// Copyright (c) 2012 The Chromium Authors. All rights reserved.
// Use of this source code is governed by a BSD-style license that can be
// found in the LICENSE file.

#ifndef IPC_IPC_CHANNEL_PROXY_H_
#define IPC_IPC_CHANNEL_PROXY_H_

#include <vector>

#include "base/memory/ref_counted.h"
#include "base/memory/scoped_ptr.h"
#include "base/synchronization/lock.h"
#include "base/threading/non_thread_safe.h"
#include "ipc/ipc_channel.h"
#include "ipc/ipc_channel_handle.h"
#include "ipc/ipc_listener.h"
#include "ipc/ipc_sender.h"

namespace base {
class SingleThreadTaskRunner;
}

namespace IPC {

class ChannelFactory;
class MessageFilter;
class MessageFilterRouter;
class SendCallbackHelper;

//-----------------------------------------------------------------------------
// IPC::ChannelProxy
//
// This class is a helper class that is useful when you wish to run an IPC
// channel on a background thread.  It provides you with the option of either
// handling IPC messages on that background thread or having them dispatched to
// your main thread (the thread on which the IPC::ChannelProxy is created).
//
// The API for an IPC::ChannelProxy is very similar to that of an IPC::Channel.
// When you send a message to an IPC::ChannelProxy, the message is routed to
// the background thread, where it is then passed to the IPC::Channel's Send
// method.  This means that you can send a message from your thread and your
// message will be sent over the IPC channel when possible instead of being
// delayed until your thread returns to its message loop.  (Often IPC messages
// will queue up on the IPC::Channel when there is a lot of traffic, and the
// channel will not get cycles to flush its message queue until the thread, on
// which it is running, returns to its message loop.)
//
// An IPC::ChannelProxy can have a MessageFilter associated with it, which will
// be notified of incoming messages on the IPC::Channel's thread.  This gives
// the consumer of IPC::ChannelProxy the ability to respond to incoming
// messages on this background thread instead of on their own thread, which may
// be bogged down with other processing.  The result can be greatly improved
// latency for messages that can be handled on a background thread.
//
// The consumer of IPC::ChannelProxy is responsible for allocating the Thread
// instance where the IPC::Channel will be created and operated.
//
class IPC_EXPORT ChannelProxy : public Sender, public base::NonThreadSafe {
 public:
  // Initializes a channel proxy.  The channel_handle and mode parameters are
  // passed directly to the underlying IPC::Channel.  The listener is called on
  // the thread that creates the ChannelProxy.  The filter's OnMessageReceived
  // method is called on the thread where the IPC::Channel is running.  The
  // filter may be null if the consumer is not interested in handling messages
  // on the background thread.  Any message not handled by the filter will be
  // dispatched to the listener.  The given task runner correspond to a thread
  // on which IPC::Channel is created and used (e.g. IO thread).
  static scoped_ptr<ChannelProxy> Create(
      const IPC::ChannelHandle& channel_handle,
      Channel::Mode mode,
      Listener* listener,
      const scoped_refptr<base::SingleThreadTaskRunner>& ipc_task_runner);

  static scoped_ptr<ChannelProxy> Create(
      scoped_ptr<ChannelFactory> factory,
      Listener* listener,
      const scoped_refptr<base::SingleThreadTaskRunner>& ipc_task_runner);

  ~ChannelProxy() override;

  // Initializes the channel proxy. Only call this once to initialize a channel
  // proxy that was not initialized in its constructor. If create_pipe_now is
  // true, the pipe is created synchronously. Otherwise it's created on the IO
  // thread.
  void Init(const IPC::ChannelHandle& channel_handle, Channel::Mode mode,
            bool create_pipe_now);
  void Init(scoped_ptr<ChannelFactory> factory, bool create_pipe_now);

  // Close the IPC::Channel.  This operation completes asynchronously, once the
  // background thread processes the command to close the channel.  It is ok to
  // call this method multiple times.  Redundant calls are ignored.
  //
  // WARNING: MessageFilter objects held by the ChannelProxy is also
  // released asynchronously, and it may in fact have its final reference
  // released on the background thread.  The caller should be careful to deal
  // with / allow for this possibility.
  void Close();

  // Send a message asynchronously.  The message is routed to the background
  // thread where it is passed to the IPC::Channel's Send method.
  bool Send(Message* message) override;

  // Used to intercept messages as they are received on the background thread.
  //
  // Ordinarily, messages sent to the ChannelProxy are routed to the matching
  // listener on the worker thread.  This API allows code to intercept messages
  // before they are sent to the worker thread.
  // If you call this before the target process is launched, then you're
  // guaranteed to not miss any messages.  But if you call this anytime after,
  // then some messages might be missed since the filter is added internally on
  // the IO thread.
  void AddFilter(MessageFilter* filter);
  void RemoveFilter(MessageFilter* filter);

<<<<<<< HEAD
  // Set the task runner on which dispatched messages are posted. Both the new
  // task runner and the existing task runner must run on the same thread, and
  // must belong to the calling thread.
  void SetListenerTaskRunner(
    scoped_refptr<base::SingleThreadTaskRunner> listener_task_runner);
=======
  // Return the channel id that was used to construct this ChannelProxy.
  const std::string& ChannelId() const {
    return context_->channel_id();
  }
>>>>>>> a6d56f29

  // Called to clear the pointer to the IPC task runner when it's going away.
  void ClearIPCTaskRunner();

  // Get the process ID for the connected peer.
  // Returns base::kNullProcessId if the peer is not connected yet.
  base::ProcessId GetPeerPID() const { return context_->peer_pid_; }

#if defined(OS_POSIX) && !defined(OS_NACL_SFI)
  // Calls through to the underlying channel's methods.
  int GetClientFileDescriptor();
  base::ScopedFD TakeClientFileDescriptor();
#endif

 protected:
  class Context;
  // A subclass uses this constructor if it needs to add more information
  // to the internal state.
  ChannelProxy(Context* context);

  ChannelProxy(
      Listener* listener,
      const scoped_refptr<base::SingleThreadTaskRunner>& ipc_task_runner);

  // Used internally to hold state that is referenced on the IPC thread.
  class Context : public base::RefCountedThreadSafe<Context>,
                  public Listener {
   public:
    Context(Listener* listener,
            const scoped_refptr<base::SingleThreadTaskRunner>& ipc_thread);
    void ClearIPCTaskRunner();
    void SetListenerTaskRunner(
      scoped_refptr<base::SingleThreadTaskRunner> listener_task_runner);
    base::SingleThreadTaskRunner* ipc_task_runner() const {
      return ipc_task_runner_.get();
    }
    const std::string& channel_id() const { return channel_id_; }

    // Dispatches a message on the listener thread.
    void OnDispatchMessage(const Message& message);

   protected:
    friend class base::RefCountedThreadSafe<Context>;
    ~Context() override;

    // IPC::Listener methods:
    bool OnMessageReceived(const Message& message) override;
    void OnChannelConnected(int32 peer_pid) override;
    void OnChannelError() override;

    // Like OnMessageReceived but doesn't try the filters.
    bool OnMessageReceivedNoFilter(const Message& message);

    // Gives the filters a chance at processing |message|.
    // Returns true if the message was processed, false otherwise.
    bool TryFilters(const Message& message);

    // Like Open and Close, but called on the IPC thread.
    virtual void OnChannelOpened();
    virtual void OnChannelClosed();

    // Called on the consumers thread when the ChannelProxy is closed.  At that
    // point the consumer is telling us that they don't want to receive any
    // more messages, so we honor that wish by forgetting them!
    virtual void Clear();

   private:
    friend class ChannelProxy;
    friend class IpcSecurityTestUtil;

    // Create the Channel
    void CreateChannel(scoped_ptr<ChannelFactory> factory);

    // Methods called on the IO thread.
    void OnSendMessage(scoped_ptr<Message> message_ptr);
    void OnAddFilter();
    void OnRemoveFilter(MessageFilter* filter);

    // Methods called on the listener thread.
    void AddFilter(MessageFilter* filter);
    void OnDispatchConnected();
    void OnDispatchError();
    void OnDispatchBadMessage(const Message& message);

    scoped_refptr<base::SingleThreadTaskRunner> listener_task_runner_;
    Listener* listener_;

    // List of filters.  This is only accessed on the IPC thread.
    std::vector<scoped_refptr<MessageFilter> > filters_;
    scoped_refptr<base::SingleThreadTaskRunner> ipc_task_runner_;

    // Note, channel_ may be set on the Listener thread or the IPC thread.
    // But once it has been set, it must only be read or cleared on the IPC
    // thread.
    scoped_ptr<Channel> channel_;
    std::string channel_id_;
    bool channel_connected_called_;

    // Routes a given message to a proper subset of |filters_|, depending
    // on which message classes a filter might support.
    scoped_ptr<MessageFilterRouter> message_filter_router_;

    // Holds filters between the AddFilter call on the listerner thread and the
    // IPC thread when they're added to filters_.
    std::vector<scoped_refptr<MessageFilter> > pending_filters_;
    // Lock for pending_filters_.
    base::Lock pending_filters_lock_;

    // Cached copy of the peer process ID. Set on IPC but read on both IPC and
    // listener threads.
    base::ProcessId peer_pid_;
  };

  Context* context() { return context_.get(); }

 private:
  friend class IpcSecurityTestUtil;

  // By maintaining this indirection (ref-counted) to our internal state, we
  // can safely be destroyed while the background thread continues to do stuff
  // that involves this data.
  scoped_refptr<Context> context_;

  // Whether the channel has been initialized.
  bool did_init_;
};

}  // namespace IPC

#endif  // IPC_IPC_CHANNEL_PROXY_H_<|MERGE_RESOLUTION|>--- conflicted
+++ resolved
@@ -112,18 +112,16 @@
   void AddFilter(MessageFilter* filter);
   void RemoveFilter(MessageFilter* filter);
 
-<<<<<<< HEAD
+  // Return the channel id that was used to construct this ChannelProxy.
+  const std::string& ChannelId() const {
+    return context_->channel_id();
+  }
+
   // Set the task runner on which dispatched messages are posted. Both the new
   // task runner and the existing task runner must run on the same thread, and
   // must belong to the calling thread.
   void SetListenerTaskRunner(
     scoped_refptr<base::SingleThreadTaskRunner> listener_task_runner);
-=======
-  // Return the channel id that was used to construct this ChannelProxy.
-  const std::string& ChannelId() const {
-    return context_->channel_id();
-  }
->>>>>>> a6d56f29
 
   // Called to clear the pointer to the IPC task runner when it's going away.
   void ClearIPCTaskRunner();
