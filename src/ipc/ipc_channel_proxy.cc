--- conflicted
+++ resolved
@@ -424,12 +424,8 @@
     // low-level pipe so that the client can connect.  Without creating
     // the pipe immediately, it is possible for a listener to attempt
     // to connect and get an error since the pipe doesn't exist yet.
-<<<<<<< HEAD
     LOG(INFO) << "Invoking CreateChannel for " << factory->GetName();
-    context_->CreateChannel(factory.Pass());
-=======
     context_->CreateChannel(std::move(factory));
->>>>>>> b6cd7b0e
   } else {
     LOG(INFO) << "Posting CreateChannel for " << factory->GetName();
     context_->ipc_task_runner()->PostTask(
