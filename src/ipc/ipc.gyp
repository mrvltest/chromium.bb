# Copyright (c) 2012 The Chromium Authors. All rights reserved.
# Use of this source code is governed by a BSD-style license that can be
# found in the LICENSE file.

{
  'variables': {
    'chromium_code': 1,
  },
  'includes': [
    'ipc.gypi',
  ],
  'targets': [
    {
      'target_name': 'ipc',
      'type': '<(component)',
      'variables': {
        'ipc_target': 1,
      },
      'dependencies': [
        '../base/base.gyp:base',
        # TODO(viettrungluu): Needed for base/lazy_instance.h, which is suspect.
        '../base/third_party/dynamic_annotations/dynamic_annotations.gyp:dynamic_annotations',
      ],
      # TODO(gregoryd): direct_dependent_settings should be shared with the
      # 64-bit target, but it doesn't work due to a bug in gyp
      'direct_dependent_settings': {
        'include_dirs': [
          '..',
        ],
      },
      'conditions': [
        ['OS == "win"', {
          'dependencies': [
            '../crypto/crypto.gyp:crypto',
          ],
        }],
      ],
    },
    {
      'target_name': 'ipc_tests',
      'type': '<(gtest_target_type)',
      'dependencies': [
        'ipc',
        '../base/base.gyp:base',
        '../base/base.gyp:base_i18n',
<<<<<<< HEAD
=======
        '../base/base.gyp:test_support_base',
        '../crypto/crypto.gyp:crypto',
        '../testing/gtest.gyp:gtest',
>>>>>>> 1d41f584
      ],
      'include_dirs': [
        '..'
      ],
      'sources': [
        'attachment_broker_privileged_win_unittest.cc',
        'attachment_broker_unprivileged_win_unittest.cc',
        'ipc_channel_posix_unittest.cc',
        'ipc_channel_proxy_unittest.cc',
        'ipc_channel_reader_unittest.cc',
        'ipc_channel_unittest.cc',
        'ipc_fuzzing_tests.cc',
        'ipc_message_attachment_set_posix_unittest.cc',
        'ipc_message_unittest.cc',
        'ipc_message_utils_unittest.cc',
        'ipc_send_fds_test.cc',
        'ipc_sync_channel_unittest.cc',
        'ipc_sync_message_unittest.cc',
        'ipc_sync_message_unittest.h',
        'ipc_test_messages.h',
        'ipc_test_message_generator.cc',
        'ipc_test_message_generator.h',
        'run_all_unittests.cc',
        'sync_socket_unittest.cc',
        'unix_domain_socket_util_unittest.cc',
      ],
      'conditions': [
        ['OS == "win" or OS == "ios"', {
          'sources!': [
            'unix_domain_socket_util_unittest.cc',
          ],
        }],
        ['OS == "android"', {
          'dependencies': [
            '../testing/android/native_test.gyp:native_test_native_code',
          ],
        }],
        ['os_posix == 1 and OS != "mac" and OS != "android"', {
          'conditions': [
            ['use_allocator!="none"', {
              'dependencies': [
                '../base/allocator/allocator.gyp:allocator',
              ],
            }],
          ],
        }]
      ],
    },
    {
      'target_name': 'ipc_perftests',
      'type': '<(gtest_target_type)',
      # TODO(viettrungluu): Figure out which dependencies are really needed.
      'dependencies': [
        'ipc',
        '../base/base.gyp:base',
        '../base/base.gyp:base_i18n',
        '../base/base.gyp:test_support_perf',
      ],
      'include_dirs': [
        '..'
      ],
      'sources': [
        'ipc_perftests.cc',
        'ipc_test_base.cc',
        'ipc_test_base.h',
      ],
      'conditions': [
        ['OS == "android"', {
          'dependencies': [
            '../testing/android/native_test.gyp:native_test_native_code',
          ],
        }],
        ['os_posix == 1 and OS != "mac" and OS != "android"', {
          'conditions': [
            ['use_allocator!="none"', {
              'dependencies': [
                '../base/allocator/allocator.gyp:allocator',
              ],
            }],
          ],
        }]
      ],
    },
  ],
  'conditions': [
    ['OS=="win" and target_arch=="ia32"', {
      'targets': [
        {
          'target_name': 'ipc_win64',
          'type': '<(component)',
          'variables': {
            'ipc_target': 1,
          },
          'dependencies': [
            '../base/base.gyp:base_win64',
            # TODO(viettrungluu): Needed for base/lazy_instance.h, which is
            # suspect.
            '../base/third_party/dynamic_annotations/dynamic_annotations.gyp:dynamic_annotations_win64',
            '../crypto/crypto.gyp:crypto_nacl_win64',
          ],
          # TODO(gregoryd): direct_dependent_settings should be shared with the
          # 32-bit target, but it doesn't work due to a bug in gyp
          'direct_dependent_settings': {
            'include_dirs': [
              '..',
            ],
          },
          'configurations': {
            'Common_Base': {
              'msvs_target_platform': 'x64',
            },
          },
        },
      ],
    }],
  ],
}<|MERGE_RESOLUTION|>--- conflicted
+++ resolved
@@ -43,12 +43,7 @@
         'ipc',
         '../base/base.gyp:base',
         '../base/base.gyp:base_i18n',
-<<<<<<< HEAD
-=======
-        '../base/base.gyp:test_support_base',
         '../crypto/crypto.gyp:crypto',
-        '../testing/gtest.gyp:gtest',
->>>>>>> 1d41f584
       ],
       'include_dirs': [
         '..'
