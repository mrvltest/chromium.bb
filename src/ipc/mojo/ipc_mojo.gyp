--- conflicted
+++ resolved
@@ -59,14 +59,8 @@
         '../../base/base.gyp:base',
         '../../base/base.gyp:base_i18n',
         '../../mojo/mojo_base.gyp:mojo_environment_chromium',
-<<<<<<< HEAD
-        '../../mojo/mojo_edk.gyp:mojo_system_impl',
-        '../../mojo/mojo_public.gyp:mojo_cpp_bindings',
-=======
-        '../../testing/gtest.gyp:gtest',
         '../../third_party/mojo/mojo_edk.gyp:mojo_system_impl',
         '../../third_party/mojo/mojo_public.gyp:mojo_cpp_bindings',
->>>>>>> 7a7efc61
         'ipc_mojo',
       ],
       'include_dirs': [
@@ -90,14 +84,8 @@
         '../../base/base.gyp:base_i18n',
         '../../base/base.gyp:test_support_perf',
         '../../mojo/mojo_base.gyp:mojo_environment_chromium',
-<<<<<<< HEAD
-        '../../mojo/mojo_edk.gyp:mojo_system_impl',
-        '../../mojo/mojo_public.gyp:mojo_cpp_bindings',
-=======
-        '../../testing/gtest.gyp:gtest',
         '../../third_party/mojo/mojo_edk.gyp:mojo_system_impl',
         '../../third_party/mojo/mojo_public.gyp:mojo_cpp_bindings',
->>>>>>> 7a7efc61
         'ipc_mojo',
       ],
       'include_dirs': [
