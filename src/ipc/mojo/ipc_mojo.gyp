--- conflicted
+++ resolved
@@ -61,14 +61,12 @@
         '../../base/base.gyp:base',
         '../../base/base.gyp:base_i18n',
         '../../mojo/mojo_base.gyp:mojo_environment_chromium',
-<<<<<<< HEAD
-        '../../third_party/mojo/mojo_edk.gyp:mojo_system_impl',
-        '../../third_party/mojo/mojo_public.gyp:mojo_cpp_bindings',
-=======
         '../../mojo/mojo_edk.gyp:mojo_system_impl',
         '../../mojo/mojo_public.gyp:mojo_cpp_bindings',
-        '../../testing/gtest.gyp:gtest',
->>>>>>> 594b2df1
+
+        # blpwtk2: Remove test-only code
+        # '../../testing/gtest.gyp:gtest',
+
         'ipc_mojo',
       ],
       'include_dirs': [
@@ -97,14 +95,12 @@
         '../../base/base.gyp:base_i18n',
         '../../base/base.gyp:test_support_perf',
         '../../mojo/mojo_base.gyp:mojo_environment_chromium',
-<<<<<<< HEAD
-        '../../third_party/mojo/mojo_edk.gyp:mojo_system_impl',
-        '../../third_party/mojo/mojo_public.gyp:mojo_cpp_bindings',
-=======
         '../../mojo/mojo_edk.gyp:mojo_system_impl',
         '../../mojo/mojo_public.gyp:mojo_cpp_bindings',
-        '../../testing/gtest.gyp:gtest',
->>>>>>> 594b2df1
+
+        # blpwtk2: Remove test-only code
+        # '../../testing/gtest.gyp:gtest',
+
         'ipc_mojo',
       ],
       'include_dirs': [
