--- conflicted
+++ resolved
@@ -22,12 +22,6 @@
  public:
   explicit QuotaMessageFilter(ThreadSafeSender* thread_safe_sender);
 
-<<<<<<< HEAD
-  // IPC::Listener implementation.
-  virtual bool OnMessageReceived(const IPC::Message& msg) OVERRIDE;
-
-=======
->>>>>>> 8c15b39e
   // Generates a new request_id, registers { request_id, thread_id } map to
   // the message filter and returns the request_id.
   // This method can be called on any thread.
