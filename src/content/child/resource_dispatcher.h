// Copyright (c) 2012 The Chromium Authors. All rights reserved.
// Use of this source code is governed by a BSD-style license that can be
// found in the LICENSE file.

// See http://dev.chromium.org/developers/design-documents/multi-process-resource-loading

#ifndef CONTENT_CHILD_RESOURCE_DISPATCHER_H_
#define CONTENT_CHILD_RESOURCE_DISPATCHER_H_

#include <stdint.h>

#include <deque>
#include <map>
#include <string>

#include "base/containers/hash_tables.h"
#include "base/macros.h"
#include "base/memory/linked_ptr.h"
#include "base/memory/scoped_ptr.h"
#include "base/memory/shared_memory.h"
#include "base/memory/weak_ptr.h"
#include "base/single_thread_task_runner.h"
#include "base/time/time.h"
#include "content/common/content_export.h"
#include "content/public/common/resource_type.h"
#include "ipc/ipc_listener.h"
#include "ipc/ipc_sender.h"
#include "net/base/request_priority.h"
#include "url/gurl.h"

struct ResourceHostMsg_Request;
struct ResourceMsg_RequestCompleteData;

namespace blink {
class WebThreadedDataReceiver;
}

namespace net {
struct RedirectInfo;
}

namespace content {
class RequestPeer;
class ResourceDispatcherDelegate;
class ResourceRequestBody;
class ResourceSchedulingFilter;
class ThreadedDataProvider;
struct ResourceResponseInfo;
struct RequestInfo;
struct ResourceResponseHead;
class SharedMemoryReceivedDataFactory;
struct SiteIsolationResponseMetaData;
struct SyncLoadResponse;

// TODO(shez): Move this into its own header.
class ResourceLoaderBridge {
 public:
  virtual ~ResourceLoaderBridge() {}
  virtual bool Start(content::RequestPeer* peer) = 0;
  virtual void Cancel() = 0;
  virtual void SyncLoad(content::SyncLoadResponse* response) = 0;
};

// This class serves as a communication interface to the ResourceDispatcherHost
// in the browser process. It can be used from any child process.
// Virtual methods are for tests.
class CONTENT_EXPORT ResourceDispatcher : public IPC::Listener {
 public:
  ResourceDispatcher(
      IPC::Sender* sender,
      scoped_refptr<base::SingleThreadTaskRunner> main_thread_task_runner);
  ~ResourceDispatcher() override;

  // IPC::Listener implementation.
  bool OnMessageReceived(const IPC::Message& message) override;

  // Call this method to load the resource synchronously (i.e., in one shot).
  // This is an alternative to the StartAsync method. Be warned that this method
  // will block the calling thread until the resource is fully downloaded or an
  // error occurs. It could block the calling thread for a long time, so only
  // use this if you really need it!  There is also no way for the caller to
  // interrupt this method. Errors are reported via the status field of the
  // response parameter.
  void StartSync(const RequestInfo& request_info,
                 ResourceRequestBody* request_body,
                 SyncLoadResponse* response);

  // Call this method to initiate the request. If this method succeeds, then
  // the peer's methods will be called asynchronously to report various events.
  // Returns the request id.
  virtual int StartAsync(const RequestInfo& request_info,
                         ResourceRequestBody* request_body,
                         RequestPeer* peer);

  // Removes a request from the |pending_requests_| list, returning true if the
  // request was found and removed.
  bool RemovePendingRequest(int request_id);

  // Cancels a request in the |pending_requests_| list.  The request will be
  // removed from the dispatcher as well.
  virtual void Cancel(int request_id);

  // Toggles the is_deferred attribute for the specified request.
  void SetDefersLoading(int request_id, bool value);

  // Indicates the priority of the specified request changed.
  void DidChangePriority(int request_id,
                         net::RequestPriority new_priority,
                         int intra_priority_value);

  // The provided data receiver will receive incoming resource data rather
  // than the resource bridge.
  bool AttachThreadedDataReceiver(
      int request_id, blink::WebThreadedDataReceiver* threaded_data_receiver);

  // If we have a ThreadedDataProvider attached, an OnRequestComplete message
  // will get bounced via the background thread and then passed to this function
  // to resume processing.
  void CompletedRequestAfterBackgroundThreadFlush(
      int request_id,
      const ResourceMsg_RequestCompleteData& request_complete_data,
      const base::TimeTicks& renderer_completion_time);

  void set_message_sender(IPC::Sender* sender) {
    DCHECK(sender);
    DCHECK(pending_requests_.empty());
    message_sender_ = sender;
  }

  // This does not take ownership of the delegate. It is expected that the
  // delegate have a longer lifetime than the ResourceDispatcher.
  void set_delegate(ResourceDispatcherDelegate* delegate) {
    delegate_ = delegate;
  }

  // Remembers IO thread timestamp for next resource message.
  void set_io_timestamp(base::TimeTicks io_timestamp) {
    io_timestamp_ = io_timestamp;
  }

  void SetMainThreadTaskRunner(
      scoped_refptr<base::SingleThreadTaskRunner> main_thread_task_runner) {
    main_thread_task_runner_ = main_thread_task_runner;
  }

  void SetResourceSchedulingFilter(
      scoped_refptr<ResourceSchedulingFilter> resource_scheduling_filter);

 private:
  friend class ResourceDispatcherTest;

  typedef std::deque<IPC::Message*> MessageQueue;
  struct PendingRequestInfo {
    PendingRequestInfo(RequestPeer* peer,
                       ResourceLoaderBridge* bridge,
                       ResourceType resource_type,
                       int origin_pid,
                       const GURL& frame_origin,
                       const GURL& request_url,
                       bool download_to_file);

    ~PendingRequestInfo();

    RequestPeer* peer;
<<<<<<< HEAD
    ResourceLoaderBridge* bridge;
    ThreadedDataProvider* threaded_data_provider;
=======
    ThreadedDataProvider* threaded_data_provider = nullptr;
>>>>>>> b6cd7b0e
    ResourceType resource_type;
    // The PID of the original process which issued this request. This gets
    // non-zero only for a request proxied by another renderer, particularly
    // requests from plugins.
    int origin_pid;
    MessageQueue deferred_message_queue;
    bool is_deferred = false;
    // Original requested url.
    GURL url;
    // The security origin of the frame that initiates this request.
    GURL frame_origin;
    // The url of the latest response even in case of redirection.
    GURL response_url;
    bool download_to_file;
    scoped_ptr<IPC::Message> pending_redirect_message;
    base::TimeTicks request_start;
    base::TimeTicks response_start;
    base::TimeTicks completion_time;
    linked_ptr<base::SharedMemory> buffer;
    scoped_refptr<SharedMemoryReceivedDataFactory> received_data_factory;
    scoped_ptr<SiteIsolationResponseMetaData> site_isolation_metadata;
    int buffer_size;

    // Debugging for https://code.google.com/p/chromium/issues/detail?id=527588.
    int data_offset = -1;
  };
  using PendingRequestMap = std::map<int, scoped_ptr<PendingRequestInfo>>;

  // Helper to lookup the info based on the request_id.
  // May return NULL if the request as been canceled from the client side.
  PendingRequestInfo* GetPendingRequestInfo(int request_id);

  // Follows redirect, if any, for the given request.
  void FollowPendingRedirect(int request_id, PendingRequestInfo* request_info);

  // Message response handlers, called by the message handler for this process.
  void OnUploadProgress(int request_id, int64_t position, int64_t size);
  void OnReceivedResponse(int request_id, const ResourceResponseHead&);
  void OnReceivedCachedMetadata(int request_id, const std::vector<char>& data);
  void OnReceivedRedirect(int request_id,
                          const net::RedirectInfo& redirect_info,
                          const ResourceResponseHead& response_head);
  void OnSetDataBuffer(int request_id,
                       base::SharedMemoryHandle shm_handle,
                       int shm_size,
                       base::ProcessId renderer_pid);
  void OnReceivedDataDebug(int request_id, int data_offset);
  void OnReceivedData(int request_id,
                      int data_offset,
                      int data_length,
                      int encoded_data_length);
  void OnDownloadedData(int request_id, int data_len, int encoded_data_length);
  void OnRequestComplete(
      int request_id,
      const ResourceMsg_RequestCompleteData& request_complete_data);

  // Dispatch the message to one of the message response handlers.
  void DispatchMessage(const IPC::Message& message);

  // Dispatch any deferred messages for the given request, provided it is not
  // again in the deferred state. This method may mutate |pending_requests_|.
  void FlushDeferredMessages(int request_id);

  void ToResourceResponseInfo(const PendingRequestInfo& request_info,
                              const ResourceResponseHead& browser_info,
                              ResourceResponseInfo* renderer_info) const;

  base::TimeTicks ToRendererCompletionTime(
      const PendingRequestInfo& request_info,
      const base::TimeTicks& browser_completion_time) const;

  // Returns timestamp provided by IO thread. If no timestamp is supplied,
  // then current time is returned. Saved timestamp is reset, so following
  // invocations will return current time until set_io_timestamp is called.
  base::TimeTicks ConsumeIOTimestamp();

  // Returns true if the message passed in is a resource related message.
  static bool IsResourceDispatcherMessage(const IPC::Message& message);

  // ViewHostMsg_Resource_DataReceived is not POD, it has a shared memory
  // handle in it that we should cleanup it up nicely. This method accepts any
  // message and determine whether the message is
  // ViewHostMsg_Resource_DataReceived and clean up the shared memory handle.
  static void ReleaseResourcesInDataMessage(const IPC::Message& message);

  // Iterate through a message queue and clean up the messages by calling
  // ReleaseResourcesInDataMessage and removing them from the queue. Intended
  // for use on deferred message queues that are no longer needed.
  static void ReleaseResourcesInMessageQueue(MessageQueue* queue);

  scoped_ptr<ResourceHostMsg_Request> CreateRequest(
      const RequestInfo& request_info,
      ResourceRequestBody* request_body,
      GURL* frame_origin);

  IPC::Sender* message_sender_;

  // All pending requests issued to the host
  PendingRequestMap pending_requests_;

  ResourceDispatcherDelegate* delegate_;

  // IO thread timestamp for ongoing IPC message.
  base::TimeTicks io_timestamp_;

  scoped_refptr<base::SingleThreadTaskRunner> main_thread_task_runner_;
  scoped_refptr<ResourceSchedulingFilter> resource_scheduling_filter_;

  base::WeakPtrFactory<ResourceDispatcher> weak_factory_;

  DISALLOW_COPY_AND_ASSIGN(ResourceDispatcher);
};

}  // namespace content

#endif  // CONTENT_CHILD_RESOURCE_DISPATCHER_H_<|MERGE_RESOLUTION|>--- conflicted
+++ resolved
@@ -162,12 +162,8 @@
     ~PendingRequestInfo();
 
     RequestPeer* peer;
-<<<<<<< HEAD
-    ResourceLoaderBridge* bridge;
-    ThreadedDataProvider* threaded_data_provider;
-=======
+    ResourceLoaderBridge* bridge = nullptr;
     ThreadedDataProvider* threaded_data_provider = nullptr;
->>>>>>> b6cd7b0e
     ResourceType resource_type;
     // The PID of the original process which issued this request. This gets
     // non-zero only for a request proxied by another renderer, particularly
