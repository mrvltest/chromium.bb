--- conflicted
+++ resolved
@@ -26,19 +26,11 @@
 #include "third_party/WebKit/public/web/WebSecurityOrigin.h"
 
 using base::StringPiece;
-<<<<<<< HEAD
-using WebKit::WebDocument;
-using WebKit::WebString;
-using WebKit::WebURL;
-using WebKit::WebURLResponse;
-using WebKit::WebURLRequest;
-=======
 using blink::WebDocument;
 using blink::WebString;
 using blink::WebURL;
 using blink::WebURLResponse;
 using blink::WebURLRequest;
->>>>>>> 8c15b39e
 
 namespace content {
 
@@ -83,7 +75,6 @@
   }
   return false;
 }
-<<<<<<< HEAD
 
 bool MatchesSignature(StringPiece data,
                       const StringPiece signatures[],
@@ -94,18 +85,6 @@
   if (offset == base::StringPiece::npos)
     return false;
 
-=======
-
-bool MatchesSignature(StringPiece data,
-                      const StringPiece signatures[],
-                      size_t arr_size) {
-
-  size_t offset = data.find_first_not_of(" \t\r\n");
-  // There is no not-whitespace character in this document.
-  if (offset == base::StringPiece::npos)
-    return false;
-
->>>>>>> 8c15b39e
   data.remove_prefix(offset);
   size_t length = data.length();
 
@@ -179,24 +158,6 @@
     IncrementHistogramCount(bucket_prefix + ".NotBlocked.MaybeJS");
 }
 
-<<<<<<< HEAD
-void HistogramCountPolicyDecision(
-    const std::string& bucket_prefix,
-    bool sniffed_as_document,
-    bool sniffed_as_js,
-    const SiteIsolationPolicy::ResponseMetaData& resp_data) {
-  if (sniffed_as_document) {
-    HistogramCountBlockedResponse(bucket_prefix, resp_data, false);
-  } else {
-    if (resp_data.no_sniff)
-      HistogramCountBlockedResponse(bucket_prefix, resp_data, true);
-    else
-      HistogramCountNotBlockedResponse(bucket_prefix, sniffed_as_js);
-  }
-}
-
-=======
->>>>>>> 8c15b39e
 }  // namespace
 
 SiteIsolationPolicy::ResponseMetaData::ResponseMetaData() {}
