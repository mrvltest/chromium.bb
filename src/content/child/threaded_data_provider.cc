// Copyright 2014 The Chromium Authors. All rights reserved.
// Use of this source code is governed by a BSD-style license that can be
// found in the LICENSE file.

#include "content/child/threaded_data_provider.h"

#include "content/child/child_process.h"
#include "content/child/child_thread_impl.h"
#include "content/child/resource_dispatcher.h"
#include "content/child/thread_safe_sender.h"
#include "content/child/webthread_impl.h"
#include "content/common/resource_messages.h"
#include "ipc/ipc_sync_channel.h"
#include "third_party/WebKit/public/platform/WebThread.h"
#include "third_party/WebKit/public/platform/WebThreadedDataReceiver.h"

namespace content {

namespace {

class DataProviderMessageFilter : public IPC::MessageFilter {
 public:
  DataProviderMessageFilter(
      const scoped_refptr<base::MessageLoopProxy>& io_message_loop,
      scoped_refptr<base::SingleThreadTaskRunner> main_thread_task_runner,
      const WebThreadImpl& background_thread,
      const base::WeakPtr<ThreadedDataProvider>&
          background_thread_resource_provider,
      const base::WeakPtr<ThreadedDataProvider>& main_thread_resource_provider,
      int request_id);

  // IPC::ChannelProxy::MessageFilter
  void OnFilterAdded(IPC::Sender* sender) final;
  bool OnMessageReceived(const IPC::Message& message) final;

 private:
  ~DataProviderMessageFilter() override {}

  void OnReceivedData(int request_id, int data_offset, int data_length,
                      int encoded_data_length);

  const scoped_refptr<base::MessageLoopProxy> io_message_loop_;
  scoped_refptr<base::SingleThreadTaskRunner> main_thread_task_runner_;
  const WebThreadImpl& background_thread_;
  // This weakptr can only be dereferenced on the background thread.
  base::WeakPtr<ThreadedDataProvider>
      background_thread_resource_provider_;
  // This weakptr can only be dereferenced on the main thread.
  base::WeakPtr<ThreadedDataProvider>
      main_thread_resource_provider_;
  int request_id_;
};

DataProviderMessageFilter::DataProviderMessageFilter(
    const scoped_refptr<base::MessageLoopProxy>& io_message_loop,
    scoped_refptr<base::SingleThreadTaskRunner> main_thread_task_runner,
    const WebThreadImpl& background_thread,
    const base::WeakPtr<ThreadedDataProvider>&
        background_thread_resource_provider,
    const base::WeakPtr<ThreadedDataProvider>& main_thread_resource_provider,
    int request_id)
    : io_message_loop_(io_message_loop),
      main_thread_task_runner_(main_thread_task_runner),
      background_thread_(background_thread),
      background_thread_resource_provider_(background_thread_resource_provider),
      main_thread_resource_provider_(main_thread_resource_provider),
      request_id_(request_id) {
  DCHECK(main_thread_task_runner_.get());
}

void DataProviderMessageFilter::OnFilterAdded(IPC::Sender* sender) {
  DCHECK(io_message_loop_->BelongsToCurrentThread());

  main_thread_task_runner_->PostTask(
      FROM_HERE,
      base::Bind(&ThreadedDataProvider::OnResourceMessageFilterAddedMainThread,
                 main_thread_resource_provider_));
}

bool DataProviderMessageFilter::OnMessageReceived(
    const IPC::Message& message) {
  DCHECK(io_message_loop_->BelongsToCurrentThread());

  if (message.type() != ResourceMsg_DataReceived::ID)
    return false;

  int request_id;

  PickleIterator iter(message);
  if (!iter.ReadInt(&request_id)) {
    NOTREACHED() << "malformed resource message";
    return true;
  }

  if (request_id == request_id_) {
    ResourceMsg_DataReceived::Schema::Param arg;
    if (ResourceMsg_DataReceived::Read(&message, &arg)) {
      OnReceivedData(get<0>(arg), get<1>(arg), get<2>(arg), get<3>(arg));
      return true;
    }
  }

  return false;
}

void DataProviderMessageFilter::OnReceivedData(int request_id,
                                               int data_offset,
                                               int data_length,
                                               int encoded_data_length) {
  DCHECK(io_message_loop_->BelongsToCurrentThread());
  background_thread_.message_loop()->PostTask(FROM_HERE, base::Bind(
      &ThreadedDataProvider::OnReceivedDataOnBackgroundThread,
      background_thread_resource_provider_,
      data_offset, data_length, encoded_data_length));
}

}  // anonymous namespace

ThreadedDataProvider::ThreadedDataProvider(
    int request_id,
    blink::WebThreadedDataReceiver* threaded_data_receiver,
    linked_ptr<base::SharedMemory> shm_buffer,
    int shm_size,
    scoped_refptr<base::SingleThreadTaskRunner> main_thread_task_runner)
    : request_id_(request_id),
      shm_buffer_(shm_buffer),
      shm_size_(shm_size),
      background_thread_(static_cast<WebThreadImpl&>(
          *threaded_data_receiver->backgroundThread())),
<<<<<<< HEAD
      ipc_channel_(ChildThreadImpl::current()->channel()),
=======
      ipc_channel_(ChildThread::current()->channelWithCheck()),
>>>>>>> 97153604
      threaded_data_receiver_(threaded_data_receiver),
      resource_filter_active_(false),
      main_thread_task_runner_(main_thread_task_runner),
      main_thread_weak_factory_(this) {
  DCHECK(ChildThreadImpl::current());
  DCHECK(ipc_channel_);
  DCHECK(threaded_data_receiver_);
  DCHECK(main_thread_task_runner_.get());

  background_thread_weak_factory_.reset(
      new base::WeakPtrFactory<ThreadedDataProvider>(this));

  filter_ = new DataProviderMessageFilter(
      ChildProcess::current()->io_message_loop_proxy(),
      main_thread_task_runner_, background_thread_,
      background_thread_weak_factory_->GetWeakPtr(),
      main_thread_weak_factory_.GetWeakPtr(), request_id);

<<<<<<< HEAD
  ChildThreadImpl::current()->channel()->AddFilter(filter_.get());
=======
  ChildThread::current()->channelWithCheck()->AddFilter(filter_.get());
>>>>>>> 97153604
}

ThreadedDataProvider::~ThreadedDataProvider() {
  DCHECK(ChildThreadImpl::current());

<<<<<<< HEAD
  ChildThreadImpl::current()->channel()->RemoveFilter(filter_.get());
=======
  ChildThread::current()->channelWithCheck()->RemoveFilter(filter_.get());
>>>>>>> 97153604

  delete threaded_data_receiver_;
}

void ThreadedDataProvider::DestructOnMainThread() {
  DCHECK(ChildThreadImpl::current());

  // The ThreadedDataProvider must be destructed on the main thread to
  // be threadsafe when removing the message filter and releasing the shared
  // memory buffer.
  delete this;
}

void ThreadedDataProvider::Stop() {
  DCHECK(ChildThreadImpl::current());

  // Make sure we don't get called by on the main thread anymore via weak
  // pointers we've passed to the filter.
  main_thread_weak_factory_.InvalidateWeakPtrs();

  blink::WebThread* current_background_thread =
      threaded_data_receiver_->backgroundThread();

  // We can't destroy this instance directly; we need to bounce a message over
  // to the background thread and back to make sure nothing else will access it
  // there, before we can destruct it. We also need to make sure the background
  // thread is still alive, since Blink could have shut down at this point
  // and freed the thread.
  if (current_background_thread) {
    // We should never end up with a different parser thread than from when the
    // ThreadedDataProvider gets created.
    DCHECK(current_background_thread ==
        static_cast<WebThreadImpl*>(&background_thread_));
    background_thread_.message_loop()->PostTask(FROM_HERE,
        base::Bind(&ThreadedDataProvider::StopOnBackgroundThread,
                   base::Unretained(this)));
  }
}

void ThreadedDataProvider::StopOnBackgroundThread() {
  DCHECK(background_thread_.isCurrentThread());
  DCHECK(background_thread_weak_factory_);

  // When this happens, the provider should no longer be called on the
  // background thread as it's about to be destroyed on the main thread.
  // Destructing the weak pointer factory means invalidating the weak pointers
  // which means no callbacks from the filter will happen and nothing else will
  // use this instance on the background thread.
  background_thread_weak_factory_.reset(NULL);
  main_thread_task_runner_->PostTask(FROM_HERE,
      base::Bind(&ThreadedDataProvider::DestructOnMainThread,
                 base::Unretained(this)));
}

void ThreadedDataProvider::OnRequestCompleteForegroundThread(
      base::WeakPtr<ResourceDispatcher> resource_dispatcher,
      const ResourceMsg_RequestCompleteData& request_complete_data,
      const base::TimeTicks& renderer_completion_time) {
  DCHECK(ChildThreadImpl::current());

  background_thread_.message_loop()->PostTask(FROM_HERE,
      base::Bind(&ThreadedDataProvider::OnRequestCompleteBackgroundThread,
                 base::Unretained(this), resource_dispatcher,
                 request_complete_data, renderer_completion_time));
}

void ThreadedDataProvider::OnRequestCompleteBackgroundThread(
      base::WeakPtr<ResourceDispatcher> resource_dispatcher,
      const ResourceMsg_RequestCompleteData& request_complete_data,
      const base::TimeTicks& renderer_completion_time) {
  DCHECK(background_thread_.isCurrentThread());

  main_thread_task_runner_->PostTask(FROM_HERE,
      base::Bind(
          &ResourceDispatcher::CompletedRequestAfterBackgroundThreadFlush,
          resource_dispatcher,
          request_id_,
          request_complete_data,
          renderer_completion_time));
}

void ThreadedDataProvider::OnResourceMessageFilterAddedMainThread() {
  DCHECK(ChildThreadImpl::current());
  DCHECK(background_thread_weak_factory_);

  // We bounce this message from the I/O thread via the main thread and then
  // to our background thread, following the same path as incoming data before
  // our filter gets added, to make sure there's nothing still incoming.
  background_thread_.message_loop()->PostTask(FROM_HERE,
      base::Bind(
          &ThreadedDataProvider::OnResourceMessageFilterAddedBackgroundThread,
          background_thread_weak_factory_->GetWeakPtr()));
}

void ThreadedDataProvider::OnResourceMessageFilterAddedBackgroundThread() {
  DCHECK(background_thread_.isCurrentThread());
  resource_filter_active_ = true;

  // At this point we know no more data is going to arrive from the main thread,
  // so we can process any data we've received directly from the I/O thread
  // in the meantime.
  if (!queued_data_.empty()) {
    std::vector<QueuedSharedMemoryData>::iterator iter = queued_data_.begin();
    for (; iter != queued_data_.end(); ++iter) {
      ForwardAndACKData(iter->data, iter->length, iter->encoded_length);
    }

    queued_data_.clear();
  }
}

void ThreadedDataProvider::OnReceivedDataOnBackgroundThread(
    int data_offset, int data_length, int encoded_data_length) {
  DCHECK(background_thread_.isCurrentThread());
  DCHECK(shm_buffer_ != NULL);

  CHECK_GE(shm_size_, data_offset + data_length);
  const char* data_ptr = static_cast<char*>(shm_buffer_->memory());
  CHECK(data_ptr);
  CHECK(data_ptr + data_offset);

  if (resource_filter_active_) {
    ForwardAndACKData(data_ptr + data_offset, data_length, encoded_data_length);
  } else {
    // There's a brief interval between the point where we know the filter
    // has been installed on the I/O thread, and when we know for sure there's
    // no more data coming in from the main thread (from before the filter
    // got added). If we get any data during that interval, we need to queue
    // it until we're certain we've processed all the main thread data to make
    // sure we forward (and ACK) everything in the right order.
    QueuedSharedMemoryData queued_data;
    queued_data.data = data_ptr + data_offset;
    queued_data.length = data_length;
    queued_data.encoded_length = encoded_data_length;
    queued_data_.push_back(queued_data);
  }
}

void ThreadedDataProvider::OnReceivedDataOnForegroundThread(
    const char* data, int data_length, int encoded_data_length) {
  DCHECK(ChildThreadImpl::current());

  background_thread_.message_loop()->PostTask(FROM_HERE,
      base::Bind(&ThreadedDataProvider::ForwardAndACKData,
                 base::Unretained(this),
                 data, data_length, encoded_data_length));
}

void ThreadedDataProvider::ForwardAndACKData(const char* data,
                                             int data_length,
                                             int encoded_data_length) {
  DCHECK(background_thread_.isCurrentThread());

  // TODO(oysteine): SiteIsolationPolicy needs to be be checked
  // here before we pass the data to the data provider
  // (or earlier on the I/O thread), otherwise once SiteIsolationPolicy does
  // actual blocking as opposed to just UMA logging this will bypass it.
  threaded_data_receiver_->acceptData(data, data_length);

  scoped_ptr<std::vector<char>> data_copy;
  if (threaded_data_receiver_->needsMainthreadDataCopy()) {
    data_copy.reset(new std::vector<char>(data, data + data_length));
  }

  main_thread_task_runner_->PostTask(FROM_HERE,
      base::Bind(&ThreadedDataProvider::DataNotifyForegroundThread,
          base::Unretained(this),
          base::Passed(&data_copy),
          data_length,
          encoded_data_length));

  ipc_channel_->Send(new ResourceHostMsg_DataReceived_ACK(request_id_));
}

void ThreadedDataProvider::DataNotifyForegroundThread(
    scoped_ptr<std::vector<char> > data_copy,
    int data_length,
    int encoded_data_length) {
  if (data_copy) {
    DCHECK(threaded_data_receiver_->needsMainthreadDataCopy());
    DCHECK_EQ((size_t)data_length, data_copy->size());
  }

  threaded_data_receiver_->acceptMainthreadDataNotification(
      (data_copy && !data_copy->empty()) ? &data_copy->front() : NULL,
      data_length, encoded_data_length);
}

}  // namespace content<|MERGE_RESOLUTION|>--- conflicted
+++ resolved
@@ -127,11 +127,7 @@
       shm_size_(shm_size),
       background_thread_(static_cast<WebThreadImpl&>(
           *threaded_data_receiver->backgroundThread())),
-<<<<<<< HEAD
-      ipc_channel_(ChildThreadImpl::current()->channel()),
-=======
-      ipc_channel_(ChildThread::current()->channelWithCheck()),
->>>>>>> 97153604
+      ipc_channel_(ChildThreadImpl::current()->channelWithCheck()),
       threaded_data_receiver_(threaded_data_receiver),
       resource_filter_active_(false),
       main_thread_task_runner_(main_thread_task_runner),
@@ -150,21 +146,13 @@
       background_thread_weak_factory_->GetWeakPtr(),
       main_thread_weak_factory_.GetWeakPtr(), request_id);
 
-<<<<<<< HEAD
-  ChildThreadImpl::current()->channel()->AddFilter(filter_.get());
-=======
-  ChildThread::current()->channelWithCheck()->AddFilter(filter_.get());
->>>>>>> 97153604
+  ChildThreadImpl::current()->channelWithCheck()->AddFilter(filter_.get());
 }
 
 ThreadedDataProvider::~ThreadedDataProvider() {
   DCHECK(ChildThreadImpl::current());
 
-<<<<<<< HEAD
-  ChildThreadImpl::current()->channel()->RemoveFilter(filter_.get());
-=======
-  ChildThread::current()->channelWithCheck()->RemoveFilter(filter_.get());
->>>>>>> 97153604
+  ChildThreadImpl::current()->channelWithCheck()->RemoveFilter(filter_.get());
 
   delete threaded_data_receiver_;
 }
