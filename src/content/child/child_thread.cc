--- conflicted
+++ resolved
@@ -382,15 +382,6 @@
   channel_name_ = channel_name;
   InitChannel();
   DCHECK(channel_.get());
-<<<<<<< HEAD
-}
-
-void ChildThread::AddRoute(int32 routing_id, IPC::Listener* listener) {
-  DCHECK(base::MessageLoop::current() == message_loop());
-
-  router_.AddRoute(routing_id, listener);
-=======
->>>>>>> 7c415e25
 }
 
 MessageRouter* ChildThread::GetRouter() {
