--- conflicted
+++ resolved
@@ -227,7 +227,42 @@
   // the logger, and the logger does not like being created on the IO thread.
   IPC::Logging::GetInstance();
 #endif
-<<<<<<< HEAD
+#ifdef IPC_MESSAGE_LOG_ENABLED
+  if (!in_browser_process_)
+    IPC::Logging::GetInstance()->SetIPCSender(this);
+#endif
+
+  mojo_application_.reset(new MojoApplication(this));
+
+  sync_message_filter_ =
+      new IPC::SyncMessageFilter(ChildProcess::current()->GetShutDownEvent());
+  thread_safe_sender_ = new ThreadSafeSender(
+      base::MessageLoopProxy::current().get(), sync_message_filter_.get());
+
+  resource_dispatcher_.reset(new ResourceDispatcher(this));
+  socket_stream_dispatcher_.reset(new SocketStreamDispatcher());
+  websocket_dispatcher_.reset(new WebSocketDispatcher);
+  file_system_dispatcher_.reset(new FileSystemDispatcher());
+
+  histogram_message_filter_ = new ChildHistogramMessageFilter();
+  resource_message_filter_ =
+      new ChildResourceMessageFilter(resource_dispatcher());
+
+  service_worker_message_filter_ =
+      new ServiceWorkerMessageFilter(thread_safe_sender_.get());
+  service_worker_dispatcher_.reset(
+      new ServiceWorkerDispatcher(thread_safe_sender_.get()));
+
+  quota_message_filter_ =
+      new QuotaMessageFilter(thread_safe_sender_.get());
+  quota_dispatcher_.reset(new QuotaDispatcher(thread_safe_sender_.get(),
+                                              quota_message_filter_.get()));
+
+  if (!channel_name_.empty())
+    InitChannel();
+}
+
+void ChildThread::InitChannel() {
   channel_ =
       IPC::SyncChannel::Create(channel_name_,
                                IPC::Channel::MODE_CLIENT,
@@ -235,51 +270,6 @@
                                ChildProcess::current()->io_message_loop_proxy(),
                                true,
                                ChildProcess::current()->GetShutDownEvent());
-=======
->>>>>>> b0c61495
-#ifdef IPC_MESSAGE_LOG_ENABLED
-  if (!in_browser_process_)
-    IPC::Logging::GetInstance()->SetIPCSender(this);
-#endif
-
-  mojo_application_.reset(new MojoApplication(this));
-
-  sync_message_filter_ =
-      new IPC::SyncMessageFilter(ChildProcess::current()->GetShutDownEvent());
-  thread_safe_sender_ = new ThreadSafeSender(
-      base::MessageLoopProxy::current().get(), sync_message_filter_.get());
-
-  resource_dispatcher_.reset(new ResourceDispatcher(this));
-  socket_stream_dispatcher_.reset(new SocketStreamDispatcher());
-  websocket_dispatcher_.reset(new WebSocketDispatcher);
-  file_system_dispatcher_.reset(new FileSystemDispatcher());
-
-  histogram_message_filter_ = new ChildHistogramMessageFilter();
-  resource_message_filter_ =
-      new ChildResourceMessageFilter(resource_dispatcher());
-
-  service_worker_message_filter_ =
-      new ServiceWorkerMessageFilter(thread_safe_sender_.get());
-  service_worker_dispatcher_.reset(
-      new ServiceWorkerDispatcher(thread_safe_sender_.get()));
-
-  quota_message_filter_ =
-      new QuotaMessageFilter(thread_safe_sender_.get());
-  quota_dispatcher_.reset(new QuotaDispatcher(thread_safe_sender_.get(),
-                                              quota_message_filter_.get()));
-
-  if (!channel_name_.empty())
-    InitChannel();
-}
-
-void ChildThread::InitChannel() {
-  channel_.reset(
-      new IPC::SyncChannel(channel_name_,
-                           IPC::Channel::MODE_CLIENT,
-                           this,
-                           ChildProcess::current()->io_message_loop_proxy(),
-                           true,
-                           ChildProcess::current()->GetShutDownEvent()));
   channel_->AddFilter(histogram_message_filter_.get());
   channel_->AddFilter(sync_message_filter_.get());
   channel_->AddFilter(resource_message_filter_.get());
