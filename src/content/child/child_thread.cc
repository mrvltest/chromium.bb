// Copyright (c) 2012 The Chromium Authors. All rights reserved.
// Use of this source code is governed by a BSD-style license that can be
// found in the LICENSE file.

#include "content/child/child_thread.h"

#include <signal.h>

#include <string>

#include "base/allocator/allocator_extension.h"
#include "base/base_switches.h"
#include "base/basictypes.h"
#include "base/command_line.h"
#include "base/debug/leak_annotations.h"
#include "base/lazy_instance.h"
#include "base/logging.h"
#include "base/message_loop/message_loop.h"
#include "base/message_loop/timer_slack.h"
#include "base/process/kill.h"
#include "base/process/process_handle.h"
#include "base/strings/string_number_conversions.h"
#include "base/strings/string_util.h"
#include "base/synchronization/condition_variable.h"
#include "base/synchronization/lock.h"
#include "base/threading/thread_local.h"
#include "base/tracked_objects.h"
#include "components/tracing/child_trace_message_filter.h"
#include "content/child/child_discardable_shared_memory_manager.h"
#include "content/child/child_gpu_memory_buffer_manager.h"
#include "content/child/child_histogram_message_filter.h"
#include "content/child/child_process.h"
#include "content/child/child_resource_message_filter.h"
#include "content/child/child_shared_bitmap_manager.h"
#include "content/child/fileapi/file_system_dispatcher.h"
#include "content/child/fileapi/webfilesystem_impl.h"
#include "content/child/geofencing/geofencing_message_filter.h"
#include "content/child/mojo/mojo_application.h"
#include "content/child/notifications/notification_dispatcher.h"
#include "content/child/power_monitor_broadcast_source.h"
#include "content/child/quota_dispatcher.h"
#include "content/child/quota_message_filter.h"
#include "content/child/resource_dispatcher.h"
#include "content/child/service_worker/service_worker_message_filter.h"
#include "content/child/thread_safe_sender.h"
#include "content/child/websocket_dispatcher.h"
#include "content/common/child_process_messages.h"
#include "content/public/common/content_switches.h"
#include "ipc/ipc_logging.h"
#include "ipc/ipc_switches.h"
#include "ipc/ipc_sync_channel.h"
#include "ipc/ipc_sync_message_filter.h"
#include "ipc/mojo/ipc_channel_mojo.h"

#if defined(OS_WIN)
#include "content/common/handle_enumerator_win.h"
#endif

#if defined(TCMALLOC_TRACE_MEMORY_SUPPORTED)
#include "third_party/tcmalloc/chromium/src/gperftools/heap-profiler.h"
#endif

using tracked_objects::ThreadData;

namespace content {
namespace {

// How long to wait for a connection to the browser process before giving up.
const int kConnectionTimeoutS = 15;

base::LazyInstance<base::ThreadLocalPointer<ChildThread> > g_lazy_tls =
    LAZY_INSTANCE_INITIALIZER;

// This isn't needed on Windows because there the sandbox's job object
// terminates child processes automatically. For unsandboxed processes (i.e.
// plugins), PluginThread has EnsureTerminateMessageFilter.
#if defined(OS_POSIX)

// TODO(earthdok): Re-enable on CrOS http://crbug.com/360622
#if (defined(ADDRESS_SANITIZER) || defined(LEAK_SANITIZER) || \
    defined(THREAD_SANITIZER)) && !defined(OS_CHROMEOS)
// A thread delegate that waits for |duration| and then exits the process with
// _exit(0).
class WaitAndExitDelegate : public base::PlatformThread::Delegate {
 public:
  explicit WaitAndExitDelegate(base::TimeDelta duration)
      : duration_(duration) {}
  virtual ~WaitAndExitDelegate() override {}

  virtual void ThreadMain() override {
    base::PlatformThread::Sleep(duration_);
    _exit(0);
  }

 private:
  const base::TimeDelta duration_;
  DISALLOW_COPY_AND_ASSIGN(WaitAndExitDelegate);
};

bool CreateWaitAndExitThread(base::TimeDelta duration) {
  scoped_ptr<WaitAndExitDelegate> delegate(new WaitAndExitDelegate(duration));

  const bool thread_created =
      base::PlatformThread::CreateNonJoinable(0, delegate.get());
  if (!thread_created)
    return false;

  // A non joinable thread has been created. The thread will either terminate
  // the process or will be terminated by the process. Therefore, keep the
  // delegate object alive for the lifetime of the process.
  WaitAndExitDelegate* leaking_delegate = delegate.release();
  ANNOTATE_LEAKING_OBJECT_PTR(leaking_delegate);
  ignore_result(leaking_delegate);
  return true;
}
#endif

class SuicideOnChannelErrorFilter : public IPC::MessageFilter {
 public:
  // IPC::MessageFilter
  void OnChannelError() override {
    // For renderer/worker processes:
    // On POSIX, at least, one can install an unload handler which loops
    // forever and leave behind a renderer process which eats 100% CPU forever.
    //
    // This is because the terminate signals (ViewMsg_ShouldClose and the error
    // from the IPC sender) are routed to the main message loop but never
    // processed (because that message loop is stuck in V8).
    //
    // One could make the browser SIGKILL the renderers, but that leaves open a
    // large window where a browser failure (or a user, manually terminating
    // the browser because "it's stuck") will leave behind a process eating all
    // the CPU.
    //
    // So, we install a filter on the sender so that we can process this event
    // here and kill the process.
    // TODO(earthdok): Re-enable on CrOS http://crbug.com/360622
#if (defined(ADDRESS_SANITIZER) || defined(LEAK_SANITIZER) || \
    defined(THREAD_SANITIZER)) && !defined(OS_CHROMEOS)
    // Some sanitizer tools rely on exit handlers (e.g. to run leak detection,
    // or dump code coverage data to disk). Instead of exiting the process
    // immediately, we give it 60 seconds to run exit handlers.
    CHECK(CreateWaitAndExitThread(base::TimeDelta::FromSeconds(60)));
#if defined(LEAK_SANITIZER)
    // Invoke LeakSanitizer early to avoid detecting shutdown-only leaks. If
    // leaks are found, the process will exit here.
    __lsan_do_leak_check();
#endif
#else
    _exit(0);
#endif
  }

 protected:
  ~SuicideOnChannelErrorFilter() override {}
};

#endif  // OS(POSIX)

#if defined(OS_ANDROID)
ChildThread* g_child_thread = NULL;

// A lock protects g_child_thread.
base::LazyInstance<base::Lock> g_lazy_child_thread_lock =
    LAZY_INSTANCE_INITIALIZER;

// base::ConditionVariable has an explicit constructor that takes
// a base::Lock pointer as parameter. The base::DefaultLazyInstanceTraits
// doesn't handle the case. Thus, we need our own class here.
struct CondVarLazyInstanceTraits {
  static const bool kRegisterOnExit = true;
#ifndef NDEBUG
  static const bool kAllowedToAccessOnNonjoinableThread = false;
#endif

  static base::ConditionVariable* New(void* instance) {
    return new (instance) base::ConditionVariable(
        g_lazy_child_thread_lock.Pointer());
  }
  static void Delete(base::ConditionVariable* instance) {
    instance->~ConditionVariable();
  }
};

// A condition variable that synchronize threads initializing and waiting
// for g_child_thread.
base::LazyInstance<base::ConditionVariable, CondVarLazyInstanceTraits>
    g_lazy_child_thread_cv = LAZY_INSTANCE_INITIALIZER;

void QuitMainThreadMessageLoop() {
  base::MessageLoop::current()->Quit();
}

#endif

}  // namespace

ChildThread::Options::Options()
    : channel_name(base::CommandLine::ForCurrentProcess()->GetSwitchValueASCII(
          switches::kProcessChannelID)),
      use_mojo_channel(false) {}

ChildThread::Options::Options(bool mojo)
    : channel_name(base::CommandLine::ForCurrentProcess()->GetSwitchValueASCII(
          switches::kProcessChannelID)),
      use_mojo_channel(mojo) {}


ChildThread::ChildThreadMessageRouter::ChildThreadMessageRouter(
    IPC::Sender* sender)
    : sender_(sender) {}

bool ChildThread::ChildThreadMessageRouter::Send(IPC::Message* msg) {
  return sender_->Send(msg);
}

ChildThread::ChildThread()
    : router_(this),
      in_browser_process_(false),
      channel_connected_factory_(this) {
  Init(Options());
}

ChildThread::ChildThread(const Options& options)
    : router_(this),
      in_browser_process_(true),
      channel_connected_factory_(this) {
  Init(options);
}

scoped_ptr<IPC::SyncChannel> ChildThread::CreateChannel(bool use_mojo_channel) {
  if (use_mojo_channel) {
    VLOG(1) << "Mojo is enabled on child";
    return IPC::SyncChannel::Create(
        IPC::ChannelMojo::CreateClientFactory(channel_name_),
        this,
        ChildProcess::current()->io_message_loop_proxy(),
        true,
        ChildProcess::current()->GetShutDownEvent());
  }

  VLOG(1) << "Mojo is disabled on child";
  return IPC::SyncChannel::Create(
      channel_name_,
      IPC::Channel::MODE_CLIENT,
      this,
      ChildProcess::current()->io_message_loop_proxy(),
      true,
      ChildProcess::current()->GetShutDownEvent());
}

void ChildThread::Init(const Options& options) {
  channel_name_ = options.channel_name;
  use_mojo_channel_ = options.use_mojo_channel;

  g_lazy_tls.Pointer()->Set(this);
  on_channel_error_called_ = false;
  message_loop_ = base::MessageLoop::current();
#ifdef IPC_MESSAGE_LOG_ENABLED
  // We must make sure to instantiate the IPC Logger *before* we create the
  // channel, otherwise we can get a callback on the IO thread which creates
  // the logger, and the logger does not like being created on the IO thread.
  IPC::Logging::GetInstance();
#endif
#ifdef IPC_MESSAGE_LOG_ENABLED
  if (!in_browser_process_)
    IPC::Logging::GetInstance()->SetIPCSender(this);
#endif

  mojo_application_.reset(new MojoApplication);

  sync_message_filter_ =
      new IPC::SyncMessageFilter(ChildProcess::current()->GetShutDownEvent());
  thread_safe_sender_ = new ThreadSafeSender(
      base::MessageLoopProxy::current().get(), sync_message_filter_.get());

  resource_dispatcher_.reset(new ResourceDispatcher(this));
  websocket_dispatcher_.reset(new WebSocketDispatcher);
  file_system_dispatcher_.reset(new FileSystemDispatcher());

  histogram_message_filter_ = new ChildHistogramMessageFilter();
  resource_message_filter_ =
      new ChildResourceMessageFilter(resource_dispatcher());

  service_worker_message_filter_ =
      new ServiceWorkerMessageFilter(thread_safe_sender_.get());

  quota_message_filter_ =
      new QuotaMessageFilter(thread_safe_sender_.get());
  quota_dispatcher_.reset(new QuotaDispatcher(thread_safe_sender_.get(),
                                              quota_message_filter_.get()));
<<<<<<< HEAD
  geofencing_message_filter_ =
      new GeofencingMessageFilter(thread_safe_sender_.get());
  notification_dispatcher_ =
      new NotificationDispatcher(thread_safe_sender_.get());
=======

  if (!channel_name_.empty())
    InitChannel();
}

void ChildThread::InitChannel() {
  channel_ = CreateChannel(use_mojo_channel_);
>>>>>>> 0d46546d
  channel_->AddFilter(histogram_message_filter_.get());
  channel_->AddFilter(sync_message_filter_.get());
  channel_->AddFilter(resource_message_filter_.get());
  channel_->AddFilter(quota_message_filter_->GetFilter());
  channel_->AddFilter(notification_dispatcher_->GetFilter());
  channel_->AddFilter(service_worker_message_filter_->GetFilter());
  channel_->AddFilter(geofencing_message_filter_->GetFilter());

  if (!base::CommandLine::ForCurrentProcess()->HasSwitch(
          switches::kSingleProcess)) {
    // In single process mode, browser-side tracing will cover the whole
    // process including renderers.
    channel_->AddFilter(new tracing::ChildTraceMessageFilter(
        ChildProcess::current()->io_message_loop_proxy()));
  }

  // In single process mode we may already have a power monitor
  if (!base::PowerMonitor::Get()) {
    scoped_ptr<PowerMonitorBroadcastSource> power_monitor_source(
      new PowerMonitorBroadcastSource());
    channel_->AddFilter(power_monitor_source->GetMessageFilter());

    power_monitor_.reset(new base::PowerMonitor(
        power_monitor_source.Pass()));
  }

#if defined(OS_POSIX)
  // Check that --process-type is specified so we don't do this in unit tests
  // and single-process mode.
  if (base::CommandLine::ForCurrentProcess()->HasSwitch(switches::kProcessType))
    channel_->AddFilter(new SuicideOnChannelErrorFilter());
#endif

  int connection_timeout = kConnectionTimeoutS;
  std::string connection_override =
      base::CommandLine::ForCurrentProcess()->GetSwitchValueASCII(
          switches::kIPCConnectionTimeout);
  if (!connection_override.empty()) {
    int temp;
    if (base::StringToInt(connection_override, &temp))
      connection_timeout = temp;
  }

  base::MessageLoop::current()->PostDelayedTask(
      FROM_HERE,
      base::Bind(&ChildThread::EnsureConnected,
                 channel_connected_factory_.GetWeakPtr()),
      base::TimeDelta::FromSeconds(connection_timeout));

#if defined(OS_ANDROID)
  {
    base::AutoLock lock(g_lazy_child_thread_lock.Get());
    g_child_thread = this;
  }
  // Signalling without locking is fine here because only
  // one thread can wait on the condition variable.
  g_lazy_child_thread_cv.Get().Signal();
#endif

#if defined(TCMALLOC_TRACE_MEMORY_SUPPORTED)
  trace_memory_controller_.reset(new base::debug::TraceMemoryController(
      message_loop_->message_loop_proxy(),
      ::HeapProfilerWithPseudoStackStart,
      ::HeapProfilerStop,
      ::GetHeapProfile));
#endif

  shared_bitmap_manager_.reset(
      new ChildSharedBitmapManager(thread_safe_sender()));

  gpu_memory_buffer_manager_.reset(
      new ChildGpuMemoryBufferManager(thread_safe_sender()));

  discardable_shared_memory_manager_.reset(
      new ChildDiscardableSharedMemoryManager(thread_safe_sender()));
}

ChildThread::~ChildThread() {
#ifdef IPC_MESSAGE_LOG_ENABLED
  IPC::Logging::GetInstance()->SetIPCSender(NULL);
#endif

  if (channel_) {
    channel_->RemoveFilter(histogram_message_filter_.get());
    channel_->RemoveFilter(sync_message_filter_.get());
  
    // The ChannelProxy object caches a pointer to the IPC thread, so need to
    // reset it as it's not guaranteed to outlive this object.
    // NOTE: this also has the side-effect of not closing the main IPC channel to
    // the browser process.  This is needed because this is the signal that the
    // browser uses to know that this process has died, so we need it to be alive
    // until this process is shut down, and the OS closes the handle
    // automatically.  We used to watch the object handle on Windows to do this,
    // but it wasn't possible to do so on POSIX.
    channel_->ClearIPCTaskRunner();
  }
  g_lazy_tls.Pointer()->Set(NULL);
}

void ChildThread::Shutdown() {
  // Delete objects that hold references to blink so derived classes can
  // safely shutdown blink in their Shutdown implementation.
  file_system_dispatcher_.reset();
  quota_dispatcher_.reset();
  WebFileSystemImpl::DeleteThreadSpecificInstance();
}

void ChildThread::OnChannelConnected(int32 peer_pid) {
  channel_connected_factory_.InvalidateWeakPtrs();
}

void ChildThread::OnChannelError() {
  set_on_channel_error_called(true);
  base::MessageLoop::current()->Quit();
}

bool ChildThread::Send(IPC::Message* msg) {
  DCHECK(base::MessageLoop::current() == message_loop());
  DCHECK(!channel_name_.empty());  // Trying to send a message before setting
                                   // the channel name is a very bad thing.
  if (!channel_) {
    delete msg;
    return false;
  }

  return channel_->Send(msg);
}

void ChildThread::SetChannelName(const std::string& channel_name) {
  DCHECK(!channel_name.empty());
  DCHECK(channel_name_.empty());
  DCHECK(!channel_.get());
  channel_name_ = channel_name;
  InitChannel();
  DCHECK(channel_.get());
}

IPC::SyncChannel* ChildThread::channelWithCheck() {
  CHECK(channel_.get());
  return channel_.get();
}

MessageRouter* ChildThread::GetRouter() {
  DCHECK(base::MessageLoop::current() == message_loop());
  return &router_;
}

base::SharedMemory* ChildThread::AllocateSharedMemory(size_t buf_size) {
  return AllocateSharedMemory(buf_size, this);
}

// static
base::SharedMemory* ChildThread::AllocateSharedMemory(
    size_t buf_size,
    IPC::Sender* sender) {
  scoped_ptr<base::SharedMemory> shared_buf;
#if defined(OS_WIN)
  shared_buf.reset(new base::SharedMemory);
  if (!shared_buf->CreateAndMapAnonymous(buf_size)) {
    NOTREACHED();
    return NULL;
  }
#else
  // On POSIX, we need to ask the browser to create the shared memory for us,
  // since this is blocked by the sandbox.
  base::SharedMemoryHandle shared_mem_handle;
  if (sender->Send(new ChildProcessHostMsg_SyncAllocateSharedMemory(
                           buf_size, &shared_mem_handle))) {
    if (base::SharedMemory::IsHandleValid(shared_mem_handle)) {
      shared_buf.reset(new base::SharedMemory(shared_mem_handle, false));
      if (!shared_buf->Map(buf_size)) {
        NOTREACHED() << "Map failed";
        return NULL;
      }
    } else {
      NOTREACHED() << "Browser failed to allocate shared memory";
      return NULL;
    }
  } else {
    NOTREACHED() << "Browser allocation request message failed";
    return NULL;
  }
#endif
  return shared_buf.release();
}

bool ChildThread::OnMessageReceived(const IPC::Message& msg) {
  if (mojo_application_->OnMessageReceived(msg))
    return true;

  // Resource responses are sent to the resource dispatcher.
  if (resource_dispatcher_->OnMessageReceived(msg))
    return true;
  if (websocket_dispatcher_->OnMessageReceived(msg))
    return true;
  if (file_system_dispatcher_->OnMessageReceived(msg))
    return true;

  bool handled = true;
  IPC_BEGIN_MESSAGE_MAP(ChildThread, msg)
    IPC_MESSAGE_HANDLER(ChildProcessMsg_Shutdown, OnShutdown)
#if defined(IPC_MESSAGE_LOG_ENABLED)
    IPC_MESSAGE_HANDLER(ChildProcessMsg_SetIPCLoggingEnabled,
                        OnSetIPCLoggingEnabled)
#endif
    IPC_MESSAGE_HANDLER(ChildProcessMsg_SetProfilerStatus,
                        OnSetProfilerStatus)
    IPC_MESSAGE_HANDLER(ChildProcessMsg_GetChildProfilerData,
                        OnGetChildProfilerData)
    IPC_MESSAGE_HANDLER(ChildProcessMsg_DumpHandles, OnDumpHandles)
    IPC_MESSAGE_HANDLER(ChildProcessMsg_SetProcessBackgrounded,
                        OnProcessBackgrounded)
#if defined(USE_TCMALLOC)
    IPC_MESSAGE_HANDLER(ChildProcessMsg_GetTcmallocStats, OnGetTcmallocStats)
#endif
    IPC_MESSAGE_UNHANDLED(handled = false)
  IPC_END_MESSAGE_MAP()

  if (handled)
    return true;

  if (msg.routing_id() == MSG_ROUTING_CONTROL)
    return OnControlMessageReceived(msg);

  return router_.OnMessageReceived(msg);
}

bool ChildThread::OnControlMessageReceived(const IPC::Message& msg) {
  return false;
}

void ChildThread::OnShutdown() {
  base::MessageLoop::current()->Quit();
}

#if defined(IPC_MESSAGE_LOG_ENABLED)
void ChildThread::OnSetIPCLoggingEnabled(bool enable) {
  if (enable)
    IPC::Logging::GetInstance()->Enable();
  else
    IPC::Logging::GetInstance()->Disable();
}
#endif  //  IPC_MESSAGE_LOG_ENABLED

void ChildThread::OnSetProfilerStatus(ThreadData::Status status) {
  ThreadData::InitializeAndSetTrackingStatus(status);
}

void ChildThread::OnGetChildProfilerData(int sequence_number) {
  tracked_objects::ProcessDataSnapshot process_data;
  ThreadData::Snapshot(false, &process_data);

  Send(new ChildProcessHostMsg_ChildProfilerData(sequence_number,
                                                 process_data));
}

void ChildThread::OnDumpHandles() {
#if defined(OS_WIN)
  scoped_refptr<HandleEnumerator> handle_enum(
      new HandleEnumerator(
          base::CommandLine::ForCurrentProcess()->HasSwitch(
              switches::kAuditAllHandles)));
  handle_enum->EnumerateHandles();
  Send(new ChildProcessHostMsg_DumpHandlesDone);
#else
  NOTIMPLEMENTED();
#endif
}

#if defined(USE_TCMALLOC)
void ChildThread::OnGetTcmallocStats() {
  std::string result;
  char buffer[1024 * 32];
  base::allocator::GetStats(buffer, sizeof(buffer));
  result.append(buffer);
  Send(new ChildProcessHostMsg_TcmallocStats(result));
}
#endif

ChildThread* ChildThread::current() {
  return g_lazy_tls.Pointer()->Get();
}

#if defined(OS_ANDROID)
// The method must NOT be called on the child thread itself.
// It may block the child thread if so.
void ChildThread::ShutdownThread() {
  DCHECK(!ChildThread::current()) <<
      "this method should NOT be called from child thread itself";
  {
    base::AutoLock lock(g_lazy_child_thread_lock.Get());
    while (!g_child_thread)
      g_lazy_child_thread_cv.Get().Wait();
  }
  DCHECK_NE(base::MessageLoop::current(), g_child_thread->message_loop());
  g_child_thread->message_loop()->PostTask(
      FROM_HERE, base::Bind(&QuitMainThreadMessageLoop));
}
#endif

void ChildThread::OnProcessFinalRelease() {
  if (on_channel_error_called_) {
    base::MessageLoop::current()->Quit();
    return;
  }

  // The child process shutdown sequence is a request response based mechanism,
  // where we send out an initial feeler request to the child process host
  // instance in the browser to verify if it's ok to shutdown the child process.
  // The browser then sends back a response if it's ok to shutdown. This avoids
  // race conditions if the process refcount is 0 but there's an IPC message
  // inflight that would addref it.
  Send(new ChildProcessHostMsg_ShutdownRequest);
}

void ChildThread::EnsureConnected() {
  VLOG(0) << "ChildThread::EnsureConnected()";
  base::KillProcess(base::GetCurrentProcessHandle(), 0, false);
}

void ChildThread::OnProcessBackgrounded(bool background) {
  // Set timer slack to maximum on main thread when in background.
  base::TimerSlack timer_slack = base::TIMER_SLACK_NONE;
  if (background)
    timer_slack = base::TIMER_SLACK_MAXIMUM;
  base::MessageLoop::current()->SetTimerSlack(timer_slack);
}

}  // namespace content<|MERGE_RESOLUTION|>--- conflicted
+++ resolved
@@ -289,12 +289,10 @@
       new QuotaMessageFilter(thread_safe_sender_.get());
   quota_dispatcher_.reset(new QuotaDispatcher(thread_safe_sender_.get(),
                                               quota_message_filter_.get()));
-<<<<<<< HEAD
   geofencing_message_filter_ =
       new GeofencingMessageFilter(thread_safe_sender_.get());
   notification_dispatcher_ =
       new NotificationDispatcher(thread_safe_sender_.get());
-=======
 
   if (!channel_name_.empty())
     InitChannel();
@@ -302,7 +300,6 @@
 
 void ChildThread::InitChannel() {
   channel_ = CreateChannel(use_mojo_channel_);
->>>>>>> 0d46546d
   channel_->AddFilter(histogram_message_filter_.get());
   channel_->AddFilter(sync_message_filter_.get());
   channel_->AddFilter(resource_message_filter_.get());
