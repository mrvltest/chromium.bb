--- conflicted
+++ resolved
@@ -645,11 +645,7 @@
       p.old_version,
       databases_[p.ipc_database_id],
       metadata,
-<<<<<<< HEAD
-      static_cast<WebIDBCallbacks::DataLoss>(p.data_loss),
-=======
       static_cast<blink::WebIDBDataLoss>(p.data_loss),
->>>>>>> 8c15b39e
       WebString::fromUTF8(p.data_loss_message));
 }
 
