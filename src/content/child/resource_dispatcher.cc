--- conflicted
+++ resolved
@@ -34,11 +34,8 @@
 #include "content/public/child/fixed_received_data.h"
 #include "content/public/child/request_peer.h"
 #include "content/public/child/resource_dispatcher_delegate.h"
-<<<<<<< HEAD
 #include "content/public/common/content_client.h"
-=======
 #include "content/public/common/content_features.h"
->>>>>>> 9f8f03d9
 #include "content/public/common/resource_response.h"
 #include "content/public/common/resource_type.h"
 #include "content/public/renderer/content_renderer_client.h"
@@ -438,16 +435,15 @@
   bool release_downloaded_file = request_info->download_to_file;
 
   ReleaseResourcesInMessageQueue(&request_info->deferred_message_queue);
-<<<<<<< HEAD
+
   if (it->second.get()->bridge)
     delete it->second.get()->bridge;
-=======
 
   // Always delete the pending_request asyncly so that cancelling the request
   // doesn't delete the request context info while its response is still being
   // handled.
   main_thread_task_runner_->DeleteSoon(FROM_HERE, it->second.release());
->>>>>>> 9f8f03d9
+
   pending_requests_.erase(it);
 
   if (release_downloaded_file) {
@@ -549,23 +545,15 @@
 }
 
 ResourceDispatcher::PendingRequestInfo::PendingRequestInfo(
-<<<<<<< HEAD
-    RequestPeer* peer,
+    scoped_ptr<RequestPeer> peer,
     ResourceLoaderBridge* bridge,
-=======
-    scoped_ptr<RequestPeer> peer,
->>>>>>> 9f8f03d9
     ResourceType resource_type,
     int origin_pid,
     const GURL& frame_origin,
     const GURL& request_url,
     bool download_to_file)
-<<<<<<< HEAD
-    : peer(peer),
+    : peer(std::move(peer)),
       bridge(bridge),
-=======
-    : peer(std::move(peer)),
->>>>>>> 9f8f03d9
       resource_type(resource_type),
       origin_pid(origin_pid),
       url(request_url),
@@ -668,8 +656,7 @@
 
 int ResourceDispatcher::StartAsync(const RequestInfo& request_info,
                                    ResourceRequestBody* request_body,
-<<<<<<< HEAD
-                                   RequestPeer* peer) {
+                                   scoped_ptr<RequestPeer> peer) {
   // Compute a unique request_id for this renderer process.
   int request_id = MakeRequestID();
 
@@ -685,9 +672,9 @@
       else
         extra_data = &kEmptyData;
 
-      bridge->Start(peer);
+      bridge->Start(peer.get());
       pending_requests_[request_id] =
-          make_scoped_ptr(new PendingRequestInfo(peer,
+          make_scoped_ptr(new PendingRequestInfo(std::move(peer),
                              bridge.release(),
                              request_info.request_type,
                              request_info.requestor_pid,
@@ -697,29 +684,13 @@
       return request_id;
   }
 
-=======
-                                   scoped_ptr<RequestPeer> peer) {
->>>>>>> 9f8f03d9
   GURL frame_origin;
   scoped_ptr<ResourceHostMsg_Request> request =
       CreateRequest(request_info, request_body, &frame_origin);
 
-<<<<<<< HEAD
-  pending_requests_[request_id] =
-      make_scoped_ptr(new PendingRequestInfo(peer,
-                         nullptr,
-                         request->resource_type,
-                         request->origin_pid,
-                         frame_origin,
-                         request->url,
-                         request_info.download_to_file));
-=======
-  // Compute a unique request_id for this renderer process.
-  int request_id = MakeRequestID();
   pending_requests_[request_id] = make_scoped_ptr(new PendingRequestInfo(
-      std::move(peer), request->resource_type, request->origin_pid,
+      std::move(peer), nullptr, request->resource_type, request->origin_pid,
       frame_origin, request->url, request_info.download_to_file));
->>>>>>> 9f8f03d9
 
   if (resource_scheduling_filter_.get() &&
       request_info.loading_web_task_runner) {
