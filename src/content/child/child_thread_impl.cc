--- conflicted
+++ resolved
@@ -510,12 +510,7 @@
 #endif
 }
 
-<<<<<<< HEAD
-=======
 void ChildThreadImpl::InitManagers() {
-  base::trace_event::MemoryDumpManager::GetInstance()->Initialize();
-
->>>>>>> 1ef418e1
   shared_bitmap_manager_.reset(
       new ChildSharedBitmapManager(thread_safe_sender()));
 
@@ -589,8 +584,6 @@
 }
 #endif
 
-<<<<<<< HEAD
-=======
 void ChildThreadImpl::SetChannelName(const std::string& channel_name) {
   DCHECK(!channel_name.empty());
   DCHECK(channel_name_.empty());
@@ -598,11 +591,6 @@
   InitChannel();
 }
 
-IPC::AttachmentBroker* ChildThreadImpl::GetAttachmentBroker() {
-  return attachment_broker_.get();
-}
-
->>>>>>> 1ef418e1
 MessageRouter* ChildThreadImpl::GetRouter() {
   DCHECK(base::MessageLoop::current() == message_loop());
   return &router_;
