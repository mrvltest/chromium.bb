--- conflicted
+++ resolved
@@ -489,18 +489,9 @@
 #if defined(OS_ANDROID)
   g_quit_closure.Get().BindToMainThread();
 #endif
-
-<<<<<<< HEAD
-#if defined(TCMALLOC_TRACE_MEMORY_SUPPORTED)
-  trace_memory_controller_.reset(new base::trace_event::TraceMemoryController(
-      message_loop_->task_runner(), ::HeapProfilerWithPseudoStackStart,
-      ::HeapProfilerStop, ::GetHeapProfile));
-#endif
 }
 
 void ChildThreadImpl::InitManagers() {
-=======
->>>>>>> b6cd7b0e
   shared_bitmap_manager_.reset(
       new ChildSharedBitmapManager(thread_safe_sender()));
 
