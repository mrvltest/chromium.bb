# Copyright (c) 2012 The Chromium Authors. All rights reserved.
# Use of this source code is governed by a BSD-style license that can be
# found in the LICENSE file.

{
  'include_dirs': [
    '..',
  ],
  'dependencies': [
    '../base/base.gyp:base',
    '../base/base.gyp:base_i18n',
    '../crypto/crypto.gyp:crypto',
<<<<<<< HEAD
    '../ui/events/events.gyp:events',
=======
>>>>>>> 8c15b39e
    '../ui/gfx/gfx.gyp:gfx',
    '../ui/ui.gyp:ui',

    # SHEZ: Added this so that we can initialize V8's ICU in
    #       content_main_runner.
    '../v8/tools/gyp/v8.gyp:v8',
  ],
  'sources': [
    'app/android/app_jni_registrar.cc',
    'app/android/app_jni_registrar.h',
    'app/android/child_process_service.cc',
    'app/android/child_process_service.h',
    'app/android/content_main.cc',
    'app/android/content_main.h',
    'app/android/library_loader_hooks.cc',
    'app/content_main.cc',
    'app/content_main_runner.cc',
    'app/startup_helper_win.cc',
    'public/app/android_library_loader_hooks.h',
    'public/app/content_main.h',
    'public/app/content_main_delegate.cc',
    'public/app/content_main_delegate.h',
    'public/app/content_main_runner.h',
    'public/app/startup_helper_win.h',
  ],
  'conditions': [
    ['OS=="win"', {
      'dependencies': [
        '../sandbox/sandbox.gyp:sandbox',
      ],
    }],
    ['OS=="android"', {
      'sources!': [
        'app/content_main.cc',
      ],
      'dependencies': [
        'content.gyp:content_jni_headers',
        '../skia/skia.gyp:skia',
      ],
      'includes': [
        '../build/android/cpufeatures.gypi',
      ],
    }],
    ['OS=="ios"', {
      'sources!': [
        'app/content_main.cc',
      ],
    }],
  ],
}<|MERGE_RESOLUTION|>--- conflicted
+++ resolved
@@ -10,10 +10,6 @@
     '../base/base.gyp:base',
     '../base/base.gyp:base_i18n',
     '../crypto/crypto.gyp:crypto',
-<<<<<<< HEAD
-    '../ui/events/events.gyp:events',
-=======
->>>>>>> 8c15b39e
     '../ui/gfx/gfx.gyp:gfx',
     '../ui/ui.gyp:ui',
 
