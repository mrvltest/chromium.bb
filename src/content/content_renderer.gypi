--- conflicted
+++ resolved
@@ -44,12 +44,7 @@
   ],
   'variables': {
     'public_renderer_sources': [
-<<<<<<< HEAD
-=======
-      'public/renderer/android_content_detection_prefixes.cc',
-      'public/renderer/android_content_detection_prefixes.h',
       'public/renderer/browser_plugin_delegate.cc',
->>>>>>> 3421cf84
       'public/renderer/browser_plugin_delegate.h',
       'public/renderer/content_renderer_client.cc',
       'public/renderer/content_renderer_client.h',
@@ -87,23 +82,6 @@
       'renderer/accessibility/blink_ax_tree_source.h',
       'renderer/accessibility/renderer_accessibility.cc',
       'renderer/accessibility/renderer_accessibility.h',
-<<<<<<< HEAD
-      'renderer/active_notification_tracker.cc',
-      'renderer/active_notification_tracker.h',
-=======
-      'renderer/android/address_detector.cc',
-      'renderer/android/address_detector.h',
-      'renderer/android/content_detector.cc',
-      'renderer/android/content_detector.h',
-      'renderer/android/email_detector.cc',
-      'renderer/android/email_detector.h',
-      'renderer/android/phone_number_detector.cc',
-      'renderer/android/phone_number_detector.h',
-      'renderer/android/renderer_date_time_picker.cc',
-      'renderer/android/renderer_date_time_picker.h',
-      'renderer/android/synchronous_compositor_factory.cc',
-      'renderer/android/synchronous_compositor_factory.h',
->>>>>>> 3421cf84
       'renderer/battery_status/battery_status_dispatcher.cc',
       'renderer/battery_status/battery_status_dispatcher.h',
       'renderer/browser_plugin/browser_plugin.cc',
@@ -714,25 +692,7 @@
           '../base/allocator/allocator.gyp:allocator',
       ],
     }],
-<<<<<<< HEAD
     ['OS!="android"', {
-=======
-    ['OS=="android"', {
-      'sources!': [
-        'renderer/media/audio_decoder.cc',
-      ],
-      'sources': [
-        'renderer/external_popup_menu.cc',
-        'renderer/external_popup_menu.h',
-      ],
-      'dependencies': [
-        '../third_party/libphonenumber/libphonenumber.gyp:libphonenumber',
-      ],
-      'includes': [
-        '../build/android/cpufeatures.gypi',
-      ],
-    }, {
->>>>>>> 3421cf84
       'sources!': [
         'renderer/java/gin_java_bridge_dispatcher.cc',
         'renderer/java/gin_java_bridge_dispatcher.h',
