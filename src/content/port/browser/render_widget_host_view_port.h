// Copyright (c) 2012 The Chromium Authors. All rights reserved.
// Use of this source code is governed by a BSD-style license that can be
// found in the LICENSE file.

#ifndef CONTENT_PORT_BROWSER_RENDER_WIDGET_HOST_VIEW_PORT_H_
#define CONTENT_PORT_BROWSER_RENDER_WIDGET_HOST_VIEW_PORT_H_

#include "base/basictypes.h"
#include "base/callback.h"
#include "base/memory/scoped_ptr.h"
#include "base/process/kill.h"
#include "base/strings/string16.h"
#include "cc/output/compositor_frame.h"
#include "content/common/content_export.h"
#include "content/port/browser/event_with_latency_info.h"
#include "content/port/common/input_event_ack_state.h"
#include "content/public/browser/render_widget_host_view.h"
#include "ipc/ipc_listener.h"
#include "third_party/WebKit/public/web/WebPopupType.h"
#include "third_party/WebKit/public/web/WebTextDirection.h"
#include "ui/base/ime/text_input_mode.h"
#include "ui/base/ime/text_input_type.h"
#include "ui/gfx/range/range.h"
#include "ui/surface/transport_dib.h"

class SkBitmap;
class WebCursor;

struct AccessibilityHostMsg_EventParams;
struct GpuHostMsg_AcceleratedSurfaceBuffersSwapped_Params;
struct GpuHostMsg_AcceleratedSurfacePostSubBuffer_Params;
struct ViewHostMsg_TextInputState_Params;
struct ViewHostMsg_SelectionBounds_Params;

namespace media {
class VideoFrame;
}

namespace blink {
struct WebScreenInfo;
}

namespace content {
class BackingStore;
class RenderWidgetHostViewFrameSubscriber;
class SyntheticGesture;
class SyntheticGestureTarget;
struct WebPluginGeometry;
struct NativeWebKeyboardEvent;

// This is the larger RenderWidgetHostView interface exposed only
// within content/ and to embedders looking to port to new platforms.
// RenderWidgetHostView class hierarchy described in render_widget_host_view.h.
class CONTENT_EXPORT RenderWidgetHostViewPort : public RenderWidgetHostView,
                                                public IPC::Listener {
 public:
  virtual ~RenderWidgetHostViewPort() {}

  // Does the cast for you.
  static RenderWidgetHostViewPort* FromRWHV(RenderWidgetHostView* rwhv);

  // Like RenderWidgetHostView::CreateViewForWidget, with cast.
  static RenderWidgetHostViewPort* CreateViewForWidget(
      RenderWidgetHost* widget);

  static void GetDefaultScreenInfo(blink::WebScreenInfo* results);

  // Perform all the initialization steps necessary for this object to represent
  // a popup (such as a <select> dropdown), then shows the popup at |pos|.
  virtual void InitAsPopup(RenderWidgetHostView* parent_host_view,
                           const gfx::Rect& pos) = 0;

  // Perform all the initialization steps necessary for this object to represent
  // a full screen window.
  // |reference_host_view| is the view associated with the creating page that
  // helps to position the full screen widget on the correct monitor.
  virtual void InitAsFullscreen(
      RenderWidgetHostView* reference_host_view) = 0;

  // Notifies the View that it has become visible.
  virtual void WasShown() = 0;

  // Notifies the View that it has been hidden.
  virtual void WasHidden() = 0;

  // Moves all plugin windows as described in the given list.
  // |scroll_offset| is the scroll offset of the render view.
  virtual void MovePluginWindows(
      const gfx::Vector2d& scroll_offset,
      const std::vector<WebPluginGeometry>& moves) = 0;

  // Take focus from the associated View component.
  virtual void Blur() = 0;

  // Sets the cursor to the one associated with the specified cursor_type
  virtual void UpdateCursor(const WebCursor& cursor) = 0;

  // Indicates whether the page has finished loading.
  virtual void SetIsLoading(bool is_loading) = 0;

  // Updates the type of the input method attached to the view.
  virtual void TextInputTypeChanged(ui::TextInputType type,
                                    ui::TextInputMode mode,
                                    bool can_compose_inline) = 0;

  // Cancel the ongoing composition of the input method attached to the view.
  virtual void ImeCancelComposition() = 0;

  // Informs that the focused DOM node has changed.
  virtual void FocusedNodeChanged(bool is_editable_node) = 0;

#if defined(OS_MACOSX) || defined(OS_WIN) || defined(USE_AURA)
  // Updates the range of the marked text in an IME composition.
  virtual void ImeCompositionRangeChanged(
      const gfx::Range& range,
      const std::vector<gfx::Rect>& character_bounds) = 0;
#endif

  // Informs the view that a portion of the widget's backing store was scrolled
  // and/or painted.  The view should ensure this gets copied to the screen.
  //
  // If the scroll_rect is non-empty, then a portion of the widget's backing
  // store was scrolled by dx pixels horizontally and dy pixels vertically.
  // The exposed rect from the scroll operation is included in copy_rects.
  //
  // There are subtle performance implications here.  The RenderWidget gets sent
  // a paint ack after this returns, so if the view only ever invalidates in
  // response to this, then on Windows, where WM_PAINT has lower priority than
  // events which can cause renderer resizes/paint rect updates, e.g.
  // drag-resizing can starve painting; this function thus provides the view its
  // main chance to ensure it stays painted and not just invalidated.  On the
  // other hand, if this always blindly paints, then if we're already in the
  // midst of a paint on the callstack, we can double-paint unnecessarily.
  // (Worse, we might recursively call RenderWidgetHost::GetBackingStore().)
  // Thus implementers should generally paint as much of |rect| as possible
  // synchronously with as little overpainting as possible.
  virtual void DidUpdateBackingStore(
      const gfx::Rect& scroll_rect,
      const gfx::Vector2d& scroll_delta,
      const std::vector<gfx::Rect>& copy_rects,
      const std::vector<ui::LatencyInfo>& latency_info) = 0;

  // Notifies the View that the renderer has ceased to exist.
  virtual void RenderProcessGone(base::TerminationStatus status,
                                 int error_code) = 0;

  // Tells the View to destroy itself.
  virtual void Destroy() = 0;

  // Tells the View that the tooltip text for the current mouse position over
  // the page has changed.
  virtual void SetTooltipText(const base::string16& tooltip_text) = 0;

  // Notifies the View that the renderer text selection has changed.
  virtual void SelectionChanged(const base::string16& text,
                                size_t offset,
                                const gfx::Range& range) = 0;

  // Notifies the View that the renderer selection bounds has changed.
  // |start_rect| and |end_rect| are the bounds end of the selection in the
  // coordinate system of the render view. |start_direction| and |end_direction|
  // indicates the direction at which the selection was made on touch devices.
  virtual void SelectionBoundsChanged(
      const ViewHostMsg_SelectionBounds_Params& params) = 0;

  // Notifies the view that the scroll offset has changed.
  virtual void ScrollOffsetChanged() = 0;

  // Allocate a backing store for this view.
  virtual BackingStore* AllocBackingStore(const gfx::Size& size) = 0;

  // Copies the contents of the compositing surface into the given
  // (uninitialized) PlatformCanvas if any.
  // The rectangle region specified with |src_subrect| is copied from the
  // contents, scaled to |dst_size|, and written to |output|.
  // |callback| is invoked with true on success, false otherwise. |output| can
  // be initialized even on failure.
  // A smaller region than |src_subrect| may be copied if the underlying surface
  // is smaller than |src_subrect|.
  // NOTE: |callback| is called asynchronously.
  virtual void CopyFromCompositingSurface(
      const gfx::Rect& src_subrect,
      const gfx::Size& dst_size,
      const base::Callback<void(bool, const SkBitmap&)>& callback,
      const SkBitmap::Config config) = 0;

  // Instructs the view to not drop the surface even when the view is hidden.
  virtual void LockCompositingSurface() = 0;
  virtual void UnlockCompositingSurface() = 0;

  // Copies a given subset of the compositing surface's content into a YV12
  // VideoFrame, and invokes a callback with a success/fail parameter. |target|
  // must contain an allocated, YV12 video frame of the intended size. If the
  // copy rectangle does not match |target|'s size, the copied content will be
  // scaled and letterboxed with black borders. The copy will happen
  // asynchronously. This operation will fail if there is no available
  // compositing surface.
  virtual void CopyFromCompositingSurfaceToVideoFrame(
      const gfx::Rect& src_subrect,
      const scoped_refptr<media::VideoFrame>& target,
      const base::Callback<void(bool)>& callback) = 0;

  // Returns true if CopyFromCompositingSurfaceToVideoFrame() is likely to
  // succeed.
  //
  // TODO(nick): When VideoFrame copies are broadly implemented, this method
  // should be renamed to HasCompositingSurface(), or unified with
  // IsSurfaceAvailableForCopy() and HasAcceleratedSurface().
  virtual bool CanCopyToVideoFrame() const = 0;

  // Return true if frame subscription is supported on this platform.
  virtual bool CanSubscribeFrame() const = 0;

  // Begin subscribing for presentation events and captured frames.
  // |subscriber| is now owned by this object, it will be called only on the
  // UI thread.
  virtual void BeginFrameSubscription(
      scoped_ptr<RenderWidgetHostViewFrameSubscriber> subscriber) = 0;

  // End subscribing for frame presentation events. FrameSubscriber will be
  // deleted after this call.
  virtual void EndFrameSubscription() = 0;

  // Called when accelerated compositing state changes.
  virtual void OnAcceleratedCompositingStateChange() = 0;
  // Called when an accelerated compositing surface is initialized.
  virtual void AcceleratedSurfaceInitialized(int host_id, int route_id) = 0;
  // |params.window| and |params.surface_id| indicate which accelerated
  // surface's buffers swapped. |params.renderer_id| and |params.route_id|
  // are used to formulate a reply to the GPU process to prevent it from getting
  // too far ahead. They may all be zero, in which case no flow control is
  // enforced; this case is currently used for accelerated plugins.
  virtual void AcceleratedSurfaceBuffersSwapped(
      const GpuHostMsg_AcceleratedSurfaceBuffersSwapped_Params& params_in_pixel,
      int gpu_host_id) = 0;
  // Similar to above, except |params.(x|y|width|height)| define the region
  // of the surface that changed.
  virtual void AcceleratedSurfacePostSubBuffer(
      const GpuHostMsg_AcceleratedSurfacePostSubBuffer_Params& params_in_pixel,
      int gpu_host_id) = 0;

  // Release the accelerated surface temporarily. It will be recreated on the
  // next swap buffers or post sub buffer.
  virtual void AcceleratedSurfaceSuspend() = 0;

  virtual void AcceleratedSurfaceRelease() = 0;

  // Return true if the view has an accelerated surface that contains the last
  // presented frame for the view. If |desired_size| is non-empty, true is
  // returned only if the accelerated surface size matches.
  virtual bool HasAcceleratedSurface(const gfx::Size& desired_size) = 0;

  virtual void OnSwapCompositorFrame(
      uint32 output_surface_id,
      scoped_ptr<cc::CompositorFrame> frame) = 0;

  virtual void GetScreenInfo(blink::WebScreenInfo* results) = 0;

  // The size of the view's backing surface in non-DPI-adjusted pixels.
  virtual gfx::Size GetPhysicalBackingSize() const = 0;

  // The height of the physical backing surface that is overdrawn opaquely in
  // the browser, for example by an on-screen-keyboard (in DPI-adjusted pixels).
  virtual float GetOverdrawBottomHeight() const = 0;

  // Gets the bounds of the window, in screen coordinates.
  virtual gfx::Rect GetBoundsInRootWindow() = 0;

  virtual gfx::GLSurfaceHandle GetCompositingSurface() = 0;

  // Resize compositing surface.
  virtual void ResizeCompositingSurface(const gfx::Size&) = 0;

  // Because the associated remote WebKit instance can asynchronously
  // prevent-default on a dispatched touch event, the touch events are queued in
  // the GestureRecognizer until invocation of ProcessAckedTouchEvent releases
  // it to be consumed (when |ack_result| is NOT_CONSUMED OR NO_CONSUMER_EXISTS)
  // or ignored (when |ack_result| is CONSUMED).
  virtual void ProcessAckedTouchEvent(const TouchEventWithLatencyInfo& touch,
                                      InputEventAckState ack_result) = 0;

  virtual void SetHasHorizontalScrollbar(bool has_horizontal_scrollbar) = 0;
  virtual void SetScrollOffsetPinning(
      bool is_pinned_to_left, bool is_pinned_to_right) = 0;

  // Called when a mousewheel event was not processed by the renderer.
  virtual void UnhandledWheelEvent(const blink::WebMouseWheelEvent& event) = 0;

  // Called prior to forwarding input event messages to the renderer, giving
  // the view a chance to perform in-process event filtering or processing.
  // Return values of |NOT_CONSUMED| or |UNKNOWN| will result in |input_event|
  // being forwarded.
  virtual InputEventAckState FilterInputEvent(
      const blink::WebInputEvent& input_event) = 0;

  // Called by the host when it requires an input flush; the flush call should
  // by synchronized with BeginFrame.
  virtual void OnSetNeedsFlushInput() = 0;

  // Called by the host when the input flush has completed.
  virtual void OnDidFlushInput() = 0;

  // Create a platform specific SyntheticGestureTarget implementation that will
  // be used to inject synthetic input events.
  virtual scoped_ptr<SyntheticGestureTarget> CreateSyntheticGestureTarget() = 0;

  virtual void GestureEventAck(const blink::WebGestureEvent& event,
                               InputEventAckState ack_result) = 0;

  virtual void OnOverscrolled(gfx::Vector2dF accumulated_overscroll,
                              gfx::Vector2dF current_fling_velocity) = 0;

  virtual void DidStopFlinging() = 0;

  virtual void SetPopupType(blink::WebPopupType popup_type) = 0;
  virtual blink::WebPopupType GetPopupType() = 0;

  // Get the BrowserAccessibilityManager if it exists, may return NULL.
  virtual BrowserAccessibilityManager*
      GetBrowserAccessibilityManager() const = 0;
  // Create a BrowserAccessibilityManager for this view if it's possible to
  // create one and if one doesn't exist already. Some ports may not create
  // one depending on the current state.
  virtual void CreateBrowserAccessibilityManagerIfNeeded() = 0;

  // Return a value that is incremented each time the renderer swaps a new frame
  // to the view.
  virtual uint32 RendererFrameNumber() = 0;
  // Called each time the RenderWidgetHost receives a new frame for display from
  // the renderer.
  virtual void DidReceiveRendererFrame() = 0;

#if defined(OS_MACOSX)
  // Does any event handling necessary for plugin IME; should be called after
  // the plugin has already had a chance to process the event. If plugin IME is
  // not enabled, this is a no-op, so it is always safe to call.
  // Returns true if the event was handled by IME.
  virtual bool PostProcessEventForPluginIme(
      const NativeWebKeyboardEvent& event) = 0;
#endif

#if defined(OS_ANDROID)
  virtual void ShowDisambiguationPopup(const gfx::Rect& target_rect,
                                       const SkBitmap& zoomed_bitmap) = 0;
<<<<<<< HEAD
=======
  virtual void HasTouchEventHandlers(bool need_touch_events) = 0;
#endif

  // Show/hide a rubberband rect
  virtual void SetRubberbandRect(const gfx::Rect& rect) = 0;
  virtual void HideRubberbandRect() = 0;

#if defined(OS_WIN) && !defined(USE_AURA)
  virtual void WillWmDestroy() = 0;
>>>>>>> c19c33bd
#endif

#if defined(OS_WIN)
  virtual void SetParentNativeViewAccessible(
      gfx::NativeViewAccessible accessible_parent) = 0;

  // Returns an HWND that's given as the parent window for windowless Flash to
  // workaround crbug.com/301548.
  virtual gfx::NativeViewId GetParentForWindowlessPlugin() const = 0;
#endif
};

}  // namespace content

#endif  // CONTENT_PORT_BROWSER_RENDER_WIDGET_HOST_VIEW_PORT_H_<|MERGE_RESOLUTION|>--- conflicted
+++ resolved
@@ -307,6 +307,10 @@
   virtual void GestureEventAck(const blink::WebGestureEvent& event,
                                InputEventAckState ack_result) = 0;
 
+  // Show/hide a rubberband rect
+  virtual void SetRubberbandRect(const gfx::Rect& rect) = 0;
+  virtual void HideRubberbandRect() = 0;
+
   virtual void OnOverscrolled(gfx::Vector2dF accumulated_overscroll,
                               gfx::Vector2dF current_fling_velocity) = 0;
 
@@ -342,18 +346,6 @@
 #if defined(OS_ANDROID)
   virtual void ShowDisambiguationPopup(const gfx::Rect& target_rect,
                                        const SkBitmap& zoomed_bitmap) = 0;
-<<<<<<< HEAD
-=======
-  virtual void HasTouchEventHandlers(bool need_touch_events) = 0;
-#endif
-
-  // Show/hide a rubberband rect
-  virtual void SetRubberbandRect(const gfx::Rect& rect) = 0;
-  virtual void HideRubberbandRect() = 0;
-
-#if defined(OS_WIN) && !defined(USE_AURA)
-  virtual void WillWmDestroy() = 0;
->>>>>>> c19c33bd
 #endif
 
 #if defined(OS_WIN)
