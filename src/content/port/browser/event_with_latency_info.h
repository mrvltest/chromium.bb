// Copyright 2013 The Chromium Authors. All rights reserved.
// Use of this source code is governed by a BSD-style license that can be
// found in the LICENSE file.

#ifndef CONTENT_PORT_BROWSER_EVENT_WITH_LATENCY_INFO_H_
#define CONTENT_PORT_BROWSER_EVENT_WITH_LATENCY_INFO_H_

#include "ui/events/latency_info.h"

#include "content/common/input/web_input_event_traits.h"

<<<<<<< HEAD
namespace WebKit {
=======
namespace blink {
>>>>>>> 8c15b39e
class WebGestureEvent;
class WebMouseEvent;
class WebMouseWheelEvent;
class WebTouchEvent;
}

namespace content {

template <typename T>
class EventWithLatencyInfo {
 public:
  T event;
  ui::LatencyInfo latency;

  EventWithLatencyInfo(const T& e, const ui::LatencyInfo& l)
      : event(e), latency(l) {}

  EventWithLatencyInfo() {}

  bool CanCoalesceWith(const EventWithLatencyInfo& other)
      const WARN_UNUSED_RESULT {
    return WebInputEventTraits::CanCoalesce(other.event, event);
  }

  void CoalesceWith(const EventWithLatencyInfo& other) {
    WebInputEventTraits::Coalesce(other.event, &event);
<<<<<<< HEAD
    latency.MergeWith(other.latency);
=======
    // When coalescing two input events, we keep the oldest LatencyInfo
    // for Telemetry latency test since it will represent the longest
    // latency.
    if (other.latency.trace_id >= 0 &&
        (latency.trace_id < 0 || other.latency.trace_id < latency.trace_id))
      latency = other.latency;
>>>>>>> 8c15b39e
  }
};

typedef EventWithLatencyInfo<blink::WebGestureEvent>
    GestureEventWithLatencyInfo;
typedef EventWithLatencyInfo<blink::WebMouseWheelEvent>
    MouseWheelEventWithLatencyInfo;
typedef EventWithLatencyInfo<blink::WebMouseEvent>
    MouseEventWithLatencyInfo;
typedef EventWithLatencyInfo<blink::WebTouchEvent>
    TouchEventWithLatencyInfo;

}  // namespace content

#endif  // CONTENT_PORT_BROWSER_EVENT_WITH_LATENCY_INFO_H_<|MERGE_RESOLUTION|>--- conflicted
+++ resolved
@@ -9,11 +9,7 @@
 
 #include "content/common/input/web_input_event_traits.h"
 
-<<<<<<< HEAD
-namespace WebKit {
-=======
 namespace blink {
->>>>>>> 8c15b39e
 class WebGestureEvent;
 class WebMouseEvent;
 class WebMouseWheelEvent;
@@ -40,16 +36,12 @@
 
   void CoalesceWith(const EventWithLatencyInfo& other) {
     WebInputEventTraits::Coalesce(other.event, &event);
-<<<<<<< HEAD
-    latency.MergeWith(other.latency);
-=======
     // When coalescing two input events, we keep the oldest LatencyInfo
     // for Telemetry latency test since it will represent the longest
     // latency.
     if (other.latency.trace_id >= 0 &&
         (latency.trace_id < 0 || other.latency.trace_id < latency.trace_id))
       latency = other.latency;
->>>>>>> 8c15b39e
   }
 };
 
