// Copyright (c) 2012 The Chromium Authors. All rights reserved.
// Use of this source code is governed by a BSD-style license that can be
// found in the LICENSE file.

#include "content/public/app/content_main_runner.h"

#include <stdlib.h>

#include "base/allocator/allocator_extension.h"
#include "base/at_exit.h"
#include "base/command_line.h"
#include "base/debug/debugger.h"
#include "base/debug/trace_event.h"
#include "base/files/file_path.h"
#include "base/i18n/icu_util.h"
#include "base/lazy_instance.h"
#include "base/logging.h"
#include "base/memory/scoped_ptr.h"
#include "base/memory/scoped_vector.h"
#include "base/metrics/stats_table.h"
#include "base/path_service.h"
#include "base/process/launch.h"
#include "base/process/memory.h"
#include "base/process/process_handle.h"
#include "base/profiler/alternate_timer.h"
#include "base/strings/string_number_conversions.h"
#include "base/strings/string_util.h"
#include "base/strings/stringprintf.h"
#include "content/browser/browser_main.h"
#include "content/common/set_process_title.h"
#include "content/common/url_schemes.h"
#include "content/gpu/in_process_gpu_thread.h"
#include "content/public/app/content_main.h"
#include "content/public/app/content_main_delegate.h"
#include "content/public/app/startup_helper_win.h"
#include "content/public/browser/content_browser_client.h"
#include "content/public/common/content_client.h"
#include "content/public/common/content_constants.h"
#include "content/public/common/content_paths.h"
#include "content/public/common/content_switches.h"
#include "content/public/common/main_function_params.h"
#include "content/public/common/sandbox_init.h"
#include "content/renderer/in_process_renderer_thread.h"
#include "content/utility/in_process_utility_thread.h"
#include "crypto/nss_util.h"
#include "ipc/ipc_descriptors.h"
#include "ipc/ipc_switches.h"
#include "media/base/media.h"
#include "sandbox/win/src/sandbox_types.h"
#include "ui/base/ui_base_paths.h"
#include "ui/base/ui_base_switches.h"

#ifdef V8_USE_EXTERNAL_STARTUP_DATA
#include "gin/public/isolate_holder.h"
#endif

#if defined(OS_ANDROID)
#include "content/public/common/content_descriptors.h"
#endif

#if defined(USE_TCMALLOC)
#include "third_party/tcmalloc/chromium/src/gperftools/malloc_extension.h"
#if defined(TYPE_PROFILING)
#include "base/allocator/type_profiler.h"
#include "base/allocator/type_profiler_tcmalloc.h"
#endif
#endif

#if !defined(OS_IOS)
#include "content/app/mojo/mojo_init.h"
#include "content/browser/gpu/gpu_process_host.h"
#include "content/browser/renderer_host/render_process_host_impl.h"
#include "content/browser/utility_process_host_impl.h"
#include "content/public/plugin/content_plugin_client.h"
#include "content/public/renderer/content_renderer_client.h"
#include "content/public/utility/content_utility_client.h"
#endif

#if defined(OS_WIN)
#include <malloc.h>
#include <cstring>

#include "base/strings/string_number_conversions.h"
#include "ui/base/win/atl_module.h"
#include "ui/gfx/win/dpi.h"
#elif defined(OS_MACOSX)
#include "base/mac/scoped_nsautorelease_pool.h"
#if !defined(OS_IOS)
#include "base/power_monitor/power_monitor_device_source.h"
#include "content/browser/mach_broker_mac.h"
#include "content/common/sandbox_init_mac.h"
#endif  // !OS_IOS
#endif  // OS_WIN

#if defined(OS_POSIX)
#include <signal.h>

#include "base/posix/global_descriptors.h"
#include "content/public/common/content_descriptors.h"

#if !defined(OS_MACOSX)
#include "content/public/common/zygote_fork_delegate_linux.h"
#endif
#if !defined(OS_MACOSX) && !defined(OS_ANDROID)
#include "content/zygote/zygote_main.h"
#endif

#endif  // OS_POSIX

#if !defined(OS_MACOSX) && defined(USE_TCMALLOC)
extern "C" {
int tc_set_new_mode(int mode);
}
#endif

namespace content {
extern int GpuMain(const content::MainFunctionParams&);
#if defined(ENABLE_PLUGINS)
#if !defined(OS_LINUX)
extern int PluginMain(const content::MainFunctionParams&);
#endif
extern int PpapiPluginMain(const MainFunctionParams&);
extern int PpapiBrokerMain(const MainFunctionParams&);
#endif
extern int RendererMain(const content::MainFunctionParams&);
extern int UtilityMain(const MainFunctionParams&);
}  // namespace content

namespace content {

#if !defined(CHROME_MULTIPLE_DLL_CHILD)
base::LazyInstance<ContentBrowserClient>
    g_empty_content_browser_client = LAZY_INSTANCE_INITIALIZER;
#endif  //  !CHROME_MULTIPLE_DLL_CHILD

#if !defined(OS_IOS) && !defined(CHROME_MULTIPLE_DLL_BROWSER)
base::LazyInstance<ContentPluginClient>
    g_empty_content_plugin_client = LAZY_INSTANCE_INITIALIZER;
base::LazyInstance<ContentRendererClient>
    g_empty_content_renderer_client = LAZY_INSTANCE_INITIALIZER;
base::LazyInstance<ContentUtilityClient>
    g_empty_content_utility_client = LAZY_INSTANCE_INITIALIZER;
#endif  // !OS_IOS && !CHROME_MULTIPLE_DLL_BROWSER

#if defined(OS_WIN)

#endif  // defined(OS_WIN)

#if defined(OS_POSIX) && !defined(OS_IOS)

// Setup signal-handling state: resanitize most signals, ignore SIGPIPE.
void SetupSignalHandlers() {
  // Sanitise our signal handling state. Signals that were ignored by our
  // parent will also be ignored by us. We also inherit our parent's sigmask.
  sigset_t empty_signal_set;
  CHECK(0 == sigemptyset(&empty_signal_set));
  CHECK(0 == sigprocmask(SIG_SETMASK, &empty_signal_set, NULL));

  struct sigaction sigact;
  memset(&sigact, 0, sizeof(sigact));
  sigact.sa_handler = SIG_DFL;
  static const int signals_to_reset[] =
      {SIGHUP, SIGINT, SIGQUIT, SIGILL, SIGABRT, SIGFPE, SIGSEGV,
       SIGALRM, SIGTERM, SIGCHLD, SIGBUS, SIGTRAP};  // SIGPIPE is set below.
  for (unsigned i = 0; i < arraysize(signals_to_reset); i++) {
    CHECK(0 == sigaction(signals_to_reset[i], &sigact, NULL));
  }

  // Always ignore SIGPIPE.  We check the return value of write().
  CHECK(signal(SIGPIPE, SIG_IGN) != SIG_ERR);
}

#endif  // OS_POSIX && !OS_IOS

void CommonSubprocessInit(const std::string& process_type) {
#if defined(OS_WIN)
  // HACK: Let Windows know that we have started.  This is needed to suppress
  // the IDC_APPSTARTING cursor from being displayed for a prolonged period
  // while a subprocess is starting.
  PostThreadMessage(GetCurrentThreadId(), WM_NULL, 0, 0);
  MSG msg;
  PeekMessage(&msg, NULL, 0, 0, PM_REMOVE);
#endif
#if defined(OS_POSIX) && !defined(OS_MACOSX) && !defined(OS_ANDROID)
  // Various things break when you're using a locale where the decimal
  // separator isn't a period.  See e.g. bugs 22782 and 39964.  For
  // all processes except the browser process (where we call system
  // APIs that may rely on the correct locale for formatting numbers
  // when presenting them to the user), reset the locale for numeric
  // formatting.
  // Note that this is not correct for plugin processes -- they can
  // surface UI -- but it's likely they get this wrong too so why not.
  setlocale(LC_NUMERIC, "C");
#endif
}

// Only needed on Windows for creating stats tables.
#if defined(OS_WIN)
static base::ProcessId GetBrowserPid(const base::CommandLine& command_line) {
  base::ProcessId browser_pid = base::GetCurrentProcId();
  if (command_line.HasSwitch(switches::kProcessChannelID)) {
    std::string channel_name =
        command_line.GetSwitchValueASCII(switches::kProcessChannelID);

    int browser_pid_int;
    base::StringToInt(channel_name, &browser_pid_int);
    browser_pid = static_cast<base::ProcessId>(browser_pid_int);
    DCHECK_NE(browser_pid_int, 0);
  }
  return browser_pid;
}
#endif

static void InitializeStatsTable(const base::CommandLine& command_line) {
  // Initialize the Stats Counters table.  With this initialized,
  // the StatsViewer can be utilized to read counters outside of
  // Chrome.  These lines can be commented out to effectively turn
  // counters 'off'.  The table is created and exists for the life
  // of the process.  It is not cleaned up.
  if (command_line.HasSwitch(switches::kEnableStatsTable)) {
    // NOTIMPLEMENTED: we probably need to shut this down correctly to avoid
    // leaking shared memory regions on posix platforms.
#if defined(OS_POSIX)
    // Stats table is in the global file descriptors table on Posix.
    base::GlobalDescriptors* global_descriptors =
        base::GlobalDescriptors::GetInstance();
    base::FileDescriptor table_ident;
    if (global_descriptors->MaybeGet(kStatsTableSharedMemFd) != -1) {
      // Open the shared memory file descriptor passed by the browser process.
      table_ident = base::FileDescriptor(
          global_descriptors->Get(kStatsTableSharedMemFd), false);
    }
#elif defined(OS_WIN)
    // Stats table is in a named segment on Windows. Use the PID to make this
    // unique on the system.
    std::string table_ident =
      base::StringPrintf("%s-%u", kStatsFilename,
          static_cast<unsigned int>(GetBrowserPid(command_line)));
#endif
    base::StatsTable* stats_table =
        new base::StatsTable(table_ident, kStatsMaxThreads, kStatsMaxCounters);
    base::StatsTable::set_current(stats_table);
  }
}

class ContentClientInitializer {
 public:
  static void Set(const std::string& process_type,
                  ContentMainDelegate* delegate) {
    ContentClient* content_client = GetContentClient();
#if !defined(CHROME_MULTIPLE_DLL_CHILD)
    if (process_type.empty()) {
      if (delegate)
        content_client->browser_ = delegate->CreateContentBrowserClient();
      if (!content_client->browser_)
        content_client->browser_ = &g_empty_content_browser_client.Get();
    }
#endif  // !CHROME_MULTIPLE_DLL_CHILD

#if !defined(OS_IOS) && !defined(CHROME_MULTIPLE_DLL_BROWSER)
    if (process_type == switches::kPluginProcess ||
        process_type == switches::kPpapiPluginProcess) {
      if (delegate)
        content_client->plugin_ = delegate->CreateContentPluginClient();
      if (!content_client->plugin_)
        content_client->plugin_ = &g_empty_content_plugin_client.Get();
      // Single process not supported in split dll mode.
    } else if (process_type == switches::kRendererProcess ||
               (content_client->browser_ &&
                   content_client->browser_->SupportsInProcessRenderer())) {
      if (delegate)
        content_client->renderer_ = delegate->CreateContentRendererClient();
      if (!content_client->renderer_)
        content_client->renderer_ = &g_empty_content_renderer_client.Get();
    }

    if (process_type == switches::kUtilityProcess ||
        base::CommandLine::ForCurrentProcess()->HasSwitch(
            switches::kSingleProcess)) {
      if (delegate)
        content_client->utility_ = delegate->CreateContentUtilityClient();
      // TODO(scottmg): http://crbug.com/237249 Should be in _child.
      if (!content_client->utility_)
        content_client->utility_ = &g_empty_content_utility_client.Get();
    }
#endif  // !OS_IOS && !CHROME_MULTIPLE_DLL_BROWSER
  }
};

// We dispatch to a process-type-specific FooMain() based on a command-line
// flag.  This struct is used to build a table of (flag, main function) pairs.
struct MainFunction {
  const char* name;
  int (*function)(const MainFunctionParams&);
};

#if defined(OS_POSIX) && !defined(OS_MACOSX) && !defined(OS_ANDROID)
// On platforms that use the zygote, we have a special subset of
// subprocesses that are launched via the zygote.  This function
// fills in some process-launching bits around ZygoteMain().
// Returns the exit code of the subprocess.
int RunZygote(const MainFunctionParams& main_function_params,
              ContentMainDelegate* delegate) {
  static const MainFunction kMainFunctions[] = {
    { switches::kRendererProcess,    RendererMain },
#if defined(ENABLE_PLUGINS)
    { switches::kPpapiPluginProcess, PpapiPluginMain },
#endif
    { switches::kUtilityProcess,     UtilityMain },
  };

  ScopedVector<ZygoteForkDelegate> zygote_fork_delegates;
  if (delegate) {
    delegate->ZygoteStarting(&zygote_fork_delegates);
    // Each Renderer we spawn will re-attempt initialization of the media
    // libraries, at which point failure will be detected and handled, so
    // we do not need to cope with initialization failures here.
    base::FilePath media_path;
    if (PathService::Get(DIR_MEDIA_LIBS, &media_path))
      media::InitializeMediaLibrary(media_path);
  }

  // This function call can return multiple times, once per fork().
  if (!ZygoteMain(main_function_params, zygote_fork_delegates.Pass()))
    return 1;

  if (delegate) delegate->ZygoteForked();

  // Zygote::HandleForkRequest may have reallocated the command
  // line so update it here with the new version.
  const base::CommandLine& command_line =
      *base::CommandLine::ForCurrentProcess();
  std::string process_type =
      command_line.GetSwitchValueASCII(switches::kProcessType);
  ContentClientInitializer::Set(process_type, delegate);

  // The StatsTable must be initialized in each process; we already
  // initialized for the browser process, now we need to initialize
  // within the new processes as well.
  InitializeStatsTable(command_line);

  MainFunctionParams main_params(command_line);
  main_params.zygote_child = true;

  for (size_t i = 0; i < arraysize(kMainFunctions); ++i) {
    if (process_type == kMainFunctions[i].name)
      return kMainFunctions[i].function(main_params);
  }

  if (delegate)
    return delegate->RunProcess(process_type, main_params);

  NOTREACHED() << "Unknown zygote process type: " << process_type;
  return 1;
}
#endif  // defined(OS_POSIX) && !defined(OS_MACOSX) && !defined(OS_ANDROID)

#if !defined(OS_IOS)
static void RegisterMainThreadFactories() {
#if !defined(CHROME_MULTIPLE_DLL_BROWSER) && !defined(CHROME_MULTIPLE_DLL_CHILD)
  UtilityProcessHostImpl::RegisterUtilityMainThreadFactory(
      CreateInProcessUtilityThread);
  GpuProcessHost::RegisterGpuMainThreadFactory(
      CreateInProcessGpuThread);
#else
  base::CommandLine& command_line = *base::CommandLine::ForCurrentProcess();
  if (command_line.HasSwitch(switches::kSingleProcess)) {
    LOG(FATAL) <<
        "--single-process is not supported in chrome multiple dll browser.";
  }
  if (command_line.HasSwitch(switches::kInProcessGPU)) {
    LOG(FATAL) <<
        "--in-process-gpu is not supported in chrome multiple dll browser.";
  }
#endif  // !CHROME_MULTIPLE_DLL_BROWSER && !CHROME_MULTIPLE_DLL_CHILD
}

// Run the FooMain() for a given process type.
// If |process_type| is empty, runs BrowserMain().
// Returns the exit code for this process.
int RunNamedProcessTypeMain(
    const std::string& process_type,
    const MainFunctionParams& main_function_params,
    ContentMainDelegate* delegate) {
  static const MainFunction kMainFunctions[] = {
#if !defined(CHROME_MULTIPLE_DLL_CHILD)
    { "",                            BrowserMain },
#endif
#if !defined(CHROME_MULTIPLE_DLL_BROWSER)
#if defined(ENABLE_PLUGINS)
#if !defined(OS_LINUX)
    { switches::kPluginProcess,      PluginMain },
#endif
    { switches::kPpapiPluginProcess, PpapiPluginMain },
    { switches::kPpapiBrokerProcess, PpapiBrokerMain },
#endif  // ENABLE_PLUGINS
    { switches::kUtilityProcess,     UtilityMain },
    { switches::kRendererProcess,    RendererMain },
    { switches::kGpuProcess,         GpuMain },
#endif  // !CHROME_MULTIPLE_DLL_BROWSER
  };

  for (size_t i = 0; i < arraysize(kMainFunctions); ++i) {
    if (process_type == kMainFunctions[i].name) {
      if (delegate) {
        int exit_code = delegate->RunProcess(process_type,
            main_function_params);
#if defined(OS_ANDROID)
        // In Android's browser process, the negative exit code doesn't mean the
        // default behavior should be used as the UI message loop is managed by
        // the Java and the browser process's default behavior is always
        // overridden.
        if (process_type.empty())
          return exit_code;
#endif
        if (exit_code >= 0)
          return exit_code;
      }
      return kMainFunctions[i].function(main_function_params);
    }
  }

#if defined(OS_POSIX) && !defined(OS_MACOSX) && !defined(OS_ANDROID)
  // Zygote startup is special -- see RunZygote comments above
  // for why we don't use ZygoteMain directly.
  if (process_type == switches::kZygoteProcess)
    return RunZygote(main_function_params, delegate);
#endif

  // If it's a process we don't know about, the embedder should know.
  if (delegate)
    return delegate->RunProcess(process_type, main_function_params);

  NOTREACHED() << "Unknown process type: " << process_type;
  return 1;
}
#endif  // !OS_IOS

class ContentMainRunnerImpl : public ContentMainRunner {
 public:
  ContentMainRunnerImpl()
      : is_initialized_(false),
        is_shutdown_(false),
        completed_basic_startup_(false),
        delegate_(NULL),
        ui_task_(NULL) {
#if defined(OS_WIN)
    memset(&sandbox_info_, 0, sizeof(sandbox_info_));
#endif
  }

  ~ContentMainRunnerImpl() override {
    if (is_initialized_ && !is_shutdown_)
      Shutdown();
  }

#if defined(USE_TCMALLOC)
  static bool GetAllocatorWasteSizeThunk(size_t* size) {
    size_t heap_size, allocated_bytes, unmapped_bytes;
    MallocExtension* ext = MallocExtension::instance();
    if (ext->GetNumericProperty("generic.heap_size", &heap_size) &&
        ext->GetNumericProperty("generic.current_allocated_bytes",
                                &allocated_bytes) &&
        ext->GetNumericProperty("tcmalloc.pageheap_unmapped_bytes",
                                &unmapped_bytes)) {
      *size = heap_size - allocated_bytes - unmapped_bytes;
      return true;
    }
    DCHECK(false);
    return false;
  }

  static void GetStatsThunk(char* buffer, int buffer_length) {
    MallocExtension::instance()->GetStats(buffer, buffer_length);
  }

  static void ReleaseFreeMemoryThunk() {
    MallocExtension::instance()->ReleaseFreeMemory();
  }
#endif

  int Initialize(const ContentMainParams& params) override {
    ui_task_ = params.ui_task;

#if defined(OS_WIN)
    RegisterInvalidParamHandler();
    ui::win::CreateATLModuleIfNeeded();

    sandbox_info_ = *params.sandbox_info;
#else  // !OS_WIN

#if defined(OS_ANDROID)
    // See note at the initialization of ExitManager, below; basically,
    // only Android builds have the ctor/dtor handlers set up to use
    // TRACE_EVENT right away.
    TRACE_EVENT0("startup", "ContentMainRunnerImpl::Initialize");
#endif  // OS_ANDROID

    // NOTE(willchan): One might ask why these TCMalloc-related calls are done
    // here rather than in process_util_linux.cc with the definition of
    // EnableTerminationOnOutOfMemory().  That's because base shouldn't have a
    // dependency on TCMalloc.  Really, we ought to have our allocator shim code
    // implement this EnableTerminationOnOutOfMemory() function.  Whateverz.
    // This works for now.
#if !defined(OS_MACOSX) && defined(USE_TCMALLOC)

#if defined(TYPE_PROFILING)
    base::type_profiler::InterceptFunctions::SetFunctions(
        base::type_profiler::NewInterceptForTCMalloc,
        base::type_profiler::DeleteInterceptForTCMalloc);
#endif

    // For tcmalloc, we need to tell it to behave like new.
    tc_set_new_mode(1);

    // On windows, we've already set these thunks up in _heap_init()
    base::allocator::SetGetAllocatorWasteSizeFunction(
        GetAllocatorWasteSizeThunk);
    base::allocator::SetGetStatsFunction(GetStatsThunk);
    base::allocator::SetReleaseFreeMemoryFunction(ReleaseFreeMemoryThunk);

    // Provide optional hook for monitoring allocation quantities on a
    // per-thread basis.  Only set the hook if the environment indicates this
    // needs to be enabled.
    const char* profiling = getenv(tracked_objects::kAlternateProfilerTime);
    if (profiling &&
        (atoi(profiling) == tracked_objects::TIME_SOURCE_TYPE_TCMALLOC)) {
      tracked_objects::SetAlternateTimeSource(
          MallocExtension::GetBytesAllocatedOnCurrentThread,
          tracked_objects::TIME_SOURCE_TYPE_TCMALLOC);
    }
#endif  // !OS_MACOSX && USE_TCMALLOC

    // On Android,
    // - setlocale() is not supported.
    // - We do not override the signal handlers so that we can get
    //   stack trace when crashing.
    // - The ipc_fd is passed through the Java service.
    // Thus, these are all disabled.
#if !defined(OS_ANDROID) && !defined(OS_IOS)
    // Set C library locale to make sure CommandLine can parse argument values
    // in correct encoding.
    setlocale(LC_ALL, "");

    SetupSignalHandlers();

    base::GlobalDescriptors* g_fds = base::GlobalDescriptors::GetInstance();
    g_fds->Set(kPrimaryIPCChannel,
               kPrimaryIPCChannel + base::GlobalDescriptors::kBaseDescriptor);
#endif  // !OS_ANDROID && !OS_IOS

#if defined(OS_LINUX) || defined(OS_OPENBSD)
    g_fds->Set(kCrashDumpSignal,
               kCrashDumpSignal + base::GlobalDescriptors::kBaseDescriptor);
#endif

#endif  // !OS_WIN

    is_initialized_ = true;
    delegate_ = params.delegate;

    // The exit manager is in charge of calling the dtors of singleton objects.
    // On Android, AtExitManager is set up when library is loaded.
    // On iOS, it's set up in main(), which can't call directly through to here.
    // A consequence of this is that you can't use the ctor/dtor-based
    // TRACE_EVENT methods on Linux or iOS builds till after we set this up.
#if !defined(OS_ANDROID) && !defined(OS_IOS)
    if (!ui_task_) {
      // When running browser tests, don't create a second AtExitManager as that
      // interfers with shutdown when objects created before ContentMain is
      // called are destructed when it returns.
      exit_manager_.reset(new base::AtExitManager);
    }
#endif  // !OS_ANDROID && !OS_IOS

#if defined(OS_MACOSX)
    // We need this pool for all the objects created before we get to the
    // event loop, but we don't want to leave them hanging around until the
    // app quits. Each "main" needs to flush this pool right before it goes into
    // its main event loop to get rid of the cruft.
    autorelease_pool_.reset(new base::mac::ScopedNSAutoreleasePool());
#endif

    // On Android, the command line is initialized when library is loaded and
    // we have already started our TRACE_EVENT0.
#if !defined(OS_ANDROID)
    // argc/argv are ignored on Windows and Android; see command_line.h for
    // details.
    int argc = 0;
    const char** argv = NULL;

#if !defined(OS_WIN)
    argc = params.argc;
    argv = params.argv;
#endif

    base::CommandLine::Init(argc, argv);

    if (!delegate_ || delegate_->ShouldEnableTerminationOnHeapCorruption())
      base::EnableTerminationOnHeapCorruption();
    base::EnableTerminationOnOutOfMemory();

#if !defined(OS_IOS)
    SetProcessTitleFromCommandLine(argv);
#endif
#endif // !OS_ANDROID

    int exit_code = 0;
    if (delegate_ && delegate_->BasicStartupComplete(&exit_code))
      return exit_code;

    completed_basic_startup_ = true;

    const base::CommandLine& command_line =
        *base::CommandLine::ForCurrentProcess();
    std::string process_type =
        command_line.GetSwitchValueASCII(switches::kProcessType);

#if !defined(OS_IOS)
    // Initialize mojo here so that services can be registered.
    InitializeMojo();
#endif

#if defined(OS_WIN)
    bool init_device_scale_factor = true;
    if (command_line.HasSwitch(switches::kDeviceScaleFactor)) {
      std::string scale_factor_string = command_line.GetSwitchValueASCII(
          switches::kDeviceScaleFactor);
      double scale_factor = 0;
      if (base::StringToDouble(scale_factor_string, &scale_factor)) {
        init_device_scale_factor = false;
        gfx::InitDeviceScaleFactor(scale_factor);
      }
    }
    if (init_device_scale_factor)
      gfx::InitDeviceScaleFactor(gfx::GetDPIScale());
#endif

    if (!GetContentClient())
      SetContentClient(&empty_content_client_);
    ContentClientInitializer::Set(process_type, delegate_);

    RegisterMainThreadFactories();

#if defined(OS_WIN)
    // Route stdio to parent console (if any) or create one.
    if (command_line.HasSwitch(switches::kEnableLogging))
      base::RouteStdioToConsole();
#endif

    // Enable startup tracing asap to avoid early TRACE_EVENT calls being
    // ignored.
    if (command_line.HasSwitch(switches::kTraceStartup)) {
      base::debug::CategoryFilter category_filter(
          command_line.GetSwitchValueASCII(switches::kTraceStartup));
      base::debug::TraceLog::GetInstance()->SetEnabled(
          category_filter,
          base::debug::TraceLog::RECORDING_MODE,
          base::debug::TraceOptions(
              base::debug::RECORD_UNTIL_FULL));
    }
#if !defined(OS_ANDROID)
    // Android tracing started at the beginning of the method.
    // Other OSes have to wait till we get here in order for all the memory
    // management setup to be completed.
    TRACE_EVENT0("startup", "ContentMainRunnerImpl::Initialize");
#endif // !OS_ANDROID

#if defined(OS_MACOSX) && !defined(OS_IOS)
    // We need to allocate the IO Ports before the Sandbox is initialized or
    // the first instance of PowerMonitor is created.
    // It's important not to allocate the ports for processes which don't
    // register with the power monitor - see crbug.com/88867.
    if (process_type.empty() ||
        (delegate_ &&
         delegate_->ProcessRegistersWithSystemProcess(process_type))) {
      base::PowerMonitorDeviceSource::AllocateSystemIOPorts();
    }

    if (!process_type.empty() &&
        (!delegate_ || delegate_->ShouldSendMachPort(process_type))) {
      MachBroker::ChildSendTaskPortToParent();
    }
#elif defined(OS_WIN)
    SetupCRT(command_line);
#endif

#if defined(OS_POSIX)
    if (!process_type.empty()) {
      // When you hit Ctrl-C in a terminal running the browser
      // process, a SIGINT is delivered to the entire process group.
      // When debugging the browser process via gdb, gdb catches the
      // SIGINT for the browser process (and dumps you back to the gdb
      // console) but doesn't for the child processes, killing them.
      // The fix is to have child processes ignore SIGINT; they'll die
      // on their own when the browser process goes away.
      //
      // Note that we *can't* rely on BeingDebugged to catch this case because
      // we are the child process, which is not being debugged.
      // TODO(evanm): move this to some shared subprocess-init function.
      if (!base::debug::BeingDebugged())
        signal(SIGINT, SIG_IGN);
    }
#endif

#if defined(USE_NSS)
    crypto::EarlySetupForNSSInit();
#endif

    ui::RegisterPathProvider();
    RegisterPathProvider();
    RegisterContentSchemes(true);

#if defined(OS_ANDROID)
    int icudata_fd = base::GlobalDescriptors::GetInstance()->MaybeGet(
        kAndroidICUDataDescriptor);
    if (icudata_fd != -1) {
      auto icudata_region = base::GlobalDescriptors::GetInstance()->GetRegion(
          kAndroidICUDataDescriptor);
      CHECK(base::i18n::InitializeICUWithFileDescriptor(icudata_fd,
                                                        icudata_region));
    } else {
      CHECK(base::i18n::InitializeICU());
    }

#if defined(V8_USE_EXTERNAL_STARTUP_DATA)
    int v8_natives_fd = base::GlobalDescriptors::GetInstance()->MaybeGet(
        kV8NativesDataDescriptor);
    int v8_snapshot_fd = base::GlobalDescriptors::GetInstance()->MaybeGet(
        kV8SnapshotDataDescriptor);
    if (v8_natives_fd != -1 && v8_snapshot_fd != -1) {
      auto v8_natives_region =
          base::GlobalDescriptors::GetInstance()->GetRegion(
              kV8NativesDataDescriptor);
      auto v8_snapshot_region =
          base::GlobalDescriptors::GetInstance()->GetRegion(
              kV8SnapshotDataDescriptor);
      CHECK(gin::IsolateHolder::LoadV8SnapshotFd(
          v8_natives_fd, v8_natives_region.offset, v8_natives_region.size,
          v8_snapshot_fd, v8_snapshot_region.offset, v8_snapshot_region.size));
    } else {
      CHECK(gin::IsolateHolder::LoadV8Snapshot());
    }
#endif // V8_USE_EXTERNAL_STARTUP_DATA

#else
<<<<<<< HEAD
    CHECK(base::i18n::InitializeICU());
#if defined(V8_USE_EXTERNAL_STARTUP_DATA)
=======
    const void* icu_data;
    CHECK(base::i18n::InitializeICU(&icu_data));
#if !defined(COMPONENT_BUILD) && defined(USING_V8_SHARED)
    CHECK(v8::V8::InitializeICUWithData(icu_data));
#endif
#ifdef V8_USE_EXTERNAL_STARTUP_DATA
>>>>>>> a6d56f29
    CHECK(gin::IsolateHolder::LoadV8Snapshot());
#endif  // V8_USE_EXTERNAL_STARTUP_DATA
#endif  // OS_ANDROID

    InitializeStatsTable(command_line);

    if (delegate_)
      delegate_->PreSandboxStartup();

    if (!process_type.empty())
      CommonSubprocessInit(process_type);

#if defined(OS_WIN)
    CHECK(InitializeSandbox(params.sandbox_info));
#elif defined(OS_MACOSX) && !defined(OS_IOS)
    if (process_type == switches::kRendererProcess ||
        process_type == switches::kPpapiPluginProcess ||
        (delegate_ && delegate_->DelaySandboxInitialization(process_type))) {
      // On OS X the renderer sandbox needs to be initialized later in the
      // startup sequence in RendererMainPlatformDelegate::EnableSandbox().
    } else {
      CHECK(InitializeSandbox());
    }
#endif

    if (delegate_)
      delegate_->SandboxInitialized(process_type);

    // Return -1 to indicate no early termination.
    return -1;
  }

  int Run() override {
    DCHECK(is_initialized_);
    DCHECK(!is_shutdown_);
    const base::CommandLine& command_line =
        *base::CommandLine::ForCurrentProcess();
    std::string process_type =
        command_line.GetSwitchValueASCII(switches::kProcessType);

    MainFunctionParams main_params(command_line);
    main_params.ui_task = ui_task_;
#if defined(OS_WIN)
    main_params.sandbox_info = &sandbox_info_;
#elif defined(OS_MACOSX)
    main_params.autorelease_pool = autorelease_pool_.get();
#endif

#if !defined(OS_IOS)
    return RunNamedProcessTypeMain(process_type, main_params, delegate_);
#else
    return 1;
#endif
  }

  void Shutdown() override {
    DCHECK(is_initialized_);
    DCHECK(!is_shutdown_);

    if (completed_basic_startup_ && delegate_) {
      const base::CommandLine& command_line =
          *base::CommandLine::ForCurrentProcess();
      std::string process_type =
          command_line.GetSwitchValueASCII(switches::kProcessType);

      delegate_->ProcessExiting(process_type);
    }

#if defined(OS_WIN)
#ifdef _CRTDBG_MAP_ALLOC
    _CrtDumpMemoryLeaks();
#endif  // _CRTDBG_MAP_ALLOC
#endif  // OS_WIN

#if defined(OS_MACOSX)
    autorelease_pool_.reset(NULL);
#endif

    exit_manager_.reset(NULL);

    delegate_ = NULL;
    is_shutdown_ = true;
  }

 private:
  // True if the runner has been initialized.
  bool is_initialized_;

  // True if the runner has been shut down.
  bool is_shutdown_;

  // True if basic startup was completed.
  bool completed_basic_startup_;

  // Used if the embedder doesn't set one.
  ContentClient empty_content_client_;

  // The delegate will outlive this object.
  ContentMainDelegate* delegate_;

  scoped_ptr<base::AtExitManager> exit_manager_;
#if defined(OS_WIN)
  sandbox::SandboxInterfaceInfo sandbox_info_;
#elif defined(OS_MACOSX)
  scoped_ptr<base::mac::ScopedNSAutoreleasePool> autorelease_pool_;
#endif

  base::Closure* ui_task_;

  DISALLOW_COPY_AND_ASSIGN(ContentMainRunnerImpl);
};

// static
ContentMainRunner* ContentMainRunner::Create() {
  return new ContentMainRunnerImpl();
}

}  // namespace content<|MERGE_RESOLUTION|>--- conflicted
+++ resolved
@@ -744,17 +744,12 @@
 #endif // V8_USE_EXTERNAL_STARTUP_DATA
 
 #else
-<<<<<<< HEAD
-    CHECK(base::i18n::InitializeICU());
-#if defined(V8_USE_EXTERNAL_STARTUP_DATA)
-=======
     const void* icu_data;
     CHECK(base::i18n::InitializeICU(&icu_data));
 #if !defined(COMPONENT_BUILD) && defined(USING_V8_SHARED)
     CHECK(v8::V8::InitializeICUWithData(icu_data));
 #endif
-#ifdef V8_USE_EXTERNAL_STARTUP_DATA
->>>>>>> a6d56f29
+#if defined(V8_USE_EXTERNAL_STARTUP_DATA)
     CHECK(gin::IsolateHolder::LoadV8Snapshot());
 #endif  // V8_USE_EXTERNAL_STARTUP_DATA
 #endif  // OS_ANDROID
