--- conflicted
+++ resolved
@@ -721,15 +721,6 @@
       CHECK(gin::IsolateHolder::LoadV8Snapshot());
     }
 #else
-<<<<<<< HEAD
-    const void* icu_data;
-    CHECK(base::i18n::InitializeICU(&icu_data));
-#if !defined(COMPONENT_BUILD) && defined(USING_V8_SHARED)
-    CHECK(v8::V8::InitializeICUWithData(icu_data));
-#endif
-#if defined(V8_USE_EXTERNAL_STARTUP_DATA)
-=======
->>>>>>> af5e10de
     CHECK(gin::IsolateHolder::LoadV8Snapshot());
 #endif  // OS_POSIX && !OS_MACOSX
 #endif  // V8_USE_EXTERNAL_STARTUP_DATA
