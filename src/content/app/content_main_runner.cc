// Copyright (c) 2012 The Chromium Authors. All rights reserved.
// Use of this source code is governed by a BSD-style license that can be
// found in the LICENSE file.

#include "content/public/app/content_main_runner.h"

#include <stdlib.h>

#include <string>

#include "base/allocator/allocator_extension.h"
#include "base/at_exit.h"
#include "base/command_line.h"
#include "base/debug/debugger.h"
#include "base/debug/stack_trace.h"
#include "base/files/file_path.h"
#include "base/i18n/icu_util.h"
#include "base/lazy_instance.h"
#include "base/logging.h"
#include "base/memory/scoped_ptr.h"
#include "base/memory/scoped_vector.h"
#include "base/metrics/statistics_recorder.h"
#include "base/path_service.h"
#include "base/process/launch.h"
#include "base/process/memory.h"
#include "base/process/process_handle.h"
#include "base/profiler/alternate_timer.h"
#include "base/profiler/scoped_tracker.h"
#include "base/strings/string_number_conversions.h"
#include "base/strings/string_util.h"
#include "base/strings/stringprintf.h"
#include "base/trace_event/trace_event.h"
#include "components/tracing/trace_config_file.h"
#include "components/tracing/tracing_switches.h"
#include "content/browser/browser_main.h"
#include "content/common/set_process_title.h"
#include "content/common/url_schemes.h"
#include "content/gpu/in_process_gpu_thread.h"
#include "content/public/app/content_main.h"
#include "content/public/app/content_main_delegate.h"
#include "content/public/browser/content_browser_client.h"
#include "content/public/common/content_client.h"
#include "content/public/common/content_constants.h"
#include "content/public/common/content_paths.h"
#include "content/public/common/content_switches.h"
#include "content/public/common/main_function_params.h"
#include "content/public/common/sandbox_init.h"
#include "content/renderer/in_process_renderer_thread.h"
#include "content/utility/in_process_utility_thread.h"
#include "ipc/ipc_descriptors.h"
#include "ipc/ipc_switches.h"
#include "media/base/media.h"
#include "sandbox/win/src/sandbox_types.h"
#include "ui/base/ui_base_paths.h"
#include "ui/base/ui_base_switches.h"

#ifdef V8_USE_EXTERNAL_STARTUP_DATA
#include "gin/v8_initializer.h"
#endif

#if defined(USE_TCMALLOC)
#include "third_party/tcmalloc/chromium/src/gperftools/malloc_extension.h"
#endif

#if !defined(OS_IOS)
#include "content/app/mojo/mojo_init.h"
#include "content/browser/gpu/gpu_process_host.h"
#include "content/browser/renderer_host/render_process_host_impl.h"
#include "content/browser/utility_process_host_impl.h"
#include "content/public/plugin/content_plugin_client.h"
#include "content/public/renderer/content_renderer_client.h"
#include "content/public/utility/content_utility_client.h"
#endif

#if defined(OS_WIN)
#include <malloc.h>
#include <cstring>

#include "base/trace_event/trace_event_etw_export_win.h"
#include "base/win/process_startup_helper.h"
#include "ui/base/win/atl_module.h"
#include "ui/gfx/win/dpi.h"
#elif defined(OS_MACOSX)
#include "base/mac/scoped_nsautorelease_pool.h"
#if !defined(OS_IOS)
#include "base/power_monitor/power_monitor_device_source.h"
#include "content/app/mac/mac_init.h"
#include "content/browser/browser_io_surface_manager_mac.h"
#include "content/browser/mach_broker_mac.h"
#include "content/child/child_io_surface_manager_mac.h"
#include "content/common/sandbox_init_mac.h"
#endif  // !OS_IOS
#endif  // OS_WIN

#if defined(OS_POSIX)
#include <signal.h>

#include "base/posix/global_descriptors.h"
#include "content/public/common/content_descriptors.h"

#if !defined(OS_MACOSX)
#include "content/public/common/zygote_fork_delegate_linux.h"
#endif
#if !defined(OS_MACOSX) && !defined(OS_ANDROID)
#include "content/zygote/zygote_main.h"
#endif

#endif  // OS_POSIX

#if defined(USE_NSS_CERTS)
#include "crypto/nss_util.h"
#endif

#if !defined(OS_MACOSX) && defined(USE_TCMALLOC)
extern "C" {
int tc_set_new_mode(int mode);
}
#endif

namespace content {
extern int GpuMain(const content::MainFunctionParams&);
#if defined(ENABLE_PLUGINS)
#if !defined(OS_LINUX)
extern int PluginMain(const content::MainFunctionParams&);
#endif
extern int PpapiPluginMain(const MainFunctionParams&);
extern int PpapiBrokerMain(const MainFunctionParams&);
#endif
extern int RendererMain(const content::MainFunctionParams&);
extern int UtilityMain(const MainFunctionParams&);
}  // namespace content

namespace content {

#if !defined(CHROME_MULTIPLE_DLL_CHILD)
base::LazyInstance<ContentBrowserClient>
    g_empty_content_browser_client = LAZY_INSTANCE_INITIALIZER;
#endif  //  !CHROME_MULTIPLE_DLL_CHILD

#if !defined(OS_IOS) && !defined(CHROME_MULTIPLE_DLL_BROWSER)
base::LazyInstance<ContentPluginClient>
    g_empty_content_plugin_client = LAZY_INSTANCE_INITIALIZER;
base::LazyInstance<ContentRendererClient>
    g_empty_content_renderer_client = LAZY_INSTANCE_INITIALIZER;
base::LazyInstance<ContentUtilityClient>
    g_empty_content_utility_client = LAZY_INSTANCE_INITIALIZER;
#endif  // !OS_IOS && !CHROME_MULTIPLE_DLL_BROWSER

#if defined(OS_WIN)

#endif  // defined(OS_WIN)

#if defined(OS_POSIX) && !defined(OS_IOS)

// Setup signal-handling state: resanitize most signals, ignore SIGPIPE.
void SetupSignalHandlers() {
  // Sanitise our signal handling state. Signals that were ignored by our
  // parent will also be ignored by us. We also inherit our parent's sigmask.
  sigset_t empty_signal_set;
  CHECK_EQ(0, sigemptyset(&empty_signal_set));
  CHECK_EQ(0, sigprocmask(SIG_SETMASK, &empty_signal_set, NULL));

  struct sigaction sigact;
  memset(&sigact, 0, sizeof(sigact));
  sigact.sa_handler = SIG_DFL;
  static const int signals_to_reset[] =
      {SIGHUP, SIGINT, SIGQUIT, SIGILL, SIGABRT, SIGFPE, SIGSEGV,
       SIGALRM, SIGTERM, SIGCHLD, SIGBUS, SIGTRAP};  // SIGPIPE is set below.
  for (unsigned i = 0; i < arraysize(signals_to_reset); i++) {
    CHECK_EQ(0, sigaction(signals_to_reset[i], &sigact, NULL));
  }

  // Always ignore SIGPIPE.  We check the return value of write().
  CHECK_NE(SIG_ERR, signal(SIGPIPE, SIG_IGN));
}

#endif  // OS_POSIX && !OS_IOS

static bool g_peekMessageHackDisabled = false;
// static
void ContentMainRunner::DisablePeekMessageHack() {
  g_peekMessageHackDisabled = true;
}

// static
void ContentMainRunner::SetCRTErrorHandlerFunctions(_invalid_parameter_handler ivph, _purecall_handler pch) {
  if (ivph)
<<<<<<< HEAD
    SetInvalidParamHandler(ivph);
  if (pch)
    SetPurecallHandler(pch);
=======
    base::win::SetInvalidParamHandler(ivph);
  if (pch)
    base::win::SetPurecallHandler(pch);
>>>>>>> e7a828b3
}

void CommonSubprocessInit(const std::string& process_type) {
#if defined(OS_WIN)
  if (!g_peekMessageHackDisabled) {
    // HACK: Let Windows know that we have started.  This is needed to suppress
    // the IDC_APPSTARTING cursor from being displayed for a prolonged period
    // while a subprocess is starting.
    PostThreadMessage(GetCurrentThreadId(), WM_NULL, 0, 0);
    MSG msg;
    PeekMessage(&msg, NULL, 0, 0, PM_REMOVE);
  }
#endif
#if defined(OS_POSIX) && !defined(OS_MACOSX) && !defined(OS_ANDROID)
  // Various things break when you're using a locale where the decimal
  // separator isn't a period.  See e.g. bugs 22782 and 39964.  For
  // all processes except the browser process (where we call system
  // APIs that may rely on the correct locale for formatting numbers
  // when presenting them to the user), reset the locale for numeric
  // formatting.
  // Note that this is not correct for plugin processes -- they can
  // surface UI -- but it's likely they get this wrong too so why not.
  setlocale(LC_NUMERIC, "C");
#endif

#if !defined(OFFICIAL_BUILD)
  // Print stack traces to stderr when crashes occur. This opens up security
  // holes so it should never be enabled for official builds.
  base::debug::EnableInProcessStackDumping();
#if defined(OS_WIN)
  base::RouteStdioToConsole(false);
  LoadLibraryA("dbghelp.dll");
#endif
#endif
}

class ContentClientInitializer {
 public:
  static void Set(const std::string& process_type,
                  ContentMainDelegate* delegate) {
    ContentClient* content_client = GetContentClient();
#if !defined(CHROME_MULTIPLE_DLL_CHILD)
    if (process_type.empty()) {
      if (delegate)
        content_client->browser_ = delegate->CreateContentBrowserClient();
      if (!content_client->browser_)
        content_client->browser_ = &g_empty_content_browser_client.Get();
    }
#endif  // !CHROME_MULTIPLE_DLL_CHILD

#if !defined(OS_IOS) && !defined(CHROME_MULTIPLE_DLL_BROWSER)
    if (process_type == switches::kPluginProcess ||
        process_type == switches::kPpapiPluginProcess) {
      if (delegate)
        content_client->plugin_ = delegate->CreateContentPluginClient();
      if (!content_client->plugin_)
        content_client->plugin_ = &g_empty_content_plugin_client.Get();
      // Single process not supported in split dll mode.
    } else if (process_type == switches::kRendererProcess ||
               (content_client->browser_ &&
                   content_client->browser_->SupportsInProcessRenderer())) {
      if (delegate)
        content_client->renderer_ = delegate->CreateContentRendererClient();
      if (!content_client->renderer_)
        content_client->renderer_ = &g_empty_content_renderer_client.Get();
    }

    if (process_type == switches::kUtilityProcess ||
        base::CommandLine::ForCurrentProcess()->HasSwitch(
            switches::kSingleProcess)) {
      if (delegate)
        content_client->utility_ = delegate->CreateContentUtilityClient();
      // TODO(scottmg): http://crbug.com/237249 Should be in _child.
      if (!content_client->utility_)
        content_client->utility_ = &g_empty_content_utility_client.Get();
    }
#endif  // !OS_IOS && !CHROME_MULTIPLE_DLL_BROWSER
  }
};

// We dispatch to a process-type-specific FooMain() based on a command-line
// flag.  This struct is used to build a table of (flag, main function) pairs.
struct MainFunction {
  const char* name;
  int (*function)(const MainFunctionParams&);
};

#if defined(OS_POSIX) && !defined(OS_MACOSX) && !defined(OS_ANDROID)
// On platforms that use the zygote, we have a special subset of
// subprocesses that are launched via the zygote.  This function
// fills in some process-launching bits around ZygoteMain().
// Returns the exit code of the subprocess.
int RunZygote(const MainFunctionParams& main_function_params,
              ContentMainDelegate* delegate) {
  static const MainFunction kMainFunctions[] = {
    { switches::kRendererProcess,    RendererMain },
#if defined(ENABLE_PLUGINS)
    { switches::kPpapiPluginProcess, PpapiPluginMain },
#endif
    { switches::kUtilityProcess,     UtilityMain },
  };

  ScopedVector<ZygoteForkDelegate> zygote_fork_delegates;
  if (delegate) {
    delegate->ZygoteStarting(&zygote_fork_delegates);
    media::InitializeMediaLibrary();
  }

  // This function call can return multiple times, once per fork().
  if (!ZygoteMain(main_function_params, zygote_fork_delegates.Pass()))
    return 1;

  if (delegate) delegate->ZygoteForked();

  // Zygote::HandleForkRequest may have reallocated the command
  // line so update it here with the new version.
  const base::CommandLine& command_line =
      *base::CommandLine::ForCurrentProcess();
  std::string process_type =
      command_line.GetSwitchValueASCII(switches::kProcessType);
  ContentClientInitializer::Set(process_type, delegate);

  MainFunctionParams main_params(command_line);
  main_params.zygote_child = true;

  for (size_t i = 0; i < arraysize(kMainFunctions); ++i) {
    if (process_type == kMainFunctions[i].name)
      return kMainFunctions[i].function(main_params);
  }

  if (delegate)
    return delegate->RunProcess(process_type, main_params);

  NOTREACHED() << "Unknown zygote process type: " << process_type;
  return 1;
}
#endif  // defined(OS_POSIX) && !defined(OS_MACOSX) && !defined(OS_ANDROID)

#if !defined(OS_IOS)
static void RegisterMainThreadFactories() {
#if !defined(CHROME_MULTIPLE_DLL_BROWSER) && !defined(CHROME_MULTIPLE_DLL_CHILD)
  UtilityProcessHostImpl::RegisterUtilityMainThreadFactory(
      CreateInProcessUtilityThread);
  GpuProcessHost::RegisterGpuMainThreadFactory(
      CreateInProcessGpuThread);
#else
  base::CommandLine& command_line = *base::CommandLine::ForCurrentProcess();
  if (command_line.HasSwitch(switches::kSingleProcess)) {
    LOG(FATAL) <<
        "--single-process is not supported in chrome multiple dll browser.";
  }
  if (command_line.HasSwitch(switches::kInProcessGPU)) {
    LOG(FATAL) <<
        "--in-process-gpu is not supported in chrome multiple dll browser.";
  }
#endif  // !CHROME_MULTIPLE_DLL_BROWSER && !CHROME_MULTIPLE_DLL_CHILD
}

// Run the FooMain() for a given process type.
// If |process_type| is empty, runs BrowserMain().
// Returns the exit code for this process.
int RunNamedProcessTypeMain(
    const std::string& process_type,
    const MainFunctionParams& main_function_params,
    ContentMainDelegate* delegate) {
  static const MainFunction kMainFunctions[] = {
#if !defined(CHROME_MULTIPLE_DLL_CHILD)
    { "",                            BrowserMain },
#endif
#if !defined(CHROME_MULTIPLE_DLL_BROWSER)
#if defined(ENABLE_PLUGINS)
#if !defined(OS_LINUX)
    { switches::kPluginProcess,      PluginMain },
#endif
    { switches::kPpapiPluginProcess, PpapiPluginMain },
    { switches::kPpapiBrokerProcess, PpapiBrokerMain },
#endif  // ENABLE_PLUGINS
    { switches::kUtilityProcess,     UtilityMain },
    { switches::kRendererProcess,    RendererMain },
    { switches::kGpuProcess,         GpuMain },
#endif  // !CHROME_MULTIPLE_DLL_BROWSER
  };

  for (size_t i = 0; i < arraysize(kMainFunctions); ++i) {
    if (process_type == kMainFunctions[i].name) {
      if (delegate) {
        int exit_code = delegate->RunProcess(process_type,
            main_function_params);
#if defined(OS_ANDROID)
        // In Android's browser process, the negative exit code doesn't mean the
        // default behavior should be used as the UI message loop is managed by
        // the Java and the browser process's default behavior is always
        // overridden.
        if (process_type.empty())
          return exit_code;
#endif
        if (exit_code >= 0)
          return exit_code;
      }
      return kMainFunctions[i].function(main_function_params);
    }
  }

#if defined(OS_POSIX) && !defined(OS_MACOSX) && !defined(OS_ANDROID)
  // Zygote startup is special -- see RunZygote comments above
  // for why we don't use ZygoteMain directly.
  if (process_type == switches::kZygoteProcess)
    return RunZygote(main_function_params, delegate);
#endif

  // If it's a process we don't know about, the embedder should know.
  if (delegate)
    return delegate->RunProcess(process_type, main_function_params);

  NOTREACHED() << "Unknown process type: " << process_type;
  return 1;
}
#endif  // !OS_IOS

class ContentMainRunnerImpl : public ContentMainRunner {
 public:
  ContentMainRunnerImpl()
      : is_initialized_(false),
        is_shutdown_(false),
        completed_basic_startup_(false),
        delegate_(NULL),
        ui_task_(NULL) {
#if defined(OS_WIN)
    memset(&sandbox_info_, 0, sizeof(sandbox_info_));
#endif
  }

  ~ContentMainRunnerImpl() override {
    if (is_initialized_ && !is_shutdown_)
      Shutdown();
  }

#if defined(USE_TCMALLOC)
  static bool GetAllocatorWasteSizeThunk(size_t* size) {
    size_t heap_size, allocated_bytes, unmapped_bytes;
    MallocExtension* ext = MallocExtension::instance();
    if (ext->GetNumericProperty("generic.heap_size", &heap_size) &&
        ext->GetNumericProperty("generic.current_allocated_bytes",
                                &allocated_bytes) &&
        ext->GetNumericProperty("tcmalloc.pageheap_unmapped_bytes",
                                &unmapped_bytes)) {
      *size = heap_size - allocated_bytes - unmapped_bytes;
      return true;
    }
    DCHECK(false);
    return false;
  }

  static void GetStatsThunk(char* buffer, int buffer_length) {
    MallocExtension::instance()->GetStats(buffer, buffer_length);
  }

  static bool GetNumericPropertyThunk(const char* name, size_t* value) {
    return MallocExtension::instance()->GetNumericProperty(name, value);
  }

  static void ReleaseFreeMemoryThunk() {
    MallocExtension::instance()->ReleaseFreeMemory();
  }
#endif

  int Initialize(const ContentMainParams& params) override {
    ui_task_ = params.ui_task;

    base::EnableTerminationOnOutOfMemory();
#if defined(OS_WIN)
    base::win::RegisterInvalidParamHandler();
    ui::win::CreateATLModuleIfNeeded();

    sandbox_info_ = *params.sandbox_info;
#else  // !OS_WIN

#if defined(OS_ANDROID)
    // See note at the initialization of ExitManager, below; basically,
    // only Android builds have the ctor/dtor handlers set up to use
    // TRACE_EVENT right away.
    TRACE_EVENT0("startup,benchmark", "ContentMainRunnerImpl::Initialize");
#endif  // OS_ANDROID

    // NOTE(willchan): One might ask why these TCMalloc-related calls are done
    // here rather than in process_util_linux.cc with the definition of
    // EnableTerminationOnOutOfMemory().  That's because base shouldn't have a
    // dependency on TCMalloc.  Really, we ought to have our allocator shim code
    // implement this EnableTerminationOnOutOfMemory() function.  Whateverz.
    // This works for now.
#if !defined(OS_MACOSX) && defined(USE_TCMALLOC)
    // For tcmalloc, we need to tell it to behave like new.
    tc_set_new_mode(1);

    // On windows, we've already set these thunks up in _heap_init()
    base::allocator::SetGetAllocatorWasteSizeFunction(
        GetAllocatorWasteSizeThunk);
    base::allocator::SetGetStatsFunction(GetStatsThunk);
    base::allocator::SetGetNumericPropertyFunction(GetNumericPropertyThunk);
    base::allocator::SetReleaseFreeMemoryFunction(ReleaseFreeMemoryThunk);

    // Provide optional hook for monitoring allocation quantities on a
    // per-thread basis.  Only set the hook if the environment indicates this
    // needs to be enabled.
    const char* profiling = getenv(tracked_objects::kAlternateProfilerTime);
    if (profiling &&
        (atoi(profiling) == tracked_objects::TIME_SOURCE_TYPE_TCMALLOC)) {
      tracked_objects::SetAlternateTimeSource(
          MallocExtension::GetBytesAllocatedOnCurrentThread,
          tracked_objects::TIME_SOURCE_TYPE_TCMALLOC);
    }
#endif  // !OS_MACOSX && USE_TCMALLOC

#if !defined(OS_IOS)
    base::GlobalDescriptors* g_fds = base::GlobalDescriptors::GetInstance();
#endif

    // On Android,
    // - setlocale() is not supported.
    // - We do not override the signal handlers so that we can get
    //   stack trace when crashing.
    // - The ipc_fd is passed through the Java service.
    // Thus, these are all disabled.
#if !defined(OS_ANDROID) && !defined(OS_IOS)
    // Set C library locale to make sure CommandLine can parse argument values
    // in correct encoding.
    setlocale(LC_ALL, "");

    SetupSignalHandlers();
    g_fds->Set(kPrimaryIPCChannel,
               kPrimaryIPCChannel + base::GlobalDescriptors::kBaseDescriptor);
#endif  // !OS_ANDROID && !OS_IOS

#if defined(OS_LINUX) || defined(OS_OPENBSD)
    g_fds->Set(kCrashDumpSignal,
               kCrashDumpSignal + base::GlobalDescriptors::kBaseDescriptor);
#endif  // OS_LINUX || OS_OPENBSD


#endif  // !OS_WIN

    is_initialized_ = true;
    delegate_ = params.delegate;

    // The exit manager is in charge of calling the dtors of singleton objects.
    // On Android, AtExitManager is set up when library is loaded.
    // On iOS, it's set up in main(), which can't call directly through to here.
    // A consequence of this is that you can't use the ctor/dtor-based
    // TRACE_EVENT methods on Linux or iOS builds till after we set this up.
#if !defined(OS_ANDROID) && !defined(OS_IOS)
    if (!ui_task_) {
      // When running browser tests, don't create a second AtExitManager as that
      // interfers with shutdown when objects created before ContentMain is
      // called are destructed when it returns.
      exit_manager_.reset(new base::AtExitManager);
    }
#endif  // !OS_ANDROID && !OS_IOS

    // Don't create this loop on iOS, since the outer loop is already handled
    // and a loop that's destroyed in shutdown interleaves badly with the event
    // loop pool on iOS.
#if defined(OS_MACOSX) && !defined(OS_IOS)
    // We need this pool for all the objects created before we get to the
    // event loop, but we don't want to leave them hanging around until the
    // app quits. Each "main" needs to flush this pool right before it goes into
    // its main event loop to get rid of the cruft.
    autorelease_pool_.reset(new base::mac::ScopedNSAutoreleasePool());
    InitializeMac();
#endif

    // On Android, the command line is initialized when library is loaded and
    // we have already started our TRACE_EVENT0.
#if !defined(OS_ANDROID)
    // argc/argv are ignored on Windows and Android; see command_line.h for
    // details.
    int argc = 0;
    const char** argv = NULL;

#if !defined(OS_WIN)
    argc = params.argc;
    argv = params.argv;
#endif

    base::CommandLine::Init(argc, argv);

    base::EnableTerminationOnHeapCorruption();

    // TODO(yiyaoliu, vadimt): Remove this once crbug.com/453640 is fixed.
    // Enable profiler recording right after command line is initialized so that
    // browser startup can be instrumented.
    if (delegate_ && delegate_->ShouldEnableProfilerRecording())
      tracked_objects::ScopedTracker::Enable();

#if !defined(OS_IOS)
    SetProcessTitleFromCommandLine(argv);
#endif
#endif  // !OS_ANDROID

    int exit_code = 0;
    if (delegate_ && delegate_->BasicStartupComplete(&exit_code))
      return exit_code;

    completed_basic_startup_ = true;

    const base::CommandLine& command_line =
        *base::CommandLine::ForCurrentProcess();
    std::string process_type =
        command_line.GetSwitchValueASCII(switches::kProcessType);

#if !defined(OS_IOS)
    // Initialize mojo here so that services can be registered.
    InitializeMojo();
#endif

#if defined(OS_WIN)
    bool init_device_scale_factor = true;
    if (command_line.HasSwitch(switches::kDeviceScaleFactor)) {
      std::string scale_factor_string = command_line.GetSwitchValueASCII(
          switches::kDeviceScaleFactor);
      double scale_factor = 0;
      if (base::StringToDouble(scale_factor_string, &scale_factor)) {
        init_device_scale_factor = false;
        gfx::InitDeviceScaleFactor(scale_factor);
      }
    }
    if (init_device_scale_factor)
      gfx::InitDeviceScaleFactor(gfx::GetDPIScale());
#endif

    if (!GetContentClient())
      SetContentClient(&empty_content_client_);
    ContentClientInitializer::Set(process_type, delegate_);

    RegisterMainThreadFactories();

#if defined(OS_WIN)
    // Route stdio to parent console (if any) or create one.
    if (command_line.HasSwitch(switches::kEnableLogging))
      base::RouteStdioToConsole(true);
#endif

#if !defined(OS_ANDROID)
    // Enable startup tracing asap to avoid early TRACE_EVENT calls being
    // ignored. For Android, startup tracing is enabled in an even earlier place
    // content/app/android/library_loader_hooks.cc.
    if (command_line.HasSwitch(switches::kTraceStartup)) {
      base::trace_event::TraceConfig trace_config(
          command_line.GetSwitchValueASCII(switches::kTraceStartup),
          base::trace_event::RECORD_UNTIL_FULL);
      base::trace_event::TraceLog::GetInstance()->SetEnabled(
          trace_config,
          base::trace_event::TraceLog::RECORDING_MODE);
    } else if (process_type != switches::kZygoteProcess &&
               process_type != switches::kRendererProcess) {
      if (tracing::TraceConfigFile::GetInstance()->IsEnabled()) {
        // This checks kTraceConfigFile switch.
        base::trace_event::TraceLog::GetInstance()->SetEnabled(
            tracing::TraceConfigFile::GetInstance()->GetTraceConfig(),
            base::trace_event::TraceLog::RECORDING_MODE);
      }
    }
#endif  // !OS_ANDROID

#if defined(OS_WIN)
    // Enable exporting of events to ETW if requested on the command line.
    if (command_line.HasSwitch(switches::kTraceExportEventsToETW))
      base::trace_event::TraceEventETWExport::EnableETWExport();
#endif  // OS_WIN

#if !defined(OS_ANDROID)
    // Android tracing started at the beginning of the method.
    // Other OSes have to wait till we get here in order for all the memory
    // management setup to be completed.
    TRACE_EVENT0("startup,benchmark", "ContentMainRunnerImpl::Initialize");
#endif  // !OS_ANDROID

#if defined(OS_MACOSX) && !defined(OS_IOS)
    // We need to allocate the IO Ports before the Sandbox is initialized or
    // the first instance of PowerMonitor is created.
    // It's important not to allocate the ports for processes which don't
    // register with the power monitor - see crbug.com/88867.
    if (process_type.empty() ||
        (delegate_ &&
         delegate_->ProcessRegistersWithSystemProcess(process_type))) {
      base::PowerMonitorDeviceSource::AllocateSystemIOPorts();
    }

    if (!process_type.empty() &&
        (!delegate_ || delegate_->ShouldSendMachPort(process_type))) {
      MachBroker::ChildSendTaskPortToParent();
    }

    if (!command_line.HasSwitch(switches::kSingleProcess) &&
        !process_type.empty() && (process_type == switches::kRendererProcess ||
                                  process_type == switches::kGpuProcess)) {
      base::mac::ScopedMachSendRight service_port =
          BrowserIOSurfaceManager::LookupServicePort(getppid());
      if (service_port.is_valid()) {
        ChildIOSurfaceManager::GetInstance()->set_service_port(
            service_port.release());
        gfx::IOSurfaceManager::SetInstance(
            ChildIOSurfaceManager::GetInstance());
      }
    }
#elif defined(OS_WIN)
    base::win::SetupCRT(command_line);
#endif

#if defined(OS_POSIX)
    if (!process_type.empty()) {
      // When you hit Ctrl-C in a terminal running the browser
      // process, a SIGINT is delivered to the entire process group.
      // When debugging the browser process via gdb, gdb catches the
      // SIGINT for the browser process (and dumps you back to the gdb
      // console) but doesn't for the child processes, killing them.
      // The fix is to have child processes ignore SIGINT; they'll die
      // on their own when the browser process goes away.
      //
      // Note that we *can't* rely on BeingDebugged to catch this case because
      // we are the child process, which is not being debugged.
      // TODO(evanm): move this to some shared subprocess-init function.
      if (!base::debug::BeingDebugged())
        signal(SIGINT, SIG_IGN);
    }
#endif

#if defined(USE_NSS_CERTS)
    crypto::EarlySetupForNSSInit();
#endif

    ui::RegisterPathProvider();
    RegisterPathProvider();
    RegisterContentSchemes(true);

#if defined(OS_ANDROID)
    int icudata_fd = g_fds->MaybeGet(kAndroidICUDataDescriptor);
    if (icudata_fd != -1) {
      auto icudata_region = g_fds->GetRegion(kAndroidICUDataDescriptor);
      CHECK(base::i18n::InitializeICUWithFileDescriptor(icudata_fd,
                                                        icudata_region));
    } else {
      CHECK(base::i18n::InitializeICU());
    }
#else
    const void* icu_data;
    CHECK(base::i18n::InitializeICU(&icu_data));
#if !defined(COMPONENT_BUILD) && defined(USING_V8_SHARED)
    CHECK(v8::V8::InitializeICUWithData(icu_data));
#endif
#endif  // OS_ANDROID

    base::StatisticsRecorder::Initialize();

#if defined(V8_USE_EXTERNAL_STARTUP_DATA)
#if defined(OS_POSIX) && !defined(OS_MACOSX)
#if !defined(OS_ANDROID)
    // kV8NativesDataDescriptor and kV8SnapshotDataDescriptor could be shared
    // with child processes via file descriptors. On Android they are set in
    // ChildProcessService::InternalInitChildProcess, otherwise set them here.
    if (command_line.HasSwitch(switches::kV8NativesPassedByFD)) {
      g_fds->Set(
          kV8NativesDataDescriptor,
          kV8NativesDataDescriptor + base::GlobalDescriptors::kBaseDescriptor);
    }
    if (command_line.HasSwitch(switches::kV8SnapshotPassedByFD)) {
      g_fds->Set(
          kV8SnapshotDataDescriptor,
          kV8SnapshotDataDescriptor + base::GlobalDescriptors::kBaseDescriptor);
    }
#endif  // !OS_ANDROID
    int v8_natives_fd = g_fds->MaybeGet(kV8NativesDataDescriptor);
    int v8_snapshot_fd = g_fds->MaybeGet(kV8SnapshotDataDescriptor);
    if (v8_snapshot_fd != -1) {
      auto v8_snapshot_region = g_fds->GetRegion(kV8SnapshotDataDescriptor);
      gin::V8Initializer::LoadV8SnapshotFromFD(
          v8_snapshot_fd, v8_snapshot_region.offset, v8_snapshot_region.size);
    } else {
      gin::V8Initializer::LoadV8Snapshot();
    }
    if (v8_natives_fd != -1) {
      auto v8_natives_region = g_fds->GetRegion(kV8NativesDataDescriptor);
      gin::V8Initializer::LoadV8NativesFromFD(
          v8_natives_fd, v8_natives_region.offset, v8_natives_region.size);
    } else {
      gin::V8Initializer::LoadV8Natives();
    }
#else
    gin::V8Initializer::LoadV8Snapshot();
    gin::V8Initializer::LoadV8Natives();
#endif  // OS_POSIX && !OS_MACOSX
#endif  // V8_USE_EXTERNAL_STARTUP_DATA

    if (delegate_)
      delegate_->PreSandboxStartup();

    if (!process_type.empty())
      CommonSubprocessInit(process_type);

#if defined(OS_WIN)
    CHECK(InitializeSandbox(params.sandbox_info));
#elif defined(OS_MACOSX) && !defined(OS_IOS)
    if (process_type == switches::kRendererProcess ||
        process_type == switches::kPpapiPluginProcess ||
        (delegate_ && delegate_->DelaySandboxInitialization(process_type))) {
      // On OS X the renderer sandbox needs to be initialized later in the
      // startup sequence in RendererMainPlatformDelegate::EnableSandbox().
    } else {
      CHECK(InitializeSandbox());
    }
#endif

    if (delegate_)
      delegate_->SandboxInitialized(process_type);

    // Return -1 to indicate no early termination.
    return -1;
  }

  int Run() override {
    DCHECK(is_initialized_);
    DCHECK(!is_shutdown_);
    const base::CommandLine& command_line =
        *base::CommandLine::ForCurrentProcess();
    std::string process_type =
        command_line.GetSwitchValueASCII(switches::kProcessType);

    MainFunctionParams main_params(command_line);
    main_params.ui_task = ui_task_;
#if defined(OS_WIN)
    main_params.sandbox_info = &sandbox_info_;
#elif defined(OS_MACOSX)
    main_params.autorelease_pool = autorelease_pool_.get();
#endif

#if !defined(OS_IOS)
    return RunNamedProcessTypeMain(process_type, main_params, delegate_);
#else
    return 1;
#endif
  }

  void Shutdown() override {
    DCHECK(is_initialized_);
    DCHECK(!is_shutdown_);

    if (completed_basic_startup_ && delegate_) {
      const base::CommandLine& command_line =
          *base::CommandLine::ForCurrentProcess();
      std::string process_type =
          command_line.GetSwitchValueASCII(switches::kProcessType);

      delegate_->ProcessExiting(process_type);
    }

#if defined(OS_WIN)
#ifdef _CRTDBG_MAP_ALLOC
    _CrtDumpMemoryLeaks();
#endif  // _CRTDBG_MAP_ALLOC
#endif  // OS_WIN

#if defined(OS_MACOSX) && !defined(OS_IOS)
    autorelease_pool_.reset(NULL);
#endif

    exit_manager_.reset(NULL);

    delegate_ = NULL;
    is_shutdown_ = true;
  }

 private:
  // True if the runner has been initialized.
  bool is_initialized_;

  // True if the runner has been shut down.
  bool is_shutdown_;

  // True if basic startup was completed.
  bool completed_basic_startup_;

  // Used if the embedder doesn't set one.
  ContentClient empty_content_client_;

  // The delegate will outlive this object.
  ContentMainDelegate* delegate_;

  scoped_ptr<base::AtExitManager> exit_manager_;
#if defined(OS_WIN)
  sandbox::SandboxInterfaceInfo sandbox_info_;
#elif defined(OS_MACOSX)
  scoped_ptr<base::mac::ScopedNSAutoreleasePool> autorelease_pool_;
#endif

  base::Closure* ui_task_;

  DISALLOW_COPY_AND_ASSIGN(ContentMainRunnerImpl);
};

// static
ContentMainRunner* ContentMainRunner::Create() {
  return new ContentMainRunnerImpl();
}

}  // namespace content<|MERGE_RESOLUTION|>--- conflicted
+++ resolved
@@ -185,15 +185,9 @@
 // static
 void ContentMainRunner::SetCRTErrorHandlerFunctions(_invalid_parameter_handler ivph, _purecall_handler pch) {
   if (ivph)
-<<<<<<< HEAD
-    SetInvalidParamHandler(ivph);
-  if (pch)
-    SetPurecallHandler(pch);
-=======
     base::win::SetInvalidParamHandler(ivph);
   if (pch)
     base::win::SetPurecallHandler(pch);
->>>>>>> e7a828b3
 }
 
 void CommonSubprocessInit(const std::string& process_type) {
