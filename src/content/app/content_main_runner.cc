// Copyright (c) 2012 The Chromium Authors. All rights reserved.
// Use of this source code is governed by a BSD-style license that can be
// found in the LICENSE file.

#include "content/public/app/content_main_runner.h"

#include <stdlib.h>

#include "base/allocator/allocator_extension.h"
#include "base/at_exit.h"
#include "base/command_line.h"
#include "base/debug/debugger.h"
#include "base/debug/trace_event.h"
#include "base/files/file_path.h"
#include "base/i18n/icu_util.h"
#include "base/lazy_instance.h"
#include "base/logging.h"
#include "base/memory/scoped_ptr.h"
#include "base/metrics/stats_table.h"
#include "base/path_service.h"
#include "base/process/launch.h"
#include "base/process/memory.h"
#include "base/process/process_handle.h"
#include "base/profiler/alternate_timer.h"
#include "base/strings/string_number_conversions.h"
#include "base/strings/string_util.h"
#include "base/strings/stringprintf.h"
#include "content/browser/browser_main.h"
#include "content/browser/gpu/gpu_process_host.h"
#include "content/common/set_process_title.h"
#include "content/common/url_schemes.h"
#include "content/gpu/in_process_gpu_thread.h"
#include "content/public/app/content_main_delegate.h"
#include "content/public/app/startup_helper_win.h"
#include "content/public/browser/content_browser_client.h"
#include "content/public/browser/render_process_host.h"
#include "content/public/browser/utility_process_host.h"
#include "content/public/common/content_client.h"
#include "content/public/common/content_constants.h"
#include "content/public/common/content_paths.h"
#include "content/public/common/content_switches.h"
#include "content/public/common/main_function_params.h"
#include "content/public/common/sandbox_init.h"
#include "content/renderer/in_process_renderer_thread.h"
#include "content/utility/in_process_utility_thread.h"
#include "crypto/nss_util.h"
#include "ipc/ipc_switches.h"
#include "media/base/media.h"
#include "sandbox/win/src/sandbox_types.h"
#include "ui/base/ui_base_paths.h"
#include "ui/base/ui_base_switches.h"
#include "ui/gfx/win/dpi.h"
#include "webkit/common/user_agent/user_agent.h"

#if defined(USE_TCMALLOC)
#include "third_party/tcmalloc/chromium/src/gperftools/malloc_extension.h"
#if defined(TYPE_PROFILING)
#include "base/allocator/type_profiler.h"
#include "base/allocator/type_profiler_tcmalloc.h"
#endif
#endif

#if !defined(OS_IOS)
#include "content/public/plugin/content_plugin_client.h"
#include "content/public/renderer/content_renderer_client.h"
#include "content/public/utility/content_utility_client.h"
#endif

#if defined(OS_WIN)
#include <atlbase.h>
#include <atlapp.h>
#include <malloc.h>
#include <cstring>
#elif defined(OS_MACOSX)
#include "base/mac/scoped_nsautorelease_pool.h"
#if !defined(OS_IOS)
#include "base/power_monitor/power_monitor_device_source.h"
#include "content/browser/mach_broker_mac.h"
#include "content/common/sandbox_init_mac.h"
#endif  // !OS_IOS
#endif  // OS_WIN

#if defined(OS_POSIX)
#include <signal.h>

#include "base/posix/global_descriptors.h"
#include "content/public/common/content_descriptors.h"

#if !defined(OS_MACOSX)
#include "content/public/common/zygote_fork_delegate_linux.h"
#endif
#if !defined(OS_MACOSX) && !defined(OS_ANDROID)
#include "content/zygote/zygote_main.h"
#endif

#endif  // OS_POSIX

#if !defined(OS_MACOSX) && defined(USE_TCMALLOC)
extern "C" {
int tc_set_new_mode(int mode);
}
#endif

namespace content {
extern int GpuMain(const content::MainFunctionParams&);
#if defined(ENABLE_PLUGINS)
extern int PluginMain(const content::MainFunctionParams&);
extern int PpapiPluginMain(const MainFunctionParams&);
extern int PpapiBrokerMain(const MainFunctionParams&);
#endif
extern int RendererMain(const content::MainFunctionParams&);
extern int UtilityMain(const MainFunctionParams&);
extern int WorkerMain(const MainFunctionParams&);
}  // namespace content

namespace {
#if defined(OS_WIN)
// In order to have Theme support, we need to connect to the theme service.
// This needs to be done before we lock down the process. Officially this
// can be done with OpenThemeData() but it fails unless you pass a valid
// window at least the first time. Interestingly, the very act of creating a
// window also sets the connection to the theme service.
void EnableThemeSupportOnAllWindowStations() {
  HDESK desktop_handle = ::OpenInputDesktop(0, FALSE, READ_CONTROL);
  if (desktop_handle) {
    // This means we are running in an input desktop, which implies WinSta0.
    ::CloseDesktop(desktop_handle);
    return;
  }

  HWINSTA current_station = ::GetProcessWindowStation();
  DCHECK(current_station);

  HWINSTA winsta0 = ::OpenWindowStationA("WinSta0", FALSE, GENERIC_READ);
  if (!winsta0) {
    DVLOG(0) << "Unable to open to WinSta0, we: "<< ::GetLastError();
    return;
  }
  if (!::SetProcessWindowStation(winsta0)) {
    // Could not set the alternate window station. There is a possibility
    // that the theme wont be correctly initialized.
    NOTREACHED() << "Unable to switch to WinSta0, we: "<< ::GetLastError();
    ::CloseWindowStation(winsta0);
    return;
  }

  HWND window = ::CreateWindowExW(0, L"Static", L"", WS_POPUP | WS_DISABLED,
                                  CW_USEDEFAULT, 0, 0, 0,  HWND_MESSAGE, NULL,
                                  ::GetModuleHandleA(NULL), NULL);
  if (!window) {
    DLOG(WARNING) << "failed to enable theme support";
  } else {
    ::DestroyWindow(window);
    window = NULL;
  }

  // Revert the window station.
  if (!::SetProcessWindowStation(current_station)) {
    // We failed to switch back to the secure window station. This might
    // confuse the process enough that we should kill it now.
    LOG(FATAL) << "Failed to restore alternate window station";
  }

  if (!::CloseWindowStation(winsta0)) {
    // We might be leaking a winsta0 handle.  This is a security risk, but
    // since we allow fail over to no desktop protection in low memory
    // condition, this is not a big risk.
    NOTREACHED();
  }
}
#endif  // defined(OS_WIN)
}  // namespace

namespace content {

base::LazyInstance<ContentBrowserClient>
    g_empty_content_browser_client = LAZY_INSTANCE_INITIALIZER;
#if !defined(OS_IOS) && !defined(CHROME_MULTIPLE_DLL_BROWSER)
base::LazyInstance<ContentPluginClient>
    g_empty_content_plugin_client = LAZY_INSTANCE_INITIALIZER;
base::LazyInstance<ContentRendererClient>
    g_empty_content_renderer_client = LAZY_INSTANCE_INITIALIZER;
base::LazyInstance<ContentUtilityClient>
    g_empty_content_utility_client = LAZY_INSTANCE_INITIALIZER;
#endif  // !OS_IOS && !CHROME_MULTIPLE_DLL_BROWSER

#if defined(OS_WIN)

static CAppModule _Module;

#endif  // defined(OS_WIN)

#if defined(OS_POSIX) && !defined(OS_IOS)

// Setup signal-handling state: resanitize most signals, ignore SIGPIPE.
void SetupSignalHandlers() {
  // Sanitise our signal handling state. Signals that were ignored by our
  // parent will also be ignored by us. We also inherit our parent's sigmask.
  sigset_t empty_signal_set;
  CHECK(0 == sigemptyset(&empty_signal_set));
  CHECK(0 == sigprocmask(SIG_SETMASK, &empty_signal_set, NULL));

  struct sigaction sigact;
  memset(&sigact, 0, sizeof(sigact));
  sigact.sa_handler = SIG_DFL;
  static const int signals_to_reset[] =
      {SIGHUP, SIGINT, SIGQUIT, SIGILL, SIGABRT, SIGFPE, SIGSEGV,
       SIGALRM, SIGTERM, SIGCHLD, SIGBUS, SIGTRAP};  // SIGPIPE is set below.
  for (unsigned i = 0; i < arraysize(signals_to_reset); i++) {
    CHECK(0 == sigaction(signals_to_reset[i], &sigact, NULL));
  }

  // Always ignore SIGPIPE.  We check the return value of write().
  CHECK(signal(SIGPIPE, SIG_IGN) != SIG_ERR);
}

#endif  // OS_POSIX && !OS_IOS

void CommonSubprocessInit(const std::string& process_type) {
#if defined(OS_WIN)
  // HACK: Let Windows know that we have started.  This is needed to suppress
  // the IDC_APPSTARTING cursor from being displayed for a prolonged period
  // while a subprocess is starting.
  PostThreadMessage(GetCurrentThreadId(), WM_NULL, 0, 0);
  MSG msg;
  PeekMessage(&msg, NULL, 0, 0, PM_REMOVE);
#endif
#if defined(OS_POSIX) && !defined(OS_MACOSX) && !defined(OS_ANDROID)
  // Various things break when you're using a locale where the decimal
  // separator isn't a period.  See e.g. bugs 22782 and 39964.  For
  // all processes except the browser process (where we call system
  // APIs that may rely on the correct locale for formatting numbers
  // when presenting them to the user), reset the locale for numeric
  // formatting.
  // Note that this is not correct for plugin processes -- they can
  // surface UI -- but it's likely they get this wrong too so why not.
  setlocale(LC_NUMERIC, "C");
#endif
}

static base::ProcessId GetBrowserPid(const CommandLine& command_line) {
  base::ProcessId browser_pid = base::GetCurrentProcId();
#if !defined(OS_IOS)
  if (command_line.HasSwitch(switches::kProcessChannelID)) {
#if defined(OS_WIN) || defined(OS_MACOSX)
    std::string channel_name =
        command_line.GetSwitchValueASCII(switches::kProcessChannelID);

    int browser_pid_int;
    base::StringToInt(channel_name, &browser_pid_int);
    browser_pid = static_cast<base::ProcessId>(browser_pid_int);
    DCHECK_NE(browser_pid_int, 0);
#elif defined(OS_ANDROID)
    // On Android, the browser process isn't the parent. A bunch
    // of work will be required before callers of this routine will
    // get what they want.
    //
    // Note: On Linux, base::GetParentProcessId() is defined in
    // process_util_linux.cc. Note that *_linux.cc is excluded from
    // Android builds but a special exception is made in base.gypi
    // for a few files including process_util_linux.cc.
    LOG(ERROR) << "GetBrowserPid() not implemented for Android().";
#elif defined(OS_POSIX)
    // On linux, we're in a process forked from the zygote here; so we need the
    // parent's parent process' id.
    browser_pid =
        base::GetParentProcessId(
            base::GetParentProcessId(base::GetCurrentProcId()));
#endif
  }
#endif  // !OS_IOS
  return browser_pid;
}

static void InitializeStatsTable(const CommandLine& command_line) {
  // Initialize the Stats Counters table.  With this initialized,
  // the StatsViewer can be utilized to read counters outside of
  // Chrome.  These lines can be commented out to effectively turn
  // counters 'off'.  The table is created and exists for the life
  // of the process.  It is not cleaned up.
  if (command_line.HasSwitch(switches::kEnableStatsTable)) {
    // NOTIMPLEMENTED: we probably need to shut this down correctly to avoid
    // leaking shared memory regions on posix platforms.
    std::string statsfile =
      base::StringPrintf("%s-%u", kStatsFilename,
          static_cast<unsigned int>(GetBrowserPid(command_line)));
    base::StatsTable* stats_table = new base::StatsTable(statsfile,
        kStatsMaxThreads, kStatsMaxCounters);
    base::StatsTable::set_current(stats_table);
  }
}

class ContentClientInitializer {
 public:
  static void Set(const std::string& process_type,
                  ContentMainDelegate* delegate) {
    ContentClient* content_client = GetContentClient();
    if (process_type.empty()) {
      if (delegate)
        content_client->browser_ = delegate->CreateContentBrowserClient();
      if (!content_client->browser_)
        content_client->browser_ = &g_empty_content_browser_client.Get();
    }

#if !defined(OS_IOS) && !defined(CHROME_MULTIPLE_DLL_BROWSER)
    if (process_type == switches::kPluginProcess ||
        process_type == switches::kPpapiPluginProcess) {
      if (delegate)
        content_client->plugin_ = delegate->CreateContentPluginClient();
      if (!content_client->plugin_)
        content_client->plugin_ = &g_empty_content_plugin_client.Get();
      // Single process not supported in split dll mode.
    } else if (process_type == switches::kRendererProcess ||
               (content_client->browser_ &&
                   content_client->browser_->SupportsInProcessRenderer())) {
      if (delegate)
        content_client->renderer_ = delegate->CreateContentRendererClient();
      if (!content_client->renderer_)
        content_client->renderer_ = &g_empty_content_renderer_client.Get();
    }

    if (process_type == switches::kUtilityProcess ||
        CommandLine::ForCurrentProcess()->HasSwitch(
            switches::kSingleProcess)) {
      if (delegate)
        content_client->utility_ = delegate->CreateContentUtilityClient();
      // TODO(scottmg): http://crbug.com/237249 Should be in _child.
      if (!content_client->utility_)
        content_client->utility_ = &g_empty_content_utility_client.Get();
    }
#endif  // !OS_IOS && !CHROME_MULTIPLE_DLL_BROWSER
  }
};

// We dispatch to a process-type-specific FooMain() based on a command-line
// flag.  This struct is used to build a table of (flag, main function) pairs.
struct MainFunction {
  const char* name;
  int (*function)(const MainFunctionParams&);
};

#if defined(OS_POSIX) && !defined(OS_MACOSX) && !defined(OS_ANDROID)
// On platforms that use the zygote, we have a special subset of
// subprocesses that are launched via the zygote.  This function
// fills in some process-launching bits around ZygoteMain().
// Returns the exit code of the subprocess.
int RunZygote(const MainFunctionParams& main_function_params,
              ContentMainDelegate* delegate) {
  static const MainFunction kMainFunctions[] = {
    { switches::kRendererProcess,    RendererMain },
    { switches::kWorkerProcess,      WorkerMain },
#if defined(ENABLE_PLUGINS)
    { switches::kPpapiPluginProcess, PpapiPluginMain },
#endif
    { switches::kUtilityProcess,     UtilityMain },
  };

  scoped_ptr<ZygoteForkDelegate> zygote_fork_delegate;
  if (delegate) {
    zygote_fork_delegate.reset(delegate->ZygoteStarting());
    // Each Renderer we spawn will re-attempt initialization of the media
    // libraries, at which point failure will be detected and handled, so
    // we do not need to cope with initialization failures here.
    base::FilePath media_path;
    if (PathService::Get(DIR_MEDIA_LIBS, &media_path))
      media::InitializeMediaLibrary(media_path);
  }

  // This function call can return multiple times, once per fork().
  if (!ZygoteMain(main_function_params, zygote_fork_delegate.get()))
    return 1;

  if (delegate) delegate->ZygoteForked();

  // Zygote::HandleForkRequest may have reallocated the command
  // line so update it here with the new version.
  const CommandLine& command_line = *CommandLine::ForCurrentProcess();
  std::string process_type =
      command_line.GetSwitchValueASCII(switches::kProcessType);
  ContentClientInitializer::Set(process_type, delegate);

  // If a custom user agent was passed on the command line, we need
  // to (re)set it now, rather than using the default one the zygote
  // initialized.
  if (command_line.HasSwitch(switches::kUserAgent)) {
    webkit_glue::SetUserAgent(
        command_line.GetSwitchValueASCII(switches::kUserAgent), true);
  }

  // The StatsTable must be initialized in each process; we already
  // initialized for the browser process, now we need to initialize
  // within the new processes as well.
  InitializeStatsTable(command_line);

  MainFunctionParams main_params(command_line);

  for (size_t i = 0; i < arraysize(kMainFunctions); ++i) {
    if (process_type == kMainFunctions[i].name)
      return kMainFunctions[i].function(main_params);
  }

  if (delegate)
    return delegate->RunProcess(process_type, main_params);

  NOTREACHED() << "Unknown zygote process type: " << process_type;
  return 1;
}
#endif  // defined(OS_POSIX) && !defined(OS_MACOSX) && !defined(OS_ANDROID)

#if !defined(OS_IOS)
static void RegisterMainThreadFactories() {
#if !defined(CHROME_MULTIPLE_DLL_BROWSER)
  UtilityProcessHost::RegisterUtilityMainThreadFactory(
      CreateInProcessUtilityThread);
  GpuProcessHost::RegisterGpuMainThreadFactory(
      CreateInProcessGpuThread);
#else
  CommandLine& command_line = *CommandLine::ForCurrentProcess();
  if (command_line.HasSwitch(switches::kSingleProcess)) {
    LOG(FATAL) <<
        "--single-process is not supported in chrome multiple dll browser.";
  }
  if (command_line.HasSwitch(switches::kInProcessGPU)) {
    LOG(FATAL) <<
        "--in-process-gpu is not supported in chrome multiple dll browser.";
  }
#endif
}

// Run the FooMain() for a given process type.
// If |process_type| is empty, runs BrowserMain().
// Returns the exit code for this process.
int RunNamedProcessTypeMain(
    const std::string& process_type,
    const MainFunctionParams& main_function_params,
    ContentMainDelegate* delegate) {
  static const MainFunction kMainFunctions[] = {
#if !defined(CHROME_MULTIPLE_DLL_CHILD)
    { "",                            BrowserMain },
#endif
#if !defined(CHROME_MULTIPLE_DLL_BROWSER)
#if defined(ENABLE_PLUGINS)
    { switches::kPluginProcess,      PluginMain },
    { switches::kWorkerProcess,      WorkerMain },
    { switches::kPpapiPluginProcess, PpapiPluginMain },
    { switches::kPpapiBrokerProcess, PpapiBrokerMain },
#endif  // ENABLE_PLUGINS
    { switches::kUtilityProcess,     UtilityMain },
    { switches::kRendererProcess,    RendererMain },
    { switches::kGpuProcess,         GpuMain },
#endif  // !CHROME_MULTIPLE_DLL_BROWSER
  };

  for (size_t i = 0; i < arraysize(kMainFunctions); ++i) {
    if (process_type == kMainFunctions[i].name) {
      if (delegate) {
        int exit_code = delegate->RunProcess(process_type,
            main_function_params);
#if defined(OS_ANDROID)
        // In Android's browser process, the negative exit code doesn't mean the
        // default behavior should be used as the UI message loop is managed by
        // the Java and the browser process's default behavior is always
        // overridden.
        if (process_type.empty())
          return exit_code;
#endif
        if (exit_code >= 0)
          return exit_code;
      }
      return kMainFunctions[i].function(main_function_params);
    }
  }

#if defined(OS_POSIX) && !defined(OS_MACOSX) && !defined(OS_ANDROID)
  // Zygote startup is special -- see RunZygote comments above
  // for why we don't use ZygoteMain directly.
  if (process_type == switches::kZygoteProcess)
    return RunZygote(main_function_params, delegate);
#endif

  // If it's a process we don't know about, the embedder should know.
  if (delegate)
    return delegate->RunProcess(process_type, main_function_params);

  NOTREACHED() << "Unknown process type: " << process_type;
  return 1;
}
#endif  // !OS_IOS

class ContentMainRunnerImpl : public ContentMainRunner {
 public:
  ContentMainRunnerImpl()
      : is_initialized_(false),
        is_shutdown_(false),
        completed_basic_startup_(false),
        delegate_(NULL) {
#if defined(OS_WIN)
    memset(&sandbox_info_, 0, sizeof(sandbox_info_));
#endif
  }

  virtual ~ContentMainRunnerImpl() {
    if (is_initialized_ && !is_shutdown_)
      Shutdown();
  }

#if defined(USE_TCMALLOC)
  static bool GetAllocatorWasteSizeThunk(size_t* size) {
    size_t heap_size, allocated_bytes, unmapped_bytes;
    MallocExtension* ext = MallocExtension::instance();
    if (ext->GetNumericProperty("generic.heap_size", &heap_size) &&
        ext->GetNumericProperty("generic.current_allocated_bytes",
                                &allocated_bytes) &&
        ext->GetNumericProperty("tcmalloc.pageheap_unmapped_bytes",
                                &unmapped_bytes)) {
      *size = heap_size - allocated_bytes - unmapped_bytes;
      return true;
    }
    DCHECK(false);
    return false;
  }

  static void GetStatsThunk(char* buffer, int buffer_length) {
    MallocExtension::instance()->GetStats(buffer, buffer_length);
  }

  static void ReleaseFreeMemoryThunk() {
    MallocExtension::instance()->ReleaseFreeMemory();
  }
#endif

#if defined(OS_WIN)
  virtual int Initialize(HINSTANCE instance,
                         sandbox::SandboxInterfaceInfo* sandbox_info,
                         ContentMainDelegate* delegate) OVERRIDE {
    // argc/argv are ignored on Windows; see command_line.h for details.
    int argc = 0;
    char** argv = NULL;

    RegisterInvalidParamHandler();
    _Module.Init(NULL, static_cast<HINSTANCE>(instance));

    sandbox_info_ = *sandbox_info;
#else  // !OS_WIN
  virtual int Initialize(int argc,
                         const char** argv,
                         ContentMainDelegate* delegate) OVERRIDE {

#if defined(OS_ANDROID)
    // See note at the initialization of ExitManager, below; basically,
    // only Android builds have the ctor/dtor handlers set up to use
    // TRACE_EVENT right away.
    TRACE_EVENT0("startup", "ContentMainRunnerImpl::Initialize");
#endif  // OS_ANDROID

    // NOTE(willchan): One might ask why these TCMalloc-related calls are done
    // here rather than in process_util_linux.cc with the definition of
    // EnableTerminationOnOutOfMemory().  That's because base shouldn't have a
    // dependency on TCMalloc.  Really, we ought to have our allocator shim code
    // implement this EnableTerminationOnOutOfMemory() function.  Whateverz.
    // This works for now.
#if !defined(OS_MACOSX) && defined(USE_TCMALLOC)

#if defined(TYPE_PROFILING)
    base::type_profiler::InterceptFunctions::SetFunctions(
        base::type_profiler::NewInterceptForTCMalloc,
        base::type_profiler::DeleteInterceptForTCMalloc);
#endif

    // For tcmalloc, we need to tell it to behave like new.
    tc_set_new_mode(1);

    // On windows, we've already set these thunks up in _heap_init()
    base::allocator::SetGetAllocatorWasteSizeFunction(
        GetAllocatorWasteSizeThunk);
    base::allocator::SetGetStatsFunction(GetStatsThunk);
    base::allocator::SetReleaseFreeMemoryFunction(ReleaseFreeMemoryThunk);

    // Provide optional hook for monitoring allocation quantities on a
    // per-thread basis.  Only set the hook if the environment indicates this
    // needs to be enabled.
    const char* profiling = getenv(tracked_objects::kAlternateProfilerTime);
    if (profiling &&
        (atoi(profiling) == tracked_objects::TIME_SOURCE_TYPE_TCMALLOC)) {
      tracked_objects::SetAlternateTimeSource(
          MallocExtension::GetBytesAllocatedOnCurrentThread,
          tracked_objects::TIME_SOURCE_TYPE_TCMALLOC);
    }
#endif

    // On Android,
    // - setlocale() is not supported.
    // - We do not override the signal handlers so that we can get
    //   stack trace when crashing.
    // - The ipc_fd is passed through the Java service.
    // Thus, these are all disabled.
#if !defined(OS_ANDROID) && !defined(OS_IOS)
    // Set C library locale to make sure CommandLine can parse argument values
    // in correct encoding.
    setlocale(LC_ALL, "");

    SetupSignalHandlers();

    base::GlobalDescriptors* g_fds = base::GlobalDescriptors::GetInstance();
    g_fds->Set(kPrimaryIPCChannel,
               kPrimaryIPCChannel + base::GlobalDescriptors::kBaseDescriptor);
#endif  // !OS_ANDROID && !OS_IOS

#if defined(OS_LINUX) || defined(OS_OPENBSD)
    g_fds->Set(kCrashDumpSignal,
               kCrashDumpSignal + base::GlobalDescriptors::kBaseDescriptor);
#endif

#endif  // !OS_WIN

    is_initialized_ = true;
    delegate_ = delegate;

    base::EnableTerminationOnHeapCorruption();
    base::EnableTerminationOnOutOfMemory();

    // The exit manager is in charge of calling the dtors of singleton objects.
    // On Android, AtExitManager is set up when library is loaded.
    // On iOS, it's set up in main(), which can't call directly through to here.
    // A consequence of this is that you can't use the ctor/dtor-based
    // TRACE_EVENT methods on Linux or iOS builds till after we set this up.
#if !defined(OS_ANDROID) && !defined(OS_IOS)
    exit_manager_.reset(new base::AtExitManager);
#endif  // !OS_ANDROID && !OS_IOS

#if defined(OS_MACOSX)
    // We need this pool for all the objects created before we get to the
    // event loop, but we don't want to leave them hanging around until the
    // app quits. Each "main" needs to flush this pool right before it goes into
    // its main event loop to get rid of the cruft.
    autorelease_pool_.reset(new base::mac::ScopedNSAutoreleasePool());
#endif

    // On Android, the command line is initialized when library is loaded and
    // we have already started our TRACE_EVENT0.
#if !defined(OS_ANDROID)
    CommandLine::Init(argc, argv);
#endif // !OS_ANDROID

    int exit_code;
    if (delegate && delegate->BasicStartupComplete(&exit_code))
      return exit_code;

    completed_basic_startup_ = true;

    const CommandLine& command_line = *CommandLine::ForCurrentProcess();
    std::string process_type =
        command_line.GetSwitchValueASCII(switches::kProcessType);

    if (!GetContentClient())
      SetContentClient(&empty_content_client_);
    ContentClientInitializer::Set(process_type, delegate_);

<<<<<<< HEAD
#if !defined(CHROME_MULTIPLE_DLL_BROWSER)
    UtilityProcessHost::RegisterUtilityMainThreadFactory(
        CreateInProcessUtilityThread);
    GpuProcessHost::RegisterGpuMainThreadFactory(
        CreateInProcessGpuThread);
#endif
=======
    RegisterMainThreadFactories();
>>>>>>> 8c15b39e

#if defined(OS_WIN)
    // Route stdio to parent console (if any) or create one.
    if (command_line.HasSwitch(switches::kEnableLogging))
      base::RouteStdioToConsole();
#endif

    // Enable startup tracing asap to avoid early TRACE_EVENT calls being
    // ignored.
    if (command_line.HasSwitch(switches::kTraceStartup)) {
      base::debug::CategoryFilter category_filter(
          command_line.GetSwitchValueASCII(switches::kTraceStartup));
      base::debug::TraceLog::GetInstance()->SetEnabled(
          category_filter,
          base::debug::TraceLog::RECORD_UNTIL_FULL);
    }
#if !defined(OS_ANDROID)
    // Android tracing started at the beginning of the method.
    // Other OSes have to wait till we get here in order for all the memory
    // management setup to be completed.
    TRACE_EVENT0("startup", "ContentMainRunnerImpl::Initialize");
#endif // !OS_ANDROID

#if defined(OS_MACOSX) && !defined(OS_IOS)
    // We need to allocate the IO Ports before the Sandbox is initialized or
    // the first instance of PowerMonitor is created.
    // It's important not to allocate the ports for processes which don't
    // register with the power monitor - see crbug.com/88867.
    if (process_type.empty() ||
        (delegate &&
         delegate->ProcessRegistersWithSystemProcess(process_type))) {
      base::PowerMonitorDeviceSource::AllocateSystemIOPorts();
    }

    if (!process_type.empty() &&
        (!delegate || delegate->ShouldSendMachPort(process_type))) {
      MachBroker::ChildSendTaskPortToParent();
    }
#elif defined(OS_WIN)
    if (command_line.HasSwitch(switches::kEnableHighResolutionTime))
      base::TimeTicks::SetNowIsHighResNowIfSupported();

    // This must be done early enough since some helper functions like
    // IsTouchEnabled, needed to load resources, may call into the theme dll.
    EnableThemeSupportOnAllWindowStations();
    SetupCRT(command_line);
#endif

#if defined(OS_POSIX)
    if (!process_type.empty()) {
      // When you hit Ctrl-C in a terminal running the browser
      // process, a SIGINT is delivered to the entire process group.
      // When debugging the browser process via gdb, gdb catches the
      // SIGINT for the browser process (and dumps you back to the gdb
      // console) but doesn't for the child processes, killing them.
      // The fix is to have child processes ignore SIGINT; they'll die
      // on their own when the browser process goes away.
      //
      // Note that we *can't* rely on BeingDebugged to catch this case because
      // we are the child process, which is not being debugged.
      // TODO(evanm): move this to some shared subprocess-init function.
      if (!base::debug::BeingDebugged())
        signal(SIGINT, SIG_IGN);
    }
#endif

#if defined(USE_NSS)
    crypto::EarlySetupForNSSInit();
#endif

    ui::RegisterPathProvider();
    RegisterPathProvider();
    RegisterContentSchemes(true);

    CHECK(base::i18n::InitializeICU());
#if !defined(COMPONENT_BUILD) && defined(USING_V8_SHARED)
    CHECK(v8::V8::InitializeICU());
#endif

    InitializeStatsTable(command_line);

    if (delegate)
      delegate->PreSandboxStartup();

    // Set any custom user agent passed on the command line now so the string
    // doesn't change between calls to webkit_glue::GetUserAgent(), otherwise it
    // defaults to the user agent set during SetContentClient().
    if (command_line.HasSwitch(switches::kUserAgent)) {
      webkit_glue::SetUserAgent(
          command_line.GetSwitchValueASCII(switches::kUserAgent), true);
    }

    if (!process_type.empty())
      CommonSubprocessInit(process_type);

#if defined(OS_WIN)
    CHECK(InitializeSandbox(sandbox_info));
#elif defined(OS_MACOSX) && !defined(OS_IOS)
    if (process_type == switches::kRendererProcess ||
        process_type == switches::kPpapiPluginProcess ||
        (delegate && delegate->DelaySandboxInitialization(process_type))) {
      // On OS X the renderer sandbox needs to be initialized later in the
      // startup sequence in RendererMainPlatformDelegate::EnableSandbox().
    } else {
      CHECK(InitializeSandbox());
    }
#endif

    if (delegate)
      delegate->SandboxInitialized(process_type);

#if defined(OS_POSIX) && !defined(OS_IOS)
    SetProcessTitleFromCommandLine(argv);
#endif

    // Return -1 to indicate no early termination.
    return -1;
  }

  virtual int Run() OVERRIDE {
    DCHECK(is_initialized_);
    DCHECK(!is_shutdown_);
    const CommandLine& command_line = *CommandLine::ForCurrentProcess();
    std::string process_type =
          command_line.GetSwitchValueASCII(switches::kProcessType);

    MainFunctionParams main_params(command_line);
#if defined(OS_WIN)
    main_params.sandbox_info = &sandbox_info_;
#elif defined(OS_MACOSX)
    main_params.autorelease_pool = autorelease_pool_.get();
#endif

#if !defined(OS_IOS)
    return RunNamedProcessTypeMain(process_type, main_params, delegate_);
#else
    return 1;
#endif
  }

  virtual void Shutdown() OVERRIDE {
    DCHECK(is_initialized_);
    DCHECK(!is_shutdown_);

    if (completed_basic_startup_ && delegate_) {
      const CommandLine& command_line = *CommandLine::ForCurrentProcess();
      std::string process_type =
          command_line.GetSwitchValueASCII(switches::kProcessType);

      delegate_->ProcessExiting(process_type);
    }

#if defined(OS_WIN)
#ifdef _CRTDBG_MAP_ALLOC
    _CrtDumpMemoryLeaks();
#endif  // _CRTDBG_MAP_ALLOC

    _Module.Term();
#endif  // OS_WIN

#if defined(OS_MACOSX)
    autorelease_pool_.reset(NULL);
#endif

    exit_manager_.reset(NULL);

    delegate_ = NULL;
    is_shutdown_ = true;
  }

 private:
  // True if the runner has been initialized.
  bool is_initialized_;

  // True if the runner has been shut down.
  bool is_shutdown_;

  // True if basic startup was completed.
  bool completed_basic_startup_;

  // Used if the embedder doesn't set one.
  ContentClient empty_content_client_;

  // The delegate will outlive this object.
  ContentMainDelegate* delegate_;

  scoped_ptr<base::AtExitManager> exit_manager_;
#if defined(OS_WIN)
  sandbox::SandboxInterfaceInfo sandbox_info_;
#elif defined(OS_MACOSX)
  scoped_ptr<base::mac::ScopedNSAutoreleasePool> autorelease_pool_;
#endif

  DISALLOW_COPY_AND_ASSIGN(ContentMainRunnerImpl);
};

// static
ContentMainRunner* ContentMainRunner::Create() {
  return new ContentMainRunnerImpl();
}

}  // namespace content<|MERGE_RESOLUTION|>--- conflicted
+++ resolved
@@ -656,16 +656,7 @@
       SetContentClient(&empty_content_client_);
     ContentClientInitializer::Set(process_type, delegate_);
 
-<<<<<<< HEAD
-#if !defined(CHROME_MULTIPLE_DLL_BROWSER)
-    UtilityProcessHost::RegisterUtilityMainThreadFactory(
-        CreateInProcessUtilityThread);
-    GpuProcessHost::RegisterGpuMainThreadFactory(
-        CreateInProcessGpuThread);
-#endif
-=======
     RegisterMainThreadFactories();
->>>>>>> 8c15b39e
 
 #if defined(OS_WIN)
     // Route stdio to parent console (if any) or create one.
