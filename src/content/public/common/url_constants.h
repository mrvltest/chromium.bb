--- conflicted
+++ resolved
@@ -22,18 +22,11 @@
 CONTENT_EXPORT extern const char kDataScheme[];
 CONTENT_EXPORT extern const char kFileScheme[];
 CONTENT_EXPORT extern const char kFileSystemScheme[];
-<<<<<<< HEAD
-CONTENT_EXPORT extern const char kFtpScheme[];
-=======
->>>>>>> 8c15b39e
 }  // namespace chrome
 
 namespace content {
 
-<<<<<<< HEAD
-=======
 CONTENT_EXPORT extern const char kFtpScheme[];
->>>>>>> 8c15b39e
 CONTENT_EXPORT extern const char kGuestScheme[];
 CONTENT_EXPORT extern const char kHttpScheme[];
 CONTENT_EXPORT extern const char kHttpsScheme[];
