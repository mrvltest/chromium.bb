--- conflicted
+++ resolved
@@ -16,18 +16,11 @@
 const char kDataScheme[] = "data";
 const char kFileScheme[] = "file";
 const char kFileSystemScheme[] = "filesystem";
-<<<<<<< HEAD
-const char kFtpScheme[] = "ftp";
-=======
->>>>>>> 8c15b39e
 }  // namespace chrome
 
 namespace content {
 
-<<<<<<< HEAD
-=======
 const char kFtpScheme[] = "ftp";
->>>>>>> 8c15b39e
 const char kGuestScheme[] = "chrome-guest";
 const char kHttpScheme[] = "http";
 const char kHttpsScheme[] = "https";
