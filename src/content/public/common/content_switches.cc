--- conflicted
+++ resolved
@@ -378,12 +378,6 @@
 const char kEnableBrowserPluginForAllViewTypes[] =
     "enable-browser-plugin-for-all-view-types";
 
-<<<<<<< HEAD
-=======
-// Enables Drag and Drop into and out of Browser Plugin.
-// kEnableBrowserPluginGuestViews must also be set at this time.
-const char kEnableBrowserPluginDragDrop[]   = "enable-browser-plugin-drag-drop";
-
 // Enables CSS3 Text Decorations.
 const char kEnableCSS3TextDecorations[] = "enable-css3-text-decorations";
 
@@ -393,12 +387,6 @@
 // Enables CSS Grid Layout.
 const char kEnableCSSGridLayout[] = "enable-css-grid-layout";
 
-// Enables accelerated scrolling by the compositor for frames. Requires
-// kForceCompositingMode and kEnableAcceleratedScrollableFrames.
-const char kEnableCompositedScrollingForFrames[] =
-     "enable-composited-scrolling-for-frames";
-
->>>>>>> 794c0b5c
 // Enable the creation of compositing layers for fixed position
 // elements. Three options are needed to support four possible scenarios:
 //  1. Default (disabled)
