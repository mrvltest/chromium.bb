// Copyright (c) 2012 The Chromium Authors. All rights reserved.
// Use of this source code is governed by a BSD-style license that can be
// found in the LICENSE file.

#include "content/public/common/content_switches.h"

namespace switches {

// The number of MSAA samples for canvas2D. Requires MSAA support by GPU to
// have an effect. 0 disables MSAA.
const char kAcceleratedCanvas2dMSAASampleCount[] = "canvas-msaa-sample-count";

// By default, file:// URIs cannot read other file:// URIs. This is an
// override for developers who need the old behavior for testing.
const char kAllowFileAccessFromFiles[]      = "allow-file-access-from-files";

// Allows loopback interface to be added in network list for peer connection.
const char kAllowLoopbackInPeerConnection[] =
    "allow-loopback-in-peer-connection";

// Enables the sandboxed processes to run without a job object assigned to them.
// This flag is required to allow Chrome to run in RemoteApps or Citrix. This
// flag can reduce the security of the sandboxed processes and allow them to do
// certain API calls like shut down Windows or access the clipboard. Also we
// lose the chance to kill some processes until the outer job that owns them
// finishes.
const char kAllowNoSandboxJob[]             = "allow-no-sandbox-job";

// Allows debugging of sandboxed processes (see zygote_main_linux.cc).
const char kAllowSandboxDebugging[]         = "allow-sandbox-debugging";

// Choose which logging channels in blink platform to activate.  See
// Logging.cpp in blink's Source/platform for a list of available channels.
const char kBlinkPlatformLogChannels[]      = "blink-platform-log-channels";

// Set blink settings. Format is <name>[=<value],<name>[=<value>],...
// The names are declared in Settings.in. For boolean type, use "true", "false",
// or omit '=<value>' part to set to true. For enum type, use the int value of
// the enum value. Applied after other command line flags and prefs.
const char kBlinkSettings[]                 = "blink-settings";

// Causes the browser process to crash on startup.
const char kBrowserCrashTest[]              = "crash-test";

// Path to the exe to run for the renderer and plugin subprocesses.
const char kBrowserSubprocessPath[]         = "browser-subprocess-path";

// Dumps extra logging about plugin loading to the log file.
const char kDebugPluginLoading[] = "debug-plugin-loading";

// Sets the tile size used by composited layers.
const char kDefaultTileWidth[]              = "default-tile-width";
const char kDefaultTileHeight[]             = "default-tile-height";

// Disable antialiasing on 2d canvas.
const char kDisable2dCanvasAntialiasing[]   = "disable-canvas-aa";

// Disables client-visible 3D APIs, in particular WebGL and Pepper 3D.
// This is controlled by policy and is kept separate from the other
// enable/disable switches to avoid accidentally regressing the policy
// support for controlling access to these APIs.
const char kDisable3DAPIs[]                 = "disable-3d-apis";

// Disable gpu-accelerated 2d canvas.
const char kDisableAccelerated2dCanvas[]    = "disable-accelerated-2d-canvas";

// Disables hardware acceleration of video decode, where available.
const char kDisableAcceleratedVideoDecode[] =
    "disable-accelerated-video-decode";

// Disable limits on the number of backing stores. Can prevent blinking for
// users with many windows/tabs and lots of memory.
const char kDisableBackingStoreLimit[]      = "disable-backing-store-limit";

// Disable one or more Blink runtime-enabled features.
// Use names from RuntimeEnabledFeatures.in, separated by commas.
// Applied after kEnableBlinkFeatures, and after other flags that change these
// features.
const char kDisableBlinkFeatures[]          = "disable-blink-features";

// Disable the creation of compositing layers when it would prevent LCD text.
const char kDisablePreferCompositingToLCDText[] =
    "disable-prefer-compositing-to-lcd-text";

// Disables HTML5 DB support.
const char kDisableDatabases[]              = "disable-databases";

// Disables Delay Agnostic AEC in WebRTC.
const char kDisableDelayAgnosticAec[]       = "disable-delay-agnostic-aec";

// Disables delegated renderer.
const char kDisableDelegatedRenderer[]      = "disable-delegated-renderer";

// Handles URL requests by NPAPI plugins through the renderer.
const char kDisableDirectNPAPIRequests[]    = "disable-direct-npapi-requests";

// Disable the per-domain blocking for 3D APIs after GPU reset.
// This switch is intended only for tests.
extern const char kDisableDomainBlockingFor3DAPIs[] =
    "disable-domain-blocking-for-3d-apis";

// Disable experimental WebGL support.
const char kDisableExperimentalWebGL[]      = "disable-webgl";

// Disable FileSystem API.
const char kDisableFileSystem[]             = "disable-file-system";

// Disable 3D inside of flapper.
const char kDisableFlash3d[]                = "disable-flash-3d";

// Disable Stage3D inside of flapper.
const char kDisableFlashStage3d[]           = "disable-flash-stage3d";

// Disables GPU hardware acceleration.  If software renderer is not in place,
// then the GPU process won't launch.
const char kDisableGpu[]                    = "disable-gpu";

// Prevent the compositor from using its GPU implementation.
const char kDisableGpuCompositing[]         = "disable-gpu-compositing";

// Disable proactive early init of GPU process.
const char kDisableGpuEarlyInit[]           = "disable-gpu-early-init";

// Disable the limit on the number of times the GPU process may be restarted
// This switch is intended only for tests.
extern const char kDisableGpuProcessCrashLimit[] =
    "disable-gpu-process-crash-limit";

// Disable GPU rasterization, i.e. rasterize on the CPU only.
// Overrides the kEnableGpuRasterization and kForceGpuRasterization flags.
const char kDisableGpuRasterization[]       = "disable-gpu-rasterization";

// When using CPU rasterizing disable low resolution tiling. This uses
// less power, particularly during animations, but more white may be seen
// during fast scrolling especially on slower devices.
const char kDisableLowResTiling[] = "disable-low-res-tiling";

// Disable the GPU process sandbox.
const char kDisableGpuSandbox[]             = "disable-gpu-sandbox";

// Disable the thread that crashes the GPU process if it stops responding to
// messages.
const char kDisableGpuWatchdog[]            = "disable-gpu-watchdog";

// Suppresses hang monitor dialogs in renderer processes.  This may allow slow
// unload handlers on a page to prevent the tab from closing, but the Task
// Manager can be used to terminate the offending process in this case.
const char kDisableHangMonitor[]            = "disable-hang-monitor";

// Disable hiding the close buttons of inactive tabs when the tabstrip is in
// stacked mode.
const char kDisableHideInactiveStackedTabCloseButtons[] =
    "disable-hide-inactive-stacked-tab-close-buttons";

// Disable the RenderThread's HistogramCustomizer.
const char kDisableHistogramCustomizer[]    = "disable-histogram-customizer";

// Prevent Java from running.
const char kDisableJava[]                   = "disable-java";

// Don't kill a child process when it sends a bad IPC message.  Apart
// from testing, it is a bad idea from a security perspective to enable
// this switch.
const char kDisableKillAfterBadIPC[]        = "disable-kill-after-bad-ipc";

// Disables prefixed Encrypted Media API (e.g. webkitGenerateKeyRequest()).
const char kDisablePrefixedEncryptedMedia[] =
    "disable-prefixed-encrypted-media";

// Disables LCD text.
const char kDisableLCDText[]                = "disable-lcd-text";

// Disables distance field text.
const char kDisableDistanceFieldText[]      = "disable-distance-field-text";

// Disable LocalStorage.
const char kDisableLocalStorage[]           = "disable-local-storage";

// Force logging to be disabled.  Logging is enabled by default in debug
// builds.
const char kDisableLogging[]                = "disable-logging";

// Disables Media Source API (i.e., the MediaSource object).
const char kDisableMediaSource[]            = "disable-media-source";

// Disables usage of the namespace sandbox.
const char kDisableNamespaceSandbox[]       = "disable-namespace-sandbox";

// Disables the Web Notification and the Push APIs.
const char kDisableNotifications[]          = "disable-notifications";

// Disable rasterizer that writes directly to GPU memory.
// Overrides the kEnableOneCopy flag.
const char kDisableOneCopy[]                = "disable-one-copy";

// Disable Pepper3D.
const char kDisablePepper3d[]               = "disable-pepper-3d";

// Disables the Permissions API.
const char kDisablePermissionsAPI[]         = "disable-permissions-api";

// Disables compositor-accelerated touch-screen pinch gestures.
const char kDisablePinch[]                  = "disable-pinch";

// Disable discovering third-party plugins. Effectively loading only
// ones shipped with the browser plus third-party ones as specified by
// --extra-plugin-dir and --load-plugin switches.
const char kDisablePluginsDiscovery[]       = "disable-plugins-discovery";

// Taints all <canvas> elements, regardless of origin.
const char kDisableReadingFromCanvas[]      = "disable-reading-from-canvas";

// Disables remote web font support. SVG font should always work whether this
// option is specified or not.
const char kDisableRemoteFonts[]            = "disable-remote-fonts";

// Turns off the accessibility in the renderer.
const char kDisableRendererAccessibility[]  = "disable-renderer-accessibility";

// Prevent renderer process backgrounding when set.
const char kDisableRendererBackgrounding[]  = "disable-renderer-backgrounding";

// Disable the seccomp filter sandbox (seccomp-bpf) (Linux only).
const char kDisableSeccompFilterSandbox[]   = "disable-seccomp-filter-sandbox";

// Disable the setuid sandbox (Linux only).
const char kDisableSetuidSandbox[]          = "disable-setuid-sandbox";

// Disable shared workers.
const char kDisableSharedWorkers[]          = "disable-shared-workers";

// Disables slimming paint: http://www.chromium.org/blink/slimming-paint
// Can be overridden by kEnableSlimmingPaint.
const char kDisableSlimmingPaint[]           = "disable-slimming-paint";

// Disable smooth scrolling for testing.
const char kDisableSmoothScrolling[]        = "disable-smooth-scrolling";

// Disables the use of a 3D software rasterizer.
const char kDisableSoftwareRasterizer[]     = "disable-software-rasterizer";

// Disables the Web Speech API.
const char kDisableSpeechAPI[]              = "disable-speech-api";

// Disables SVG 1.1 DOM.
const char kDisableSVG1DOM[]                = "disable-svg1dom";

// Disable text blob rendering.
const char kDisableTextBlobs[]              = "disable-text-blobs";

// Disable multithreaded GPU compositing of web content.
const char kDisableThreadedCompositing[]     = "disable-threaded-compositing";

// Disable multithreaded, compositor scrolling of web content.
const char kDisableThreadedScrolling[]      = "disable-threaded-scrolling";

// Disable V8 idle tasks.
const char kDisableV8IdleTasks[]            = "disable-v8-idle-tasks";

// Don't enforce the same-origin policy. (Used by people testing their sites.)
const char kDisableWebSecurity[]            = "disable-web-security";

// Disables Blink's XSSAuditor. The XSSAuditor mitigates reflective XSS.
const char kDisableXSSAuditor[]             = "disable-xss-auditor";

// Specifies if the |DOMAutomationController| needs to be bound in the
// renderer. This binding happens on per-frame basis and hence can potentially
// be a performance bottleneck. One should only enable it when automating dom
// based tests.
const char kDomAutomationController[]       = "dom-automation";

// Enable antialiasing on 2d canvas clips (as opposed to draw operations)
const char kEnable2dCanvasClipAntialiasing[] = "enable-2d-canvas-clip-aa";

// Disable partially decoding jpeg images using the GPU.
// At least YUV decoding will be accelerated when not using this flag.
// Has no effect unless GPU rasterization is enabled.
const char kDisableAcceleratedJpegDecoding[] =
    "disable-accelerated-jpeg-decoding";

// Enable hardware acceleration of mjpeg decode for captured frame, where
// available.
const char kEnableAcceleratedMjpegDecode[] = "enable-accelerated-mjpeg-decode";

// Enable bleeding-edge code to make Chrome draw content faster. The changes
// behind this path are very likely to break lots of content.
// ** DO NOT use this flag unless you know what you are doing. **
const char kEnableBleedingEdgeRenderingFastPaths[] =
    "enable-bleeding-edge-rendering-fast-paths";

// Enables new cc/animation system (Project Heaviside). crbug.com/394772
const char kEnableCompositorAnimationTimelines[] =
    "enable-compositor-animation-timelines";

// Enables LCD text.
const char kEnableLCDText[]                 = "enable-lcd-text";

// Enables using signed distance fields when rendering text.
// Only valid if GPU rasterization is enabled as well.
const char kEnableDistanceFieldText[]       = "enable-distance-field-text";

// Enable the experimental Credential Manager JavaScript API.
const char kEnableCredentialManagerAPI[]    = "enable-credential-manager-api";

<<<<<<< HEAD
=======
// Use a BeginFrame signal from browser to renderer to schedule rendering.
const char kEnableBeginFrameScheduling[]    = "enable-begin-frame-scheduling";

// Enables CSS3 Text Decorations.
const char kEnableCSS3TextDecorations[] = "enable-css3-text-decorations";

// Enables CSS3 Text.
const char kEnableCSS3Text[] = "enable-css3-text";

// Enables CSS Grid Layout.
const char kEnableCSSGridLayout[] = "enable-css-grid-layout";

>>>>>>> b23d14d8
// Enable the creation of compositing layers when it would prevent LCD text.
const char kEnablePreferCompositingToLCDText[] =
    "enable-prefer-compositing-to-lcd-text";

// Disable one or more Blink runtime-enabled features.
// Use names from RuntimeEnabledFeatures.in, separated by commas.
// Applied before kDisableBlinkFeatures, and after other flags that change these
// features.
const char kEnableBlinkFeatures[]           = "enable-blink-features";

// PlzNavigate: Use the experimental browser-side navigation path.
const char kEnableBrowserSideNavigation[]   = "enable-browser-side-navigation";

// Enables Delay Agnostic AEC in WebRTC.
const char kEnableDelayAgnosticAec[]        = "enable-delay-agnostic-aec";

// Enables delegated renderer.
const char kEnableDelegatedRenderer[]       = "enable-delegated-renderer";

// Enables display list based 2d canvas implementation. Options:
//  1. Enable: allow browser to use display list for 2d canvas (browser makes
//     decision).
//  2. Force: browser always uses display list for 2d canvas.
const char kEnableDisplayList2dCanvas[]     = "enable-display-list-2d-canvas";
const char kForceDisplayList2dCanvas[]      = "force-display-list-2d-canvas";
const char kDisableDisplayList2dCanvas[]    = "disable-display-list-2d-canvas";

// Enables restarting interrupted downloads.
const char kEnableDownloadResumption[]      = "enable-download-resumption";

// Disables (unprefixed) Encrypted Media Extensions.
const char kDisableEncryptedMedia[] = "disable-encrypted-media";

// Enable experimental canvas features, e.g. canvas 2D context attributes
const char kEnableExperimentalCanvasFeatures[] =
    "enable-experimental-canvas-features";

// Enables Web Platform features that are in development.
const char kEnableExperimentalWebPlatformFeatures[] =
    "enable-experimental-web-platform-features";

// Enable Web Bluetooth.
const char kEnableWebBluetooth[] = "enable-web-bluetooth";

// Enables TRACE for GL calls in the renderer.
const char kEnableGpuClientTracing[]        = "enable-gpu-client-tracing";

// Allow heuristics to determine when a layer tile should be drawn with the
// Skia GPU backend. Only valid with GPU accelerated compositing +
// impl-side painting.
const char kEnableGpuRasterization[]        = "enable-gpu-rasterization";

// When using CPU rasterizing generate low resolution tiling. Low res
// tiles may be displayed during fast scrolls especially on slower devices.
const char kEnableLowResTiling[] = "enable-low-res-tiling";

// Dynamically apply color profiles to web content images.
const char kEnableImageColorProfiles[]      = "enable-image-color-profiles";

// Force logging to be enabled.  Logging is disabled by default in release
// builds.
const char kEnableLogging[]                 = "enable-logging";

// Enables the memory benchmarking extension
const char kEnableMemoryBenchmarking[]      = "enable-memory-benchmarking";

// Enables the network information API.
const char kEnableNetworkInformation[]      = "enable-network-information";

// Enable rasterizer that writes directly to GPU memory.
const char kEnableOneCopy[]                 = "enable-one-copy";

// Enables use of hardware overlay for fullscreen video playback. Android only.
const char kEnableOverlayFullscreenVideo[]  = "enable-overlay-fullscreen-video";

// Enables compositor-accelerated touch-screen pinch gestures.
const char kEnablePinch[]                   = "enable-pinch";

// Enables testing features of the Plugin Placeholder. For internal use only.
const char kEnablePluginPlaceholderTesting[] =
    "enable-plugin-placeholder-testing";

// Make the values returned to window.performance.memory more granular and more
// up to date in shared worker. Without this flag, the memory information is
// still available, but it is bucketized and updated less frequently. This flag
// also applys to workers.
const char kEnablePreciseMemoryInfo[] = "enable-precise-memory-info";

// Enables payloads for received push messages when using the W3C Push API.
const char kEnablePushMessagePayload[] = "enable-push-message-payload";

// Set options to cache V8 data. (off, preparse data, or code)
const char kV8CacheOptions[] = "v8-cache-options";

// Signals that the V8 natives file has been transfered to the child process
// by a file descriptor.
const char kV8NativesPassedByFD[] = "v8-natives-passed-by-fd";

// Signals that the V8 startup snapshot file has been transfered to the child
// process by a file descriptor.
const char kV8SnapshotPassedByFD[] = "v8-snapshot-passed-by-fd";

// Cause the OS X sandbox write to syslog every time an access to a resource
// is denied by the sandbox.
const char kEnableSandboxLogging[]          = "enable-sandbox-logging";

// Enables seccomp-bpf support for Android. Requires experimental kernel
// support. <http://crbug.com/166704>
const char kEnableSeccompFilterSandbox[] =
    "enable-seccomp-filter-sandbox";

// Enables the Skia benchmarking extension
const char kEnableSkiaBenchmarking[]        = "enable-skia-benchmarking";

// Enables slimming paint: http://www.chromium.org/blink/slimming-paint
// Overrides kDisableSlimmingPaint if both are present.
const char kEnableSlimmingPaint[]           = "enable-slimming-paint";

// On platforms that support it, enables smooth scroll animation.
const char kEnableSmoothScrolling[]         = "enable-smooth-scrolling";

// Enable spatial navigation
const char kEnableSpatialNavigation[]       = "enable-spatial-navigation";

// Enables implementation of the Cache-Control: stale-while-revalidate directive
// which permits servers to allow the use of stale resources while revalidation
// proceeds in the background.
const char kEnableStaleWhileRevalidate[]    = "enable-stale-while-revalidate";

// Enables StatsTable, logging statistics to a global named shared memory table.
const char kEnableStatsTable[]              = "enable-stats-table";

// Blocks all insecure requests from secure contexts, and prevents the user
// from overriding that decision.
const char kEnableStrictMixedContentChecking[] =
    "enable-strict-mixed-content-checking";

// Blocks insecure usage of number of powerful features (geolocation, for
// example) that we haven't yet deprecated for the web at large.
const char kEnableStrictPowerfulFeatureRestrictions[] =
    "enable-strict-powerful-feature-restrictions";

// Enable use of experimental TCP sockets API for sending data in the
// SYN packet.
const char kEnableTcpFastOpen[]             = "enable-tcp-fastopen";

// Enabled threaded compositing for layout tests.
const char kEnableThreadedCompositing[]     = "enable-threaded-compositing";

// Enable tracing during the execution of browser tests.
const char kEnableTracing[]                 = "enable-tracing";

// The filename to write the output of the test tracing to.
const char kEnableTracingOutput[]           = "enable-tracing-output";

// Enable screen capturing support for MediaStream API.
const char kEnableUserMediaScreenCapturing[] =
    "enable-usermedia-screen-capturing";

// Enables the use of the @viewport CSS rule, which allows
// pages to control aspects of their own layout. This also turns on touch-screen
// pinch gestures.
const char kEnableViewport[]                = "enable-viewport";

// Enables the viewport meta tag, the de facto way to control layout which works
// only on mobile browsers.
const char kEnableViewportMeta[]            = "enable-viewport-meta";

// Enables experiment to scroll the inner viewport first in some situations.
const char kInvertViewportScrollOrder[] = "invert-viewport-scroll-order";

// Enable the Vtune profiler support.
const char kEnableVtune[]                   = "enable-vtune-support";

// Enables WebGL extensions not yet approved by the community.
const char kEnableWebGLDraftExtensions[] = "enable-webgl-draft-extensions";

// Enables WebGL rendering into a scanout buffer for overlay support.
const char kEnableWebGLImageChromium[] = "enable-webgl-image-chromium";

// Enables interaction with virtual reality devices.
const char kEnableWebVR[] = "enable-webvr";

// Enable rasterizer that writes directly to GPU memory associated with tiles.
const char kEnableZeroCopy[]                = "enable-zero-copy";

// Explicitly allows additional ports using a comma-separated list of port
// numbers.
const char kExplicitlyAllowedPorts[]        = "explicitly-allowed-ports";

// Load NPAPI plugins from the specified directory.
const char kExtraPluginDir[]                = "extra-plugin-dir";

// This option can be used to force field trials when testing changes locally.
// The argument is a list of name and value pairs, separated by slashes. If a
// trial name is prefixed with an asterisk, that trial will start activated.
// For example, the following argument defines two trials, with the second one
// activated: "GoogleNow/Enable/*MaterialDesignNTP/Default/"
// This option is also used by the browser to send the list of trials to
// renderers, using the same format. See
// FieldTrialList::CreateTrialsFromString() in field_trial.h for details.
const char kForceFieldTrials[]              = "force-fieldtrials";

// Always use the Skia GPU backend for drawing layer tiles. Only valid with GPU
// accelerated compositing + impl-side painting. Overrides the
// kEnableGpuRasterization flag.
const char kForceGpuRasterization[]        = "force-gpu-rasterization";

// The number of multisample antialiasing samples for GPU rasterization.
// Requires MSAA support on GPU to have an effect. 0 disables MSAA.
const char kGpuRasterizationMSAASampleCount[] =
    "gpu-rasterization-msaa-sample-count";

// Force renderer accessibility to be on instead of enabling it on demand when
// a screen reader is detected. The disable-renderer-accessibility switch
// overrides this if present.
const char kForceRendererAccessibility[]    = "force-renderer-accessibility";

// Passes gpu device_id from browser process to GPU process.
const char kGpuDeviceID[]                   = "gpu-device-id";

// Passes gpu driver_vendor from browser process to GPU process.
const char kGpuDriverVendor[]               = "gpu-driver-vendor";

// Passes gpu driver_version from browser process to GPU process.
const char kGpuDriverVersion[]              = "gpu-driver-version";

// Extra command line options for launching the GPU process (normally used
// for debugging). Use like renderer-cmd-prefix.
const char kGpuLauncher[]                   = "gpu-launcher";

// Makes this process a GPU sub-process.
const char kGpuProcess[]                    = "gpu-process";

// Allows shmat() system call in the GPU sandbox.
const char kGpuSandboxAllowSysVShm[]        = "gpu-sandbox-allow-sysv-shm";

// Makes GPU sandbox failures fatal.
const char kGpuSandboxFailuresFatal[]       = "gpu-sandbox-failures-fatal";

// Starts the GPU sandbox before creating a GL context.
const char kGpuSandboxStartEarly[]          = "gpu-sandbox-start-early";

// Causes the GPU process to display a dialog on launch.
const char kGpuStartupDialog[]              = "gpu-startup-dialog";

// Passes gpu vendor_id from browser process to GPU process.
const char kGpuVendorID[]                   = "gpu-vendor-id";

// These mappings only apply to the host resolver.
const char kHostResolverRules[]             = "host-resolver-rules";

// Ignores certificate-related errors.
const char kIgnoreCertificateErrors[]       = "ignore-certificate-errors";

// Ignores GPU blacklist.
const char kIgnoreGpuBlacklist[]            = "ignore-gpu-blacklist";

// Run the GPU process as a thread in the browser process.
const char kInProcessGPU[]                  = "in-process-gpu";

// Overrides the timeout, in seconds, that a child process waits for a
// connection from the browser before killing itself.
const char kIPCConnectionTimeout[]          = "ipc-connection-timeout";

// Specifies the flags passed to JS engine
const char kJavaScriptFlags[]               = "js-flags";

// Load an NPAPI plugin from the specified path.
const char kLoadPlugin[]                    = "load-plugin";

// Logs GPU control list decisions when enforcing blacklist rules.
const char kLogGpuControlListDecisions[]    = "log-gpu-control-list-decisions";

// Sets the minimum log level. Valid values are from 0 to 3:
// INFO = 0, WARNING = 1, LOG_ERROR = 2, LOG_FATAL = 3.
const char kLoggingLevel[]                  = "log-level";

// Enables saving net log events to a file and sets the file name to use.
const char kLogNetLog[]                     = "log-net-log";

// Make plugin processes log their sent and received messages to VLOG(1).
const char kLogPluginMessages[]             = "log-plugin-messages";

// Resizes of the main frame are caused by changing between landscape and
// portrait mode (i.e. Android) so the page should be rescaled to fit.
const char kMainFrameResizesAreOrientationChanges[] =
    "main-frame-resizes-are-orientation-changes";

// Sets the width and height above which a composited layer will get tiled.
const char kMaxUntiledLayerHeight[]         = "max-untiled-layer-height";
const char kMaxUntiledLayerWidth[]          = "max-untiled-layer-width";

// Sample memory usage with high frequency and store the results to the
// Renderer.Memory histogram. Used in memory tests.
const char kMemoryMetrics[]                 = "memory-metrics";

// Mutes audio sent to the audio device so it is not audible during
// automated testing.
const char kMuteAudio[]                     = "mute-audio";

// Don't send HTTP-Referer headers.
const char kNoReferrers[]                   = "no-referrers";

// Disables the sandbox for all process types that are normally sandboxed.
const char kNoSandbox[]                     = "no-sandbox";

// Enables appcontainer/lowbox for renderer on Win8+ platforms.
const char kEnableAppContainer[]           = "enable-appcontainer";

// Number of worker threads used to rasterize content.
const char kNumRasterThreads[]              = "num-raster-threads";

// Override the behavior of plugin throttling for testing.
// By default the throttler is only enabled for a hard-coded list of plugins.
// Set the value to 'never' to disable throttling.
// Set the value to 'ignore-list' to ignore the hard-coded list.
// Set the value to 'always' to always throttle every plugin instance.
const char kOverridePluginPowerSaverForTesting[] =
    "override-plugin-power-saver-for-testing";

// Controls the behavior of history navigation in response to horizontal
// overscroll.
// Set the value to '0' to disable.
// Set the value to '1' to enable the behavior where pages slide in and out in
// response to the horizontal overscroll gesture and a screenshot of the target
// page is shown.
// Set the value to '2' to enable the simplified overscroll UI where a
// navigation arrow slides in from the side of the screen in response to the
// horizontal overscroll gesture.
// Defaults to '1'.
const char kOverscrollHistoryNavigation[] =
    "overscroll-history-navigation";

// Specifies a command that should be used to launch the plugin process.  Useful
// for running the plugin process through purify or quantify.  Ex:
//   --plugin-launcher="path\to\purify /Run=yes"
const char kPluginLauncher[]                = "plugin-launcher";

// Tells the plugin process the path of the plugin to load
const char kPluginPath[]                    = "plugin-path";

// Causes the process to run as a plugin subprocess.
const char kPluginProcess[]                 = "plugin";

// Causes the plugin process to display a dialog on launch.
const char kPluginStartupDialog[]           = "plugin-startup-dialog";

// Argument to the process type that indicates a PPAPI broker process type.
const char kPpapiBrokerProcess[]            = "ppapi-broker";

// "Command-line" arguments for the PPAPI Flash; used for debugging options.
const char kPpapiFlashArgs[]                = "ppapi-flash-args";

// Runs PPAPI (Pepper) plugins in-process.
const char kPpapiInProcess[]                = "ppapi-in-process";

// Like kPluginLauncher for PPAPI plugins.
const char kPpapiPluginLauncher[]           = "ppapi-plugin-launcher";

// Argument to the process type that indicates a PPAPI plugin process type.
const char kPpapiPluginProcess[]            = "ppapi";

// Causes the PPAPI sub process to display a dialog on launch. Be sure to use
// --no-sandbox as well or the sandbox won't allow the dialog to display.
const char kPpapiStartupDialog[]            = "ppapi-startup-dialog";

// Runs a single process for each site (i.e., group of pages from the same
// registered domain) the user visits.  We default to using a renderer process
// for each site instance (i.e., group of pages from the same registered
// domain with script connections to each other).
const char kProcessPerSite[]                = "process-per-site";

// Runs each set of script-connected tabs (i.e., a BrowsingInstance) in its own
// renderer process.  We default to using a renderer process for each
// site instance (i.e., group of pages from the same registered domain with
// script connections to each other).
const char kProcessPerTab[]                 = "process-per-tab";

// The value of this switch determines whether the process is started as a
// renderer or plugin host.  If it's empty, it's the browser.
const char kProcessType[]                   = "type";

// Enables more web features over insecure connections. Designed to be used
// for testing purposes only.
const char kReduceSecurityForTesting[]      = "reduce-security-for-testing";

// Register Pepper plugins (see pepper_plugin_list.cc for its format).
const char kRegisterPepperPlugins[]         = "register-pepper-plugins";

// Enables remote debug over HTTP on the specified port.
const char kRemoteDebuggingPort[]           = "remote-debugging-port";

// The contents of this flag are prepended to the renderer command line.
// Useful values might be "valgrind" or "xterm -e gdb --args".
const char kRendererCmdPrefix[]             = "renderer-cmd-prefix";

// Causes the process to run as renderer instead of as browser.
const char kRendererProcess[]               = "renderer";

// Overrides the default/calculated limit to the number of renderer processes.
// Very high values for this setting can lead to high memory/resource usage
// or instability.
const char kRendererProcessLimit[]          = "renderer-process-limit";

// Causes the renderer process to display a dialog on launch.
const char kRendererStartupDialog[]         = "renderer-startup-dialog";

// Reduce the default `referer` header's granularity.
const char kReducedReferrerGranularity[] =
  "reduced-referrer-granularity";

// Handles frame scrolls via the root RenderLayer instead of the FrameView.
const char kRootLayerScrolls[]              = "root-layer-scrolls";

// Causes the process to run as a sandbox IPC subprocess.
const char kSandboxIPCProcess[]             = "sandbox-ipc";

// Enables or disables scroll end effect in response to vertical overscroll.
// Set the value to '1' to enable the feature, and set to '0' to disable.
// Defaults to disabled.
const char kScrollEndEffect[] = "scroll-end-effect";

// Visibly render a border around paint rects in the web page to help debug
// and study painting behavior.
const char kShowPaintRects[]                = "show-paint-rects";

// Runs the renderer and plugins in the same process as the browser
const char kSingleProcess[]                 = "single-process";

// Enforces a one-site-per-process security policy:
//  * Each renderer process, for its whole lifetime, is dedicated to rendering
//    pages for just one site.
//  * Thus, pages from different sites are never in the same process.
//  * A renderer process's access rights are restricted based on its site.
//  * All cross-site navigations force process swaps.
//  * <iframe>s are rendered out-of-process whenever the src= is cross-site.
//
// More details here:
// http://www.chromium.org/developers/design-documents/site-isolation
const char kSitePerProcess[]                = "site-per-process";

// Skip gpu info collection, blacklist loading, and blacklist auto-update
// scheduling at browser startup time.
// Therefore, all GPU features are available, and about:gpu page shows empty
// content. The switch is intended only for layout tests.
// TODO(gab): Get rid of this switch entirely.
const char kSkipGpuDataLoading[]            = "skip-gpu-data-loading";

// Specifies if the browser should start in fullscreen mode, like if the user
// had pressed F11 right after startup.
const char kStartFullscreen[] = "start-fullscreen";

// Specifies if the |StatsCollectionController| needs to be bound in the
// renderer. This binding happens on per-frame basis and hence can potentially
// be a performance bottleneck. One should only enable it when running a test
// that needs to access the provided statistics.
const char kStatsCollectionController[] =
    "enable-stats-collection-bindings";

// Upscale defaults to "good".
const char kTabCaptureDownscaleQuality[]    = "tab-capture-downscale-quality";

// Scaling quality for capturing tab. Should be one of "fast", "good" or "best".
// One flag for upscaling, one for downscaling.
// Upscale defaults to "best".
const char kTabCaptureUpscaleQuality[]      = "tab-capture-upscale-quality";

// Allows for forcing socket connections to http/https to use fixed ports.
const char kTestingFixedHttpPort[]          = "testing-fixed-http-port";
const char kTestingFixedHttpsPort[]         = "testing-fixed-https-port";

// Type of the current test harness ("browser" or "ui").
const char kTestType[]                      = "test-type";

// Controls how text selection granularity changes when touch text selection
// handles are dragged. Should be "character" or "direction". If not specified,
// the platform default is used.
const char kTouchTextSelectionStrategy[]    = "touch-selection-strategy";

// Causes TRACE_EVENT flags to be recorded beginning with shutdown. Optionally,
// can specify the specific trace categories to include (e.g.
// --trace-shutdown=base,net) otherwise, all events are recorded.
// --trace-shutdown-file can be used to control where the trace log gets stored
// to since there is otherwise no way to access the result.
const char kTraceShutdown[]                 = "trace-shutdown";

// If supplied, sets the file which shutdown tracing will be stored into, if
// omitted the default will be used "chrometrace.log" in the current directory.
// Has no effect unless --trace-shutdown is also supplied.
// Example: --trace-shutdown --trace-shutdown-file=/tmp/trace_event.log
const char kTraceShutdownFile[]             = "trace-shutdown-file";

// Causes TRACE_EVENT flags to be recorded from startup. Optionally, can
// specify the specific trace categories to include (e.g.
// --trace-startup=base,net) otherwise, all events are recorded. Setting this
// flag results in the first call to BeginTracing() to receive all trace events
// since startup. In Chrome, you may find --trace-startup-file and
// --trace-startup-duration to control the auto-saving of the trace (not
// supported in the base-only TraceLog component).
const char kTraceStartup[]                  = "trace-startup";

// Sets the time in seconds until startup tracing ends. If omitted a default of
// 5 seconds is used. Has no effect without --trace-startup, or if
// --startup-trace-file=none was supplied.
const char kTraceStartupDuration[]          = "trace-startup-duration";

// If supplied, sets the file which startup tracing will be stored into, if
// omitted the default will be used "chrometrace.log" in the current directory.
// Has no effect unless --trace-startup is also supplied.
// Example: --trace-startup --trace-startup-file=/tmp/trace_event.log
// As a special case, can be set to 'none' - this disables automatically saving
// the result to a file and the first manually recorded trace will then receive
// all events since startup.
const char kTraceStartupFile[]              = "trace-startup-file";

// Sets the target URL for uploading tracing data.
const char kTraceUploadURL[]                = "trace-upload-url";


// Prioritizes the UI's command stream in the GPU process
extern const char kUIPrioritizeInGpuProcess[] =
    "ui-prioritize-in-gpu-process";

// Bypass the media stream infobar by selecting the default device for media
// streams (e.g. WebRTC). Works with --use-fake-device-for-media-stream.
const char kUseFakeUIForMediaStream[]     = "use-fake-ui-for-media-stream";

// Enable native GPU memory buffer support when available.
const char kEnableNativeGpuMemoryBuffers[] = "enable-native-gpu-memory-buffers";

// Texture target for CHROMIUM_image backed content textures.
const char kContentImageTextureTarget[] = "content-image-texture-target";

// Texture target for CHROMIUM_image backed video frame textures.
const char kVideoImageTextureTarget[] = "video-image-texture-target";

// Set when Chromium should use a mobile user agent.
const char kUseMobileUserAgent[] = "use-mobile-user-agent";

// Use normal priority for tile task worker threads.  Otherwise they may
// be run at background priority on some platforms.
const char kUseNormalPriorityForTileTaskWorkerThreads[] =
    "use-normal-priority-for-tile-task-worker-threads";

// Use the new surfaces system to handle compositor delegation.
const char kUseSurfaces[] = "use-surfaces";

// Disable the use of the new surfaces system to handle compositor delegation.
const char kDisableSurfaces[] = "disable-surfaces";

// The contents of this flag are prepended to the utility process command line.
// Useful values might be "valgrind" or "xterm -e gdb --args".
const char kUtilityCmdPrefix[]              = "utility-cmd-prefix";

// Causes the process to run as a utility subprocess.
const char kUtilityProcess[]                = "utility";

// The utility process is sandboxed, with access to one directory. This flag
// specifies the directory that can be accessed.
const char kUtilityProcessAllowedDir[]      = "utility-allowed-dir";

// Allows MDns to access network in sandboxed process.
const char kUtilityProcessEnableMDns[]      = "utility-enable-mdns";

const char kUtilityProcessRunningElevated[] = "utility-run-elevated";

// In debug builds, asserts that the stream of input events is valid.
const char kValidateInputEventStream[] = "validate-input-event-stream";

// Will add kWaitForDebugger to every child processes. If a value is passed, it
// will be used as a filter to determine if the child process should have the
// kWaitForDebugger flag passed on or not.
const char kWaitForDebuggerChildren[]       = "wait-for-debugger-children";

// The prefix used when starting the zygote process. (i.e. 'gdb --args')
const char kZygoteCmdPrefix[]               = "zygote-cmd-prefix";

// Causes the process to run as a renderer zygote.
const char kZygoteProcess[]                 = "zygote";

#if defined(ENABLE_WEBRTC)
// Disables HW decode acceleration for WebRTC.
const char kDisableWebRtcHWDecoding[]       = "disable-webrtc-hw-decoding";

// Disables encryption of RTP Media for WebRTC. When Chrome embeds Content, it
// ignores this switch on its stable and beta channels.
const char kDisableWebRtcEncryption[]      = "disable-webrtc-encryption";

// Disables HW encode acceleration for WebRTC.
const char kDisableWebRtcHWEncoding[]       = "disable-webrtc-hw-encoding";

// Enables negotiation of DTLS 1.2 for WebRTC.
const char kEnableWebRtcDtls12[]            = "enable-webrtc-dtls12";

// Enables H264 HW encode acceleration for WebRTC.
const char kEnableWebRtcHWH264Encoding[]    = "enable-webrtc-hw-h264-encoding";

// Enables Origin header in Stun messages for WebRTC.
const char kEnableWebRtcStunOrigin[]        = "enable-webrtc-stun-origin";

// Renderer process parameter for WebRTC Stun probe trial to determine the
// interval. Please see SetupStunProbeTrial in
// chrome_browser_field_trials_desktop.cc for more detail.
const char kWebRtcStunProbeTrialParameter[] = "webrtc-stun-probe-trial";

// Override the maximum framerate as can be specified in calls to getUserMedia.
// This flag expects a value.  Example: --max-gum-fps=17.5
const char kWebRtcMaxCaptureFramerate[]     = "max-gum-fps";
#endif

#if defined(OS_ANDROID)
// Disable user gesture requirement for media playback.
const char kDisableGestureRequirementForMediaPlayback[] =
    "disable-gesture-requirement-for-media-playback";

// Disable the click delay by sending click events during double tap.
const char kDisableClickDelay[]             = "disable-click-delay";

// Disable overscroll edge effects like those found in Android views.
const char kDisableOverscrollEdgeEffect[]   = "disable-overscroll-edge-effect";

// Disable the pull-to-refresh effect when vertically overscrolling content.
const char kDisablePullToRefreshEffect[]   = "disable-pull-to-refresh-effect";

// Disable the locking feature of the screen orientation API.
const char kDisableScreenOrientationLock[]  = "disable-screen-orientation-lock";

// WebRTC is enabled by default on Android.
const char kDisableWebRTC[]                 = "disable-webrtc";

// Enable external animation system for Android compositor.
// See also kEnableCompositorAnimationTimelines for renderer compositors.
const char kEnableAndroidCompositorAnimationTimelines[] =
    "enable-android-compositor-animation-timelines";

// Enable drag manipulation of longpress-triggered text selections.
const char kEnableLongpressDragSelection[]  = "enable-longpress-drag-selection";

// The telephony region (ISO country code) to use in phone number detection.
const char kNetworkCountryIso[] = "network-country-iso";

// Enables remote debug over HTTP on the specified socket name.
const char kRemoteDebuggingSocketName[]     = "remote-debugging-socket-name";

// Block ChildProcessMain thread of the renderer's ChildProcessService until a
// Java debugger is attached.
const char kRendererWaitForJavaDebugger[] = "renderer-wait-for-java-debugger";
#endif

// Enable the aggressive flushing of DOM Storage to minimize data loss.
const char kEnableAggressiveDOMStorageFlushing[] =
    "enable-aggressive-domstorage-flushing";

// Disable web audio API.
const char kDisableWebAudio[]               = "disable-webaudio";

#if defined(OS_CHROMEOS)
// Disables panel fitting (used for mirror mode).
const char kDisablePanelFitting[]           = "disable-panel-fitting";

// Disables VA-API accelerated video encode.
const char kDisableVaapiAcceleratedVideoEncode[] =
    "disable-vaapi-accelerated-video-encode";
#endif

#if defined(OS_LINUX) && !defined(OS_CHROMEOS)
// Allows sending text-to-speech requests to speech-dispatcher, a common
// Linux speech service. Because it's buggy, the user must explicitly
// enable it so that visiting a random webpage can't cause instability.
const char kEnableSpeechDispatcher[] = "enable-speech-dispatcher";
#endif

#if defined(OS_MACOSX) && !defined(OS_IOS)
// Disables support for Core Animation plugins. This is triggered when
// accelerated compositing is disabled. See http://crbug.com/122430.
const char kDisableCoreAnimationPlugins[] =
    "disable-core-animation-plugins";
#endif

#if defined(OS_WIN)
// Device scale factor passed to certain processes like renderers, etc.
const char kDeviceScaleFactor[]     = "device-scale-factor";

// Disable the Legacy Window which corresponds to the size of the WebContents.
const char kDisableLegacyIntermediateWindow[] = "disable-legacy-window";

// Disables the Win32K process mitigation policy for renderer processes.
const char kDisableWin32kRendererLockDown[] =
    "disable-win32k-renderer-lockdown";

// Enables experimental hardware acceleration for VP8/VP9 video decoding.
const char kEnableAcceleratedVpxDecode[] = "enable-accelerated-vpx-decode";

// DirectWrite FontCache is shared by browser to renderers using shared memory.
// This switch allows us to pass the shared memory handle to the renderer.
const char kFontCacheSharedHandle[] = "font-cache-shared-handle";

// Sets the free memory thresholds below which the system is considered to be
// under moderate and critical memory pressure. Used in the browser process,
// and ignored if invalid. Specified as a pair of comma separated integers.
// See base/win/memory_pressure_monitor.cc for defaults.
const char kMemoryPressureThresholdsMb[] = "memory-pressure-thresholds-mb";

// Enables the exporting of the tracing events to ETW. This is only supported on
// Windows Vista and later.
const char kTraceExportEventsToETW[] = "trace-export-events-to-etw";
#endif

// Don't dump stuff here, follow the same order as the header.

}  // namespace switches<|MERGE_RESOLUTION|>--- conflicted
+++ resolved
@@ -302,11 +302,6 @@
 // Enable the experimental Credential Manager JavaScript API.
 const char kEnableCredentialManagerAPI[]    = "enable-credential-manager-api";
 
-<<<<<<< HEAD
-=======
-// Use a BeginFrame signal from browser to renderer to schedule rendering.
-const char kEnableBeginFrameScheduling[]    = "enable-begin-frame-scheduling";
-
 // Enables CSS3 Text Decorations.
 const char kEnableCSS3TextDecorations[] = "enable-css3-text-decorations";
 
@@ -316,7 +311,6 @@
 // Enables CSS Grid Layout.
 const char kEnableCSSGridLayout[] = "enable-css-grid-layout";
 
->>>>>>> b23d14d8
 // Enable the creation of compositing layers when it would prevent LCD text.
 const char kEnablePreferCompositingToLCDText[] =
     "enable-prefer-compositing-to-lcd-text";
