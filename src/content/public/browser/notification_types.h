--- conflicted
+++ resolved
@@ -169,11 +169,7 @@
   // Indicates that a RenderWidgetHost has become unresponsive for a period of
   // time. The source will be the RenderWidgetHost that corresponds to the
   // hung view, and no details are expected.
-<<<<<<< HEAD
-  NOTIFICATION_RENDERER_PROCESS_HANG,
-=======
   NOTIFICATION_RENDER_WIDGET_HOST_HANG,
->>>>>>> 8c15b39e
 
   // This is sent when a RenderWidgetHost is being destroyed. The source is
   // the RenderWidgetHost, the details are not used.
