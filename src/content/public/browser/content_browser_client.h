--- conflicted
+++ resolved
@@ -618,28 +618,14 @@
                                 bool* success) {}
 #endif
 
-<<<<<<< HEAD
-#if defined(USE_NSS)
-  // Return a delegate to authenticate and unlock |module|.
-  // This is called on a worker thread.
-  virtual
-      crypto::CryptoModuleBlockingPasswordDelegate* GetCryptoPasswordDelegate(
-          const GURL& url);
-#endif
-
-=======
->>>>>>> 8c15b39e
   // Returns true if plugin referred to by the url can use
   // pp::FileIO::RequestOSFileHandle.
   virtual bool IsPluginAllowedToCallRequestOSFileHandle(
       content::BrowserContext* browser_context,
       const GURL& url);
-<<<<<<< HEAD
-=======
 
   // Returns true if dev channel APIs are available for plugins.
   virtual bool IsPluginAllowedToUseDevChannelAPIs();
->>>>>>> 8c15b39e
 };
 
 }  // namespace content
