// Copyright (c) 2012 The Chromium Authors. All rights reserved.
// Use of this source code is governed by a BSD-style license that can be
// found in the LICENSE file.

#ifndef CONTENT_PUBLIC_BROWSER_WEB_CONTENTS_DELEGATE_H_
#define CONTENT_PUBLIC_BROWSER_WEB_CONTENTS_DELEGATE_H_

#include <set>
#include <string>

#include "base/basictypes.h"
#include "base/callback.h"
#include "base/strings/string16.h"
#include "content/common/content_export.h"
#include "content/public/browser/navigation_type.h"
#include "content/public/common/media_stream_request.h"
#include "content/public/common/page_transition_types.h"
#include "content/public/common/window_container_type.h"
#include "third_party/WebKit/public/web/WebDragOperation.h"
#include "third_party/skia/include/core/SkColor.h"
#include "third_party/WebKit/public/web/WebTextDirection.h"
#include "ui/base/window_open_disposition.h"
#include "ui/gfx/native_widget_types.h"
#include "ui/gfx/rect_f.h"

class GURL;

namespace base {
class FilePath;
class ListValue;
}

namespace content {
class BrowserContext;
class ColorChooser;
class DownloadItem;
class JavaScriptDialogManager;
class PageState;
class RenderViewHost;
class SessionStorageNamespace;
class WebContents;
class WebContentsImpl;
struct ColorSuggestion;
struct ContextMenuParams;
struct DropData;
struct FileChooserParams;
struct NativeWebKeyboardEvent;
struct Referrer;
struct SSLStatus;
}

namespace gfx {
class Point;
class Rect;
class Size;
}

namespace blink {
class WebLayer;
struct WebWindowFeatures;
}

namespace content {

struct OpenURLParams;

struct ContentCreatedParams {
    WindowOpenDisposition disposition;
    float x, y, width, height;
    bool x_set, y_set, width_set, height_set;
<<<<<<< HEAD
    std::vector<std::string> additional_features;
=======
    std::vector<base::string16> additional_features;
>>>>>>> 8c15b39e
};

// Objects implement this interface to get notified about changes in the
// WebContents and to provide necessary functionality.
class CONTENT_EXPORT WebContentsDelegate {
 public:
  WebContentsDelegate();

  // Opens a new URL inside the passed in WebContents (if source is 0 open
  // in the current front-most tab), unless |disposition| indicates the url
  // should be opened in a new tab or window.
  //
  // A NULL source indicates the current tab (callers should probably use
  // OpenURL() for these cases which does it for you).

  // Returns the WebContents the URL is opened in, or NULL if the URL wasn't
  // opened immediately.
  virtual WebContents* OpenURLFromTab(WebContents* source,
                                      const OpenURLParams& params);

  // Called to inform the delegate that the WebContents's navigation state
  // changed. The |changed_flags| indicates the parts of the navigation state
  // that have been updated, and is any combination of the
  // |WebContents::InvalidateTypes| bits.
  virtual void NavigationStateChanged(const WebContents* source,
                                      unsigned changed_flags) {}

  // Adds the navigation request headers to |headers|. Use
  // net::HttpUtil::AppendHeaderIfMissing to build the set of headers.
  virtual void AddNavigationHeaders(const GURL& url, std::string* headers) {}

  // Creates a new tab with the already-created WebContents 'new_contents'.
  // The window for the added contents should be reparented correctly when this
  // method returns.  If |disposition| is NEW_POPUP, |initial_pos| should hold
  // the initial position. If |was_blocked| is non-NULL, then |*was_blocked|
  // will be set to true if the popup gets blocked, and left unchanged
  // otherwise.
  virtual void AddNewContents(WebContents* source,
                              WebContents* new_contents,
                              WindowOpenDisposition disposition,
                              const gfx::Rect& initial_pos,
                              bool user_gesture,
                              bool* was_blocked) {}

  // Selects the specified contents, bringing its container to the front.
  virtual void ActivateContents(WebContents* contents) {}

  // Deactivates the specified contents by deactivating its container and
  // potentialy moving it to the back of the Z order.
  virtual void DeactivateContents(WebContents* contents) {}

  // Notifies the delegate that this contents is starting or is done loading
  // some resource. The delegate should use this notification to represent
  // loading feedback. See WebContents::IsLoading()
  virtual void LoadingStateChanged(WebContents* source) {}

  // Notifies the delegate that the page has made some progress loading.
  // |progress| is a value between 0.0 (nothing loaded) to 1.0 (page fully
  // loaded).
  virtual void LoadProgressChanged(WebContents* source,
                                   double progress) {}

  // Request the delegate to close this web contents, and do whatever cleanup
  // it needs to do.
  virtual void CloseContents(WebContents* source) {}

  // Informs the delegate that the underlying RenderViewHost has been swapped
  // out so it can perform any cleanup necessary.
  virtual void SwappedOut(WebContents* source) {}

  // Request the delegate to move this WebContents to the specified position
  // in screen coordinates.
  virtual void MoveContents(WebContents* source, const gfx::Rect& pos) {}

  // Called to determine if the WebContents is contained in a popup window
  // or a panel window.
  virtual bool IsPopupOrPanel(const WebContents* source) const;

  // Notification that the target URL has changed.
  virtual void UpdateTargetURL(WebContents* source,
                               int32 page_id,
                               const GURL& url) {}

  // Notification that there was a mouse event, along with the absolute
  // coordinates of the mouse pointer and whether it was a normal motion event
  // (otherwise, the pointer left the contents area).
  virtual void ContentsMouseEvent(WebContents* source,
                                  const gfx::Point& location,
                                  bool motion) {}

  // Request the delegate to change the zoom level of the current tab.
  virtual void ContentsZoomChange(bool zoom_in) {}

  // Called to determine if the WebContents can be overscrolled with touch/wheel
  // gestures.
  virtual bool CanOverscrollContent() const;

  // Callback that allows vertical overscroll activies to be communicated to the
  // delegate.
  virtual void OverscrollUpdate(int delta_y) {}

  // Check whether this contents is permitted to load data URLs in WebUI mode.
  // This is normally disallowed for security.
  virtual bool CanLoadDataURLsInWebUI() const;

  // Return the rect where to display the resize corner, if any, otherwise
  // an empty rect.
  virtual gfx::Rect GetRootWindowResizerRect() const;

  // Invoked prior to showing before unload handler confirmation dialog.
  virtual void WillRunBeforeUnloadConfirm() {}

  // Returns true if javascript dialogs and unload alerts are suppressed.
  // Default is false.
  virtual bool ShouldSuppressDialogs();

  // Add a message to the console. Returning true indicates that the delegate
  // handled the message. If false is returned the default logging mechanism
  // will be used for the message.
  virtual bool AddMessageToConsole(WebContents* source,
                                   int32 level,
                                   const base::string16& message,
                                   int32 line_no,
                                   const base::string16& source_id);

  // Tells us that we've finished firing this tab's beforeunload event.
  // The proceed bool tells us whether the user chose to proceed closing the
  // tab. Returns true if the tab can continue on firing its unload event.
  // If we're closing the entire browser, then we'll want to delay firing
  // unload events until all the beforeunload events have fired.
  virtual void BeforeUnloadFired(WebContents* tab,
                                 bool proceed,
                                 bool* proceed_to_fire_unload);

  // Returns true if the location bar should be focused by default rather than
  // the page contents. NOTE: this is only used if WebContents can't determine
  // for itself whether the location bar should be focused by default. For a
  // complete check, you should use WebContents::FocusLocationBarByDefault().
  virtual bool ShouldFocusLocationBarByDefault(WebContents* source);

  // Sets focus to the location bar or some other place that is appropriate.
  // This is called when the tab wants to encourage user input, like for the
  // new tab page.
  virtual void SetFocusToLocationBar(bool select_all) {}

  // Returns whether the page should be focused when transitioning from crashed
  // to live. Default is true.
  virtual bool ShouldFocusPageAfterCrash();

  // Called when a popup select is about to be displayed. The delegate can use
  // this to disable inactive rendering for the frame in the window the select
  // is opened within if necessary.
  virtual void RenderWidgetShowing() {}

  // This is called when WebKit tells us that it is done tabbing through
  // controls on the page. Provides a way for WebContentsDelegates to handle
  // this. Returns true if the delegate successfully handled it.
  virtual bool TakeFocus(WebContents* source,
                         bool reverse);

  // Invoked when the page loses mouse capture.
  virtual void LostCapture() {}

  // Notification that |contents| has gained focus.
  virtual void WebContentsFocused(WebContents* contents) {}

  // Notification that |contents| has lost focus.
  virtual void WebContentsBlurred(WebContents* contents) {}

  // Asks the delegate if the given tab can download.
  // Invoking the |callback| synchronously is OK.
  virtual void CanDownload(RenderViewHost* render_view_host,
                           int request_id,
                           const std::string& request_method,
                           const base::Callback<void(bool)>& callback);

  // Return much extra vertical space should be allotted to the
  // render view widget during various animations (e.g. infobar closing).
  // This is used to make painting look smoother.
  virtual int GetExtraRenderViewHeight() const;

  // Returns true if the context menu operation was handled by the delegate.
  virtual bool HandleContextMenu(const content::ContextMenuParams& params);

  // Opens source view for given WebContents that is navigated to the given
  // page url.
  virtual void ViewSourceForTab(WebContents* source, const GURL& page_url);

  // Opens source view for the given subframe.
  virtual void ViewSourceForFrame(WebContents* source,
                                  const GURL& url,
                                  const PageState& page_state);

  // Allows delegates to handle keyboard events before sending to the renderer.
  // Returns true if the |event| was handled. Otherwise, if the |event| would be
  // handled in HandleKeyboardEvent() method as a normal keyboard shortcut,
  // |*is_keyboard_shortcut| should be set to true.
  virtual bool PreHandleKeyboardEvent(WebContents* source,
                                      const NativeWebKeyboardEvent& event,
                                      bool* is_keyboard_shortcut);

  // Allows delegates to handle unhandled keyboard messages coming back from
  // the renderer.
  virtual void HandleKeyboardEvent(WebContents* source,
                                   const NativeWebKeyboardEvent& event) {}

  virtual void HandleMouseDown() {}
  virtual void HandleMouseUp() {}

  // Handles activation resulting from a pointer event (e.g. when mouse is
  // pressed, or a touch-gesture begins).
  virtual void HandlePointerActivate() {}

  virtual void HandleGestureBegin() {}
  virtual void HandleGestureEnd() {}

  // Called when an external drag event enters the web contents window. Return
  // true to allow dragging and dropping on the web contents window or false to
  // cancel the operation. This method is used by Chromium Embedded Framework.
  virtual bool CanDragEnter(WebContents* source,
                            const DropData& data,
                            blink::WebDragOperationsMask operations_allowed);

  // Render view drag n drop ended.
  virtual void DragEnded() {}

  // Shows the repost form confirmation dialog box.
  virtual void ShowRepostFormWarningDialog(WebContents* source) {}

  // Allows delegate to override navigation to the history entries.
  // Returns true to allow WebContents to continue with the default processing.
  virtual bool OnGoToEntryOffset(int offset);

  // Allows delegate to control whether a WebContents will be created. Returns
  // true to allow the creation. Default is to allow it. In cases where the
  // delegate handles the creation/navigation itself, it will use |target_url|.
  virtual bool ShouldCreateWebContents(
      WebContents* web_contents,
      int route_id,
      WindowContainerType window_container_type,
      const base::string16& frame_name,
      const GURL& target_url,
      const std::string& partition_id,
      SessionStorageNamespace* session_storage_namespace);

  // Notifies the delegate about the creation of a new WebContents. This
  // typically happens when popups are created.
  virtual void WebContentsCreated(WebContents* source_contents,
                                  int64 source_frame_id,
                                  const base::string16& frame_name,
                                  const GURL& target_url,
                                  const ContentCreatedParams& params,
                                  WebContents* new_contents) {}

  // Notification that the tab is hung.
  virtual void RendererUnresponsive(WebContents* source) {}

  // Notification that the tab is no longer hung.
  virtual void RendererResponsive(WebContents* source) {}

  // Notification that a worker associated with this tab has crashed.
  virtual void WorkerCrashed(WebContents* source) {}

  // Invoked when a main fram navigation occurs.
  virtual void DidNavigateMainFramePostCommit(WebContents* source) {}

  // Invoked when navigating to a pending entry. When invoked the
  // NavigationController has configured its pending entry, but it has not yet
  // been committed.
  virtual void DidNavigateToPendingEntry(WebContents* source) {}

  // Returns a pointer to a service to manage JavaScript dialogs. May return
  // NULL in which case dialogs aren't shown.
  virtual JavaScriptDialogManager* GetJavaScriptDialogManager();

  // Called when color chooser should open. Returns the opened color chooser.
  // Returns NULL if we failed to open the color chooser (e.g. when there is a
  // ColorChooserDialog already open on Windows). Ownership of the returned
  // pointer is transferred to the caller.
  virtual ColorChooser* OpenColorChooser(
      WebContents* web_contents,
      SkColor color,
      const std::vector<ColorSuggestion>& suggestions);

  // Called when a file selection is to be done.
  virtual void RunFileChooser(WebContents* web_contents,
                              const FileChooserParams& params) {}

  // Request to enumerate a directory.  This is equivalent to running the file
  // chooser in directory-enumeration mode and having the user select the given
  // directory.
  virtual void EnumerateDirectory(WebContents* web_contents,
                                  int request_id,
                                  const base::FilePath& path) {}

  // Returns true if the delegate will embed a WebContents-owned fullscreen
  // render widget.  In this case, the delegate may access the widget by calling
  // WebContents::GetFullscreenRenderWidgetHostView().  If false is returned,
  // WebContents will be responsible for showing the fullscreen widget.
  virtual bool EmbedsFullscreenWidget() const;

  // Called when the renderer puts a tab into or out of fullscreen mode.
  virtual void ToggleFullscreenModeForTab(WebContents* web_contents,
                                          bool enter_fullscreen) {}
  virtual bool IsFullscreenForTabOrPending(
      const WebContents* web_contents) const;

  // Called when a Javascript out of memory notification is received.
  virtual void JSOutOfMemory(WebContents* web_contents) {}

  // Register a new handler for URL requests with the given scheme.
  // |user_gesture| is true if the registration is made in the context of a user
  // gesture.
  virtual void RegisterProtocolHandler(WebContents* web_contents,
                                       const std::string& protocol,
                                       const GURL& url,
                                       const base::string16& title,
                                       bool user_gesture) {}

  // Result of string search in the page. This includes the number of matches
  // found and the selection rect (in screen coordinates) for the string found.
  // If |final_update| is false, it indicates that more results follow.
  virtual void FindReply(WebContents* web_contents,
                         int request_id,
                         int number_of_matches,
                         const gfx::Rect& selection_rect,
                         int active_match_ordinal,
                         bool final_update) {}

#if defined(OS_ANDROID)
  // Provides the rects of the current find-in-page matches.
  // Sent as a reply to RequestFindMatchRects.
  virtual void FindMatchRectsReply(WebContents* web_contents,
                                   int version,
                                   const std::vector<gfx::RectF>& rects,
                                   const gfx::RectF& active_rect) {}

  // Request permission to access protected media identifier. The callback will
  // tell whether it's allowed.
  virtual void RequestProtectedMediaIdentifierPermission(
      const WebContents* web_contents,
      const GURL& frame_url,
      const base::Callback<void(bool)>& callback) {}
#endif

  // Invoked when the preferred size of the contents has been changed.
  virtual void UpdatePreferredSize(WebContents* web_contents,
                                   const gfx::Size& pref_size) {}

  // Invoked when the contents auto-resized and the container should match it.
  virtual void ResizeDueToAutoResize(WebContents* web_contents,
                                     const gfx::Size& new_size) {}

  // Notification message from HTML UI.
  virtual void WebUISend(WebContents* web_contents,
                         const GURL& source_url,
                         const std::string& name,
                         const base::ListValue& args) {}

  // Requests to lock the mouse. Once the request is approved or rejected,
  // GotResponseToLockMouseRequest() will be called on the requesting tab
  // contents.
  virtual void RequestToLockMouse(WebContents* web_contents,
                                  bool user_gesture,
                                  bool last_unlocked_by_target) {}

  // Notification that the page has lost the mouse lock.
  virtual void LostMouseLock() {}

  // Asks permission to use the camera and/or microphone. If permission is
  // granted, a call should be made to |callback| with the devices. If the
  // request is denied, a call should be made to |callback| with an empty list
  // of devices. |request| has the details of the request (e.g. which of audio
  // and/or video devices are requested, and lists of available devices).
  virtual void RequestMediaAccessPermission(
      WebContents* web_contents,
      const MediaStreamRequest& request,
      const MediaResponseCallback& callback);

  // Requests permission to access the PPAPI broker. The delegate should return
  // true and call the passed in |callback| with the result, or return false
  // to indicate that it does not support asking for permission.
  virtual bool RequestPpapiBrokerPermission(
      WebContents* web_contents,
      const GURL& url,
      const base::FilePath& plugin_path,
      const base::Callback<void(bool)>& callback);

  // Return true if the RWHV should take focus on mouse-down.
  virtual bool ShouldSetKeyboardFocusOnMouseDown();
  virtual bool ShouldSetLogicalFocusOnMouseDown();

  // Allows delegate to show a custom tooltip. If the delegate doesn't want a
  // custom tooltip, it should just return 'false'. Otherwise, it should show
  // the tooltip and return 'true'. By default, the delegate doesn't provide a
  // custom tooltip.
  virtual bool ShowTooltip(
      WebContents* web_contents,
      const string16& tooltip_text,
<<<<<<< HEAD
      WebKit::WebTextDirection text_direction_hint);
=======
      blink::WebTextDirection text_direction_hint);
>>>>>>> 8c15b39e

  // Returns the size for the new render view created for the pending entry in
  // |web_contents|; if there's no size, returns an empty size.
  // This is optional for implementations of WebContentsDelegate; if the
  // delegate doesn't provide a size, the current WebContentsView's size will be
  // used.
  virtual gfx::Size GetSizeForNewRenderView(
      const WebContents* web_contents) const;

  // Notification that validation of a form displayed by the |web_contents|
  // has failed. There can only be one message per |web_contents| at a time.
  virtual void ShowValidationMessage(WebContents* web_contents,
                                     const gfx::Rect& anchor_in_root_view,
                                     const string16& main_text,
                                     const string16& sub_text) {}

  // Notification that the delegate should hide any showing form validation
  // message.
  virtual void HideValidationMessage(WebContents* web_contents) {}

  // Notification that the form element that triggered the validation failure
  // has moved.
  virtual void MoveValidationMessage(WebContents* web_contents,
                                     const gfx::Rect& anchor_in_root_view) {}

 protected:
  virtual ~WebContentsDelegate();

 private:
  friend class WebContentsImpl;

  // Called when |this| becomes the WebContentsDelegate for |source|.
  void Attach(WebContents* source);

  // Called when |this| is no longer the WebContentsDelegate for |source|.
  void Detach(WebContents* source);

  // The WebContents that this is currently a delegate for.
  std::set<WebContents*> attached_contents_;
};

}  // namespace content

#endif  // CONTENT_PUBLIC_BROWSER_WEB_CONTENTS_DELEGATE_H_<|MERGE_RESOLUTION|>--- conflicted
+++ resolved
@@ -68,11 +68,7 @@
     WindowOpenDisposition disposition;
     float x, y, width, height;
     bool x_set, y_set, width_set, height_set;
-<<<<<<< HEAD
-    std::vector<std::string> additional_features;
-=======
     std::vector<base::string16> additional_features;
->>>>>>> 8c15b39e
 };
 
 // Objects implement this interface to get notified about changes in the
@@ -472,11 +468,7 @@
   virtual bool ShowTooltip(
       WebContents* web_contents,
       const string16& tooltip_text,
-<<<<<<< HEAD
-      WebKit::WebTextDirection text_direction_hint);
-=======
       blink::WebTextDirection text_direction_hint);
->>>>>>> 8c15b39e
 
   // Returns the size for the new render view created for the pending entry in
   // |web_contents|; if there's no size, returns an empty size.
