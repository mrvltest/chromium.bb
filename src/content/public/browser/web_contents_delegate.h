// Copyright (c) 2012 The Chromium Authors. All rights reserved.
// Use of this source code is governed by a BSD-style license that can be
// found in the LICENSE file.

#ifndef CONTENT_PUBLIC_BROWSER_WEB_CONTENTS_DELEGATE_H_
#define CONTENT_PUBLIC_BROWSER_WEB_CONTENTS_DELEGATE_H_

#include <set>
#include <string>

#include "base/basictypes.h"
#include "base/callback.h"
#include "base/strings/string16.h"
#include "content/common/content_export.h"
#include "content/public/browser/invalidate_type.h"
#include "content/public/browser/navigation_type.h"
#include "content/public/common/media_stream_request.h"
#include "content/public/common/window_container_type.h"
#include "third_party/WebKit/public/platform/WebDisplayMode.h"
#include "third_party/WebKit/public/web/WebDragOperation.h"
#include "third_party/skia/include/core/SkColor.h"
#include "third_party/WebKit/public/web/WebTextDirection.h"
#include "ui/base/window_open_disposition.h"
#include "ui/gfx/geometry/rect_f.h"
#include "ui/gfx/native_widget_types.h"

class GURL;

namespace base {
class FilePath;
class ListValue;
}

namespace content {
class BrowserContext;
class ColorChooser;
class DownloadItem;
class JavaScriptDialogManager;
class PageState;
class RenderViewHost;
class SessionStorageNamespace;
class WebContents;
class WebContentsImpl;
struct ColorSuggestion;
struct ContextMenuParams;
struct DropData;
struct FileChooserParams;
struct NativeWebKeyboardEvent;
struct Referrer;
struct SSLStatus;
}

namespace gfx {
class Point;
class Rect;
class Size;
}

namespace blink {
class WebGestureEvent;
}

namespace content {

struct OpenURLParams;

struct ContentCreatedParams {
    WindowOpenDisposition disposition;
    float x, y, width, height;
    bool x_set, y_set, width_set, height_set;
    std::vector<base::string16> additional_features;
};

// Objects implement this interface to get notified about changes in the
// WebContents and to provide necessary functionality.
class CONTENT_EXPORT WebContentsDelegate {
 public:
  WebContentsDelegate();

  // Opens a new URL inside the passed in WebContents (if source is 0 open
  // in the current front-most tab), unless |disposition| indicates the url
  // should be opened in a new tab or window.
  //
  // A nullptr source indicates the current tab (callers should probably use
  // OpenURL() for these cases which does it for you).

  // Returns the WebContents the URL is opened in, or nullptr if the URL wasn't
  // opened immediately.
  virtual WebContents* OpenURLFromTab(WebContents* source,
                                      const OpenURLParams& params);

  // Called to inform the delegate that the WebContents's navigation state
  // changed. The |changed_flags| indicates the parts of the navigation state
  // that have been updated.
  virtual void NavigationStateChanged(WebContents* source,
                                      InvalidateTypes changed_flags) {}

  // Called to inform the delegate that the WebContent's visible SSL state (as
  // defined by SSLStatus) changed.
  virtual void VisibleSSLStateChanged(const WebContents* source) {}

  // Creates a new tab with the already-created WebContents 'new_contents'.
  // The window for the added contents should be reparented correctly when this
  // method returns.  If |disposition| is NEW_POPUP, |initial_rect| should hold
  // the initial position and size. If |was_blocked| is non-nullptr, then
  // |*was_blocked| will be set to true if the popup gets blocked, and left
  // unchanged otherwise.
  virtual void AddNewContents(WebContents* source,
                              WebContents* new_contents,
                              WindowOpenDisposition disposition,
                              const gfx::Rect& initial_rect,
                              bool user_gesture,
                              bool* was_blocked) {}

  // Selects the specified contents, bringing its container to the front.
  virtual void ActivateContents(WebContents* contents) {}

  // Deactivates the specified contents by deactivating its container and
  // potentialy moving it to the back of the Z order.
  virtual void DeactivateContents(WebContents* contents) {}

  // Notifies the delegate that this contents is starting or is done loading
  // some resource. The delegate should use this notification to represent
  // loading feedback. See WebContents::IsLoading()
  // |to_different_document| will be true unless the load is a fragment
  // navigation, or triggered by history.pushState/replaceState.
  virtual void LoadingStateChanged(WebContents* source,
                                   bool to_different_document) {}

  // Notifies the delegate that the page has made some progress loading.
  // |progress| is a value between 0.0 (nothing loaded) to 1.0 (page fully
  // loaded).
  virtual void LoadProgressChanged(WebContents* source,
                                   double progress) {}

  // Request the delegate to close this web contents, and do whatever cleanup
  // it needs to do.
  virtual void CloseContents(WebContents* source) {}

  // Informs the delegate that the underlying RenderViewHost has been swapped
  // out so it can perform any cleanup necessary.
  virtual void SwappedOut(WebContents* source) {}

  // Request the delegate to move this WebContents to the specified position
  // in screen coordinates.
  virtual void MoveContents(WebContents* source, const gfx::Rect& pos) {}

  // Called to determine if the WebContents is contained in a popup window
  // or a panel window.
  virtual bool IsPopupOrPanel(const WebContents* source) const;

  // Notification that the target URL has changed.
  virtual void UpdateTargetURL(WebContents* source,
                               const GURL& url) {}

  // Notification that there was a mouse event, along with the absolute
  // coordinates of the mouse pointer and whether it was a normal motion event
  // (otherwise, the pointer left the contents area).
  virtual void ContentsMouseEvent(WebContents* source,
                                  const gfx::Point& location,
                                  bool motion) {}

  // Request the delegate to change the zoom level of the current tab.
  virtual void ContentsZoomChange(bool zoom_in) {}

  // Called to determine if the WebContents can be overscrolled with touch/wheel
  // gestures.
  virtual bool CanOverscrollContent() const;

  // Callback that allows vertical overscroll activies to be communicated to the
  // delegate. |delta_y| is the total amount of overscroll.
  virtual void OverscrollUpdate(float delta_y) {}

  // Invoked when a vertical overscroll completes.
  virtual void OverscrollComplete() {}

  // Return the rect where to display the resize corner, if any, otherwise
  // an empty rect.
  virtual gfx::Rect GetRootWindowResizerRect() const;

  // Invoked prior to showing before unload handler confirmation dialog.
  virtual void WillRunBeforeUnloadConfirm() {}

  // Returns true if javascript dialogs and unload alerts are suppressed.
  // Default is false.
  virtual bool ShouldSuppressDialogs(WebContents* source);

  // Returns whether pending NavigationEntries for aborted browser-initiated
  // navigations should be preserved (and thus returned from GetVisibleURL).
  // Defaults to false.
  virtual bool ShouldPreserveAbortedURLs(WebContents* source);

  // Add a message to the console. Returning true indicates that the delegate
  // handled the message. If false is returned the default logging mechanism
  // will be used for the message.
  virtual bool AddMessageToConsole(WebContents* source,
                                   int32 level,
                                   const base::string16& message,
                                   int32 line_no,
                                   const base::string16& source_id);

  // Tells us that we've finished firing this tab's beforeunload event.
  // The proceed bool tells us whether the user chose to proceed closing the
  // tab. Returns true if the tab can continue on firing its unload event.
  // If we're closing the entire browser, then we'll want to delay firing
  // unload events until all the beforeunload events have fired.
  virtual void BeforeUnloadFired(WebContents* tab,
                                 bool proceed,
                                 bool* proceed_to_fire_unload);

  // Returns true if the location bar should be focused by default rather than
  // the page contents. NOTE: this is only used if WebContents can't determine
  // for itself whether the location bar should be focused by default. For a
  // complete check, you should use WebContents::FocusLocationBarByDefault().
  virtual bool ShouldFocusLocationBarByDefault(WebContents* source);

  // Sets focus to the location bar or some other place that is appropriate.
  // This is called when the tab wants to encourage user input, like for the
  // new tab page.
  virtual void SetFocusToLocationBar(bool select_all) {}

  // Returns whether the page should be focused when transitioning from crashed
  // to live. Default is true.
  virtual bool ShouldFocusPageAfterCrash();

  // Returns whether the page should resume accepting requests for the new
  // window. This is used when window creation is asynchronous
  // and the navigations need to be delayed. Default is true.
  virtual bool ShouldResumeRequestsForCreatedWindow();

  // This is called when WebKit tells us that it is done tabbing through
  // controls on the page. Provides a way for WebContentsDelegates to handle
  // this. Returns true if the delegate successfully handled it.
  virtual bool TakeFocus(WebContents* source,
                         bool reverse);

  // Invoked when the page loses mouse capture.
  virtual void LostCapture() {}

<<<<<<< HEAD
=======
  // Notification that |contents| has gained focus.
  virtual void WebContentsFocused(WebContents* contents) {}

  // Notification that |contents| has lost focus.
  virtual void WebContentsBlurred(WebContents* contents) {}

>>>>>>> 24e4b9d6
  // Asks the delegate if the given tab can download.
  // Invoking the |callback| synchronously is OK.
  virtual void CanDownload(RenderViewHost* render_view_host,
                           const GURL& url,
                           const std::string& request_method,
                           const base::Callback<void(bool)>& callback);

  // Returns true if the context menu operation was handled by the delegate.
  virtual bool HandleContextMenu(const content::ContextMenuParams& params);

  // Opens source view for given WebContents that is navigated to the given
  // page url.
  virtual void ViewSourceForTab(WebContents* source, const GURL& page_url);

  // Opens source view for the given subframe.
  virtual void ViewSourceForFrame(WebContents* source,
                                  const GURL& url,
                                  const PageState& page_state);

  // Allows delegates to handle keyboard events before sending to the renderer.
  // Returns true if the |event| was handled. Otherwise, if the |event| would be
  // handled in HandleKeyboardEvent() method as a normal keyboard shortcut,
  // |*is_keyboard_shortcut| should be set to true.
  virtual bool PreHandleKeyboardEvent(WebContents* source,
                                      const NativeWebKeyboardEvent& event,
                                      bool* is_keyboard_shortcut);

  // Allows delegates to handle unhandled keyboard messages coming back from
  // the renderer.
  virtual void HandleKeyboardEvent(WebContents* source,
                                   const NativeWebKeyboardEvent& event) {}

  // Allows delegates to handle gesture events before sending to the renderer.
  // Returns true if the |event| was handled and thus shouldn't be processed
  // by the renderer's event handler. Note that the touch events that create
  // the gesture are always passed to the renderer since the gesture is created
  // and dispatched after the touches return without being "preventDefault()"ed.
  virtual bool PreHandleGestureEvent(
      WebContents* source,
      const blink::WebGestureEvent& event);

  // Called when an external drag event enters the web contents window. Return
  // true to allow dragging and dropping on the web contents window or false to
  // cancel the operation. This method is used by Chromium Embedded Framework.
  virtual bool CanDragEnter(WebContents* source,
                            const DropData& data,
                            blink::WebDragOperationsMask operations_allowed);

  // Shows the repost form confirmation dialog box.
  virtual void ShowRepostFormWarningDialog(WebContents* source) {}

  // Allows delegate to override navigation to the history entries.
  // Returns true to allow WebContents to continue with the default processing.
  virtual bool OnGoToEntryOffset(int offset);

  // Allows delegate to control whether a WebContents will be created. Returns
  // true to allow the creation. Default is to allow it. In cases where the
  // delegate handles the creation/navigation itself, it will use |target_url|.
  // The embedder has to synchronously adopt |route_id| or else the view will
  // be destroyed.
  virtual bool ShouldCreateWebContents(
      WebContents* web_contents,
      int route_id,
      int main_frame_route_id,
      WindowContainerType window_container_type,
      const base::string16& frame_name,
      const GURL& target_url,
      const std::string& partition_id,
      SessionStorageNamespace* session_storage_namespace);

  // Notifies the delegate about the creation of a new WebContents. This
  // typically happens when popups are created.
  virtual void WebContentsCreated(WebContents* source_contents,
                                  int opener_render_frame_id,
                                  const base::string16& frame_name,
                                  const GURL& target_url,
                                  const ContentCreatedParams& params,
                                  WebContents* new_contents) {}

  // Notification that the tab is hung.
  virtual void RendererUnresponsive(WebContents* source) {}

  // Notification that the tab is no longer hung.
  virtual void RendererResponsive(WebContents* source) {}

  // Notification that a worker associated with this tab has crashed.
  virtual void WorkerCrashed(WebContents* source) {}

  // Invoked when a main fram navigation occurs.
  virtual void DidNavigateMainFramePostCommit(WebContents* source) {}

  // Returns a pointer to a service to manage JavaScript dialogs. May return
  // nullptr in which case dialogs aren't shown.
  virtual JavaScriptDialogManager* GetJavaScriptDialogManager(
      WebContents* source);

  // Called when color chooser should open. Returns the opened color chooser.
  // Returns nullptr if we failed to open the color chooser (e.g. when there is
  // a ColorChooserDialog already open on Windows). Ownership of the returned
  // pointer is transferred to the caller.
  virtual ColorChooser* OpenColorChooser(
      WebContents* web_contents,
      SkColor color,
      const std::vector<ColorSuggestion>& suggestions);

  // Called when a file selection is to be done.
  virtual void RunFileChooser(WebContents* web_contents,
                              const FileChooserParams& params) {}

  // Request to enumerate a directory.  This is equivalent to running the file
  // chooser in directory-enumeration mode and having the user select the given
  // directory.
  virtual void EnumerateDirectory(WebContents* web_contents,
                                  int request_id,
                                  const base::FilePath& path) {}

  // Returns true if the delegate will embed a WebContents-owned fullscreen
  // render widget.  In this case, the delegate may access the widget by calling
  // WebContents::GetFullscreenRenderWidgetHostView().  If false is returned,
  // WebContents will be responsible for showing the fullscreen widget.
  virtual bool EmbedsFullscreenWidget() const;

  // Called when the renderer puts a tab into fullscreen mode.
  // |origin| is the origin of the initiating frame inside the |web_contents|.
  // |origin| can be empty in which case the |web_contents| last committed
  // URL's origin should be used.
  virtual void EnterFullscreenModeForTab(WebContents* web_contents,
                                         const GURL& origin) {}

  // Called when the renderer puts a tab out of fullscreen mode.
  virtual void ExitFullscreenModeForTab(WebContents*) {}

  virtual bool IsFullscreenForTabOrPending(
      const WebContents* web_contents) const;

  // Returns the actual display mode of the top-level browsing context.
  // For example, it should return 'blink::WebDisplayModeFullscreen' whenever
  // the browser window is put to fullscreen mode (either by the end user,
  // or HTML API or from a web manifest setting).
  // See http://w3c.github.io/manifest/#dfn-display-mode
  virtual blink::WebDisplayMode GetDisplayMode(
      const WebContents* web_contents) const;

  // Register a new handler for URL requests with the given scheme.
  // |user_gesture| is true if the registration is made in the context of a user
  // gesture.
  virtual void RegisterProtocolHandler(WebContents* web_contents,
                                       const std::string& protocol,
                                       const GURL& url,
                                       bool user_gesture) {}

  // Unregister the registered handler for URL requests with the given scheme.
  // |user_gesture| is true if the registration is made in the context of a user
  // gesture.
  virtual void UnregisterProtocolHandler(WebContents* web_contents,
                                         const std::string& protocol,
                                         const GURL& url,
                                         bool user_gesture) {}

  // Result of string search in the page. This includes the number of matches
  // found and the selection rect (in screen coordinates) for the string found.
  // If |final_update| is false, it indicates that more results follow.
  virtual void FindReply(WebContents* web_contents,
                         int request_id,
                         int number_of_matches,
                         const gfx::Rect& selection_rect,
                         int active_match_ordinal,
                         bool final_update) {}

#if defined(OS_ANDROID)
  // Provides the rects of the current find-in-page matches.
  // Sent as a reply to RequestFindMatchRects.
  virtual void FindMatchRectsReply(WebContents* web_contents,
                                   int version,
                                   const std::vector<gfx::RectF>& rects,
                                   const gfx::RectF& active_rect) {}
#endif

  // Invoked when the preferred size of the contents has been changed.
  virtual void UpdatePreferredSize(WebContents* web_contents,
                                   const gfx::Size& pref_size) {}

  // Invoked when the contents auto-resized and the container should match it.
  virtual void ResizeDueToAutoResize(WebContents* web_contents,
                                     const gfx::Size& new_size) {}

  // Notification message from HTML UI.
  virtual void WebUISend(WebContents* web_contents,
                         const GURL& source_url,
                         const std::string& name,
                         const base::ListValue& args) {}

  // Requests to lock the mouse. Once the request is approved or rejected,
  // GotResponseToLockMouseRequest() will be called on the requesting tab
  // contents.
  virtual void RequestToLockMouse(WebContents* web_contents,
                                  bool user_gesture,
                                  bool last_unlocked_by_target) {}

  // Notification that the page has lost the mouse lock.
  virtual void LostMouseLock() {}

  // Asks permission to use the camera and/or microphone. If permission is
  // granted, a call should be made to |callback| with the devices. If the
  // request is denied, a call should be made to |callback| with an empty list
  // of devices. |request| has the details of the request (e.g. which of audio
  // and/or video devices are requested, and lists of available devices).
  virtual void RequestMediaAccessPermission(
      WebContents* web_contents,
      const MediaStreamRequest& request,
      const MediaResponseCallback& callback);

  // Checks if we have permission to access the microphone or camera. Note that
  // this does not query the user. |type| must be MEDIA_DEVICE_AUDIO_CAPTURE
  // or MEDIA_DEVICE_VIDEO_CAPTURE.
  virtual bool CheckMediaAccessPermission(WebContents* web_contents,
                                          const GURL& security_origin,
                                          MediaStreamType type);

  // Requests permission to access the PPAPI broker. The delegate should return
  // true and call the passed in |callback| with the result, or return false
  // to indicate that it does not support asking for permission.
  virtual bool RequestPpapiBrokerPermission(
      WebContents* web_contents,
      const GURL& url,
      const base::FilePath& plugin_path,
      const base::Callback<void(bool)>& callback);

  // Return true if the RWHV should take focus on mouse-down.
  virtual bool ShouldSetKeyboardFocusOnMouseDown();
  virtual bool ShouldSetLogicalFocusOnMouseDown();

  // Allows delegate to show a custom tooltip. If the delegate doesn't want a
  // custom tooltip, it should just return 'false'. Otherwise, it should show
  // the tooltip and return 'true'. By default, the delegate doesn't provide a
  // custom tooltip.
  virtual bool ShowTooltip(
      WebContents* web_contents,
      const base::string16& tooltip_text,
      blink::WebTextDirection text_direction_hint);

  // Returns the size for the new render view created for the pending entry in
  // |web_contents|; if there's no size, returns an empty size.
  // This is optional for implementations of WebContentsDelegate; if the
  // delegate doesn't provide a size, the current WebContentsView's size will be
  // used.
  virtual gfx::Size GetSizeForNewRenderView(WebContents* web_contents) const;

  // Notification that validation of a form displayed by the |web_contents|
  // has failed. There can only be one message per |web_contents| at a time.
  virtual void ShowValidationMessage(WebContents* web_contents,
                                     const gfx::Rect& anchor_in_root_view,
                                     const base::string16& main_text,
                                     const base::string16& sub_text) {}

  // Notification that the delegate should hide any showing form validation
  // message.
  virtual void HideValidationMessage(WebContents* web_contents) {}

  // Notification that the form element that triggered the validation failure
  // has moved.
  virtual void MoveValidationMessage(WebContents* web_contents,
                                     const gfx::Rect& anchor_in_root_view) {}

  // Returns true if the WebContents is never visible.
  virtual bool IsNeverVisible(WebContents* web_contents);

  // Called in response to a request to save a frame. If this returns true, the
  // default behavior is suppressed.
  virtual bool SaveFrame(const GURL& url, const Referrer& referrer);

 protected:
  virtual ~WebContentsDelegate();

 private:
  friend class WebContentsImpl;

  // Called when |this| becomes the WebContentsDelegate for |source|.
  void Attach(WebContents* source);

  // Called when |this| is no longer the WebContentsDelegate for |source|.
  void Detach(WebContents* source);

  // The WebContents that this is currently a delegate for.
  std::set<WebContents*> attached_contents_;
};

}  // namespace content

#endif  // CONTENT_PUBLIC_BROWSER_WEB_CONTENTS_DELEGATE_H_<|MERGE_RESOLUTION|>--- conflicted
+++ resolved
@@ -237,15 +237,9 @@
   // Invoked when the page loses mouse capture.
   virtual void LostCapture() {}
 
-<<<<<<< HEAD
-=======
-  // Notification that |contents| has gained focus.
-  virtual void WebContentsFocused(WebContents* contents) {}
-
   // Notification that |contents| has lost focus.
   virtual void WebContentsBlurred(WebContents* contents) {}
 
->>>>>>> 24e4b9d6
   // Asks the delegate if the given tab can download.
   // Invoking the |callback| synchronously is OK.
   virtual void CanDownload(RenderViewHost* render_view_host,
