// Copyright (c) 2012 The Chromium Authors. All rights reserved.
// Use of this source code is governed by a BSD-style license that can be
// found in the LICENSE file.

#ifndef CONTENT_PUBLIC_BROWSER_RENDER_PROCESS_HOST_H_
#define CONTENT_PUBLIC_BROWSER_RENDER_PROCESS_HOST_H_

#include "base/basictypes.h"
#include "base/id_map.h"
#include "base/process/kill.h"
#include "base/process/process_handle.h"
#include "base/supports_user_data.h"
#include "content/common/content_export.h"
#include "ipc/ipc_channel_proxy.h"
#include "ipc/ipc_sender.h"
#include "ui/gfx/native_widget_types.h"

class GURL;
struct ViewMsg_SwapOut_Params;

namespace base {
class CommandLine;
class TimeDelta;
}

namespace content {
class BrowserContext;
class BrowserMessageFilter;
class RenderProcessHostObserver;
class RenderWidgetHost;
class ServiceRegistry;
class StoragePartition;
struct GlobalRequestID;

// Interface that represents the browser side of the browser <-> renderer
// communication channel. There will generally be one RenderProcessHost per
// renderer process.
class CONTENT_EXPORT RenderProcessHost : public IPC::Sender,
                                         public IPC::Listener,
                                         public base::SupportsUserData {
 public:
  typedef IDMap<RenderProcessHost>::iterator iterator;

  // Details for RENDERER_PROCESS_CLOSED notifications.
  struct RendererClosedDetails {
    RendererClosedDetails(base::ProcessHandle handle,
                          base::TerminationStatus status,
                          int exit_code) {
      this->handle = handle;
      this->status = status;
      this->exit_code = exit_code;
    }
    base::ProcessHandle handle;
    base::TerminationStatus status;
    int exit_code;
  };

  // General functions ---------------------------------------------------------

  virtual ~RenderProcessHost() {}

  // Initialize the new renderer process, returning true on success. This must
  // be called once before the object can be used, but can be called after
  // that with no effect. Therefore, if the caller isn't sure about whether
  // the process has been created, it should just call Init().
  virtual bool Init() = 0;

  // Gets the next available routing id.
  virtual int GetNextRoutingID() = 0;

  // These methods add or remove listener for a specific message routing ID.
  // Used for refcounting, each holder of this object must AddRoute and
  // RemoveRoute. This object should be allocated on the heap; when no
  // listeners own it any more, it will delete itself.
  virtual void AddRoute(int32 routing_id, IPC::Listener* listener) = 0;
  virtual void RemoveRoute(int32 routing_id) = 0;
  virtual size_t NumListeners() = 0;

  // Add and remove observers for lifecycle events. The order in which
  // notifications are sent to observers is undefined. Observers must be sure to
  // remove the observer before they go away.
  virtual void AddObserver(RenderProcessHostObserver* observer) = 0;
  virtual void RemoveObserver(RenderProcessHostObserver* observer) = 0;

  // Called when a received message cannot be decoded.
  virtual void ReceivedBadMessage() = 0;

  // Track the count of visible widgets. Called by listeners to register and
  // unregister visibility.
  virtual void WidgetRestored() = 0;
  virtual void WidgetHidden() = 0;
  virtual int VisibleWidgetCount() const = 0;

  // Indicates whether the current RenderProcessHost is associated with an
  // isolated guest renderer process. Not all guest renderers are created equal.
  // A guest, as indicated by BrowserPluginGuest::IsGuest, may coexist with
  // other non-guest renderers in the same process if IsIsolatedGuest is false.
  virtual bool IsIsolatedGuest() const = 0;

  // Returns the storage partition associated with this process.
  //
  // TODO(nasko): Remove this function from the public API once
  // URLRequestContextGetter's creation is moved into StoragePartition.
  // http://crbug.com/158595
  virtual StoragePartition* GetStoragePartition() const = 0;

  // Try to shutdown the associated renderer process as fast as possible.
  // If this renderer has any RenderViews with unload handlers, then this
  // function does nothing.  The current implementation uses TerminateProcess.
  // Returns True if it was able to do fast shutdown.
  virtual bool FastShutdownIfPossible() = 0;

  // Returns true if fast shutdown was started for the renderer.
  virtual bool FastShutdownStarted() const = 0;

  // Dump the child process' handle table before shutting down.
  virtual void DumpHandles() = 0;

  // Returns the process object associated with the child process.  In certain
  // tests or single-process mode, this will actually represent the current
  // process.
  //
  // NOTE: this is not necessarily valid immediately after calling Init, as
  // Init starts the process asynchronously.  It's guaranteed to be valid after
  // the first IPC arrives.
  virtual base::ProcessHandle GetHandle() const = 0;

  // Returns the user browser context associated with this renderer process.
  virtual content::BrowserContext* GetBrowserContext() const = 0;

  // Returns whether this process is using the same StoragePartition as
  // |partition|.
  virtual bool InSameStoragePartition(StoragePartition* partition) const = 0;

  // Returns the unique ID for this child process host. This can be used later
  // in a call to FromID() to get back to this object (this is used to avoid
  // sending non-threadsafe pointers to other threads).
  //
  // This ID will be unique across all child process hosts, including workers,
  // plugins, etc.
  //
  // This will never return ChildProcessHost::kInvalidUniqueID.
  virtual int GetID() const = 0;

  // Returns true iff channel_ has been set to non-NULL. Use this for checking
  // if there is connection or not. Virtual for mocking out for tests.
  virtual bool HasConnection() const = 0;

  // Call this to allow queueing of IPC messages that are sent before the
  // process is launched.
  virtual void EnableSendQueue() = 0;

  // Returns the renderer channel.
  virtual IPC::ChannelProxy* GetChannel() = 0;

  // Adds a message filter to the IPC channel.
  virtual void AddFilter(BrowserMessageFilter* filter) = 0;

  // Try to shutdown the associated render process as fast as possible
  virtual bool FastShutdownForPageCount(size_t count) = 0;

  // TODO(ananta)
  // Revisit whether the virtual functions declared from here on need to be
  // part of the interface.
  virtual void SetIgnoreInputEvents(bool ignore_input_events) = 0;
  virtual bool IgnoreInputEvents() const = 0;

  // Schedules the host for deletion and removes it from the all_hosts list.
  virtual void Cleanup() = 0;

  // Track the count of pending views that are being swapped back in.  Called
  // by listeners to register and unregister pending views to prevent the
  // process from exiting.
  virtual void AddPendingView() = 0;
  virtual void RemovePendingView() = 0;

  // Sets a flag indicating that the process can be abnormally terminated.
  virtual void SetSuddenTerminationAllowed(bool allowed) = 0;
  // Returns true if the process can be abnormally terminated.
  virtual bool SuddenTerminationAllowed() const = 0;

  // Returns how long the child has been idle. The definition of idle
  // depends on when a derived class calls mark_child_process_activity_time().
  // This is a rough indicator and its resolution should not be better than
  // 10 milliseconds.
  virtual base::TimeDelta GetChildProcessIdleTime() const = 0;

  // Called to resume the requests for a view created through window.open that
  // were initially blocked.
  virtual void ResumeRequestsForView(int route_id) = 0;

  // Checks that the given renderer can request |url|, if not it sets it to
  // about:blank.
  // |empty_allowed| must be set to false for navigations for security reasons.
  virtual void FilterURL(bool empty_allowed, GURL* url) = 0;

#if defined(ENABLE_WEBRTC)
  virtual void EnableAecDump(const base::FilePath& file) = 0;
  virtual void DisableAecDump() = 0;

  // When set, |callback| receives log messages regarding, for example, media
  // devices (webcams, mics, etc) that were initially requested in the render
  // process associated with this RenderProcessHost.
  virtual void SetWebRtcLogMessageCallback(
      base::Callback<void(const std::string&)> callback) = 0;

  typedef base::Callback<void(scoped_ptr<uint8[]> packet_header,
                              size_t header_length,
                              size_t packet_length,
                              bool incoming)> WebRtcRtpPacketCallback;

  typedef base::Callback<void(bool incoming, bool outgoing)>
      WebRtcStopRtpDumpCallback;

  // Starts passing RTP packets to |packet_callback| and returns the callback
  // used to stop dumping.
  virtual WebRtcStopRtpDumpCallback StartRtpDump(
      bool incoming,
      bool outgoing,
      const WebRtcRtpPacketCallback& packet_callback) = 0;
#endif

  // Tells the ResourceDispatcherHost to resume a deferred navigation without
  // transferring it to a new renderer process.
  virtual void ResumeDeferredNavigation(const GlobalRequestID& request_id) = 0;

  // Notifies the renderer that the timezone configuration of the system might
  // have changed.
  virtual void NotifyTimezoneChange() = 0;

<<<<<<< HEAD
=======
  // Returns the ServiceRegistry for this process.
  virtual ServiceRegistry* GetServiceRegistry() = 0;

>>>>>>> e6de044b
  // Return true if this is a host for an externally managed process.
  virtual bool IsProcessManagedExternally() const = 0;

  // Static management functions -----------------------------------------------

  // Adjust the specified command line for in-process renderers.  This is used
  // to adjust the command-line for *this* process.
  static void AdjustCommandLineForInProcessRenderer(base::CommandLine* command_line);

  // Adjust the specified command line for in-process renderers in blpwtk2
  // client processes.
  static void AdjustCommandLineForRenderer(base::CommandLine* command_line);

  // Allows iteration over all the RenderProcessHosts in the browser. Note
  // that each host may not be active, and therefore may have NULL channels.
  static iterator AllHostsIterator();

  // Returns the RenderProcessHost given its ID.  Returns NULL if the ID does
  // not correspond to a live RenderProcessHost.
  static RenderProcessHost* FromID(int render_process_id);

  // Returns whether the process-per-site model is in use (globally or just for
  // the current site), in which case we should ensure there is only one
  // RenderProcessHost per site for the entire browser context.
  static bool ShouldUseProcessPerSite(content::BrowserContext* browser_context,
                                      const GURL& url);

  // Returns true if the caller should attempt to use an existing
  // RenderProcessHost rather than creating a new one.
  static bool ShouldTryToUseExistingProcessHost(
      content::BrowserContext* browser_context, const GURL& site_url);

  // Get an existing RenderProcessHost associated with the given browser
  // context, if possible.  The renderer process is chosen randomly from
  // suitable renderers that share the same context and type (determined by the
  // site url).
  // Returns NULL if no suitable renderer process is available, in which case
  // the caller is free to create a new renderer.
  static RenderProcessHost* GetExistingProcessHost(
      content::BrowserContext* browser_context, const GURL& site_url);

  // Create a new RenderProcessHost using the specified 'processHandle' and the
  // specified 'browserContext'.
  static RenderProcessHost* CreateProcessHost(base::ProcessHandle processHandle,
                                              content::BrowserContext* browserContext);

  // Clear the web cache on all renderers.
  static void ClearWebCacheOnAllRenderers();

  // Overrides the default heuristic for limiting the max renderer process
  // count.  This is useful for unit testing process limit behaviors.  It is
  // also used to allow a command line parameter to configure the max number of
  // renderer processes and should only be called once during startup.
  // A value of zero means to use the default heuristic.
  static void SetMaxRendererProcessCount(size_t count);

  // Returns the current maximum number of renderer process hosts kept by the
  // content module.
  static size_t GetMaxRendererProcessCount();
};

}  // namespace content.

#endif  // CONTENT_PUBLIC_BROWSER_RENDER_PROCESS_HOST_H_<|MERGE_RESOLUTION|>--- conflicted
+++ resolved
@@ -228,12 +228,9 @@
   // have changed.
   virtual void NotifyTimezoneChange() = 0;
 
-<<<<<<< HEAD
-=======
   // Returns the ServiceRegistry for this process.
   virtual ServiceRegistry* GetServiceRegistry() = 0;
 
->>>>>>> e6de044b
   // Return true if this is a host for an externally managed process.
   virtual bool IsProcessManagedExternally() const = 0;
 
