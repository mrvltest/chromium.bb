// Copyright (c) 2012 The Chromium Authors. All rights reserved.
// Use of this source code is governed by a BSD-style license that can be
// found in the LICENSE file.

#ifndef CONTENT_PUBLIC_BROWSER_RENDER_PROCESS_HOST_H_
#define CONTENT_PUBLIC_BROWSER_RENDER_PROCESS_HOST_H_

#include <list>

#include "base/basictypes.h"
#include "base/id_map.h"
#include "base/process/kill.h"
#include "base/process/process_handle.h"
#include "base/supports_user_data.h"
#include "content/common/content_export.h"
#include "ipc/ipc_channel_proxy.h"
#include "ipc/ipc_sender.h"
#include "ui/gfx/native_widget_types.h"

class GURL;
struct ViewMsg_SwapOut_Params;

namespace base {
class CommandLine;
class TimeDelta;
}

namespace gpu {
union ValueState;
}

namespace media {
class AudioOutputController;
class BrowserCdm;
}

namespace content {
class BrowserContext;
class BrowserMessageFilter;
class RenderProcessHostObserver;
class RenderWidgetHost;
class ServiceRegistry;
class StoragePartition;
struct GlobalRequestID;

// Interface that represents the browser side of the browser <-> renderer
// communication channel. There will generally be one RenderProcessHost per
// renderer process.
class CONTENT_EXPORT RenderProcessHost : public IPC::Sender,
                                         public IPC::Listener,
                                         public base::SupportsUserData {
 public:
  typedef IDMap<RenderProcessHost>::iterator iterator;

  // Details for RENDERER_PROCESS_CLOSED notifications.
  struct RendererClosedDetails {
    RendererClosedDetails(base::TerminationStatus status,
                          int exit_code) {
      this->status = status;
      this->exit_code = exit_code;
    }
    base::TerminationStatus status;
    int exit_code;
  };

  // General functions ---------------------------------------------------------

  ~RenderProcessHost() override {}

  // Initialize the new renderer process, returning true on success. This must
  // be called once before the object can be used, but can be called after
  // that with no effect. Therefore, if the caller isn't sure about whether
  // the process has been created, it should just call Init().
  virtual bool Init() = 0;

  // Gets the next available routing id.
  virtual int GetNextRoutingID() = 0;

  // These methods add or remove listener for a specific message routing ID.
  // Used for refcounting, each holder of this object must AddRoute and
  // RemoveRoute. This object should be allocated on the heap; when no
  // listeners own it any more, it will delete itself.
  virtual void AddRoute(int32 routing_id, IPC::Listener* listener) = 0;
  virtual void RemoveRoute(int32 routing_id) = 0;
  virtual size_t NumListeners() = 0;

  // Add and remove observers for lifecycle events. The order in which
  // notifications are sent to observers is undefined. Observers must be sure to
  // remove the observer before they go away.
  virtual void AddObserver(RenderProcessHostObserver* observer) = 0;
  virtual void RemoveObserver(RenderProcessHostObserver* observer) = 0;

  // Called when a received message cannot be decoded.
  virtual void ReceivedBadMessage() = 0;

  // Track the count of visible widgets. Called by listeners to register and
  // unregister visibility.
  virtual void WidgetRestored() = 0;
  virtual void WidgetHidden() = 0;
  virtual int VisibleWidgetCount() const = 0;

  // Indicates whether the current RenderProcessHost is associated with an
  // isolated guest renderer process. Not all guest renderers are created equal.
  // A guest, as indicated by BrowserPluginGuest::IsGuest, may coexist with
  // other non-guest renderers in the same process if IsIsolatedGuest is false.
  virtual bool IsIsolatedGuest() const = 0;

  // Returns the storage partition associated with this process.
  //
  // TODO(nasko): Remove this function from the public API once
  // URLRequestContextGetter's creation is moved into StoragePartition.
  // http://crbug.com/158595
  virtual StoragePartition* GetStoragePartition() const = 0;

  // Try to shut down the associated renderer process without running unload
  // handlers, etc, giving it the specified exit code. If |wait| is true, wait
  // for the process to be actually terminated before returning.
  // Returns true if it was able to shut down.
  virtual bool Shutdown(int exit_code, bool wait) = 0;

  // Try to shut down the associated renderer process as fast as possible.
  // If this renderer has any RenderViews with unload handlers, then this
  // function does nothing.
  // Returns true if it was able to do fast shutdown.
  virtual bool FastShutdownIfPossible() = 0;

  // Returns true if fast shutdown was started for the renderer.
  virtual bool FastShutdownStarted() const = 0;

  // Dump the child process' handle table before shutting down.
  virtual void DumpHandles() = 0;

  // Returns the process object associated with the child process.  In certain
  // tests or single-process mode, this will actually represent the current
  // process.
  //
  // NOTE: this is not necessarily valid immediately after calling Init, as
  // Init starts the process asynchronously.  It's guaranteed to be valid after
  // the first IPC arrives.
  virtual base::ProcessHandle GetHandle() const = 0;

  // Returns the user browser context associated with this renderer process.
  virtual content::BrowserContext* GetBrowserContext() const = 0;

  // Returns whether this process is using the same StoragePartition as
  // |partition|.
  virtual bool InSameStoragePartition(StoragePartition* partition) const = 0;

  // Returns the unique ID for this child process host. This can be used later
  // in a call to FromID() to get back to this object (this is used to avoid
  // sending non-threadsafe pointers to other threads).
  //
  // This ID will be unique across all child process hosts, including workers,
  // plugins, etc.
  //
  // This will never return ChildProcessHost::kInvalidUniqueID.
  virtual int GetID() const = 0;

  // Returns true iff channel_ has been set to non-nullptr. Use this for
  // checking if there is connection or not. Virtual for mocking out for tests.
  virtual bool HasConnection() const = 0;

  // Call this to allow queueing of IPC messages that are sent before the
  // process is launched.
  virtual void EnableSendQueue() = 0;

  // Returns the renderer channel.
  virtual IPC::ChannelProxy* GetChannel() = 0;

  // Adds a message filter to the IPC channel.
  virtual void AddFilter(BrowserMessageFilter* filter) = 0;

  // Try to shutdown the associated render process as fast as possible
  virtual bool FastShutdownForPageCount(size_t count) = 0;

  // TODO(ananta)
  // Revisit whether the virtual functions declared from here on need to be
  // part of the interface.
  virtual void SetIgnoreInputEvents(bool ignore_input_events) = 0;
  virtual bool IgnoreInputEvents() const = 0;

  // Schedules the host for deletion and removes it from the all_hosts list.
  virtual void Cleanup() = 0;

  // Track the count of pending views that are being swapped back in.  Called
  // by listeners to register and unregister pending views to prevent the
  // process from exiting.
  virtual void AddPendingView() = 0;
  virtual void RemovePendingView() = 0;

  // Sets a flag indicating that the process can be abnormally terminated.
  virtual void SetSuddenTerminationAllowed(bool allowed) = 0;
  // Returns true if the process can be abnormally terminated.
  virtual bool SuddenTerminationAllowed() const = 0;

  // Returns how long the child has been idle. The definition of idle
  // depends on when a derived class calls mark_child_process_activity_time().
  // This is a rough indicator and its resolution should not be better than
  // 10 milliseconds.
  virtual base::TimeDelta GetChildProcessIdleTime() const = 0;

  // Called to resume the requests for a view created through window.open that
  // were initially blocked.
  virtual void ResumeRequestsForView(int route_id) = 0;

  // Checks that the given renderer can request |url|, if not it sets it to
  // about:blank.
  // |empty_allowed| must be set to false for navigations for security reasons.
  virtual void FilterURL(bool empty_allowed, GURL* url) = 0;

#if defined(ENABLE_WEBRTC)
  virtual void EnableAecDump(const base::FilePath& file) = 0;
  virtual void DisableAecDump() = 0;

  // When set, |callback| receives log messages regarding, for example, media
  // devices (webcams, mics, etc) that were initially requested in the render
  // process associated with this RenderProcessHost.
  virtual void SetWebRtcLogMessageCallback(
      base::Callback<void(const std::string&)> callback) = 0;

  typedef base::Callback<void(scoped_ptr<uint8[]> packet_header,
                              size_t header_length,
                              size_t packet_length,
                              bool incoming)> WebRtcRtpPacketCallback;

  typedef base::Callback<void(bool incoming, bool outgoing)>
      WebRtcStopRtpDumpCallback;

  // Starts passing RTP packets to |packet_callback| and returns the callback
  // used to stop dumping.
  virtual WebRtcStopRtpDumpCallback StartRtpDump(
      bool incoming,
      bool outgoing,
      const WebRtcRtpPacketCallback& packet_callback) = 0;
#endif

  // Tells the ResourceDispatcherHost to resume a deferred navigation without
  // transferring it to a new renderer process.
  virtual void ResumeDeferredNavigation(const GlobalRequestID& request_id) = 0;

  // Notifies the renderer that the timezone configuration of the system might
  // have changed.
  virtual void NotifyTimezoneChange() = 0;

  // Returns the ServiceRegistry for this process.
  virtual ServiceRegistry* GetServiceRegistry() = 0;

  // Return true if this is a host for an externally managed process.
  virtual bool IsProcessManagedExternally() const = 0;

  // PlzNavigate
  // Returns the time the first call to Init completed successfully (after a new
  // renderer process was created); further calls to Init won't change this
  // value.
  // Note: Do not use! Will disappear after PlzNavitate is completed.
  virtual const base::TimeTicks& GetInitTimeForNavigationMetrics() const = 0;

  // Returns whether or not the CHROMIUM_subscribe_uniform WebGL extension
  // is currently enabled
  virtual bool SubscribeUniformEnabled() const = 0;

  // Handlers for subscription target changes to update subscription_set_
  virtual void OnAddSubscription(unsigned int target) = 0;
  virtual void OnRemoveSubscription(unsigned int target) = 0;

  // Send a new ValueState to the Gpu Service to update a subscription target
  virtual void SendUpdateValueState(
      unsigned int target, const gpu::ValueState& state) = 0;

  // Retrieves the list of AudioOutputController objects associated
  // with this object and passes it to the callback you specify, on
  // the same thread on which you called the method.
  typedef std::list<scoped_refptr<media::AudioOutputController>>
      AudioOutputControllerList;
  typedef base::Callback<void(const AudioOutputControllerList&)>
      GetAudioOutputControllersCallback;
  virtual void GetAudioOutputControllers(
      const GetAudioOutputControllersCallback& callback) const = 0;

#if defined(ENABLE_BROWSER_CDMS)
  // Returns the ::media::BrowserCdm instance associated with |render_frame_id|
  // and |cdm_id|, or nullptr if not found.
  virtual media::BrowserCdm* GetBrowserCdm(int render_frame_id,
                                           int cdm_id) const = 0;
#endif

  // Returns the current number of active views in this process.  Excludes
  // any RenderViewHosts that are swapped out.
  int GetActiveViewCount();

<<<<<<< HEAD
=======
  // Static management functions -----------------------------------------------

>>>>>>> af5e10de
  // Adjust the specified command line for in-process renderers.  This is used
  // to adjust the command-line for *this* process.
  static void AdjustCommandLineForInProcessRenderer(base::CommandLine* command_line);

  // Adjust the specified command line for in-process renderers in blpwtk2
  // client processes.
  static void AdjustCommandLineForRenderer(base::CommandLine* command_line);

  // Allows iteration over all the RenderProcessHosts in the browser. Note
  // that each host may not be active, and therefore may have nullptr channels.
  static iterator AllHostsIterator();

  // Returns the RenderProcessHost given its ID.  Returns nullptr if the ID does
  // not correspond to a live RenderProcessHost.
  static RenderProcessHost* FromID(int render_process_id);

  // Returns whether the process-per-site model is in use (globally or just for
  // the current site), in which case we should ensure there is only one
  // RenderProcessHost per site for the entire browser context.
  static bool ShouldUseProcessPerSite(content::BrowserContext* browser_context,
                                      const GURL& url);

  // Returns true if the caller should attempt to use an existing
  // RenderProcessHost rather than creating a new one.
  static bool ShouldTryToUseExistingProcessHost(
      content::BrowserContext* browser_context, const GURL& site_url);

  // Get an existing RenderProcessHost associated with the given browser
  // context, if possible.  The renderer process is chosen randomly from
  // suitable renderers that share the same context and type (determined by the
  // site url).
  // Returns nullptr if no suitable renderer process is available, in which case
  // the caller is free to create a new renderer.
  static RenderProcessHost* GetExistingProcessHost(
      content::BrowserContext* browser_context, const GURL& site_url);

  // Create a new RenderProcessHost using the specified 'processHandle' and the
  // specified 'browserContext'.
  static RenderProcessHost* CreateProcessHost(base::ProcessHandle processHandle,
                                              content::BrowserContext* browserContext);

  // Clear the web cache on all renderers.
  static void ClearWebCacheOnAllRenderers();

  // Overrides the default heuristic for limiting the max renderer process
  // count.  This is useful for unit testing process limit behaviors.  It is
  // also used to allow a command line parameter to configure the max number of
  // renderer processes and should only be called once during startup.
  // A value of zero means to use the default heuristic.
  static void SetMaxRendererProcessCount(size_t count);

  // Returns the current maximum number of renderer process hosts kept by the
  // content module.
  static size_t GetMaxRendererProcessCount();
};

}  // namespace content.

#endif  // CONTENT_PUBLIC_BROWSER_RENDER_PROCESS_HOST_H_<|MERGE_RESOLUTION|>--- conflicted
+++ resolved
@@ -288,11 +288,8 @@
   // any RenderViewHosts that are swapped out.
   int GetActiveViewCount();
 
-<<<<<<< HEAD
-=======
   // Static management functions -----------------------------------------------
 
->>>>>>> af5e10de
   // Adjust the specified command line for in-process renderers.  This is used
   // to adjust the command-line for *this* process.
   static void AdjustCommandLineForInProcessRenderer(base::CommandLine* command_line);
