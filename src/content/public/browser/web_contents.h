// Copyright (c) 2012 The Chromium Authors. All rights reserved.
// Use of this source code is governed by a BSD-style license that can be
// found in the LICENSE file.

#ifndef CONTENT_PUBLIC_BROWSER_WEB_CONTENTS_H_
#define CONTENT_PUBLIC_BROWSER_WEB_CONTENTS_H_

#include "base/basictypes.h"
#include "base/callback_forward.h"
#include "base/process_util.h"
#include "base/strings/string16.h"
#include "base/supports_user_data.h"
#include "content/common/content_export.h"
#include "content/public/browser/navigation_controller.h"
#include "content/public/browser/page_navigator.h"
#include "content/public/browser/save_page_type.h"
#include "content/public/browser/web_ui.h"
#include "ipc/ipc_sender.h"
#include "third_party/skia/include/core/SkColor.h"
#include "ui/base/window_open_disposition.h"
#include "ui/gfx/native_widget_types.h"
#include "ui/gfx/size.h"

namespace base {
class TimeTicks;
}

namespace gfx {
class Rect;
class Size;
}

namespace net {
struct LoadStateWithParam;
}

namespace content {

class BrowserContext;
class InterstitialPage;
class PageState;
class RenderProcessHost;
class RenderViewHost;
class RenderWidgetHostView;
class SiteInstance;
class WebContentsDelegate;
class WebContentsView;
struct RendererPreferences;

// WebContents is the core class in content/. A WebContents renders web content
// (usually HTML) in a rectangular area.
//
// Instantiating one is simple:
//   scoped_ptr<content::WebContents> web_contents(
//       content::WebContents::Create(
//           content::WebContents::CreateParams(browser_context)));
//   gfx::NativeView view = web_contents->GetView()->GetNativeView();
//   // |view| is an HWND, NSView*, GtkWidget*, etc.; insert it into the view
//   // hierarchy wherever it needs to go.
//
// That's it; go to your kitchen, grab a scone, and chill. WebContents will do
// all the multi-process stuff behind the scenes. More details are at
// http://www.chromium.org/developers/design-documents/multi-process-architecture .
//
// Each WebContents has exactly one NavigationController; each
// NavigationController belongs to one WebContents. The NavigationController can
// be obtained from GetController(), and is used to load URLs into the
// WebContents, navigate it backwards/forwards, etc. See navigation_controller.h
// for more details.
class WebContents : public PageNavigator,
                    public IPC::Sender,
                    public base::SupportsUserData {
 public:
  struct CONTENT_EXPORT CreateParams {
    explicit CreateParams(BrowserContext* context);
    CreateParams(BrowserContext* context, SiteInstance* site);

    BrowserContext* browser_context;
    SiteInstance* site_instance;
    int routing_id;
<<<<<<< HEAD
    int main_frame_routing_id;
=======
    int render_process_affinity;
>>>>>>> 68f962fd

    // Initial size of the new WebContent's view. Can be (0, 0) if not needed.
    gfx::Size initial_size;

    // Used to specify the location context which display the new view should
    // belong. This can be NULL if not needed.
    gfx::NativeView context;
  };

  // Creates a new WebContents.
  CONTENT_EXPORT static WebContents* Create(const CreateParams& params);

  // Similar to Create() above but should be used when you need to prepopulate
  // the SessionStorageNamespaceMap of the WebContents. This can happen if
  // you duplicate a WebContents, try to reconstitute it from a saved state,
  // or when you create a new WebContents based on another one (eg., when
  // servicing a window.open() call).
  //
  // You do not want to call this. If you think you do, make sure you completely
  // understand when SessionStorageNamespace objects should be cloned, why
  // they should not be shared by multiple WebContents, and what bad things
  // can happen if you share the object.
  CONTENT_EXPORT static WebContents* CreateWithSessionStorage(
      const CreateParams& params,
      const SessionStorageNamespaceMap& session_storage_namespace_map);

  // Adds/removes a callback called on creation of each new WebContents.
  typedef base::Callback<void(WebContents*)> CreatedCallback;
  CONTENT_EXPORT static void AddCreatedCallback(
      const CreatedCallback& callback);
  CONTENT_EXPORT static void RemoveCreatedCallback(
      const CreatedCallback& callback);

  // Returns a WebContents that wraps the RenderViewHost, or NULL if the
  // render view host's delegate isn't a WebContents.
  CONTENT_EXPORT static WebContents* FromRenderViewHost(
      const RenderViewHost* rvh);

  virtual ~WebContents() {}

  // Intrinsic tab state -------------------------------------------------------

  // Gets/Sets the delegate.
  virtual WebContentsDelegate* GetDelegate() = 0;
  virtual void SetDelegate(WebContentsDelegate* delegate) = 0;

  // Gets the controller for this WebContents.
  virtual NavigationController& GetController() = 0;
  virtual const NavigationController& GetController() const = 0;

  // Returns the user browser context associated with this WebContents (via the
  // NavigationController).
  virtual content::BrowserContext* GetBrowserContext() const = 0;

  // Gets the URL that is currently being displayed, if there is one.
  // This method is deprecated. DO NOT USE! Pick either |GetActiveURL| or
  // |GetLastCommittedURL| as appropriate.
  virtual const GURL& GetURL() const = 0;

  // Gets the URL currently being displayed in the URL bar, if there is one.
  // This URL might be a pending navigation that hasn't committed yet, so it is
  // not guaranteed to match the current page in this WebContents. A typical
  // example of this is interstitials, which show the URL of the new/loading
  // page (active) but the security context is of the old page (last committed).
  virtual const GURL& GetActiveURL() const = 0;

  // Gets the last committed URL. It represents the current page that is
  // displayed in  this WebContents. It represents the current security
  // context.
  virtual const GURL& GetLastCommittedURL() const = 0;

  // Return the currently active RenderProcessHost and RenderViewHost. Each of
  // these may change over time.
  virtual RenderProcessHost* GetRenderProcessHost() const = 0;

  // Gets the current RenderViewHost for this tab.
  virtual RenderViewHost* GetRenderViewHost() const = 0;

  typedef base::Callback<void(RenderViewHost* /* render_view_host */,
                              int /* x */,
                              int /* y */)> GetRenderViewHostCallback;
  // Gets the RenderViewHost at coordinates (|x|, |y|) for this WebContents via
  // |callback|.
  // This can be different than the current RenderViewHost if there is a
  // BrowserPlugin at the specified position.
  virtual void GetRenderViewHostAtPosition(
      int x,
      int y,
      const GetRenderViewHostCallback& callback) = 0;

  // Returns the WebContents embedding this WebContents, if any.
  // If this is a top-level WebContents then it returns NULL.
  virtual WebContents* GetEmbedderWebContents() const = 0;

  // Gets the instance ID of the current WebContents if it is embedded
  // within a BrowserPlugin. The instance ID of a WebContents uniquely
  // identifies it within its embedder WebContents.
  virtual int GetEmbeddedInstanceID() const = 0;

  // Gets the current RenderViewHost's routing id. Returns
  // MSG_ROUTING_NONE when there is no RenderViewHost.
  virtual int GetRoutingID() const = 0;

  // Returns the currently active RenderWidgetHostView. This may change over
  // time and can be NULL (during setup and teardown).
  virtual content::RenderWidgetHostView* GetRenderWidgetHostView() const = 0;

  // The WebContentsView will never change and is guaranteed non-NULL.
  virtual WebContentsView* GetView() const = 0;

  // Create a WebUI page for the given url. In most cases, this doesn't need to
  // be called by embedders since content will create its own WebUI objects as
  // necessary. However if the embedder wants to create its own WebUI object and
  // keep track of it manually, it can use this.
  virtual WebUI* CreateWebUI(const GURL& url) = 0;

  // Returns the committed WebUI if one exists, otherwise the pending one.
  virtual WebUI* GetWebUI() const = 0;
  virtual WebUI* GetCommittedWebUI() const = 0;

  // Allows overriding the user agent used for NavigationEntries it owns.
  virtual void SetUserAgentOverride(const std::string& override) = 0;
  virtual const std::string& GetUserAgentOverride() const = 0;

#if defined(OS_WIN) && defined(USE_AURA)
  virtual void SetParentNativeViewAccessible(
      gfx::NativeViewAccessible accessible_parent) = 0;
#endif

  // Tab navigation state ------------------------------------------------------

  // Returns the current navigation properties, which if a navigation is
  // pending may be provisional (e.g., the navigation could result in a
  // download, in which case the URL would revert to what it was previously).
  virtual const string16& GetTitle() const = 0;

  // The max page ID for any page that the current SiteInstance has loaded in
  // this WebContents.  Page IDs are specific to a given SiteInstance and
  // WebContents, corresponding to a specific RenderView in the renderer.
  // Page IDs increase with each new page that is loaded by a tab.
  virtual int32 GetMaxPageID() = 0;

  // The max page ID for any page that the given SiteInstance has loaded in
  // this WebContents.
  virtual int32 GetMaxPageIDForSiteInstance(SiteInstance* site_instance) = 0;

  // Returns the SiteInstance associated with the current page.
  virtual SiteInstance* GetSiteInstance() const = 0;

  // Returns the SiteInstance for the pending navigation, if any.  Otherwise
  // returns the current SiteInstance.
  virtual SiteInstance* GetPendingSiteInstance() const = 0;

  // Return whether this WebContents is loading a resource.
  virtual bool IsLoading() const = 0;

  // Returns whether this WebContents is waiting for a first-response for the
  // main resource of the page.
  virtual bool IsWaitingForResponse() const = 0;

  // Return the current load state and the URL associated with it.
  virtual const net::LoadStateWithParam& GetLoadState() const = 0;
  virtual const string16& GetLoadStateHost() const = 0;

  // Return the upload progress.
  virtual uint64 GetUploadSize() const = 0;
  virtual uint64 GetUploadPosition() const = 0;

  // Returns a set of the site URLs currently committed in this tab.
  virtual std::set<GURL> GetSitesInTab() const = 0;

  // Return the character encoding of the page.
  virtual const std::string& GetEncoding() const = 0;

  // True if this is a secure page which displayed insecure content.
  virtual bool DisplayedInsecureContent() const = 0;

  // Internal state ------------------------------------------------------------

  // Indicates whether the WebContents is being captured (e.g., for screenshots
  // or mirroring).  Increment calls must be balanced with an equivalent number
  // of decrement calls.
  virtual void IncrementCapturerCount() = 0;
  virtual void DecrementCapturerCount() = 0;

  // Indicates whether this tab should be considered crashed. The setter will
  // also notify the delegate when the flag is changed.
  virtual bool IsCrashed() const  = 0;
  virtual void SetIsCrashed(base::TerminationStatus status, int error_code) = 0;

  virtual base::TerminationStatus GetCrashedStatus() const = 0;

  // Whether the tab is in the process of being destroyed.
  virtual bool IsBeingDestroyed() const = 0;

  // Convenience method for notifying the delegate of a navigation state
  // change. See InvalidateType enum.
  virtual void NotifyNavigationStateChanged(unsigned changed_flags) = 0;

  // Get the last time that the WebContents was made visible with WasShown()
  virtual base::TimeTicks GetLastSelectedTime() const = 0;

  // Invoked when the WebContents becomes shown/hidden.
  virtual void WasShown() = 0;
  virtual void WasHidden() = 0;

  // Returns true if the before unload and unload listeners need to be
  // fired. The value of this changes over time. For example, if true and the
  // before unload listener is executed and allows the user to exit, then this
  // returns false.
  virtual bool NeedToFireBeforeUnload() = 0;

  // Commands ------------------------------------------------------------------

  // Stop any pending navigation.
  virtual void Stop() = 0;

  // Creates a new WebContents with the same state as this one. The returned
  // heap-allocated pointer is owned by the caller.
  virtual WebContents* Clone() = 0;

  // Views and focus -----------------------------------------------------------
  // Focuses the first (last if |reverse| is true) element in the page.
  // Invoked when this tab is getting the focus through tab traversal (|reverse|
  // is true when using Shift-Tab).
  virtual void FocusThroughTabTraversal(bool reverse) = 0;

  // Interstitials -------------------------------------------------------------

  // Various other systems need to know about our interstitials.
  virtual bool ShowingInterstitialPage() const = 0;

  // Returns the currently showing interstitial, NULL if no interstitial is
  // showing.
  virtual InterstitialPage* GetInterstitialPage() const = 0;

  // Misc state & callbacks ----------------------------------------------------

  // Check whether we can do the saving page operation this page given its MIME
  // type.
  virtual bool IsSavable() = 0;

  // Prepare for saving the current web page to disk.
  virtual void OnSavePage() = 0;

  // Save page with the main HTML file path, the directory for saving resources,
  // and the save type: HTML only or complete web page. Returns true if the
  // saving process has been initiated successfully.
  virtual bool SavePage(const base::FilePath& main_file,
                        const base::FilePath& dir_path,
                        SavePageType save_type) = 0;

  // Generate an MHTML representation of the current page in the given file.
  virtual void GenerateMHTML(
      const base::FilePath& file,
      const base::Callback<void(
          const base::FilePath& /* path to the MHTML file */,
          int64 /* size of the file */)>& callback) = 0;

  // Returns true if the active NavigationEntry's page_id equals page_id.
  virtual bool IsActiveEntry(int32 page_id) = 0;

  // Returns the contents MIME type after a navigation.
  virtual const std::string& GetContentsMimeType() const = 0;

  // Returns true if this WebContents will notify about disconnection.
  virtual bool WillNotifyDisconnection() const = 0;

  // Override the encoding and reload the page by sending down
  // ViewMsg_SetPageEncoding to the renderer. |UpdateEncoding| is kinda
  // the opposite of this, by which 'browser' is notified of
  // the encoding of the current tab from 'renderer' (determined by
  // auto-detect, http header, meta, bom detection, etc).
  virtual void SetOverrideEncoding(const std::string& encoding) = 0;

  // Remove any user-defined override encoding and reload by sending down
  // ViewMsg_ResetPageEncodingToDefault to the renderer.
  virtual void ResetOverrideEncoding() = 0;

  // Returns the settings which get passed to the renderer.
  virtual content::RendererPreferences* GetMutableRendererPrefs() = 0;

  // Tells the tab to close now. The tab will take care not to close until it's
  // out of nested message loops.
  virtual void Close() = 0;

  // A render view-originated drag has ended. Informs the render view host and
  // WebContentsDelegate.
  virtual void SystemDragEnded() = 0;

  // Notification the user has made a gesture while focus was on the
  // page. This is used to avoid uninitiated user downloads (aka carpet
  // bombing), see DownloadRequestLimiter for details.
  virtual void UserGestureDone() = 0;

  // Indicates if this tab was explicitly closed by the user (control-w, close
  // tab menu item...). This is false for actions that indirectly close the tab,
  // such as closing the window.  The setter is maintained by TabStripModel, and
  // the getter only useful from within TAB_CLOSED notification
  virtual void SetClosedByUserGesture(bool value) = 0;
  virtual bool GetClosedByUserGesture() const = 0;

  // Gets the zoom level for this tab.
  virtual double GetZoomLevel() const = 0;

  // Gets the zoom percent for this tab.
  virtual int GetZoomPercent(bool* enable_increment,
                             bool* enable_decrement) const = 0;

  // Opens view-source tab for this contents.
  virtual void ViewSource() = 0;

  virtual void ViewFrameSource(const GURL& url,
                               const PageState& page_state)= 0;

  // Gets the minimum/maximum zoom percent.
  virtual int GetMinimumZoomPercent() const = 0;
  virtual int GetMaximumZoomPercent() const = 0;

  // Gets the preferred size of the contents.
  virtual gfx::Size GetPreferredSize() const = 0;

  // Get the content restrictions (see content::ContentRestriction).
  virtual int GetContentRestrictions() const = 0;

  // Called when the reponse to a pending mouse lock request has arrived.
  // Returns true if |allowed| is true and the mouse has been successfully
  // locked.
  virtual bool GotResponseToLockMouseRequest(bool allowed) = 0;

  // Called when the user has selected a color in the color chooser.
  virtual void DidChooseColorInColorChooser(SkColor color) = 0;

  // Called when the color chooser has ended.
  virtual void DidEndColorChooser() = 0;

  // Returns true if the location bar should be focused by default rather than
  // the page contents. The view calls this function when the tab is focused
  // to see what it should do.
  virtual bool FocusLocationBarByDefault() = 0;

  // Does this have an opener associated with it?
  virtual bool HasOpener() const = 0;

  typedef base::Callback<void(int, /* id */
                              int, /* HTTP status code */
                              const GURL&, /* image_url */
                              int,  /* requested_size */
                              const std::vector<SkBitmap>& /* bitmaps*/)>
      ImageDownloadCallback;

  // Sends a request to download the given image |url| and returns the unique
  // id of the download request. When the download is finished, |callback| will
  // be called with the bitmaps received from the renderer. If |is_favicon| is
  // true, the cookies are not sent and not accepted during download. Note that
  // |preferred_image_size| is a hint for images with multiple sizes. The
  // downloaded image is not resized to the given image_size. If 0 is passed,
  // the first frame of the image is returned.
  // |max_image_size| is the maximal size of the returned image. It will be
  // resized if needed. If 0 is passed, the maximal size is unlimited.
  virtual int DownloadImage(const GURL& url,
                            bool is_favicon,
                            uint32_t preferred_image_size,
                            uint32_t max_image_size,
                            const ImageDownloadCallback& callback) = 0;

 private:
  // This interface should only be implemented inside content.
  friend class WebContentsImpl;
  WebContents() {}
};

}  // namespace content

#endif  // CONTENT_PUBLIC_BROWSER_WEB_CONTENTS_H_<|MERGE_RESOLUTION|>--- conflicted
+++ resolved
@@ -78,11 +78,8 @@
     BrowserContext* browser_context;
     SiteInstance* site_instance;
     int routing_id;
-<<<<<<< HEAD
     int main_frame_routing_id;
-=======
     int render_process_affinity;
->>>>>>> 68f962fd
 
     // Initial size of the new WebContent's view. Can be (0, 0) if not needed.
     gfx::Size initial_size;
