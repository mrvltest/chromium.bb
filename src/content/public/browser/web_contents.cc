// Copyright (c) 2012 The Chromium Authors. All rights reserved.
// Use of this source code is governed by a BSD-style license that can be
// found in the LICENSE file.

#include "content/public/browser/web_contents.h"

#include "content/public/browser/site_instance.h"
#include "ipc/ipc_message.h"

namespace content {

WebContents::CreateParams::CreateParams(BrowserContext* context)
    : browser_context(context),
      site_instance(NULL),
      opener(NULL),
      routing_id(MSG_ROUTING_NONE),
      main_frame_routing_id(MSG_ROUTING_NONE),
<<<<<<< HEAD
      initially_hidden(false),
=======
      render_process_affinity(SiteInstance::kNoProcessAffinity),
>>>>>>> 8b2384ad
      context(NULL) {}

WebContents::CreateParams::CreateParams(
    BrowserContext* context, SiteInstance* site)
    : browser_context(context),
      site_instance(site),
      opener(NULL),
      routing_id(MSG_ROUTING_NONE),
      main_frame_routing_id(MSG_ROUTING_NONE),
<<<<<<< HEAD
      initially_hidden(false),
=======
      render_process_affinity(SiteInstance::kNoProcessAffinity),
>>>>>>> 8b2384ad
      context(NULL) {}

}  // namespace content<|MERGE_RESOLUTION|>--- conflicted
+++ resolved
@@ -15,11 +15,8 @@
       opener(NULL),
       routing_id(MSG_ROUTING_NONE),
       main_frame_routing_id(MSG_ROUTING_NONE),
-<<<<<<< HEAD
+      render_process_affinity(SiteInstance::kNoProcessAffinity),
       initially_hidden(false),
-=======
-      render_process_affinity(SiteInstance::kNoProcessAffinity),
->>>>>>> 8b2384ad
       context(NULL) {}
 
 WebContents::CreateParams::CreateParams(
@@ -29,11 +26,8 @@
       opener(NULL),
       routing_id(MSG_ROUTING_NONE),
       main_frame_routing_id(MSG_ROUTING_NONE),
-<<<<<<< HEAD
+      render_process_affinity(SiteInstance::kNoProcessAffinity),
       initially_hidden(false),
-=======
-      render_process_affinity(SiteInstance::kNoProcessAffinity),
->>>>>>> 8b2384ad
       context(NULL) {}
 
 }  // namespace content