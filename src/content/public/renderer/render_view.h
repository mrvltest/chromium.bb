--- conflicted
+++ resolved
@@ -74,12 +74,6 @@
   // Resize the RenderView to the specified 'new_size'.
   virtual void SetSize(const gfx::Size& new_size) = 0;
 
-<<<<<<< HEAD
-  // Set or unset the focused state.
-  virtual void SetFocus(bool focused) = 0;
-
-=======
->>>>>>> e7a828b3
   // Gets WebKit related preferences associated with this view.
   virtual WebPreferences& GetWebkitPreferences() = 0;
 
