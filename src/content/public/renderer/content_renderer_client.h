--- conflicted
+++ resolved
@@ -17,7 +17,6 @@
 #include "third_party/WebKit/public/web/WebNavigationType.h"
 #include "third_party/WebKit/public/web/WebPageVisibilityState.h"
 #include "v8/include/v8.h"
-#include "webkit/child/resource_loader_bridge.h"
 
 class GURL;
 class SkBitmap;
@@ -177,11 +176,7 @@
   // Allows the embedder to override the ResourceLoaderBridge used.
   // If it returns NULL, the content layer will provide a bridge.
   virtual webkit_glue::ResourceLoaderBridge* OverrideResourceLoaderBridge(
-<<<<<<< HEAD
-      const webkit_glue::ResourceLoaderBridge::RequestInfo& request_info);
-=======
       const content::RequestInfo& request_info);
->>>>>>> 7c415e25
 
   // Returns true if the renderer process should schedule the idle handler when
   // all widgets are hidden.
