// Copyright (c) 2012 The Chromium Authors. All rights reserved.
// Use of this source code is governed by a BSD-style license that can be
// found in the LICENSE file.

#ifndef CONTENT_PUBLIC_RENDERER_CONTENT_RENDERER_CLIENT_H_
#define CONTENT_PUBLIC_RENDERER_CONTENT_RENDERER_CLIENT_H_

#include <string>
#include <vector>

#include "base/memory/weak_ptr.h"
#include "base/strings/string16.h"
#include "content/public/common/content_client.h"
#include "content/public/common/page_transition_types.h"
#include "ipc/ipc_message.h"
#include "third_party/WebKit/public/web/WebNavigationPolicy.h"
#include "third_party/WebKit/public/web/WebNavigationType.h"
#include "third_party/WebKit/public/web/WebPageVisibilityState.h"
#include "v8/include/v8.h"
#include "webkit/child/resource_loader_bridge.h"

class GURL;
class SkBitmap;

namespace base {
class FilePath;
class MessageLoop;
}

namespace blink {
class WebAudioDevice;
class WebClipboard;
class WebFrame;
class WebMIDIAccessor;
class WebMIDIAccessorClient;
class WebMediaStreamCenter;
class WebMediaStreamCenterClient;
class WebPlugin;
class WebPluginContainer;
class WebPrescientNetworking;
class WebRTCPeerConnectionHandler;
class WebRTCPeerConnectionHandlerClient;
class WebSpeechSynthesizer;
class WebSpeechSynthesizerClient;
class WebThemeEngine;
class WebURLRequest;
class WebWorkerPermissionClientProxy;
struct WebPluginParams;
struct WebURLError;
}

namespace content {
class DocumentState;
class RenderFrame;
class RenderView;
class SynchronousCompositor;
struct KeySystemInfo;
struct WebPluginInfo;

// Embedder API for participating in renderer logic.
class CONTENT_EXPORT ContentRendererClient {
 public:
  virtual ~ContentRendererClient() {}

  // Notifies us that the RenderThread has been created.
  virtual void RenderThreadStarted() {}

  // Notifies that a new RenderFrame has been created.
  virtual void RenderFrameCreated(RenderFrame* render_frame) {}

  // Notifies that a new RenderView has been created.
  virtual void RenderViewCreated(RenderView* render_view) {}

  // Sets a number of views/tabs opened in this process.
  virtual void SetNumberOfViews(int number_of_views) {}

  // Returns the bitmap to show when a plugin crashed, or NULL for none.
  virtual SkBitmap* GetSadPluginBitmap();

  // Returns the bitmap to show when a <webview> guest has crashed, or NULL for
  // none.
  virtual SkBitmap* GetSadWebViewBitmap();

  // Returns the default text encoding.
  virtual std::string GetDefaultEncoding();

  // Allows the embedder to override creating a plugin. If it returns true, then
  // |plugin| will contain the created plugin, although it could be NULL. If it
  // returns false, the content layer will create the plugin.
  virtual bool OverrideCreatePlugin(
      RenderFrame* render_frame,
      blink::WebFrame* frame,
      const blink::WebPluginParams& params,
      blink::WebPlugin** plugin);

  // Creates a replacement plug-in that is shown when the plug-in at |file_path|
  // couldn't be loaded. This allows the embedder to show a custom placeholder.
  virtual blink::WebPlugin* CreatePluginReplacement(
      RenderFrame* render_frame,
      const base::FilePath& plugin_path);

  // Returns true if the embedder has an error page to show for the given http
  // status code. If so |error_domain| should be set to according to WebURLError
  // and the embedder's GetNavigationErrorHtml will be called afterwards to get
  // the error html.
  virtual bool HasErrorPage(int http_status_code,
                            std::string* error_domain);

  // Returns true if the embedder prefers not to show an error page for a failed
  // navigation to |url|.
  virtual bool ShouldSuppressErrorPage(const GURL& url);

  // Returns the information to display when a navigation error occurs.
  // If |error_html| is not null then it may be set to a HTML page containing
  // the details of the error and maybe links to more info.
  // If |error_description| is not null it may be set to contain a brief
  // message describing the error that has occurred.
  // Either of the out parameters may be not written to in certain cases
  // (lack of information on the error code) so the caller should take care to
  // initialize the string values with safe defaults before the call.
  virtual void GetNavigationErrorStrings(
<<<<<<< HEAD
      WebKit::WebFrame* frame,
      const WebKit::WebURLRequest& failed_request,
      const WebKit::WebURLError& error,
=======
      blink::WebFrame* frame,
      const blink::WebURLRequest& failed_request,
      const blink::WebURLError& error,
>>>>>>> 8c15b39e
      const std::string& accept_languages,
      std::string* error_html,
      base::string16* error_description) {}

  // Allows the embedder to control when media resources are loaded. Embedders
  // can run |closure| immediately if they don't wish to defer media resource
  // loading.
  virtual void DeferMediaLoad(RenderFrame* render_frame,
                              const base::Closure& closure);

  // Allows the embedder to override creating a WebMediaStreamCenter. If it
  // returns NULL the content layer will create the stream center.
  virtual blink::WebMediaStreamCenter* OverrideCreateWebMediaStreamCenter(
      blink::WebMediaStreamCenterClient* client);

  // Allows the embedder to override creating a WebRTCPeerConnectionHandler. If
  // it returns NULL the content layer will create the connection handler.
  virtual blink::WebRTCPeerConnectionHandler*
  OverrideCreateWebRTCPeerConnectionHandler(
      blink::WebRTCPeerConnectionHandlerClient* client);

  // Allows the embedder to override creating a WebMIDIAccessor.  If it
  // returns NULL the content layer will create the MIDI accessor.
  virtual blink::WebMIDIAccessor* OverrideCreateMIDIAccessor(
      blink::WebMIDIAccessorClient* client);

  // Allows the embedder to override creating a WebAudioDevice.  If it
  // returns NULL the content layer will create the audio device.
  virtual blink::WebAudioDevice* OverrideCreateAudioDevice(
      double sample_rate);

  // Allows the embedder to override the blink::WebClipboard used. If it
  // returns NULL the content layer will handle clipboard interactions.
  virtual blink::WebClipboard* OverrideWebClipboard();

  // Allows the embedder to override the WebThemeEngine used. If it returns NULL
  // the content layer will provide an engine.
  virtual blink::WebThemeEngine* OverrideThemeEngine();

  // Allows the embedder to override the WebSpeechSynthesizer used.
  // If it returns NULL the content layer will provide an engine.
  virtual blink::WebSpeechSynthesizer* OverrideSpeechSynthesizer(
      blink::WebSpeechSynthesizerClient* client);

  // Allows the embedder to override the ResourceLoaderBridge used.
  // If it returns NULL, the content layer will provide a bridge.
  virtual webkit_glue::ResourceLoaderBridge* OverrideResourceLoaderBridge(
      const webkit_glue::ResourceLoaderBridge::RequestInfo& request_info);

  // Returns true if the renderer process should schedule the idle handler when
  // all widgets are hidden.
  virtual bool RunIdleHandlerWhenWidgetsHidden();

  // Returns true if a popup window should be allowed.
  virtual bool AllowPopup();

#ifdef OS_ANDROID
  // TODO(sgurun) This callback is deprecated and will be removed as soon
  // as android webview completes implementation of a resource throttle based
  // shouldoverrideurl implementation. See crbug.com/325351
  //
  // Returns true if the navigation was handled by the embedder and should be
  // ignored by WebKit. This method is used by CEF and android_webview.
  virtual bool HandleNavigation(RenderView* view,
                                DocumentState* document_state,
                                int opener_id,
                                blink::WebFrame* frame,
                                const blink::WebURLRequest& request,
                                blink::WebNavigationType type,
                                blink::WebNavigationPolicy default_policy,
                                bool is_redirect);
#endif

  // Returns true if we should fork a new process for the given navigation.
  // If |send_referrer| is set to false (which is the default), no referrer
  // header will be send for the navigation. Otherwise, the referrer header is
  // set according to the frame's referrer policy.
<<<<<<< HEAD
  virtual bool ShouldFork(WebKit::WebFrame* frame,
=======
  virtual bool ShouldFork(blink::WebFrame* frame,
>>>>>>> 8c15b39e
                          const GURL& url,
                          const std::string& http_method,
                          bool is_initial_navigation,
                          bool is_server_redirect,
                          bool* send_referrer);

  // Notifies the embedder that the given frame is requesting the resource at
  // |url|.  If the function returns true, the url is changed to |new_url|.
  virtual bool WillSendRequest(blink::WebFrame* frame,
                               PageTransition transition_type,
                               const GURL& url,
                               const GURL& first_party_for_cookies,
                               GURL* new_url);

  // See the corresponding functions in blink::WebFrameClient.
  virtual void DidCreateScriptContext(blink::WebFrame* frame,
                                      v8::Handle<v8::Context> context,
                                      int extension_group,
                                      int world_id) {}
  virtual void WillReleaseScriptContext(blink::WebFrame* frame,
                                        v8::Handle<v8::Context>,
                                        int world_id) {}

  // See blink::Platform.
  virtual unsigned long long VisitedLinkHash(const char* canonical_url,
                                             size_t length);
  virtual bool IsLinkVisited(unsigned long long link_hash);
  virtual blink::WebPrescientNetworking* GetPrescientNetworking();
  virtual bool ShouldOverridePageVisibilityState(
      const RenderFrame* render_frame,
      blink::WebPageVisibilityState* override_state);

  // Allows an embedder to return custom PPAPI interfaces.
  virtual const void* CreatePPAPIInterface(
      const std::string& interface_name);

  // Returns true if the given Pepper plugin is external (requiring special
  // startup steps).
  virtual bool IsExternalPepperPlugin(const std::string& module_name);

<<<<<<< HEAD
  // Returns true if plugin living in the container can use
  // pp::FileIO::RequestOSFileHandle.
  // TODO(teravest): Remove this when FileIO is moved to the browser.
  virtual bool IsPluginAllowedToCallRequestOSFileHandle(
      WebKit::WebPluginContainer* container);

=======
>>>>>>> 8c15b39e
  // Returns whether BrowserPlugin should be allowed within the |container|.
  virtual bool AllowBrowserPlugin(blink::WebPluginContainer* container);

  // Returns true if the page at |url| can use Pepper MediaStream APIs.
  virtual bool AllowPepperMediaStreamAPI(const GURL& url);

  // Gives the embedder a chance to register the key system(s) it supports by
  // populating |key_systems|.
  virtual void AddKeySystems(std::vector<KeySystemInfo>* key_systems);

  // Returns true if we should report a detailed message (including a stack
  // trace) for console [logs|errors|exceptions]. |source| is the WebKit-
  // reported source for the error; this can point to a page or a script,
  // and can be external or internal.
  virtual bool ShouldReportDetailedMessageForSource(
      const base::string16& source) const;

  // Returns true if we should apply the cross-site document blocking policy to
  // this renderer process. Currently, we apply the policy only to a renderer
  // process running on a normal page from the web.
  virtual bool ShouldEnableSiteIsolationPolicy() const;

  // Creates a permission client proxy for in-renderer worker.
<<<<<<< HEAD
  virtual WebKit::WebWorkerPermissionClientProxy*
      CreateWorkerPermissionClientProxy(RenderView* render_view,
                                        WebKit::WebFrame* frame);
=======
  virtual blink::WebWorkerPermissionClientProxy*
      CreateWorkerPermissionClientProxy(RenderView* render_view,
                                        blink::WebFrame* frame);
>>>>>>> 8c15b39e
};

}  // namespace content

#endif  // CONTENT_PUBLIC_RENDERER_CONTENT_RENDERER_CLIENT_H_<|MERGE_RESOLUTION|>--- conflicted
+++ resolved
@@ -119,15 +119,9 @@
   // (lack of information on the error code) so the caller should take care to
   // initialize the string values with safe defaults before the call.
   virtual void GetNavigationErrorStrings(
-<<<<<<< HEAD
-      WebKit::WebFrame* frame,
-      const WebKit::WebURLRequest& failed_request,
-      const WebKit::WebURLError& error,
-=======
       blink::WebFrame* frame,
       const blink::WebURLRequest& failed_request,
       const blink::WebURLError& error,
->>>>>>> 8c15b39e
       const std::string& accept_languages,
       std::string* error_html,
       base::string16* error_description) {}
@@ -205,11 +199,7 @@
   // If |send_referrer| is set to false (which is the default), no referrer
   // header will be send for the navigation. Otherwise, the referrer header is
   // set according to the frame's referrer policy.
-<<<<<<< HEAD
-  virtual bool ShouldFork(WebKit::WebFrame* frame,
-=======
   virtual bool ShouldFork(blink::WebFrame* frame,
->>>>>>> 8c15b39e
                           const GURL& url,
                           const std::string& http_method,
                           bool is_initial_navigation,
@@ -250,15 +240,6 @@
   // startup steps).
   virtual bool IsExternalPepperPlugin(const std::string& module_name);
 
-<<<<<<< HEAD
-  // Returns true if plugin living in the container can use
-  // pp::FileIO::RequestOSFileHandle.
-  // TODO(teravest): Remove this when FileIO is moved to the browser.
-  virtual bool IsPluginAllowedToCallRequestOSFileHandle(
-      WebKit::WebPluginContainer* container);
-
-=======
->>>>>>> 8c15b39e
   // Returns whether BrowserPlugin should be allowed within the |container|.
   virtual bool AllowBrowserPlugin(blink::WebPluginContainer* container);
 
@@ -282,15 +263,9 @@
   virtual bool ShouldEnableSiteIsolationPolicy() const;
 
   // Creates a permission client proxy for in-renderer worker.
-<<<<<<< HEAD
-  virtual WebKit::WebWorkerPermissionClientProxy*
-      CreateWorkerPermissionClientProxy(RenderView* render_view,
-                                        WebKit::WebFrame* frame);
-=======
   virtual blink::WebWorkerPermissionClientProxy*
       CreateWorkerPermissionClientProxy(RenderView* render_view,
                                         blink::WebFrame* frame);
->>>>>>> 8c15b39e
 };
 
 }  // namespace content
