// Copyright (c) 2012 The Chromium Authors. All rights reserved.
// Use of this source code is governed by a BSD-style license that can be
// found in the LICENSE file.

// IPC messages for page rendering.
// Multiply-included message file, hence no include guard.

#include "base/memory/shared_memory.h"
#include "base/process/process.h"
#include "base/strings/string16.h"
#include "cc/output/begin_frame_args.h"
#include "cc/output/compositor_frame.h"
#include "cc/output/compositor_frame_ack.h"
#include "content/common/browser_rendering_stats.h"
#include "content/common/content_export.h"
#include "content/common/content_param_traits.h"
#include "content/common/cookie_data.h"
#include "content/common/navigation_gesture.h"
#include "content/common/pepper_renderer_instance_data.h"
#include "content/common/view_message_enums.h"
#include "content/common/webplugin_geometry.h"
#include "content/port/common/input_event_ack_state.h"
#include "content/public/common/color_suggestion.h"
#include "content/public/common/common_param_traits.h"
#include "content/public/common/context_menu_params.h"
#include "content/public/common/favicon_url.h"
#include "content/public/common/file_chooser_params.h"
#include "content/public/common/frame_navigate_params.h"
#include "content/public/common/javascript_message_type.h"
#include "content/public/common/menu_item.h"
#include "content/public/common/page_state.h"
#include "content/public/common/page_zoom.h"
#include "content/public/common/referrer.h"
#include "content/public/common/renderer_preferences.h"
#include "content/public/common/stop_find_action.h"
#include "content/public/common/three_d_api_types.h"
#include "content/public/common/window_container_type.h"
#include "content/common/date_time_suggestion.h"
#include "ipc/ipc_channel_handle.h"
#include "ipc/ipc_message_macros.h"
#include "ipc/ipc_platform_file.h"
#include "media/audio/audio_parameters.h"
#include "media/base/channel_layout.h"
#include "media/base/media_log_event.h"
#include "third_party/WebKit/public/platform/WebFloatPoint.h"
#include "third_party/WebKit/public/platform/WebFloatRect.h"
#include "third_party/WebKit/public/platform/WebScreenInfo.h"
#include "third_party/WebKit/public/web/WebCompositionUnderline.h"
#include "third_party/WebKit/public/web/WebFindOptions.h"
#include "third_party/WebKit/public/web/WebMediaPlayerAction.h"
#include "third_party/WebKit/public/web/WebPluginAction.h"
#include "third_party/WebKit/public/web/WebPopupType.h"
#include "third_party/WebKit/public/web/WebTextDirection.h"
#include "third_party/skia/include/core/SkBitmap.h"
#include "ui/base/ime/text_input_mode.h"
#include "ui/base/ime/text_input_type.h"
#include "ui/base/ui_base_types.h"
#include "ui/gfx/point.h"
#include "ui/gfx/range/range.h"
#include "ui/gfx/rect.h"
#include "ui/gfx/rect_f.h"
#include "ui/gfx/vector2d.h"
#include "ui/gfx/vector2d_f.h"
#include "ui/shell_dialogs/selected_file_info.h"

#if defined(OS_MACOSX)
#include "content/common/mac/font_descriptor.h"
#endif

#undef IPC_MESSAGE_EXPORT
#define IPC_MESSAGE_EXPORT CONTENT_EXPORT

#define IPC_MESSAGE_START ViewMsgStart

IPC_ENUM_TRAITS(AccessibilityMode)
IPC_ENUM_TRAITS(ViewMsg_Navigate_Type::Value)
IPC_ENUM_TRAITS(blink::WebContextMenuData::MediaType)
IPC_ENUM_TRAITS(blink::WebMediaPlayerAction::Type)
IPC_ENUM_TRAITS(blink::WebPluginAction::Type)
IPC_ENUM_TRAITS(blink::WebPopupType)
IPC_ENUM_TRAITS(blink::WebTextDirection)
IPC_ENUM_TRAITS(WindowContainerType)
IPC_ENUM_TRAITS(content::FaviconURL::IconType)
IPC_ENUM_TRAITS(content::FileChooserParams::Mode)
IPC_ENUM_TRAITS(content::JavaScriptMessageType)
IPC_ENUM_TRAITS(content::MenuItem::Type)
IPC_ENUM_TRAITS(content::NavigationGesture)
IPC_ENUM_TRAITS(content::PageZoom)
IPC_ENUM_TRAITS(content::RendererPreferencesHintingEnum)
IPC_ENUM_TRAITS(content::RendererPreferencesSubpixelRenderingEnum)
IPC_ENUM_TRAITS_MAX_VALUE(content::TapMultipleTargetsStrategy,
                          content::TAP_MULTIPLE_TARGETS_STRATEGY_MAX)
IPC_ENUM_TRAITS(content::StopFindAction)
IPC_ENUM_TRAITS(content::ThreeDAPIType)
IPC_ENUM_TRAITS(media::ChannelLayout)
IPC_ENUM_TRAITS(media::MediaLogEvent::Type)
IPC_ENUM_TRAITS(ui::MenuSourceType)
IPC_ENUM_TRAITS_MAX_VALUE(ui::TextInputMode, ui::TEXT_INPUT_MODE_MAX)
IPC_ENUM_TRAITS(ui::TextInputType)

#if defined(OS_MACOSX)
IPC_STRUCT_TRAITS_BEGIN(FontDescriptor)
  IPC_STRUCT_TRAITS_MEMBER(font_name)
  IPC_STRUCT_TRAITS_MEMBER(font_point_size)
IPC_STRUCT_TRAITS_END()
#endif

IPC_STRUCT_TRAITS_BEGIN(blink::WebCompositionUnderline)
  IPC_STRUCT_TRAITS_MEMBER(startOffset)
  IPC_STRUCT_TRAITS_MEMBER(endOffset)
  IPC_STRUCT_TRAITS_MEMBER(color)
  IPC_STRUCT_TRAITS_MEMBER(thick)
IPC_STRUCT_TRAITS_END()

IPC_STRUCT_TRAITS_BEGIN(blink::WebFindOptions)
  IPC_STRUCT_TRAITS_MEMBER(forward)
  IPC_STRUCT_TRAITS_MEMBER(matchCase)
  IPC_STRUCT_TRAITS_MEMBER(findNext)
IPC_STRUCT_TRAITS_END()

IPC_STRUCT_TRAITS_BEGIN(blink::WebMediaPlayerAction)
  IPC_STRUCT_TRAITS_MEMBER(type)
  IPC_STRUCT_TRAITS_MEMBER(enable)
IPC_STRUCT_TRAITS_END()

IPC_STRUCT_TRAITS_BEGIN(blink::WebPluginAction)
  IPC_STRUCT_TRAITS_MEMBER(type)
  IPC_STRUCT_TRAITS_MEMBER(enable)
IPC_STRUCT_TRAITS_END()

IPC_STRUCT_TRAITS_BEGIN(blink::WebFloatPoint)
  IPC_STRUCT_TRAITS_MEMBER(x)
  IPC_STRUCT_TRAITS_MEMBER(y)
IPC_STRUCT_TRAITS_END()

IPC_STRUCT_TRAITS_BEGIN(blink::WebFloatRect)
  IPC_STRUCT_TRAITS_MEMBER(x)
  IPC_STRUCT_TRAITS_MEMBER(y)
  IPC_STRUCT_TRAITS_MEMBER(width)
  IPC_STRUCT_TRAITS_MEMBER(height)
IPC_STRUCT_TRAITS_END()

IPC_STRUCT_TRAITS_BEGIN(blink::WebScreenInfo)
  IPC_STRUCT_TRAITS_MEMBER(deviceScaleFactor)
  IPC_STRUCT_TRAITS_MEMBER(depth)
  IPC_STRUCT_TRAITS_MEMBER(depthPerComponent)
  IPC_STRUCT_TRAITS_MEMBER(isMonochrome)
  IPC_STRUCT_TRAITS_MEMBER(rect)
  IPC_STRUCT_TRAITS_MEMBER(availableRect)
IPC_STRUCT_TRAITS_END()

IPC_STRUCT_TRAITS_BEGIN(content::MenuItem)
  IPC_STRUCT_TRAITS_MEMBER(label)
  IPC_STRUCT_TRAITS_MEMBER(tool_tip)
  IPC_STRUCT_TRAITS_MEMBER(type)
  IPC_STRUCT_TRAITS_MEMBER(action)
  IPC_STRUCT_TRAITS_MEMBER(rtl)
  IPC_STRUCT_TRAITS_MEMBER(has_directional_override)
  IPC_STRUCT_TRAITS_MEMBER(enabled)
  IPC_STRUCT_TRAITS_MEMBER(checked)
  IPC_STRUCT_TRAITS_MEMBER(submenu)
IPC_STRUCT_TRAITS_END()

IPC_STRUCT_TRAITS_BEGIN(content::ColorSuggestion)
  IPC_STRUCT_TRAITS_MEMBER(color)
  IPC_STRUCT_TRAITS_MEMBER(label)
IPC_STRUCT_TRAITS_END()

IPC_STRUCT_TRAITS_BEGIN(content::DateTimeSuggestion)
  IPC_STRUCT_TRAITS_MEMBER(value)
  IPC_STRUCT_TRAITS_MEMBER(localized_value)
  IPC_STRUCT_TRAITS_MEMBER(label)
IPC_STRUCT_TRAITS_END()

IPC_STRUCT_TRAITS_BEGIN(content::ContextMenuParams)
  IPC_STRUCT_TRAITS_MEMBER(media_type)
  IPC_STRUCT_TRAITS_MEMBER(x)
  IPC_STRUCT_TRAITS_MEMBER(y)
  IPC_STRUCT_TRAITS_MEMBER(link_url)
  IPC_STRUCT_TRAITS_MEMBER(link_text)
  IPC_STRUCT_TRAITS_MEMBER(unfiltered_link_url)
  IPC_STRUCT_TRAITS_MEMBER(src_url)
  IPC_STRUCT_TRAITS_MEMBER(has_image_contents)
  IPC_STRUCT_TRAITS_MEMBER(page_url)
  IPC_STRUCT_TRAITS_MEMBER(keyword_url)
  IPC_STRUCT_TRAITS_MEMBER(frame_url)
  IPC_STRUCT_TRAITS_MEMBER(frame_page_state)
  IPC_STRUCT_TRAITS_MEMBER(media_flags)
  IPC_STRUCT_TRAITS_MEMBER(selection_text)
  IPC_STRUCT_TRAITS_MEMBER(misspelled_word)
  IPC_STRUCT_TRAITS_MEMBER(misspelling_hash)
  IPC_STRUCT_TRAITS_MEMBER(dictionary_suggestions)
  IPC_STRUCT_TRAITS_MEMBER(speech_input_enabled)
  IPC_STRUCT_TRAITS_MEMBER(spellcheck_enabled)
  IPC_STRUCT_TRAITS_MEMBER(is_editable)
  IPC_STRUCT_TRAITS_MEMBER(writing_direction_default)
  IPC_STRUCT_TRAITS_MEMBER(writing_direction_left_to_right)
  IPC_STRUCT_TRAITS_MEMBER(writing_direction_right_to_left)
  IPC_STRUCT_TRAITS_MEMBER(edit_flags)
  IPC_STRUCT_TRAITS_MEMBER(security_info)
  IPC_STRUCT_TRAITS_MEMBER(frame_charset)
  IPC_STRUCT_TRAITS_MEMBER(referrer_policy)
  IPC_STRUCT_TRAITS_MEMBER(custom_context)
  IPC_STRUCT_TRAITS_MEMBER(custom_items)
  IPC_STRUCT_TRAITS_MEMBER(source_type)
#if defined(OS_ANDROID)
  IPC_STRUCT_TRAITS_MEMBER(selection_start)
  IPC_STRUCT_TRAITS_MEMBER(selection_end)
#endif
IPC_STRUCT_TRAITS_END()

IPC_STRUCT_TRAITS_BEGIN(content::CustomContextMenuContext)
  IPC_STRUCT_TRAITS_MEMBER(is_pepper_menu)
  IPC_STRUCT_TRAITS_MEMBER(request_id)
  IPC_STRUCT_TRAITS_MEMBER(render_widget_id)
IPC_STRUCT_TRAITS_END()

IPC_STRUCT_TRAITS_BEGIN(content::FaviconURL)
  IPC_STRUCT_TRAITS_MEMBER(icon_url)
  IPC_STRUCT_TRAITS_MEMBER(icon_type)
IPC_STRUCT_TRAITS_END()

IPC_STRUCT_TRAITS_BEGIN(content::FileChooserParams)
  IPC_STRUCT_TRAITS_MEMBER(mode)
  IPC_STRUCT_TRAITS_MEMBER(title)
  IPC_STRUCT_TRAITS_MEMBER(default_file_name)
  IPC_STRUCT_TRAITS_MEMBER(accept_types)
#if defined(OS_ANDROID)
  IPC_STRUCT_TRAITS_MEMBER(capture)
#endif
IPC_STRUCT_TRAITS_END()

IPC_STRUCT_TRAITS_BEGIN(content::FrameNavigateParams)
  IPC_STRUCT_TRAITS_MEMBER(page_id)
  IPC_STRUCT_TRAITS_MEMBER(url)
  IPC_STRUCT_TRAITS_MEMBER(base_url)
  IPC_STRUCT_TRAITS_MEMBER(referrer)
  IPC_STRUCT_TRAITS_MEMBER(transition)
  IPC_STRUCT_TRAITS_MEMBER(redirects)
  IPC_STRUCT_TRAITS_MEMBER(should_update_history)
  IPC_STRUCT_TRAITS_MEMBER(searchable_form_url)
  IPC_STRUCT_TRAITS_MEMBER(searchable_form_encoding)
  IPC_STRUCT_TRAITS_MEMBER(contents_mime_type)
  IPC_STRUCT_TRAITS_MEMBER(socket_address)
IPC_STRUCT_TRAITS_END()

IPC_STRUCT_TRAITS_BEGIN(content::PepperRendererInstanceData)
  IPC_STRUCT_TRAITS_MEMBER(render_process_id)
  IPC_STRUCT_TRAITS_MEMBER(render_view_id)
  IPC_STRUCT_TRAITS_MEMBER(document_url)
  IPC_STRUCT_TRAITS_MEMBER(plugin_url)
IPC_STRUCT_TRAITS_END()

IPC_STRUCT_TRAITS_BEGIN(content::RendererPreferences)
  IPC_STRUCT_TRAITS_MEMBER(can_accept_load_drops)
  IPC_STRUCT_TRAITS_MEMBER(should_antialias_text)
  IPC_STRUCT_TRAITS_MEMBER(hinting)
  IPC_STRUCT_TRAITS_MEMBER(use_autohinter)
  IPC_STRUCT_TRAITS_MEMBER(use_bitmaps)
  IPC_STRUCT_TRAITS_MEMBER(subpixel_rendering)
  IPC_STRUCT_TRAITS_MEMBER(use_subpixel_positioning)
  IPC_STRUCT_TRAITS_MEMBER(focus_ring_color)
  IPC_STRUCT_TRAITS_MEMBER(thumb_active_color)
  IPC_STRUCT_TRAITS_MEMBER(thumb_inactive_color)
  IPC_STRUCT_TRAITS_MEMBER(track_color)
  IPC_STRUCT_TRAITS_MEMBER(active_selection_bg_color)
  IPC_STRUCT_TRAITS_MEMBER(active_selection_fg_color)
  IPC_STRUCT_TRAITS_MEMBER(inactive_selection_bg_color)
  IPC_STRUCT_TRAITS_MEMBER(inactive_selection_fg_color)
  IPC_STRUCT_TRAITS_MEMBER(browser_handles_non_local_top_level_requests)
  IPC_STRUCT_TRAITS_MEMBER(browser_handles_all_top_level_requests)
  IPC_STRUCT_TRAITS_MEMBER(browser_handles_all_top_level_link_clicks)
  IPC_STRUCT_TRAITS_MEMBER(caret_blink_interval)
  IPC_STRUCT_TRAITS_MEMBER(use_custom_colors)
  IPC_STRUCT_TRAITS_MEMBER(enable_referrers)
  IPC_STRUCT_TRAITS_MEMBER(enable_do_not_track)
  IPC_STRUCT_TRAITS_MEMBER(default_zoom_level)
  IPC_STRUCT_TRAITS_MEMBER(user_agent_override)
  IPC_STRUCT_TRAITS_MEMBER(accept_languages)
  IPC_STRUCT_TRAITS_MEMBER(report_frame_name_changes)
  IPC_STRUCT_TRAITS_MEMBER(touchpad_fling_profile)
  IPC_STRUCT_TRAITS_MEMBER(touchscreen_fling_profile)
  IPC_STRUCT_TRAITS_MEMBER(tap_multiple_targets_strategy)
  IPC_STRUCT_TRAITS_MEMBER(disable_client_blocked_error_page)
  IPC_STRUCT_TRAITS_MEMBER(plugin_fullscreen_allowed)
IPC_STRUCT_TRAITS_END()

IPC_STRUCT_TRAITS_BEGIN(content::CookieData)
  IPC_STRUCT_TRAITS_MEMBER(name)
  IPC_STRUCT_TRAITS_MEMBER(value)
  IPC_STRUCT_TRAITS_MEMBER(domain)
  IPC_STRUCT_TRAITS_MEMBER(path)
  IPC_STRUCT_TRAITS_MEMBER(expires)
  IPC_STRUCT_TRAITS_MEMBER(http_only)
  IPC_STRUCT_TRAITS_MEMBER(secure)
  IPC_STRUCT_TRAITS_MEMBER(session)
IPC_STRUCT_TRAITS_END()

IPC_STRUCT_TRAITS_BEGIN(content::WebPluginGeometry)
  IPC_STRUCT_TRAITS_MEMBER(window)
  IPC_STRUCT_TRAITS_MEMBER(window_rect)
  IPC_STRUCT_TRAITS_MEMBER(clip_rect)
  IPC_STRUCT_TRAITS_MEMBER(cutout_rects)
  IPC_STRUCT_TRAITS_MEMBER(rects_valid)
  IPC_STRUCT_TRAITS_MEMBER(visible)
IPC_STRUCT_TRAITS_END()

IPC_STRUCT_TRAITS_BEGIN(media::MediaLogEvent)
  IPC_STRUCT_TRAITS_MEMBER(id)
  IPC_STRUCT_TRAITS_MEMBER(type)
  IPC_STRUCT_TRAITS_MEMBER(params)
  IPC_STRUCT_TRAITS_MEMBER(time)
IPC_STRUCT_TRAITS_END()

IPC_STRUCT_TRAITS_BEGIN(ui::SelectedFileInfo)
  IPC_STRUCT_TRAITS_MEMBER(file_path)
  IPC_STRUCT_TRAITS_MEMBER(local_path)
  IPC_STRUCT_TRAITS_MEMBER(display_name)
IPC_STRUCT_TRAITS_END()

IPC_STRUCT_TRAITS_BEGIN(content::BrowserRenderingStats)
  IPC_STRUCT_TRAITS_MEMBER(input_event_count)
  IPC_STRUCT_TRAITS_MEMBER(total_input_latency)
  IPC_STRUCT_TRAITS_MEMBER(touch_ui_count)
  IPC_STRUCT_TRAITS_MEMBER(total_touch_ui_latency)
  IPC_STRUCT_TRAITS_MEMBER(touch_acked_count)
  IPC_STRUCT_TRAITS_MEMBER(total_touch_acked_latency)
  IPC_STRUCT_TRAITS_MEMBER(scroll_update_count)
  IPC_STRUCT_TRAITS_MEMBER(total_scroll_update_latency)
IPC_STRUCT_TRAITS_END()

IPC_STRUCT_BEGIN(ViewHostMsg_CreateWindow_Params)
  // Routing ID of the view initiating the open.
  IPC_STRUCT_MEMBER(int, opener_id)

  // True if this open request came in the context of a user gesture.
  IPC_STRUCT_MEMBER(bool, user_gesture)

  // Type of window requested.
  IPC_STRUCT_MEMBER(WindowContainerType, window_container_type)

  // The session storage namespace ID this view should use.
  IPC_STRUCT_MEMBER(int64, session_storage_namespace_id)

  // The name of the resulting frame that should be created (empty if none
  // has been specified).
  IPC_STRUCT_MEMBER(base::string16, frame_name)

  // The frame identifier of the frame initiating the open.
  IPC_STRUCT_MEMBER(int64, opener_frame_id)

  // The URL of the frame initiating the open.
  IPC_STRUCT_MEMBER(GURL, opener_url)

  // The URL of the top frame containing the opener.
  IPC_STRUCT_MEMBER(GURL, opener_top_level_frame_url)

  // The security origin of the frame initiating the open.
  IPC_STRUCT_MEMBER(GURL, opener_security_origin)

  // Whether the opener will be suppressed in the new window, in which case
  // scripting the new window is not allowed.
  IPC_STRUCT_MEMBER(bool, opener_suppressed)

  // Whether the window should be opened in the foreground, background, etc.
  IPC_STRUCT_MEMBER(WindowOpenDisposition, disposition)

  // The URL that will be loaded in the new window (empty if none has been
  // sepcified).
  IPC_STRUCT_MEMBER(GURL, target_url)

  // The referrer that will be used to load |target_url| (empty if none has
  // been specified).
  IPC_STRUCT_MEMBER(content::Referrer, referrer)

  // The window features to use for the new view.
<<<<<<< HEAD
  IPC_STRUCT_MEMBER(blink::WebWindowFeatures, features)

  // The additional window features to use for the new view. We pass these
  // separately from |features| above because we cannot serialize WebStrings
  // over IPC.
  IPC_STRUCT_MEMBER(std::vector<base::string16>, additional_features)
=======
  IPC_STRUCT_MEMBER(WebKit::WebWindowFeatures, features)

  // The x-coordinate of the window, only valid if x_set.
  IPC_STRUCT_MEMBER(float, x)
  IPC_STRUCT_MEMBER(bool, x_set)

  // The y-coordinate of the window, only valid if y_set.
  IPC_STRUCT_MEMBER(float, y)
  IPC_STRUCT_MEMBER(bool, y_set)

  // The width of the window, only valid if width_set.
  IPC_STRUCT_MEMBER(float, width)
  IPC_STRUCT_MEMBER(bool, width_set)

  // The height of the window, only valid if height_set.
  IPC_STRUCT_MEMBER(float, height)
  IPC_STRUCT_MEMBER(bool, height_set)

  // Additional features.  Adding a separate vector here because the
  // WebVector<WebString> in WebWindowFeatures is not serialized.
  // TODO: serialize 'additionalFeatures' in WebWindowFeatures.
  IPC_STRUCT_MEMBER(std::vector<std::string>, additional_features)
>>>>>>> 91940a09
IPC_STRUCT_END()

IPC_STRUCT_BEGIN(ViewHostMsg_CreateWorker_Params)
  // URL for the worker script.
  IPC_STRUCT_MEMBER(GURL, url)

  // Name for a SharedWorker, otherwise empty string.
  IPC_STRUCT_MEMBER(base::string16, name)

  // The ID of the parent document (unique within parent renderer).
  IPC_STRUCT_MEMBER(unsigned long long, document_id)

  // RenderView routing id used to send messages back to the parent.
  IPC_STRUCT_MEMBER(int, render_view_route_id)

  // The route ID to associate with the worker. If MSG_ROUTING_NONE is passed,
  // a new unique ID is created and assigned to the worker.
  IPC_STRUCT_MEMBER(int, route_id)

  // The ID of the appcache the main shared worker script resource was loaded
  // from, only valid for shared workers.
  IPC_STRUCT_MEMBER(int64, script_resource_appcache_id)
IPC_STRUCT_END()

IPC_STRUCT_BEGIN(ViewHostMsg_DateTimeDialogValue_Params)
  IPC_STRUCT_MEMBER(ui::TextInputType, dialog_type)
  IPC_STRUCT_MEMBER(double, dialog_value)
  IPC_STRUCT_MEMBER(double, minimum)
  IPC_STRUCT_MEMBER(double, maximum)
  IPC_STRUCT_MEMBER(double, step)
  IPC_STRUCT_MEMBER(std::vector<content::DateTimeSuggestion>, suggestions)
IPC_STRUCT_END()

IPC_STRUCT_BEGIN(ViewHostMsg_DidFailProvisionalLoadWithError_Params)
  // The frame ID for the failure report.
  IPC_STRUCT_MEMBER(int64, frame_id)
  // The WebFrame's uniqueName().
  IPC_STRUCT_MEMBER(base::string16, frame_unique_name)
  // True if this is the top-most frame.
  IPC_STRUCT_MEMBER(bool, is_main_frame)
  // Error code as reported in the DidFailProvisionalLoad callback.
  IPC_STRUCT_MEMBER(int, error_code)
  // An error message generated from the error_code. This can be an empty
  // string if we were unable to find a meaningful description.
  IPC_STRUCT_MEMBER(base::string16, error_description)
  // The URL that the error is reported for.
  IPC_STRUCT_MEMBER(GURL, url)
  // True if the failure is the result of navigating to a POST again
  // and we're going to show the POST interstitial.
  IPC_STRUCT_MEMBER(bool, showing_repost_interstitial)
IPC_STRUCT_END()

// Parameters structure for ViewHostMsg_FrameNavigate, which has too many data
// parameters to be reasonably put in a predefined IPC message.
IPC_STRUCT_BEGIN_WITH_PARENT(ViewHostMsg_FrameNavigate_Params,
                             content::FrameNavigateParams)
  IPC_STRUCT_TRAITS_PARENT(content::FrameNavigateParams)
  // The frame ID for this navigation. The frame ID uniquely identifies the
  // frame the navigation happened in for a given renderer.
  IPC_STRUCT_MEMBER(int64, frame_id)

  // The WebFrame's uniqueName().
  IPC_STRUCT_MEMBER(base::string16, frame_unique_name)

  // Information regarding the security of the connection (empty if the
  // connection was not secure).
  IPC_STRUCT_MEMBER(std::string, security_info)

  // The gesture that initiated this navigation.
  IPC_STRUCT_MEMBER(content::NavigationGesture, gesture)

  // True if this was a post request.
  IPC_STRUCT_MEMBER(bool, is_post)

  // The POST body identifier. -1 if it doesn't exist.
  IPC_STRUCT_MEMBER(int64, post_id)

  // Whether the frame navigation resulted in no change to the documents within
  // the page. For example, the navigation may have just resulted in scrolling
  // to a named anchor.
  IPC_STRUCT_MEMBER(bool, was_within_same_page)

  // The status code of the HTTP request.
  IPC_STRUCT_MEMBER(int, http_status_code)

  // True if the connection was proxied.  In this case, socket_address
  // will represent the address of the proxy, rather than the remote host.
  IPC_STRUCT_MEMBER(bool, was_fetched_via_proxy)

  // Serialized history item state to store in the navigation entry.
  IPC_STRUCT_MEMBER(content::PageState, page_state)

  // Original request's URL.
  IPC_STRUCT_MEMBER(GURL, original_request_url)

  // User agent override used to navigate.
  IPC_STRUCT_MEMBER(bool, is_overriding_user_agent)

  // Notifies the browser that for this navigation, the session history was
  // successfully cleared.
  IPC_STRUCT_MEMBER(bool, history_list_was_cleared)
IPC_STRUCT_END()

IPC_STRUCT_BEGIN(ViewHostMsg_OpenURL_Params)
  IPC_STRUCT_MEMBER(GURL, url)
  IPC_STRUCT_MEMBER(content::Referrer, referrer)
  IPC_STRUCT_MEMBER(WindowOpenDisposition, disposition)
  IPC_STRUCT_MEMBER(int64, frame_id)
  IPC_STRUCT_MEMBER(bool, should_replace_current_entry)
  IPC_STRUCT_MEMBER(bool, user_gesture)
IPC_STRUCT_END()

IPC_STRUCT_BEGIN(ViewHostMsg_SelectionBounds_Params)
  IPC_STRUCT_MEMBER(gfx::Rect, anchor_rect)
  IPC_STRUCT_MEMBER(blink::WebTextDirection, anchor_dir)
  IPC_STRUCT_MEMBER(gfx::Rect, focus_rect)
  IPC_STRUCT_MEMBER(blink::WebTextDirection, focus_dir)
  IPC_STRUCT_MEMBER(bool, is_anchor_first)
IPC_STRUCT_END()

// This message is used for supporting popup menus on Mac OS X using native
// Cocoa controls. The renderer sends us this message which we use to populate
// the popup menu.
IPC_STRUCT_BEGIN(ViewHostMsg_ShowPopup_Params)
  // Position on the screen.
  IPC_STRUCT_MEMBER(gfx::Rect, bounds)

  // The height of each item in the menu.
  IPC_STRUCT_MEMBER(int, item_height)

  // The size of the font to use for those items.
  IPC_STRUCT_MEMBER(double, item_font_size)

  // The currently selected (displayed) item in the menu.
  IPC_STRUCT_MEMBER(int, selected_item)

  // The entire list of items in the popup menu.
  IPC_STRUCT_MEMBER(std::vector<content::MenuItem>, popup_items)

  // Whether items should be right-aligned.
  IPC_STRUCT_MEMBER(bool, right_aligned)

  // Whether this is a multi-select popup.
  IPC_STRUCT_MEMBER(bool, allow_multiple_selection)
IPC_STRUCT_END()

IPC_STRUCT_BEGIN(ViewHostMsg_TextInputState_Params)
  // The type of input field
  IPC_STRUCT_MEMBER(ui::TextInputType, type)

  // The value of the input field
  IPC_STRUCT_MEMBER(std::string, value)

  // The cursor position of the current selection start, or the caret position
  // if nothing is selected
  IPC_STRUCT_MEMBER(int, selection_start)

  // The cursor position of the current selection end, or the caret position
  // if nothing is selected
  IPC_STRUCT_MEMBER(int, selection_end)

  // The start position of the current composition, or -1 if there is none
  IPC_STRUCT_MEMBER(int, composition_start)

  // The end position of the current composition, or -1 if there is none
  IPC_STRUCT_MEMBER(int, composition_end)

  // Whether or not inline composition can be performed for the current input.
  IPC_STRUCT_MEMBER(bool, can_compose_inline)

  // Whether or not the IME should be shown as a result of this update. Even if
  // true, the IME will only be shown if the type is appropriate (e.g. not
  // TEXT_INPUT_TYPE_NONE).
  IPC_STRUCT_MEMBER(bool, show_ime_if_needed)

  // Whether an acknowledgement is required for this update.
  IPC_STRUCT_MEMBER(bool, require_ack)
IPC_STRUCT_END()

IPC_STRUCT_BEGIN(ViewHostMsg_UpdateRect_Params)
  // The bitmap to be painted into the view at the locations specified by
  // update_rects.
  IPC_STRUCT_MEMBER(TransportDIB::Id, bitmap)

  // The position and size of the bitmap.
  IPC_STRUCT_MEMBER(gfx::Rect, bitmap_rect)

  // The scroll delta.  Only one of the delta components can be non-zero, and if
  // they are both zero, then it means there is no scrolling and the scroll_rect
  // is ignored.
  IPC_STRUCT_MEMBER(gfx::Vector2d, scroll_delta)

  // The rectangular region to scroll.
  IPC_STRUCT_MEMBER(gfx::Rect, scroll_rect)

  // The scroll offset of the render view.
  IPC_STRUCT_MEMBER(gfx::Vector2d, scroll_offset)

  // The regions of the bitmap (in view coords) that contain updated pixels.
  // In the case of scrolling, this includes the scroll damage rect.
  IPC_STRUCT_MEMBER(std::vector<gfx::Rect>, copy_rects)

  // The size of the RenderView when this message was generated.  This is
  // included so the host knows how large the view is from the perspective of
  // the renderer process.  This is necessary in case a resize operation is in
  // progress. If auto-resize is enabled, this should update the corresponding
  // view size.
  IPC_STRUCT_MEMBER(gfx::Size, view_size)

  // New window locations for plugin child windows.
  IPC_STRUCT_MEMBER(std::vector<content::WebPluginGeometry>,
                    plugin_window_moves)

  // The following describes the various bits that may be set in flags:
  //
  //   ViewHostMsg_UpdateRect_Flags::IS_RESIZE_ACK
  //     Indicates that this is a response to a ViewMsg_Resize message.
  //
  //   ViewHostMsg_UpdateRect_Flags::IS_RESTORE_ACK
  //     Indicates that this is a response to a ViewMsg_WasShown message.
  //
  //   ViewHostMsg_UpdateRect_Flags::IS_REPAINT_ACK
  //     Indicates that this is a response to a ViewMsg_Repaint message.
  //
  // If flags is zero, then this message corresponds to an unsolicited paint
  // request by the render view.  Any of the above bits may be set in flags,
  // which would indicate that this paint message is an ACK for multiple
  // request messages.
  IPC_STRUCT_MEMBER(int, flags)

  // Whether or not the renderer expects a ViewMsg_UpdateRect_ACK for this
  // update. True for 2D painting, but false for accelerated compositing.
  IPC_STRUCT_MEMBER(bool, needs_ack)

  // All the above coordinates are in DIP. This is the scale factor needed
  // to convert them to pixels.
  IPC_STRUCT_MEMBER(float, scale_factor)

  // The latency information for the frame. Only valid when accelerated
  // compositing is disabled.
  IPC_STRUCT_MEMBER(ui::LatencyInfo, latency_info)
IPC_STRUCT_END()

IPC_STRUCT_BEGIN(ViewMsg_Navigate_Params)
  // The page_id for this navigation, or -1 if it is a new navigation.  Back,
  // Forward, and Reload navigations should have a valid page_id.  If the load
  // succeeds, then this page_id will be reflected in the resultant
  // ViewHostMsg_FrameNavigate message.
  IPC_STRUCT_MEMBER(int32, page_id)

  // If page_id is -1, then pending_history_list_offset will also be -1.
  // Otherwise, it contains the offset into the history list corresponding to
  // the current navigation.
  IPC_STRUCT_MEMBER(int, pending_history_list_offset)

  // Informs the RenderView of where its current page contents reside in
  // session history and the total size of the session history list.
  IPC_STRUCT_MEMBER(int, current_history_list_offset)
  IPC_STRUCT_MEMBER(int, current_history_list_length)

  // Informs the RenderView the session history should be cleared. In that
  // case, the RenderView needs to notify the browser that the clearing was
  // succesful when the navigation commits.
  IPC_STRUCT_MEMBER(bool, should_clear_history_list)

  // The URL to load.
  IPC_STRUCT_MEMBER(GURL, url)

  // Base URL for use in WebKit's SubstituteData.
  // Is only used with data: URLs.
  IPC_STRUCT_MEMBER(GURL, base_url_for_data_url)

  // History URL for use in WebKit's SubstituteData.
  // Is only used with data: URLs.
  IPC_STRUCT_MEMBER(GURL, history_url_for_data_url)

  // The URL to send in the "Referer" header field. Can be empty if there is
  // no referrer.
  IPC_STRUCT_MEMBER(content::Referrer, referrer)

  // Any redirect URLs that occurred before |url|. Useful for cross-process
  // navigations; defaults to empty.
  IPC_STRUCT_MEMBER(std::vector<GURL>, redirects)

  // The type of transition.
  IPC_STRUCT_MEMBER(content::PageTransition, transition)

  // Informs the RenderView the pending navigation should replace the current
  // history entry when it commits. This is used for cross-process redirects so
  // the transferred navigation can recover the navigation state.
  IPC_STRUCT_MEMBER(bool, should_replace_current_entry)

  // Opaque history state (received by ViewHostMsg_UpdateState).
  IPC_STRUCT_MEMBER(content::PageState, page_state)

  // Type of navigation.
  IPC_STRUCT_MEMBER(ViewMsg_Navigate_Type::Value, navigation_type)

  // The time the request was created
  IPC_STRUCT_MEMBER(base::Time, request_time)

  // Extra headers (separated by \n) to send during the request.
  IPC_STRUCT_MEMBER(std::string, extra_headers)

  // The following two members identify a previous request that has been
  // created before this navigation is being transferred to a new render view.
  // This serves the purpose of recycling the old request.
  // Unless this refers to a transferred navigation, these values are -1 and -1.
  IPC_STRUCT_MEMBER(int, transferred_request_child_id)
  IPC_STRUCT_MEMBER(int, transferred_request_request_id)

  // Whether or not we should allow the url to download.
  IPC_STRUCT_MEMBER(bool, allow_download)

  // Whether or not the user agent override string should be used.
  IPC_STRUCT_MEMBER(bool, is_overriding_user_agent)

  // True if this was a post request.
  IPC_STRUCT_MEMBER(bool, is_post)

  // If is_post is true, holds the post_data information from browser. Empty
  // otherwise.
  IPC_STRUCT_MEMBER(std::vector<unsigned char>, browser_initiated_post_data)

  // Whether or not this url should be allowed to access local file://
  // resources.
  IPC_STRUCT_MEMBER(bool, can_load_local_resources)

  // If not empty, which frame to navigate.
  IPC_STRUCT_MEMBER(std::string, frame_to_navigate)

  // The navigationStart time to expose to JS for this navigation.
  IPC_STRUCT_MEMBER(base::TimeTicks, browser_navigation_start)
IPC_STRUCT_END()

IPC_STRUCT_BEGIN(ViewMsg_New_Params)
  // Renderer-wide preferences.
  IPC_STRUCT_MEMBER(content::RendererPreferences, renderer_preferences)

  // Preferences for this view.
  IPC_STRUCT_MEMBER(WebPreferences, web_preferences)

  // The ID of the view to be created.
  IPC_STRUCT_MEMBER(int32, view_id)

  // The ID of the main frame hosted in the view.
  IPC_STRUCT_MEMBER(int32, main_frame_routing_id)

  // The ID of the rendering surface.
  IPC_STRUCT_MEMBER(int32, surface_id)

  // The session storage namespace ID this view should use.
  IPC_STRUCT_MEMBER(int64, session_storage_namespace_id)

  // The name of the frame associated with this view (or empty if none).
  IPC_STRUCT_MEMBER(base::string16, frame_name)

  // The route ID of the opener RenderView if we need to set one
  // (MSG_ROUTING_NONE otherwise).
  IPC_STRUCT_MEMBER(int, opener_route_id)

  // Whether the RenderView should initially be swapped out.
  IPC_STRUCT_MEMBER(bool, swapped_out)

  // Whether the RenderView should initially be hidden.
  IPC_STRUCT_MEMBER(bool, hidden)

  // The initial page ID to use for this view, which must be larger than any
  // existing navigation that might be loaded in the view.  Page IDs are unique
  // to a view and are only updated by the renderer after this initial value.
  IPC_STRUCT_MEMBER(int32, next_page_id)

  // The properties of the screen associated with the view.
  IPC_STRUCT_MEMBER(blink::WebScreenInfo, screen_info)

  // The accessibility mode of the renderer.
  IPC_STRUCT_MEMBER(AccessibilityMode, accessibility_mode)

  // Specifies whether partially swapping composited buffers is
  // allowed for a renderer. Partial swaps will be used if they are both
  // allowed and supported.
  IPC_STRUCT_MEMBER(bool, allow_partial_swap)
IPC_STRUCT_END()

IPC_STRUCT_BEGIN(ViewMsg_PostMessage_Params)
  // The serialized script value.
  IPC_STRUCT_MEMBER(base::string16, data)

  // When sent to the browser, this is the routing ID of the source frame in
  // the source process.  The browser replaces it with the routing ID of the
  // equivalent (swapped out) frame in the destination process.
  IPC_STRUCT_MEMBER(int, source_routing_id)

  // The origin of the source frame.
  IPC_STRUCT_MEMBER(base::string16, source_origin)

  // The origin for the message's target.
  IPC_STRUCT_MEMBER(base::string16, target_origin)

  // Information about the MessagePorts this message contains.
  IPC_STRUCT_MEMBER(std::vector<int>, message_port_ids)
  IPC_STRUCT_MEMBER(std::vector<int>, new_routing_ids)
IPC_STRUCT_END()

// Messages sent from the browser to the renderer.

// Tells the renderer to cancel an opened date/time dialog.
IPC_MESSAGE_ROUTED0(ViewMsg_CancelDateTimeDialog)

// Get all savable resource links from current webpage, include main
// frame and sub-frame.
IPC_MESSAGE_ROUTED1(ViewMsg_GetAllSavableResourceLinksForCurrentPage,
                    GURL /* url of page which is needed to save */)

// Get html data by serializing all frames of current page with lists
// which contain all resource links that have local copy.
IPC_MESSAGE_ROUTED3(ViewMsg_GetSerializedHtmlDataForCurrentPageWithLocalLinks,
                    std::vector<GURL> /* urls that have local copy */,
                    std::vector<base::FilePath> /* paths of local copy */,
                    base::FilePath /* local directory path */)

// Tells the render side that a ViewHostMsg_LockMouse message has been
// processed. |succeeded| indicates whether the mouse has been successfully
// locked or not.
IPC_MESSAGE_ROUTED1(ViewMsg_LockMouse_ACK,
                    bool /* succeeded */)
// Tells the render side that the mouse has been unlocked.
IPC_MESSAGE_ROUTED0(ViewMsg_MouseLockLost)

// Screen was rotated. Dispatched to the onorientationchange javascript API.
IPC_MESSAGE_ROUTED1(ViewMsg_OrientationChangeEvent,
                    int /* orientation */)

// Sent by the browser when the parameters for vsync alignment have changed.
IPC_MESSAGE_ROUTED2(ViewMsg_UpdateVSyncParameters,
                    base::TimeTicks /* timebase */,
                    base::TimeDelta /* interval */)

// Set the top-level frame to the provided name.
IPC_MESSAGE_ROUTED1(ViewMsg_SetName,
                    std::string /* frame_name */)

// Sent to the RenderView when a new tab is swapped into an existing
// tab and the histories need to be merged. The existing tab has a history of
// |merged_history_length| which precedes the history of the new tab. All
// page_ids >= |minimum_page_id| in the new tab are appended to the history.
//
// For example, suppose the history of page_ids in the new tab's RenderView
// is [4 7 8]. This is merged into an existing tab with 3 history items, and
// all pages in the new tab with page_id >= 7 are to be preserved.
// The resulting page history is [-1 -1 -1 7 8].
IPC_MESSAGE_ROUTED2(ViewMsg_SetHistoryLengthAndPrune,
                    int, /* merge_history_length */
                    int32 /* minimum_page_id */)

// Tells the renderer the browser's notion of its process ID.
// Some subsystems, like LatencyInfo, require this to be known to the renderer.
IPC_MESSAGE_CONTROL1(ViewMsg_SetRendererProcessID,
                     base::ProcessId /* process_id */)

// Tells the renderer to create a new view.
// This message is slightly different, the view it takes (via
// ViewMsg_New_Params) is the view to create, the message itself is sent as a
// non-view control message.
IPC_MESSAGE_CONTROL1(ViewMsg_New,
                     ViewMsg_New_Params)

// Reply in response to ViewHostMsg_ShowView or ViewHostMsg_ShowWidget.
// similar to the new command, but used when the renderer created a view
// first, and we need to update it.
IPC_MESSAGE_ROUTED0(ViewMsg_CreatingNew_ACK)

// Sends updated preferences to the renderer.
IPC_MESSAGE_ROUTED1(ViewMsg_SetRendererPrefs,
                    content::RendererPreferences)

// This passes a set of webkit preferences down to the renderer.
IPC_MESSAGE_ROUTED1(ViewMsg_UpdateWebPreferences,
                    WebPreferences)

// Informs the renderer that the timezone has changed.
IPC_MESSAGE_ROUTED0(ViewMsg_TimezoneChange)

// Tells the render view to close.
IPC_MESSAGE_ROUTED0(ViewMsg_Close)

IPC_STRUCT_BEGIN(ViewMsg_Resize_Params)
  IPC_STRUCT_MEMBER(blink::WebScreenInfo, screen_info)
  IPC_STRUCT_MEMBER(gfx::Size, new_size)
  IPC_STRUCT_MEMBER(gfx::Size, physical_backing_size)
  IPC_STRUCT_MEMBER(float, overdraw_bottom_height)
  IPC_STRUCT_MEMBER(gfx::Rect, resizer_rect)
  IPC_STRUCT_MEMBER(bool, is_fullscreen)
IPC_STRUCT_END()

// Tells the render view to change its size.  A ViewHostMsg_UpdateRect message
// is generated in response provided new_size is not empty and not equal to
// the view's current size.  The generated ViewHostMsg_UpdateRect message will
// have the IS_RESIZE_ACK flag set. It also receives the resizer rect so that
// we don't have to fetch it every time WebKit asks for it.
IPC_MESSAGE_ROUTED1(ViewMsg_Resize,
                    ViewMsg_Resize_Params /* params */)

// Tells the render view that the resize rect has changed.
IPC_MESSAGE_ROUTED1(ViewMsg_ChangeResizeRect,
                    gfx::Rect /* resizer_rect */)

// Sent to inform the view that it was hidden.  This allows it to reduce its
// resource utilization.
IPC_MESSAGE_ROUTED0(ViewMsg_WasHidden)

// Tells the render view that it is no longer hidden (see WasHidden), and the
// render view is expected to respond with a full repaint if needs_repainting
// is true.  In that case, the generated ViewHostMsg_UpdateRect message will
// have the IS_RESTORE_ACK flag set.  If needs_repainting is false, then this
// message does not trigger a message in response.
IPC_MESSAGE_ROUTED1(ViewMsg_WasShown,
                    bool /* needs_repainting */)

// Sent to inform the view that it was swapped out.  This allows the process to
// exit if no other views are using it.
IPC_MESSAGE_ROUTED0(ViewMsg_WasSwappedOut)

// Sent to render the view into the supplied transport DIB, resize
// the web widget to match the |page_size|, scale it by the
// appropriate scale to make it fit the |desired_size|, and return
// it.  In response to this message, the host generates a
// ViewHostMsg_PaintAtSize_ACK message.  Note that the DIB *must* be
// the right size to receive an RGBA image at the |desired_size|.
// |tag| is sent along with ViewHostMsg_PaintAtSize_ACK unmodified to
// identify the PaintAtSize message the ACK belongs to.
IPC_MESSAGE_ROUTED4(ViewMsg_PaintAtSize,
                    TransportDIB::Handle /* dib_handle */,
                    int /* tag */,
                    gfx::Size /* page_size */,
                    gfx::Size /* desired_size */)

// Tells the render view that a ViewHostMsg_UpdateRect message was processed.
// This signals the render view that it can send another UpdateRect message.
IPC_MESSAGE_ROUTED0(ViewMsg_UpdateRect_ACK)

// Tells the render view that a SwapBuffers was completed. Typically,
// SwapBuffers requests go from renderer -> GPU process -> browser. Most
// platforms still use the GfxCxt3D Echo for receiving the SwapBuffers Ack.
// Using Echo routes the ack from browser -> GPU process -> renderer, while this
// Ack goes directly from browser -> renderer. This is not used for the threaded
// compositor path.
IPC_MESSAGE_ROUTED0(ViewMsg_SwapBuffers_ACK)

// Tells the renderer to focus the first (last if reverse is true) focusable
// node.
IPC_MESSAGE_ROUTED1(ViewMsg_SetInitialFocus,
                    bool /* reverse */)

// Executes custom context menu action that was provided from WebKit.
IPC_MESSAGE_ROUTED2(ViewMsg_CustomContextMenuAction,
                    content::CustomContextMenuContext /* custom_context */,
                    unsigned /* action */)

// Sent in response to a ViewHostMsg_ContextMenu to let the renderer know that
// the menu has been closed.
IPC_MESSAGE_ROUTED1(ViewMsg_ContextMenuClosed,
                    content::CustomContextMenuContext /* custom_context */)

// Sent to inform the renderer to invoke a context menu.
// The parameter specifies the location in the render view's coordinates.
IPC_MESSAGE_ROUTED1(ViewMsg_ShowContextMenu,
                    gfx::Point /* location where menu should be shown */)

// Tells the renderer to perform the specified navigation, interrupting any
// existing navigation.
IPC_MESSAGE_ROUTED1(ViewMsg_Navigate, ViewMsg_Navigate_Params)

IPC_MESSAGE_ROUTED0(ViewMsg_Stop)

// Tells the renderer to reload the current focused frame
IPC_MESSAGE_ROUTED0(ViewMsg_ReloadFrame)

// Sent when the user wants to search for a word on the page (find in page).
IPC_MESSAGE_ROUTED3(ViewMsg_Find,
                    int /* request_id */,
                    base::string16 /* search_text */,
                    blink::WebFindOptions)

// This message notifies the renderer that the user has closed the FindInPage
// window (and what action to take regarding the selection).
IPC_MESSAGE_ROUTED1(ViewMsg_StopFinding,
                    content::StopFindAction /* action */)

// Informs the renderer about various statistics the browser has (e.g.
// latency) regarding the frames that have been displayed.
IPC_MESSAGE_ROUTED1(ViewMsg_SetBrowserRenderingStats,
                    content::BrowserRenderingStats /* stats */)

// Replaces a date time input field.
IPC_MESSAGE_ROUTED1(ViewMsg_ReplaceDateTime,
                    double /* dialog_value */)

// Copies the image at location x, y to the clipboard (if there indeed is an
// image at that location).
IPC_MESSAGE_ROUTED2(ViewMsg_CopyImageAt,
                    int /* x */,
                    int /* y */)

// Tells the renderer to perform the given action on the media player
// located at the given point.
IPC_MESSAGE_ROUTED2(ViewMsg_MediaPlayerActionAt,
                    gfx::Point, /* location */
                    blink::WebMediaPlayerAction)

// Tells the renderer to perform the given action on the plugin located at
// the given point.
IPC_MESSAGE_ROUTED2(ViewMsg_PluginActionAt,
                    gfx::Point, /* location */
                    blink::WebPluginAction)

// Request for the renderer to evaluate an xpath to a frame and execute a
// javascript: url in that frame's context. The message is completely
// asynchronous and no corresponding response message is sent back.
//
// frame_xpath contains the modified xpath notation to identify an inner
// subframe (starting from the root frame). It is a concatenation of
// number of smaller xpaths delimited by '\n'. Each chunk in the string can
// be evaluated to a frame in its parent-frame's context.
//
// Example: /html/body/iframe/\n/html/body/div/iframe/\n/frameset/frame[0]
// can be broken into 3 xpaths
// /html/body/iframe evaluates to an iframe within the root frame
// /html/body/div/iframe evaluates to an iframe within the level-1 iframe
// /frameset/frame[0] evaluates to first frame within the level-2 iframe
//
// jscript_url is the string containing the javascript: url to be executed
// in the target frame's context. The string should start with "javascript:"
// and continue with a valid JS text.
//
// If the fourth parameter is true the result is sent back to the renderer
// using the message ViewHostMsg_ScriptEvalResponse.
// ViewHostMsg_ScriptEvalResponse is passed the ID parameter so that the
// client can uniquely identify the request.
IPC_MESSAGE_ROUTED4(ViewMsg_ScriptEvalRequest,
                    base::string16,  /* frame_xpath */
                    base::string16,  /* jscript_url */
                    int,  /* ID */
                    bool  /* If true, result is sent back. */)

// Posts a message from a frame in another process to the current renderer.
IPC_MESSAGE_ROUTED1(ViewMsg_PostMessageEvent,
                    ViewMsg_PostMessage_Params)

// Requests that the RenderView's main frame sets its opener to null.
IPC_MESSAGE_ROUTED0(ViewMsg_DisownOpener)

// Request for the renderer to evaluate an xpath to a frame and insert css
// into that frame's document. See ViewMsg_ScriptEvalRequest for details on
// allowed xpath expressions.
IPC_MESSAGE_ROUTED2(ViewMsg_CSSInsertRequest,
                    base::string16,  /* frame_xpath */
                    std::string  /* css string */)

// Change the zoom level for the current main frame.  If the level actually
// changes, a ViewHostMsg_DidZoomURL message will be sent back to the browser
// telling it what url got zoomed and what its current zoom level is.
IPC_MESSAGE_ROUTED1(ViewMsg_Zoom,
                    content::PageZoom /* function */)

// Set the zoom level for the current main frame.  If the level actually
// changes, a ViewHostMsg_DidZoomURL message will be sent back to the browser
// telling it what url got zoomed and what its current zoom level is.
IPC_MESSAGE_ROUTED1(ViewMsg_SetZoomLevel,
                    double /* zoom_level */)

// Zooms the page by the factor defined in the renderer.
IPC_MESSAGE_ROUTED3(ViewMsg_ZoomFactor,
                    content::PageZoom,
                    int /* zoom center_x */,
                    int /* zoom center_y */)

// Set the zoom level for a particular url that the renderer is in the
// process of loading.  This will be stored, to be used if the load commits
// and ignored otherwise.
IPC_MESSAGE_ROUTED2(ViewMsg_SetZoomLevelForLoadingURL,
                    GURL /* url */,
                    double /* zoom_level */)

// Set the zoom level for a particular url, so all render views
// displaying this url can update their zoom levels to match.
// If scheme is empty, then only host is used for matching.
IPC_MESSAGE_CONTROL3(ViewMsg_SetZoomLevelForCurrentURL,
                     std::string /* scheme */,
                     std::string /* host */,
                     double /* zoom_level */)

// Change encoding of page in the renderer.
IPC_MESSAGE_ROUTED1(ViewMsg_SetPageEncoding,
                    std::string /*new encoding name*/)

// Reset encoding of page in the renderer back to default.
IPC_MESSAGE_ROUTED0(ViewMsg_ResetPageEncodingToDefault)

// Used to tell a render view whether it should expose various bindings
// that allow JS content extended privileges.  See BindingsPolicy for valid
// flag values.
IPC_MESSAGE_ROUTED1(ViewMsg_AllowBindings,
                    int /* enabled_bindings_flags */)

// Tell the renderer to add a property to the WebUI binding object.  This
// only works if we allowed WebUI bindings.
IPC_MESSAGE_ROUTED2(ViewMsg_SetWebUIProperty,
                    std::string /* property_name */,
                    std::string /* property_value_json */)

// This message starts/stop monitoring the input method status of the focused
// edit control of a renderer process.
// Parameters
// * is_active (bool)
//   Indicates if an input method is active in the browser process.
//   The possible actions when a renderer process receives this message are
//   listed below:
//     Value Action
//     true  Start sending IPC message ViewHostMsg_ImeUpdateTextInputState
//           to notify the input method status of the focused edit control.
//     false Stop sending IPC message ViewHostMsg_ImeUpdateTextInputState.
IPC_MESSAGE_ROUTED1(ViewMsg_SetInputMethodActive,
                    bool /* is_active */)

// IME API oncandidatewindow* events for InputMethodContext.
IPC_MESSAGE_ROUTED0(ViewMsg_CandidateWindowShown)
IPC_MESSAGE_ROUTED0(ViewMsg_CandidateWindowUpdated)
IPC_MESSAGE_ROUTED0(ViewMsg_CandidateWindowHidden)

// This message sends a string being composed with an input method.
IPC_MESSAGE_ROUTED4(
    ViewMsg_ImeSetComposition,
    base::string16, /* text */
    std::vector<blink::WebCompositionUnderline>, /* underlines */
    int, /* selectiont_start */
    int /* selection_end */)

// This message confirms an ongoing composition.
IPC_MESSAGE_ROUTED3(ViewMsg_ImeConfirmComposition,
                    base::string16 /* text */,
                    gfx::Range /* replacement_range */,
                    bool /* keep_selection */)

// Sets the text composition to be between the given start and end offsets
// in the currently focused editable field.
IPC_MESSAGE_ROUTED3(ViewMsg_SetCompositionFromExistingText,
    int /* start */,
    int /* end */,
    std::vector<blink::WebCompositionUnderline> /* underlines */)

// Selects between the given start and end offsets in the currently focused
// editable field.
IPC_MESSAGE_ROUTED2(ViewMsg_SetEditableSelectionOffsets,
                    int /* start */,
                    int /* end */)

// Deletes the current selection plus the specified number of characters before
// and after the selection or caret.
IPC_MESSAGE_ROUTED2(ViewMsg_ExtendSelectionAndDelete,
                    int /* before */,
                    int /* after */)

// Used to notify the render-view that we have received a target URL. Used
// to prevent target URLs spamming the browser.
IPC_MESSAGE_ROUTED0(ViewMsg_UpdateTargetURL_ACK)


// Sets the alternate error page URL (link doctor) for the renderer process.
IPC_MESSAGE_ROUTED1(ViewMsg_SetAltErrorPageURL,
                    GURL)

// Notifies the color chooser client that the user selected a color.
IPC_MESSAGE_ROUTED2(ViewMsg_DidChooseColorResponse, unsigned, SkColor)

// Notifies the color chooser client that the color chooser has ended.
IPC_MESSAGE_ROUTED1(ViewMsg_DidEndColorChooser, unsigned)

IPC_MESSAGE_ROUTED1(ViewMsg_RunFileChooserResponse,
                    std::vector<ui::SelectedFileInfo>)

// Provides the results of directory enumeration.
IPC_MESSAGE_ROUTED2(ViewMsg_EnumerateDirectoryResponse,
                    int /* request_id */,
                    std::vector<base::FilePath> /* files_in_directory */)

// When a renderer sends a ViewHostMsg_Focus to the browser process,
// the browser has the option of sending a ViewMsg_CantFocus back to
// the renderer.
IPC_MESSAGE_ROUTED0(ViewMsg_CantFocus)

// Instructs the renderer to invoke the frame's shouldClose method, which
// runs the onbeforeunload event handler.  Expects the result to be returned
// via ViewHostMsg_ShouldClose.
IPC_MESSAGE_ROUTED0(ViewMsg_ShouldClose)

// Tells the renderer to suppress any further modal dialogs until it receives a
// corresponding ViewMsg_SwapOut message.  This ensures that no
// PageGroupLoadDeferrer is on the stack for SwapOut.
IPC_MESSAGE_ROUTED0(ViewMsg_SuppressDialogsUntilSwapOut)

// Instructs the renderer to swap out for a cross-site transition, including
// running the unload event handler. Expects a SwapOut_ACK message when
// finished.
IPC_MESSAGE_ROUTED0(ViewMsg_SwapOut)

// Instructs the renderer to close the current page, including running the
// onunload event handler.
//
// Expects a ClosePage_ACK message when finished.
IPC_MESSAGE_ROUTED0(ViewMsg_ClosePage)

// Notifies the renderer about ui theme changes
IPC_MESSAGE_ROUTED0(ViewMsg_ThemeChanged)

// Notifies the renderer that a paint is to be generated for the rectangle
// passed in.
IPC_MESSAGE_ROUTED1(ViewMsg_Repaint,
                    gfx::Size /* The view size to be repainted */)

// Notification that a move or resize renderer's containing window has
// started.
IPC_MESSAGE_ROUTED0(ViewMsg_MoveOrResizeStarted)

IPC_MESSAGE_ROUTED2(ViewMsg_UpdateScreenRects,
                    gfx::Rect /* view_screen_rect */,
                    gfx::Rect /* window_screen_rect */)

// Reply to ViewHostMsg_RequestMove, ViewHostMsg_ShowView, and
// ViewHostMsg_ShowWidget to inform the renderer that the browser has
// processed the move.  The browser may have ignored the move, but it finished
// processing.  This is used because the renderer keeps a temporary cache of
// the widget position while these asynchronous operations are in progress.
IPC_MESSAGE_ROUTED0(ViewMsg_Move_ACK)

// Used to instruct the RenderView to send back updates to the preferred size.
IPC_MESSAGE_ROUTED0(ViewMsg_EnablePreferredSizeChangedMode)

// Used to instruct the RenderView to automatically resize and send back
// updates for the new size.
IPC_MESSAGE_ROUTED2(ViewMsg_EnableAutoResize,
                    gfx::Size /* min_size */,
                    gfx::Size /* max_size */)

// Used to instruct the RenderView to disalbe automatically resize.
IPC_MESSAGE_ROUTED1(ViewMsg_DisableAutoResize,
                    gfx::Size /* new_size */)

// Changes the text direction of the currently selected input field (if any).
IPC_MESSAGE_ROUTED1(ViewMsg_SetTextDirection,
                    blink::WebTextDirection /* direction */)

// Tells the renderer to clear the focused node (if any).
IPC_MESSAGE_ROUTED0(ViewMsg_ClearFocusedNode)

// Make the RenderView transparent and render it onto a custom background. The
// background will be tiled in both directions if it is not large enough.
IPC_MESSAGE_ROUTED1(ViewMsg_SetBackground,
                    SkBitmap /* background */)

// Used to tell the renderer not to add scrollbars with height and
// width below a threshold.
IPC_MESSAGE_ROUTED1(ViewMsg_DisableScrollbarsForSmallWindows,
                    gfx::Size /* disable_scrollbar_size_limit */)

// Activate/deactivate the RenderView (i.e., set its controls' tint
// accordingly, etc.).
IPC_MESSAGE_ROUTED1(ViewMsg_SetActive,
                    bool /* active */)

// Response message to ViewHostMsg_CreateShared/DedicatedWorker.
// Sent when the worker has started.
IPC_MESSAGE_ROUTED0(ViewMsg_WorkerCreated)

// Tells the renderer that the network state has changed and that
// window.navigator.onLine should be updated for all WebViews.
IPC_MESSAGE_CONTROL1(ViewMsg_NetworkStateChanged,
                     bool /* online */)

// Reply to ViewHostMsg_OpenChannelToPpapiBroker
// Tells the renderer that the channel to the broker has been created.
IPC_MESSAGE_ROUTED2(ViewMsg_PpapiBrokerChannelCreated,
                    base::ProcessId /* broker_pid */,
                    IPC::ChannelHandle /* handle */)

// Reply to ViewHostMsg_RequestPpapiBrokerPermission.
// Tells the renderer whether permission to access to PPAPI broker was granted
// or not.
IPC_MESSAGE_ROUTED1(ViewMsg_PpapiBrokerPermissionResult,
                    bool /* result */)

// Tells the renderer to empty its plugin list cache, optional reloading
// pages containing plugins.
IPC_MESSAGE_CONTROL1(ViewMsg_PurgePluginListCache,
                     bool /* reload_pages */)

// Used to instruct the RenderView to go into "view source" mode.
IPC_MESSAGE_ROUTED0(ViewMsg_EnableViewSourceMode)

// Instructs the renderer to save the current page to MHTML.
IPC_MESSAGE_ROUTED2(ViewMsg_SavePageAsMHTML,
                    int /* job_id */,
                    IPC::PlatformFileForTransit /* file handle */)

// Temporary message to diagnose an unexpected condition in WebContentsImpl.
IPC_MESSAGE_CONTROL1(ViewMsg_TempCrashWithData,
                     GURL /* data */)

// Change the accessibility mode in the renderer process.
IPC_MESSAGE_ROUTED1(ViewMsg_SetAccessibilityMode,
                    AccessibilityMode)

// An acknowledge to ViewHostMsg_MultipleTargetsTouched to notify the renderer
// process to release the magnified image.
IPC_MESSAGE_ROUTED1(ViewMsg_ReleaseDisambiguationPopupDIB,
                    TransportDIB::Handle /* DIB handle */)

// Notifies the renderer that a snapshot has been retrieved.
IPC_MESSAGE_ROUTED3(ViewMsg_WindowSnapshotCompleted,
                    int /* snapshot_id */,
                    gfx::Size /* size */,
                    std::vector<unsigned char> /* png */)

#if defined(OS_MACOSX)
// Notification of a change in scrollbar appearance and/or behavior.
IPC_MESSAGE_CONTROL4(ViewMsg_UpdateScrollbarTheme,
                     float /* initial_button_delay */,
                     float /* autoscroll_button_delay */,
                     bool /* jump_on_track_click */,
                     bool /* redraw */)
#endif

#if defined(OS_ANDROID)
// Tells the renderer to suspend/resume the webkit timers.
IPC_MESSAGE_CONTROL1(ViewMsg_SetWebKitSharedTimersSuspended,
                     bool /* suspend */)

<<<<<<< HEAD
=======
// Tells the renderer to clear unused resources from its global web cache
IPC_MESSAGE_CONTROL0(ViewMsg_ClearWebCache)

#if defined(OS_ANDROID)
>>>>>>> 91940a09
// Sent when the browser wants the bounding boxes of the current find matches.
//
// If match rects are already cached on the browser side, |current_version|
// should be the version number from the ViewHostMsg_FindMatchRects_Reply
// they came in, so the renderer can tell if it needs to send updated rects.
// Otherwise just pass -1 to always receive the list of rects.
//
// There must be an active search string (it is probably most useful to call
// this immediately after a ViewHostMsg_Find_Reply message arrives with
// final_update set to true).
IPC_MESSAGE_ROUTED1(ViewMsg_FindMatchRects,
                    int /* current_version */)

// External popup menus.
IPC_MESSAGE_ROUTED2(ViewMsg_SelectPopupMenuItems,
                    bool /* user canceled the popup */,
                    std::vector<int> /* selected indices */)

// Tells the renderer to try to revert to the zoom level we were at before
// ViewMsg_ScrollFocusedEditableNodeIntoView was called.
IPC_MESSAGE_ROUTED0(ViewMsg_UndoScrollFocusedEditableNodeIntoView)

// Notifies the renderer whether hiding/showing the top controls is enabled
// and whether or not to animate to the proper state.
IPC_MESSAGE_ROUTED3(ViewMsg_UpdateTopControlsState,
                    bool /* enable_hiding */,
                    bool /* enable_showing */,
                    bool /* animate */)

IPC_MESSAGE_ROUTED0(ViewMsg_ShowImeIfNeeded)

// Sent by the browser when the renderer should generate a new frame.
IPC_MESSAGE_ROUTED1(ViewMsg_BeginFrame,
                    cc::BeginFrameArgs /* args */)

// Sent by the browser when an IME update that requires acknowledgement has been
// processed on the browser side.
IPC_MESSAGE_ROUTED0(ViewMsg_ImeEventAck)

// Sent by the browser when we should pause video playback.
IPC_MESSAGE_ROUTED0(ViewMsg_PauseVideo);

// Extracts the data at the given rect, returning it through the
// ViewHostMsg_SmartClipDataExtracted IPC.
IPC_MESSAGE_ROUTED1(ViewMsg_ExtractSmartClipData,
                    gfx::Rect /* rect */)

#elif defined(OS_MACOSX)
// Let the RenderView know its window has changed visibility.
IPC_MESSAGE_ROUTED1(ViewMsg_SetWindowVisibility,
                    bool /* visibile */)

// Let the RenderView know its window's frame has changed.
IPC_MESSAGE_ROUTED2(ViewMsg_WindowFrameChanged,
                    gfx::Rect /* window frame */,
                    gfx::Rect /* content view frame */)

// Message sent from the browser to the renderer when the user starts or stops
// resizing the view.
IPC_MESSAGE_ROUTED1(ViewMsg_SetInLiveResize,
                    bool /* enable */)

// Tell the renderer that plugin IME has completed.
IPC_MESSAGE_ROUTED2(ViewMsg_PluginImeCompositionCompleted,
                    base::string16 /* text */,
                    int /* plugin_id */)

// External popup menus.
IPC_MESSAGE_ROUTED1(ViewMsg_SelectPopupMenuItem,
                    int /* selected index, -1 means no selection */)
#endif

// Sent by the browser as a reply to ViewHostMsg_SwapCompositorFrame.
IPC_MESSAGE_ROUTED2(ViewMsg_SwapCompositorFrameAck,
                    uint32 /* output_surface_id */,
                    cc::CompositorFrameAck /* ack */)

// Sent by browser to tell renderer compositor that some resources that were
// given to the browser in a swap are not being used anymore.
IPC_MESSAGE_ROUTED2(ViewMsg_ReclaimCompositorResources,
                    uint32 /* output_surface_id */,
                    cc::CompositorFrameAck /* ack */)

// Sent by the browser to ask the renderer for a snapshot of the current view.
IPC_MESSAGE_ROUTED1(ViewMsg_Snapshot,
                    gfx::Rect /* src_subrect */)

// -----------------------------------------------------------------------------
// Messages sent from the renderer to the browser.

// Sent by the renderer when it is creating a new window.  The browser creates
// a tab for it and responds with a ViewMsg_CreatingNew_ACK.  If route_id is
// MSG_ROUTING_NONE, the view couldn't be created.
IPC_SYNC_MESSAGE_CONTROL1_4(ViewHostMsg_CreateWindow,
                            ViewHostMsg_CreateWindow_Params,
                            int /* route_id */,
                            int /* main_frame_route_id */,
                            int32 /* surface_id */,
                            int64 /* cloned_session_storage_namespace_id */)

// Similar to ViewHostMsg_CreateWindow, except used for sub-widgets, like
// <select> dropdowns.  This message is sent to the WebContentsImpl that
// contains the widget being created.
IPC_SYNC_MESSAGE_CONTROL2_2(ViewHostMsg_CreateWidget,
                            int /* opener_id */,
                            blink::WebPopupType /* popup type */,
                            int /* route_id */,
                            int32 /* surface_id */)

// Similar to ViewHostMsg_CreateWidget except the widget is a full screen
// window.
IPC_SYNC_MESSAGE_CONTROL1_2(ViewHostMsg_CreateFullscreenWidget,
                            int /* opener_id */,
                            int /* route_id */,
                            int32 /* surface_id */)

// Asks the browser for a unique routing ID.
IPC_SYNC_MESSAGE_CONTROL0_1(ViewHostMsg_GenerateRoutingID,
                            int /* routing_id */)

// Asks the browser for the default audio hardware configuration.
IPC_SYNC_MESSAGE_CONTROL0_2(ViewHostMsg_GetAudioHardwareConfig,
                            media::AudioParameters /* input parameters */,
                            media::AudioParameters /* output parameters */)

// Asks the browser for CPU usage of the renderer process in percents.
IPC_SYNC_MESSAGE_CONTROL0_1(ViewHostMsg_GetCPUUsage,
                            int /* CPU usage in percents */)

// Asks the browser for the renderer process memory size stats.
IPC_SYNC_MESSAGE_CONTROL0_2(ViewHostMsg_GetProcessMemorySizes,
                            size_t /* private_bytes */,
                            size_t /* shared_bytes */)

// These three messages are sent to the parent RenderViewHost to display the
// page/widget that was created by
// CreateWindow/CreateWidget/CreateFullscreenWidget. routing_id
// refers to the id that was returned from the Create message above.
// The initial_position parameter is a rectangle in screen coordinates.
//
// FUTURE: there will probably be flags here to control if the result is
// in a new window.
IPC_MESSAGE_ROUTED4(ViewHostMsg_ShowView,
                    int /* route_id */,
                    WindowOpenDisposition /* disposition */,
                    gfx::Rect /* initial_pos */,
                    bool /* opened_by_user_gesture */)

IPC_MESSAGE_ROUTED2(ViewHostMsg_ShowWidget,
                    int /* route_id */,
                    gfx::Rect /* initial_pos */)

// Message to show a full screen widget.
IPC_MESSAGE_ROUTED1(ViewHostMsg_ShowFullscreenWidget,
                    int /* route_id */)

// This message is sent after ViewHostMsg_ShowView to cause the RenderView
// to run in a modal fashion until it is closed.
IPC_SYNC_MESSAGE_ROUTED1_0(ViewHostMsg_RunModal,
                           int /* opener_id */)

// Indicates the renderer is ready in response to a ViewMsg_New or
// a ViewMsg_CreatingNew_ACK.
IPC_MESSAGE_ROUTED0(ViewHostMsg_RenderViewReady)

// Indicates the renderer process is gone.  This actually is sent by the
// browser process to itself, but keeps the interface cleaner.
IPC_MESSAGE_ROUTED2(ViewHostMsg_RenderProcessGone,
                    int, /* this really is base::TerminationStatus */
                    int /* exit_code */)

// Sent by the renderer process to request that the browser close the view.
// This corresponds to the window.close() API, and the browser may ignore
// this message.  Otherwise, the browser will generates a ViewMsg_Close
// message to close the view.
IPC_MESSAGE_ROUTED0(ViewHostMsg_Close)

// Send in response to a ViewMsg_UpdateScreenRects so that the renderer can
// throttle these messages.
IPC_MESSAGE_ROUTED0(ViewHostMsg_UpdateScreenRects_ACK)

// Sent by the renderer process to request that the browser move the view.
// This corresponds to the window.resizeTo() and window.moveTo() APIs, and
// the browser may ignore this message.
IPC_MESSAGE_ROUTED1(ViewHostMsg_RequestMove,
                    gfx::Rect /* position */)

// Notifies the browser that a frame in the view has changed. This message
// has a lot of parameters and is packed/unpacked by functions defined in
// render_messages.h.
IPC_MESSAGE_ROUTED1(ViewHostMsg_FrameNavigate,
                    ViewHostMsg_FrameNavigate_Params)

// Used to tell the parent that the user right clicked on an area of the
// content area, and a context menu should be shown for it. The params
// object contains information about the node(s) that were selected when the
// user right clicked.
IPC_MESSAGE_ROUTED1(ViewHostMsg_ContextMenu, content::ContextMenuParams)

// Message to show a popup menu using native cocoa controls (Mac only).
IPC_MESSAGE_ROUTED1(ViewHostMsg_ShowPopup,
                    ViewHostMsg_ShowPopup_Params)

// Response from ViewMsg_ScriptEvalRequest. The ID is the parameter supplied
// to ViewMsg_ScriptEvalRequest. The result has the value returned by the
// script as its only element, one of Null, Boolean, Integer, Real, Date, or
// String.
IPC_MESSAGE_ROUTED2(ViewHostMsg_ScriptEvalResponse,
                    int  /* id */,
                    base::ListValue  /* result */)

// Result of string search in the page.
// Response to ViewMsg_Find with the results of the requested find-in-page
// search, the number of matches found and the selection rect (in screen
// coordinates) for the string found. If |final_update| is false, it signals
// that this is not the last Find_Reply message - more will be sent as the
// scoping effort continues.
IPC_MESSAGE_ROUTED5(ViewHostMsg_Find_Reply,
                    int /* request_id */,
                    int /* number of matches */,
                    gfx::Rect /* selection_rect */,
                    int /* active_match_ordinal */,
                    bool /* final_update */)

// Provides the result from running OnMsgShouldClose.  |proceed| matches the
// return value of the the frame's shouldClose method (which includes the
// onbeforeunload handler): true if the user decided to proceed with leaving
// the page.
IPC_MESSAGE_ROUTED3(ViewHostMsg_ShouldClose_ACK,
                    bool /* proceed */,
                    base::TimeTicks /* before_unload_start_time */,
                    base::TimeTicks /* before_unload_end_time */)

// Indicates that the current renderer has swapped out, after a SwapOut
// message.
IPC_MESSAGE_ROUTED0(ViewHostMsg_SwapOut_ACK)

// Indicates that the current page has been closed, after a ClosePage
// message.
IPC_MESSAGE_ROUTED0(ViewHostMsg_ClosePage_ACK)

// Notifies the browser that media has started/stopped playing.
IPC_MESSAGE_ROUTED4(ViewHostMsg_MediaNotification,
                    int64 /* player_cookie, distinguishes instances */,
                    bool /* has_video */,
                    bool /* has_audio */,
                    bool /* is_playing */)

// Notifies the browser that we have session history information.
// page_id: unique ID that allows us to distinguish between history entries.
IPC_MESSAGE_ROUTED2(ViewHostMsg_UpdateState,
                    int32 /* page_id */,
                    content::PageState /* state */)

// Notifies the browser that a document has been loaded in a frame.
IPC_MESSAGE_ROUTED1(ViewHostMsg_DocumentLoadedInFrame,
                    int64 /* frame_id */)

// Notifies the browser that a frame finished loading.
IPC_MESSAGE_ROUTED3(ViewHostMsg_DidFinishLoad,
                    int64 /* frame_id */,
                    GURL /* validated_url */,
                    bool /* is_main_frame */)

// Changes the title for the page in the UI when the page is navigated or the
// title changes.
IPC_MESSAGE_ROUTED3(ViewHostMsg_UpdateTitle,
                    int32 /* page_id */,
                    base::string16 /* title */,
                    blink::WebTextDirection /* title direction */)

// Change the encoding name of the page in UI when the page has detected
// proper encoding name.
IPC_MESSAGE_ROUTED1(ViewHostMsg_UpdateEncoding,
                    std::string /* new encoding name */)

// Notifies the browser that we want to show a destination url for a potential
// action (e.g. when the user is hovering over a link).
IPC_MESSAGE_ROUTED2(ViewHostMsg_UpdateTargetURL,
                    int32,
                    GURL)

// Sent when the renderer starts loading the page. This corresponds to
// WebKit's notion of the throbber starting. Note that sometimes you may get
// duplicates of these during a single load.
IPC_MESSAGE_ROUTED0(ViewHostMsg_DidStartLoading)

// Sent when the renderer is done loading a page. This corresponds to WebKit's
// notion of the throbber stopping.
IPC_MESSAGE_ROUTED0(ViewHostMsg_DidStopLoading)

// Sent when the renderer main frame has made progress loading.
IPC_MESSAGE_ROUTED1(ViewHostMsg_DidChangeLoadProgress,
                    double /* load_progress */)

// Sent when the renderer main frame sets its opener to null, disowning it for
// the lifetime of the window.
IPC_MESSAGE_ROUTED0(ViewHostMsg_DidDisownOpener)

// Sent when the document element is available for the top-level frame.  This
// happens after the page starts loading, but before all resources are
// finished.
IPC_MESSAGE_ROUTED0(ViewHostMsg_DocumentAvailableInMainFrame)

// Sent when after the onload handler has been invoked for the document
// in the top-level frame.
IPC_MESSAGE_ROUTED1(ViewHostMsg_DocumentOnLoadCompletedInMainFrame,
                    int32 /* page_id */)

// Sent when the renderer loads a resource from its memory cache.
// The security info is non empty if the resource was originally loaded over
// a secure connection.
// Note: May only be sent once per URL per frame per committed load.
IPC_MESSAGE_ROUTED5(ViewHostMsg_DidLoadResourceFromMemoryCache,
                    GURL /* url */,
                    std::string  /* security info */,
                    std::string  /* http method */,
                    std::string  /* mime type */,
                    ResourceType::Type /* resource type */)

// Sent when the renderer displays insecure content in a secure page.
IPC_MESSAGE_ROUTED0(ViewHostMsg_DidDisplayInsecureContent)

// Sent when the renderer runs insecure content in a secure origin.
IPC_MESSAGE_ROUTED2(ViewHostMsg_DidRunInsecureContent,
                    std::string  /* security_origin */,
                    GURL         /* target URL */)

IPC_MESSAGE_ROUTED5(ViewHostMsg_DidFailLoadWithError,
                    int64 /* frame_id */,
                    GURL /* validated_url */,
                    bool /* is_main_frame */,
                    int /* error_code */,
                    base::string16 /* error_description */)

// Sent when the renderer fails a provisional load with an error.
IPC_MESSAGE_ROUTED1(ViewHostMsg_DidFailProvisionalLoadWithError,
                    ViewHostMsg_DidFailProvisionalLoadWithError_Params)

// Tells the render view that a ViewHostMsg_PaintAtSize message was
// processed, and the DIB is ready for use. |tag| has the same value that
// the tag sent along with ViewMsg_PaintAtSize.
IPC_MESSAGE_ROUTED2(ViewHostMsg_PaintAtSize_ACK,
                    int /* tag */,
                    gfx::Size /* size */)

// Sent to update part of the view.  In response to this message, the host
// generates a ViewMsg_UpdateRect_ACK message.
IPC_MESSAGE_ROUTED1(ViewHostMsg_UpdateRect,
                    ViewHostMsg_UpdateRect_Params)

// Sent to unblock the browser's UI thread if it is waiting on an UpdateRect,
// which may get delayed until the browser's UI unblocks.
IPC_MESSAGE_ROUTED0(ViewHostMsg_UpdateIsDelayed)

// Sent by the renderer when accelerated compositing is enabled or disabled to
// notify the browser whether or not is should do painting.
IPC_MESSAGE_ROUTED1(ViewHostMsg_DidActivateAcceleratedCompositing,
                    bool /* true if the accelerated compositor is actve */)

IPC_MESSAGE_ROUTED0(ViewHostMsg_Focus)
IPC_MESSAGE_ROUTED0(ViewHostMsg_Blur)

// Message sent from renderer to the browser when focus changes inside the
// webpage. The parameter says whether the newly focused element needs
// keyboard input (true for textfields, text areas and content editable divs).
IPC_MESSAGE_ROUTED1(ViewHostMsg_FocusedNodeChanged,
    bool /* is_editable_node */)

IPC_MESSAGE_ROUTED1(ViewHostMsg_SetCursor,
                    WebCursor)

// Used to set a cookie. The cookie is set asynchronously, but will be
// available to a subsequent ViewHostMsg_GetCookies request.
IPC_MESSAGE_ROUTED3(ViewHostMsg_SetCookie,
                    GURL /* url */,
                    GURL /* first_party_for_cookies */,
                    std::string /* cookie */)

// Used to get cookies for the given URL. This may block waiting for a
// previous SetCookie message to be processed.
IPC_SYNC_MESSAGE_ROUTED2_1(ViewHostMsg_GetCookies,
                           GURL /* url */,
                           GURL /* first_party_for_cookies */,
                           std::string /* cookies */)

// Used to get raw cookie information for the given URL. This may block
// waiting for a previous SetCookie message to be processed.
IPC_SYNC_MESSAGE_CONTROL2_1(ViewHostMsg_GetRawCookies,
                            GURL /* url */,
                            GURL /* first_party_for_cookies */,
                            std::vector<content::CookieData>
                                /* raw_cookies */)

// Used to delete cookie for the given URL and name
IPC_SYNC_MESSAGE_CONTROL2_0(ViewHostMsg_DeleteCookie,
                            GURL /* url */,
                            std::string /* cookie_name */)

// Used to check if cookies are enabled for the given URL. This may block
// waiting for a previous SetCookie message to be processed.
IPC_SYNC_MESSAGE_CONTROL2_1(ViewHostMsg_CookiesEnabled,
                            GURL /* url */,
                            GURL /* first_party_for_cookies */,
                            bool /* cookies_enabled */)

// Used to get the list of plugins
IPC_SYNC_MESSAGE_CONTROL1_1(ViewHostMsg_GetPlugins,
    bool /* refresh*/,
    std::vector<content::WebPluginInfo> /* plugins */)

#if defined(OS_WIN)
IPC_MESSAGE_ROUTED1(ViewHostMsg_WindowlessPluginDummyWindowCreated,
                    gfx::NativeViewId /* dummy_activation_window */)

IPC_MESSAGE_ROUTED1(ViewHostMsg_WindowlessPluginDummyWindowDestroyed,
                    gfx::NativeViewId /* dummy_activation_window */)

// Asks the browser for the user's monitor profile.
IPC_SYNC_MESSAGE_CONTROL0_1(ViewHostMsg_GetMonitorColorProfile,
                            std::vector<char> /* profile */)
#endif

// Get the list of proxies to use for |url|, as a semicolon delimited list
// of "<TYPE> <HOST>:<PORT>" | "DIRECT".
IPC_SYNC_MESSAGE_CONTROL1_2(ViewHostMsg_ResolveProxy,
                            GURL /* url */,
                            bool /* result */,
                            std::string /* proxy list */)

// A renderer sends this to the browser process when it wants to create a
// worker.  The browser will create the worker process if necessary, and
// will return the route id on success.  On error returns MSG_ROUTING_NONE.
IPC_SYNC_MESSAGE_CONTROL1_1(ViewHostMsg_CreateWorker,
                            ViewHostMsg_CreateWorker_Params,
                            int /* route_id */)

// This message is sent to the browser to see if an instance of this shared
// worker already exists. If so, it returns exists == true. If a
// non-empty name is passed, also validates that the url matches the url of
// the existing worker. If a matching worker is found, the passed-in
// document_id is associated with that worker, to ensure that the worker
// stays alive until the document is detached.
// The route_id returned can be used to forward messages to the worker via
// ForwardToWorker if it exists, otherwise it should be passed in to any
// future call to CreateWorker to avoid creating duplicate workers.
IPC_SYNC_MESSAGE_CONTROL1_3(ViewHostMsg_LookupSharedWorker,
                            ViewHostMsg_CreateWorker_Params,
                            bool /* exists */,
                            int /* route_id */,
                            bool /* url_mismatch */)

// A renderer sends this to the browser process when a document has been
// detached. The browser will use this to constrain the lifecycle of worker
// processes (SharedWorkers are shut down when their last associated document
// is detached).
IPC_MESSAGE_CONTROL1(ViewHostMsg_DocumentDetached,
                     uint64 /* document_id */)

// Wraps an IPC message that's destined to the worker on the renderer->browser
// hop.
IPC_MESSAGE_CONTROL1(ViewHostMsg_ForwardToWorker,
                     IPC::Message /* message */)

// Tells the browser that a specific Appcache manifest in the current page
// was accessed.
IPC_MESSAGE_ROUTED2(ViewHostMsg_AppCacheAccessed,
                    GURL /* manifest url */,
                    bool /* blocked by policy */)

// Initiates a download based on user actions like 'ALT+click'.
IPC_MESSAGE_ROUTED3(ViewHostMsg_DownloadUrl,
                    GURL     /* url */,
                    content::Referrer /* referrer */,
                    base::string16 /* suggested_name */)

// Used to go to the session history entry at the given offset (ie, -1 will
// return the "back" item).
IPC_MESSAGE_ROUTED1(ViewHostMsg_GoToEntryAtOffset,
                    int /* offset (from current) of history item to get */)

// Sent from an inactive renderer for the browser to route to the active
// renderer, instructing it to close.
IPC_MESSAGE_ROUTED0(ViewHostMsg_RouteCloseEvent)

// Sent to the browser from an inactive renderer to post a message to the
// active renderer.
IPC_MESSAGE_ROUTED1(ViewHostMsg_RouteMessageEvent,
                    ViewMsg_PostMessage_Params)

IPC_SYNC_MESSAGE_ROUTED4_2(ViewHostMsg_RunJavaScriptMessage,
                           base::string16     /* in - alert message */,
                           base::string16     /* in - default prompt */,
                           GURL         /* in - originating page URL */,
                           content::JavaScriptMessageType /* in - type */,
                           bool         /* out - success */,
                           base::string16     /* out - user_input field */)

// Requests that the given URL be opened in the specified manner.
IPC_MESSAGE_ROUTED1(ViewHostMsg_OpenURL, ViewHostMsg_OpenURL_Params)

// Notifies that the preferred size of the content changed.
IPC_MESSAGE_ROUTED1(ViewHostMsg_DidContentsPreferredSizeChange,
                    gfx::Size /* pref_size */)

// Notifies that the scroll offset changed.
// This is different from ViewHostMsg_UpdateRect in that ViewHostMsg_UpdateRect
// is not sent at all when threaded compositing is enabled while
// ViewHostMsg_DidChangeScrollOffset works properly in this case.
IPC_MESSAGE_ROUTED0(ViewHostMsg_DidChangeScrollOffset)

// Notifies that the pinned-to-side state of the content changed.
IPC_MESSAGE_ROUTED2(ViewHostMsg_DidChangeScrollOffsetPinningForMainFrame,
                    bool /* pinned_to_left */,
                    bool /* pinned_to_right */)

// Notifies that the scrollbars-visible state of the content changed.
IPC_MESSAGE_ROUTED2(ViewHostMsg_DidChangeScrollbarsForMainFrame,
                    bool /* has_horizontal_scrollbar */,
                    bool /* has_vertical_scrollbar */)

// Notifies that the number of JavaScript scroll handlers changed.
IPC_MESSAGE_ROUTED1(ViewHostMsg_DidChangeNumWheelEvents,
                    int /* count */)

// Notifies whether there are JavaScript touch event handlers or not.
IPC_MESSAGE_ROUTED1(ViewHostMsg_HasTouchEventHandlers,
                    bool /* has_handlers */)

// A message from HTML-based UI.  When (trusted) Javascript calls
// send(message, args), this message is sent to the browser.
IPC_MESSAGE_ROUTED3(ViewHostMsg_WebUISend,
                    GURL /* source_url */,
                    std::string  /* message */,
                    base::ListValue /* args */)

// A renderer sends this to the browser process when it wants to create a ppapi
// plugin.  The browser will create the plugin process if necessary, and will
// return a handle to the channel on success.
//
// The plugin_child_id is the ChildProcessHost ID assigned in the browser
// process. This ID is valid only in the context of the browser process and is
// used to identify the proper process when the renderer notifies it that the
// plugin is hung.
//
// On error an empty string and null handles are returned.
IPC_SYNC_MESSAGE_CONTROL1_3(ViewHostMsg_OpenChannelToPepperPlugin,
                            base::FilePath /* path */,
                            IPC::ChannelHandle /* handle to channel */,
                            base::ProcessId /* plugin_pid */,
                            int /* plugin_child_id */)

// Notification that a plugin has created a new plugin instance. The parameters
// indicate:
// -The plugin process ID that we're creating the instance for.
// -The instance ID of the instance being created.
// -A PepperRendererInstanceData struct which contains properties from the
// renderer which are associated with the plugin instance. This includes the
// routing ID of the associated render view and the URL of plugin.
// -Whether the plugin we're creating an instance for is external or internal.
//
// This message must be sync even though it returns no parameters to avoid
// a race condition with the plugin process. The plugin process sends messages
// to the browser that assume the browser knows about the instance. We need to
// make sure that the browser actually knows about the instance before we tell
// the plugin to run.
IPC_SYNC_MESSAGE_CONTROL4_0(
    ViewHostMsg_DidCreateOutOfProcessPepperInstance,
    int /* plugin_child_id */,
    int32 /* pp_instance */,
    content::PepperRendererInstanceData /* creation_data */,
    bool /* is_external */)

// Notification that a plugin has destroyed an instance. This is the opposite of
// the "DidCreate" message above.
IPC_MESSAGE_CONTROL3(ViewHostMsg_DidDeleteOutOfProcessPepperInstance,
                     int /* plugin_child_id */,
                     int32 /* pp_instance */,
                     bool /* is_external */)

// Message from the renderer to the browser indicating the in-process instance
// has been created.
IPC_MESSAGE_CONTROL2(ViewHostMsg_DidCreateInProcessInstance,
                     int32 /* instance */,
                     content::PepperRendererInstanceData /* instance_data */)

// Message from the renderer to the browser indicating the in-process instance
// has been destroyed.
IPC_MESSAGE_CONTROL1(ViewHostMsg_DidDeleteInProcessInstance,
                     int32 /* instance */)

// A renderer sends this to the browser process when it wants to
// create a ppapi broker.  The browser will create the broker process
// if necessary, and will return a handle to the channel on success.
// On error an empty string is returned.
// The browser will respond with ViewMsg_PpapiBrokerChannelCreated.
IPC_MESSAGE_CONTROL2(ViewHostMsg_OpenChannelToPpapiBroker,
                     int /* routing_id */,
                     base::FilePath /* path */)

// A renderer sends this to the browser process when it wants to access a PPAPI
// broker. In contrast to ViewHostMsg_OpenChannelToPpapiBroker, this is called
// for every connection.
// The browser will respond with ViewMsg_PpapiBrokerPermissionResult.
IPC_MESSAGE_ROUTED3(ViewHostMsg_RequestPpapiBrokerPermission,
                    int /* routing_id */,
                    GURL /* document_url */,
                    base::FilePath /* plugin_path */)

#if defined(USE_X11)
// A renderer sends this when it needs a browser-side widget for
// hosting a windowed plugin. id is the XID of the plugin window, for which
// the container is created.
IPC_SYNC_MESSAGE_ROUTED1_0(ViewHostMsg_CreatePluginContainer,
                           gfx::PluginWindowHandle /* id */)

// Destroy a plugin container previously created using CreatePluginContainer.
// id is the XID of the plugin window corresponding to the container that is
// to be destroyed.
IPC_SYNC_MESSAGE_ROUTED1_0(ViewHostMsg_DestroyPluginContainer,
                           gfx::PluginWindowHandle /* id */)
#endif

// Send the tooltip text for the current mouse position to the browser.
IPC_MESSAGE_ROUTED2(ViewHostMsg_SetTooltipText,
                    base::string16 /* tooltip text string */,
                    blink::WebTextDirection /* text direction hint */)

IPC_MESSAGE_ROUTED0(ViewHostMsg_SelectRange_ACK)
IPC_MESSAGE_ROUTED0(ViewHostMsg_MoveCaret_ACK)

// Notification that the text selection has changed.
// Note: The secound parameter is the character based offset of the string16
// text in the document.
IPC_MESSAGE_ROUTED3(ViewHostMsg_SelectionChanged,
                    base::string16 /* text covers the selection range */,
                    size_t /* the offset of the text in the document */,
                    gfx::Range /* selection range in the document */)

// Notification that the selection bounds have changed.
IPC_MESSAGE_ROUTED1(ViewHostMsg_SelectionBoundsChanged,
                    ViewHostMsg_SelectionBounds_Params)

// Asks the browser to open the color chooser.
IPC_MESSAGE_ROUTED3(ViewHostMsg_OpenColorChooser,
                    int /* id */,
                    SkColor /* color */,
                    std::vector<content::ColorSuggestion> /* suggestions */)

// Asks the browser to end the color chooser.
IPC_MESSAGE_ROUTED1(ViewHostMsg_EndColorChooser, int /* id */)

// Change the selected color in the color chooser.
IPC_MESSAGE_ROUTED2(ViewHostMsg_SetSelectedColorInColorChooser,
                    int /* id */,
                    SkColor /* color */)

// Asks the browser to display the file chooser.  The result is returned in a
// ViewHost_RunFileChooserResponse message.
IPC_MESSAGE_ROUTED1(ViewHostMsg_RunFileChooser,
                    content::FileChooserParams)

// Asks the browser to enumerate a directory.  This is equivalent to running
// the file chooser in directory-enumeration mode and having the user select
// the given directory.  The result is returned in a
// ViewMsg_EnumerateDirectoryResponse message.
IPC_MESSAGE_ROUTED2(ViewHostMsg_EnumerateDirectory,
                    int /* request_id */,
                    base::FilePath /* file_path */)

// Tells the browser to move the focus to the next (previous if reverse is
// true) focusable element.
IPC_MESSAGE_ROUTED1(ViewHostMsg_TakeFocus,
                    bool /* reverse */)

// Required for opening a date/time dialog
IPC_MESSAGE_ROUTED1(ViewHostMsg_OpenDateTimeDialog,
                    ViewHostMsg_DateTimeDialogValue_Params /* value */)

IPC_MESSAGE_ROUTED3(ViewHostMsg_TextInputTypeChanged,
                    ui::TextInputType /* TextInputType of the focused node */,
                    ui::TextInputMode /* TextInputMode of the focused node */,
                    bool /* can_compose_inline in the focused node */)

// Required for updating text input state.
IPC_MESSAGE_ROUTED1(ViewHostMsg_TextInputStateChanged,
                    ViewHostMsg_TextInputState_Params /* input state params */)

// Required for cancelling an ongoing input method composition.
IPC_MESSAGE_ROUTED0(ViewHostMsg_ImeCancelComposition)

// WebKit and JavaScript error messages to log to the console
// or debugger UI.
IPC_MESSAGE_ROUTED4(ViewHostMsg_AddMessageToConsole,
                    int32, /* log level */
                    base::string16, /* msg */
                    int32, /* line number */
                    base::string16 /* source id */ )

// Displays a box to confirm that the user wants to navigate away from the
// page. Replies true if yes, false otherwise, the reply string is ignored,
// but is included so that we can use OnJavaScriptMessageBoxClosed.
IPC_SYNC_MESSAGE_ROUTED3_2(ViewHostMsg_RunBeforeUnloadConfirm,
                           GURL,           /* in - originating frame URL */
                           base::string16  /* in - alert message */,
                           bool            /* in - is a reload */,
                           bool            /* out - success */,
                           base::string16  /* out - This is ignored.*/)

// Sent when a provisional load on the main frame redirects.
IPC_MESSAGE_ROUTED3(ViewHostMsg_DidRedirectProvisionalLoad,
                    int /* page_id */,
                    GURL /* last url */,
                    GURL /* url redirected to */)

// Sent when the renderer changes the zoom level for a particular url, so the
// browser can update its records.  If remember is true, then url is used to
// update the zoom level for all pages in that site.  Otherwise, the render
// view's id is used so that only the menu is updated.
IPC_MESSAGE_ROUTED3(ViewHostMsg_DidZoomURL,
                    double /* zoom_level */,
                    bool /* remember */,
                    GURL /* url */)

// Updates the minimum/maximum allowed zoom percent for this tab from the
// default values.  If |remember| is true, then the zoom setting is applied to
// other pages in the site and is saved, otherwise it only applies to this
// tab.
IPC_MESSAGE_ROUTED3(ViewHostMsg_UpdateZoomLimits,
                    int /* minimum_percent */,
                    int /* maximum_percent */,
                    bool /* remember */)

// Notify the browser that this render process can or can't be suddenly
// terminated.
IPC_MESSAGE_CONTROL1(ViewHostMsg_SuddenTerminationChanged,
                     bool /* enabled */)

// Informs the browser of updated frame names.
IPC_MESSAGE_ROUTED3(ViewHostMsg_UpdateFrameName,
                    int /* frame_id */,
                    bool /* is_top_level */,
                    std::string /* name */)


IPC_STRUCT_BEGIN(ViewHostMsg_CompositorSurfaceBuffersSwapped_Params)
  IPC_STRUCT_MEMBER(int32, surface_id)
  IPC_STRUCT_MEMBER(uint64, surface_handle)
  IPC_STRUCT_MEMBER(int32, route_id)
  IPC_STRUCT_MEMBER(gfx::Size, size)
  IPC_STRUCT_MEMBER(float, scale_factor)
  IPC_STRUCT_MEMBER(int32, gpu_process_host_id)
  IPC_STRUCT_MEMBER(ui::LatencyInfo, latency_info)
IPC_STRUCT_END()

// This message is synthesized by GpuProcessHost to pass through a swap message
// to the RenderWidgetHelper. This allows GetBackingStore to block for either a
// software or GPU frame.
IPC_MESSAGE_ROUTED1(
    ViewHostMsg_CompositorSurfaceBuffersSwapped,
    ViewHostMsg_CompositorSurfaceBuffersSwapped_Params /* params */)

IPC_MESSAGE_ROUTED2(ViewHostMsg_SwapCompositorFrame,
                    uint32 /* output_surface_id */,
                    cc::CompositorFrame /* frame */)

// Sent by the compositor when input scroll events are dropped due to bounds
// restricions on the root scroll offset.
IPC_MESSAGE_ROUTED2(ViewHostMsg_DidOverscroll,
                    gfx::Vector2dF /* accumulated_overscroll */,
                    gfx::Vector2dF /* current_fling_velocity */)

// Reply to a snapshot request containing whether snapshotting succeeded and the
// SkBitmap if it succeeded.
IPC_MESSAGE_ROUTED2(ViewHostMsg_Snapshot,
                    bool, /* success */
                    SkBitmap /* bitmap */)

//---------------------------------------------------------------------------
// Request for cryptographic operation messages:
// These are messages from the renderer to the browser to perform a
// cryptographic operation.

// Asks the browser process to generate a keypair for grabbing a client
// certificate from a CA (<keygen> tag), and returns the signed public
// key and challenge string.
IPC_SYNC_MESSAGE_CONTROL3_1(ViewHostMsg_Keygen,
                            uint32 /* key size index */,
                            std::string /* challenge string */,
                            GURL /* URL of requestor */,
                            std::string /* signed public key and challenge */)

// Message sent from the renderer to the browser to request that the browser
// cache |data| associated with |url|.
IPC_MESSAGE_CONTROL3(ViewHostMsg_DidGenerateCacheableMetadata,
                     GURL /* url */,
                     double /* expected_response_time */,
                     std::vector<char> /* data */)

// Displays a JavaScript out-of-memory message in the infobar.
IPC_MESSAGE_ROUTED0(ViewHostMsg_JSOutOfMemory)

// Register a new handler for URL requests with the given scheme.
IPC_MESSAGE_ROUTED4(ViewHostMsg_RegisterProtocolHandler,
                    std::string /* scheme */,
                    GURL /* url */,
                    base::string16 /* title */,
                    bool /* user_gesture */)

// Stores new inspector setting in the profile.
// TODO(jam): this should be in the chrome module
IPC_MESSAGE_ROUTED2(ViewHostMsg_UpdateInspectorSetting,
                    std::string,  /* key */
                    std::string /* value */)

// Puts the browser into "tab fullscreen" mode for the sending renderer.
// See the comment in chrome/browser/ui/browser.h for more details.
IPC_MESSAGE_ROUTED1(ViewHostMsg_ToggleFullscreen,
                    bool /* enter_fullscreen */)

// Send back a string to be recorded by UserMetrics.
IPC_MESSAGE_CONTROL1(ViewHostMsg_UserMetricsRecordAction,
                     std::string /* action */)

// Notifies the browser that the page was or was not saved as MHTML.
IPC_MESSAGE_CONTROL2(ViewHostMsg_SavedPageAsMHTML,
                     int /* job_id */,
                     int64 /* size of the MHTML file, -1 if error */)

IPC_MESSAGE_ROUTED3(ViewHostMsg_SendCurrentPageAllSavableResourceLinks,
                    std::vector<GURL> /* all savable resource links */,
                    std::vector<content::Referrer> /* all referrers */,
                    std::vector<GURL> /* all frame links */)

IPC_MESSAGE_ROUTED3(ViewHostMsg_SendSerializedHtmlData,
                    GURL /* frame's url */,
                    std::string /* data buffer */,
                    int32 /* complete status */)

// Notifies the browser of an event occurring in the media pipeline.
IPC_MESSAGE_CONTROL1(ViewHostMsg_MediaLogEvents,
                     std::vector<media::MediaLogEvent> /* events */)

// Requests to lock the mouse. Will result in a ViewMsg_LockMouse_ACK message
// being sent back.
// |privileged| is used by Pepper Flash. If this flag is set to true, we won't
// pop up a bubble to ask for user permission or take mouse lock content into
// account.
IPC_MESSAGE_ROUTED3(ViewHostMsg_LockMouse,
                    bool /* user_gesture */,
                    bool /* last_unlocked_by_target */,
                    bool /* privileged */)

// Requests to unlock the mouse. A ViewMsg_MouseLockLost message will be sent
// whenever the mouse is unlocked (which may or may not be caused by
// ViewHostMsg_UnlockMouse).
IPC_MESSAGE_ROUTED0(ViewHostMsg_UnlockMouse)

// Notifies that the initial empty document of a view has been accessed.
// After this, it is no longer safe to show a pending navigation's URL without
// making a URL spoof possible.
IPC_MESSAGE_ROUTED0(ViewHostMsg_DidAccessInitialDocument)

// Following message is used to communicate the values received by the
// callback binding the JS to Cpp.
// An instance of browser that has an automation host listening to it can
// have a javascript send a native value (string, number, boolean) to the
// listener in Cpp. (DomAutomationController)
IPC_MESSAGE_ROUTED2(ViewHostMsg_DomOperationResponse,
                    std::string  /* json_string */,
                    int  /* automation_id */)

// Notifies that multiple touch targets may have been pressed, and to show
// the disambiguation popup.
IPC_MESSAGE_ROUTED3(ViewHostMsg_ShowDisambiguationPopup,
                    gfx::Rect, /* Border of touched targets */
                    gfx::Size, /* Size of zoomed image */
                    TransportDIB::Id /* DIB of zoomed image */)

// Sent by the renderer process to check whether client 3D APIs
// (Pepper 3D, WebGL) are explicitly blocked.
IPC_SYNC_MESSAGE_CONTROL3_1(ViewHostMsg_Are3DAPIsBlocked,
                            int /* render_view_id */,
                            GURL /* top_origin_url */,
                            content::ThreeDAPIType /* requester */,
                            bool /* blocked */)

// Sent by the renderer process to indicate that a context was lost by
// client 3D content (Pepper 3D, WebGL) running on the page at the
// given URL.
IPC_MESSAGE_CONTROL3(ViewHostMsg_DidLose3DContext,
                     GURL /* top_origin_url */,
                     content::ThreeDAPIType /* context_type */,
                     int /* arb_robustness_status_code */)

// Notifies the browser that document has parsed the body. This is used by the
// ResourceScheduler as an indication that bandwidth contention won't block
// first paint.
IPC_MESSAGE_ROUTED0(ViewHostMsg_WillInsertBody)

// Notification that the urls for the favicon of a site has been determined.
IPC_MESSAGE_ROUTED2(ViewHostMsg_UpdateFaviconURL,
                    int32 /* page_id */,
                    std::vector<content::FaviconURL> /* candidates */)

// Sent once a paint happens after the first non empty layout. In other words
// after the page has painted something.
IPC_MESSAGE_ROUTED1(ViewHostMsg_DidFirstVisuallyNonEmptyPaint,
                    int /* page_id */)

// Sent by the renderer to the browser to start a vibration with the given
// duration.
IPC_MESSAGE_CONTROL1(ViewHostMsg_Vibrate,
                     int64 /* milliseconds */)

// Sent by the renderer to the browser to cancel the currently running
// vibration, if there is one.
IPC_MESSAGE_CONTROL0(ViewHostMsg_CancelVibration)

// Message sent from renderer to the browser when the element that is focused
// has been touched. A bool is passed in this message which indicates if the
// node is editable.
IPC_MESSAGE_ROUTED1(ViewHostMsg_FocusedNodeTouched,
                    bool /* editable */)

// Message sent from the renderer to the browser when an HTML form has failed
// validation constraints.
IPC_MESSAGE_ROUTED3(ViewHostMsg_ShowValidationMessage,
                    gfx::Rect /* anchor rectangle in root view coordinate */,
                    base::string16 /* validation message */,
                    base::string16 /* supplemental text */)

// Message sent from the renderer to the browser when a HTML form validation
// message should be hidden from view.
IPC_MESSAGE_ROUTED0(ViewHostMsg_HideValidationMessage)

// Message sent from the renderer to the browser when the suggested co-ordinates
// of the anchor for a HTML form validation message have changed.
IPC_MESSAGE_ROUTED1(ViewHostMsg_MoveValidationMessage,
                    gfx::Rect /* anchor rectangle in root view coordinate */)

#if defined(OS_ANDROID)
// Response to ViewMsg_FindMatchRects.
//
// |version| will contain the current version number of the renderer's find
// match list (incremented whenever they change), which should be passed in the
// next call to ViewMsg_FindMatchRects.
//
// |rects| will either contain a list of the enclosing rects of all matches
// found by the most recent Find operation, or will be empty if |version| is not
// greater than the |current_version| passed to ViewMsg_FindMatchRects (hence
// your locally cached rects should still be valid). The rect coords will be
// custom normalized fractions of the document size. The rects will be sorted by
// frame traversal order starting in the main frame, then by dom order.
//
// |active_rect| will contain the bounding box of the active find-in-page match
// marker, in similarly normalized coords (or an empty rect if there isn't one).
IPC_MESSAGE_ROUTED3(ViewHostMsg_FindMatchRects_Reply,
                    int /* version */,
                    std::vector<gfx::RectF> /* rects */,
                    gfx::RectF /* active_rect */)

// Start an android intent with the given URI.
IPC_MESSAGE_ROUTED1(ViewHostMsg_StartContentIntent,
                    GURL /* content_url */)

// Message sent when the renderer changed the background color for the view.
IPC_MESSAGE_ROUTED1(ViewHostMsg_DidChangeBodyBackgroundColor,
                    uint32  /* bg_color */)

// This message runs the MediaCodec for decoding audio for webaudio.
IPC_MESSAGE_CONTROL3(ViewHostMsg_RunWebAudioMediaCodec,
                     base::SharedMemoryHandle /* encoded_data_handle */,
                     base::FileDescriptor /* pcm_output */,
                     uint32_t /* data_size*/)

// Sent by renderer to request a ViewMsg_BeginFrame message for upcoming
// display events. If |enabled| is true, the BeginFrame message will continue
// to be be delivered until the notification is disabled.
IPC_MESSAGE_ROUTED1(ViewHostMsg_SetNeedsBeginFrame,
                    bool /* enabled */)

// Reply to the ViewMsg_ExtractSmartClipData message.
// TODO(juhui24.lee@samsung.com): this should be changed to a vector of structs
// instead of encoding the data as a string which is not allowed normally. Since
// ths is only used in Android WebView, it's allowed temporarily.
// http://crbug.com/330872
IPC_MESSAGE_ROUTED1(ViewHostMsg_SmartClipDataExtracted,
                    string16)

#elif defined(OS_MACOSX)
// Request that the browser load a font into shared memory for us.
IPC_SYNC_MESSAGE_CONTROL1_3(ViewHostMsg_LoadFont,
                           FontDescriptor /* font to load */,
                           uint32 /* buffer size */,
                           base::SharedMemoryHandle /* font data */,
                           uint32 /* font id */)

// Informs the browser that a plugin has gained or lost focus.
IPC_MESSAGE_ROUTED2(ViewHostMsg_PluginFocusChanged,
                    bool, /* focused */
                    int /* plugin_id */)

// Instructs the browser to start plugin IME.
IPC_MESSAGE_ROUTED0(ViewHostMsg_StartPluginIme)

#elif defined(OS_WIN)
// Request that the given font characters be loaded by the browser so it's
// cached by the OS. Please see RenderMessageFilter::OnPreCacheFontCharacters
// for details.
IPC_SYNC_MESSAGE_CONTROL2_0(ViewHostMsg_PreCacheFontCharacters,
                            LOGFONT /* font_data */,
                            base::string16 /* characters */)
#endif

#if defined(OS_POSIX)
// On POSIX, we cannot allocated shared memory from within the sandbox, so
// this call exists for the renderer to ask the browser to allocate memory
// on its behalf. We return a file descriptor to the POSIX shared memory.
// If the |cache_in_browser| flag is |true|, then a copy of the shmem is kept
// by the browser, and it is the caller's repsonsibility to send a
// ViewHostMsg_FreeTransportDIB message in order to release the cached shmem.
// In all cases, the caller is responsible for deleting the resulting
// TransportDIB.
IPC_SYNC_MESSAGE_CONTROL2_1(ViewHostMsg_AllocTransportDIB,
                            uint32_t, /* bytes requested */
                            bool, /* cache in the browser */
                            TransportDIB::Handle /* DIB */)

// Since the browser keeps handles to the allocated transport DIBs, this
// message is sent to tell the browser that it may release them when the
// renderer is finished with them.
IPC_MESSAGE_CONTROL1(ViewHostMsg_FreeTransportDIB,
                     TransportDIB::Id /* DIB id */)
#endif

#if defined(OS_MACOSX) || defined(OS_WIN) || defined(USE_AURA)
// On MACOSX, WIN and AURA IME can request composition character bounds
// synchronously (see crbug.com/120597). This IPC message sends the character
// bounds after every composition change to always have correct bound info.
IPC_MESSAGE_ROUTED2(ViewHostMsg_ImeCompositionRangeChanged,
                    gfx::Range /* composition range */,
                    std::vector<gfx::Rect> /* character bounds */)
#endif

// Adding a new message? Stick to the sort order above: first platform
// independent ViewMsg, then ifdefs for platform specific ViewMsg, then platform
// independent ViewHostMsg, then ifdefs for platform specific ViewHostMsg.<|MERGE_RESOLUTION|>--- conflicted
+++ resolved
@@ -374,37 +374,28 @@
   IPC_STRUCT_MEMBER(content::Referrer, referrer)
 
   // The window features to use for the new view.
-<<<<<<< HEAD
   IPC_STRUCT_MEMBER(blink::WebWindowFeatures, features)
+
+  // The x-coordinate of the window, only valid if x_set.
+  IPC_STRUCT_MEMBER(float, x)
+  IPC_STRUCT_MEMBER(bool, x_set)
+
+  // The y-coordinate of the window, only valid if y_set.
+  IPC_STRUCT_MEMBER(float, y)
+  IPC_STRUCT_MEMBER(bool, y_set)
+
+  // The width of the window, only valid if width_set.
+  IPC_STRUCT_MEMBER(float, width)
+  IPC_STRUCT_MEMBER(bool, width_set)
+
+  // The height of the window, only valid if height_set.
+  IPC_STRUCT_MEMBER(float, height)
+  IPC_STRUCT_MEMBER(bool, height_set)
 
   // The additional window features to use for the new view. We pass these
   // separately from |features| above because we cannot serialize WebStrings
   // over IPC.
   IPC_STRUCT_MEMBER(std::vector<base::string16>, additional_features)
-=======
-  IPC_STRUCT_MEMBER(WebKit::WebWindowFeatures, features)
-
-  // The x-coordinate of the window, only valid if x_set.
-  IPC_STRUCT_MEMBER(float, x)
-  IPC_STRUCT_MEMBER(bool, x_set)
-
-  // The y-coordinate of the window, only valid if y_set.
-  IPC_STRUCT_MEMBER(float, y)
-  IPC_STRUCT_MEMBER(bool, y_set)
-
-  // The width of the window, only valid if width_set.
-  IPC_STRUCT_MEMBER(float, width)
-  IPC_STRUCT_MEMBER(bool, width_set)
-
-  // The height of the window, only valid if height_set.
-  IPC_STRUCT_MEMBER(float, height)
-  IPC_STRUCT_MEMBER(bool, height_set)
-
-  // Additional features.  Adding a separate vector here because the
-  // WebVector<WebString> in WebWindowFeatures is not serialized.
-  // TODO: serialize 'additionalFeatures' in WebWindowFeatures.
-  IPC_STRUCT_MEMBER(std::vector<std::string>, additional_features)
->>>>>>> 91940a09
 IPC_STRUCT_END()
 
 IPC_STRUCT_BEGIN(ViewHostMsg_CreateWorker_Params)
@@ -1342,13 +1333,9 @@
 IPC_MESSAGE_CONTROL1(ViewMsg_SetWebKitSharedTimersSuspended,
                      bool /* suspend */)
 
-<<<<<<< HEAD
-=======
 // Tells the renderer to clear unused resources from its global web cache
 IPC_MESSAGE_CONTROL0(ViewMsg_ClearWebCache)
 
-#if defined(OS_ANDROID)
->>>>>>> 91940a09
 // Sent when the browser wants the bounding boxes of the current find matches.
 //
 // If match rects are already cached on the browser side, |current_version|
