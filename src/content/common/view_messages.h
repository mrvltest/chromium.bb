--- conflicted
+++ resolved
@@ -1565,8 +1565,6 @@
 IPC_MESSAGE_ROUTED1(ViewHostMsg_UpdateFaviconURL,
                     std::vector<content::FaviconURL> /* candidates */)
 
-<<<<<<< HEAD
-=======
 // Instructs the browser to draw the rubberband rect.
 IPC_MESSAGE_ROUTED1(ViewHostMsg_SetRubberbandRect,
                     gfx::Rect /* rect */)
@@ -1574,16 +1572,6 @@
 // Instructs the browser to stop drawing the rubberband rect.
 IPC_MESSAGE_ROUTED0(ViewHostMsg_HideRubberbandRect)
 
-// Sent by the renderer to the browser to start a vibration with the given
-// duration.
-IPC_MESSAGE_CONTROL1(ViewHostMsg_Vibrate,
-                     int64 /* milliseconds */)
-
-// Sent by the renderer to the browser to cancel the currently running
-// vibration, if there is one.
-IPC_MESSAGE_CONTROL0(ViewHostMsg_CancelVibration)
-
->>>>>>> 78980aaa
 // Message sent from renderer to the browser when the element that is focused
 // has been touched. A bool is passed in this message which indicates if the
 // node is editable.
