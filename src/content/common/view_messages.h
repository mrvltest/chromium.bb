// Copyright (c) 2012 The Chromium Authors. All rights reserved.
// Use of this source code is governed by a BSD-style license that can be
// found in the LICENSE file.

// IPC messages for page rendering.
// Multiply-included message file, hence no include guard.

#include "base/memory/shared_memory.h"
#include "base/process/process.h"
#include "base/strings/string16.h"
#include "cc/output/begin_frame_args.h"
#include "cc/output/compositor_frame.h"
#include "cc/output/compositor_frame_ack.h"
#include "content/common/content_export.h"
#include "content/common/content_param_traits.h"
#include "content/common/cookie_data.h"
#include "content/common/date_time_suggestion.h"
#include "content/common/navigation_gesture.h"
#include "content/common/pepper_renderer_instance_data.h"
#include "content/common/view_message_enums.h"
#include "content/common/webplugin_geometry.h"
#include "content/public/common/common_param_traits.h"
#include "content/public/common/favicon_url.h"
#include "content/public/common/file_chooser_params.h"
#include "content/public/common/menu_item.h"
#include "content/public/common/page_state.h"
#include "content/public/common/page_zoom.h"
#include "content/public/common/referrer.h"
#include "content/public/common/renderer_preferences.h"
#include "content/public/common/stop_find_action.h"
#include "content/public/common/three_d_api_types.h"
#include "content/public/common/window_container_type.h"
#include "ipc/ipc_channel_handle.h"
#include "ipc/ipc_message_macros.h"
#include "ipc/ipc_platform_file.h"
#include "media/audio/audio_parameters.h"
#include "media/base/channel_layout.h"
#include "media/base/media_log_event.h"
#include "net/base/network_change_notifier.h"
#include "third_party/WebKit/public/platform/WebFloatPoint.h"
#include "third_party/WebKit/public/platform/WebFloatRect.h"
#include "third_party/WebKit/public/platform/WebScreenInfo.h"
#include "third_party/WebKit/public/web/WebFindOptions.h"
#include "third_party/WebKit/public/web/WebMediaPlayerAction.h"
#include "third_party/WebKit/public/web/WebPluginAction.h"
#include "third_party/WebKit/public/web/WebPopupType.h"
#include "third_party/WebKit/public/web/WebTextDirection.h"
#include "third_party/skia/include/core/SkBitmap.h"
#include "ui/base/ime/text_input_mode.h"
#include "ui/base/ime/text_input_type.h"
#include "ui/base/ui_base_types.h"
#include "ui/gfx/ipc/gfx_param_traits.h"
#include "ui/gfx/point.h"
#include "ui/gfx/range/range.h"
#include "ui/gfx/rect.h"
#include "ui/gfx/rect_f.h"
#include "ui/gfx/vector2d.h"
#include "ui/gfx/vector2d_f.h"
#include "ui/shell_dialogs/selected_file_info.h"

#if defined(OS_MACOSX)
#include "content/common/mac/font_descriptor.h"
#include "third_party/WebKit/public/web/mac/WebScrollbarTheme.h"
#endif

#undef IPC_MESSAGE_EXPORT
#define IPC_MESSAGE_EXPORT CONTENT_EXPORT

#define IPC_MESSAGE_START ViewMsgStart

IPC_ENUM_TRAITS(blink::WebMediaPlayerAction::Type)
IPC_ENUM_TRAITS(blink::WebPluginAction::Type)
IPC_ENUM_TRAITS(blink::WebPopupType)
IPC_ENUM_TRAITS(blink::WebTextDirection)
IPC_ENUM_TRAITS(WindowContainerType)
IPC_ENUM_TRAITS(content::FaviconURL::IconType)
IPC_ENUM_TRAITS(content::FileChooserParams::Mode)
IPC_ENUM_TRAITS(content::MenuItem::Type)
IPC_ENUM_TRAITS(content::NavigationGesture)
IPC_ENUM_TRAITS(content::PageZoom)
IPC_ENUM_TRAITS(gfx::FontRenderParams::Hinting)
IPC_ENUM_TRAITS(gfx::FontRenderParams::SubpixelRendering)
IPC_ENUM_TRAITS_MAX_VALUE(content::TapMultipleTargetsStrategy,
                          content::TAP_MULTIPLE_TARGETS_STRATEGY_MAX)
IPC_ENUM_TRAITS(content::StopFindAction)
IPC_ENUM_TRAITS(content::ThreeDAPIType)
IPC_ENUM_TRAITS_MAX_VALUE(media::ChannelLayout, media::CHANNEL_LAYOUT_MAX - 1)
IPC_ENUM_TRAITS_MAX_VALUE(media::MediaLogEvent::Type,
                          media::MediaLogEvent::TYPE_LAST)
IPC_ENUM_TRAITS_MAX_VALUE(ui::TextInputMode, ui::TEXT_INPUT_MODE_MAX)
IPC_ENUM_TRAITS(ui::TextInputType)

#if defined(OS_MACOSX)
IPC_STRUCT_TRAITS_BEGIN(FontDescriptor)
  IPC_STRUCT_TRAITS_MEMBER(font_name)
  IPC_STRUCT_TRAITS_MEMBER(font_point_size)
IPC_STRUCT_TRAITS_END()
#endif

IPC_STRUCT_TRAITS_BEGIN(blink::WebFindOptions)
  IPC_STRUCT_TRAITS_MEMBER(forward)
  IPC_STRUCT_TRAITS_MEMBER(matchCase)
  IPC_STRUCT_TRAITS_MEMBER(findNext)
IPC_STRUCT_TRAITS_END()

IPC_STRUCT_TRAITS_BEGIN(blink::WebMediaPlayerAction)
  IPC_STRUCT_TRAITS_MEMBER(type)
  IPC_STRUCT_TRAITS_MEMBER(enable)
IPC_STRUCT_TRAITS_END()

IPC_STRUCT_TRAITS_BEGIN(blink::WebPluginAction)
  IPC_STRUCT_TRAITS_MEMBER(type)
  IPC_STRUCT_TRAITS_MEMBER(enable)
IPC_STRUCT_TRAITS_END()

IPC_STRUCT_TRAITS_BEGIN(blink::WebFloatPoint)
  IPC_STRUCT_TRAITS_MEMBER(x)
  IPC_STRUCT_TRAITS_MEMBER(y)
IPC_STRUCT_TRAITS_END()

IPC_STRUCT_TRAITS_BEGIN(blink::WebFloatRect)
  IPC_STRUCT_TRAITS_MEMBER(x)
  IPC_STRUCT_TRAITS_MEMBER(y)
  IPC_STRUCT_TRAITS_MEMBER(width)
  IPC_STRUCT_TRAITS_MEMBER(height)
IPC_STRUCT_TRAITS_END()

IPC_STRUCT_TRAITS_BEGIN(blink::WebScreenInfo)
  IPC_STRUCT_TRAITS_MEMBER(deviceScaleFactor)
  IPC_STRUCT_TRAITS_MEMBER(depth)
  IPC_STRUCT_TRAITS_MEMBER(depthPerComponent)
  IPC_STRUCT_TRAITS_MEMBER(isMonochrome)
  IPC_STRUCT_TRAITS_MEMBER(rect)
  IPC_STRUCT_TRAITS_MEMBER(availableRect)
  IPC_STRUCT_TRAITS_MEMBER(orientationType)
  IPC_STRUCT_TRAITS_MEMBER(orientationAngle)
IPC_STRUCT_TRAITS_END()

IPC_STRUCT_TRAITS_BEGIN(content::MenuItem)
  IPC_STRUCT_TRAITS_MEMBER(label)
  IPC_STRUCT_TRAITS_MEMBER(tool_tip)
  IPC_STRUCT_TRAITS_MEMBER(type)
  IPC_STRUCT_TRAITS_MEMBER(action)
  IPC_STRUCT_TRAITS_MEMBER(rtl)
  IPC_STRUCT_TRAITS_MEMBER(has_directional_override)
  IPC_STRUCT_TRAITS_MEMBER(enabled)
  IPC_STRUCT_TRAITS_MEMBER(checked)
  IPC_STRUCT_TRAITS_MEMBER(submenu)
IPC_STRUCT_TRAITS_END()

IPC_STRUCT_TRAITS_BEGIN(content::DateTimeSuggestion)
  IPC_STRUCT_TRAITS_MEMBER(value)
  IPC_STRUCT_TRAITS_MEMBER(localized_value)
  IPC_STRUCT_TRAITS_MEMBER(label)
IPC_STRUCT_TRAITS_END()

IPC_STRUCT_TRAITS_BEGIN(content::FaviconURL)
  IPC_STRUCT_TRAITS_MEMBER(icon_url)
  IPC_STRUCT_TRAITS_MEMBER(icon_type)
  IPC_STRUCT_TRAITS_MEMBER(icon_sizes)
IPC_STRUCT_TRAITS_END()

IPC_STRUCT_TRAITS_BEGIN(content::FileChooserParams)
  IPC_STRUCT_TRAITS_MEMBER(mode)
  IPC_STRUCT_TRAITS_MEMBER(title)
  IPC_STRUCT_TRAITS_MEMBER(default_file_name)
  IPC_STRUCT_TRAITS_MEMBER(accept_types)
#if defined(OS_ANDROID)
  IPC_STRUCT_TRAITS_MEMBER(capture)
#endif
IPC_STRUCT_TRAITS_END()

IPC_STRUCT_TRAITS_BEGIN(content::PepperRendererInstanceData)
  IPC_STRUCT_TRAITS_MEMBER(render_process_id)
  IPC_STRUCT_TRAITS_MEMBER(render_frame_id)
  IPC_STRUCT_TRAITS_MEMBER(document_url)
  IPC_STRUCT_TRAITS_MEMBER(plugin_url)
IPC_STRUCT_TRAITS_END()

IPC_STRUCT_TRAITS_BEGIN(content::RendererPreferences)
  IPC_STRUCT_TRAITS_MEMBER(can_accept_load_drops)
  IPC_STRUCT_TRAITS_MEMBER(should_antialias_text)
  IPC_STRUCT_TRAITS_MEMBER(hinting)
  IPC_STRUCT_TRAITS_MEMBER(use_autohinter)
  IPC_STRUCT_TRAITS_MEMBER(use_bitmaps)
  IPC_STRUCT_TRAITS_MEMBER(subpixel_rendering)
  IPC_STRUCT_TRAITS_MEMBER(use_subpixel_positioning)
  IPC_STRUCT_TRAITS_MEMBER(focus_ring_color)
  IPC_STRUCT_TRAITS_MEMBER(thumb_active_color)
  IPC_STRUCT_TRAITS_MEMBER(thumb_inactive_color)
  IPC_STRUCT_TRAITS_MEMBER(track_color)
  IPC_STRUCT_TRAITS_MEMBER(active_selection_bg_color)
  IPC_STRUCT_TRAITS_MEMBER(active_selection_fg_color)
  IPC_STRUCT_TRAITS_MEMBER(inactive_selection_bg_color)
  IPC_STRUCT_TRAITS_MEMBER(inactive_selection_fg_color)
  IPC_STRUCT_TRAITS_MEMBER(browser_handles_non_local_top_level_requests)
  IPC_STRUCT_TRAITS_MEMBER(browser_handles_all_top_level_requests)
  IPC_STRUCT_TRAITS_MEMBER(caret_blink_interval)
  IPC_STRUCT_TRAITS_MEMBER(use_custom_colors)
  IPC_STRUCT_TRAITS_MEMBER(enable_referrers)
  IPC_STRUCT_TRAITS_MEMBER(enable_do_not_track)
  IPC_STRUCT_TRAITS_MEMBER(default_zoom_level)
  IPC_STRUCT_TRAITS_MEMBER(user_agent_override)
  IPC_STRUCT_TRAITS_MEMBER(accept_languages)
  IPC_STRUCT_TRAITS_MEMBER(report_frame_name_changes)
  IPC_STRUCT_TRAITS_MEMBER(touchpad_fling_profile)
  IPC_STRUCT_TRAITS_MEMBER(touchscreen_fling_profile)
  IPC_STRUCT_TRAITS_MEMBER(tap_multiple_targets_strategy)
  IPC_STRUCT_TRAITS_MEMBER(disable_client_blocked_error_page)
  IPC_STRUCT_TRAITS_MEMBER(plugin_fullscreen_allowed)
  IPC_STRUCT_TRAITS_MEMBER(use_video_overlay_for_embedded_encrypted_video)
IPC_STRUCT_TRAITS_END()

IPC_STRUCT_TRAITS_BEGIN(content::CookieData)
  IPC_STRUCT_TRAITS_MEMBER(name)
  IPC_STRUCT_TRAITS_MEMBER(value)
  IPC_STRUCT_TRAITS_MEMBER(domain)
  IPC_STRUCT_TRAITS_MEMBER(path)
  IPC_STRUCT_TRAITS_MEMBER(expires)
  IPC_STRUCT_TRAITS_MEMBER(http_only)
  IPC_STRUCT_TRAITS_MEMBER(secure)
  IPC_STRUCT_TRAITS_MEMBER(session)
IPC_STRUCT_TRAITS_END()

IPC_STRUCT_TRAITS_BEGIN(content::WebPluginGeometry)
  IPC_STRUCT_TRAITS_MEMBER(window)
  IPC_STRUCT_TRAITS_MEMBER(window_rect)
  IPC_STRUCT_TRAITS_MEMBER(clip_rect)
  IPC_STRUCT_TRAITS_MEMBER(cutout_rects)
  IPC_STRUCT_TRAITS_MEMBER(rects_valid)
  IPC_STRUCT_TRAITS_MEMBER(visible)
IPC_STRUCT_TRAITS_END()

IPC_STRUCT_TRAITS_BEGIN(media::MediaLogEvent)
  IPC_STRUCT_TRAITS_MEMBER(id)
  IPC_STRUCT_TRAITS_MEMBER(type)
  IPC_STRUCT_TRAITS_MEMBER(params)
  IPC_STRUCT_TRAITS_MEMBER(time)
IPC_STRUCT_TRAITS_END()

IPC_STRUCT_TRAITS_BEGIN(ui::SelectedFileInfo)
  IPC_STRUCT_TRAITS_MEMBER(file_path)
  IPC_STRUCT_TRAITS_MEMBER(local_path)
  IPC_STRUCT_TRAITS_MEMBER(display_name)
IPC_STRUCT_TRAITS_END()

IPC_STRUCT_BEGIN(ViewHostMsg_CreateWindow_Params)
  // Routing ID of the view initiating the open.
  IPC_STRUCT_MEMBER(int, opener_id)

  // True if this open request came in the context of a user gesture.
  IPC_STRUCT_MEMBER(bool, user_gesture)

  // Type of window requested.
  IPC_STRUCT_MEMBER(WindowContainerType, window_container_type)

  // The session storage namespace ID this view should use.
  IPC_STRUCT_MEMBER(int64, session_storage_namespace_id)

  // The name of the resulting frame that should be created (empty if none
  // has been specified).
  IPC_STRUCT_MEMBER(base::string16, frame_name)

  // The routing id of the frame initiating the open.
  IPC_STRUCT_MEMBER(int, opener_render_frame_id)

  // The URL of the frame initiating the open.
  IPC_STRUCT_MEMBER(GURL, opener_url)

  // The URL of the top frame containing the opener.
  IPC_STRUCT_MEMBER(GURL, opener_top_level_frame_url)

  // The security origin of the frame initiating the open.
  IPC_STRUCT_MEMBER(GURL, opener_security_origin)

  // Whether the opener will be suppressed in the new window, in which case
  // scripting the new window is not allowed.
  IPC_STRUCT_MEMBER(bool, opener_suppressed)

  // Whether the window should be opened in the foreground, background, etc.
  IPC_STRUCT_MEMBER(WindowOpenDisposition, disposition)

  // The URL that will be loaded in the new window (empty if none has been
  // sepcified).
  IPC_STRUCT_MEMBER(GURL, target_url)

  // The referrer that will be used to load |target_url| (empty if none has
  // been specified).
  IPC_STRUCT_MEMBER(content::Referrer, referrer)

  // The window features to use for the new view.
  IPC_STRUCT_MEMBER(blink::WebWindowFeatures, features)

  // The additional window features to use for the new view. We pass these
  // separately from |features| above because we cannot serialize WebStrings
  // over IPC.
  IPC_STRUCT_MEMBER(std::vector<base::string16>, additional_features)
IPC_STRUCT_END()

IPC_STRUCT_BEGIN(ViewHostMsg_CreateWorker_Params)
  // URL for the worker script.
  IPC_STRUCT_MEMBER(GURL, url)

  // Name for a SharedWorker, otherwise empty string.
  IPC_STRUCT_MEMBER(base::string16, name)

  // Security policy used in the worker.
  IPC_STRUCT_MEMBER(base::string16, content_security_policy)

  // Security policy type used in the worker.
  IPC_STRUCT_MEMBER(blink::WebContentSecurityPolicyType, security_policy_type)

  // The ID of the parent document (unique within parent renderer).
  IPC_STRUCT_MEMBER(unsigned long long, document_id)

  // RenderFrame routing id used to send messages back to the parent.
  IPC_STRUCT_MEMBER(int, render_frame_route_id)
IPC_STRUCT_END()

IPC_STRUCT_BEGIN(ViewHostMsg_DateTimeDialogValue_Params)
  IPC_STRUCT_MEMBER(ui::TextInputType, dialog_type)
  IPC_STRUCT_MEMBER(double, dialog_value)
  IPC_STRUCT_MEMBER(double, minimum)
  IPC_STRUCT_MEMBER(double, maximum)
  IPC_STRUCT_MEMBER(double, step)
  IPC_STRUCT_MEMBER(std::vector<content::DateTimeSuggestion>, suggestions)
IPC_STRUCT_END()

IPC_STRUCT_BEGIN(ViewHostMsg_SelectionBounds_Params)
  IPC_STRUCT_MEMBER(gfx::Rect, anchor_rect)
  IPC_STRUCT_MEMBER(blink::WebTextDirection, anchor_dir)
  IPC_STRUCT_MEMBER(gfx::Rect, focus_rect)
  IPC_STRUCT_MEMBER(blink::WebTextDirection, focus_dir)
  IPC_STRUCT_MEMBER(bool, is_anchor_first)
IPC_STRUCT_END()

// This message is used for supporting popup menus on Mac OS X using native
// Cocoa controls. The renderer sends us this message which we use to populate
// the popup menu.
IPC_STRUCT_BEGIN(ViewHostMsg_ShowPopup_Params)
  // Position on the screen.
  IPC_STRUCT_MEMBER(gfx::Rect, bounds)

  // The height of each item in the menu.
  IPC_STRUCT_MEMBER(int, item_height)

  // The size of the font to use for those items.
  IPC_STRUCT_MEMBER(double, item_font_size)

  // The currently selected (displayed) item in the menu.
  IPC_STRUCT_MEMBER(int, selected_item)

  // The entire list of items in the popup menu.
  IPC_STRUCT_MEMBER(std::vector<content::MenuItem>, popup_items)

  // Whether items should be right-aligned.
  IPC_STRUCT_MEMBER(bool, right_aligned)

  // Whether this is a multi-select popup.
  IPC_STRUCT_MEMBER(bool, allow_multiple_selection)
IPC_STRUCT_END()

IPC_STRUCT_BEGIN(ViewHostMsg_TextInputState_Params)
  // The type of input field
  IPC_STRUCT_MEMBER(ui::TextInputType, type)

  // The mode of input field
  IPC_STRUCT_MEMBER(ui::TextInputMode, mode)

  // The flags of the input field (autocorrect, autocomplete, etc.)
  IPC_STRUCT_MEMBER(int, flags)

  // The value of the input field
  IPC_STRUCT_MEMBER(std::string, value)

  // The cursor position of the current selection start, or the caret position
  // if nothing is selected
  IPC_STRUCT_MEMBER(int, selection_start)

  // The cursor position of the current selection end, or the caret position
  // if nothing is selected
  IPC_STRUCT_MEMBER(int, selection_end)

  // The start position of the current composition, or -1 if there is none
  IPC_STRUCT_MEMBER(int, composition_start)

  // The end position of the current composition, or -1 if there is none
  IPC_STRUCT_MEMBER(int, composition_end)

  // Whether or not inline composition can be performed for the current input.
  IPC_STRUCT_MEMBER(bool, can_compose_inline)

  // Whether or not the IME should be shown as a result of this update. Even if
  // true, the IME will only be shown if the type is appropriate (e.g. not
  // TEXT_INPUT_TYPE_NONE).
  IPC_STRUCT_MEMBER(bool, show_ime_if_needed)

  // Whether this change is originated from non-IME (e.g. Javascript, Autofill).
  IPC_STRUCT_MEMBER(bool, is_non_ime_change)
IPC_STRUCT_END()

IPC_STRUCT_BEGIN(ViewHostMsg_UpdateRect_Params)
  // The scroll offset of the render view.
  IPC_STRUCT_MEMBER(gfx::Vector2d, scroll_offset)

  // The size of the RenderView when this message was generated.  This is
  // included so the host knows how large the view is from the perspective of
  // the renderer process.  This is necessary in case a resize operation is in
  // progress. If auto-resize is enabled, this should update the corresponding
  // view size.
  IPC_STRUCT_MEMBER(gfx::Size, view_size)

  // New window locations for plugin child windows.
  IPC_STRUCT_MEMBER(std::vector<content::WebPluginGeometry>,
                    plugin_window_moves)

  // The following describes the various bits that may be set in flags:
  //
  //   ViewHostMsg_UpdateRect_Flags::IS_RESIZE_ACK
  //     Indicates that this is a response to a ViewMsg_Resize message.
  //
  //   ViewHostMsg_UpdateRect_Flags::IS_REPAINT_ACK
  //     Indicates that this is a response to a ViewMsg_Repaint message.
  //
  // If flags is zero, then this message corresponds to an unsolicited paint
  // request by the render view.  Any of the above bits may be set in flags,
  // which would indicate that this paint message is an ACK for multiple
  // request messages.
  IPC_STRUCT_MEMBER(int, flags)

  // All the above coordinates are in DIP. This is the scale factor needed
  // to convert them to pixels.
  IPC_STRUCT_MEMBER(float, scale_factor)
IPC_STRUCT_END()

IPC_STRUCT_BEGIN(ViewMsg_New_Params)
  // Renderer-wide preferences.
  IPC_STRUCT_MEMBER(content::RendererPreferences, renderer_preferences)

  // Preferences for this view.
  IPC_STRUCT_MEMBER(content::WebPreferences, web_preferences)

  // The ID of the view to be created.
  IPC_STRUCT_MEMBER(int32, view_id)

  // The ID of the main frame hosted in the view.
  IPC_STRUCT_MEMBER(int32, main_frame_routing_id)

  // The ID of the rendering surface.
  IPC_STRUCT_MEMBER(int32, surface_id)

  // The session storage namespace ID this view should use.
  IPC_STRUCT_MEMBER(int64, session_storage_namespace_id)

  // The name of the frame associated with this view (or empty if none).
  IPC_STRUCT_MEMBER(base::string16, frame_name)

  // The route ID of the opener RenderView if we need to set one
  // (MSG_ROUTING_NONE otherwise).
  IPC_STRUCT_MEMBER(int, opener_route_id)

  // Whether the RenderView should initially be swapped out.
  IPC_STRUCT_MEMBER(bool, swapped_out)

  // The ID of the proxy object for the main frame in this view. It is only
  // used if |swapped_out| is true.
  IPC_STRUCT_MEMBER(int32, proxy_routing_id)

  // Whether the RenderView should initially be hidden.
  IPC_STRUCT_MEMBER(bool, hidden)

  // Whether the RenderView will never be visible.
  IPC_STRUCT_MEMBER(bool, never_visible)

  // Whether the window associated with this view was created with an opener.
  IPC_STRUCT_MEMBER(bool, window_was_created_with_opener)

  // The initial page ID to use for this view, which must be larger than any
  // existing navigation that might be loaded in the view.  Page IDs are unique
  // to a view and are only updated by the renderer after this initial value.
  IPC_STRUCT_MEMBER(int32, next_page_id)

  // The properties of the screen associated with the view.
  IPC_STRUCT_MEMBER(blink::WebScreenInfo, screen_info)
IPC_STRUCT_END()

IPC_STRUCT_BEGIN(ViewMsg_PostMessage_Params)
  // Whether the data format is supplied as serialized script value, or as
  // a simple string. If it is a raw string, must be converted from string to a
  // WebSerializedScriptValue in renderer.
  IPC_STRUCT_MEMBER(bool, is_data_raw_string)
  // The serialized script value.
  IPC_STRUCT_MEMBER(base::string16, data)
  // When sent to the browser, this is the routing ID of the source frame in
  // the source process.  The browser replaces it with the routing ID of the
  // equivalent (swapped out) frame in the destination process.
  IPC_STRUCT_MEMBER(int, source_routing_id)

  // The origin of the source frame.
  IPC_STRUCT_MEMBER(base::string16, source_origin)

  // The origin for the message's target.
  IPC_STRUCT_MEMBER(base::string16, target_origin)

  // Information about the MessagePorts this message contains.
  IPC_STRUCT_MEMBER(std::vector<int>, message_port_ids)
  IPC_STRUCT_MEMBER(std::vector<int>, new_routing_ids)
IPC_STRUCT_END()

// Messages sent from the browser to the renderer.

#if defined(OS_ANDROID)
// Tells the renderer to cancel an opened date/time dialog.
IPC_MESSAGE_ROUTED0(ViewMsg_CancelDateTimeDialog)

// Replaces a date time input field.
IPC_MESSAGE_ROUTED1(ViewMsg_ReplaceDateTime,
                    double /* dialog_value */)

#endif

// Get all savable resource links from current webpage, include main
// frame and sub-frame.
IPC_MESSAGE_ROUTED1(ViewMsg_GetAllSavableResourceLinksForCurrentPage,
                    GURL /* url of page which is needed to save */)

// Get html data by serializing all frames of current page with lists
// which contain all resource links that have local copy.
IPC_MESSAGE_ROUTED3(ViewMsg_GetSerializedHtmlDataForCurrentPageWithLocalLinks,
                    std::vector<GURL> /* urls that have local copy */,
                    std::vector<base::FilePath> /* paths of local copy */,
                    base::FilePath /* local directory path */)

// Tells the render side that a ViewHostMsg_LockMouse message has been
// processed. |succeeded| indicates whether the mouse has been successfully
// locked or not.
IPC_MESSAGE_ROUTED1(ViewMsg_LockMouse_ACK,
                    bool /* succeeded */)
// Tells the render side that the mouse has been unlocked.
IPC_MESSAGE_ROUTED0(ViewMsg_MouseLockLost)

// Sent by the browser when the parameters for vsync alignment have changed.
IPC_MESSAGE_ROUTED2(ViewMsg_UpdateVSyncParameters,
                    base::TimeTicks /* timebase */,
                    base::TimeDelta /* interval */)

// Sent to the RenderView when a new tab is swapped into an existing
// tab and the histories need to be merged. The existing tab has a history of
// |merged_history_length| which precedes the history of the new tab. All
// page_ids >= |minimum_page_id| in the new tab are appended to the history.
//
// For example, suppose the history of page_ids in the new tab's RenderView
// is [4 7 8]. This is merged into an existing tab with 3 history items, and
// all pages in the new tab with page_id >= 7 are to be preserved.
// The resulting page history is [-1 -1 -1 7 8].
IPC_MESSAGE_ROUTED2(ViewMsg_SetHistoryLengthAndPrune,
                    int, /* merge_history_length */
                    int32 /* minimum_page_id */)

// Tells the renderer to create a new view.
// This message is slightly different, the view it takes (via
// ViewMsg_New_Params) is the view to create, the message itself is sent as a
// non-view control message.
IPC_MESSAGE_CONTROL1(ViewMsg_New,
                     ViewMsg_New_Params)

// Reply in response to ViewHostMsg_ShowView or ViewHostMsg_ShowWidget.
// similar to the new command, but used when the renderer created a view
// first, and we need to update it.
IPC_MESSAGE_ROUTED0(ViewMsg_CreatingNew_ACK)

// Sends updated preferences to the renderer.
IPC_MESSAGE_ROUTED1(ViewMsg_SetRendererPrefs,
                    content::RendererPreferences)

// This passes a set of webkit preferences down to the renderer.
IPC_MESSAGE_ROUTED1(ViewMsg_UpdateWebPreferences,
                    content::WebPreferences)

// Informs the renderer that the timezone has changed.
IPC_MESSAGE_CONTROL0(ViewMsg_TimezoneChange)

// Tells the render view to close.
// Expects a Close_ACK message when finished.
IPC_MESSAGE_ROUTED0(ViewMsg_Close)

IPC_STRUCT_BEGIN(ViewMsg_Resize_Params)
  IPC_STRUCT_MEMBER(blink::WebScreenInfo, screen_info)
  IPC_STRUCT_MEMBER(gfx::Size, new_size)
  IPC_STRUCT_MEMBER(gfx::Size, physical_backing_size)
  IPC_STRUCT_MEMBER(float, overdraw_bottom_height)
  IPC_STRUCT_MEMBER(gfx::Size, visible_viewport_size)
  IPC_STRUCT_MEMBER(gfx::Rect, resizer_rect)
  IPC_STRUCT_MEMBER(bool, is_fullscreen)
IPC_STRUCT_END()

// Tells the render view to change its size.  A ViewHostMsg_UpdateRect message
// is generated in response provided new_size is not empty and not equal to
// the view's current size.  The generated ViewHostMsg_UpdateRect message will
// have the IS_RESIZE_ACK flag set. It also receives the resizer rect so that
// we don't have to fetch it every time WebKit asks for it.
IPC_MESSAGE_ROUTED1(ViewMsg_Resize,
                    ViewMsg_Resize_Params /* params */)

// Tells the render view that the resize rect has changed.
IPC_MESSAGE_ROUTED1(ViewMsg_ChangeResizeRect,
                    gfx::Rect /* resizer_rect */)

// Sent to inform the view that it was hidden.  This allows it to reduce its
// resource utilization.
IPC_MESSAGE_ROUTED0(ViewMsg_WasHidden)

// Tells the render view that it is no longer hidden (see WasHidden), and the
// render view is expected to respond with a full repaint if needs_repainting
// is true. If needs_repainting is false, then this message does not trigger a
// message in response.
IPC_MESSAGE_ROUTED2(ViewMsg_WasShown,
                    bool /* needs_repainting */,
                    ui::LatencyInfo /* latency_info */)

// Sent to inform the view that it was swapped out.  This allows the process to
// exit if no other views are using it.
IPC_MESSAGE_ROUTED0(ViewMsg_WasSwappedOut)

// Tells the renderer to focus the first (last if reverse is true) focusable
// node.
IPC_MESSAGE_ROUTED1(ViewMsg_SetInitialFocus,
                    bool /* reverse */)

// Sent to inform the renderer to invoke a context menu.
// The parameter specifies the location in the render view's coordinates.
IPC_MESSAGE_ROUTED2(ViewMsg_ShowContextMenu,
                    ui::MenuSourceType,
                    gfx::Point /* location where menu should be shown */)

IPC_MESSAGE_ROUTED0(ViewMsg_Stop)

// Sent when the user wants to search for a word on the page (find in page).
IPC_MESSAGE_ROUTED3(ViewMsg_Find,
                    int /* request_id */,
                    base::string16 /* search_text */,
                    blink::WebFindOptions)

// This message notifies the renderer that the user has closed the FindInPage
// window (and what action to take regarding the selection).
IPC_MESSAGE_ROUTED1(ViewMsg_StopFinding,
                    content::StopFindAction /* action */)

// Copies the image at location x, y to the clipboard (if there indeed is an
// image at that location).
IPC_MESSAGE_ROUTED2(ViewMsg_CopyImageAt,
                    int /* x */,
                    int /* y */)

// Saves the image at location x, y to the disk (if there indeed is an
// image at that location).
IPC_MESSAGE_ROUTED2(ViewMsg_SaveImageAt,
                    int /* x */,
                    int /* y */)

// Tells the renderer to perform the given action on the media player
// located at the given point.
IPC_MESSAGE_ROUTED2(ViewMsg_MediaPlayerActionAt,
                    gfx::Point, /* location */
                    blink::WebMediaPlayerAction)

// Tells the renderer to perform the given action on the plugin located at
// the given point.
IPC_MESSAGE_ROUTED2(ViewMsg_PluginActionAt,
                    gfx::Point, /* location */
                    blink::WebPluginAction)

// Posts a message from a frame in another process to the current renderer.
IPC_MESSAGE_ROUTED1(ViewMsg_PostMessageEvent,
                    ViewMsg_PostMessage_Params)

// Requests that the RenderView's main frame sets its opener to null.
IPC_MESSAGE_ROUTED0(ViewMsg_DisownOpener)

// Change the zoom level for the current main frame.  If the level actually
// changes, a ViewHostMsg_DidZoomURL message will be sent back to the browser
// telling it what url got zoomed and what its current zoom level is.
IPC_MESSAGE_ROUTED1(ViewMsg_Zoom,
                    content::PageZoom /* function */)

// Set the zoom level for a particular url that the renderer is in the
// process of loading.  This will be stored, to be used if the load commits
// and ignored otherwise.
IPC_MESSAGE_ROUTED2(ViewMsg_SetZoomLevelForLoadingURL,
                    GURL /* url */,
                    double /* zoom_level */)

// Set the zoom level for a particular url, so all render views
// displaying this url can update their zoom levels to match.
// If scheme is empty, then only host is used for matching.
IPC_MESSAGE_CONTROL3(ViewMsg_SetZoomLevelForCurrentURL,
                     std::string /* scheme */,
                     std::string /* host */,
                     double /* zoom_level */)

// Set the zoom level for a particular render view.
IPC_MESSAGE_ROUTED2(ViewMsg_SetZoomLevelForView,
                    bool /* uses_temporary_zoom_level */,
                    double /* zoom_level */)

// Change encoding of page in the renderer.
IPC_MESSAGE_ROUTED1(ViewMsg_SetPageEncoding,
                    std::string /*new encoding name*/)

// Reset encoding of page in the renderer back to default.
IPC_MESSAGE_ROUTED0(ViewMsg_ResetPageEncodingToDefault)

// Used to tell a render view whether it should expose various bindings
// that allow JS content extended privileges.  See BindingsPolicy for valid
// flag values.
IPC_MESSAGE_ROUTED1(ViewMsg_AllowBindings,
                    int /* enabled_bindings_flags */)

// Tell the renderer to add a property to the WebUI binding object.  This
// only works if we allowed WebUI bindings.
IPC_MESSAGE_ROUTED2(ViewMsg_SetWebUIProperty,
                    std::string /* property_name */,
                    std::string /* property_value_json */)

// This message starts/stop monitoring the input method status of the focused
// edit control of a renderer process.
// Parameters
// * is_active (bool)
//   Indicates if an input method is active in the browser process.
//   The possible actions when a renderer process receives this message are
//   listed below:
//     Value Action
//     true  Start sending IPC message ViewHostMsg_ImeUpdateTextInputState
//           to notify the input method status of the focused edit control.
//     false Stop sending IPC message ViewHostMsg_ImeUpdateTextInputState.
IPC_MESSAGE_ROUTED1(ViewMsg_SetInputMethodActive,
                    bool /* is_active */)

// IME API oncandidatewindow* events for InputMethodContext.
IPC_MESSAGE_ROUTED0(ViewMsg_CandidateWindowShown)
IPC_MESSAGE_ROUTED0(ViewMsg_CandidateWindowUpdated)
IPC_MESSAGE_ROUTED0(ViewMsg_CandidateWindowHidden)

// Used to notify the render-view that we have received a target URL. Used
// to prevent target URLs spamming the browser.
IPC_MESSAGE_ROUTED0(ViewMsg_UpdateTargetURL_ACK)

IPC_MESSAGE_ROUTED1(ViewMsg_RunFileChooserResponse,
                    std::vector<ui::SelectedFileInfo>)

// Provides the results of directory enumeration.
IPC_MESSAGE_ROUTED2(ViewMsg_EnumerateDirectoryResponse,
                    int /* request_id */,
                    std::vector<base::FilePath> /* files_in_directory */)

// When a renderer sends a ViewHostMsg_Focus to the browser process,
// the browser has the option of sending a ViewMsg_CantFocus back to
// the renderer.
IPC_MESSAGE_ROUTED0(ViewMsg_CantFocus)

// Tells the renderer to suppress any further modal dialogs until it receives a
// corresponding ViewMsg_SwapOut message.  This ensures that no
// PageGroupLoadDeferrer is on the stack for SwapOut.
IPC_MESSAGE_ROUTED0(ViewMsg_SuppressDialogsUntilSwapOut)

// Instructs the renderer to close the current page, including running the
// onunload event handler.
//
// Expects a ClosePage_ACK message when finished.
IPC_MESSAGE_ROUTED0(ViewMsg_ClosePage)

// Notifies the renderer about ui theme changes
IPC_MESSAGE_ROUTED0(ViewMsg_ThemeChanged)

// Notifies the renderer that a paint is to be generated for the rectangle
// passed in.
IPC_MESSAGE_ROUTED1(ViewMsg_Repaint,
                    gfx::Size /* The view size to be repainted */)

// Notification that a move or resize renderer's containing window has
// started.
IPC_MESSAGE_ROUTED0(ViewMsg_MoveOrResizeStarted)

IPC_MESSAGE_ROUTED2(ViewMsg_UpdateScreenRects,
                    gfx::Rect /* view_screen_rect */,
                    gfx::Rect /* window_screen_rect */)

// Reply to ViewHostMsg_RequestMove, ViewHostMsg_ShowView, and
// ViewHostMsg_ShowWidget to inform the renderer that the browser has
// processed the move.  The browser may have ignored the move, but it finished
// processing.  This is used because the renderer keeps a temporary cache of
// the widget position while these asynchronous operations are in progress.
IPC_MESSAGE_ROUTED0(ViewMsg_Move_ACK)

// Used to instruct the RenderView to send back updates to the preferred size.
IPC_MESSAGE_ROUTED0(ViewMsg_EnablePreferredSizeChangedMode)

// Used to instruct the RenderView to automatically resize and send back
// updates for the new size.
IPC_MESSAGE_ROUTED2(ViewMsg_EnableAutoResize,
                    gfx::Size /* min_size */,
                    gfx::Size /* max_size */)

// Used to instruct the RenderView to disalbe automatically resize.
IPC_MESSAGE_ROUTED1(ViewMsg_DisableAutoResize,
                    gfx::Size /* new_size */)

// Changes the text direction of the currently selected input field (if any).
IPC_MESSAGE_ROUTED1(ViewMsg_SetTextDirection,
                    blink::WebTextDirection /* direction */)

// Tells the renderer to clear the focused element (if any).
IPC_MESSAGE_ROUTED0(ViewMsg_ClearFocusedElement)

// Make the RenderView background transparent or opaque.
IPC_MESSAGE_ROUTED1(ViewMsg_SetBackgroundOpaque, bool /* opaque */)

// Used to tell the renderer not to add scrollbars with height and
// width below a threshold.
IPC_MESSAGE_ROUTED1(ViewMsg_DisableScrollbarsForSmallWindows,
                    gfx::Size /* disable_scrollbar_size_limit */)

// Activate/deactivate the RenderView (i.e., set its controls' tint
// accordingly, etc.).
IPC_MESSAGE_ROUTED1(ViewMsg_SetActive,
                    bool /* active */)

// Response message to ViewHostMsg_CreateWorker.
// Sent when the worker has started.
IPC_MESSAGE_ROUTED0(ViewMsg_WorkerCreated)

// Sent when the worker failed to load the worker script.
// In normal cases, this message is sent after ViewMsg_WorkerCreated is sent.
// But if the shared worker of the same URL already exists and it has failed
// to load the script, when the renderer send ViewHostMsg_CreateWorker before
// the shared worker is killed only ViewMsg_WorkerScriptLoadFailed is sent.
IPC_MESSAGE_ROUTED0(ViewMsg_WorkerScriptLoadFailed)

// Sent when the worker has connected.
// This message is sent only if the worker successfully loaded the script.
IPC_MESSAGE_ROUTED0(ViewMsg_WorkerConnected)

// Tells the renderer that the network type has changed so that navigator.onLine
// and navigator.connection can be updated.
IPC_MESSAGE_CONTROL1(ViewMsg_NetworkTypeChanged,
                     net::NetworkChangeNotifier::ConnectionType /* type */)

// Reply to ViewHostMsg_OpenChannelToPpapiBroker
// Tells the renderer that the channel to the broker has been created.
IPC_MESSAGE_ROUTED2(ViewMsg_PpapiBrokerChannelCreated,
                    base::ProcessId /* broker_pid */,
                    IPC::ChannelHandle /* handle */)

// Reply to ViewHostMsg_RequestPpapiBrokerPermission.
// Tells the renderer whether permission to access to PPAPI broker was granted
// or not.
IPC_MESSAGE_ROUTED1(ViewMsg_PpapiBrokerPermissionResult,
                    bool /* result */)

// Tells the renderer to empty its plugin list cache, optional reloading
// pages containing plugins.
IPC_MESSAGE_CONTROL1(ViewMsg_PurgePluginListCache,
                     bool /* reload_pages */)

// Used to instruct the RenderView to go into "view source" mode.
IPC_MESSAGE_ROUTED0(ViewMsg_EnableViewSourceMode)

// Instructs the renderer to save the current page to MHTML.
IPC_MESSAGE_ROUTED2(ViewMsg_SavePageAsMHTML,
                    int /* job_id */,
                    IPC::PlatformFileForTransit /* file handle */)

// Temporary message to diagnose an unexpected condition in WebContentsImpl.
IPC_MESSAGE_CONTROL1(ViewMsg_TempCrashWithData,
                     GURL /* data */)

// An acknowledge to ViewHostMsg_MultipleTargetsTouched to notify the renderer
// process to release the magnified image.
IPC_MESSAGE_ROUTED1(ViewMsg_ReleaseDisambiguationPopupBitmap,
                    cc::SharedBitmapId /* id */)

// Notifies the renderer that a snapshot has been retrieved.
IPC_MESSAGE_ROUTED3(ViewMsg_WindowSnapshotCompleted,
                    int /* snapshot_id */,
                    gfx::Size /* size */,
                    std::vector<unsigned char> /* png */)

// Fetches complete rendered content of a web page as plain text.
IPC_MESSAGE_ROUTED0(ViewMsg_GetRenderedText)

#if defined(OS_MACOSX)
IPC_ENUM_TRAITS_MAX_VALUE(blink::ScrollerStyle, blink::ScrollerStyleOverlay)

// Notification of a change in scrollbar appearance and/or behavior.
IPC_MESSAGE_CONTROL5(ViewMsg_UpdateScrollbarTheme,
                     float /* initial_button_delay */,
                     float /* autoscroll_button_delay */,
                     bool /* jump_on_track_click */,
                     blink::ScrollerStyle /* preferred_scroller_style */,
                     bool /* redraw */)
#endif

<<<<<<< HEAD
// Tells the renderer to clear unused resources from its global web cache
IPC_MESSAGE_CONTROL0(ViewMsg_ClearWebCache)
=======
// Tells the renderer to enable/disable alt-mousedrag rubberbanding.
IPC_MESSAGE_ROUTED1(ViewMsg_EnableAltDragRubberbanding,
                    bool /* enable */)
>>>>>>> fbe8a84d

#if defined(OS_ANDROID)
// Tells the renderer to suspend/resume the webkit timers.
IPC_MESSAGE_CONTROL1(ViewMsg_SetWebKitSharedTimersSuspended,
                     bool /* suspend */)

// Sent when the browser wants the bounding boxes of the current find matches.
//
// If match rects are already cached on the browser side, |current_version|
// should be the version number from the ViewHostMsg_FindMatchRects_Reply
// they came in, so the renderer can tell if it needs to send updated rects.
// Otherwise just pass -1 to always receive the list of rects.
//
// There must be an active search string (it is probably most useful to call
// this immediately after a ViewHostMsg_Find_Reply message arrives with
// final_update set to true).
IPC_MESSAGE_ROUTED1(ViewMsg_FindMatchRects,
                    int /* current_version */)

// External popup menus.
IPC_MESSAGE_ROUTED2(ViewMsg_SelectPopupMenuItems,
                    bool /* user canceled the popup */,
                    std::vector<int> /* selected indices */)

// Notifies the renderer whether hiding/showing the top controls is enabled
// and whether or not to animate to the proper state.
IPC_MESSAGE_ROUTED3(ViewMsg_UpdateTopControlsState,
                    bool /* enable_hiding */,
                    bool /* enable_showing */,
                    bool /* animate */)

IPC_MESSAGE_ROUTED0(ViewMsg_ShowImeIfNeeded)

// Sent by the browser when the renderer should generate a new frame.
IPC_MESSAGE_ROUTED1(ViewMsg_BeginFrame,
                    cc::BeginFrameArgs /* args */)

// Sent by the browser when an IME update that requires acknowledgement has been
// processed on the browser side.
IPC_MESSAGE_ROUTED0(ViewMsg_ImeEventAck)

// Extracts the data at the given rect, returning it through the
// ViewHostMsg_SmartClipDataExtracted IPC.
IPC_MESSAGE_ROUTED1(ViewMsg_ExtractSmartClipData,
                    gfx::Rect /* rect */)

#elif defined(OS_MACOSX)
// Let the RenderView know its window has changed visibility.
IPC_MESSAGE_ROUTED1(ViewMsg_SetWindowVisibility,
                    bool /* visibile */)

// Let the RenderView know its window's frame has changed.
IPC_MESSAGE_ROUTED2(ViewMsg_WindowFrameChanged,
                    gfx::Rect /* window frame */,
                    gfx::Rect /* content view frame */)

// Message sent from the browser to the renderer when the user starts or stops
// resizing the view.
IPC_MESSAGE_ROUTED1(ViewMsg_SetInLiveResize,
                    bool /* enable */)

// Tell the renderer that plugin IME has completed.
IPC_MESSAGE_ROUTED2(ViewMsg_PluginImeCompositionCompleted,
                    base::string16 /* text */,
                    int /* plugin_id */)

// External popup menus.
IPC_MESSAGE_ROUTED1(ViewMsg_SelectPopupMenuItem,
                    int /* selected index, -1 means no selection */)
#endif

// Sent by the browser as a reply to ViewHostMsg_SwapCompositorFrame.
IPC_MESSAGE_ROUTED2(ViewMsg_SwapCompositorFrameAck,
                    uint32 /* output_surface_id */,
                    cc::CompositorFrameAck /* ack */)

// Sent by browser to tell renderer compositor that some resources that were
// given to the browser in a swap are not being used anymore.
IPC_MESSAGE_ROUTED2(ViewMsg_ReclaimCompositorResources,
                    uint32 /* output_surface_id */,
                    cc::CompositorFrameAck /* ack */)

IPC_MESSAGE_ROUTED0(ViewMsg_SelectWordAroundCaret)

// Sent by the browser to ask the renderer to redraw.
// If |request_id| is not zero, it is added to the forced frame's latency info
// as ui::WINDOW_SNAPSHOT_FRAME_NUMBER_COMPONENT.
IPC_MESSAGE_ROUTED1(ViewMsg_ForceRedraw,
                    int /* request_id */)

// -----------------------------------------------------------------------------
// Messages sent from the renderer to the browser.

// Sent by the renderer when it is creating a new window.  The browser creates
// a tab for it and responds with a ViewMsg_CreatingNew_ACK.  If route_id is
// MSG_ROUTING_NONE, the view couldn't be created.
IPC_SYNC_MESSAGE_CONTROL1_4(ViewHostMsg_CreateWindow,
                            ViewHostMsg_CreateWindow_Params,
                            int /* route_id */,
                            int /* main_frame_route_id */,
                            int32 /* surface_id */,
                            int64 /* cloned_session_storage_namespace_id */)

// Similar to ViewHostMsg_CreateWindow, except used for sub-widgets, like
// <select> dropdowns.  This message is sent to the WebContentsImpl that
// contains the widget being created.
IPC_SYNC_MESSAGE_CONTROL2_2(ViewHostMsg_CreateWidget,
                            int /* opener_id */,
                            blink::WebPopupType /* popup type */,
                            int /* route_id */,
                            int32 /* surface_id */)

// Similar to ViewHostMsg_CreateWidget except the widget is a full screen
// window.
IPC_SYNC_MESSAGE_CONTROL1_2(ViewHostMsg_CreateFullscreenWidget,
                            int /* opener_id */,
                            int /* route_id */,
                            int32 /* surface_id */)

// Asks the browser for a unique routing ID.
IPC_SYNC_MESSAGE_CONTROL0_1(ViewHostMsg_GenerateRoutingID,
                            int /* routing_id */)

// Asks the browser for the default audio hardware configuration.
IPC_SYNC_MESSAGE_CONTROL0_2(ViewHostMsg_GetAudioHardwareConfig,
                            media::AudioParameters /* input parameters */,
                            media::AudioParameters /* output parameters */)

// Asks the browser for CPU usage of the renderer process in percents.
IPC_SYNC_MESSAGE_CONTROL0_1(ViewHostMsg_GetCPUUsage,
                            int /* CPU usage in percents */)

// Asks the browser for the renderer process memory size stats.
IPC_SYNC_MESSAGE_CONTROL0_2(ViewHostMsg_GetProcessMemorySizes,
                            size_t /* private_bytes */,
                            size_t /* shared_bytes */)

// These three messages are sent to the parent RenderViewHost to display the
// page/widget that was created by
// CreateWindow/CreateWidget/CreateFullscreenWidget. routing_id
// refers to the id that was returned from the Create message above.
// The initial_position parameter is a rectangle in screen coordinates.
//
// FUTURE: there will probably be flags here to control if the result is
// in a new window.
IPC_MESSAGE_ROUTED4(ViewHostMsg_ShowView,
                    int /* route_id */,
                    WindowOpenDisposition /* disposition */,
                    gfx::Rect /* initial_pos */,
                    bool /* opened_by_user_gesture */)

IPC_MESSAGE_ROUTED2(ViewHostMsg_ShowWidget,
                    int /* route_id */,
                    gfx::Rect /* initial_pos */)

// Message to show a full screen widget.
IPC_MESSAGE_ROUTED1(ViewHostMsg_ShowFullscreenWidget,
                    int /* route_id */)

// This message is sent after ViewHostMsg_ShowView to cause the RenderView
// to run in a modal fashion until it is closed.
IPC_SYNC_MESSAGE_ROUTED1_0(ViewHostMsg_RunModal,
                           int /* opener_id */)

// Indicates the renderer is ready in response to a ViewMsg_New or
// a ViewMsg_CreatingNew_ACK.
IPC_MESSAGE_ROUTED0(ViewHostMsg_RenderViewReady)

// Indicates the renderer process is gone.  This actually is sent by the
// browser process to itself, but keeps the interface cleaner.
IPC_MESSAGE_ROUTED2(ViewHostMsg_RenderProcessGone,
                    int, /* this really is base::TerminationStatus */
                    int /* exit_code */)

// Sent by the renderer process to request that the browser close the view.
// This corresponds to the window.close() API, and the browser may ignore
// this message.  Otherwise, the browser will generates a ViewMsg_Close
// message to close the view.
IPC_MESSAGE_ROUTED0(ViewHostMsg_Close)

// Send in response to a ViewMsg_UpdateScreenRects so that the renderer can
// throttle these messages.
IPC_MESSAGE_ROUTED0(ViewHostMsg_UpdateScreenRects_ACK)

// Sent by the renderer process to request that the browser move the view.
// This corresponds to the window.resizeTo() and window.moveTo() APIs, and
// the browser may ignore this message.
IPC_MESSAGE_ROUTED1(ViewHostMsg_RequestMove,
                    gfx::Rect /* position */)

#if defined(OS_MACOSX) || defined(OS_ANDROID)
// Message to show/hide a popup menu using native controls.
IPC_MESSAGE_ROUTED1(ViewHostMsg_ShowPopup,
                    ViewHostMsg_ShowPopup_Params)
IPC_MESSAGE_ROUTED0(ViewHostMsg_HidePopup)
#endif

// Result of string search in the page.
// Response to ViewMsg_Find with the results of the requested find-in-page
// search, the number of matches found and the selection rect (in screen
// coordinates) for the string found. If |final_update| is false, it signals
// that this is not the last Find_Reply message - more will be sent as the
// scoping effort continues.
IPC_MESSAGE_ROUTED5(ViewHostMsg_Find_Reply,
                    int /* request_id */,
                    int /* number of matches */,
                    gfx::Rect /* selection_rect */,
                    int /* active_match_ordinal */,
                    bool /* final_update */)

// Indicates that the render view has been closed in respose to a
// Close message.
IPC_MESSAGE_CONTROL1(ViewHostMsg_Close_ACK,
                     int /* old_route_id */)

// Indicates that the current page has been closed, after a ClosePage
// message.
IPC_MESSAGE_ROUTED0(ViewHostMsg_ClosePage_ACK)

// Notifies the browser that we have session history information.
// page_id: unique ID that allows us to distinguish between history entries.
IPC_MESSAGE_ROUTED2(ViewHostMsg_UpdateState,
                    int32 /* page_id */,
                    content::PageState /* state */)

// Notifies the browser that we want to show a destination url for a potential
// action (e.g. when the user is hovering over a link).
IPC_MESSAGE_ROUTED2(ViewHostMsg_UpdateTargetURL,
                    int32,
                    GURL)

// Sent when the document element is available for the top-level frame.  This
// happens after the page starts loading, but before all resources are
// finished.
IPC_MESSAGE_ROUTED1(ViewHostMsg_DocumentAvailableInMainFrame,
                    bool /* uses_temporary_zoom_level */)

// Sent when the renderer loads a resource from its memory cache.
// The security info is non empty if the resource was originally loaded over
// a secure connection.
// Note: May only be sent once per URL per frame per committed load.
IPC_MESSAGE_ROUTED5(ViewHostMsg_DidLoadResourceFromMemoryCache,
                    GURL /* url */,
                    std::string  /* security info */,
                    std::string  /* http method */,
                    std::string  /* mime type */,
                    content::ResourceType /* resource type */)

// Sent when the renderer displays insecure content in a secure page.
IPC_MESSAGE_ROUTED0(ViewHostMsg_DidDisplayInsecureContent)

// Sent when the renderer runs insecure content in a secure origin.
IPC_MESSAGE_ROUTED2(ViewHostMsg_DidRunInsecureContent,
                    std::string  /* security_origin */,
                    GURL         /* target URL */)

// Sent to update part of the view.  In response to this message, the host
// generates a ViewMsg_UpdateRect_ACK message.
IPC_MESSAGE_ROUTED1(ViewHostMsg_UpdateRect,
                    ViewHostMsg_UpdateRect_Params)

IPC_MESSAGE_ROUTED0(ViewHostMsg_Focus)
IPC_MESSAGE_ROUTED0(ViewHostMsg_Blur)

// Message sent from renderer to the browser when focus changes inside the
// webpage. The parameter says whether the newly focused element needs
// keyboard input (true for textfields, text areas and content editable divs).
IPC_MESSAGE_ROUTED1(ViewHostMsg_FocusedNodeChanged,
    bool /* is_editable_node */)

IPC_MESSAGE_ROUTED1(ViewHostMsg_SetCursor, content::WebCursor)

// Message sent from renderer requesting touch emulation using mouse.
// Shift-scrolling should be converted to pinch, if |allow_pinch| is true.
IPC_MESSAGE_ROUTED2(ViewHostMsg_SetTouchEventEmulationEnabled,
                    bool /* enabled */,
                    bool /* allow_pinch */)

// Used to set a cookie. The cookie is set asynchronously, but will be
// available to a subsequent ViewHostMsg_GetCookies request.
IPC_MESSAGE_CONTROL4(ViewHostMsg_SetCookie,
                     int /* render_frame_id */,
                     GURL /* url */,
                     GURL /* first_party_for_cookies */,
                     std::string /* cookie */)

// Used to get cookies for the given URL. This may block waiting for a
// previous SetCookie message to be processed.
IPC_SYNC_MESSAGE_CONTROL3_1(ViewHostMsg_GetCookies,
                            int /* render_frame_id */,
                            GURL /* url */,
                            GURL /* first_party_for_cookies */,
                            std::string /* cookies */)

// Used to get raw cookie information for the given URL. This may block
// waiting for a previous SetCookie message to be processed.
IPC_SYNC_MESSAGE_CONTROL2_1(ViewHostMsg_GetRawCookies,
                            GURL /* url */,
                            GURL /* first_party_for_cookies */,
                            std::vector<content::CookieData>
                                /* raw_cookies */)

// Used to delete cookie for the given URL and name
IPC_SYNC_MESSAGE_CONTROL2_0(ViewHostMsg_DeleteCookie,
                            GURL /* url */,
                            std::string /* cookie_name */)

// Used to check if cookies are enabled for the given URL. This may block
// waiting for a previous SetCookie message to be processed.
IPC_SYNC_MESSAGE_CONTROL3_1(ViewHostMsg_CookiesEnabled,
                            int /* render_frame_id */,
                            GURL /* url */,
                            GURL /* first_party_for_cookies */,
                            bool /* cookies_enabled */)

// Used to get the list of plugins
IPC_SYNC_MESSAGE_CONTROL1_1(ViewHostMsg_GetPlugins,
    bool /* refresh*/,
    std::vector<content::WebPluginInfo> /* plugins */)

#if defined(OS_WIN)
IPC_MESSAGE_ROUTED1(ViewHostMsg_WindowlessPluginDummyWindowCreated,
                    gfx::NativeViewId /* dummy_activation_window */)

IPC_MESSAGE_ROUTED1(ViewHostMsg_WindowlessPluginDummyWindowDestroyed,
                    gfx::NativeViewId /* dummy_activation_window */)

// Asks the browser for the user's monitor profile.
IPC_SYNC_MESSAGE_CONTROL0_1(ViewHostMsg_GetMonitorColorProfile,
                            std::vector<char> /* profile */)
#endif

// Get the list of proxies to use for |url|, as a semicolon delimited list
// of "<TYPE> <HOST>:<PORT>" | "DIRECT".
IPC_SYNC_MESSAGE_CONTROL1_2(ViewHostMsg_ResolveProxy,
                            GURL /* url */,
                            bool /* result */,
                            std::string /* proxy list */)

// A renderer sends this to the browser process when it wants to create a
// worker.  The browser will create the worker process if necessary, and
// will return the route id on success.  On error returns MSG_ROUTING_NONE.
IPC_SYNC_MESSAGE_CONTROL1_1(ViewHostMsg_CreateWorker,
                            ViewHostMsg_CreateWorker_Params,
                            int /* route_id */)

// A renderer sends this to the browser process when a document has been
// detached. The browser will use this to constrain the lifecycle of worker
// processes (SharedWorkers are shut down when their last associated document
// is detached).
IPC_MESSAGE_CONTROL1(ViewHostMsg_DocumentDetached,
                     uint64 /* document_id */)

// Wraps an IPC message that's destined to the worker on the renderer->browser
// hop.
IPC_MESSAGE_CONTROL1(ViewHostMsg_ForwardToWorker,
                     IPC::Message /* message */)

// Tells the browser that a specific Appcache manifest in the current page
// was accessed.
IPC_MESSAGE_ROUTED2(ViewHostMsg_AppCacheAccessed,
                    GURL /* manifest url */,
                    bool /* blocked by policy */)

// Initiates a download based on user actions like 'ALT+click'.
IPC_MESSAGE_CONTROL5(ViewHostMsg_DownloadUrl,
                     int /* render_view_id */,
                     GURL /* url */,
                     content::Referrer /* referrer */,
                     base::string16 /* suggested_name */,
                     bool /* use prompt for save location */)

// Used to go to the session history entry at the given offset (ie, -1 will
// return the "back" item).
IPC_MESSAGE_ROUTED1(ViewHostMsg_GoToEntryAtOffset,
                    int /* offset (from current) of history item to get */)

// Sent from an inactive renderer for the browser to route to the active
// renderer, instructing it to close.
IPC_MESSAGE_ROUTED0(ViewHostMsg_RouteCloseEvent)

// Sent to the browser from an inactive renderer to post a message to the
// active renderer.
IPC_MESSAGE_ROUTED1(ViewHostMsg_RouteMessageEvent,
                    ViewMsg_PostMessage_Params)

// Notifies that the preferred size of the content changed.
IPC_MESSAGE_ROUTED1(ViewHostMsg_DidContentsPreferredSizeChange,
                    gfx::Size /* pref_size */)

// Notifies that the scroll offset changed.
// This is different from ViewHostMsg_UpdateRect in that ViewHostMsg_UpdateRect
// is not sent at all when threaded compositing is enabled while
// ViewHostMsg_DidChangeScrollOffset works properly in this case.
IPC_MESSAGE_ROUTED0(ViewHostMsg_DidChangeScrollOffset)

// Notifies whether there are JavaScript touch event handlers or not.
IPC_MESSAGE_ROUTED1(ViewHostMsg_HasTouchEventHandlers,
                    bool /* has_handlers */)

// A message from HTML-based UI.  When (trusted) Javascript calls
// send(message, args), this message is sent to the browser.
IPC_MESSAGE_ROUTED3(ViewHostMsg_WebUISend,
                    GURL /* source_url */,
                    std::string  /* message */,
                    base::ListValue /* args */)

// A renderer sends this to the browser process when it wants to create a ppapi
// plugin.  The browser will create the plugin process if necessary, and will
// return a handle to the channel on success.
//
// The plugin_child_id is the ChildProcessHost ID assigned in the browser
// process. This ID is valid only in the context of the browser process and is
// used to identify the proper process when the renderer notifies it that the
// plugin is hung.
//
// On error an empty string and null handles are returned.
IPC_SYNC_MESSAGE_CONTROL1_3(ViewHostMsg_OpenChannelToPepperPlugin,
                            base::FilePath /* path */,
                            IPC::ChannelHandle /* handle to channel */,
                            base::ProcessId /* plugin_pid */,
                            int /* plugin_child_id */)

// Notification that a plugin has created a new plugin instance. The parameters
// indicate:
// -The plugin process ID that we're creating the instance for.
// -The instance ID of the instance being created.
// -A PepperRendererInstanceData struct which contains properties from the
// renderer which are associated with the plugin instance. This includes the
// routing ID of the associated render view and the URL of plugin.
// -Whether the plugin we're creating an instance for is external or internal.
//
// This message must be sync even though it returns no parameters to avoid
// a race condition with the plugin process. The plugin process sends messages
// to the browser that assume the browser knows about the instance. We need to
// make sure that the browser actually knows about the instance before we tell
// the plugin to run.
IPC_SYNC_MESSAGE_CONTROL4_0(
    ViewHostMsg_DidCreateOutOfProcessPepperInstance,
    int /* plugin_child_id */,
    int32 /* pp_instance */,
    content::PepperRendererInstanceData /* creation_data */,
    bool /* is_external */)

// Notification that a plugin has destroyed an instance. This is the opposite of
// the "DidCreate" message above.
IPC_MESSAGE_CONTROL3(ViewHostMsg_DidDeleteOutOfProcessPepperInstance,
                     int /* plugin_child_id */,
                     int32 /* pp_instance */,
                     bool /* is_external */)

// Message from the renderer to the browser indicating the in-process instance
// has been created.
IPC_MESSAGE_CONTROL2(ViewHostMsg_DidCreateInProcessInstance,
                     int32 /* instance */,
                     content::PepperRendererInstanceData /* instance_data */)

// Message from the renderer to the browser indicating the in-process instance
// has been destroyed.
IPC_MESSAGE_CONTROL1(ViewHostMsg_DidDeleteInProcessInstance,
                     int32 /* instance */)

// A renderer sends this to the browser process when it wants to
// create a ppapi broker.  The browser will create the broker process
// if necessary, and will return a handle to the channel on success.
// On error an empty string is returned.
// The browser will respond with ViewMsg_PpapiBrokerChannelCreated.
IPC_MESSAGE_CONTROL2(ViewHostMsg_OpenChannelToPpapiBroker,
                     int /* routing_id */,
                     base::FilePath /* path */)

// A renderer sends this to the browser process when it wants to access a PPAPI
// broker. In contrast to ViewHostMsg_OpenChannelToPpapiBroker, this is called
// for every connection.
// The browser will respond with ViewMsg_PpapiBrokerPermissionResult.
IPC_MESSAGE_ROUTED3(ViewHostMsg_RequestPpapiBrokerPermission,
                    int /* routing_id */,
                    GURL /* document_url */,
                    base::FilePath /* plugin_path */)

// Send the tooltip text for the current mouse position to the browser.
IPC_MESSAGE_ROUTED2(ViewHostMsg_SetTooltipText,
                    base::string16 /* tooltip text string */,
                    blink::WebTextDirection /* text direction hint */)

IPC_MESSAGE_ROUTED0(ViewHostMsg_SelectRange_ACK)
IPC_MESSAGE_ROUTED0(ViewHostMsg_MoveCaret_ACK)

// Notification that the text selection has changed.
// Note: The secound parameter is the character based offset of the
// base::string16
// text in the document.
IPC_MESSAGE_ROUTED3(ViewHostMsg_SelectionChanged,
                    base::string16 /* text covers the selection range */,
                    size_t /* the offset of the text in the document */,
                    gfx::Range /* selection range in the document */)

// Notification that the selection bounds have changed.
IPC_MESSAGE_ROUTED1(ViewHostMsg_SelectionBoundsChanged,
                    ViewHostMsg_SelectionBounds_Params)

// Asks the browser to display the file chooser.  The result is returned in a
// ViewMsg_RunFileChooserResponse message.
IPC_MESSAGE_ROUTED1(ViewHostMsg_RunFileChooser,
                    content::FileChooserParams)

// Asks the browser to enumerate a directory.  This is equivalent to running
// the file chooser in directory-enumeration mode and having the user select
// the given directory.  The result is returned in a
// ViewMsg_EnumerateDirectoryResponse message.
IPC_MESSAGE_ROUTED2(ViewHostMsg_EnumerateDirectory,
                    int /* request_id */,
                    base::FilePath /* file_path */)

// Tells the browser to move the focus to the next (previous if reverse is
// true) focusable element.
IPC_MESSAGE_ROUTED1(ViewHostMsg_TakeFocus,
                    bool /* reverse */)

// Required for opening a date/time dialog
IPC_MESSAGE_ROUTED1(ViewHostMsg_OpenDateTimeDialog,
                    ViewHostMsg_DateTimeDialogValue_Params /* value */)

// Required for updating text input state.
IPC_MESSAGE_ROUTED1(ViewHostMsg_TextInputStateChanged,
                    ViewHostMsg_TextInputState_Params /* input state params */)

// Sent when the renderer changes the zoom level for a particular url, so the
// browser can update its records.  If the view is a plugin doc, then url is
// used to update the zoom level for all pages in that site.  Otherwise, the
// render view's id is used so that only the menu is updated.
IPC_MESSAGE_ROUTED2(ViewHostMsg_DidZoomURL,
                    double /* zoom_level */,
                    GURL /* url */)

// Updates the minimum/maximum allowed zoom percent for this tab from the
// default values.  If |remember| is true, then the zoom setting is applied to
// other pages in the site and is saved, otherwise it only applies to this
// tab.
IPC_MESSAGE_ROUTED2(ViewHostMsg_UpdateZoomLimits,
                    int /* minimum_percent */,
                    int /* maximum_percent */)

// Notify the browser that this render process can or can't be suddenly
// terminated.
IPC_MESSAGE_CONTROL1(ViewHostMsg_SuddenTerminationChanged,
                     bool /* enabled */)

IPC_MESSAGE_ROUTED3(
    ViewHostMsg_SwapCompositorFrame,
    uint32 /* output_surface_id */,
    cc::CompositorFrame /* frame */,
    std::vector<IPC::Message> /* messages_to_deliver_with_frame */)

// Sent by the compositor when a flinging animation is stopped.
IPC_MESSAGE_ROUTED0(ViewHostMsg_DidStopFlinging)

//---------------------------------------------------------------------------
// Request for cryptographic operation messages:
// These are messages from the renderer to the browser to perform a
// cryptographic operation.

// Asks the browser process to generate a keypair for grabbing a client
// certificate from a CA (<keygen> tag), and returns the signed public
// key and challenge string.
IPC_SYNC_MESSAGE_CONTROL3_1(ViewHostMsg_Keygen,
                            uint32 /* key size index */,
                            std::string /* challenge string */,
                            GURL /* URL of requestor */,
                            std::string /* signed public key and challenge */)

// Message sent from the renderer to the browser to request that the browser
// cache |data| associated with |url|.
IPC_MESSAGE_CONTROL3(ViewHostMsg_DidGenerateCacheableMetadata,
                     GURL /* url */,
                     double /* expected_response_time */,
                     std::vector<char> /* data */)

// Register a new handler for URL requests with the given scheme.
IPC_MESSAGE_ROUTED4(ViewHostMsg_RegisterProtocolHandler,
                    std::string /* scheme */,
                    GURL /* url */,
                    base::string16 /* title */,
                    bool /* user_gesture */)

// Unregister the registered handler for URL requests with the given scheme.
IPC_MESSAGE_ROUTED3(ViewHostMsg_UnregisterProtocolHandler,
                    std::string /* scheme */,
                    GURL /* url */,
                    bool /* user_gesture */)

// Stores new inspector setting in the profile.
// TODO(jam): this should be in the chrome module
IPC_MESSAGE_ROUTED2(ViewHostMsg_UpdateInspectorSetting,
                    std::string,  /* key */
                    std::string /* value */)

// Puts the browser into "tab fullscreen" mode for the sending renderer.
// See the comment in chrome/browser/ui/browser.h for more details.
IPC_MESSAGE_ROUTED1(ViewHostMsg_ToggleFullscreen,
                    bool /* enter_fullscreen */)

// Send back a string to be recorded by UserMetrics.
IPC_MESSAGE_CONTROL1(ViewHostMsg_UserMetricsRecordAction,
                     std::string /* action */)

// Notifies the browser that the page was or was not saved as MHTML.
IPC_MESSAGE_CONTROL2(ViewHostMsg_SavedPageAsMHTML,
                     int /* job_id */,
                     int64 /* size of the MHTML file, -1 if error */)

IPC_MESSAGE_ROUTED3(ViewHostMsg_SendCurrentPageAllSavableResourceLinks,
                    std::vector<GURL> /* all savable resource links */,
                    std::vector<content::Referrer> /* all referrers */,
                    std::vector<GURL> /* all frame links */)

IPC_MESSAGE_ROUTED3(ViewHostMsg_SendSerializedHtmlData,
                    GURL /* frame's url */,
                    std::string /* data buffer */,
                    int32 /* complete status */)

// Notifies the browser of an event occurring in the media pipeline.
IPC_MESSAGE_CONTROL1(ViewHostMsg_MediaLogEvents,
                     std::vector<media::MediaLogEvent> /* events */)

// Requests to lock the mouse. Will result in a ViewMsg_LockMouse_ACK message
// being sent back.
// |privileged| is used by Pepper Flash. If this flag is set to true, we won't
// pop up a bubble to ask for user permission or take mouse lock content into
// account.
IPC_MESSAGE_ROUTED3(ViewHostMsg_LockMouse,
                    bool /* user_gesture */,
                    bool /* last_unlocked_by_target */,
                    bool /* privileged */)

// Requests to unlock the mouse. A ViewMsg_MouseLockLost message will be sent
// whenever the mouse is unlocked (which may or may not be caused by
// ViewHostMsg_UnlockMouse).
IPC_MESSAGE_ROUTED0(ViewHostMsg_UnlockMouse)

// Notifies that multiple touch targets may have been pressed, and to show
// the disambiguation popup.
IPC_MESSAGE_ROUTED3(ViewHostMsg_ShowDisambiguationPopup,
                    gfx::Rect, /* Border of touched targets */
                    gfx::Size, /* Size of zoomed image */
                    cc::SharedBitmapId /* id */)

// Sent by the renderer process to check whether client 3D APIs
// (Pepper 3D, WebGL) are explicitly blocked.
IPC_SYNC_MESSAGE_CONTROL3_1(ViewHostMsg_Are3DAPIsBlocked,
                            int /* render_view_id */,
                            GURL /* top_origin_url */,
                            content::ThreeDAPIType /* requester */,
                            bool /* blocked */)

// Sent by the renderer process to indicate that a context was lost by
// client 3D content (Pepper 3D, WebGL) running on the page at the
// given URL.
IPC_MESSAGE_CONTROL3(ViewHostMsg_DidLose3DContext,
                     GURL /* top_origin_url */,
                     content::ThreeDAPIType /* context_type */,
                     int /* arb_robustness_status_code */)

// Notifies the browser that document has parsed the body. This is used by the
// ResourceScheduler as an indication that bandwidth contention won't block
// first paint.
IPC_MESSAGE_ROUTED0(ViewHostMsg_WillInsertBody)

// Notification that the urls for the favicon of a site has been determined.
IPC_MESSAGE_ROUTED1(ViewHostMsg_UpdateFaviconURL,
                    std::vector<content::FaviconURL> /* candidates */)

// Instructs the browser to draw the rubberband rect.
IPC_MESSAGE_ROUTED1(ViewHostMsg_SetRubberbandRect,
                    gfx::Rect /* rect */)

// Instructs the browser to stop drawing the rubberband rect.
IPC_MESSAGE_ROUTED0(ViewHostMsg_HideRubberbandRect)

// Sent by the renderer to the browser to start a vibration with the given
// duration.
IPC_MESSAGE_CONTROL1(ViewHostMsg_Vibrate,
                     int64 /* milliseconds */)

// Sent by the renderer to the browser to cancel the currently running
// vibration, if there is one.
IPC_MESSAGE_CONTROL0(ViewHostMsg_CancelVibration)

// Message sent from renderer to the browser when the element that is focused
// has been touched. A bool is passed in this message which indicates if the
// node is editable.
IPC_MESSAGE_ROUTED1(ViewHostMsg_FocusedNodeTouched,
                    bool /* editable */)

// Message sent from the renderer to the browser when an HTML form has failed
// validation constraints.
IPC_MESSAGE_ROUTED3(ViewHostMsg_ShowValidationMessage,
                    gfx::Rect /* anchor rectangle in root view coordinate */,
                    base::string16 /* validation message */,
                    base::string16 /* supplemental text */)

// Message sent from the renderer to the browser when a HTML form validation
// message should be hidden from view.
IPC_MESSAGE_ROUTED0(ViewHostMsg_HideValidationMessage)

// Message sent from the renderer to the browser when the suggested co-ordinates
// of the anchor for a HTML form validation message have changed.
IPC_MESSAGE_ROUTED1(ViewHostMsg_MoveValidationMessage,
                    gfx::Rect /* anchor rectangle in root view coordinate */)

#if defined(OS_ANDROID)
// Response to ViewMsg_FindMatchRects.
//
// |version| will contain the current version number of the renderer's find
// match list (incremented whenever they change), which should be passed in the
// next call to ViewMsg_FindMatchRects.
//
// |rects| will either contain a list of the enclosing rects of all matches
// found by the most recent Find operation, or will be empty if |version| is not
// greater than the |current_version| passed to ViewMsg_FindMatchRects (hence
// your locally cached rects should still be valid). The rect coords will be
// custom normalized fractions of the document size. The rects will be sorted by
// frame traversal order starting in the main frame, then by dom order.
//
// |active_rect| will contain the bounding box of the active find-in-page match
// marker, in similarly normalized coords (or an empty rect if there isn't one).
IPC_MESSAGE_ROUTED3(ViewHostMsg_FindMatchRects_Reply,
                    int /* version */,
                    std::vector<gfx::RectF> /* rects */,
                    gfx::RectF /* active_rect */)

// Start an android intent with the given URI.
IPC_MESSAGE_ROUTED1(ViewHostMsg_StartContentIntent,
                    GURL /* content_url */)

// Message sent when the renderer changed the background color for the view.
IPC_MESSAGE_ROUTED1(ViewHostMsg_DidChangeBodyBackgroundColor,
                    uint32  /* bg_color */)

// This message runs the MediaCodec for decoding audio for webaudio.
IPC_MESSAGE_CONTROL3(ViewHostMsg_RunWebAudioMediaCodec,
                     base::SharedMemoryHandle /* encoded_data_handle */,
                     base::FileDescriptor /* pcm_output */,
                     uint32_t /* data_size*/)

// Sent by renderer to request a ViewMsg_BeginFrame message for upcoming
// display events. If |enabled| is true, the BeginFrame message will continue
// to be be delivered until the notification is disabled.
IPC_MESSAGE_ROUTED1(ViewHostMsg_SetNeedsBeginFrame,
                    bool /* enabled */)

// Reply to the ViewMsg_ExtractSmartClipData message.
IPC_MESSAGE_ROUTED3(ViewHostMsg_SmartClipDataExtracted,
                    base::string16 /* text */,
                    base::string16 /* html */,
                    gfx::Rect /* rect */)

#elif defined(OS_MACOSX)
// Request that the browser load a font into shared memory for us.
IPC_SYNC_MESSAGE_CONTROL1_3(ViewHostMsg_LoadFont,
                           FontDescriptor /* font to load */,
                           uint32 /* buffer size */,
                           base::SharedMemoryHandle /* font data */,
                           uint32 /* font id */)

// Informs the browser that a plugin has gained or lost focus.
IPC_MESSAGE_ROUTED2(ViewHostMsg_PluginFocusChanged,
                    bool, /* focused */
                    int /* plugin_id */)

// Instructs the browser to start plugin IME.
IPC_MESSAGE_ROUTED0(ViewHostMsg_StartPluginIme)

// Receives content of a web page as plain text.
IPC_MESSAGE_ROUTED1(ViewMsg_GetRenderedTextCompleted, std::string);

#elif defined(OS_WIN)
// Request that the given font characters be loaded by the browser so it's
// cached by the OS. Please see RenderMessageFilter::OnPreCacheFontCharacters
// for details.
IPC_SYNC_MESSAGE_CONTROL2_0(ViewHostMsg_PreCacheFontCharacters,
                            LOGFONT /* font_data */,
                            base::string16 /* characters */)
#endif

#if defined(OS_POSIX)
// On POSIX, we cannot allocated shared memory from within the sandbox, so
// this call exists for the renderer to ask the browser to allocate memory
// on its behalf. We return a file descriptor to the POSIX shared memory.
// If the |cache_in_browser| flag is |true|, then a copy of the shmem is kept
// by the browser, and it is the caller's repsonsibility to send a
// ViewHostMsg_FreeTransportDIB message in order to release the cached shmem.
// In all cases, the caller is responsible for deleting the resulting
// TransportDIB.
IPC_SYNC_MESSAGE_CONTROL2_1(ViewHostMsg_AllocTransportDIB,
                            uint32_t, /* bytes requested */
                            bool, /* cache in the browser */
                            TransportDIB::Handle /* DIB */)

// Since the browser keeps handles to the allocated transport DIBs, this
// message is sent to tell the browser that it may release them when the
// renderer is finished with them.
IPC_MESSAGE_CONTROL1(ViewHostMsg_FreeTransportDIB,
                     TransportDIB::Id /* DIB id */)
#endif

// Adding a new message? Stick to the sort order above: first platform
// independent ViewMsg, then ifdefs for platform specific ViewMsg, then platform
// independent ViewHostMsg, then ifdefs for platform specific ViewHostMsg.<|MERGE_RESOLUTION|>--- conflicted
+++ resolved
@@ -900,14 +900,12 @@
                      bool /* redraw */)
 #endif
 
-<<<<<<< HEAD
 // Tells the renderer to clear unused resources from its global web cache
 IPC_MESSAGE_CONTROL0(ViewMsg_ClearWebCache)
-=======
+
 // Tells the renderer to enable/disable alt-mousedrag rubberbanding.
 IPC_MESSAGE_ROUTED1(ViewMsg_EnableAltDragRubberbanding,
                     bool /* enable */)
->>>>>>> fbe8a84d
 
 #if defined(OS_ANDROID)
 // Tells the renderer to suspend/resume the webkit timers.
