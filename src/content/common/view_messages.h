--- conflicted
+++ resolved
@@ -916,14 +916,12 @@
                      ViewMsg_UpdateScrollbarTheme_Params /* params */)
 #endif
 
-<<<<<<< HEAD
 // Tells the renderer to clear unused resources from its global web cache
 IPC_MESSAGE_CONTROL0(ViewMsg_ClearWebCache)
-=======
+
 // Tells the renderer to enable/disable alt-mousedrag rubberbanding.
 IPC_MESSAGE_ROUTED1(ViewMsg_EnableAltDragRubberbanding,
                     bool /* enable */)
->>>>>>> a634e928
 
 #if defined(OS_ANDROID)
 // Tells the renderer to suspend/resume the webkit timers.
