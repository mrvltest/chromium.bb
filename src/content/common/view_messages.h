// Copyright (c) 2012 The Chromium Authors. All rights reserved.
// Use of this source code is governed by a BSD-style license that can be
// found in the LICENSE file.

// IPC messages for page rendering.
// Multiply-included message file, hence no include guard.

#include "base/memory/shared_memory.h"
#include "base/process/process.h"
#include "base/strings/string16.h"
#include "cc/output/begin_frame_args.h"
#include "cc/output/compositor_frame.h"
#include "cc/output/compositor_frame_ack.h"
#include "content/common/content_export.h"
#include "content/common/content_param_traits.h"
#include "content/common/cookie_data.h"
#include "content/common/date_time_suggestion.h"
#include "content/common/navigation_gesture.h"
#include "content/common/pepper_renderer_instance_data.h"
#include "content/common/view_message_enums.h"
#include "content/common/webplugin_geometry.h"
#include "content/public/common/common_param_traits.h"
#include "content/public/common/favicon_url.h"
#include "content/public/common/file_chooser_params.h"
#include "content/public/common/menu_item.h"
#include "content/public/common/page_state.h"
#include "content/public/common/page_zoom.h"
#include "content/public/common/referrer.h"
#include "content/public/common/renderer_preferences.h"
#include "content/public/common/stop_find_action.h"
#include "content/public/common/three_d_api_types.h"
#include "content/public/common/window_container_type.h"
#include "ipc/ipc_channel_handle.h"
#include "ipc/ipc_message_macros.h"
#include "ipc/ipc_platform_file.h"
#include "media/audio/audio_parameters.h"
#include "media/base/channel_layout.h"
#include "media/base/media_log_event.h"
#include "net/base/network_change_notifier.h"
#include "third_party/WebKit/public/platform/WebFloatPoint.h"
#include "third_party/WebKit/public/platform/WebFloatRect.h"
#include "third_party/WebKit/public/platform/WebScreenInfo.h"
#include "third_party/WebKit/public/web/WebFindOptions.h"
#include "third_party/WebKit/public/web/WebMediaPlayerAction.h"
#include "third_party/WebKit/public/web/WebPluginAction.h"
#include "third_party/WebKit/public/web/WebPopupType.h"
#include "third_party/WebKit/public/web/WebTextDirection.h"
#include "third_party/skia/include/core/SkBitmap.h"
#include "ui/base/ime/text_input_mode.h"
#include "ui/base/ime/text_input_type.h"
#include "ui/base/ui_base_types.h"
#include "ui/gfx/ipc/gfx_param_traits.h"
#include "ui/gfx/point.h"
#include "ui/gfx/range/range.h"
#include "ui/gfx/rect.h"
#include "ui/gfx/rect_f.h"
#include "ui/gfx/vector2d.h"
#include "ui/gfx/vector2d_f.h"
#include "ui/shell_dialogs/selected_file_info.h"

#if defined(OS_MACOSX)
#include "content/common/mac/font_descriptor.h"
#include "third_party/WebKit/public/web/mac/WebScrollbarTheme.h"
#endif

#undef IPC_MESSAGE_EXPORT
#define IPC_MESSAGE_EXPORT CONTENT_EXPORT

#define IPC_MESSAGE_START ViewMsgStart

IPC_ENUM_TRAITS(blink::WebMediaPlayerAction::Type)
IPC_ENUM_TRAITS(blink::WebPluginAction::Type)
IPC_ENUM_TRAITS(blink::WebPopupType)
IPC_ENUM_TRAITS(blink::WebTextDirection)
IPC_ENUM_TRAITS(WindowContainerType)
IPC_ENUM_TRAITS(content::FaviconURL::IconType)
IPC_ENUM_TRAITS(content::FileChooserParams::Mode)
IPC_ENUM_TRAITS(content::MenuItem::Type)
IPC_ENUM_TRAITS(content::NavigationGesture)
IPC_ENUM_TRAITS(content::PageZoom)
IPC_ENUM_TRAITS(gfx::FontRenderParams::Hinting)
IPC_ENUM_TRAITS(gfx::FontRenderParams::SubpixelRendering)
IPC_ENUM_TRAITS_MAX_VALUE(content::TapMultipleTargetsStrategy,
                          content::TAP_MULTIPLE_TARGETS_STRATEGY_MAX)
IPC_ENUM_TRAITS(content::StopFindAction)
IPC_ENUM_TRAITS(content::ThreeDAPIType)
IPC_ENUM_TRAITS_MAX_VALUE(media::ChannelLayout, media::CHANNEL_LAYOUT_MAX - 1)
IPC_ENUM_TRAITS_MAX_VALUE(media::MediaLogEvent::Type,
                          media::MediaLogEvent::TYPE_LAST)
IPC_ENUM_TRAITS_MAX_VALUE(ui::TextInputMode, ui::TEXT_INPUT_MODE_MAX)
IPC_ENUM_TRAITS(ui::TextInputType)

#if defined(OS_MACOSX)
IPC_STRUCT_TRAITS_BEGIN(FontDescriptor)
  IPC_STRUCT_TRAITS_MEMBER(font_name)
  IPC_STRUCT_TRAITS_MEMBER(font_point_size)
IPC_STRUCT_TRAITS_END()
#endif

IPC_STRUCT_TRAITS_BEGIN(blink::WebFindOptions)
  IPC_STRUCT_TRAITS_MEMBER(forward)
  IPC_STRUCT_TRAITS_MEMBER(matchCase)
  IPC_STRUCT_TRAITS_MEMBER(findNext)
IPC_STRUCT_TRAITS_END()

IPC_STRUCT_TRAITS_BEGIN(blink::WebMediaPlayerAction)
  IPC_STRUCT_TRAITS_MEMBER(type)
  IPC_STRUCT_TRAITS_MEMBER(enable)
IPC_STRUCT_TRAITS_END()

IPC_STRUCT_TRAITS_BEGIN(blink::WebPluginAction)
  IPC_STRUCT_TRAITS_MEMBER(type)
  IPC_STRUCT_TRAITS_MEMBER(enable)
IPC_STRUCT_TRAITS_END()

IPC_STRUCT_TRAITS_BEGIN(blink::WebFloatPoint)
  IPC_STRUCT_TRAITS_MEMBER(x)
  IPC_STRUCT_TRAITS_MEMBER(y)
IPC_STRUCT_TRAITS_END()

IPC_STRUCT_TRAITS_BEGIN(blink::WebFloatRect)
  IPC_STRUCT_TRAITS_MEMBER(x)
  IPC_STRUCT_TRAITS_MEMBER(y)
  IPC_STRUCT_TRAITS_MEMBER(width)
  IPC_STRUCT_TRAITS_MEMBER(height)
IPC_STRUCT_TRAITS_END()

IPC_STRUCT_TRAITS_BEGIN(blink::WebScreenInfo)
  IPC_STRUCT_TRAITS_MEMBER(deviceScaleFactor)
  IPC_STRUCT_TRAITS_MEMBER(depth)
  IPC_STRUCT_TRAITS_MEMBER(depthPerComponent)
  IPC_STRUCT_TRAITS_MEMBER(isMonochrome)
  IPC_STRUCT_TRAITS_MEMBER(rect)
  IPC_STRUCT_TRAITS_MEMBER(availableRect)
  IPC_STRUCT_TRAITS_MEMBER(orientationType)
  IPC_STRUCT_TRAITS_MEMBER(orientationAngle)
IPC_STRUCT_TRAITS_END()

IPC_STRUCT_TRAITS_BEGIN(content::MenuItem)
  IPC_STRUCT_TRAITS_MEMBER(label)
  IPC_STRUCT_TRAITS_MEMBER(tool_tip)
  IPC_STRUCT_TRAITS_MEMBER(type)
  IPC_STRUCT_TRAITS_MEMBER(action)
  IPC_STRUCT_TRAITS_MEMBER(rtl)
  IPC_STRUCT_TRAITS_MEMBER(has_directional_override)
  IPC_STRUCT_TRAITS_MEMBER(enabled)
  IPC_STRUCT_TRAITS_MEMBER(checked)
  IPC_STRUCT_TRAITS_MEMBER(submenu)
IPC_STRUCT_TRAITS_END()

IPC_STRUCT_TRAITS_BEGIN(content::DateTimeSuggestion)
  IPC_STRUCT_TRAITS_MEMBER(value)
  IPC_STRUCT_TRAITS_MEMBER(localized_value)
  IPC_STRUCT_TRAITS_MEMBER(label)
IPC_STRUCT_TRAITS_END()

IPC_STRUCT_TRAITS_BEGIN(content::FaviconURL)
  IPC_STRUCT_TRAITS_MEMBER(icon_url)
  IPC_STRUCT_TRAITS_MEMBER(icon_type)
  IPC_STRUCT_TRAITS_MEMBER(icon_sizes)
IPC_STRUCT_TRAITS_END()

IPC_STRUCT_TRAITS_BEGIN(content::FileChooserParams)
  IPC_STRUCT_TRAITS_MEMBER(mode)
  IPC_STRUCT_TRAITS_MEMBER(title)
  IPC_STRUCT_TRAITS_MEMBER(default_file_name)
  IPC_STRUCT_TRAITS_MEMBER(accept_types)
#if defined(OS_ANDROID)
  IPC_STRUCT_TRAITS_MEMBER(capture)
#endif
IPC_STRUCT_TRAITS_END()

IPC_STRUCT_TRAITS_BEGIN(content::PepperRendererInstanceData)
  IPC_STRUCT_TRAITS_MEMBER(render_process_id)
  IPC_STRUCT_TRAITS_MEMBER(render_frame_id)
  IPC_STRUCT_TRAITS_MEMBER(document_url)
  IPC_STRUCT_TRAITS_MEMBER(plugin_url)
IPC_STRUCT_TRAITS_END()

IPC_STRUCT_TRAITS_BEGIN(content::RendererPreferences)
  IPC_STRUCT_TRAITS_MEMBER(can_accept_load_drops)
  IPC_STRUCT_TRAITS_MEMBER(should_antialias_text)
  IPC_STRUCT_TRAITS_MEMBER(hinting)
  IPC_STRUCT_TRAITS_MEMBER(use_autohinter)
  IPC_STRUCT_TRAITS_MEMBER(use_bitmaps)
  IPC_STRUCT_TRAITS_MEMBER(subpixel_rendering)
  IPC_STRUCT_TRAITS_MEMBER(use_subpixel_positioning)
  IPC_STRUCT_TRAITS_MEMBER(focus_ring_color)
  IPC_STRUCT_TRAITS_MEMBER(thumb_active_color)
  IPC_STRUCT_TRAITS_MEMBER(thumb_inactive_color)
  IPC_STRUCT_TRAITS_MEMBER(track_color)
  IPC_STRUCT_TRAITS_MEMBER(active_selection_bg_color)
  IPC_STRUCT_TRAITS_MEMBER(active_selection_fg_color)
  IPC_STRUCT_TRAITS_MEMBER(inactive_selection_bg_color)
  IPC_STRUCT_TRAITS_MEMBER(inactive_selection_fg_color)
  IPC_STRUCT_TRAITS_MEMBER(browser_handles_non_local_top_level_requests)
  IPC_STRUCT_TRAITS_MEMBER(browser_handles_all_top_level_requests)
  IPC_STRUCT_TRAITS_MEMBER(caret_blink_interval)
  IPC_STRUCT_TRAITS_MEMBER(use_custom_colors)
  IPC_STRUCT_TRAITS_MEMBER(enable_referrers)
  IPC_STRUCT_TRAITS_MEMBER(enable_do_not_track)
  IPC_STRUCT_TRAITS_MEMBER(default_zoom_level)
  IPC_STRUCT_TRAITS_MEMBER(user_agent_override)
  IPC_STRUCT_TRAITS_MEMBER(accept_languages)
  IPC_STRUCT_TRAITS_MEMBER(report_frame_name_changes)
  IPC_STRUCT_TRAITS_MEMBER(touchpad_fling_profile)
  IPC_STRUCT_TRAITS_MEMBER(touchscreen_fling_profile)
  IPC_STRUCT_TRAITS_MEMBER(tap_multiple_targets_strategy)
  IPC_STRUCT_TRAITS_MEMBER(disable_client_blocked_error_page)
  IPC_STRUCT_TRAITS_MEMBER(plugin_fullscreen_allowed)
  IPC_STRUCT_TRAITS_MEMBER(use_video_overlay_for_embedded_encrypted_video)
IPC_STRUCT_TRAITS_END()

IPC_STRUCT_TRAITS_BEGIN(content::CookieData)
  IPC_STRUCT_TRAITS_MEMBER(name)
  IPC_STRUCT_TRAITS_MEMBER(value)
  IPC_STRUCT_TRAITS_MEMBER(domain)
  IPC_STRUCT_TRAITS_MEMBER(path)
  IPC_STRUCT_TRAITS_MEMBER(expires)
  IPC_STRUCT_TRAITS_MEMBER(http_only)
  IPC_STRUCT_TRAITS_MEMBER(secure)
  IPC_STRUCT_TRAITS_MEMBER(session)
IPC_STRUCT_TRAITS_END()

IPC_STRUCT_TRAITS_BEGIN(content::WebPluginGeometry)
  IPC_STRUCT_TRAITS_MEMBER(window)
  IPC_STRUCT_TRAITS_MEMBER(window_rect)
  IPC_STRUCT_TRAITS_MEMBER(clip_rect)
  IPC_STRUCT_TRAITS_MEMBER(cutout_rects)
  IPC_STRUCT_TRAITS_MEMBER(rects_valid)
  IPC_STRUCT_TRAITS_MEMBER(visible)
IPC_STRUCT_TRAITS_END()

IPC_STRUCT_TRAITS_BEGIN(media::MediaLogEvent)
  IPC_STRUCT_TRAITS_MEMBER(id)
  IPC_STRUCT_TRAITS_MEMBER(type)
  IPC_STRUCT_TRAITS_MEMBER(params)
  IPC_STRUCT_TRAITS_MEMBER(time)
IPC_STRUCT_TRAITS_END()

IPC_STRUCT_TRAITS_BEGIN(ui::SelectedFileInfo)
  IPC_STRUCT_TRAITS_MEMBER(file_path)
  IPC_STRUCT_TRAITS_MEMBER(local_path)
  IPC_STRUCT_TRAITS_MEMBER(display_name)
IPC_STRUCT_TRAITS_END()

IPC_STRUCT_BEGIN(ViewHostMsg_CreateWindow_Params)
  // Routing ID of the view initiating the open.
  IPC_STRUCT_MEMBER(int, opener_id)

  // True if this open request came in the context of a user gesture.
  IPC_STRUCT_MEMBER(bool, user_gesture)

  // Type of window requested.
  IPC_STRUCT_MEMBER(WindowContainerType, window_container_type)

  // The session storage namespace ID this view should use.
  IPC_STRUCT_MEMBER(int64, session_storage_namespace_id)

  // The name of the resulting frame that should be created (empty if none
  // has been specified).
  IPC_STRUCT_MEMBER(base::string16, frame_name)

  // The routing id of the frame initiating the open.
  IPC_STRUCT_MEMBER(int, opener_render_frame_id)

  // The URL of the frame initiating the open.
  IPC_STRUCT_MEMBER(GURL, opener_url)

  // The URL of the top frame containing the opener.
  IPC_STRUCT_MEMBER(GURL, opener_top_level_frame_url)

  // The security origin of the frame initiating the open.
  IPC_STRUCT_MEMBER(GURL, opener_security_origin)

  // Whether the opener will be suppressed in the new window, in which case
  // scripting the new window is not allowed.
  IPC_STRUCT_MEMBER(bool, opener_suppressed)

  // Whether the window should be opened in the foreground, background, etc.
  IPC_STRUCT_MEMBER(WindowOpenDisposition, disposition)

  // The URL that will be loaded in the new window (empty if none has been
  // sepcified).
  IPC_STRUCT_MEMBER(GURL, target_url)

  // The referrer that will be used to load |target_url| (empty if none has
  // been specified).
  IPC_STRUCT_MEMBER(content::Referrer, referrer)

  // The window features to use for the new view.
  IPC_STRUCT_MEMBER(blink::WebWindowFeatures, features)

  // The additional window features to use for the new view. We pass these
  // separately from |features| above because we cannot serialize WebStrings
  // over IPC.
  IPC_STRUCT_MEMBER(std::vector<base::string16>, additional_features)
IPC_STRUCT_END()

IPC_STRUCT_BEGIN(ViewHostMsg_CreateWorker_Params)
  // URL for the worker script.
  IPC_STRUCT_MEMBER(GURL, url)

  // Name for a SharedWorker, otherwise empty string.
  IPC_STRUCT_MEMBER(base::string16, name)

  // Security policy used in the worker.
  IPC_STRUCT_MEMBER(base::string16, content_security_policy)

  // Security policy type used in the worker.
  IPC_STRUCT_MEMBER(blink::WebContentSecurityPolicyType, security_policy_type)

  // The ID of the parent document (unique within parent renderer).
  IPC_STRUCT_MEMBER(unsigned long long, document_id)

  // RenderFrame routing id used to send messages back to the parent.
  IPC_STRUCT_MEMBER(int, render_frame_route_id)
IPC_STRUCT_END()

IPC_STRUCT_BEGIN(ViewHostMsg_DateTimeDialogValue_Params)
  IPC_STRUCT_MEMBER(ui::TextInputType, dialog_type)
  IPC_STRUCT_MEMBER(double, dialog_value)
  IPC_STRUCT_MEMBER(double, minimum)
  IPC_STRUCT_MEMBER(double, maximum)
  IPC_STRUCT_MEMBER(double, step)
  IPC_STRUCT_MEMBER(std::vector<content::DateTimeSuggestion>, suggestions)
IPC_STRUCT_END()

IPC_STRUCT_BEGIN(ViewHostMsg_SelectionBounds_Params)
  IPC_STRUCT_MEMBER(gfx::Rect, anchor_rect)
  IPC_STRUCT_MEMBER(blink::WebTextDirection, anchor_dir)
  IPC_STRUCT_MEMBER(gfx::Rect, focus_rect)
  IPC_STRUCT_MEMBER(blink::WebTextDirection, focus_dir)
  IPC_STRUCT_MEMBER(bool, is_anchor_first)
IPC_STRUCT_END()

// This message is used for supporting popup menus on Mac OS X using native
// Cocoa controls. The renderer sends us this message which we use to populate
// the popup menu.
IPC_STRUCT_BEGIN(ViewHostMsg_ShowPopup_Params)
  // Position on the screen.
  IPC_STRUCT_MEMBER(gfx::Rect, bounds)

  // The height of each item in the menu.
  IPC_STRUCT_MEMBER(int, item_height)

  // The size of the font to use for those items.
  IPC_STRUCT_MEMBER(double, item_font_size)

  // The currently selected (displayed) item in the menu.
  IPC_STRUCT_MEMBER(int, selected_item)

  // The entire list of items in the popup menu.
  IPC_STRUCT_MEMBER(std::vector<content::MenuItem>, popup_items)

  // Whether items should be right-aligned.
  IPC_STRUCT_MEMBER(bool, right_aligned)

  // Whether this is a multi-select popup.
  IPC_STRUCT_MEMBER(bool, allow_multiple_selection)
IPC_STRUCT_END()

IPC_STRUCT_BEGIN(ViewHostMsg_TextInputState_Params)
  // The type of input field
  IPC_STRUCT_MEMBER(ui::TextInputType, type)

  // The mode of input field
  IPC_STRUCT_MEMBER(ui::TextInputMode, mode)

  // The flags of the input field (autocorrect, autocomplete, etc.)
  IPC_STRUCT_MEMBER(int, flags)

  // The value of the input field
  IPC_STRUCT_MEMBER(std::string, value)

  // The cursor position of the current selection start, or the caret position
  // if nothing is selected
  IPC_STRUCT_MEMBER(int, selection_start)

  // The cursor position of the current selection end, or the caret position
  // if nothing is selected
  IPC_STRUCT_MEMBER(int, selection_end)

  // The start position of the current composition, or -1 if there is none
  IPC_STRUCT_MEMBER(int, composition_start)

  // The end position of the current composition, or -1 if there is none
  IPC_STRUCT_MEMBER(int, composition_end)

  // Whether or not inline composition can be performed for the current input.
  IPC_STRUCT_MEMBER(bool, can_compose_inline)

  // Whether or not the IME should be shown as a result of this update. Even if
  // true, the IME will only be shown if the type is appropriate (e.g. not
  // TEXT_INPUT_TYPE_NONE).
  IPC_STRUCT_MEMBER(bool, show_ime_if_needed)

  // Whether this change is originated from non-IME (e.g. Javascript, Autofill).
  IPC_STRUCT_MEMBER(bool, is_non_ime_change)
IPC_STRUCT_END()

IPC_STRUCT_BEGIN(ViewHostMsg_UpdateRect_Params)
  // The scroll offset of the render view.
  IPC_STRUCT_MEMBER(gfx::Vector2d, scroll_offset)

  // The size of the RenderView when this message was generated.  This is
  // included so the host knows how large the view is from the perspective of
  // the renderer process.  This is necessary in case a resize operation is in
  // progress. If auto-resize is enabled, this should update the corresponding
  // view size.
  IPC_STRUCT_MEMBER(gfx::Size, view_size)

  // New window locations for plugin child windows.
  IPC_STRUCT_MEMBER(std::vector<content::WebPluginGeometry>,
                    plugin_window_moves)

  // The following describes the various bits that may be set in flags:
  //
  //   ViewHostMsg_UpdateRect_Flags::IS_RESIZE_ACK
  //     Indicates that this is a response to a ViewMsg_Resize message.
  //
  //   ViewHostMsg_UpdateRect_Flags::IS_REPAINT_ACK
  //     Indicates that this is a response to a ViewMsg_Repaint message.
  //
  // If flags is zero, then this message corresponds to an unsolicited paint
  // request by the render view.  Any of the above bits may be set in flags,
  // which would indicate that this paint message is an ACK for multiple
  // request messages.
  IPC_STRUCT_MEMBER(int, flags)

  // All the above coordinates are in DIP. This is the scale factor needed
  // to convert them to pixels.
  IPC_STRUCT_MEMBER(float, scale_factor)
IPC_STRUCT_END()

IPC_STRUCT_BEGIN(ViewMsg_New_Params)
  // Renderer-wide preferences.
  IPC_STRUCT_MEMBER(content::RendererPreferences, renderer_preferences)

  // Preferences for this view.
  IPC_STRUCT_MEMBER(content::WebPreferences, web_preferences)

  // The ID of the view to be created.
  IPC_STRUCT_MEMBER(int32, view_id)

  // The ID of the main frame hosted in the view.
  IPC_STRUCT_MEMBER(int32, main_frame_routing_id)

  // The ID of the rendering surface.
  IPC_STRUCT_MEMBER(int32, surface_id)

  // The session storage namespace ID this view should use.
  IPC_STRUCT_MEMBER(int64, session_storage_namespace_id)

  // The name of the frame associated with this view (or empty if none).
  IPC_STRUCT_MEMBER(base::string16, frame_name)

  // The route ID of the opener RenderView if we need to set one
  // (MSG_ROUTING_NONE otherwise).
  IPC_STRUCT_MEMBER(int, opener_route_id)

  // Whether the RenderView should initially be swapped out.
  IPC_STRUCT_MEMBER(bool, swapped_out)

  // The ID of the proxy object for the main frame in this view. It is only
  // used if |swapped_out| is true.
  IPC_STRUCT_MEMBER(int32, proxy_routing_id)

  // Whether the RenderView should initially be hidden.
  IPC_STRUCT_MEMBER(bool, hidden)

  // Whether the RenderView will never be visible.
  IPC_STRUCT_MEMBER(bool, never_visible)

  // Whether the window associated with this view was created with an opener.
  IPC_STRUCT_MEMBER(bool, window_was_created_with_opener)

  // The initial page ID to use for this view, which must be larger than any
  // existing navigation that might be loaded in the view.  Page IDs are unique
  // to a view and are only updated by the renderer after this initial value.
  IPC_STRUCT_MEMBER(int32, next_page_id)

  // The properties of the screen associated with the view.
  IPC_STRUCT_MEMBER(blink::WebScreenInfo, screen_info)
IPC_STRUCT_END()

IPC_STRUCT_BEGIN(ViewMsg_PostMessage_Params)
  // Whether the data format is supplied as serialized script value, or as
  // a simple string. If it is a raw string, must be converted from string to a
  // WebSerializedScriptValue in renderer.
  IPC_STRUCT_MEMBER(bool, is_data_raw_string)
  // The serialized script value.
  IPC_STRUCT_MEMBER(base::string16, data)
  // When sent to the browser, this is the routing ID of the source frame in
  // the source process.  The browser replaces it with the routing ID of the
  // equivalent (swapped out) frame in the destination process.
  IPC_STRUCT_MEMBER(int, source_routing_id)

  // The origin of the source frame.
  IPC_STRUCT_MEMBER(base::string16, source_origin)

  // The origin for the message's target.
  IPC_STRUCT_MEMBER(base::string16, target_origin)

  // Information about the MessagePorts this message contains.
  IPC_STRUCT_MEMBER(std::vector<int>, message_port_ids)
  IPC_STRUCT_MEMBER(std::vector<int>, new_routing_ids)
IPC_STRUCT_END()

// Messages sent from the browser to the renderer.

#if defined(OS_ANDROID)
// Tells the renderer to cancel an opened date/time dialog.
IPC_MESSAGE_ROUTED0(ViewMsg_CancelDateTimeDialog)

// Replaces a date time input field.
IPC_MESSAGE_ROUTED1(ViewMsg_ReplaceDateTime,
                    double /* dialog_value */)

#endif

// Get all savable resource links from current webpage, include main
// frame and sub-frame.
IPC_MESSAGE_ROUTED1(ViewMsg_GetAllSavableResourceLinksForCurrentPage,
                    GURL /* url of page which is needed to save */)

// Get html data by serializing all frames of current page with lists
// which contain all resource links that have local copy.
IPC_MESSAGE_ROUTED3(ViewMsg_GetSerializedHtmlDataForCurrentPageWithLocalLinks,
                    std::vector<GURL> /* urls that have local copy */,
                    std::vector<base::FilePath> /* paths of local copy */,
                    base::FilePath /* local directory path */)

// Tells the render side that a ViewHostMsg_LockMouse message has been
// processed. |succeeded| indicates whether the mouse has been successfully
// locked or not.
IPC_MESSAGE_ROUTED1(ViewMsg_LockMouse_ACK,
                    bool /* succeeded */)
// Tells the render side that the mouse has been unlocked.
IPC_MESSAGE_ROUTED0(ViewMsg_MouseLockLost)

// Sent by the browser when the parameters for vsync alignment have changed.
IPC_MESSAGE_ROUTED2(ViewMsg_UpdateVSyncParameters,
                    base::TimeTicks /* timebase */,
                    base::TimeDelta /* interval */)

// Sent to the RenderView when a new tab is swapped into an existing
// tab and the histories need to be merged. The existing tab has a history of
// |merged_history_length| which precedes the history of the new tab. All
// page_ids >= |minimum_page_id| in the new tab are appended to the history.
//
// For example, suppose the history of page_ids in the new tab's RenderView
// is [4 7 8]. This is merged into an existing tab with 3 history items, and
// all pages in the new tab with page_id >= 7 are to be preserved.
// The resulting page history is [-1 -1 -1 7 8].
IPC_MESSAGE_ROUTED2(ViewMsg_SetHistoryLengthAndPrune,
                    int, /* merge_history_length */
                    int32 /* minimum_page_id */)

// Tells the renderer to create a new view.
// This message is slightly different, the view it takes (via
// ViewMsg_New_Params) is the view to create, the message itself is sent as a
// non-view control message.
IPC_MESSAGE_CONTROL1(ViewMsg_New,
                     ViewMsg_New_Params)

// Reply in response to ViewHostMsg_ShowView or ViewHostMsg_ShowWidget.
// similar to the new command, but used when the renderer created a view
// first, and we need to update it.
IPC_MESSAGE_ROUTED0(ViewMsg_CreatingNew_ACK)

// Sends updated preferences to the renderer.
IPC_MESSAGE_ROUTED1(ViewMsg_SetRendererPrefs,
                    content::RendererPreferences)

// This passes a set of webkit preferences down to the renderer.
IPC_MESSAGE_ROUTED1(ViewMsg_UpdateWebPreferences,
                    content::WebPreferences)

// Informs the renderer that the timezone has changed.
IPC_MESSAGE_CONTROL0(ViewMsg_TimezoneChange)

// Tells the render view to close.
// Expects a Close_ACK message when finished.
IPC_MESSAGE_ROUTED0(ViewMsg_Close)

IPC_STRUCT_BEGIN(ViewMsg_Resize_Params)
  IPC_STRUCT_MEMBER(blink::WebScreenInfo, screen_info)
  IPC_STRUCT_MEMBER(gfx::Size, new_size)
  IPC_STRUCT_MEMBER(gfx::Size, physical_backing_size)
  IPC_STRUCT_MEMBER(float, overdraw_bottom_height)
  IPC_STRUCT_MEMBER(gfx::Size, visible_viewport_size)
  IPC_STRUCT_MEMBER(gfx::Rect, resizer_rect)
  IPC_STRUCT_MEMBER(bool, is_fullscreen)
IPC_STRUCT_END()

// Tells the render view to change its size.  A ViewHostMsg_UpdateRect message
// is generated in response provided new_size is not empty and not equal to
// the view's current size.  The generated ViewHostMsg_UpdateRect message will
// have the IS_RESIZE_ACK flag set. It also receives the resizer rect so that
// we don't have to fetch it every time WebKit asks for it.
IPC_MESSAGE_ROUTED1(ViewMsg_Resize,
                    ViewMsg_Resize_Params /* params */)

// Tells the render view that the resize rect has changed.
IPC_MESSAGE_ROUTED1(ViewMsg_ChangeResizeRect,
                    gfx::Rect /* resizer_rect */)

// Sent to inform the view that it was hidden.  This allows it to reduce its
// resource utilization.
IPC_MESSAGE_ROUTED0(ViewMsg_WasHidden)

// Tells the render view that it is no longer hidden (see WasHidden), and the
// render view is expected to respond with a full repaint if needs_repainting
// is true. If needs_repainting is false, then this message does not trigger a
// message in response.
IPC_MESSAGE_ROUTED2(ViewMsg_WasShown,
                    bool /* needs_repainting */,
                    ui::LatencyInfo /* latency_info */)

// Sent to inform the view that it was swapped out.  This allows the process to
// exit if no other views are using it.
IPC_MESSAGE_ROUTED0(ViewMsg_WasSwappedOut)

// Tells the renderer to focus the first (last if reverse is true) focusable
// node.
IPC_MESSAGE_ROUTED1(ViewMsg_SetInitialFocus,
                    bool /* reverse */)

// Sent to inform the renderer to invoke a context menu.
// The parameter specifies the location in the render view's coordinates.
IPC_MESSAGE_ROUTED2(ViewMsg_ShowContextMenu,
                    ui::MenuSourceType,
                    gfx::Point /* location where menu should be shown */)

IPC_MESSAGE_ROUTED0(ViewMsg_Stop)

// Sent when the user wants to search for a word on the page (find in page).
IPC_MESSAGE_ROUTED3(ViewMsg_Find,
                    int /* request_id */,
                    base::string16 /* search_text */,
                    blink::WebFindOptions)

// This message notifies the renderer that the user has closed the FindInPage
// window (and what action to take regarding the selection).
IPC_MESSAGE_ROUTED1(ViewMsg_StopFinding,
                    content::StopFindAction /* action */)

// Copies the image at location x, y to the clipboard (if there indeed is an
// image at that location).
IPC_MESSAGE_ROUTED2(ViewMsg_CopyImageAt,
                    int /* x */,
                    int /* y */)

// Saves the image at location x, y to the disk (if there indeed is an
// image at that location).
IPC_MESSAGE_ROUTED2(ViewMsg_SaveImageAt,
                    int /* x */,
                    int /* y */)

// Tells the renderer to perform the given action on the media player
// located at the given point.
IPC_MESSAGE_ROUTED2(ViewMsg_MediaPlayerActionAt,
                    gfx::Point, /* location */
                    blink::WebMediaPlayerAction)

// Tells the renderer to perform the given action on the plugin located at
// the given point.
IPC_MESSAGE_ROUTED2(ViewMsg_PluginActionAt,
                    gfx::Point, /* location */
                    blink::WebPluginAction)

// Posts a message from a frame in another process to the current renderer.
IPC_MESSAGE_ROUTED1(ViewMsg_PostMessageEvent,
                    ViewMsg_PostMessage_Params)

// Requests that the RenderView's main frame sets its opener to null.
IPC_MESSAGE_ROUTED0(ViewMsg_DisownOpener)

// Change the zoom level for the current main frame.  If the level actually
// changes, a ViewHostMsg_DidZoomURL message will be sent back to the browser
// telling it what url got zoomed and what its current zoom level is.
IPC_MESSAGE_ROUTED1(ViewMsg_Zoom,
                    content::PageZoom /* function */)

// Set the zoom level for a particular url that the renderer is in the
// process of loading.  This will be stored, to be used if the load commits
// and ignored otherwise.
IPC_MESSAGE_ROUTED2(ViewMsg_SetZoomLevelForLoadingURL,
                    GURL /* url */,
                    double /* zoom_level */)

// Set the zoom level for a particular url, so all render views
// displaying this url can update their zoom levels to match.
// If scheme is empty, then only host is used for matching.
IPC_MESSAGE_CONTROL3(ViewMsg_SetZoomLevelForCurrentURL,
                     std::string /* scheme */,
                     std::string /* host */,
                     double /* zoom_level */)

// Set the zoom level for a particular render view.
IPC_MESSAGE_ROUTED2(ViewMsg_SetZoomLevelForView,
                    bool /* uses_temporary_zoom_level */,
                    double /* zoom_level */)

// Change encoding of page in the renderer.
IPC_MESSAGE_ROUTED1(ViewMsg_SetPageEncoding,
                    std::string /*new encoding name*/)

// Reset encoding of page in the renderer back to default.
IPC_MESSAGE_ROUTED0(ViewMsg_ResetPageEncodingToDefault)

// Used to tell a render view whether it should expose various bindings
// that allow JS content extended privileges.  See BindingsPolicy for valid
// flag values.
IPC_MESSAGE_ROUTED1(ViewMsg_AllowBindings,
                    int /* enabled_bindings_flags */)

// Tell the renderer to add a property to the WebUI binding object.  This
// only works if we allowed WebUI bindings.
IPC_MESSAGE_ROUTED2(ViewMsg_SetWebUIProperty,
                    std::string /* property_name */,
                    std::string /* property_value_json */)

// This message starts/stop monitoring the input method status of the focused
// edit control of a renderer process.
// Parameters
// * is_active (bool)
//   Indicates if an input method is active in the browser process.
//   The possible actions when a renderer process receives this message are
//   listed below:
//     Value Action
//     true  Start sending IPC message ViewHostMsg_ImeUpdateTextInputState
//           to notify the input method status of the focused edit control.
//     false Stop sending IPC message ViewHostMsg_ImeUpdateTextInputState.
IPC_MESSAGE_ROUTED1(ViewMsg_SetInputMethodActive,
                    bool /* is_active */)

// IME API oncandidatewindow* events for InputMethodContext.
IPC_MESSAGE_ROUTED0(ViewMsg_CandidateWindowShown)
IPC_MESSAGE_ROUTED0(ViewMsg_CandidateWindowUpdated)
IPC_MESSAGE_ROUTED0(ViewMsg_CandidateWindowHidden)

// Used to notify the render-view that we have received a target URL. Used
// to prevent target URLs spamming the browser.
IPC_MESSAGE_ROUTED0(ViewMsg_UpdateTargetURL_ACK)

IPC_MESSAGE_ROUTED1(ViewMsg_RunFileChooserResponse,
                    std::vector<ui::SelectedFileInfo>)

// Provides the results of directory enumeration.
IPC_MESSAGE_ROUTED2(ViewMsg_EnumerateDirectoryResponse,
                    int /* request_id */,
                    std::vector<base::FilePath> /* files_in_directory */)

// When a renderer sends a ViewHostMsg_Focus to the browser process,
// the browser has the option of sending a ViewMsg_CantFocus back to
// the renderer.
IPC_MESSAGE_ROUTED0(ViewMsg_CantFocus)

// Tells the renderer to suppress any further modal dialogs until it receives a
// corresponding ViewMsg_SwapOut message.  This ensures that no
// PageGroupLoadDeferrer is on the stack for SwapOut.
IPC_MESSAGE_ROUTED0(ViewMsg_SuppressDialogsUntilSwapOut)

// Instructs the renderer to close the current page, including running the
// onunload event handler.
//
// Expects a ClosePage_ACK message when finished.
IPC_MESSAGE_ROUTED0(ViewMsg_ClosePage)

// Notifies the renderer about ui theme changes
IPC_MESSAGE_ROUTED0(ViewMsg_ThemeChanged)

// Notifies the renderer that a paint is to be generated for the rectangle
// passed in.
IPC_MESSAGE_ROUTED1(ViewMsg_Repaint,
                    gfx::Size /* The view size to be repainted */)

// Notification that a move or resize renderer's containing window has
// started.
IPC_MESSAGE_ROUTED0(ViewMsg_MoveOrResizeStarted)

IPC_MESSAGE_ROUTED2(ViewMsg_UpdateScreenRects,
                    gfx::Rect /* view_screen_rect */,
                    gfx::Rect /* window_screen_rect */)

// Reply to ViewHostMsg_RequestMove, ViewHostMsg_ShowView, and
// ViewHostMsg_ShowWidget to inform the renderer that the browser has
// processed the move.  The browser may have ignored the move, but it finished
// processing.  This is used because the renderer keeps a temporary cache of
// the widget position while these asynchronous operations are in progress.
IPC_MESSAGE_ROUTED0(ViewMsg_Move_ACK)

// Used to instruct the RenderView to send back updates to the preferred size.
IPC_MESSAGE_ROUTED0(ViewMsg_EnablePreferredSizeChangedMode)

// Used to instruct the RenderView to automatically resize and send back
// updates for the new size.
IPC_MESSAGE_ROUTED2(ViewMsg_EnableAutoResize,
                    gfx::Size /* min_size */,
                    gfx::Size /* max_size */)

// Used to instruct the RenderView to disalbe automatically resize.
IPC_MESSAGE_ROUTED1(ViewMsg_DisableAutoResize,
                    gfx::Size /* new_size */)

// Changes the text direction of the currently selected input field (if any).
IPC_MESSAGE_ROUTED1(ViewMsg_SetTextDirection,
                    blink::WebTextDirection /* direction */)

// Tells the renderer to clear the focused element (if any).
IPC_MESSAGE_ROUTED0(ViewMsg_ClearFocusedElement)

// Make the RenderView background transparent or opaque.
IPC_MESSAGE_ROUTED1(ViewMsg_SetBackgroundOpaque, bool /* opaque */)

// Used to tell the renderer not to add scrollbars with height and
// width below a threshold.
IPC_MESSAGE_ROUTED1(ViewMsg_DisableScrollbarsForSmallWindows,
                    gfx::Size /* disable_scrollbar_size_limit */)

// Activate/deactivate the RenderView (i.e., set its controls' tint
// accordingly, etc.).
IPC_MESSAGE_ROUTED1(ViewMsg_SetActive,
                    bool /* active */)

// Response message to ViewHostMsg_CreateWorker.
// Sent when the worker has started.
IPC_MESSAGE_ROUTED0(ViewMsg_WorkerCreated)

// Sent when the worker failed to load the worker script.
// In normal cases, this message is sent after ViewMsg_WorkerCreated is sent.
// But if the shared worker of the same URL already exists and it has failed
// to load the script, when the renderer send ViewHostMsg_CreateWorker before
// the shared worker is killed only ViewMsg_WorkerScriptLoadFailed is sent.
IPC_MESSAGE_ROUTED0(ViewMsg_WorkerScriptLoadFailed)

// Sent when the worker has connected.
// This message is sent only if the worker successfully loaded the script.
IPC_MESSAGE_ROUTED0(ViewMsg_WorkerConnected)

// Tells the renderer that the network type has changed so that navigator.onLine
// and navigator.connection can be updated.
IPC_MESSAGE_CONTROL1(ViewMsg_NetworkTypeChanged,
                     net::NetworkChangeNotifier::ConnectionType /* type */)

// Reply to ViewHostMsg_OpenChannelToPpapiBroker
// Tells the renderer that the channel to the broker has been created.
IPC_MESSAGE_ROUTED2(ViewMsg_PpapiBrokerChannelCreated,
                    base::ProcessId /* broker_pid */,
                    IPC::ChannelHandle /* handle */)

// Reply to ViewHostMsg_RequestPpapiBrokerPermission.
// Tells the renderer whether permission to access to PPAPI broker was granted
// or not.
IPC_MESSAGE_ROUTED1(ViewMsg_PpapiBrokerPermissionResult,
                    bool /* result */)

// Tells the renderer to empty its plugin list cache, optional reloading
// pages containing plugins.
IPC_MESSAGE_CONTROL1(ViewMsg_PurgePluginListCache,
                     bool /* reload_pages */)

// Used to instruct the RenderView to go into "view source" mode.
IPC_MESSAGE_ROUTED0(ViewMsg_EnableViewSourceMode)

// Instructs the renderer to save the current page to MHTML.
IPC_MESSAGE_ROUTED2(ViewMsg_SavePageAsMHTML,
                    int /* job_id */,
                    IPC::PlatformFileForTransit /* file handle */)

// Temporary message to diagnose an unexpected condition in WebContentsImpl.
IPC_MESSAGE_CONTROL1(ViewMsg_TempCrashWithData,
                     GURL /* data */)

// An acknowledge to ViewHostMsg_MultipleTargetsTouched to notify the renderer
// process to release the magnified image.
IPC_MESSAGE_ROUTED1(ViewMsg_ReleaseDisambiguationPopupBitmap,
                    cc::SharedBitmapId /* id */)

// Notifies the renderer that a snapshot has been retrieved.
IPC_MESSAGE_ROUTED3(ViewMsg_WindowSnapshotCompleted,
                    int /* snapshot_id */,
                    gfx::Size /* size */,
                    std::vector<unsigned char> /* png */)

// Fetches complete rendered content of a web page as plain text.
IPC_MESSAGE_ROUTED0(ViewMsg_GetRenderedText)

#if defined(OS_MACOSX)
IPC_ENUM_TRAITS_MAX_VALUE(blink::ScrollerStyle, blink::ScrollerStyleOverlay)

// Notification of a change in scrollbar appearance and/or behavior.
IPC_MESSAGE_CONTROL5(ViewMsg_UpdateScrollbarTheme,
                     float /* initial_button_delay */,
                     float /* autoscroll_button_delay */,
                     bool /* jump_on_track_click */,
                     blink::ScrollerStyle /* preferred_scroller_style */,
                     bool /* redraw */)
#endif

// Tells the renderer to enable/disable alt-mousedrag rubberbanding.
IPC_MESSAGE_ROUTED1(ViewMsg_EnableAltDragRubberbanding,
                    bool /* enable */)

#if defined(OS_ANDROID)
// Tells the renderer to suspend/resume the webkit timers.
IPC_MESSAGE_CONTROL1(ViewMsg_SetWebKitSharedTimersSuspended,
                     bool /* suspend */)

// Sent when the browser wants the bounding boxes of the current find matches.
//
// If match rects are already cached on the browser side, |current_version|
// should be the version number from the ViewHostMsg_FindMatchRects_Reply
// they came in, so the renderer can tell if it needs to send updated rects.
// Otherwise just pass -1 to always receive the list of rects.
//
// There must be an active search string (it is probably most useful to call
// this immediately after a ViewHostMsg_Find_Reply message arrives with
// final_update set to true).
IPC_MESSAGE_ROUTED1(ViewMsg_FindMatchRects,
                    int /* current_version */)

// External popup menus.
IPC_MESSAGE_ROUTED2(ViewMsg_SelectPopupMenuItems,
                    bool /* user canceled the popup */,
                    std::vector<int> /* selected indices */)

// Notifies the renderer whether hiding/showing the top controls is enabled
// and whether or not to animate to the proper state.
IPC_MESSAGE_ROUTED3(ViewMsg_UpdateTopControlsState,
                    bool /* enable_hiding */,
                    bool /* enable_showing */,
                    bool /* animate */)

IPC_MESSAGE_ROUTED0(ViewMsg_ShowImeIfNeeded)

// Sent by the browser when the renderer should generate a new frame.
IPC_MESSAGE_ROUTED1(ViewMsg_BeginFrame,
                    cc::BeginFrameArgs /* args */)

// Sent by the browser when an IME update that requires acknowledgement has been
// processed on the browser side.
IPC_MESSAGE_ROUTED0(ViewMsg_ImeEventAck)

// Extracts the data at the given rect, returning it through the
// ViewHostMsg_SmartClipDataExtracted IPC.
IPC_MESSAGE_ROUTED1(ViewMsg_ExtractSmartClipData,
                    gfx::Rect /* rect */)

#elif defined(OS_MACOSX)
// Let the RenderView know its window has changed visibility.
IPC_MESSAGE_ROUTED1(ViewMsg_SetWindowVisibility,
                    bool /* visibile */)

// Let the RenderView know its window's frame has changed.
IPC_MESSAGE_ROUTED2(ViewMsg_WindowFrameChanged,
                    gfx::Rect /* window frame */,
                    gfx::Rect /* content view frame */)

// Message sent from the browser to the renderer when the user starts or stops
// resizing the view.
IPC_MESSAGE_ROUTED1(ViewMsg_SetInLiveResize,
                    bool /* enable */)

// Tell the renderer that plugin IME has completed.
IPC_MESSAGE_ROUTED2(ViewMsg_PluginImeCompositionCompleted,
                    base::string16 /* text */,
                    int /* plugin_id */)

// External popup menus.
IPC_MESSAGE_ROUTED1(ViewMsg_SelectPopupMenuItem,
                    int /* selected index, -1 means no selection */)
#endif

// Sent by the browser as a reply to ViewHostMsg_SwapCompositorFrame.
IPC_MESSAGE_ROUTED2(ViewMsg_SwapCompositorFrameAck,
                    uint32 /* output_surface_id */,
                    cc::CompositorFrameAck /* ack */)

// Sent by browser to tell renderer compositor that some resources that were
// given to the browser in a swap are not being used anymore.
IPC_MESSAGE_ROUTED2(ViewMsg_ReclaimCompositorResources,
                    uint32 /* output_surface_id */,
                    cc::CompositorFrameAck /* ack */)

IPC_MESSAGE_ROUTED0(ViewMsg_SelectWordAroundCaret)

// Sent by the browser to ask the renderer to redraw.
// If |request_id| is not zero, it is added to the forced frame's latency info
// as ui::WINDOW_SNAPSHOT_FRAME_NUMBER_COMPONENT.
IPC_MESSAGE_ROUTED1(ViewMsg_ForceRedraw,
                    int /* request_id */)

// -----------------------------------------------------------------------------
// Messages sent from the renderer to the browser.

// Sent by the renderer when it is creating a new window.  The browser creates
// a tab for it and responds with a ViewMsg_CreatingNew_ACK.  If route_id is
// MSG_ROUTING_NONE, the view couldn't be created.
IPC_SYNC_MESSAGE_CONTROL1_4(ViewHostMsg_CreateWindow,
                            ViewHostMsg_CreateWindow_Params,
                            int /* route_id */,
                            int /* main_frame_route_id */,
                            int32 /* surface_id */,
                            int64 /* cloned_session_storage_namespace_id */)

// Similar to ViewHostMsg_CreateWindow, except used for sub-widgets, like
// <select> dropdowns.  This message is sent to the WebContentsImpl that
// contains the widget being created.
IPC_SYNC_MESSAGE_CONTROL2_2(ViewHostMsg_CreateWidget,
                            int /* opener_id */,
                            blink::WebPopupType /* popup type */,
                            int /* route_id */,
                            int32 /* surface_id */)

// Similar to ViewHostMsg_CreateWidget except the widget is a full screen
// window.
IPC_SYNC_MESSAGE_CONTROL1_2(ViewHostMsg_CreateFullscreenWidget,
                            int /* opener_id */,
                            int /* route_id */,
                            int32 /* surface_id */)

// Asks the browser for a unique routing ID.
IPC_SYNC_MESSAGE_CONTROL0_1(ViewHostMsg_GenerateRoutingID,
                            int /* routing_id */)

// Asks the browser for the default audio hardware configuration.
IPC_SYNC_MESSAGE_CONTROL0_2(ViewHostMsg_GetAudioHardwareConfig,
                            media::AudioParameters /* input parameters */,
                            media::AudioParameters /* output parameters */)

// Asks the browser for CPU usage of the renderer process in percents.
IPC_SYNC_MESSAGE_CONTROL0_1(ViewHostMsg_GetCPUUsage,
                            int /* CPU usage in percents */)

// Asks the browser for the renderer process memory size stats.
IPC_SYNC_MESSAGE_CONTROL0_2(ViewHostMsg_GetProcessMemorySizes,
                            size_t /* private_bytes */,
                            size_t /* shared_bytes */)

// These three messages are sent to the parent RenderViewHost to display the
// page/widget that was created by
// CreateWindow/CreateWidget/CreateFullscreenWidget. routing_id
// refers to the id that was returned from the Create message above.
// The initial_position parameter is a rectangle in screen coordinates.
//
// FUTURE: there will probably be flags here to control if the result is
// in a new window.
IPC_MESSAGE_ROUTED4(ViewHostMsg_ShowView,
                    int /* route_id */,
                    WindowOpenDisposition /* disposition */,
                    gfx::Rect /* initial_pos */,
                    bool /* opened_by_user_gesture */)

IPC_MESSAGE_ROUTED2(ViewHostMsg_ShowWidget,
                    int /* route_id */,
                    gfx::Rect /* initial_pos */)

// Message to show a full screen widget.
IPC_MESSAGE_ROUTED1(ViewHostMsg_ShowFullscreenWidget,
                    int /* route_id */)

// This message is sent after ViewHostMsg_ShowView to cause the RenderView
// to run in a modal fashion until it is closed.
IPC_SYNC_MESSAGE_ROUTED1_0(ViewHostMsg_RunModal,
                           int /* opener_id */)

// Indicates the renderer is ready in response to a ViewMsg_New or
// a ViewMsg_CreatingNew_ACK.
IPC_MESSAGE_ROUTED0(ViewHostMsg_RenderViewReady)

// Indicates the renderer process is gone.  This actually is sent by the
// browser process to itself, but keeps the interface cleaner.
IPC_MESSAGE_ROUTED2(ViewHostMsg_RenderProcessGone,
                    int, /* this really is base::TerminationStatus */
                    int /* exit_code */)

// Sent by the renderer process to request that the browser close the view.
// This corresponds to the window.close() API, and the browser may ignore
// this message.  Otherwise, the browser will generates a ViewMsg_Close
// message to close the view.
IPC_MESSAGE_ROUTED0(ViewHostMsg_Close)

// Send in response to a ViewMsg_UpdateScreenRects so that the renderer can
// throttle these messages.
IPC_MESSAGE_ROUTED0(ViewHostMsg_UpdateScreenRects_ACK)

// Sent by the renderer process to request that the browser move the view.
// This corresponds to the window.resizeTo() and window.moveTo() APIs, and
// the browser may ignore this message.
IPC_MESSAGE_ROUTED1(ViewHostMsg_RequestMove,
                    gfx::Rect /* position */)

#if defined(OS_MACOSX) || defined(OS_ANDROID)
// Message to show/hide a popup menu using native controls.
IPC_MESSAGE_ROUTED1(ViewHostMsg_ShowPopup,
                    ViewHostMsg_ShowPopup_Params)
IPC_MESSAGE_ROUTED0(ViewHostMsg_HidePopup)
#endif

// Result of string search in the page.
// Response to ViewMsg_Find with the results of the requested find-in-page
// search, the number of matches found and the selection rect (in screen
// coordinates) for the string found. If |final_update| is false, it signals
// that this is not the last Find_Reply message - more will be sent as the
// scoping effort continues.
IPC_MESSAGE_ROUTED5(ViewHostMsg_Find_Reply,
                    int /* request_id */,
                    int /* number of matches */,
                    gfx::Rect /* selection_rect */,
                    int /* active_match_ordinal */,
                    bool /* final_update */)

// Indicates that the render view has been closed in respose to a
// Close message.
IPC_MESSAGE_CONTROL1(ViewHostMsg_Close_ACK,
                     int /* old_route_id */)

// Indicates that the current page has been closed, after a ClosePage
// message.
IPC_MESSAGE_ROUTED0(ViewHostMsg_ClosePage_ACK)

// Notifies the browser that we have session history information.
// page_id: unique ID that allows us to distinguish between history entries.
IPC_MESSAGE_ROUTED2(ViewHostMsg_UpdateState,
                    int32 /* page_id */,
                    content::PageState /* state */)

// Notifies the browser that we want to show a destination url for a potential
// action (e.g. when the user is hovering over a link).
IPC_MESSAGE_ROUTED2(ViewHostMsg_UpdateTargetURL,
                    int32,
                    GURL)

// Sent when the document element is available for the top-level frame.  This
// happens after the page starts loading, but before all resources are
// finished.
IPC_MESSAGE_ROUTED1(ViewHostMsg_DocumentAvailableInMainFrame,
                    bool /* uses_temporary_zoom_level */)

// Sent when the renderer loads a resource from its memory cache.
// The security info is non empty if the resource was originally loaded over
// a secure connection.
// Note: May only be sent once per URL per frame per committed load.
IPC_MESSAGE_ROUTED5(ViewHostMsg_DidLoadResourceFromMemoryCache,
                    GURL /* url */,
                    std::string  /* security info */,
                    std::string  /* http method */,
                    std::string  /* mime type */,
                    content::ResourceType /* resource type */)

// Sent when the renderer displays insecure content in a secure page.
IPC_MESSAGE_ROUTED0(ViewHostMsg_DidDisplayInsecureContent)

// Sent when the renderer runs insecure content in a secure origin.
IPC_MESSAGE_ROUTED2(ViewHostMsg_DidRunInsecureContent,
                    std::string  /* security_origin */,
                    GURL         /* target URL */)

// Sent to update part of the view.  In response to this message, the host
// generates a ViewMsg_UpdateRect_ACK message.
IPC_MESSAGE_ROUTED1(ViewHostMsg_UpdateRect,
                    ViewHostMsg_UpdateRect_Params)

IPC_MESSAGE_ROUTED0(ViewHostMsg_Focus)
IPC_MESSAGE_ROUTED0(ViewHostMsg_Blur)

// Message sent from renderer to the browser when focus changes inside the
// webpage. The parameter says whether the newly focused element needs
// keyboard input (true for textfields, text areas and content editable divs).
IPC_MESSAGE_ROUTED1(ViewHostMsg_FocusedNodeChanged,
    bool /* is_editable_node */)

IPC_MESSAGE_ROUTED1(ViewHostMsg_SetCursor, content::WebCursor)

// Message sent from renderer requesting touch emulation using mouse.
// Shift-scrolling should be converted to pinch, if |allow_pinch| is true.
IPC_MESSAGE_ROUTED2(ViewHostMsg_SetTouchEventEmulationEnabled,
                    bool /* enabled */,
                    bool /* allow_pinch */)

// Used to set a cookie. The cookie is set asynchronously, but will be
// available to a subsequent ViewHostMsg_GetCookies request.
IPC_MESSAGE_CONTROL4(ViewHostMsg_SetCookie,
                     int /* render_frame_id */,
                     GURL /* url */,
                     GURL /* first_party_for_cookies */,
                     std::string /* cookie */)

// Used to get cookies for the given URL. This may block waiting for a
// previous SetCookie message to be processed.
IPC_SYNC_MESSAGE_CONTROL3_1(ViewHostMsg_GetCookies,
                            int /* render_frame_id */,
                            GURL /* url */,
                            GURL /* first_party_for_cookies */,
                            std::string /* cookies */)

// Used to get raw cookie information for the given URL. This may block
// waiting for a previous SetCookie message to be processed.
IPC_SYNC_MESSAGE_CONTROL2_1(ViewHostMsg_GetRawCookies,
                            GURL /* url */,
                            GURL /* first_party_for_cookies */,
                            std::vector<content::CookieData>
                                /* raw_cookies */)

// Used to delete cookie for the given URL and name
IPC_SYNC_MESSAGE_CONTROL2_0(ViewHostMsg_DeleteCookie,
                            GURL /* url */,
                            std::string /* cookie_name */)

// Used to check if cookies are enabled for the given URL. This may block
// waiting for a previous SetCookie message to be processed.
IPC_SYNC_MESSAGE_CONTROL3_1(ViewHostMsg_CookiesEnabled,
                            int /* render_frame_id */,
                            GURL /* url */,
                            GURL /* first_party_for_cookies */,
                            bool /* cookies_enabled */)

// Used to get the list of plugins
IPC_SYNC_MESSAGE_CONTROL1_1(ViewHostMsg_GetPlugins,
    bool /* refresh*/,
    std::vector<content::WebPluginInfo> /* plugins */)

#if defined(OS_WIN)
IPC_MESSAGE_ROUTED1(ViewHostMsg_WindowlessPluginDummyWindowCreated,
                    gfx::NativeViewId /* dummy_activation_window */)

IPC_MESSAGE_ROUTED1(ViewHostMsg_WindowlessPluginDummyWindowDestroyed,
                    gfx::NativeViewId /* dummy_activation_window */)

// Asks the browser for the user's monitor profile.
IPC_SYNC_MESSAGE_CONTROL0_1(ViewHostMsg_GetMonitorColorProfile,
                            std::vector<char> /* profile */)
#endif

// Get the list of proxies to use for |url|, as a semicolon delimited list
// of "<TYPE> <HOST>:<PORT>" | "DIRECT".
IPC_SYNC_MESSAGE_CONTROL1_2(ViewHostMsg_ResolveProxy,
                            GURL /* url */,
                            bool /* result */,
                            std::string /* proxy list */)

// A renderer sends this to the browser process when it wants to create a
// worker.  The browser will create the worker process if necessary, and
// will return the route id on success.  On error returns MSG_ROUTING_NONE.
IPC_SYNC_MESSAGE_CONTROL1_1(ViewHostMsg_CreateWorker,
                            ViewHostMsg_CreateWorker_Params,
                            int /* route_id */)

// A renderer sends this to the browser process when a document has been
// detached. The browser will use this to constrain the lifecycle of worker
// processes (SharedWorkers are shut down when their last associated document
// is detached).
IPC_MESSAGE_CONTROL1(ViewHostMsg_DocumentDetached,
                     uint64 /* document_id */)

// Wraps an IPC message that's destined to the worker on the renderer->browser
// hop.
IPC_MESSAGE_CONTROL1(ViewHostMsg_ForwardToWorker,
                     IPC::Message /* message */)

// Tells the browser that a specific Appcache manifest in the current page
// was accessed.
IPC_MESSAGE_ROUTED2(ViewHostMsg_AppCacheAccessed,
                    GURL /* manifest url */,
                    bool /* blocked by policy */)

// Initiates a download based on user actions like 'ALT+click'.
IPC_MESSAGE_CONTROL5(ViewHostMsg_DownloadUrl,
                     int /* render_view_id */,
                     GURL /* url */,
                     content::Referrer /* referrer */,
                     base::string16 /* suggested_name */,
                     bool /* use prompt for save location */)

// Used to go to the session history entry at the given offset (ie, -1 will
// return the "back" item).
IPC_MESSAGE_ROUTED1(ViewHostMsg_GoToEntryAtOffset,
                    int /* offset (from current) of history item to get */)

// Sent from an inactive renderer for the browser to route to the active
// renderer, instructing it to close.
IPC_MESSAGE_ROUTED0(ViewHostMsg_RouteCloseEvent)

// Sent to the browser from an inactive renderer to post a message to the
// active renderer.
IPC_MESSAGE_ROUTED1(ViewHostMsg_RouteMessageEvent,
                    ViewMsg_PostMessage_Params)

// Notifies that the preferred size of the content changed.
IPC_MESSAGE_ROUTED1(ViewHostMsg_DidContentsPreferredSizeChange,
                    gfx::Size /* pref_size */)

// Notifies that the scroll offset changed.
// This is different from ViewHostMsg_UpdateRect in that ViewHostMsg_UpdateRect
// is not sent at all when threaded compositing is enabled while
// ViewHostMsg_DidChangeScrollOffset works properly in this case.
IPC_MESSAGE_ROUTED0(ViewHostMsg_DidChangeScrollOffset)

// Notifies whether there are JavaScript touch event handlers or not.
IPC_MESSAGE_ROUTED1(ViewHostMsg_HasTouchEventHandlers,
                    bool /* has_handlers */)

// A message from HTML-based UI.  When (trusted) Javascript calls
// send(message, args), this message is sent to the browser.
IPC_MESSAGE_ROUTED3(ViewHostMsg_WebUISend,
                    GURL /* source_url */,
                    std::string  /* message */,
                    base::ListValue /* args */)

// A renderer sends this to the browser process when it wants to create a ppapi
// plugin.  The browser will create the plugin process if necessary, and will
// return a handle to the channel on success.
//
// The plugin_child_id is the ChildProcessHost ID assigned in the browser
// process. This ID is valid only in the context of the browser process and is
// used to identify the proper process when the renderer notifies it that the
// plugin is hung.
//
// On error an empty string and null handles are returned.
IPC_SYNC_MESSAGE_CONTROL1_3(ViewHostMsg_OpenChannelToPepperPlugin,
                            base::FilePath /* path */,
                            IPC::ChannelHandle /* handle to channel */,
                            base::ProcessId /* plugin_pid */,
                            int /* plugin_child_id */)

// Notification that a plugin has created a new plugin instance. The parameters
// indicate:
// -The plugin process ID that we're creating the instance for.
// -The instance ID of the instance being created.
// -A PepperRendererInstanceData struct which contains properties from the
// renderer which are associated with the plugin instance. This includes the
// routing ID of the associated render view and the URL of plugin.
// -Whether the plugin we're creating an instance for is external or internal.
//
// This message must be sync even though it returns no parameters to avoid
// a race condition with the plugin process. The plugin process sends messages
// to the browser that assume the browser knows about the instance. We need to
// make sure that the browser actually knows about the instance before we tell
// the plugin to run.
IPC_SYNC_MESSAGE_CONTROL4_0(
    ViewHostMsg_DidCreateOutOfProcessPepperInstance,
    int /* plugin_child_id */,
    int32 /* pp_instance */,
    content::PepperRendererInstanceData /* creation_data */,
    bool /* is_external */)

// Notification that a plugin has destroyed an instance. This is the opposite of
// the "DidCreate" message above.
IPC_MESSAGE_CONTROL3(ViewHostMsg_DidDeleteOutOfProcessPepperInstance,
                     int /* plugin_child_id */,
                     int32 /* pp_instance */,
                     bool /* is_external */)

// Message from the renderer to the browser indicating the in-process instance
// has been created.
IPC_MESSAGE_CONTROL2(ViewHostMsg_DidCreateInProcessInstance,
                     int32 /* instance */,
                     content::PepperRendererInstanceData /* instance_data */)

// Message from the renderer to the browser indicating the in-process instance
// has been destroyed.
IPC_MESSAGE_CONTROL1(ViewHostMsg_DidDeleteInProcessInstance,
                     int32 /* instance */)

// A renderer sends this to the browser process when it wants to
// create a ppapi broker.  The browser will create the broker process
// if necessary, and will return a handle to the channel on success.
// On error an empty string is returned.
// The browser will respond with ViewMsg_PpapiBrokerChannelCreated.
IPC_MESSAGE_CONTROL2(ViewHostMsg_OpenChannelToPpapiBroker,
                     int /* routing_id */,
                     base::FilePath /* path */)

// A renderer sends this to the browser process when it wants to access a PPAPI
// broker. In contrast to ViewHostMsg_OpenChannelToPpapiBroker, this is called
// for every connection.
// The browser will respond with ViewMsg_PpapiBrokerPermissionResult.
IPC_MESSAGE_ROUTED3(ViewHostMsg_RequestPpapiBrokerPermission,
                    int /* routing_id */,
                    GURL /* document_url */,
                    base::FilePath /* plugin_path */)

// Send the tooltip text for the current mouse position to the browser.
IPC_MESSAGE_ROUTED2(ViewHostMsg_SetTooltipText,
                    base::string16 /* tooltip text string */,
                    blink::WebTextDirection /* text direction hint */)

IPC_MESSAGE_ROUTED0(ViewHostMsg_SelectRange_ACK)
IPC_MESSAGE_ROUTED0(ViewHostMsg_MoveCaret_ACK)

// Notification that the text selection has changed.
// Note: The secound parameter is the character based offset of the
// base::string16
// text in the document.
IPC_MESSAGE_ROUTED3(ViewHostMsg_SelectionChanged,
                    base::string16 /* text covers the selection range */,
                    size_t /* the offset of the text in the document */,
                    gfx::Range /* selection range in the document */)

// Notification that the selection bounds have changed.
IPC_MESSAGE_ROUTED1(ViewHostMsg_SelectionBoundsChanged,
                    ViewHostMsg_SelectionBounds_Params)

// Asks the browser to display the file chooser.  The result is returned in a
// ViewMsg_RunFileChooserResponse message.
IPC_MESSAGE_ROUTED1(ViewHostMsg_RunFileChooser,
                    content::FileChooserParams)

// Asks the browser to enumerate a directory.  This is equivalent to running
// the file chooser in directory-enumeration mode and having the user select
// the given directory.  The result is returned in a
// ViewMsg_EnumerateDirectoryResponse message.
IPC_MESSAGE_ROUTED2(ViewHostMsg_EnumerateDirectory,
                    int /* request_id */,
                    base::FilePath /* file_path */)

// Tells the browser to move the focus to the next (previous if reverse is
// true) focusable element.
IPC_MESSAGE_ROUTED1(ViewHostMsg_TakeFocus,
                    bool /* reverse */)

// Required for opening a date/time dialog
IPC_MESSAGE_ROUTED1(ViewHostMsg_OpenDateTimeDialog,
                    ViewHostMsg_DateTimeDialogValue_Params /* value */)

// Required for updating text input state.
IPC_MESSAGE_ROUTED1(ViewHostMsg_TextInputStateChanged,
                    ViewHostMsg_TextInputState_Params /* input state params */)

// Sent when the renderer changes the zoom level for a particular url, so the
// browser can update its records.  If the view is a plugin doc, then url is
// used to update the zoom level for all pages in that site.  Otherwise, the
// render view's id is used so that only the menu is updated.
IPC_MESSAGE_ROUTED2(ViewHostMsg_DidZoomURL,
                    double /* zoom_level */,
                    GURL /* url */)

// Updates the minimum/maximum allowed zoom percent for this tab from the
// default values.  If |remember| is true, then the zoom setting is applied to
// other pages in the site and is saved, otherwise it only applies to this
// tab.
IPC_MESSAGE_ROUTED2(ViewHostMsg_UpdateZoomLimits,
                    int /* minimum_percent */,
                    int /* maximum_percent */)

// Notify the browser that this render process can or can't be suddenly
// terminated.
IPC_MESSAGE_CONTROL1(ViewHostMsg_SuddenTerminationChanged,
                     bool /* enabled */)

IPC_MESSAGE_ROUTED3(
    ViewHostMsg_SwapCompositorFrame,
    uint32 /* output_surface_id */,
    cc::CompositorFrame /* frame */,
    std::vector<IPC::Message> /* messages_to_deliver_with_frame */)

// Sent by the compositor when a flinging animation is stopped.
IPC_MESSAGE_ROUTED0(ViewHostMsg_DidStopFlinging)

//---------------------------------------------------------------------------
// Request for cryptographic operation messages:
// These are messages from the renderer to the browser to perform a
// cryptographic operation.

// Asks the browser process to generate a keypair for grabbing a client
// certificate from a CA (<keygen> tag), and returns the signed public
// key and challenge string.
IPC_SYNC_MESSAGE_CONTROL3_1(ViewHostMsg_Keygen,
                            uint32 /* key size index */,
                            std::string /* challenge string */,
                            GURL /* URL of requestor */,
                            std::string /* signed public key and challenge */)

// Message sent from the renderer to the browser to request that the browser
// cache |data| associated with |url|.
IPC_MESSAGE_CONTROL3(ViewHostMsg_DidGenerateCacheableMetadata,
                     GURL /* url */,
                     double /* expected_response_time */,
                     std::vector<char> /* data */)

// Register a new handler for URL requests with the given scheme.
IPC_MESSAGE_ROUTED4(ViewHostMsg_RegisterProtocolHandler,
                    std::string /* scheme */,
                    GURL /* url */,
                    base::string16 /* title */,
                    bool /* user_gesture */)

// Unregister the registered handler for URL requests with the given scheme.
IPC_MESSAGE_ROUTED3(ViewHostMsg_UnregisterProtocolHandler,
                    std::string /* scheme */,
                    GURL /* url */,
                    bool /* user_gesture */)

// Stores new inspector setting in the profile.
// TODO(jam): this should be in the chrome module
IPC_MESSAGE_ROUTED2(ViewHostMsg_UpdateInspectorSetting,
                    std::string,  /* key */
                    std::string /* value */)

// Puts the browser into "tab fullscreen" mode for the sending renderer.
// See the comment in chrome/browser/ui/browser.h for more details.
IPC_MESSAGE_ROUTED1(ViewHostMsg_ToggleFullscreen,
                    bool /* enter_fullscreen */)

// Send back a string to be recorded by UserMetrics.
IPC_MESSAGE_CONTROL1(ViewHostMsg_UserMetricsRecordAction,
                     std::string /* action */)

// Notifies the browser that the page was or was not saved as MHTML.
IPC_MESSAGE_CONTROL2(ViewHostMsg_SavedPageAsMHTML,
                     int /* job_id */,
                     int64 /* size of the MHTML file, -1 if error */)

IPC_MESSAGE_ROUTED3(ViewHostMsg_SendCurrentPageAllSavableResourceLinks,
                    std::vector<GURL> /* all savable resource links */,
                    std::vector<content::Referrer> /* all referrers */,
                    std::vector<GURL> /* all frame links */)

IPC_MESSAGE_ROUTED3(ViewHostMsg_SendSerializedHtmlData,
                    GURL /* frame's url */,
                    std::string /* data buffer */,
                    int32 /* complete status */)

// Notifies the browser of an event occurring in the media pipeline.
IPC_MESSAGE_CONTROL1(ViewHostMsg_MediaLogEvents,
                     std::vector<media::MediaLogEvent> /* events */)

// Requests to lock the mouse. Will result in a ViewMsg_LockMouse_ACK message
// being sent back.
// |privileged| is used by Pepper Flash. If this flag is set to true, we won't
// pop up a bubble to ask for user permission or take mouse lock content into
// account.
IPC_MESSAGE_ROUTED3(ViewHostMsg_LockMouse,
                    bool /* user_gesture */,
                    bool /* last_unlocked_by_target */,
                    bool /* privileged */)

// Requests to unlock the mouse. A ViewMsg_MouseLockLost message will be sent
// whenever the mouse is unlocked (which may or may not be caused by
// ViewHostMsg_UnlockMouse).
IPC_MESSAGE_ROUTED0(ViewHostMsg_UnlockMouse)

// Notifies that multiple touch targets may have been pressed, and to show
// the disambiguation popup.
IPC_MESSAGE_ROUTED3(ViewHostMsg_ShowDisambiguationPopup,
                    gfx::Rect, /* Border of touched targets */
                    gfx::Size, /* Size of zoomed image */
                    cc::SharedBitmapId /* id */)

// Sent by the renderer process to check whether client 3D APIs
// (Pepper 3D, WebGL) are explicitly blocked.
IPC_SYNC_MESSAGE_CONTROL3_1(ViewHostMsg_Are3DAPIsBlocked,
                            int /* render_view_id */,
                            GURL /* top_origin_url */,
                            content::ThreeDAPIType /* requester */,
                            bool /* blocked */)

// Sent by the renderer process to indicate that a context was lost by
// client 3D content (Pepper 3D, WebGL) running on the page at the
// given URL.
IPC_MESSAGE_CONTROL3(ViewHostMsg_DidLose3DContext,
                     GURL /* top_origin_url */,
                     content::ThreeDAPIType /* context_type */,
                     int /* arb_robustness_status_code */)

// Notifies the browser that document has parsed the body. This is used by the
// ResourceScheduler as an indication that bandwidth contention won't block
// first paint.
IPC_MESSAGE_ROUTED0(ViewHostMsg_WillInsertBody)

// Notification that the urls for the favicon of a site has been determined.
IPC_MESSAGE_ROUTED1(ViewHostMsg_UpdateFaviconURL,
                    std::vector<content::FaviconURL> /* candidates */)

<<<<<<< HEAD
=======
// Sent once a paint happens after the first non empty layout. In other words
// after the page has painted something.
IPC_MESSAGE_ROUTED0(ViewHostMsg_DidFirstVisuallyNonEmptyPaint)

// Instructs the browser to draw the rubberband rect.
IPC_MESSAGE_ROUTED1(ViewHostMsg_SetRubberbandRect,
                    gfx::Rect /* rect */)

// Instructs the browser to stop drawing the rubberband rect.
IPC_MESSAGE_ROUTED0(ViewHostMsg_HideRubberbandRect)

>>>>>>> 7512bf8b
// Sent by the renderer to the browser to start a vibration with the given
// duration.
IPC_MESSAGE_CONTROL1(ViewHostMsg_Vibrate,
                     int64 /* milliseconds */)

// Sent by the renderer to the browser to cancel the currently running
// vibration, if there is one.
IPC_MESSAGE_CONTROL0(ViewHostMsg_CancelVibration)

// Message sent from renderer to the browser when the element that is focused
// has been touched. A bool is passed in this message which indicates if the
// node is editable.
IPC_MESSAGE_ROUTED1(ViewHostMsg_FocusedNodeTouched,
                    bool /* editable */)

// Message sent from the renderer to the browser when an HTML form has failed
// validation constraints.
IPC_MESSAGE_ROUTED3(ViewHostMsg_ShowValidationMessage,
                    gfx::Rect /* anchor rectangle in root view coordinate */,
                    base::string16 /* validation message */,
                    base::string16 /* supplemental text */)

// Message sent from the renderer to the browser when a HTML form validation
// message should be hidden from view.
IPC_MESSAGE_ROUTED0(ViewHostMsg_HideValidationMessage)

// Message sent from the renderer to the browser when the suggested co-ordinates
// of the anchor for a HTML form validation message have changed.
IPC_MESSAGE_ROUTED1(ViewHostMsg_MoveValidationMessage,
                    gfx::Rect /* anchor rectangle in root view coordinate */)

#if defined(OS_ANDROID)
// Response to ViewMsg_FindMatchRects.
//
// |version| will contain the current version number of the renderer's find
// match list (incremented whenever they change), which should be passed in the
// next call to ViewMsg_FindMatchRects.
//
// |rects| will either contain a list of the enclosing rects of all matches
// found by the most recent Find operation, or will be empty if |version| is not
// greater than the |current_version| passed to ViewMsg_FindMatchRects (hence
// your locally cached rects should still be valid). The rect coords will be
// custom normalized fractions of the document size. The rects will be sorted by
// frame traversal order starting in the main frame, then by dom order.
//
// |active_rect| will contain the bounding box of the active find-in-page match
// marker, in similarly normalized coords (or an empty rect if there isn't one).
IPC_MESSAGE_ROUTED3(ViewHostMsg_FindMatchRects_Reply,
                    int /* version */,
                    std::vector<gfx::RectF> /* rects */,
                    gfx::RectF /* active_rect */)

// Start an android intent with the given URI.
IPC_MESSAGE_ROUTED1(ViewHostMsg_StartContentIntent,
                    GURL /* content_url */)

// Message sent when the renderer changed the background color for the view.
IPC_MESSAGE_ROUTED1(ViewHostMsg_DidChangeBodyBackgroundColor,
                    uint32  /* bg_color */)

// This message runs the MediaCodec for decoding audio for webaudio.
IPC_MESSAGE_CONTROL3(ViewHostMsg_RunWebAudioMediaCodec,
                     base::SharedMemoryHandle /* encoded_data_handle */,
                     base::FileDescriptor /* pcm_output */,
                     uint32_t /* data_size*/)

// Sent by renderer to request a ViewMsg_BeginFrame message for upcoming
// display events. If |enabled| is true, the BeginFrame message will continue
// to be be delivered until the notification is disabled.
IPC_MESSAGE_ROUTED1(ViewHostMsg_SetNeedsBeginFrame,
                    bool /* enabled */)

// Reply to the ViewMsg_ExtractSmartClipData message.
IPC_MESSAGE_ROUTED3(ViewHostMsg_SmartClipDataExtracted,
                    base::string16 /* text */,
                    base::string16 /* html */,
                    gfx::Rect /* rect */)

#elif defined(OS_MACOSX)
// Request that the browser load a font into shared memory for us.
IPC_SYNC_MESSAGE_CONTROL1_3(ViewHostMsg_LoadFont,
                           FontDescriptor /* font to load */,
                           uint32 /* buffer size */,
                           base::SharedMemoryHandle /* font data */,
                           uint32 /* font id */)

// Informs the browser that a plugin has gained or lost focus.
IPC_MESSAGE_ROUTED2(ViewHostMsg_PluginFocusChanged,
                    bool, /* focused */
                    int /* plugin_id */)

// Instructs the browser to start plugin IME.
IPC_MESSAGE_ROUTED0(ViewHostMsg_StartPluginIme)

// Receives content of a web page as plain text.
IPC_MESSAGE_ROUTED1(ViewMsg_GetRenderedTextCompleted, std::string);

#elif defined(OS_WIN)
// Request that the given font characters be loaded by the browser so it's
// cached by the OS. Please see RenderMessageFilter::OnPreCacheFontCharacters
// for details.
IPC_SYNC_MESSAGE_CONTROL2_0(ViewHostMsg_PreCacheFontCharacters,
                            LOGFONT /* font_data */,
                            base::string16 /* characters */)
#endif

#if defined(OS_POSIX)
// On POSIX, we cannot allocated shared memory from within the sandbox, so
// this call exists for the renderer to ask the browser to allocate memory
// on its behalf. We return a file descriptor to the POSIX shared memory.
// If the |cache_in_browser| flag is |true|, then a copy of the shmem is kept
// by the browser, and it is the caller's repsonsibility to send a
// ViewHostMsg_FreeTransportDIB message in order to release the cached shmem.
// In all cases, the caller is responsible for deleting the resulting
// TransportDIB.
IPC_SYNC_MESSAGE_CONTROL2_1(ViewHostMsg_AllocTransportDIB,
                            uint32_t, /* bytes requested */
                            bool, /* cache in the browser */
                            TransportDIB::Handle /* DIB */)

// Since the browser keeps handles to the allocated transport DIBs, this
// message is sent to tell the browser that it may release them when the
// renderer is finished with them.
IPC_MESSAGE_CONTROL1(ViewHostMsg_FreeTransportDIB,
                     TransportDIB::Id /* DIB id */)
#endif

// Adding a new message? Stick to the sort order above: first platform
// independent ViewMsg, then ifdefs for platform specific ViewMsg, then platform
// independent ViewHostMsg, then ifdefs for platform specific ViewHostMsg.<|MERGE_RESOLUTION|>--- conflicted
+++ resolved
@@ -1575,12 +1575,6 @@
 IPC_MESSAGE_ROUTED1(ViewHostMsg_UpdateFaviconURL,
                     std::vector<content::FaviconURL> /* candidates */)
 
-<<<<<<< HEAD
-=======
-// Sent once a paint happens after the first non empty layout. In other words
-// after the page has painted something.
-IPC_MESSAGE_ROUTED0(ViewHostMsg_DidFirstVisuallyNonEmptyPaint)
-
 // Instructs the browser to draw the rubberband rect.
 IPC_MESSAGE_ROUTED1(ViewHostMsg_SetRubberbandRect,
                     gfx::Rect /* rect */)
@@ -1588,7 +1582,6 @@
 // Instructs the browser to stop drawing the rubberband rect.
 IPC_MESSAGE_ROUTED0(ViewHostMsg_HideRubberbandRect)
 
->>>>>>> 7512bf8b
 // Sent by the renderer to the browser to start a vibration with the given
 // duration.
 IPC_MESSAGE_CONTROL1(ViewHostMsg_Vibrate,
