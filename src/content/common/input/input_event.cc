--- conflicted
+++ resolved
@@ -10,11 +10,7 @@
 
 InputEvent::InputEvent() : is_keyboard_shortcut(false) {}
 
-<<<<<<< HEAD
-InputEvent::InputEvent(const WebKit::WebInputEvent& web_event,
-=======
 InputEvent::InputEvent(const blink::WebInputEvent& web_event,
->>>>>>> 8c15b39e
                        const ui::LatencyInfo& latency_info,
                        bool is_keyboard_shortcut)
      : web_event(WebInputEventTraits::Clone(web_event)),
