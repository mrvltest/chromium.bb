// Copyright (c) 2012 The Chromium Authors. All rights reserved.
// Use of this source code is governed by a BSD-style license that can be
// found in the LICENSE file.

#include "content/common/gpu/gpu_memory_manager.h"

#include <algorithm>

#include "base/bind.h"
#include "base/command_line.h"
#include "base/debug/trace_event.h"
#include "base/message_loop/message_loop.h"
#include "base/process/process_handle.h"
#include "base/strings/string_number_conversions.h"
#include "content/common/gpu/gpu_channel_manager.h"
#include "content/common/gpu/gpu_memory_manager_client.h"
#include "content/common/gpu/gpu_memory_tracking.h"
#include "content/common/gpu/gpu_memory_uma_stats.h"
#include "content/common/gpu/gpu_messages.h"
#include "gpu/command_buffer/common/gpu_memory_allocation.h"
#include "gpu/command_buffer/service/gpu_switches.h"

using gpu::ManagedMemoryStats;
using gpu::MemoryAllocation;

namespace content {
namespace {

const int kDelayedScheduleManageTimeoutMs = 67;

const uint64 kBytesAllocatedUnmanagedStep = 16 * 1024 * 1024;

void TrackValueChanged(uint64 old_size, uint64 new_size, uint64* total_size) {
  DCHECK(new_size > old_size || *total_size >= (old_size - new_size));
  *total_size += (new_size - old_size);
}

template<typename T>
T RoundUp(T n, T mul) {
  return ((n + mul - 1) / mul) * mul;
}

template<typename T>
T RoundDown(T n, T mul) {
  return (n / mul) * mul;
}

}

GpuMemoryManager::GpuMemoryManager(
    GpuChannelManager* channel_manager,
    uint64 max_surfaces_with_frontbuffer_soft_limit)
    : channel_manager_(channel_manager),
      manage_immediate_scheduled_(false),
      max_surfaces_with_frontbuffer_soft_limit_(
          max_surfaces_with_frontbuffer_soft_limit),
      priority_cutoff_(MemoryAllocation::CUTOFF_ALLOW_EVERYTHING),
      bytes_available_gpu_memory_(0),
      bytes_available_gpu_memory_overridden_(false),
      bytes_minimum_per_client_(0),
      bytes_default_per_client_(0),
      bytes_allocated_managed_current_(0),
      bytes_allocated_unmanaged_current_(0),
      bytes_allocated_historical_max_(0),
      bytes_allocated_unmanaged_high_(0),
      bytes_allocated_unmanaged_low_(0),
      bytes_unmanaged_limit_step_(kBytesAllocatedUnmanagedStep),
      disable_schedule_manage_(false)
{
  CommandLine* command_line = CommandLine::ForCurrentProcess();

  // Use a more conservative memory allocation policy on Linux and Mac because
  // the platform is unstable when under memory pressure.
  // http://crbug.com/145600 (Linux)
  // http://crbug.com/141377 (Mac)
#if defined(OS_MACOSX) || (defined(OS_LINUX) && !defined(OS_CHROMEOS))
  priority_cutoff_ = MemoryAllocation::CUTOFF_ALLOW_NICE_TO_HAVE;
#endif

#if defined(OS_ANDROID)
  bytes_default_per_client_ = 8 * 1024 * 1024;
  bytes_minimum_per_client_ = 8 * 1024 * 1024;
#elif defined(OS_CHROMEOS)
  bytes_default_per_client_ = 64 * 1024 * 1024;
  bytes_minimum_per_client_ = 4 * 1024 * 1024;
#elif defined(OS_MACOSX)
  bytes_default_per_client_ = 128 * 1024 * 1024;
  bytes_minimum_per_client_ = 128 * 1024 * 1024;
#else
  bytes_default_per_client_ = 64 * 1024 * 1024;
  bytes_minimum_per_client_ = 64 * 1024 * 1024;
#endif

  if (command_line->HasSwitch(switches::kForceGpuMemAvailableMb)) {
    base::StringToUint64(
        command_line->GetSwitchValueASCII(switches::kForceGpuMemAvailableMb),
        &bytes_available_gpu_memory_);
    bytes_available_gpu_memory_ *= 1024 * 1024;
    bytes_available_gpu_memory_overridden_ = true;
  } else
    bytes_available_gpu_memory_ = GetDefaultAvailableGpuMemory();
}

GpuMemoryManager::~GpuMemoryManager() {
  DCHECK(tracking_groups_.empty());
  DCHECK(clients_visible_mru_.empty());
  DCHECK(clients_nonvisible_mru_.empty());
  DCHECK(clients_nonsurface_.empty());
  DCHECK(!bytes_allocated_managed_current_);
  DCHECK(!bytes_allocated_unmanaged_current_);
}

uint64 GpuMemoryManager::GetAvailableGpuMemory() const {
  // Allow unmanaged allocations to over-subscribe by at most (high_ - low_)
  // before restricting managed (compositor) memory based on unmanaged usage.
  if (bytes_allocated_unmanaged_low_ > bytes_available_gpu_memory_)
    return 0;
  return bytes_available_gpu_memory_ - bytes_allocated_unmanaged_low_;
}

uint64 GpuMemoryManager::GetDefaultAvailableGpuMemory() const {
#if defined(OS_ANDROID)
  return 16 * 1024 * 1024;
#elif defined(OS_CHROMEOS)
  return 1024 * 1024 * 1024;
#else
  return 256 * 1024 * 1024;
#endif
}

uint64 GpuMemoryManager::GetMaximumTotalGpuMemory() const {
#if defined(OS_ANDROID)
  return 256 * 1024 * 1024;
#else
  return 1024 * 1024 * 1024;
#endif
}

uint64 GpuMemoryManager::GetMaximumClientAllocation() const {
#if defined(OS_ANDROID) || defined(OS_CHROMEOS)
  return bytes_available_gpu_memory_;
#else
  // This is to avoid allowing a single page on to use a full 256MB of memory
  // (the current total limit). Long-scroll pages will hit this limit,
  // resulting in instability on some platforms (e.g, issue 141377).
  return bytes_available_gpu_memory_ / 2;
#endif
}

uint64 GpuMemoryManager::CalcAvailableFromGpuTotal(uint64 total_gpu_memory) {
#if defined(OS_ANDROID)
  // We don't need to reduce the total on Android, since
  // the total is an estimate to begin with.
  return total_gpu_memory;
#else
  // Allow Chrome to use 75% of total GPU memory, or all-but-64MB of GPU
  // memory, whichever is less.
  return std::min(3 * total_gpu_memory / 4, total_gpu_memory - 64*1024*1024);
#endif
}

void GpuMemoryManager::UpdateAvailableGpuMemory() {
  // If the amount of video memory to use was specified at the command
  // line, never change it.
  if (bytes_available_gpu_memory_overridden_)
    return;

  // On non-Android, we use an operating system query when possible.
  // We do not have a reliable concept of multiple GPUs existing in
  // a system, so just be safe and go with the minimum encountered.
  uint64 bytes_min = 0;

  // Only use the clients that are visible, because otherwise the set of clients
  // we are querying could become extremely large.
  for (ClientStateList::const_iterator it = clients_visible_mru_.begin();
      it != clients_visible_mru_.end();
      ++it) {
    const GpuMemoryManagerClientState* client_state = *it;
    if (!client_state->has_surface_)
      continue;
    if (!client_state->visible_)
      continue;

    uint64 bytes = 0;
    if (client_state->client_->GetTotalGpuMemory(&bytes)) {
      if (!bytes_min || bytes < bytes_min)
        bytes_min = bytes;
    }
  }

  if (!bytes_min)
    return;

  bytes_available_gpu_memory_ = CalcAvailableFromGpuTotal(bytes_min);

  // Never go below the default allocation
  bytes_available_gpu_memory_ = std::max(bytes_available_gpu_memory_,
                                         GetDefaultAvailableGpuMemory());

  // Never go above the maximum.
  bytes_available_gpu_memory_ = std::min(bytes_available_gpu_memory_,
                                         GetMaximumTotalGpuMemory());
}

void GpuMemoryManager::UpdateUnmanagedMemoryLimits() {
  // Set the limit to be [current_, current_ + step_ / 4), with the endpoints
  // of the intervals rounded down and up to the nearest step_, to avoid
  // thrashing the interval.
  bytes_allocated_unmanaged_high_ = RoundUp(
      bytes_allocated_unmanaged_current_ + bytes_unmanaged_limit_step_ / 4,
      bytes_unmanaged_limit_step_);
  bytes_allocated_unmanaged_low_ = RoundDown(
      bytes_allocated_unmanaged_current_,
      bytes_unmanaged_limit_step_);
}

void GpuMemoryManager::ScheduleManage(
    ScheduleManageTime schedule_manage_time) {
  if (disable_schedule_manage_)
    return;
  if (manage_immediate_scheduled_)
    return;
  if (schedule_manage_time == kScheduleManageNow) {
    base::MessageLoop::current()->PostTask(
        FROM_HERE, base::Bind(&GpuMemoryManager::Manage, AsWeakPtr()));
    manage_immediate_scheduled_ = true;
    if (!delayed_manage_callback_.IsCancelled())
      delayed_manage_callback_.Cancel();
  } else {
    if (!delayed_manage_callback_.IsCancelled())
      return;
    delayed_manage_callback_.Reset(base::Bind(&GpuMemoryManager::Manage,
                                              AsWeakPtr()));
    base::MessageLoop::current()->PostDelayedTask(
        FROM_HERE,
        delayed_manage_callback_.callback(),
        base::TimeDelta::FromMilliseconds(kDelayedScheduleManageTimeoutMs));
  }
}

void GpuMemoryManager::TrackMemoryAllocatedChange(
    GpuMemoryTrackingGroup* tracking_group,
    uint64 old_size,
    uint64 new_size,
    gpu::gles2::MemoryTracker::Pool tracking_pool) {
  TrackValueChanged(old_size, new_size, &tracking_group->size_);
  switch (tracking_pool) {
    case gpu::gles2::MemoryTracker::kManaged:
      TrackValueChanged(old_size, new_size, &bytes_allocated_managed_current_);
      break;
    case gpu::gles2::MemoryTracker::kUnmanaged:
      TrackValueChanged(old_size,
                        new_size,
                        &bytes_allocated_unmanaged_current_);
      break;
    default:
      NOTREACHED();
      break;
  }
  if (new_size != old_size) {
    TRACE_COUNTER1("gpu",
                   "GpuMemoryUsage",
                   GetCurrentUsage());
  }

  // If we've gone past our current limit on unmanaged memory, schedule a
  // re-manage to take int account the unmanaged memory.
  if (bytes_allocated_unmanaged_current_ >= bytes_allocated_unmanaged_high_)
    ScheduleManage(kScheduleManageNow);
  if (bytes_allocated_unmanaged_current_ < bytes_allocated_unmanaged_low_)
    ScheduleManage(kScheduleManageLater);

  if (GetCurrentUsage() > bytes_allocated_historical_max_) {
      bytes_allocated_historical_max_ = GetCurrentUsage();
      // If we're blowing into new memory usage territory, spam the browser
      // process with the most up-to-date information about our memory usage.
      SendUmaStatsToBrowser();
  }
}

bool GpuMemoryManager::EnsureGPUMemoryAvailable(uint64 /* size_needed */) {
  // TODO: Check if there is enough space. Lose contexts until there is.
  return true;
}

GpuMemoryManagerClientState* GpuMemoryManager::CreateClientState(
    GpuMemoryManagerClient* client,
    bool has_surface,
    bool visible) {
  TrackingGroupMap::iterator tracking_group_it =
      tracking_groups_.find(client->GetMemoryTracker());
  DCHECK(tracking_group_it != tracking_groups_.end());
  GpuMemoryTrackingGroup* tracking_group = tracking_group_it->second;

  GpuMemoryManagerClientState* client_state = new GpuMemoryManagerClientState(
      this, client, tracking_group, has_surface, visible);
  AddClientToList(client_state);
  ScheduleManage(kScheduleManageNow);
  return client_state;
}

void GpuMemoryManager::OnDestroyClientState(
    GpuMemoryManagerClientState* client_state) {
  RemoveClientFromList(client_state);
  ScheduleManage(kScheduleManageLater);
}

void GpuMemoryManager::SetClientStateVisible(
    GpuMemoryManagerClientState* client_state, bool visible) {
  DCHECK(client_state->has_surface_);
  if (client_state->visible_ == visible)
    return;

  RemoveClientFromList(client_state);
  client_state->visible_ = visible;
  AddClientToList(client_state);
  ScheduleManage(visible ? kScheduleManageNow : kScheduleManageLater);
}

void GpuMemoryManager::SetClientStateManagedMemoryStats(
    GpuMemoryManagerClientState* client_state,
    const ManagedMemoryStats& stats)
{
  client_state->managed_memory_stats_ = stats;

  // If this is the first time that stats have been received for this
  // client, use them immediately.
  if (!client_state->managed_memory_stats_received_) {
    client_state->managed_memory_stats_received_ = true;
    ScheduleManage(kScheduleManageNow);
    return;
  }

  // If these statistics sit outside of the range that we used in our
  // computation of memory allocations then recompute the allocations.
  if (client_state->managed_memory_stats_.bytes_nice_to_have >
      client_state->bytes_nicetohave_limit_high_) {
    ScheduleManage(kScheduleManageNow);
  } else if (client_state->managed_memory_stats_.bytes_nice_to_have <
             client_state->bytes_nicetohave_limit_low_) {
    ScheduleManage(kScheduleManageLater);
  }
}

uint64 GpuMemoryManager::GetClientMemoryUsage(
    const GpuMemoryManagerClient* client) const{
  TrackingGroupMap::const_iterator tracking_group_it =
      tracking_groups_.find(client->GetMemoryTracker());
  DCHECK(tracking_group_it != tracking_groups_.end());
  return tracking_group_it->second->GetSize();
}

GpuMemoryTrackingGroup* GpuMemoryManager::CreateTrackingGroup(
    base::ProcessId pid, gpu::gles2::MemoryTracker* memory_tracker) {
  GpuMemoryTrackingGroup* tracking_group = new GpuMemoryTrackingGroup(
      pid, memory_tracker, this);
  DCHECK(!tracking_groups_.count(tracking_group->GetMemoryTracker()));
  tracking_groups_.insert(std::make_pair(tracking_group->GetMemoryTracker(),
                                         tracking_group));
  return tracking_group;
}

void GpuMemoryManager::OnDestroyTrackingGroup(
    GpuMemoryTrackingGroup* tracking_group) {
  DCHECK(tracking_groups_.count(tracking_group->GetMemoryTracker()));
  tracking_groups_.erase(tracking_group->GetMemoryTracker());
}

void GpuMemoryManager::GetVideoMemoryUsageStats(
    GPUVideoMemoryUsageStats* video_memory_usage_stats) const {
  // For each context group, assign its memory usage to its PID
  video_memory_usage_stats->process_map.clear();
  for (TrackingGroupMap::const_iterator i =
       tracking_groups_.begin(); i != tracking_groups_.end(); ++i) {
    const GpuMemoryTrackingGroup* tracking_group = i->second;
    video_memory_usage_stats->process_map[
        tracking_group->GetPid()].video_memory += tracking_group->GetSize();
  }

  // Assign the total across all processes in the GPU process
  video_memory_usage_stats->process_map[
      base::GetCurrentProcId()].video_memory = GetCurrentUsage();
  video_memory_usage_stats->process_map[
      base::GetCurrentProcId()].has_duplicates = true;

  video_memory_usage_stats->bytes_allocated = GetCurrentUsage();
  video_memory_usage_stats->bytes_allocated_historical_max =
      bytes_allocated_historical_max_;
}

void GpuMemoryManager::Manage() {
  manage_immediate_scheduled_ = false;
  delayed_manage_callback_.Cancel();

  // Update the amount of GPU memory available on the system.
  UpdateAvailableGpuMemory();

  // Update the limit on unmanaged memory.
  UpdateUnmanagedMemoryLimits();

  // Determine which clients are "hibernated" (which determines the
  // distribution of frontbuffers and memory among clients that don't have
  // surfaces).
  SetClientsHibernatedState();

  // Assign memory allocations to clients that have surfaces.
  AssignSurfacesAllocations();

  // Assign memory allocations to clients that don't have surfaces.
  AssignNonSurfacesAllocations();

  SendUmaStatsToBrowser();
}

// static
uint64 GpuMemoryManager::ComputeCap(
    std::vector<uint64> bytes, uint64 bytes_sum_limit)
{
  size_t bytes_size = bytes.size();
  uint64 bytes_sum = 0;

  if (bytes_size == 0)
    return std::numeric_limits<uint64>::max();

  // Sort and add up all entries
  std::sort(bytes.begin(), bytes.end());
  for (size_t i = 0; i < bytes_size; ++i)
    bytes_sum += bytes[i];

  // As we go through the below loop, let bytes_partial_sum be the
  // sum of bytes[0] + ... + bytes[bytes_size - i - 1]
  uint64 bytes_partial_sum = bytes_sum;

  // Try using each entry as a cap, and see where we get cut off.
  for (size_t i = 0; i < bytes_size; ++i) {
    // Try limiting cap to bytes[bytes_size - i - 1]
    uint64 test_cap = bytes[bytes_size - i - 1];
    uint64 bytes_sum_with_test_cap = i * test_cap + bytes_partial_sum;

    // If that fits, raise test_cap to give an even distribution to the
    // last i entries.
    if (bytes_sum_with_test_cap <= bytes_sum_limit) {
      if (i == 0)
        return std::numeric_limits<uint64>::max();
      else
        return test_cap + (bytes_sum_limit - bytes_sum_with_test_cap) / i;
    } else {
      bytes_partial_sum -= test_cap;
    }
  }

  // If we got here, then we can't fully accommodate any of the clients,
  // so distribute bytes_sum_limit evenly.
  return bytes_sum_limit / bytes_size;
}

uint64 GpuMemoryManager::ComputeClientAllocationWhenVisible(
    GpuMemoryManagerClientState* client_state,
    uint64 bytes_above_required_cap,
    uint64 bytes_above_minimum_cap,
    uint64 bytes_overall_cap) {
  ManagedMemoryStats* stats = &client_state->managed_memory_stats_;

  if (!client_state->managed_memory_stats_received_)
    return GetDefaultClientAllocation();

  uint64 bytes_required = 9 * stats->bytes_required / 8;
  bytes_required = std::min(bytes_required, GetMaximumClientAllocation());
  bytes_required = std::max(bytes_required, GetMinimumClientAllocation());

  uint64 bytes_nicetohave = 4 * stats->bytes_nice_to_have / 3;
  bytes_nicetohave = std::min(bytes_nicetohave, GetMaximumClientAllocation());
  bytes_nicetohave = std::max(bytes_nicetohave, GetMinimumClientAllocation());
  bytes_nicetohave = std::max(bytes_nicetohave, bytes_required);

  uint64 allocation = GetMinimumClientAllocation();
  allocation += std::min(bytes_required - GetMinimumClientAllocation(),
                         bytes_above_minimum_cap);
  allocation += std::min(bytes_nicetohave - bytes_required,
                         bytes_above_required_cap);
  allocation = std::min(allocation,
                        bytes_overall_cap);
  return allocation;
}

void GpuMemoryManager::ComputeVisibleSurfacesAllocations() {
  uint64 bytes_available_total = GetAvailableGpuMemory();
  uint64 bytes_above_required_cap = std::numeric_limits<uint64>::max();
  uint64 bytes_above_minimum_cap = std::numeric_limits<uint64>::max();
  uint64 bytes_overall_cap_visible = GetMaximumClientAllocation();

  // Compute memory usage at three levels
  // - painting everything that is nicetohave for visible clients
  // - painting only what that is visible
  // - giving every client the minimum allocation
  uint64 bytes_nicetohave_visible = 0;
  uint64 bytes_required_visible = 0;
  uint64 bytes_minimum_visible = 0;
  for (ClientStateList::const_iterator it = clients_visible_mru_.begin();
       it != clients_visible_mru_.end();
       ++it) {
    GpuMemoryManagerClientState* client_state = *it;
    client_state->bytes_allocation_ideal_nicetohave_ =
        ComputeClientAllocationWhenVisible(
            client_state,
            bytes_above_required_cap,
            bytes_above_minimum_cap,
            bytes_overall_cap_visible);
    client_state->bytes_allocation_ideal_required_ =
        ComputeClientAllocationWhenVisible(
            client_state,
            0,
            bytes_above_minimum_cap,
            bytes_overall_cap_visible);
    client_state->bytes_allocation_ideal_minimum_ =
        ComputeClientAllocationWhenVisible(
            client_state,
            0,
            0,
            bytes_overall_cap_visible);

    bytes_nicetohave_visible +=
        client_state->bytes_allocation_ideal_nicetohave_;
    bytes_required_visible +=
        client_state->bytes_allocation_ideal_required_;
    bytes_minimum_visible +=
        client_state->bytes_allocation_ideal_minimum_;
  }

  // Determine which of those three points we can satisfy, and limit
  // bytes_above_required_cap and bytes_above_minimum_cap to not go
  // over the limit.
  if (bytes_minimum_visible > bytes_available_total) {
    bytes_above_required_cap = 0;
    bytes_above_minimum_cap = 0;
  } else if (bytes_required_visible > bytes_available_total) {
    std::vector<uint64> bytes_to_fit;
    for (ClientStateList::const_iterator it = clients_visible_mru_.begin();
         it != clients_visible_mru_.end();
         ++it) {
      GpuMemoryManagerClientState* client_state = *it;
      bytes_to_fit.push_back(client_state->bytes_allocation_ideal_required_ -
                             client_state->bytes_allocation_ideal_minimum_);
    }
    bytes_above_required_cap = 0;
    bytes_above_minimum_cap = ComputeCap(
        bytes_to_fit, bytes_available_total - bytes_minimum_visible);
  } else if (bytes_nicetohave_visible > bytes_available_total) {
    std::vector<uint64> bytes_to_fit;
    for (ClientStateList::const_iterator it = clients_visible_mru_.begin();
         it != clients_visible_mru_.end();
         ++it) {
      GpuMemoryManagerClientState* client_state = *it;
      bytes_to_fit.push_back(client_state->bytes_allocation_ideal_nicetohave_ -
                             client_state->bytes_allocation_ideal_required_);
    }
    bytes_above_required_cap = ComputeCap(
        bytes_to_fit, bytes_available_total - bytes_required_visible);
    bytes_above_minimum_cap = std::numeric_limits<uint64>::max();
  }

  // Given those computed limits, set the actual memory allocations for the
  // visible clients, tracking the largest allocation and the total allocation
  // for future use.
  uint64 bytes_allocated_visible = 0;
  uint64 bytes_allocated_max_client_allocation = 0;
  for (ClientStateList::const_iterator it = clients_visible_mru_.begin();
       it != clients_visible_mru_.end();
       ++it) {
    GpuMemoryManagerClientState* client_state = *it;
    client_state->bytes_allocation_when_visible_ =
        ComputeClientAllocationWhenVisible(
            client_state,
            bytes_above_required_cap,
            bytes_above_minimum_cap,
            bytes_overall_cap_visible);
    bytes_allocated_visible += client_state->bytes_allocation_when_visible_;
    bytes_allocated_max_client_allocation = std::max(
        bytes_allocated_max_client_allocation,
        client_state->bytes_allocation_when_visible_);
  }

  // Set the limit for nonvisible clients for when they become visible.
  // Use the same formula, with a lowered overall cap in case any of the
  // currently-nonvisible clients are much more resource-intensive than any
  // of the existing clients.
  uint64 bytes_overall_cap_nonvisible = bytes_allocated_max_client_allocation;
  if (bytes_available_total > bytes_allocated_visible) {
    bytes_overall_cap_nonvisible +=
        bytes_available_total - bytes_allocated_visible;
  }
  bytes_overall_cap_nonvisible = std::min(bytes_overall_cap_nonvisible,
                                          GetMaximumClientAllocation());
  for (ClientStateList::const_iterator it = clients_nonvisible_mru_.begin();
       it != clients_nonvisible_mru_.end();
       ++it) {
    GpuMemoryManagerClientState* client_state = *it;
    client_state->bytes_allocation_when_visible_ =
        ComputeClientAllocationWhenVisible(
            client_state,
            bytes_above_required_cap,
            bytes_above_minimum_cap,
            bytes_overall_cap_nonvisible);
  }
}

void GpuMemoryManager::DistributeRemainingMemoryToVisibleSurfaces() {
  uint64 bytes_available_total = GetAvailableGpuMemory();
  uint64 bytes_allocated_total = 0;

  for (ClientStateList::const_iterator it = clients_visible_mru_.begin();
       it != clients_visible_mru_.end();
       ++it) {
    GpuMemoryManagerClientState* client_state = *it;
    bytes_allocated_total += client_state->bytes_allocation_when_visible_;
  }

  if (bytes_allocated_total >= bytes_available_total)
    return;

  std::vector<uint64> bytes_extra_requests;
  for (ClientStateList::const_iterator it = clients_visible_mru_.begin();
       it != clients_visible_mru_.end();
       ++it) {
    GpuMemoryManagerClientState* client_state = *it;
    CHECK(GetMaximumClientAllocation() >=
          client_state->bytes_allocation_when_visible_);
    uint64 bytes_extra = GetMaximumClientAllocation() -
                         client_state->bytes_allocation_when_visible_;
    bytes_extra_requests.push_back(bytes_extra);
  }
  uint64 bytes_extra_cap = ComputeCap(
      bytes_extra_requests, bytes_available_total - bytes_allocated_total);
  for (ClientStateList::const_iterator it = clients_visible_mru_.begin();
       it != clients_visible_mru_.end();
       ++it) {
    GpuMemoryManagerClientState* client_state = *it;
    uint64 bytes_extra = GetMaximumClientAllocation() -
                         client_state->bytes_allocation_when_visible_;
    client_state->bytes_allocation_when_visible_ += std::min(
        bytes_extra, bytes_extra_cap);
  }
}

void GpuMemoryManager::AssignSurfacesAllocations() {
  // Compute allocation when for all clients.
  ComputeVisibleSurfacesAllocations();

  // Distribute the remaining memory to visible clients.
  DistributeRemainingMemoryToVisibleSurfaces();

  // Send that allocation to the clients.
  ClientStateList clients = clients_visible_mru_;
  clients.insert(clients.end(),
                 clients_nonvisible_mru_.begin(),
                 clients_nonvisible_mru_.end());
  for (ClientStateList::const_iterator it = clients.begin();
       it != clients.end();
       ++it) {
    GpuMemoryManagerClientState* client_state = *it;

    // Re-assign memory limits to this client when its "nice to have" bucket
    // grows or shrinks by 1/4.
    client_state->bytes_nicetohave_limit_high_ =
        5 * client_state->managed_memory_stats_.bytes_nice_to_have / 4;
    client_state->bytes_nicetohave_limit_low_ =
        3 * client_state->managed_memory_stats_.bytes_nice_to_have / 4;

    // Populate and send the allocation to the client
    MemoryAllocation allocation;

    allocation.bytes_limit_when_visible =
        client_state->bytes_allocation_when_visible_;
<<<<<<< HEAD
    // Use a more conservative memory allocation policy on Linux and Mac
    // because the platform is unstable when under memory pressure.
    // http://crbug.com/145600 (Linux)
    // http://crbug.com/141377 (Mac)
    allocation.priority_cutoff_when_visible =
#if defined(OS_MACOSX) || (defined(OS_LINUX) && !defined(OS_CHROMEOS))
        MemoryAllocation::CUTOFF_ALLOW_NICE_TO_HAVE;
#else
        MemoryAllocation::CUTOFF_ALLOW_EVERYTHING;
#endif
=======
    allocation.priority_cutoff_when_visible = priority_cutoff_;
>>>>>>> 8c15b39e

    client_state->client_->SetMemoryAllocation(allocation);
    client_state->client_->SuggestHaveFrontBuffer(!client_state->hibernated_);
  }
}

void GpuMemoryManager::AssignNonSurfacesAllocations() {
  for (ClientStateList::const_iterator it = clients_nonsurface_.begin();
       it != clients_nonsurface_.end();
       ++it) {
    GpuMemoryManagerClientState* client_state = *it;
    MemoryAllocation allocation;

    if (!client_state->hibernated_) {
      allocation.bytes_limit_when_visible =
          GetMinimumClientAllocation();
      allocation.priority_cutoff_when_visible =
          MemoryAllocation::CUTOFF_ALLOW_EVERYTHING;
    }

    client_state->client_->SetMemoryAllocation(allocation);
  }
}

void GpuMemoryManager::SetClientsHibernatedState() const {
  // Re-set all tracking groups as being hibernated.
  for (TrackingGroupMap::const_iterator it = tracking_groups_.begin();
       it != tracking_groups_.end();
       ++it) {
    GpuMemoryTrackingGroup* tracking_group = it->second;
    tracking_group->hibernated_ = true;
  }
  // All clients with surfaces that are visible are non-hibernated.
  uint64 non_hibernated_clients = 0;
  for (ClientStateList::const_iterator it = clients_visible_mru_.begin();
       it != clients_visible_mru_.end();
       ++it) {
    GpuMemoryManagerClientState* client_state = *it;
    client_state->hibernated_ = false;
    client_state->tracking_group_->hibernated_ = false;
    non_hibernated_clients++;
  }
  // Then an additional few clients with surfaces are non-hibernated too, up to
  // a fixed limit.
  for (ClientStateList::const_iterator it = clients_nonvisible_mru_.begin();
       it != clients_nonvisible_mru_.end();
       ++it) {
    GpuMemoryManagerClientState* client_state = *it;
    if (non_hibernated_clients < max_surfaces_with_frontbuffer_soft_limit_) {
      client_state->hibernated_ = false;
      client_state->tracking_group_->hibernated_ = false;
      non_hibernated_clients++;
    } else {
      client_state->hibernated_ = true;
    }
  }
  // Clients that don't have surfaces are non-hibernated if they are
  // in a GL share group with a non-hibernated surface.
  for (ClientStateList::const_iterator it = clients_nonsurface_.begin();
       it != clients_nonsurface_.end();
       ++it) {
    GpuMemoryManagerClientState* client_state = *it;
    client_state->hibernated_ = client_state->tracking_group_->hibernated_;
  }
}

void GpuMemoryManager::SendUmaStatsToBrowser() {
  if (!channel_manager_)
    return;
  GPUMemoryUmaStats params;
  params.bytes_allocated_current = GetCurrentUsage();
  params.bytes_allocated_max = bytes_allocated_historical_max_;
  params.bytes_limit = bytes_available_gpu_memory_;
  params.client_count = clients_visible_mru_.size() +
                        clients_nonvisible_mru_.size() +
                        clients_nonsurface_.size();
  params.context_group_count = tracking_groups_.size();
  channel_manager_->Send(new GpuHostMsg_GpuMemoryUmaStats(params));
}

GpuMemoryManager::ClientStateList* GpuMemoryManager::GetClientList(
    GpuMemoryManagerClientState* client_state) {
  if (client_state->has_surface_) {
    if (client_state->visible_)
      return &clients_visible_mru_;
    else
      return &clients_nonvisible_mru_;
  }
  return &clients_nonsurface_;
}

void GpuMemoryManager::AddClientToList(
    GpuMemoryManagerClientState* client_state) {
  DCHECK(!client_state->list_iterator_valid_);
  ClientStateList* client_list = GetClientList(client_state);
  client_state->list_iterator_ = client_list->insert(
      client_list->begin(), client_state);
  client_state->list_iterator_valid_ = true;
}

void GpuMemoryManager::RemoveClientFromList(
    GpuMemoryManagerClientState* client_state) {
  DCHECK(client_state->list_iterator_valid_);
  ClientStateList* client_list = GetClientList(client_state);
  client_list->erase(client_state->list_iterator_);
  client_state->list_iterator_valid_ = false;
}

}  // namespace content<|MERGE_RESOLUTION|>--- conflicted
+++ resolved
@@ -671,20 +671,7 @@
 
     allocation.bytes_limit_when_visible =
         client_state->bytes_allocation_when_visible_;
-<<<<<<< HEAD
-    // Use a more conservative memory allocation policy on Linux and Mac
-    // because the platform is unstable when under memory pressure.
-    // http://crbug.com/145600 (Linux)
-    // http://crbug.com/141377 (Mac)
-    allocation.priority_cutoff_when_visible =
-#if defined(OS_MACOSX) || (defined(OS_LINUX) && !defined(OS_CHROMEOS))
-        MemoryAllocation::CUTOFF_ALLOW_NICE_TO_HAVE;
-#else
-        MemoryAllocation::CUTOFF_ALLOW_EVERYTHING;
-#endif
-=======
     allocation.priority_cutoff_when_visible = priority_cutoff_;
->>>>>>> 8c15b39e
 
     client_state->client_->SetMemoryAllocation(allocation);
     client_state->client_->SuggestHaveFrontBuffer(!client_state->hibernated_);
