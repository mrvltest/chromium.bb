// Copyright (c) 2012 The Chromium Authors. All rights reserved.
// Use of this source code is governed by a BSD-style license that can be
// found in the LICENSE file.

#include "content/common/gpu/client/gpu_channel_host.h"

#include <algorithm>
#include <utility>

#include "base/atomic_sequence_num.h"
#include "base/bind.h"
#include "base/location.h"
#include "base/posix/eintr_wrapper.h"
#include "base/profiler/scoped_tracker.h"
#include "base/single_thread_task_runner.h"
#include "base/thread_task_runner_handle.h"
#include "base/threading/thread_restrictions.h"
#include "base/trace_event/trace_event.h"
#include "build/build_config.h"
#include "content/common/gpu/client/command_buffer_proxy_impl.h"
#include "content/common/gpu/client/gpu_jpeg_decode_accelerator_host.h"
#include "content/common/gpu/gpu_messages.h"
#include "ipc/ipc_sync_message_filter.h"
#include "url/gurl.h"

#if defined(OS_WIN) || defined(OS_MACOSX)
#include "content/public/common/sandbox_init.h"
#endif

using base::AutoLock;

namespace content {
namespace {

// Global atomic to generate unique transfer buffer IDs.
base::StaticAtomicSequenceNumber g_next_transfer_buffer_id;

}  // namespace

GpuChannelHost::StreamFlushInfo::StreamFlushInfo()
    : next_stream_flush_id(1),
      flushed_stream_flush_id(0),
      verified_stream_flush_id(0),
      flush_pending(false),
      route_id(MSG_ROUTING_NONE),
      put_offset(0),
      flush_count(0),
      flush_id(0) {}

GpuChannelHost::StreamFlushInfo::StreamFlushInfo(const StreamFlushInfo& other) =
    default;

GpuChannelHost::StreamFlushInfo::~StreamFlushInfo() {}

// static
scoped_refptr<GpuChannelHost> GpuChannelHost::Create(
    GpuChannelHostFactory* factory,
    int channel_id,
    const gpu::GPUInfo& gpu_info,
    const IPC::ChannelHandle& channel_handle,
    base::WaitableEvent* shutdown_event,
    gpu::GpuMemoryBufferManager* gpu_memory_buffer_manager) {
  DCHECK(factory->IsMainThread());
  scoped_refptr<GpuChannelHost> host =
      new GpuChannelHost(factory, channel_id, gpu_info,
                         gpu_memory_buffer_manager);
  host->Connect(channel_handle, shutdown_event);
  return host;
}

GpuChannelHost::GpuChannelHost(
    GpuChannelHostFactory* factory,
    int channel_id,
    const gpu::GPUInfo& gpu_info,
    gpu::GpuMemoryBufferManager* gpu_memory_buffer_manager)
    : factory_(factory),
      channel_id_(channel_id),
      gpu_info_(gpu_info),
      gpu_memory_buffer_manager_(gpu_memory_buffer_manager) {
  next_image_id_.GetNext();
  next_route_id_.GetNext();
  next_stream_id_.GetNext();
}

void GpuChannelHost::Connect(const IPC::ChannelHandle& channel_handle,
                             base::WaitableEvent* shutdown_event) {
  DCHECK(factory_->IsMainThread());
  // Open a channel to the GPU process. We pass nullptr as the main listener
  // here since we need to filter everything to route it to the right thread.
  scoped_refptr<base::SingleThreadTaskRunner> io_task_runner =
      factory_->GetIOThreadTaskRunner();
  channel_ = IPC::SyncChannel::Create(channel_handle, IPC::Channel::MODE_CLIENT,
                                      nullptr, io_task_runner.get(), true,
                                      shutdown_event);

  sync_filter_ = channel_->CreateSyncMessageFilter();

  channel_filter_ = new MessageFilter();

  // Install the filter last, because we intercept all leftover
  // messages.
  channel_->AddFilter(channel_filter_.get());
}

bool GpuChannelHost::Send(IPC::Message* msg) {
  // Callee takes ownership of message, regardless of whether Send is
  // successful. See IPC::Sender.
  scoped_ptr<IPC::Message> message(msg);
  // The GPU process never sends synchronous IPCs so clear the unblock flag to
  // preserve order.
  message->set_unblock(false);

  // Currently we need to choose between two different mechanisms for sending.
  // On the main thread we use the regular channel Send() method, on another
  // thread we use SyncMessageFilter. We also have to be careful interpreting
  // IsMainThread() since it might return false during shutdown,
  // impl we are actually calling from the main thread (discard message then).
  //
  // TODO: Can we just always use sync_filter_ since we setup the channel
  //       without a main listener?
  if (factory_->IsMainThread()) {
    // channel_ is only modified on the main thread, so we don't need to take a
    // lock here.
    if (!channel_) {
      DVLOG(1) << "GpuChannelHost::Send failed: Channel already destroyed";
      return false;
    }
    // http://crbug.com/125264
    base::ThreadRestrictions::ScopedAllowWait allow_wait;
    bool result = channel_->Send(message.release());
    if (!result)
      DVLOG(1) << "GpuChannelHost::Send failed: Channel::Send failed";
    return result;
  }

  bool result = sync_filter_->Send(message.release());
  return result;
}

uint32_t GpuChannelHost::OrderingBarrier(
    int32_t route_id,
    int32_t stream_id,
    int32_t put_offset,
    uint32_t flush_count,
    const std::vector<ui::LatencyInfo>& latency_info,
    bool put_offset_changed,
    bool do_flush) {
  AutoLock lock(context_lock_);
  StreamFlushInfo& flush_info = stream_flush_info_[stream_id];
  if (flush_info.flush_pending && flush_info.route_id != route_id)
    InternalFlush(&flush_info);

  if (put_offset_changed) {
    const uint32_t flush_id = flush_info.next_stream_flush_id++;
    flush_info.flush_pending = true;
    flush_info.route_id = route_id;
    flush_info.put_offset = put_offset;
    flush_info.flush_count = flush_count;
    flush_info.flush_id = flush_id;
    flush_info.latency_info.insert(flush_info.latency_info.end(),
                                   latency_info.begin(), latency_info.end());

    if (do_flush)
      InternalFlush(&flush_info);

    return flush_id;
  }
  return 0;
}

void GpuChannelHost::FlushPendingStream(int32_t stream_id) {
  AutoLock lock(context_lock_);
  auto flush_info_iter = stream_flush_info_.find(stream_id);
  if (flush_info_iter == stream_flush_info_.end())
    return;

  StreamFlushInfo& flush_info = flush_info_iter->second;
  if (flush_info.flush_pending)
    InternalFlush(&flush_info);
}

void GpuChannelHost::InternalFlush(StreamFlushInfo* flush_info) {
  context_lock_.AssertAcquired();
  DCHECK(flush_info);
  DCHECK(flush_info->flush_pending);
  DCHECK_LT(flush_info->flushed_stream_flush_id, flush_info->flush_id);
  Send(new GpuCommandBufferMsg_AsyncFlush(
      flush_info->route_id, flush_info->put_offset, flush_info->flush_count,
      flush_info->latency_info));
  flush_info->latency_info.clear();
  flush_info->flush_pending = false;

  flush_info->flushed_stream_flush_id = flush_info->flush_id;
}

scoped_ptr<CommandBufferProxyImpl> GpuChannelHost::CreateViewCommandBuffer(
    int32_t surface_id,
    CommandBufferProxyImpl* share_group,
    int32_t stream_id,
    GpuStreamPriority stream_priority,
    const std::vector<int32_t>& attribs,
    const GURL& active_url,
    gfx::GpuPreference gpu_preference) {
  DCHECK(!share_group || (stream_id == share_group->stream_id()));
  TRACE_EVENT1("gpu", "GpuChannelHost::CreateViewCommandBuffer", "surface_id",
               surface_id);

  GPUCreateCommandBufferConfig init_params;
  init_params.share_group_id =
      share_group ? share_group->route_id() : MSG_ROUTING_NONE;
  init_params.stream_id = stream_id;
  init_params.stream_priority = stream_priority;
  init_params.attribs = attribs;
  init_params.active_url = active_url;
  init_params.gpu_preference = gpu_preference;

  int32_t route_id = GenerateRouteID();

  gfx::GLSurfaceHandle surface_handle = factory_->GetSurfaceHandle(surface_id);
  DCHECK(!surface_handle.is_null());

  // TODO(vadimt): Remove ScopedTracker below once crbug.com/125248 is fixed.
  tracked_objects::ScopedTracker tracking_profile(
      FROM_HERE_WITH_EXPLICIT_FUNCTION(
          "125248 BrowserGpuChannelHostFactory::CreateViewCommandBuffer"));

  // We're blocking the UI thread, which is generally undesirable.
  // In this case we need to wait for this before we can show any UI /anyway/,
  // so it won't cause additional jank.
  // TODO(piman): Make this asynchronous (http://crbug.com/125248).

  bool succeeded = false;
  if (!Send(new GpuChannelMsg_CreateViewCommandBuffer(
          surface_handle, init_params, route_id, &succeeded))) {
    LOG(ERROR) << "Failed to send GpuChannelMsg_CreateViewCommandBuffer.";
    return nullptr;
  }

  if (!succeeded) {
    LOG(ERROR)
        << "GpuChannelMsg_CreateOffscreenCommandBuffer returned failure.";
    return nullptr;
  }

  scoped_ptr<CommandBufferProxyImpl> command_buffer =
      make_scoped_ptr(new CommandBufferProxyImpl(this, route_id, stream_id));
  AddRoute(route_id, command_buffer->AsWeakPtr());

  return command_buffer;
}

scoped_ptr<CommandBufferProxyImpl> GpuChannelHost::CreateOffscreenCommandBuffer(
    const gfx::Size& size,
    CommandBufferProxyImpl* share_group,
    int32_t stream_id,
    GpuStreamPriority stream_priority,
    const std::vector<int32_t>& attribs,
    const GURL& active_url,
    gfx::GpuPreference gpu_preference) {
  DCHECK(!share_group || (stream_id == share_group->stream_id()));
  TRACE_EVENT0("gpu", "GpuChannelHost::CreateOffscreenCommandBuffer");

  GPUCreateCommandBufferConfig init_params;
  init_params.share_group_id =
      share_group ? share_group->route_id() : MSG_ROUTING_NONE;
  init_params.stream_id = stream_id;
  init_params.stream_priority = stream_priority;
  init_params.attribs = attribs;
  init_params.active_url = active_url;
  init_params.gpu_preference = gpu_preference;

  int32_t route_id = GenerateRouteID();

  bool succeeded = false;
  if (!Send(new GpuChannelMsg_CreateOffscreenCommandBuffer(
          size, init_params, route_id, &succeeded))) {
    LOG(ERROR) << "Failed to send GpuChannelMsg_CreateOffscreenCommandBuffer.";
    return nullptr;
  }

  if (!succeeded) {
    LOG(ERROR)
        << "GpuChannelMsg_CreateOffscreenCommandBuffer returned failure.";
    return nullptr;
  }

  scoped_ptr<CommandBufferProxyImpl> command_buffer =
      make_scoped_ptr(new CommandBufferProxyImpl(this, route_id, stream_id));
  AddRoute(route_id, command_buffer->AsWeakPtr());

  return command_buffer;
}

scoped_ptr<media::JpegDecodeAccelerator> GpuChannelHost::CreateJpegDecoder(
    media::JpegDecodeAccelerator::Client* client) {
  TRACE_EVENT0("gpu", "GpuChannelHost::CreateJpegDecoder");

  scoped_refptr<base::SingleThreadTaskRunner> io_task_runner =
      factory_->GetIOThreadTaskRunner();
  int32_t route_id = GenerateRouteID();
  scoped_ptr<GpuJpegDecodeAcceleratorHost> decoder(
      new GpuJpegDecodeAcceleratorHost(this, route_id, io_task_runner));
  if (!decoder->Initialize(client)) {
    return nullptr;
  }

  // The reply message of jpeg decoder should run on IO thread.
  io_task_runner->PostTask(FROM_HERE,
                           base::Bind(&GpuChannelHost::MessageFilter::AddRoute,
                                      channel_filter_.get(), route_id,
                                      decoder->GetReceiver(), io_task_runner));

  return std::move(decoder);
}

void GpuChannelHost::DestroyCommandBuffer(
    CommandBufferProxyImpl* command_buffer) {
  TRACE_EVENT0("gpu", "GpuChannelHost::DestroyCommandBuffer");

  int32_t route_id = command_buffer->route_id();
  int32_t stream_id = command_buffer->stream_id();
  Send(new GpuChannelMsg_DestroyCommandBuffer(route_id));
  RemoveRoute(route_id);

  AutoLock lock(context_lock_);
  StreamFlushInfo& flush_info = stream_flush_info_[stream_id];
  if (flush_info.flush_pending && flush_info.route_id == route_id)
    flush_info.flush_pending = false;
}

void GpuChannelHost::DestroyChannel() {
  DCHECK(factory_->IsMainThread());
  AutoLock lock(context_lock_);
  channel_.reset();
}

void GpuChannelHost::AddRoute(
    int route_id, base::WeakPtr<IPC::Listener> listener) {
  scoped_refptr<base::SingleThreadTaskRunner> io_task_runner =
      factory_->GetIOThreadTaskRunner();
  io_task_runner->PostTask(FROM_HERE,
                           base::Bind(&GpuChannelHost::MessageFilter::AddRoute,
                                      channel_filter_.get(), route_id, listener,
                                      base::ThreadTaskRunnerHandle::Get()));
}

void GpuChannelHost::RemoveRoute(int route_id) {
  scoped_refptr<base::SingleThreadTaskRunner> io_task_runner =
      factory_->GetIOThreadTaskRunner();
  io_task_runner->PostTask(
      FROM_HERE, base::Bind(&GpuChannelHost::MessageFilter::RemoveRoute,
                            channel_filter_.get(), route_id));
}

base::SharedMemoryHandle GpuChannelHost::ShareToGpuProcess(
    base::SharedMemoryHandle source_handle) {
  if (IsLost()) {
    LOG(ERROR) << "Failed to send shared memory handle. Channel was lost.";
    return base::SharedMemory::NULLHandle();
  }

<<<<<<< HEAD
#if defined(OS_WIN) || defined(OS_MACOSX)
  // Windows and Mac need to explicitly duplicate the handle out to another
  // process.
  base::SharedMemoryHandle target_handle;
  base::ProcessId peer_pid;
  {
    AutoLock lock(context_lock_);
    if (!channel_) {
      LOG(ERROR)
          << "No channel available to send shared memory handle to GPU process.";
      return base::SharedMemory::NULLHandle();
    }
    peer_pid = channel_->GetPeerPID();
  }
  bool success = BrokerDuplicateSharedMemoryHandle(source_handle, peer_pid,
                                                   &target_handle);
  if (!success) {
    LOG(ERROR) << "Failed to duplicate shared memory handle.";
    return base::SharedMemory::NULLHandle();
  }

  return target_handle;
#else
=======
>>>>>>> 9f8f03d9
  return base::SharedMemory::DuplicateHandle(source_handle);
}

int32_t GpuChannelHost::ReserveTransferBufferId() {
  // 0 is a reserved value.
  return g_next_transfer_buffer_id.GetNext() + 1;
}

gfx::GpuMemoryBufferHandle GpuChannelHost::ShareGpuMemoryBufferToGpuProcess(
    const gfx::GpuMemoryBufferHandle& source_handle,
    bool* requires_sync_point) {
  switch (source_handle.type) {
    case gfx::SHARED_MEMORY_BUFFER: {
      gfx::GpuMemoryBufferHandle handle;
      handle.type = gfx::SHARED_MEMORY_BUFFER;
      handle.handle = ShareToGpuProcess(source_handle.handle);
      handle.offset = source_handle.offset;
      handle.stride = source_handle.stride;
      *requires_sync_point = false;
      return handle;
    }
    case gfx::IO_SURFACE_BUFFER:
    case gfx::SURFACE_TEXTURE_BUFFER:
    case gfx::OZONE_NATIVE_PIXMAP:
      *requires_sync_point = true;
      return source_handle;
    default:
      NOTREACHED();
      return gfx::GpuMemoryBufferHandle();
  }
}

int32_t GpuChannelHost::ReserveImageId() {
  return next_image_id_.GetNext();
}

int32_t GpuChannelHost::GenerateRouteID() {
  return next_route_id_.GetNext();
}

int32_t GpuChannelHost::GenerateStreamID() {
  const int32_t stream_id = next_stream_id_.GetNext();
  DCHECK_NE(0, stream_id);
  DCHECK_NE(kDefaultStreamId, stream_id);
  return stream_id;
}

uint32_t GpuChannelHost::ValidateFlushIDReachedServer(int32_t stream_id,
                                                      bool force_validate) {
  // Store what flush ids we will be validating for all streams.
  base::hash_map<int32_t, uint32_t> validate_flushes;
  uint32_t flushed_stream_flush_id = 0;
  uint32_t verified_stream_flush_id = 0;
  {
    AutoLock lock(context_lock_);
    for (const auto& iter : stream_flush_info_) {
      const int32_t iter_stream_id = iter.first;
      const StreamFlushInfo& flush_info = iter.second;
      if (iter_stream_id == stream_id) {
        flushed_stream_flush_id = flush_info.flushed_stream_flush_id;
        verified_stream_flush_id = flush_info.verified_stream_flush_id;
      }

      if (flush_info.flushed_stream_flush_id >
          flush_info.verified_stream_flush_id) {
        validate_flushes.insert(
            std::make_pair(iter_stream_id, flush_info.flushed_stream_flush_id));
      }
    }
  }

  if (!force_validate && flushed_stream_flush_id == verified_stream_flush_id) {
    // Current stream has no unverified flushes.
    return verified_stream_flush_id;
  }

  if (Send(new GpuChannelMsg_Nop())) {
    // Update verified flush id for all streams.
    uint32_t highest_flush_id = 0;
    AutoLock lock(context_lock_);
    for (const auto& iter : validate_flushes) {
      const int32_t validated_stream_id = iter.first;
      const uint32_t validated_flush_id = iter.second;
      StreamFlushInfo& flush_info = stream_flush_info_[validated_stream_id];
      if (flush_info.verified_stream_flush_id < validated_flush_id) {
        flush_info.verified_stream_flush_id = validated_flush_id;
      }

      if (validated_stream_id == stream_id)
        highest_flush_id = flush_info.verified_stream_flush_id;
    }

    return highest_flush_id;
  }

  return 0;
}

uint32_t GpuChannelHost::GetHighestValidatedFlushID(int32_t stream_id) {
  AutoLock lock(context_lock_);
  StreamFlushInfo& flush_info = stream_flush_info_[stream_id];
  return flush_info.verified_stream_flush_id;
}

GpuChannelHost::~GpuChannelHost() {
#if DCHECK_IS_ON()
  AutoLock lock(context_lock_);
  DCHECK(!channel_)
      << "GpuChannelHost::DestroyChannel must be called before destruction.";
#endif
}

GpuChannelHost::MessageFilter::ListenerInfo::ListenerInfo() {}

GpuChannelHost::MessageFilter::ListenerInfo::ListenerInfo(
    const ListenerInfo& other) = default;

GpuChannelHost::MessageFilter::ListenerInfo::~ListenerInfo() {}

GpuChannelHost::MessageFilter::MessageFilter()
    : lost_(false) {
}

GpuChannelHost::MessageFilter::~MessageFilter() {}

void GpuChannelHost::MessageFilter::AddRoute(
    int32_t route_id,
    base::WeakPtr<IPC::Listener> listener,
    scoped_refptr<base::SingleThreadTaskRunner> task_runner) {
  DCHECK(listeners_.find(route_id) == listeners_.end());
  DCHECK(task_runner);
  ListenerInfo info;
  info.listener = listener;
  info.task_runner = task_runner;
  listeners_[route_id] = info;
}

void GpuChannelHost::MessageFilter::RemoveRoute(int32_t route_id) {
  listeners_.erase(route_id);
}

bool GpuChannelHost::MessageFilter::OnMessageReceived(
    const IPC::Message& message) {
  // Never handle sync message replies or we will deadlock here.
  if (message.is_reply())
    return false;

  auto it = listeners_.find(message.routing_id());
  if (it == listeners_.end())
    return false;

  const ListenerInfo& info = it->second;
  info.task_runner->PostTask(
      FROM_HERE,
      base::Bind(base::IgnoreResult(&IPC::Listener::OnMessageReceived),
                 info.listener, message));
  return true;
}

void GpuChannelHost::MessageFilter::OnChannelError() {
  // Set the lost state before signalling the proxies. That way, if they
  // themselves post a task to recreate the context, they will not try to re-use
  // this channel host.
  {
    AutoLock lock(lock_);
    lost_ = true;
  }

  // Inform all the proxies that an error has occurred. This will be reported
  // via OpenGL as a lost context.
  for (const auto& kv : listeners_) {
    const ListenerInfo& info = kv.second;
    info.task_runner->PostTask(
        FROM_HERE, base::Bind(&IPC::Listener::OnChannelError, info.listener));
  }

  listeners_.clear();
}

bool GpuChannelHost::MessageFilter::IsLost() const {
  AutoLock lock(lock_);
  return lost_;
}

}  // namespace content<|MERGE_RESOLUTION|>--- conflicted
+++ resolved
@@ -359,32 +359,6 @@
     return base::SharedMemory::NULLHandle();
   }
 
-<<<<<<< HEAD
-#if defined(OS_WIN) || defined(OS_MACOSX)
-  // Windows and Mac need to explicitly duplicate the handle out to another
-  // process.
-  base::SharedMemoryHandle target_handle;
-  base::ProcessId peer_pid;
-  {
-    AutoLock lock(context_lock_);
-    if (!channel_) {
-      LOG(ERROR)
-          << "No channel available to send shared memory handle to GPU process.";
-      return base::SharedMemory::NULLHandle();
-    }
-    peer_pid = channel_->GetPeerPID();
-  }
-  bool success = BrokerDuplicateSharedMemoryHandle(source_handle, peer_pid,
-                                                   &target_handle);
-  if (!success) {
-    LOG(ERROR) << "Failed to duplicate shared memory handle.";
-    return base::SharedMemory::NULLHandle();
-  }
-
-  return target_handle;
-#else
-=======
->>>>>>> 9f8f03d9
   return base::SharedMemory::DuplicateHandle(source_handle);
 }
 
