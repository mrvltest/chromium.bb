--- conflicted
+++ resolved
@@ -35,10 +35,7 @@
 #include "gpu/command_buffer/common/constants.h"
 #include "gpu/command_buffer/common/gpu_memory_allocation.h"
 #include "gpu/command_buffer/common/mailbox.h"
-<<<<<<< HEAD
-=======
 #include "gpu/skia_bindings/gl_bindings_skia_cmd_buffer.h"
->>>>>>> 8c15b39e
 #include "third_party/skia/include/core/SkTypes.h"
 
 namespace content {
@@ -47,14 +44,6 @@
 
 static base::LazyInstance<base::Lock>::Leaky
     g_all_shared_contexts_lock = LAZY_INSTANCE_INITIALIZER;
-<<<<<<< HEAD
-
-typedef std::multimap<GpuChannelHost*, WebGraphicsContext3DCommandBufferImpl*>
-    ContextMap;
-static base::LazyInstance<ContextMap> g_all_shared_contexts =
-    LAZY_INSTANCE_INITIALIZER;
-=======
->>>>>>> 8c15b39e
 
 typedef std::multimap<GpuChannelHost*, WebGraphicsContext3DCommandBufferImpl*>
     ContextMap;
@@ -217,42 +206,24 @@
     int surface_id,
     const GURL& active_url,
     GpuChannelHost* host,
-<<<<<<< HEAD
-    const base::WeakPtr<WebGraphicsContext3DSwapBuffersClient>& swap_client,
-=======
->>>>>>> 8c15b39e
     const Attributes& attributes,
     bool bind_generates_resources,
     const SharedMemoryLimits& limits)
     : initialize_failed_(false),
       visible_(false),
-<<<<<<< HEAD
-      free_command_buffer_when_invisible_(false),
-=======
->>>>>>> 8c15b39e
       host_(host),
       surface_id_(surface_id),
       active_url_(active_url),
       context_lost_callback_(0),
       context_lost_reason_(GL_NO_ERROR),
       error_message_callback_(0),
-<<<<<<< HEAD
-      swapbuffers_complete_callback_(0),
-=======
->>>>>>> 8c15b39e
       attributes_(attributes),
       gpu_preference_(attributes.preferDiscreteGPU ? gfx::PreferDiscreteGpu
                                                    : gfx::PreferIntegratedGpu),
       weak_ptr_factory_(this),
       initialized_(false),
       gl_(NULL),
-<<<<<<< HEAD
-      frame_number_(0),
       bind_generates_resources_(bind_generates_resources),
-      use_echo_for_swap_ack_(true),
-=======
-      bind_generates_resources_(bind_generates_resources),
->>>>>>> 8c15b39e
       mem_limits_(limits),
       flush_id_(0) {
 }
@@ -425,10 +396,7 @@
       share_group,
       transfer_buffer_.get(),
       bind_generates_resources_,
-<<<<<<< HEAD
-=======
       free_command_buffer_when_invisible,
->>>>>>> 8c15b39e
       command_buffer_.get()));
   gl_ = real_gl_.get();
 
@@ -519,29 +487,13 @@
   return real_gl_.get();
 }
 
-gpu::ContextSupport*
-WebGraphicsContext3DCommandBufferImpl::GetContextSupport() {
-  return real_gl_.get();
-}
-
 void WebGraphicsContext3DCommandBufferImpl::prepareTexture() {
   NOTREACHED();
 }
 
 void WebGraphicsContext3DCommandBufferImpl::postSubBufferCHROMIUM(
     int x, int y, int width, int height) {
-<<<<<<< HEAD
-  // Same flow control as WebGraphicsContext3DCommandBufferImpl::prepareTexture
-  // (see above).
-  if (ShouldUseSwapClient())
-    swap_client_->OnViewContextSwapBuffersPosted();
-  gl_->PostSubBufferCHROMIUM(x, y, width, height);
-  command_buffer_->Echo(base::Bind(
-      &WebGraphicsContext3DCommandBufferImpl::OnSwapBuffersComplete,
-      weak_ptr_factory_.GetWeakPtr()));
-=======
   NOTREACHED();
->>>>>>> 8c15b39e
 }
 
 DELEGATE_TO_GL_3(reshapeWithScaleFactor, ResizeCHROMIUM, int, int, float)
@@ -585,19 +537,6 @@
 DELEGATE_TO_GL_3(discardFramebufferEXT, DiscardFramebufferEXT, WGC3Denum,
                  WGC3Dsizei, const WGC3Denum*)
 
-<<<<<<< HEAD
-void WebGraphicsContext3DCommandBufferImpl::discardBackbufferCHROMIUM() {
-  gl_->Flush();
-  command_buffer_->DiscardBackbuffer();
-}
-
-void WebGraphicsContext3DCommandBufferImpl::ensureBackbufferCHROMIUM() {
-  gl_->Flush();
-  command_buffer_->EnsureBackbuffer();
-}
-
-=======
->>>>>>> 8c15b39e
 void WebGraphicsContext3DCommandBufferImpl::copyTextureToParentTextureCHROMIUM(
     WebGLId texture, WebGLId parentTexture) {
   NOTIMPLEMENTED();
@@ -1206,31 +1145,12 @@
 }
 
 DELEGATE_TO_GL_R(createProgram, CreateProgram, WebGLId)
-<<<<<<< HEAD
 
 DELEGATE_TO_GL_1R(createShader, CreateShader, WGC3Denum, WebGLId)
 
 DELEGATE_TO_GL_1(deleteProgram, DeleteProgram, WebGLId)
 
 DELEGATE_TO_GL_1(deleteShader, DeleteShader, WebGLId)
-
-bool WebGraphicsContext3DCommandBufferImpl::ShouldUseSwapClient() {
-  return !!swap_client_.get();
-}
-=======
->>>>>>> 8c15b39e
-
-DELEGATE_TO_GL_1R(createShader, CreateShader, WGC3Denum, WebGLId)
-
-<<<<<<< HEAD
-  if (swapbuffers_complete_callback_)
-    swapbuffers_complete_callback_->onSwapBuffersComplete();
-}
-=======
-DELEGATE_TO_GL_1(deleteProgram, DeleteProgram, WebGLId)
-
-DELEGATE_TO_GL_1(deleteShader, DeleteShader, WebGLId)
->>>>>>> 8c15b39e
 
 void WebGraphicsContext3DCommandBufferImpl::setErrorMessageCallback(
     WebGraphicsContext3D::WebGraphicsErrorMessageCallback* cb) {
@@ -1265,25 +1185,6 @@
 WebGraphicsContext3DCommandBufferImpl::CreateOffscreenContext(
     GpuChannelHost* host,
     const WebGraphicsContext3D::Attributes& attributes,
-<<<<<<< HEAD
-    const GURL& active_url) {
-  if (!host)
-    return NULL;
-  base::WeakPtr<WebGraphicsContext3DSwapBuffersClient> null_client;
-  return new WebGraphicsContext3DCommandBufferImpl(0,
-                                                   active_url,
-                                                   host,
-                                                   null_client,
-                                                   attributes,
-                                                   false,
-                                                   SharedMemoryLimits());
-}
-
-void WebGraphicsContext3DCommandBufferImpl::
-    setSwapBuffersCompleteCallbackCHROMIUM(
-    WebGraphicsContext3D::WebGraphicsSwapBuffersCompleteCallbackCHROMIUM* cb) {
-  swapbuffers_complete_callback_ = cb;
-=======
     const GURL& active_url,
     const SharedMemoryLimits& limits) {
   if (!host)
@@ -1294,7 +1195,6 @@
                                                    attributes,
                                                    false,
                                                    limits);
->>>>>>> 8c15b39e
 }
 
 DELEGATE_TO_GL_5(texImageIOSurface2DCHROMIUM, TexImageIOSurface2DCHROMIUM,
@@ -1431,11 +1331,7 @@
 DELEGATE_TO_GL_1(unmapImageCHROMIUM, UnmapImageCHROMIUM, WGC3Duint);
 
 GrGLInterface* WebGraphicsContext3DCommandBufferImpl::createGrGLInterface() {
-<<<<<<< HEAD
-  return webkit::gpu::CreateCommandBufferSkiaGLBinding();
-=======
   return skia_bindings::CreateCommandBufferSkiaGLBinding();
->>>>>>> 8c15b39e
 }
 
 namespace {
@@ -1468,12 +1364,6 @@
     base::AutoLock lock(g_all_shared_contexts_lock.Get());
     g_all_shared_contexts.Get().erase(host_.get());
   }
-<<<<<<< HEAD
-
-  if (ShouldUseSwapClient())
-    swap_client_->OnViewContextSwapBuffersAborted();
-=======
->>>>>>> 8c15b39e
 }
 
 void WebGraphicsContext3DCommandBufferImpl::OnErrorMessage(
