// Copyright (c) 2012 The Chromium Authors. All rights reserved.
// Use of this source code is governed by a BSD-style license that can be
// found in the LICENSE file.

#include "base/memory/shared_memory.h"
#include "content/common/content_export.h"
#include "content/common/media/video_capture.h"
#include "content/public/common/common_param_traits.h"
#include "ipc/ipc_message_macros.h"
#include "media/video/capture/video_capture_types.h"

#undef IPC_MESSAGE_EXPORT
#define IPC_MESSAGE_EXPORT CONTENT_EXPORT
#define IPC_MESSAGE_START VideoCaptureMsgStart

IPC_ENUM_TRAITS(content::VideoCaptureState)
IPC_ENUM_TRAITS_MAX_VALUE(media::VideoCaptureResolutionType,
                          media::MaxVideoCaptureResolutionType - 1)

IPC_STRUCT_TRAITS_BEGIN(media::VideoCaptureParams)
  IPC_STRUCT_TRAITS_MEMBER(session_id)
  IPC_STRUCT_TRAITS_MEMBER(requested_format)
IPC_STRUCT_TRAITS_END()

// TODO(nick): device_id in these messages is basically just a route_id. We
// should shift to IPC_MESSAGE_ROUTED and use MessageRouter in the filter impls.

IPC_STRUCT_TRAITS_BEGIN(media::VideoCaptureParams)
  IPC_STRUCT_TRAITS_MEMBER(requested_format)
  IPC_STRUCT_TRAITS_MEMBER(allow_resolution_change)
IPC_STRUCT_TRAITS_END()

// TODO(nick): device_id in these messages is basically just a route_id. We
// should shift to IPC_MESSAGE_ROUTED and use MessageRouter in the filter impls.

// Notify the renderer process about the state update such as
// Start/Pause/Stop.
IPC_MESSAGE_CONTROL2(VideoCaptureMsg_StateChanged,
                     int /* device id */,
                     content::VideoCaptureState /* new state */)

// Tell the renderer process that a new buffer is allocated for video capture.
IPC_MESSAGE_CONTROL4(VideoCaptureMsg_NewBuffer,
                     int /* device id */,
                     base::SharedMemoryHandle /* handle */,
                     int /* length */,
                     int /* buffer_id */)

// Tell the renderer process that it should release a buffer previously
// allocated by VideoCaptureMsg_NewBuffer.
IPC_MESSAGE_CONTROL2(VideoCaptureMsg_FreeBuffer,
                     int /* device id */,
                     int /* buffer_id */)

// Tell the renderer process that a buffer is available from video capture.
IPC_MESSAGE_CONTROL4(VideoCaptureMsg_BufferReady,
                     int /* device id */,
                     int /* buffer_id */,
                     base::Time /* timestamp */,
                     media::VideoCaptureFormat /* resolution */)

// Start a video capture as |device_id|, a new id picked by the renderer
// process. The session to be started is determined by |params.session_id|.
<<<<<<< HEAD
IPC_MESSAGE_CONTROL2(VideoCaptureHostMsg_Start,
                     int /* device_id */,
=======
IPC_MESSAGE_CONTROL3(VideoCaptureHostMsg_Start,
                     int /* device_id */,
                     media::VideoCaptureSessionId, /* session_id */
>>>>>>> 8c15b39e
                     media::VideoCaptureParams /* params */)

// Pause the video capture specified by |device_id|.
IPC_MESSAGE_CONTROL1(VideoCaptureHostMsg_Pause,
                     int /* device_id */)

// Close the video capture specified by |device_id|.
IPC_MESSAGE_CONTROL1(VideoCaptureHostMsg_Stop,
                     int /* device_id */)

// Tell the browser process that the renderer has finished reading from
// a buffer previously delivered by VideoCaptureMsg_BufferReady.
IPC_MESSAGE_CONTROL2(VideoCaptureHostMsg_BufferReady,
                     int /* device_id */,
                     int /* buffer_id */)<|MERGE_RESOLUTION|>--- conflicted
+++ resolved
@@ -14,16 +14,6 @@
 #define IPC_MESSAGE_START VideoCaptureMsgStart
 
 IPC_ENUM_TRAITS(content::VideoCaptureState)
-IPC_ENUM_TRAITS_MAX_VALUE(media::VideoCaptureResolutionType,
-                          media::MaxVideoCaptureResolutionType - 1)
-
-IPC_STRUCT_TRAITS_BEGIN(media::VideoCaptureParams)
-  IPC_STRUCT_TRAITS_MEMBER(session_id)
-  IPC_STRUCT_TRAITS_MEMBER(requested_format)
-IPC_STRUCT_TRAITS_END()
-
-// TODO(nick): device_id in these messages is basically just a route_id. We
-// should shift to IPC_MESSAGE_ROUTED and use MessageRouter in the filter impls.
 
 IPC_STRUCT_TRAITS_BEGIN(media::VideoCaptureParams)
   IPC_STRUCT_TRAITS_MEMBER(requested_format)
@@ -61,14 +51,9 @@
 
 // Start a video capture as |device_id|, a new id picked by the renderer
 // process. The session to be started is determined by |params.session_id|.
-<<<<<<< HEAD
-IPC_MESSAGE_CONTROL2(VideoCaptureHostMsg_Start,
-                     int /* device_id */,
-=======
 IPC_MESSAGE_CONTROL3(VideoCaptureHostMsg_Start,
                      int /* device_id */,
                      media::VideoCaptureSessionId, /* session_id */
->>>>>>> 8c15b39e
                      media::VideoCaptureParams /* params */)
 
 // Pause the video capture specified by |device_id|.
