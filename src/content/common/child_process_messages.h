--- conflicted
+++ resolved
@@ -60,12 +60,9 @@
 IPC_STRUCT_TRAITS_BEGIN(gfx::GpuMemoryBufferHandle)
   IPC_STRUCT_TRAITS_MEMBER(type)
   IPC_STRUCT_TRAITS_MEMBER(handle)
-<<<<<<< HEAD
-=======
 #if defined(OS_MACOSX)
   IPC_STRUCT_TRAITS_MEMBER(io_surface_id)
 #endif
->>>>>>> 8c15b39e
 IPC_STRUCT_TRAITS_END()
 
 #undef IPC_MESSAGE_EXPORT
@@ -154,13 +151,8 @@
 #endif
 
 // Asks the browser to create a gpu memory buffer.
-<<<<<<< HEAD
-IPC_SYNC_MESSAGE_CONTROL1_1(ChildProcessHostMsg_SyncAllocateGpuMemoryBuffer,
-                            uint32 /* buffer size */,
-=======
 IPC_SYNC_MESSAGE_CONTROL3_1(ChildProcessHostMsg_SyncAllocateGpuMemoryBuffer,
                             uint32 /* width */,
                             uint32 /* height */,
                             uint32 /* internalformat */,
->>>>>>> 8c15b39e
                             gfx::GpuMemoryBufferHandle)