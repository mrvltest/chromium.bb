// Copyright (c) 2012 The Chromium Authors. All rights reserved.
// Use of this source code is governed by a BSD-style license that can be
// found in the LICENSE file.

#include "content/shell/renderer/shell_content_renderer_client.h"

#include "base/command_line.h"
#include "components/web_cache/renderer/web_cache_render_process_observer.h"
#include "content/public/renderer/render_thread.h"
#include "content/shell/renderer/shell_render_view_observer.h"
#include "third_party/WebKit/public/web/WebView.h"
#include "v8/include/v8.h"

<<<<<<< HEAD
#include "chrome/renderer/spellchecker/spellcheck.h"
#include "chrome/renderer/spellchecker/spellcheck_provider.h"
#include "components/printing/renderer/print_web_view_helper.h"
=======
#if defined(ENABLE_PLUGINS)
#include "ppapi/shared_impl/ppapi_switches.h"
#endif
>>>>>>> e1dd8e62

namespace content {

ShellContentRendererClient::ShellContentRendererClient() {
}

ShellContentRendererClient::~ShellContentRendererClient() {
}

void ShellContentRendererClient::RenderThreadStarted() {
  RenderThread* thread = RenderThread::Get();
  spellcheck_.reset(new SpellCheck());
  thread->AddObserver(spellcheck_.get());
  web_cache_observer_.reset(new web_cache::WebCacheRenderProcessObserver());
  thread->AddObserver(web_cache_observer_.get());
}

void ShellContentRendererClient::RenderViewCreated(RenderView* render_view) {
  new ShellRenderViewObserver(render_view);
  new SpellCheckProvider(render_view, spellcheck_.get());
  new printing::PrintWebViewHelper(render_view,
                                   scoped_ptr<printing::PrintWebViewHelper::Delegate>(printing::PrintWebViewHelper::CreateEmptyDelegate()));
}

bool ShellContentRendererClient::IsPluginAllowedToUseCompositorAPI(
    const GURL& url) {
<<<<<<< HEAD
  // SHEZ: Remove test code.
#if 0
  return base::CommandLine::ForCurrentProcess()->HasSwitch(
      switches::kEnablePepperTesting);
#endif
  return false;
}

bool ShellContentRendererClient::IsPluginAllowedToUseDevChannelAPIs() {
  // SHEZ: Remove test code.
#if 0
  return base::CommandLine::ForCurrentProcess()->HasSwitch(
      switches::kEnablePepperTesting);
#endif
  return false;
=======
#if defined(ENABLE_PLUGINS)
  return base::CommandLine::ForCurrentProcess()->HasSwitch(
      switches::kEnablePepperTesting);
#else
  return false;
#endif
}

bool ShellContentRendererClient::IsPluginAllowedToUseDevChannelAPIs() {
#if defined(ENABLE_PLUGINS)
  return base::CommandLine::ForCurrentProcess()->HasSwitch(
      switches::kEnablePepperTesting);
#else
  return false;
#endif
>>>>>>> e1dd8e62
}

}  // namespace content<|MERGE_RESOLUTION|>--- conflicted
+++ resolved
@@ -11,15 +11,9 @@
 #include "third_party/WebKit/public/web/WebView.h"
 #include "v8/include/v8.h"
 
-<<<<<<< HEAD
-#include "chrome/renderer/spellchecker/spellcheck.h"
-#include "chrome/renderer/spellchecker/spellcheck_provider.h"
-#include "components/printing/renderer/print_web_view_helper.h"
-=======
 #if defined(ENABLE_PLUGINS)
 #include "ppapi/shared_impl/ppapi_switches.h"
 #endif
->>>>>>> e1dd8e62
 
 namespace content {
 
@@ -46,23 +40,6 @@
 
 bool ShellContentRendererClient::IsPluginAllowedToUseCompositorAPI(
     const GURL& url) {
-<<<<<<< HEAD
-  // SHEZ: Remove test code.
-#if 0
-  return base::CommandLine::ForCurrentProcess()->HasSwitch(
-      switches::kEnablePepperTesting);
-#endif
-  return false;
-}
-
-bool ShellContentRendererClient::IsPluginAllowedToUseDevChannelAPIs() {
-  // SHEZ: Remove test code.
-#if 0
-  return base::CommandLine::ForCurrentProcess()->HasSwitch(
-      switches::kEnablePepperTesting);
-#endif
-  return false;
-=======
 #if defined(ENABLE_PLUGINS)
   return base::CommandLine::ForCurrentProcess()->HasSwitch(
       switches::kEnablePepperTesting);
@@ -78,7 +55,6 @@
 #else
   return false;
 #endif
->>>>>>> e1dd8e62
 }
 
 }  // namespace content