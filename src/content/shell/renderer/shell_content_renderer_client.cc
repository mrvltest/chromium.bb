--- conflicted
+++ resolved
@@ -35,31 +35,24 @@
 void ShellContentRendererClient::RenderViewCreated(RenderView* render_view) {
   new ShellRenderViewObserver(render_view);
   new SpellCheckProvider(render_view, spellcheck_.get());
-  new printing::PrintWebViewHelper(render_view);
+  new printing::PrintWebViewHelper(render_view, true, true,
+                                   scoped_ptr<printing::PrintWebViewHelper::Delegate>(printing::PrintWebViewHelper::CreateEmptyDelegate()));
 }
 
 bool ShellContentRendererClient::IsPluginAllowedToUseCompositorAPI(
     const GURL& url) {
-<<<<<<< HEAD
   // SHEZ: Remove test code.
 #if 0
-  return CommandLine::ForCurrentProcess()->HasSwitch(
-=======
   return base::CommandLine::ForCurrentProcess()->HasSwitch(
->>>>>>> 3421cf84
       switches::kEnablePepperTesting);
 #endif
   return false;
 }
 
 bool ShellContentRendererClient::IsPluginAllowedToUseDevChannelAPIs() {
-<<<<<<< HEAD
   // SHEZ: Remove test code.
 #if 0
-  return CommandLine::ForCurrentProcess()->HasSwitch(
-=======
   return base::CommandLine::ForCurrentProcess()->HasSwitch(
->>>>>>> 3421cf84
       switches::kEnablePepperTesting);
 #endif
   return false;
