// Copyright (c) 2012 The Chromium Authors. All rights reserved.
// Use of this source code is governed by a BSD-style license that can be
// found in the LICENSE file.

#ifndef CONTENT_SHELL_RENDERER_SHELL_CONTENT_RENDERER_CLIENT_H_
#define CONTENT_SHELL_RENDERER_SHELL_CONTENT_RENDERER_CLIENT_H_

#include "base/compiler_specific.h"
#include "base/memory/scoped_ptr.h"
#include "content/public/renderer/content_renderer_client.h"

class SpellCheck;

namespace web_cache {
class WebCacheRenderProcessObserver;
}

namespace content {

class ShellContentRendererClient : public ContentRendererClient {
 public:
  ShellContentRendererClient();
  ~ShellContentRendererClient() override;

  // ContentRendererClient implementation.
  void RenderThreadStarted() override;
  void RenderViewCreated(RenderView* render_view) override;

  // TODO(mkwst): These toggle based on the kEnablePepperTesting flag. Do we
  // need that outside of layout tests?
  bool IsPluginAllowedToUseCompositorAPI(const GURL& url) override;
  bool IsPluginAllowedToUseDevChannelAPIs() override;
  base::StringPiece GetOriginTrialPublicKey() override;

 private:
  scoped_ptr<web_cache::WebCacheRenderProcessObserver> web_cache_observer_;
<<<<<<< HEAD
  scoped_ptr<SpellCheck> spellcheck_;
=======
  base::StringPiece origin_trial_public_key_;
>>>>>>> 594b2df1
};

}  // namespace content

#endif  // CONTENT_SHELL_RENDERER_SHELL_CONTENT_RENDERER_CLIENT_H_<|MERGE_RESOLUTION|>--- conflicted
+++ resolved
@@ -34,11 +34,8 @@
 
  private:
   scoped_ptr<web_cache::WebCacheRenderProcessObserver> web_cache_observer_;
-<<<<<<< HEAD
   scoped_ptr<SpellCheck> spellcheck_;
-=======
   base::StringPiece origin_trial_public_key_;
->>>>>>> 594b2df1
 };
 
 }  // namespace content
