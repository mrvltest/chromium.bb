// Copyright 2013 The Chromium Authors. All rights reserved.
// Use of this source code is governed by a BSD-style license that can be
// found in the LICENSE file.

#include "content/shell/renderer/shell_render_view_observer.h"

#include "base/command_line.h"
#include "content/public/renderer/render_thread.h"
#include "content/public/renderer/render_view.h"
#include "content/public/renderer/render_view_observer.h"
#include "content/shell/common/shell_messages.h"
#include "content/shell/common/shell_switches.h"
#include "content/shell/renderer/ipc_echo.h"
#include "third_party/WebKit/public/web/WebTestingSupport.h"
#include "third_party/WebKit/public/web/WebView.h"

namespace content {

ShellRenderViewObserver::ShellRenderViewObserver(RenderView* render_view)
    : RenderViewObserver(render_view) {
}

ShellRenderViewObserver::~ShellRenderViewObserver() {
}

void ShellRenderViewObserver::DidClearWindowObject(
    blink::WebLocalFrame* frame) {
<<<<<<< HEAD
  // SHEZ: Remove test code.
#if 0
  if (CommandLine::ForCurrentProcess()->HasSwitch(
=======
  if (base::CommandLine::ForCurrentProcess()->HasSwitch(
>>>>>>> 3421cf84
          switches::kExposeInternalsForTesting)) {
    blink::WebTestingSupport::injectInternalsObject(frame);
  }
#endif

  if (base::CommandLine::ForCurrentProcess()->HasSwitch(
          switches::kExposeIpcEcho)) {
    RenderView* view = render_view();
    if (!ipc_echo_)
      ipc_echo_.reset(new IPCEcho(view->GetWebView()->mainFrame()->document(),
                                  RenderThread::Get(), view->GetRoutingID()));
    ipc_echo_->Install(view->GetWebView()->mainFrame());
  }
}

bool ShellRenderViewObserver::OnMessageReceived(const IPC::Message& message) {
  bool handled = true;
  IPC_BEGIN_MESSAGE_MAP(ShellRenderViewObserver, message)
    IPC_MESSAGE_HANDLER(ShellViewMsg_EchoPong, OnEchoPong)
    IPC_MESSAGE_UNHANDLED(handled = false)
  IPC_END_MESSAGE_MAP()

  return handled;
}

void ShellRenderViewObserver::OnEchoPong(int id, const std::string& body) {
  ipc_echo_->DidRespondEcho(id, body.size());
}

}  // namespace content<|MERGE_RESOLUTION|>--- conflicted
+++ resolved
@@ -25,13 +25,9 @@
 
 void ShellRenderViewObserver::DidClearWindowObject(
     blink::WebLocalFrame* frame) {
-<<<<<<< HEAD
   // SHEZ: Remove test code.
 #if 0
-  if (CommandLine::ForCurrentProcess()->HasSwitch(
-=======
   if (base::CommandLine::ForCurrentProcess()->HasSwitch(
->>>>>>> 3421cf84
           switches::kExposeInternalsForTesting)) {
     blink::WebTestingSupport::injectInternalsObject(frame);
   }
