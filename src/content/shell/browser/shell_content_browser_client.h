// Copyright 2013 The Chromium Authors. All rights reserved.
// Use of this source code is governed by a BSD-style license that can be
// found in the LICENSE file.

#ifndef CONTENT_SHELL_BROWSER_SHELL_CONTENT_BROWSER_CLIENT_H_
#define CONTENT_SHELL_BROWSER_SHELL_CONTENT_BROWSER_CLIENT_H_

#include <string>

#include "base/compiler_specific.h"
#include "base/files/file_path.h"
#include "base/memory/scoped_ptr.h"
#include "build/build_config.h"
#include "content/public/browser/content_browser_client.h"
#include "content/shell/browser/shell_speech_recognition_manager_delegate.h"

namespace content {

class ShellBrowserContext;
class ShellBrowserMainParts;
class ShellResourceDispatcherHostDelegate;

class ShellContentBrowserClient : public ContentBrowserClient {
 public:
  // Gets the current instance.
  static ShellContentBrowserClient* Get();

  static void SetSwapProcessesForRedirect(bool swap);

  ShellContentBrowserClient();
  ~ShellContentBrowserClient() override;

  // ContentBrowserClient overrides.
  BrowserMainParts* CreateBrowserMainParts(
      const MainFunctionParams& parameters) override;
<<<<<<< HEAD
  void RenderProcessWillLaunch(RenderProcessHost* host) override;
=======
  bool DoesSiteRequireDedicatedProcess(BrowserContext* browser_context,
                                       const GURL& effective_url) override;
>>>>>>> e1dd8e62
  net::URLRequestContextGetter* CreateRequestContext(
      BrowserContext* browser_context,
      ProtocolHandlerMap* protocol_handlers,
      URLRequestInterceptorScopedVector request_interceptors) override;
  net::URLRequestContextGetter* CreateRequestContextForStoragePartition(
      BrowserContext* browser_context,
      const base::FilePath& partition_path,
      bool in_memory,
      ProtocolHandlerMap* protocol_handlers,
      URLRequestInterceptorScopedVector request_interceptors) override;
  bool IsHandledURL(const GURL& url) override;
  bool IsNPAPIEnabled() override;
  void RegisterOutOfProcessMojoApplications(
      OutOfProcessMojoApplicationMap* apps) override;
  void AppendExtraCommandLineSwitches(base::CommandLine* command_line,
                                      int child_process_id) override;
  void OverrideWebkitPrefs(RenderViewHost* render_view_host,
                           WebPreferences* prefs) override;
  void ResourceDispatcherHostCreated() override;
  AccessTokenStore* CreateAccessTokenStore() override;
  std::string GetDefaultDownloadName() override;
  WebContentsViewDelegate* GetWebContentsViewDelegate(
      WebContents* web_contents) override;
  QuotaPermissionContext* CreateQuotaPermissionContext() override;
  void SelectClientCertificate(
      WebContents* web_contents,
      net::SSLCertRequestInfo* cert_request_info,
      scoped_ptr<ClientCertificateDelegate> delegate) override;

  SpeechRecognitionManagerDelegate* CreateSpeechRecognitionManagerDelegate()
      override;
  net::NetLog* GetNetLog() override;
  bool ShouldSwapProcessesForRedirect(ResourceContext* resource_context,
                                      const GURL& current_url,
                                      const GURL& new_url) override;
  DevToolsManagerDelegate* GetDevToolsManagerDelegate() override;

  void OpenURL(BrowserContext* browser_context,
               const OpenURLParams& params,
               const base::Callback<void(WebContents*)>& callback) override;

#if defined(OS_ANDROID)
  void GetAdditionalMappedFilesForChildProcess(
      const base::CommandLine& command_line,
      int child_process_id,
      content::FileDescriptorInfo* mappings,
      std::map<int, base::MemoryMappedFile::Region>* regions) override;
#elif defined(OS_POSIX) && !defined(OS_MACOSX)
  void GetAdditionalMappedFilesForChildProcess(
      const base::CommandLine& command_line,
      int child_process_id,
      content::FileDescriptorInfo* mappings) override;
#endif  // defined(OS_ANDROID)
#if defined(OS_WIN)
  bool PreSpawnRenderer(sandbox::TargetPolicy* policy) override;
#endif

  ShellBrowserContext* browser_context();
  ShellBrowserContext* off_the_record_browser_context();
  ShellResourceDispatcherHostDelegate* resource_dispatcher_host_delegate() {
    return resource_dispatcher_host_delegate_.get();
  }
  ShellBrowserMainParts* shell_browser_main_parts() {
    return shell_browser_main_parts_;
  }

  // Used for content_browsertests.
  void set_select_client_certificate_callback(
      base::Closure select_client_certificate_callback) {
    select_client_certificate_callback_ = select_client_certificate_callback;
  }

 private:
  ShellBrowserContext* ShellBrowserContextForBrowserContext(
      BrowserContext* content_browser_context);

  scoped_ptr<ShellResourceDispatcherHostDelegate>
      resource_dispatcher_host_delegate_;

  base::Closure select_client_certificate_callback_;

  ShellBrowserMainParts* shell_browser_main_parts_;
};

}  // namespace content

#endif  // CONTENT_SHELL_BROWSER_SHELL_CONTENT_BROWSER_CLIENT_H_<|MERGE_RESOLUTION|>--- conflicted
+++ resolved
@@ -33,12 +33,8 @@
   // ContentBrowserClient overrides.
   BrowserMainParts* CreateBrowserMainParts(
       const MainFunctionParams& parameters) override;
-<<<<<<< HEAD
-  void RenderProcessWillLaunch(RenderProcessHost* host) override;
-=======
   bool DoesSiteRequireDedicatedProcess(BrowserContext* browser_context,
                                        const GURL& effective_url) override;
->>>>>>> e1dd8e62
   net::URLRequestContextGetter* CreateRequestContext(
       BrowserContext* browser_context,
       ProtocolHandlerMap* protocol_handlers,
