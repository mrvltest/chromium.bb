--- conflicted
+++ resolved
@@ -62,10 +62,9 @@
 namespace content {
 
 namespace {
-<<<<<<< HEAD
 
 // ViewDelegate implementation for aura content shell
-class ShellViewsDelegateAura : public views::ViewsDelegate {
+class ShellViewsDelegateAura : public views::DesktopTestViewsDelegate {
  public:
   ShellViewsDelegateAura() : use_transparent_windows_(false) {
   }
@@ -111,34 +110,11 @@
       content::SiteInstance* site_instance) override { return NULL; }
   base::TimeDelta GetDefaultTextfieldObscuredRevealDuration() override { return base::TimeDelta(); }
 
-  // SHEZ: Upstream code gets these overrides from the DesktopTestViewsDelegate
-  // SHEZ: implementation.  Note that DesktopTestViewsDelegate has been
-  // SHEZ: minimized away.
-  void OnBeforeWidgetInit(views::Widget::InitParams* params,
-      views::internal::NativeWidgetDelegate* delegate) override
-  {
-#if defined(USE_AURA) && !defined(OS_CHROMEOS)
-    // If we already have a native_widget, we don't have to try to come
-    // up with one.
-    if (params->native_widget)
-      return;
-
-    if (params->parent && params->type != views::Widget::InitParams::TYPE_MENU) {
-      params->native_widget = new views::NativeWidgetAura(delegate);
-    }
-    else if (!params->parent && !params->context) {
-      params->native_widget = new views::DesktopNativeWidgetAura(delegate);
-    }
-#endif
-  }
-
  private:
   bool use_transparent_windows_;
 
   DISALLOW_COPY_AND_ASSIGN(ShellViewsDelegateAura);
 };
-=======
->>>>>>> 594b2df1
 
 // Model for the "Debug" menu
 class ContextMenuModel : public ui::SimpleMenuModel,
@@ -505,7 +481,7 @@
 #else
   gfx::Screen::SetScreenInstance(views::CreateDesktopScreen());
 #endif
-  views_delegate_ = new views::DesktopTestViewsDelegate();
+  views_delegate_ = new ShellViewsDelegateAura();
 }
 
 void Shell::PlatformExit() {
