--- conflicted
+++ resolved
@@ -300,19 +300,6 @@
   }
 }
 
-<<<<<<< HEAD
-void ShellContentBrowserClient::OverrideWebkitPrefs(
-    RenderViewHost* render_view_host,
-    WebPreferences* prefs) {
-  if (!base::CommandLine::ForCurrentProcess()->HasSwitch(
-          switches::kRunLayoutTest))
-    return;
-  // SHEZ: Remove test code.
-#if 0
-  BlinkTestController::Get()->OverrideWebkitPrefs(prefs);
-#endif
-}
-
 bool ShellContentBrowserClient::SupportsInProcessRenderer()
 {
 #if !defined(OS_IOS) && (!defined(GOOGLE_CHROME_BUILD) || defined(OS_ANDROID))
@@ -351,8 +338,6 @@
   g_in_process_renderer_thread = 0;
 }
 
-=======
->>>>>>> 9f8f03d9
 void ShellContentBrowserClient::ResourceDispatcherHostCreated() {
   resource_dispatcher_host_delegate_.reset(
       new ShellResourceDispatcherHostDelegate);
