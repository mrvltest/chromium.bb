// Copyright 2013 The Chromium Authors. All rights reserved.
// Use of this source code is governed by a BSD-style license that can be
// found in the LICENSE file.

#include "content/shell/browser/shell_content_browser_client.h"

#include "base/base_switches.h"
#include "base/command_line.h"
#include "base/file_util.h"
#include "base/path_service.h"
#include "base/threading/thread.h"
#include "content/public/browser/notification_service.h"
#include "content/public/browser/notification_types.h"
#include "content/public/browser/render_process_host.h"
#include "content/public/browser/resource_dispatcher_host.h"
#include "content/public/browser/storage_partition.h"
#include "content/public/common/content_switches.h"
#include "content/public/common/url_constants.h"
#include "content/renderer/in_process_renderer_thread.h"
#include "content/shell/browser/shell.h"
#include "content/shell/browser/shell_browser_context.h"
#include "content/shell/browser/shell_browser_main_parts.h"
#include "content/shell/browser/shell_devtools_delegate.h"
#include "content/shell/browser/shell_message_filter.h"
#include "content/shell/browser/shell_net_log.h"
#include "content/shell/browser/shell_quota_permission_context.h"
#include "content/shell/browser/shell_resource_dispatcher_host_delegate.h"
#include "content/shell/browser/shell_web_contents_view_delegate_creator.h"
#include "content/shell/browser/webkit_test_controller.h"
#include "content/shell/common/shell_messages.h"
#include "content/shell/common/shell_switches.h"
#include "content/shell/common/webkit_test_helpers.h"
#include "content/shell/geolocation/shell_access_token_store.h"
#include "net/url_request/url_request_context_getter.h"
#include "url/gurl.h"
#include "webkit/common/webpreferences.h"

#include "chrome/browser/spellchecker/spellcheck_message_filter.h"

#if defined(OS_ANDROID)
#include "base/android/path_utils.h"
#include "base/path_service.h"
#include "components/breakpad/browser/crash_dump_manager_android.h"
#include "content/shell/android/shell_descriptors.h"
#endif

#if defined(OS_POSIX) && !defined(OS_MACOSX)
#include "base/debug/leak_annotations.h"
#include "base/platform_file.h"
#include "components/breakpad/app/breakpad_linux.h"
#include "components/breakpad/browser/crash_handler_host_linux.h"
#include "content/public/common/content_descriptors.h"
#endif

namespace content {

namespace {

ShellContentBrowserClient* g_browser_client;
bool g_swap_processes_for_redirect = false;

<<<<<<< HEAD
#if defined(OS_POSIX) && !defined(OS_MACOSX)
breakpad::CrashHandlerHostLinux* CreateCrashHandlerHost(
    const std::string& process_type) {
  base::FilePath dumps_path =
      CommandLine::ForCurrentProcess()->GetSwitchValuePath(
          switches::kCrashDumpsDir);
  {
    ANNOTATE_SCOPED_MEMORY_LEAK;
    breakpad::CrashHandlerHostLinux* crash_handler =
        new breakpad::CrashHandlerHostLinux(
            process_type, dumps_path, false);
    crash_handler->StartUploaderThread();
    return crash_handler;
  }
}

int GetCrashSignalFD(const CommandLine& command_line) {
  if (!breakpad::IsCrashReporterEnabled())
    return -1;

  std::string process_type =
      command_line.GetSwitchValueASCII(switches::kProcessType);

  if (process_type == switches::kRendererProcess) {
    static breakpad::CrashHandlerHostLinux* crash_handler = NULL;
    if (!crash_handler)
      crash_handler = CreateCrashHandlerHost(process_type);
    return crash_handler->GetDeathSignalSocket();
  }

  if (process_type == switches::kPluginProcess) {
    static breakpad::CrashHandlerHostLinux* crash_handler = NULL;
    if (!crash_handler)
      crash_handler = CreateCrashHandlerHost(process_type);
    return crash_handler->GetDeathSignalSocket();
  }

  if (process_type == switches::kPpapiPluginProcess) {
    static breakpad::CrashHandlerHostLinux* crash_handler = NULL;
    if (!crash_handler)
      crash_handler = CreateCrashHandlerHost(process_type);
    return crash_handler->GetDeathSignalSocket();
  }

  if (process_type == switches::kGpuProcess) {
    static breakpad::CrashHandlerHostLinux* crash_handler = NULL;
    if (!crash_handler)
      crash_handler = CreateCrashHandlerHost(process_type);
    return crash_handler->GetDeathSignalSocket();
  }

  return -1;
}
#endif  // defined(OS_POSIX) && !defined(OS_MACOSX)
=======
base::Thread* g_in_process_renderer_thread = 0;
>>>>>>> 6b713ef6

}  // namespace

ShellContentBrowserClient* ShellContentBrowserClient::Get() {
  return g_browser_client;
}

void ShellContentBrowserClient::SetSwapProcessesForRedirect(bool swap) {
  g_swap_processes_for_redirect = swap;
}

ShellContentBrowserClient::ShellContentBrowserClient()
    : shell_browser_main_parts_(NULL) {
  DCHECK(!g_browser_client);
  g_browser_client = this;
  if (!CommandLine::ForCurrentProcess()->HasSwitch(switches::kDumpRenderTree))
    return;
  // SHEZ: Remove test code.
#if 0
  webkit_source_dir_ = GetWebKitRootDirFilePath();
#endif
}

ShellContentBrowserClient::~ShellContentBrowserClient() {
  g_browser_client = NULL;
}

BrowserMainParts* ShellContentBrowserClient::CreateBrowserMainParts(
    const MainFunctionParams& parameters) {
  shell_browser_main_parts_ = new ShellBrowserMainParts(parameters);
  return shell_browser_main_parts_;
}

void ShellContentBrowserClient::RenderProcessHostCreated(
    RenderProcessHost* host) {
  int id = host->GetID();
  host->AddFilter(new SpellCheckMessageFilter(id));
  if (!CommandLine::ForCurrentProcess()->HasSwitch(switches::kDumpRenderTree))
    return;
  host->AddFilter(new ShellMessageFilter(
      host->GetID(),
      BrowserContext::GetDefaultStoragePartition(browser_context())
          ->GetDatabaseTracker(),
      BrowserContext::GetDefaultStoragePartition(browser_context())
          ->GetQuotaManager(),
      BrowserContext::GetDefaultStoragePartition(browser_context())
          ->GetURLRequestContext()));
  host->Send(new ShellViewMsg_SetWebKitSourceDir(webkit_source_dir_));
  registrar_.Add(this,
                 NOTIFICATION_RENDERER_PROCESS_CREATED,
                 Source<RenderProcessHost>(host));
  registrar_.Add(this,
                 NOTIFICATION_RENDERER_PROCESS_TERMINATED,
                 Source<RenderProcessHost>(host));
}

net::URLRequestContextGetter* ShellContentBrowserClient::CreateRequestContext(
    BrowserContext* content_browser_context,
    ProtocolHandlerMap* protocol_handlers) {
  ShellBrowserContext* shell_browser_context =
      ShellBrowserContextForBrowserContext(content_browser_context);
  return shell_browser_context->CreateRequestContext(protocol_handlers);
}

net::URLRequestContextGetter*
ShellContentBrowserClient::CreateRequestContextForStoragePartition(
    BrowserContext* content_browser_context,
    const base::FilePath& partition_path,
    bool in_memory,
    ProtocolHandlerMap* protocol_handlers) {
  ShellBrowserContext* shell_browser_context =
      ShellBrowserContextForBrowserContext(content_browser_context);
  return shell_browser_context->CreateRequestContextForStoragePartition(
      partition_path, in_memory, protocol_handlers);
}

bool ShellContentBrowserClient::IsHandledURL(const GURL& url) {
  if (!url.is_valid())
    return false;
  DCHECK_EQ(url.scheme(), StringToLowerASCII(url.scheme()));
  // Keep in sync with ProtocolHandlers added by
  // ShellURLRequestContextGetter::GetURLRequestContext().
  static const char* const kProtocolList[] = {
      chrome::kBlobScheme,
      chrome::kFileSystemScheme,
      chrome::kChromeUIScheme,
      chrome::kChromeDevToolsScheme,
      chrome::kDataScheme,
      chrome::kFileScheme,
  };
  for (size_t i = 0; i < arraysize(kProtocolList); ++i) {
    if (url.scheme() == kProtocolList[i])
      return true;
  }
  return false;
}

void ShellContentBrowserClient::AppendExtraCommandLineSwitches(
    CommandLine* command_line, int child_process_id) {
  if (CommandLine::ForCurrentProcess()->HasSwitch(switches::kDumpRenderTree))
    command_line->AppendSwitch(switches::kDumpRenderTree);
  if (CommandLine::ForCurrentProcess()->HasSwitch(
      switches::kExposeInternalsForTesting))
    command_line->AppendSwitch(switches::kExposeInternalsForTesting);
  if (CommandLine::ForCurrentProcess()->HasSwitch(switches::kStableReleaseMode))
    command_line->AppendSwitch(switches::kStableReleaseMode);
  if (CommandLine::ForCurrentProcess()->HasSwitch(
          switches::kEnableCrashReporter)) {
    command_line->AppendSwitch(switches::kEnableCrashReporter);
  }
  if (CommandLine::ForCurrentProcess()->HasSwitch(switches::kCrashDumpsDir)) {
    command_line->AppendSwitchPath(
        switches::kCrashDumpsDir,
        CommandLine::ForCurrentProcess()->GetSwitchValuePath(
            switches::kCrashDumpsDir));
  }
}

void ShellContentBrowserClient::OverrideWebkitPrefs(
    RenderViewHost* render_view_host,
    const GURL& url,
    WebPreferences* prefs) {
  if (!CommandLine::ForCurrentProcess()->HasSwitch(switches::kDumpRenderTree))
    return;
  // SHEZ: Remove test code.
#if 0
  WebKitTestController::Get()->OverrideWebkitPrefs(prefs);
#endif
}

bool ShellContentBrowserClient::SupportsInProcessRenderer()
{
#if !defined(OS_IOS) && (!defined(GOOGLE_CHROME_BUILD) || defined(OS_ANDROID))
  return CommandLine::ForCurrentProcess()->HasSwitch(switches::kSingleProcess);
#else
  // Single-process is an unsupported and not fully tested mode, so don't
  // enable it for official Chrome builds (except on Android).
  return false;
#endif
}

void ShellContentBrowserClient::StartInProcessRendererThread(
    const std::string& channel_id) {
  DCHECK(!g_in_process_renderer_thread);
  g_in_process_renderer_thread = CreateInProcessRendererThread(channel_id);

  base::Thread::Options options;
#if defined(OS_WIN) && !defined(OS_MACOSX)
  // In-process plugins require this to be a UI message loop.
  options.message_loop_type = base::MessageLoop::TYPE_UI;
#else
  // We can't have multiple UI loops on Linux and Android, so we don't support
  // in-process plugins.
  options.message_loop_type = base::MessageLoop::TYPE_DEFAULT;
#endif

  g_in_process_renderer_thread->StartWithOptions(options);
}

void ShellContentBrowserClient::StopInProcessRendererThread() {
  DCHECK(g_in_process_renderer_thread);
  delete g_in_process_renderer_thread;
  g_in_process_renderer_thread = 0;
}

void ShellContentBrowserClient::ResourceDispatcherHostCreated() {
  resource_dispatcher_host_delegate_.reset(
      new ShellResourceDispatcherHostDelegate());
  ResourceDispatcherHost::Get()->SetDelegate(
      resource_dispatcher_host_delegate_.get());
}

std::string ShellContentBrowserClient::GetDefaultDownloadName() {
  return "download";
}

bool ShellContentBrowserClient::SupportsBrowserPlugin(
    content::BrowserContext* browser_context, const GURL& url) {
  return CommandLine::ForCurrentProcess()->HasSwitch(
      switches::kEnableBrowserPluginForAllViewTypes);
}

WebContentsViewDelegate* ShellContentBrowserClient::GetWebContentsViewDelegate(
    WebContents* web_contents) {
#if !defined(USE_AURA)
  return CreateShellWebContentsViewDelegate(web_contents);
#else
  return NULL;
#endif
}

QuotaPermissionContext*
ShellContentBrowserClient::CreateQuotaPermissionContext() {
  return new ShellQuotaPermissionContext();
}

SpeechRecognitionManagerDelegate*
    ShellContentBrowserClient::GetSpeechRecognitionManagerDelegate() {
  return new ShellSpeechRecognitionManagerDelegate();
}

net::NetLog* ShellContentBrowserClient::GetNetLog() {
  return shell_browser_main_parts_->net_log();
}

bool ShellContentBrowserClient::ShouldSwapProcessesForRedirect(
    ResourceContext* resource_context,
    const GURL& current_url,
    const GURL& new_url) {
  return g_swap_processes_for_redirect;
}

#if defined(OS_POSIX) && !defined(OS_MACOSX)
void ShellContentBrowserClient::GetAdditionalMappedFilesForChildProcess(
    const CommandLine& command_line,
    int child_process_id,
    std::vector<content::FileDescriptorInfo>* mappings) {
#if defined(OS_ANDROID)
  int flags = base::PLATFORM_FILE_OPEN | base::PLATFORM_FILE_READ;
  base::FilePath pak_file;
  bool r = PathService::Get(base::DIR_ANDROID_APP_DATA, &pak_file);
  CHECK(r);
  pak_file = pak_file.Append(FILE_PATH_LITERAL("paks"));
  pak_file = pak_file.Append(FILE_PATH_LITERAL("content_shell.pak"));

  base::PlatformFile f =
      base::CreatePlatformFile(pak_file, flags, NULL, NULL);
  if (f == base::kInvalidPlatformFileValue) {
    NOTREACHED() << "Failed to open file when creating renderer process: "
                 << "content_shell.pak";
  }
  mappings->push_back(
      content::FileDescriptorInfo(kShellPakDescriptor,
                                  base::FileDescriptor(f, true)));

  if (breakpad::IsCrashReporterEnabled()) {
    f = breakpad::CrashDumpManager::GetInstance()->CreateMinidumpFile(
        child_process_id);
    if (f == base::kInvalidPlatformFileValue) {
      LOG(ERROR) << "Failed to create file for minidump, crash reporting will "
                 << "be disabled for this process.";
    } else {
      mappings->push_back(FileDescriptorInfo(kAndroidMinidumpDescriptor,
                                             base::FileDescriptor(f, true)));
    }
  }
#else  // !defined(OS_ANDROID)
  int crash_signal_fd = GetCrashSignalFD(command_line);
  if (crash_signal_fd >= 0) {
    mappings->push_back(FileDescriptorInfo(
        kCrashDumpSignal, base::FileDescriptor(crash_signal_fd, false)));
  }
#endif  // defined(OS_ANDROID)
}
#endif  // defined(OS_POSIX) && !defined(OS_MACOSX)

void ShellContentBrowserClient::Observe(int type,
                                        const NotificationSource& source,
                                        const NotificationDetails& details) {
  switch (type) {
    case NOTIFICATION_RENDERER_PROCESS_CREATED: {
      registrar_.Remove(this,
                        NOTIFICATION_RENDERER_PROCESS_CREATED,
                        source);
      registrar_.Remove(this,
                        NOTIFICATION_RENDERER_PROCESS_TERMINATED,
                        source);
      break;
    }

    case NOTIFICATION_RENDERER_PROCESS_TERMINATED: {
      registrar_.Remove(this,
                        NOTIFICATION_RENDERER_PROCESS_CREATED,
                        source);
      registrar_.Remove(this,
                        NOTIFICATION_RENDERER_PROCESS_TERMINATED,
                        source);
      break;
    }

    default:
      NOTREACHED();
  }
}

ShellBrowserContext* ShellContentBrowserClient::browser_context() {
  return shell_browser_main_parts_->browser_context();
}

ShellBrowserContext*
    ShellContentBrowserClient::off_the_record_browser_context() {
  return shell_browser_main_parts_->off_the_record_browser_context();
}

AccessTokenStore* ShellContentBrowserClient::CreateAccessTokenStore() {
  return new ShellAccessTokenStore(browser_context());
}

ShellBrowserContext*
ShellContentBrowserClient::ShellBrowserContextForBrowserContext(
    BrowserContext* content_browser_context) {
  if (content_browser_context == browser_context())
    return browser_context();
  DCHECK_EQ(content_browser_context, off_the_record_browser_context());
  return off_the_record_browser_context();
}

}  // namespace content<|MERGE_RESOLUTION|>--- conflicted
+++ resolved
@@ -59,7 +59,8 @@
 ShellContentBrowserClient* g_browser_client;
 bool g_swap_processes_for_redirect = false;
 
-<<<<<<< HEAD
+base::Thread* g_in_process_renderer_thread = 0;
+
 #if defined(OS_POSIX) && !defined(OS_MACOSX)
 breakpad::CrashHandlerHostLinux* CreateCrashHandlerHost(
     const std::string& process_type) {
@@ -114,9 +115,6 @@
   return -1;
 }
 #endif  // defined(OS_POSIX) && !defined(OS_MACOSX)
-=======
-base::Thread* g_in_process_renderer_thread = 0;
->>>>>>> 6b713ef6
 
 }  // namespace
 
