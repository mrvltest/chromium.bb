// Copyright 2013 The Chromium Authors. All rights reserved.
// Use of this source code is governed by a BSD-style license that can be
// found in the LICENSE file.

#include "content/shell/browser/shell_content_browser_client.h"

#include <stddef.h>
#include <utility>

#include "base/base_switches.h"
#include "base/command_line.h"
#include "base/files/file.h"
#include "base/files/file_util.h"
#include "base/macros.h"
#include "base/path_service.h"
#include "base/strings/pattern.h"
#include "base/strings/utf_string_conversions.h"
#include "build/build_config.h"
#include "content/public/browser/client_certificate_delegate.h"
#include "content/public/browser/page_navigator.h"
#include "content/public/browser/render_process_host.h"
#include "content/public/browser/resource_dispatcher_host.h"
#include "content/public/browser/storage_partition.h"
#include "content/public/common/content_switches.h"
#include "content/public/common/url_constants.h"
#include "content/public/common/web_preferences.h"

// SHEZ: Remove test-only code.
// #include "content/public/test/test_mojo_app.h"
// #include "content/shell/browser/blink_test_controller.h"
// #include "content/shell/browser/layout_test/layout_test_browser_main_parts.h"
// #include "content/shell/browser/layout_test/layout_test_resource_dispatcher_host_delegate.h"

#include "content/shell/browser/shell.h"
#include "content/shell/browser/shell_access_token_store.h"
#include "content/shell/browser/shell_browser_context.h"
#include "content/shell/browser/shell_browser_main_parts.h"
#include "content/shell/browser/shell_devtools_manager_delegate.h"
#include "content/shell/browser/shell_net_log.h"
#include "content/shell/browser/shell_quota_permission_context.h"
#include "content/shell/browser/shell_resource_dispatcher_host_delegate.h"
#include "content/shell/browser/shell_web_contents_view_delegate_creator.h"
#include "content/shell/common/shell_messages.h"
#include "content/shell/common/shell_switches.h"
#include "net/url_request/url_request_context_getter.h"
#include "url/gurl.h"
#include "url/origin.h"

#include "chrome/browser/printing/printing_message_filter.h"
#include "chrome/browser/spellchecker/spellcheck_message_filter.h"

#if defined(OS_ANDROID)
#include "base/android/apk_assets.h"
#include "base/android/path_utils.h"
#include "components/crash/content/browser/crash_dump_manager_android.h"
#include "content/shell/android/shell_descriptors.h"
#endif

#if defined(OS_POSIX) && !defined(OS_MACOSX)
#include "base/debug/leak_annotations.h"
#include "components/crash/content/app/breakpad_linux.h"
#include "components/crash/content/browser/crash_handler_host_linux.h"
#include "content/public/common/content_descriptors.h"
#endif

#if defined(OS_WIN)
#include "content/common/sandbox_win.h"
#include "sandbox/win/src/sandbox.h"
#endif

namespace content {

namespace {

ShellContentBrowserClient* g_browser_client;
bool g_swap_processes_for_redirect = false;

#if defined(OS_POSIX) && !defined(OS_MACOSX) && !defined(OS_ANDROID)
breakpad::CrashHandlerHostLinux* CreateCrashHandlerHost(
    const std::string& process_type) {
  base::FilePath dumps_path =
      base::CommandLine::ForCurrentProcess()->GetSwitchValuePath(
          switches::kCrashDumpsDir);
  {
    ANNOTATE_SCOPED_MEMORY_LEAK;
    breakpad::CrashHandlerHostLinux* crash_handler =
        new breakpad::CrashHandlerHostLinux(
            process_type, dumps_path, false);
    crash_handler->StartUploaderThread();
    return crash_handler;
  }
}

int GetCrashSignalFD(const base::CommandLine& command_line) {
  if (!breakpad::IsCrashReporterEnabled())
    return -1;

  std::string process_type =
      command_line.GetSwitchValueASCII(switches::kProcessType);

  if (process_type == switches::kRendererProcess) {
    static breakpad::CrashHandlerHostLinux* crash_handler = NULL;
    if (!crash_handler)
      crash_handler = CreateCrashHandlerHost(process_type);
    return crash_handler->GetDeathSignalSocket();
  }

  if (process_type == switches::kPluginProcess) {
    static breakpad::CrashHandlerHostLinux* crash_handler = NULL;
    if (!crash_handler)
      crash_handler = CreateCrashHandlerHost(process_type);
    return crash_handler->GetDeathSignalSocket();
  }

  if (process_type == switches::kPpapiPluginProcess) {
    static breakpad::CrashHandlerHostLinux* crash_handler = NULL;
    if (!crash_handler)
      crash_handler = CreateCrashHandlerHost(process_type);
    return crash_handler->GetDeathSignalSocket();
  }

  if (process_type == switches::kGpuProcess) {
    static breakpad::CrashHandlerHostLinux* crash_handler = NULL;
    if (!crash_handler)
      crash_handler = CreateCrashHandlerHost(process_type);
    return crash_handler->GetDeathSignalSocket();
  }

  return -1;
}
#endif  // defined(OS_POSIX) && !defined(OS_MACOSX) && !defined(OS_ANDROID)

}  // namespace

ShellContentBrowserClient* ShellContentBrowserClient::Get() {
  return g_browser_client;
}

void ShellContentBrowserClient::SetSwapProcessesForRedirect(bool swap) {
  g_swap_processes_for_redirect = swap;
}

ShellContentBrowserClient::ShellContentBrowserClient()
    : shell_browser_main_parts_(NULL) {
  DCHECK(!g_browser_client);
  g_browser_client = this;
}

ShellContentBrowserClient::~ShellContentBrowserClient() {
  g_browser_client = NULL;
}

BrowserMainParts* ShellContentBrowserClient::CreateBrowserMainParts(
    const MainFunctionParams& parameters) {
  shell_browser_main_parts_ =
      // SHEZ: Remove test-only code.
#if 0
       base::CommandLine::ForCurrentProcess()->HasSwitch(
                                  switches::kRunLayoutTest)
                                  ? new LayoutTestBrowserMainParts(parameters)
                                  :
#endif
                                  new ShellBrowserMainParts(parameters);
  return shell_browser_main_parts_;
}

<<<<<<< HEAD
void ShellContentBrowserClient::RenderProcessWillLaunch(
    RenderProcessHost* host) {
  int id = host->GetID();
  host->AddFilter(new SpellCheckMessageFilter(id));
  host->AddFilter(new printing::PrintingMessageFilter(id));
=======
bool ShellContentBrowserClient::DoesSiteRequireDedicatedProcess(
    BrowserContext* browser_context,
    const GURL& effective_url) {
  base::CommandLine* command_line = base::CommandLine::ForCurrentProcess();
  DCHECK(command_line->HasSwitch(switches::kIsolateSitesForTesting));
  std::string pattern =
      command_line->GetSwitchValueASCII(switches::kIsolateSitesForTesting);
  // Practically |origin| is the same as |effective_url.spec()|, except Origin
  // serialization strips the trailing "/", which makes for cleaner patterns.
  std::string origin = url::Origin(effective_url).Serialize();
  return base::MatchPattern(origin, pattern);
>>>>>>> e1dd8e62
}

net::URLRequestContextGetter* ShellContentBrowserClient::CreateRequestContext(
    BrowserContext* content_browser_context,
    ProtocolHandlerMap* protocol_handlers,
    URLRequestInterceptorScopedVector request_interceptors) {
  ShellBrowserContext* shell_browser_context =
      ShellBrowserContextForBrowserContext(content_browser_context);
  return shell_browser_context->CreateRequestContext(
      protocol_handlers, std::move(request_interceptors));
}

net::URLRequestContextGetter*
ShellContentBrowserClient::CreateRequestContextForStoragePartition(
    BrowserContext* content_browser_context,
    const base::FilePath& partition_path,
    bool in_memory,
    ProtocolHandlerMap* protocol_handlers,
    URLRequestInterceptorScopedVector request_interceptors) {
  ShellBrowserContext* shell_browser_context =
      ShellBrowserContextForBrowserContext(content_browser_context);
  return shell_browser_context->CreateRequestContextForStoragePartition(
      partition_path, in_memory, protocol_handlers,
      std::move(request_interceptors));
}

bool ShellContentBrowserClient::IsHandledURL(const GURL& url) {
  if (!url.is_valid())
    return false;
  // Keep in sync with ProtocolHandlers added by
  // ShellURLRequestContextGetter::GetURLRequestContext().
  static const char* const kProtocolList[] = {
      url::kBlobScheme,
      url::kFileSystemScheme,
      kChromeUIScheme,
      kChromeDevToolsScheme,
      url::kDataScheme,
      url::kFileScheme,
  };
  for (size_t i = 0; i < arraysize(kProtocolList); ++i) {
    if (url.scheme() == kProtocolList[i])
      return true;
  }
  return false;
}

bool ShellContentBrowserClient::IsNPAPIEnabled() {
#if defined(OS_WIN) || defined(OS_MACOSX)
  return true;
#else
  return false;
#endif
}

void ShellContentBrowserClient::RegisterOutOfProcessMojoApplications(
      OutOfProcessMojoApplicationMap* apps) {
    // SHEZ: Remove test-only code.
#if 0
  apps->insert(std::make_pair(GURL(kTestMojoAppUrl),
                              base::UTF8ToUTF16("Test Mojo App")));
#endif
}

void ShellContentBrowserClient::AppendExtraCommandLineSwitches(
    base::CommandLine* command_line,
    int child_process_id) {
  if (base::CommandLine::ForCurrentProcess()->HasSwitch(
          switches::kRunLayoutTest)) {
    command_line->AppendSwitch(switches::kRunLayoutTest);
  }
  if (base::CommandLine::ForCurrentProcess()->HasSwitch(
          switches::kDumpLineBoxTrees)) {
    command_line->AppendSwitch(switches::kDumpLineBoxTrees);
  }
  if (base::CommandLine::ForCurrentProcess()->HasSwitch(
          switches::kEnableFontAntialiasing)) {
    command_line->AppendSwitch(switches::kEnableFontAntialiasing);
  }
  if (base::CommandLine::ForCurrentProcess()->HasSwitch(
          switches::kAlwaysUseComplexText)) {
    command_line->AppendSwitch(switches::kAlwaysUseComplexText);
  }
  if (base::CommandLine::ForCurrentProcess()->HasSwitch(
          switches::kExposeInternalsForTesting)) {
    command_line->AppendSwitch(switches::kExposeInternalsForTesting);
  }
  if (base::CommandLine::ForCurrentProcess()->HasSwitch(
          switches::kStableReleaseMode)) {
    command_line->AppendSwitch(switches::kStableReleaseMode);
  }
  if (base::CommandLine::ForCurrentProcess()->HasSwitch(
          switches::kEnableCrashReporter)) {
    command_line->AppendSwitch(switches::kEnableCrashReporter);
  }
  if (base::CommandLine::ForCurrentProcess()->HasSwitch(
          switches::kCrashDumpsDir)) {
    command_line->AppendSwitchPath(
        switches::kCrashDumpsDir,
        base::CommandLine::ForCurrentProcess()->GetSwitchValuePath(
            switches::kCrashDumpsDir));
  }
  if (base::CommandLine::ForCurrentProcess()->HasSwitch(
          switches::kEnableLeakDetection)) {
    command_line->AppendSwitchASCII(
        switches::kEnableLeakDetection,
        base::CommandLine::ForCurrentProcess()->GetSwitchValueASCII(
            switches::kEnableLeakDetection));
  }
  if (base::CommandLine::ForCurrentProcess()->HasSwitch(
          switches::kIsolateSitesForTesting)) {
    command_line->AppendSwitchASCII(
        switches::kIsolateSitesForTesting,
        base::CommandLine::ForCurrentProcess()->GetSwitchValueASCII(
            switches::kIsolateSitesForTesting));
  }
  if (base::CommandLine::ForCurrentProcess()->HasSwitch(
          switches::kRegisterFontFiles)) {
    command_line->AppendSwitchASCII(
        switches::kRegisterFontFiles,
        base::CommandLine::ForCurrentProcess()->GetSwitchValueASCII(
            switches::kRegisterFontFiles));
  }
}

void ShellContentBrowserClient::OverrideWebkitPrefs(
    RenderViewHost* render_view_host,
    WebPreferences* prefs) {
  if (!base::CommandLine::ForCurrentProcess()->HasSwitch(
          switches::kRunLayoutTest))
    return;
  // SHEZ: Remove test code.
#if 0
  BlinkTestController::Get()->OverrideWebkitPrefs(prefs);
#endif
}

void ShellContentBrowserClient::ResourceDispatcherHostCreated() {
  resource_dispatcher_host_delegate_.reset(
      // SHEZ: Remove test-only code.
#if 0
      base::CommandLine::ForCurrentProcess()->HasSwitch(
          switches::kRunLayoutTest)
          ? new LayoutTestResourceDispatcherHostDelegate
          :
#endif
          new ShellResourceDispatcherHostDelegate);
  ResourceDispatcherHost::Get()->SetDelegate(
      resource_dispatcher_host_delegate_.get());
}

std::string ShellContentBrowserClient::GetDefaultDownloadName() {
  return "download";
}

WebContentsViewDelegate* ShellContentBrowserClient::GetWebContentsViewDelegate(
    WebContents* web_contents) {
#if !defined(USE_AURA)
  return CreateShellWebContentsViewDelegate(web_contents);
#else
  return NULL;
#endif
}

QuotaPermissionContext*
ShellContentBrowserClient::CreateQuotaPermissionContext() {
  return new ShellQuotaPermissionContext();
}

void ShellContentBrowserClient::SelectClientCertificate(
    WebContents* web_contents,
    net::SSLCertRequestInfo* cert_request_info,
    scoped_ptr<ClientCertificateDelegate> delegate) {
  if (!select_client_certificate_callback_.is_null())
    select_client_certificate_callback_.Run();
}

SpeechRecognitionManagerDelegate*
    ShellContentBrowserClient::CreateSpeechRecognitionManagerDelegate() {
  return new ShellSpeechRecognitionManagerDelegate();
}

net::NetLog* ShellContentBrowserClient::GetNetLog() {
  return shell_browser_main_parts_->net_log();
}

bool ShellContentBrowserClient::ShouldSwapProcessesForRedirect(
    ResourceContext* resource_context,
    const GURL& current_url,
    const GURL& new_url) {
  return g_swap_processes_for_redirect;
}

DevToolsManagerDelegate*
ShellContentBrowserClient::GetDevToolsManagerDelegate() {
  return new ShellDevToolsManagerDelegate(browser_context());
}

void ShellContentBrowserClient::OpenURL(
    BrowserContext* browser_context,
    const OpenURLParams& params,
    const base::Callback<void(WebContents*)>& callback) {
  callback.Run(Shell::CreateNewWindow(browser_context,
                                      params.url,
                                      nullptr,
                                      gfx::Size())->web_contents());
}

#if defined(OS_ANDROID)
void ShellContentBrowserClient::GetAdditionalMappedFilesForChildProcess(
    const base::CommandLine& command_line,
    int child_process_id,
    content::FileDescriptorInfo* mappings,
    std::map<int, base::MemoryMappedFile::Region>* regions) {
  mappings->Share(
      kShellPakDescriptor,
      base::GlobalDescriptors::GetInstance()->Get(kShellPakDescriptor));
  regions->insert(std::make_pair(
      kShellPakDescriptor,
      base::GlobalDescriptors::GetInstance()->GetRegion(kShellPakDescriptor)));

  if (breakpad::IsCrashReporterEnabled()) {
    base::File f(breakpad::CrashDumpManager::GetInstance()->CreateMinidumpFile(
        child_process_id));
    if (!f.IsValid()) {
      LOG(ERROR) << "Failed to create file for minidump, crash reporting will "
                 << "be disabled for this process.";
    } else {
      mappings->Transfer(kAndroidMinidumpDescriptor,
                         base::ScopedFD(f.TakePlatformFile()));
    }
  }
}
#elif defined(OS_POSIX) && !defined(OS_MACOSX)
void ShellContentBrowserClient::GetAdditionalMappedFilesForChildProcess(
    const base::CommandLine& command_line,
    int child_process_id,
    content::FileDescriptorInfo* mappings) {
  int crash_signal_fd = GetCrashSignalFD(command_line);
  if (crash_signal_fd >= 0) {
    mappings->Share(kCrashDumpSignal, crash_signal_fd);
  }
}
#endif  // defined(OS_ANDROID)

#if defined(OS_WIN)
bool ShellContentBrowserClient::PreSpawnRenderer(
    sandbox::TargetPolicy* policy) {
  // Add sideloaded font files for testing. See also DIR_WINDOWS_FONTS
  // addition in |StartSandboxedProcess|.

#if 0
  // TODO(SHEZ): Fix this.

  std::vector<std::string> font_files = switches::GetSideloadFontFiles();
  for (std::vector<std::string>::const_iterator i(font_files.begin());
      i != font_files.end();
      ++i) {
    policy->AddRule(sandbox::TargetPolicy::SUBSYS_FILES,
        sandbox::TargetPolicy::FILES_ALLOW_READONLY,
        base::UTF8ToWide(*i).c_str());
  }
#endif
  return true;
}
#endif  // OS_WIN

ShellBrowserContext* ShellContentBrowserClient::browser_context() {
  return shell_browser_main_parts_->browser_context();
}

ShellBrowserContext*
    ShellContentBrowserClient::off_the_record_browser_context() {
  return shell_browser_main_parts_->off_the_record_browser_context();
}

AccessTokenStore* ShellContentBrowserClient::CreateAccessTokenStore() {
  return new ShellAccessTokenStore(browser_context());
}

ShellBrowserContext*
ShellContentBrowserClient::ShellBrowserContextForBrowserContext(
    BrowserContext* content_browser_context) {
  if (content_browser_context == browser_context())
    return browser_context();
  DCHECK_EQ(content_browser_context, off_the_record_browser_context());
  return off_the_record_browser_context();
}

}  // namespace content<|MERGE_RESOLUTION|>--- conflicted
+++ resolved
@@ -164,13 +164,6 @@
   return shell_browser_main_parts_;
 }
 
-<<<<<<< HEAD
-void ShellContentBrowserClient::RenderProcessWillLaunch(
-    RenderProcessHost* host) {
-  int id = host->GetID();
-  host->AddFilter(new SpellCheckMessageFilter(id));
-  host->AddFilter(new printing::PrintingMessageFilter(id));
-=======
 bool ShellContentBrowserClient::DoesSiteRequireDedicatedProcess(
     BrowserContext* browser_context,
     const GURL& effective_url) {
@@ -182,7 +175,6 @@
   // serialization strips the trailing "/", which makes for cleaner patterns.
   std::string origin = url::Origin(effective_url).Serialize();
   return base::MatchPattern(origin, pattern);
->>>>>>> e1dd8e62
 }
 
 net::URLRequestContextGetter* ShellContentBrowserClient::CreateRequestContext(
