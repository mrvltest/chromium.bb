// Copyright 2013 The Chromium Authors. All rights reserved.
// Use of this source code is governed by a BSD-style license that can be
// found in the LICENSE file.

#include "content/shell/browser/shell_content_browser_client.h"

#include "base/base_switches.h"
#include "base/command_line.h"
#include "base/file_util.h"
#include "base/path_service.h"
#include "base/threading/thread.h"
<<<<<<< HEAD
#include "content/public/browser/notification_service.h"
#include "content/public/browser/notification_types.h"
=======
>>>>>>> 8c15b39e
#include "content/public/browser/render_process_host.h"
#include "content/public/browser/resource_dispatcher_host.h"
#include "content/public/browser/storage_partition.h"
#include "content/public/common/content_switches.h"
#include "content/public/common/url_constants.h"
#include "content/renderer/in_process_renderer_thread.h"
#include "content/shell/browser/shell.h"
#include "content/shell/browser/shell_browser_context.h"
#include "content/shell/browser/shell_browser_main_parts.h"
#include "content/shell/browser/shell_devtools_delegate.h"
#include "content/shell/browser/shell_message_filter.h"
#include "content/shell/browser/shell_net_log.h"
#include "content/shell/browser/shell_quota_permission_context.h"
#include "content/shell/browser/shell_resource_dispatcher_host_delegate.h"
#include "content/shell/browser/shell_web_contents_view_delegate_creator.h"
#include "content/shell/browser/webkit_test_controller.h"
#include "content/shell/common/shell_messages.h"
#include "content/shell/common/shell_switches.h"
#include "content/shell/common/webkit_test_helpers.h"
#include "content/shell/geolocation/shell_access_token_store.h"
#include "net/url_request/url_request_context_getter.h"
#include "url/gurl.h"
#include "webkit/common/webpreferences.h"

#include "chrome/browser/spellchecker/spellcheck_message_filter.h"

#if defined(OS_ANDROID)
#include "base/android/path_utils.h"
#include "base/path_service.h"
#include "components/breakpad/browser/crash_dump_manager_android.h"
#include "content/shell/android/shell_descriptors.h"
#endif

#if defined(OS_POSIX) && !defined(OS_MACOSX)
#include "base/debug/leak_annotations.h"
#include "base/platform_file.h"
#include "components/breakpad/app/breakpad_linux.h"
#include "components/breakpad/browser/crash_handler_host_linux.h"
#include "content/public/common/content_descriptors.h"
#endif

namespace content {

namespace {

ShellContentBrowserClient* g_browser_client;
bool g_swap_processes_for_redirect = false;

base::Thread* g_in_process_renderer_thread = 0;

<<<<<<< HEAD
#if defined(OS_POSIX) && !defined(OS_MACOSX)
=======
#if defined(OS_POSIX) && !defined(OS_MACOSX) && !defined(OS_ANDROID)
>>>>>>> 8c15b39e
breakpad::CrashHandlerHostLinux* CreateCrashHandlerHost(
    const std::string& process_type) {
  base::FilePath dumps_path =
      CommandLine::ForCurrentProcess()->GetSwitchValuePath(
          switches::kCrashDumpsDir);
  {
    ANNOTATE_SCOPED_MEMORY_LEAK;
    breakpad::CrashHandlerHostLinux* crash_handler =
        new breakpad::CrashHandlerHostLinux(
            process_type, dumps_path, false);
    crash_handler->StartUploaderThread();
    return crash_handler;
  }
}

int GetCrashSignalFD(const CommandLine& command_line) {
  if (!breakpad::IsCrashReporterEnabled())
    return -1;

  std::string process_type =
      command_line.GetSwitchValueASCII(switches::kProcessType);

  if (process_type == switches::kRendererProcess) {
    static breakpad::CrashHandlerHostLinux* crash_handler = NULL;
    if (!crash_handler)
      crash_handler = CreateCrashHandlerHost(process_type);
    return crash_handler->GetDeathSignalSocket();
  }

  if (process_type == switches::kPluginProcess) {
    static breakpad::CrashHandlerHostLinux* crash_handler = NULL;
    if (!crash_handler)
      crash_handler = CreateCrashHandlerHost(process_type);
    return crash_handler->GetDeathSignalSocket();
  }

  if (process_type == switches::kPpapiPluginProcess) {
    static breakpad::CrashHandlerHostLinux* crash_handler = NULL;
    if (!crash_handler)
      crash_handler = CreateCrashHandlerHost(process_type);
    return crash_handler->GetDeathSignalSocket();
  }

  if (process_type == switches::kGpuProcess) {
    static breakpad::CrashHandlerHostLinux* crash_handler = NULL;
    if (!crash_handler)
      crash_handler = CreateCrashHandlerHost(process_type);
    return crash_handler->GetDeathSignalSocket();
  }

  return -1;
}
<<<<<<< HEAD
#endif  // defined(OS_POSIX) && !defined(OS_MACOSX)
=======
#endif  // defined(OS_POSIX) && !defined(OS_MACOSX) && !defined(OS_ANDROID)
>>>>>>> 8c15b39e

}  // namespace

ShellContentBrowserClient* ShellContentBrowserClient::Get() {
  return g_browser_client;
}

void ShellContentBrowserClient::SetSwapProcessesForRedirect(bool swap) {
  g_swap_processes_for_redirect = swap;
}

ShellContentBrowserClient::ShellContentBrowserClient()
    : shell_browser_main_parts_(NULL) {
  DCHECK(!g_browser_client);
  g_browser_client = this;
  if (!CommandLine::ForCurrentProcess()->HasSwitch(switches::kDumpRenderTree))
    return;
  // SHEZ: Remove test code.
#if 0
  webkit_source_dir_ = GetWebKitRootDirFilePath();
#endif
}

ShellContentBrowserClient::~ShellContentBrowserClient() {
  g_browser_client = NULL;
}

BrowserMainParts* ShellContentBrowserClient::CreateBrowserMainParts(
    const MainFunctionParams& parameters) {
  shell_browser_main_parts_ = new ShellBrowserMainParts(parameters);
  return shell_browser_main_parts_;
}

void ShellContentBrowserClient::RenderProcessHostCreated(
    RenderProcessHost* host) {
  int id = host->GetID();
  host->AddFilter(new SpellCheckMessageFilter(id));
  if (!CommandLine::ForCurrentProcess()->HasSwitch(switches::kDumpRenderTree))
    return;
  host->AddFilter(new ShellMessageFilter(
      host->GetID(),
      BrowserContext::GetDefaultStoragePartition(browser_context())
          ->GetDatabaseTracker(),
      BrowserContext::GetDefaultStoragePartition(browser_context())
          ->GetQuotaManager(),
      BrowserContext::GetDefaultStoragePartition(browser_context())
          ->GetURLRequestContext()));
  host->Send(new ShellViewMsg_SetWebKitSourceDir(webkit_source_dir_));
}

net::URLRequestContextGetter* ShellContentBrowserClient::CreateRequestContext(
    BrowserContext* content_browser_context,
    ProtocolHandlerMap* protocol_handlers) {
  ShellBrowserContext* shell_browser_context =
      ShellBrowserContextForBrowserContext(content_browser_context);
  return shell_browser_context->CreateRequestContext(protocol_handlers);
}

net::URLRequestContextGetter*
ShellContentBrowserClient::CreateRequestContextForStoragePartition(
    BrowserContext* content_browser_context,
    const base::FilePath& partition_path,
    bool in_memory,
    ProtocolHandlerMap* protocol_handlers) {
  ShellBrowserContext* shell_browser_context =
      ShellBrowserContextForBrowserContext(content_browser_context);
  return shell_browser_context->CreateRequestContextForStoragePartition(
      partition_path, in_memory, protocol_handlers);
}

bool ShellContentBrowserClient::IsHandledURL(const GURL& url) {
  if (!url.is_valid())
    return false;
  DCHECK_EQ(url.scheme(), StringToLowerASCII(url.scheme()));
  // Keep in sync with ProtocolHandlers added by
  // ShellURLRequestContextGetter::GetURLRequestContext().
  static const char* const kProtocolList[] = {
      chrome::kBlobScheme,
      chrome::kFileSystemScheme,
      chrome::kChromeUIScheme,
      chrome::kChromeDevToolsScheme,
      chrome::kDataScheme,
      chrome::kFileScheme,
  };
  for (size_t i = 0; i < arraysize(kProtocolList); ++i) {
    if (url.scheme() == kProtocolList[i])
      return true;
  }
  return false;
}

void ShellContentBrowserClient::AppendExtraCommandLineSwitches(
    CommandLine* command_line, int child_process_id) {
  if (CommandLine::ForCurrentProcess()->HasSwitch(switches::kDumpRenderTree))
    command_line->AppendSwitch(switches::kDumpRenderTree);
  if (CommandLine::ForCurrentProcess()->HasSwitch(
      switches::kExposeInternalsForTesting))
    command_line->AppendSwitch(switches::kExposeInternalsForTesting);
  if (CommandLine::ForCurrentProcess()->HasSwitch(switches::kStableReleaseMode))
    command_line->AppendSwitch(switches::kStableReleaseMode);
  if (CommandLine::ForCurrentProcess()->HasSwitch(
          switches::kEnableCrashReporter)) {
    command_line->AppendSwitch(switches::kEnableCrashReporter);
  }
  if (CommandLine::ForCurrentProcess()->HasSwitch(switches::kCrashDumpsDir)) {
    command_line->AppendSwitchPath(
        switches::kCrashDumpsDir,
        CommandLine::ForCurrentProcess()->GetSwitchValuePath(
            switches::kCrashDumpsDir));
  }
}

void ShellContentBrowserClient::OverrideWebkitPrefs(
    RenderViewHost* render_view_host,
    const GURL& url,
    WebPreferences* prefs) {
  if (!CommandLine::ForCurrentProcess()->HasSwitch(switches::kDumpRenderTree))
    return;
  // SHEZ: Remove test code.
#if 0
  WebKitTestController::Get()->OverrideWebkitPrefs(prefs);
#endif
}

bool ShellContentBrowserClient::SupportsInProcessRenderer()
{
#if !defined(OS_IOS) && (!defined(GOOGLE_CHROME_BUILD) || defined(OS_ANDROID))
  return CommandLine::ForCurrentProcess()->HasSwitch(switches::kSingleProcess);
#else
  // Single-process is an unsupported and not fully tested mode, so don't
  // enable it for official Chrome builds (except on Android).
  return false;
#endif
}

void ShellContentBrowserClient::StartInProcessRendererThread(
    const std::string& channel_id) {
  DCHECK(!g_in_process_renderer_thread);
  g_in_process_renderer_thread = CreateInProcessRendererThread(channel_id);

  base::Thread::Options options;
#if defined(OS_WIN) && !defined(OS_MACOSX)
  // In-process plugins require this to be a UI message loop.
  options.message_loop_type = base::MessageLoop::TYPE_UI;
#else
  // We can't have multiple UI loops on Linux and Android, so we don't support
  // in-process plugins.
  options.message_loop_type = base::MessageLoop::TYPE_DEFAULT;
#endif

  g_in_process_renderer_thread->StartWithOptions(options);
}

void ShellContentBrowserClient::StopInProcessRendererThread() {
  DCHECK(g_in_process_renderer_thread);
  delete g_in_process_renderer_thread;
  g_in_process_renderer_thread = 0;
}

void ShellContentBrowserClient::ResourceDispatcherHostCreated() {
  resource_dispatcher_host_delegate_.reset(
      new ShellResourceDispatcherHostDelegate());
  ResourceDispatcherHost::Get()->SetDelegate(
      resource_dispatcher_host_delegate_.get());
}

std::string ShellContentBrowserClient::GetDefaultDownloadName() {
  return "download";
}

bool ShellContentBrowserClient::SupportsBrowserPlugin(
    content::BrowserContext* browser_context, const GURL& url) {
  return CommandLine::ForCurrentProcess()->HasSwitch(
      switches::kEnableBrowserPluginForAllViewTypes);
}

WebContentsViewDelegate* ShellContentBrowserClient::GetWebContentsViewDelegate(
    WebContents* web_contents) {
#if !defined(USE_AURA)
  return CreateShellWebContentsViewDelegate(web_contents);
#else
  return NULL;
#endif
}

QuotaPermissionContext*
ShellContentBrowserClient::CreateQuotaPermissionContext() {
  return new ShellQuotaPermissionContext();
}

SpeechRecognitionManagerDelegate*
    ShellContentBrowserClient::GetSpeechRecognitionManagerDelegate() {
  return new ShellSpeechRecognitionManagerDelegate();
}

net::NetLog* ShellContentBrowserClient::GetNetLog() {
  return shell_browser_main_parts_->net_log();
}

bool ShellContentBrowserClient::ShouldSwapProcessesForRedirect(
    ResourceContext* resource_context,
    const GURL& current_url,
    const GURL& new_url) {
  return g_swap_processes_for_redirect;
}

#if defined(OS_POSIX) && !defined(OS_MACOSX)
void ShellContentBrowserClient::GetAdditionalMappedFilesForChildProcess(
    const CommandLine& command_line,
    int child_process_id,
    std::vector<content::FileDescriptorInfo>* mappings) {
#if defined(OS_ANDROID)
  int flags = base::PLATFORM_FILE_OPEN | base::PLATFORM_FILE_READ;
  base::FilePath pak_file;
  bool r = PathService::Get(base::DIR_ANDROID_APP_DATA, &pak_file);
  CHECK(r);
  pak_file = pak_file.Append(FILE_PATH_LITERAL("paks"));
  pak_file = pak_file.Append(FILE_PATH_LITERAL("content_shell.pak"));

  base::PlatformFile f =
      base::CreatePlatformFile(pak_file, flags, NULL, NULL);
  if (f == base::kInvalidPlatformFileValue) {
    NOTREACHED() << "Failed to open file when creating renderer process: "
                 << "content_shell.pak";
  }
  mappings->push_back(
      content::FileDescriptorInfo(kShellPakDescriptor,
                                  base::FileDescriptor(f, true)));
<<<<<<< HEAD

  if (breakpad::IsCrashReporterEnabled()) {
    f = breakpad::CrashDumpManager::GetInstance()->CreateMinidumpFile(
        child_process_id);
    if (f == base::kInvalidPlatformFileValue) {
      LOG(ERROR) << "Failed to create file for minidump, crash reporting will "
                 << "be disabled for this process.";
    } else {
      mappings->push_back(FileDescriptorInfo(kAndroidMinidumpDescriptor,
                                             base::FileDescriptor(f, true)));
    }
  }
#else  // !defined(OS_ANDROID)
  int crash_signal_fd = GetCrashSignalFD(command_line);
  if (crash_signal_fd >= 0) {
    mappings->push_back(FileDescriptorInfo(
        kCrashDumpSignal, base::FileDescriptor(crash_signal_fd, false)));
  }
#endif  // defined(OS_ANDROID)
}
#endif  // defined(OS_POSIX) && !defined(OS_MACOSX)

void ShellContentBrowserClient::Observe(int type,
                                        const NotificationSource& source,
                                        const NotificationDetails& details) {
  switch (type) {
    case NOTIFICATION_RENDERER_PROCESS_CREATED: {
      registrar_.Remove(this,
                        NOTIFICATION_RENDERER_PROCESS_CREATED,
                        source);
      registrar_.Remove(this,
                        NOTIFICATION_RENDERER_PROCESS_TERMINATED,
                        source);
      break;
    }
=======
>>>>>>> 8c15b39e

  if (breakpad::IsCrashReporterEnabled()) {
    f = breakpad::CrashDumpManager::GetInstance()->CreateMinidumpFile(
        child_process_id);
    if (f == base::kInvalidPlatformFileValue) {
      LOG(ERROR) << "Failed to create file for minidump, crash reporting will "
                 << "be disabled for this process.";
    } else {
      mappings->push_back(FileDescriptorInfo(kAndroidMinidumpDescriptor,
                                             base::FileDescriptor(f, true)));
    }
  }
#else  // !defined(OS_ANDROID)
  int crash_signal_fd = GetCrashSignalFD(command_line);
  if (crash_signal_fd >= 0) {
    mappings->push_back(FileDescriptorInfo(
        kCrashDumpSignal, base::FileDescriptor(crash_signal_fd, false)));
  }
#endif  // defined(OS_ANDROID)
}
#endif  // defined(OS_POSIX) && !defined(OS_MACOSX)

ShellBrowserContext* ShellContentBrowserClient::browser_context() {
  return shell_browser_main_parts_->browser_context();
}

ShellBrowserContext*
    ShellContentBrowserClient::off_the_record_browser_context() {
  return shell_browser_main_parts_->off_the_record_browser_context();
}

AccessTokenStore* ShellContentBrowserClient::CreateAccessTokenStore() {
  return new ShellAccessTokenStore(browser_context());
}

ShellBrowserContext*
ShellContentBrowserClient::ShellBrowserContextForBrowserContext(
    BrowserContext* content_browser_context) {
  if (content_browser_context == browser_context())
    return browser_context();
  DCHECK_EQ(content_browser_context, off_the_record_browser_context());
  return off_the_record_browser_context();
}

}  // namespace content<|MERGE_RESOLUTION|>--- conflicted
+++ resolved
@@ -9,11 +9,6 @@
 #include "base/file_util.h"
 #include "base/path_service.h"
 #include "base/threading/thread.h"
-<<<<<<< HEAD
-#include "content/public/browser/notification_service.h"
-#include "content/public/browser/notification_types.h"
-=======
->>>>>>> 8c15b39e
 #include "content/public/browser/render_process_host.h"
 #include "content/public/browser/resource_dispatcher_host.h"
 #include "content/public/browser/storage_partition.h"
@@ -64,11 +59,7 @@
 
 base::Thread* g_in_process_renderer_thread = 0;
 
-<<<<<<< HEAD
-#if defined(OS_POSIX) && !defined(OS_MACOSX)
-=======
 #if defined(OS_POSIX) && !defined(OS_MACOSX) && !defined(OS_ANDROID)
->>>>>>> 8c15b39e
 breakpad::CrashHandlerHostLinux* CreateCrashHandlerHost(
     const std::string& process_type) {
   base::FilePath dumps_path =
@@ -121,11 +112,7 @@
 
   return -1;
 }
-<<<<<<< HEAD
-#endif  // defined(OS_POSIX) && !defined(OS_MACOSX)
-=======
 #endif  // defined(OS_POSIX) && !defined(OS_MACOSX) && !defined(OS_ANDROID)
->>>>>>> 8c15b39e
 
 }  // namespace
 
@@ -354,7 +341,6 @@
   mappings->push_back(
       content::FileDescriptorInfo(kShellPakDescriptor,
                                   base::FileDescriptor(f, true)));
-<<<<<<< HEAD
 
   if (breakpad::IsCrashReporterEnabled()) {
     f = breakpad::CrashDumpManager::GetInstance()->CreateMinidumpFile(
@@ -377,43 +363,6 @@
 }
 #endif  // defined(OS_POSIX) && !defined(OS_MACOSX)
 
-void ShellContentBrowserClient::Observe(int type,
-                                        const NotificationSource& source,
-                                        const NotificationDetails& details) {
-  switch (type) {
-    case NOTIFICATION_RENDERER_PROCESS_CREATED: {
-      registrar_.Remove(this,
-                        NOTIFICATION_RENDERER_PROCESS_CREATED,
-                        source);
-      registrar_.Remove(this,
-                        NOTIFICATION_RENDERER_PROCESS_TERMINATED,
-                        source);
-      break;
-    }
-=======
->>>>>>> 8c15b39e
-
-  if (breakpad::IsCrashReporterEnabled()) {
-    f = breakpad::CrashDumpManager::GetInstance()->CreateMinidumpFile(
-        child_process_id);
-    if (f == base::kInvalidPlatformFileValue) {
-      LOG(ERROR) << "Failed to create file for minidump, crash reporting will "
-                 << "be disabled for this process.";
-    } else {
-      mappings->push_back(FileDescriptorInfo(kAndroidMinidumpDescriptor,
-                                             base::FileDescriptor(f, true)));
-    }
-  }
-#else  // !defined(OS_ANDROID)
-  int crash_signal_fd = GetCrashSignalFD(command_line);
-  if (crash_signal_fd >= 0) {
-    mappings->push_back(FileDescriptorInfo(
-        kCrashDumpSignal, base::FileDescriptor(crash_signal_fd, false)));
-  }
-#endif  // defined(OS_ANDROID)
-}
-#endif  // defined(OS_POSIX) && !defined(OS_MACOSX)
-
 ShellBrowserContext* ShellContentBrowserClient::browser_context() {
   return shell_browser_main_parts_->browser_context();
 }
