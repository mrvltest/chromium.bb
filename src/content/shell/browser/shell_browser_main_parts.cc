// Copyright 2013 The Chromium Authors. All rights reserved.
// Use of this source code is governed by a BSD-style license that can be
// found in the LICENSE file.

#include "content/shell/browser/shell_browser_main_parts.h"

#include "base/base_switches.h"
#include "base/bind.h"
#include "base/command_line.h"
#include "base/files/file_path.h"
#include "base/message_loop/message_loop.h"
#include "base/threading/thread.h"
#include "base/threading/thread_restrictions.h"
#include "chrome/browser/printing/print_job_manager.h"
#include "content/public/browser/browser_thread.h"
#include "content/public/browser/devtools_http_handler.h"
#include "content/public/browser/storage_partition.h"
#include "content/public/common/content_switches.h"
#include "content/public/common/main_function_params.h"
#include "content/public/common/url_constants.h"
#include "content/shell/browser/layout_test/layout_test_browser_context.h"
#include "content/shell/browser/shell.h"
#include "content/shell/browser/shell_browser_context.h"
#include "content/shell/browser/shell_devtools_manager_delegate.h"
#include "content/shell/browser/shell_net_log.h"
#include "content/shell/common/shell_switches.h"
#include "net/base/filename_util.h"
#include "net/base/net_module.h"
#include "net/grit/net_resources.h"
#include "ui/base/resource/resource_bundle.h"
#include "url/gurl.h"

#if defined(OS_ANDROID)
#include "components/crash/browser/crash_dump_manager_android.h"
#include "net/android/network_change_notifier_factory_android.h"
#include "net/base/network_change_notifier.h"
#endif

#if defined(USE_AURA) && defined(USE_X11)
#include "ui/events/devices/x11/touch_factory_x11.h"
#endif
#if !defined(OS_CHROMEOS) && defined(USE_AURA) && defined(OS_LINUX)
#include "ui/base/ime/input_method_initializer.h"
#endif

namespace printing {
  extern PrintJobManager* g_print_job_manager;
}

namespace content {

namespace {

GURL GetStartupURL() {
  base::CommandLine* command_line = base::CommandLine::ForCurrentProcess();
  if (command_line->HasSwitch(switches::kContentBrowserTest))
    return GURL();
  const base::CommandLine::StringVector& args = command_line->GetArgs();

#if defined(OS_ANDROID)
  // Delay renderer creation on Android until surface is ready.
  return GURL();
#endif

  if (args.empty())
    return GURL("http://www.google.com/");

  GURL url(args[0]);
  if (url.is_valid() && url.has_scheme())
    return url;

  return net::FilePathToFileURL(base::FilePath(args[0]));
}

base::StringPiece PlatformResourceProvider(int key) {
  if (key == IDR_DIR_HEADER_HTML) {
    base::StringPiece html_data =
        ui::ResourceBundle::GetSharedInstance().GetRawDataResource(
            IDR_DIR_HEADER_HTML);
    return html_data;
  }
  return base::StringPiece();
}

}  // namespace

ShellBrowserMainParts::ShellBrowserMainParts(
    const MainFunctionParams& parameters)
    : parameters_(parameters),
      run_message_loop_(true),
      devtools_http_handler_(nullptr) {
}

ShellBrowserMainParts::~ShellBrowserMainParts() {
  DCHECK(!devtools_http_handler_);
}

#if !defined(OS_MACOSX)
void ShellBrowserMainParts::PreMainMessageLoopStart() {
#if defined(USE_AURA) && defined(USE_X11)
  ui::TouchFactory::SetTouchDeviceListFromCommandLine();
#endif
}
#endif

void ShellBrowserMainParts::PostMainMessageLoopStart() {
#if defined(OS_ANDROID)
  base::MessageLoopForUI::current()->Start();
#endif
}

void ShellBrowserMainParts::PreEarlyInitialization() {
#if !defined(OS_CHROMEOS) && defined(USE_AURA) && defined(OS_LINUX)
  ui::InitializeInputMethodForTesting();
#endif
#if defined(OS_ANDROID)
  net::NetworkChangeNotifier::SetFactory(
      new net::NetworkChangeNotifierFactoryAndroid());
#endif
}

void ShellBrowserMainParts::InitializeBrowserContexts() {
  set_browser_context(new ShellBrowserContext(false, net_log_.get()));
  set_off_the_record_browser_context(
      new ShellBrowserContext(true, net_log_.get()));
}

void ShellBrowserMainParts::InitializeMessageLoopContext() {
  Shell::CreateNewWindow(browser_context_.get(),
                         GetStartupURL(),
                         NULL,
                         gfx::Size());
}

void ShellBrowserMainParts::PreMainMessageLoopRun() {
#if defined(OS_ANDROID)
  if (base::CommandLine::ForCurrentProcess()->HasSwitch(
          switches::kEnableCrashReporter)) {
    base::FilePath crash_dumps_dir =
        base::CommandLine::ForCurrentProcess()->GetSwitchValuePath(
            switches::kCrashDumpsDir);
    crash_dump_manager_.reset(new breakpad::CrashDumpManager(crash_dumps_dir));
  }
#endif

  net_log_.reset(new ShellNetLog("content_shell"));
  InitializeBrowserContexts();
  Shell::Initialize();
  net::NetModule::SetResourceProvider(PlatformResourceProvider);

<<<<<<< HEAD
  printing::g_print_job_manager = new printing::PrintJobManager();

  // CreateHttpHandler retains ownership over DevToolsHttpHandler.
  devtools_http_handler_ =
      ShellDevToolsManagerDelegate::CreateHttpHandler(browser_context_.get());
=======
  devtools_http_handler_.reset(
      ShellDevToolsManagerDelegate::CreateHttpHandler(browser_context_.get()));
>>>>>>> 3421cf84

  InitializeMessageLoopContext();

  if (parameters_.ui_task) {
    parameters_.ui_task->Run();
    delete parameters_.ui_task;
    run_message_loop_ = false;
  }
}

bool ShellBrowserMainParts::MainMessageLoopRun(int* result_code)  {
  return !run_message_loop_;
}

void ShellBrowserMainParts::PostMainMessageLoopRun() {
<<<<<<< HEAD
  if (devtools_http_handler_) {
    // Note that Stop destroys devtools_http_handler_.
    devtools_http_handler_->Stop();
    devtools_http_handler_ = nullptr;
  }
  delete printing::g_print_job_manager;
=======
  devtools_http_handler_.reset();
>>>>>>> 3421cf84
  browser_context_.reset();
  off_the_record_browser_context_.reset();
}

}  // namespace<|MERGE_RESOLUTION|>--- conflicted
+++ resolved
@@ -148,16 +148,10 @@
   Shell::Initialize();
   net::NetModule::SetResourceProvider(PlatformResourceProvider);
 
-<<<<<<< HEAD
   printing::g_print_job_manager = new printing::PrintJobManager();
 
-  // CreateHttpHandler retains ownership over DevToolsHttpHandler.
-  devtools_http_handler_ =
-      ShellDevToolsManagerDelegate::CreateHttpHandler(browser_context_.get());
-=======
   devtools_http_handler_.reset(
       ShellDevToolsManagerDelegate::CreateHttpHandler(browser_context_.get()));
->>>>>>> 3421cf84
 
   InitializeMessageLoopContext();
 
@@ -173,16 +167,8 @@
 }
 
 void ShellBrowserMainParts::PostMainMessageLoopRun() {
-<<<<<<< HEAD
-  if (devtools_http_handler_) {
-    // Note that Stop destroys devtools_http_handler_.
-    devtools_http_handler_->Stop();
-    devtools_http_handler_ = nullptr;
-  }
+  devtools_http_handler_.reset();
   delete printing::g_print_job_manager;
-=======
-  devtools_http_handler_.reset();
->>>>>>> 3421cf84
   browser_context_.reset();
   off_the_record_browser_context_.reset();
 }
