// Copyright 2013 The Chromium Authors. All rights reserved.
// Use of this source code is governed by a BSD-style license that can be
// found in the LICENSE file.

#ifndef CONTENT_SHELL_BROWSER_SHELL_BROWSER_CONTEXT_H_
#define CONTENT_SHELL_BROWSER_SHELL_BROWSER_CONTEXT_H_

#include "base/compiler_specific.h"
#include "base/files/file_path.h"
#include "base/memory/ref_counted.h"
#include "base/memory/scoped_ptr.h"
#include "content/public/browser/browser_context.h"
#include "content/public/browser/content_browser_client.h"
#include "content/public/browser/resource_context.h"
#include "content/shell/browser/shell_url_request_context_getter.h"
#include "net/url_request/url_request_job_factory.h"

class PrefRegistrySimple;
class PrefService;

namespace net {
class NetLog;
}

namespace content {

class DownloadManagerDelegate;
class PermissionManager;
class ShellDownloadManagerDelegate;
class ZoomLevelDelegate;

class ShellBrowserContext : public BrowserContext {
 public:
  ShellBrowserContext(bool off_the_record, net::NetLog* net_log);
  ~ShellBrowserContext() override;

  void set_guest_manager_for_testing(
      BrowserPluginGuestManager* guest_manager) {
    guest_manager_ = guest_manager;
  }

  // BrowserContext implementation.
  base::FilePath GetPath() const override;
  scoped_ptr<ZoomLevelDelegate> CreateZoomLevelDelegate(
      const base::FilePath& partition_path) override;
  bool IsOffTheRecord() const override;
  DownloadManagerDelegate* GetDownloadManagerDelegate() override;
  net::URLRequestContextGetter* GetRequestContext() override;
  net::URLRequestContextGetter* GetRequestContextForRenderProcess(
      int renderer_child_id) override;
  net::URLRequestContextGetter* GetMediaRequestContext() override;
  net::URLRequestContextGetter* GetMediaRequestContextForRenderProcess(
      int renderer_child_id) override;
  net::URLRequestContextGetter* GetMediaRequestContextForStoragePartition(
      const base::FilePath& partition_path,
      bool in_memory) override;
  ResourceContext* GetResourceContext() override;
  BrowserPluginGuestManager* GetGuestManager() override;
  storage::SpecialStoragePolicy* GetSpecialStoragePolicy() override;
  PushMessagingService* GetPushMessagingService() override;
  SSLHostStateDelegate* GetSSLHostStateDelegate() override;
<<<<<<< HEAD
  PermissionManager* GetPermissionManager() override;
=======
  bool AllowDictionaryDownloads() override;
>>>>>>> f5df926d

  net::URLRequestContextGetter* CreateRequestContext(
      ProtocolHandlerMap* protocol_handlers,
      URLRequestInterceptorScopedVector request_interceptors);
  net::URLRequestContextGetter* CreateRequestContextForStoragePartition(
      const base::FilePath& partition_path,
      bool in_memory,
      ProtocolHandlerMap* protocol_handlers,
      URLRequestInterceptorScopedVector request_interceptors);

 protected:
  // Contains URLRequestContextGetter required for resource loading.
  class ShellResourceContext : public ResourceContext {
   public:
    ShellResourceContext();
    ~ShellResourceContext() override;

    // ResourceContext implementation:
    net::HostResolver* GetHostResolver() override;
    net::URLRequestContext* GetRequestContext() override;

    void set_url_request_context_getter(ShellURLRequestContextGetter* getter) {
      getter_ = getter;
    }

  private:
    ShellURLRequestContextGetter* getter_;

    DISALLOW_COPY_AND_ASSIGN(ShellResourceContext);
  };

  ShellURLRequestContextGetter* url_request_context_getter() {
    return url_request_getter_.get();
  }

  // Used by ShellBrowserContext to initiate and set different types of
  // URLRequestContextGetter.
  virtual ShellURLRequestContextGetter* CreateURLRequestContextGetter(
      ProtocolHandlerMap* protocol_handlers,
      URLRequestInterceptorScopedVector request_interceptors);
  void set_url_request_context_getter(ShellURLRequestContextGetter* getter) {
    url_request_getter_ = getter;
  }

  bool ignore_certificate_errors() const { return ignore_certificate_errors_; }
  net::NetLog* net_log() const { return net_log_; }

  scoped_ptr<ShellResourceContext> resource_context_;
  bool ignore_certificate_errors_;
  scoped_ptr<ShellDownloadManagerDelegate> download_manager_delegate_;
  scoped_ptr<PermissionManager> permission_manager_;

 private:
  // Performs initialization of the ShellBrowserContext while IO is still
  // allowed on the current thread.
  void InitWhileIOAllowed();

  bool off_the_record_;
  net::NetLog* net_log_;
  base::FilePath path_;
  BrowserPluginGuestManager* guest_manager_;
  scoped_refptr<ShellURLRequestContextGetter> url_request_getter_;
  scoped_refptr<PrefRegistrySimple> pref_registry_;
  scoped_ptr<PrefService> pref_service_;

  DISALLOW_COPY_AND_ASSIGN(ShellBrowserContext);
};

}  // namespace content

#endif  // CONTENT_SHELL_BROWSER_SHELL_BROWSER_CONTEXT_H_<|MERGE_RESOLUTION|>--- conflicted
+++ resolved
@@ -59,11 +59,8 @@
   storage::SpecialStoragePolicy* GetSpecialStoragePolicy() override;
   PushMessagingService* GetPushMessagingService() override;
   SSLHostStateDelegate* GetSSLHostStateDelegate() override;
-<<<<<<< HEAD
+  bool AllowDictionaryDownloads() override;
   PermissionManager* GetPermissionManager() override;
-=======
-  bool AllowDictionaryDownloads() override;
->>>>>>> f5df926d
 
   net::URLRequestContextGetter* CreateRequestContext(
       ProtocolHandlerMap* protocol_handlers,
