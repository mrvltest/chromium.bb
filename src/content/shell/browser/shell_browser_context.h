--- conflicted
+++ resolved
@@ -38,7 +38,6 @@
   }
 
   // BrowserContext implementation.
-<<<<<<< HEAD
   base::FilePath GetPath() const override;
   bool IsOffTheRecord() const override;
   DownloadManagerDelegate* GetDownloadManagerDelegate() override;
@@ -56,27 +55,7 @@
   storage::SpecialStoragePolicy* GetSpecialStoragePolicy() override;
   PushMessagingService* GetPushMessagingService() override;
   SSLHostStateDelegate* GetSSLHostStateDelegate() override;
-=======
-  virtual base::FilePath GetPath() const OVERRIDE;
-  virtual bool IsOffTheRecord() const OVERRIDE;
-  virtual DownloadManagerDelegate* GetDownloadManagerDelegate() OVERRIDE;
-  virtual net::URLRequestContextGetter* GetRequestContext() OVERRIDE;
-  virtual net::URLRequestContextGetter* GetRequestContextForRenderProcess(
-      int renderer_child_id) OVERRIDE;
-  virtual net::URLRequestContextGetter* GetMediaRequestContext() OVERRIDE;
-  virtual net::URLRequestContextGetter* GetMediaRequestContextForRenderProcess(
-      int renderer_child_id) OVERRIDE;
-  virtual net::URLRequestContextGetter*
-      GetMediaRequestContextForStoragePartition(
-          const base::FilePath& partition_path,
-          bool in_memory) OVERRIDE;
-  virtual ResourceContext* GetResourceContext() OVERRIDE;
-  virtual BrowserPluginGuestManager* GetGuestManager() OVERRIDE;
-  virtual storage::SpecialStoragePolicy* GetSpecialStoragePolicy() OVERRIDE;
-  virtual PushMessagingService* GetPushMessagingService() OVERRIDE;
-  virtual SSLHostStateDelegate* GetSSLHostStateDelegate() OVERRIDE;
-  virtual bool AllowDictionaryDownloads() OVERRIDE;
->>>>>>> 0d46546d
+  bool AllowDictionaryDownloads() override;
 
   net::URLRequestContextGetter* CreateRequestContext(
       ProtocolHandlerMap* protocol_handlers,
