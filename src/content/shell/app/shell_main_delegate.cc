// Copyright (c) 2012 The Chromium Authors. All rights reserved.
// Use of this source code is governed by a BSD-style license that can be
// found in the LICENSE file.

#include "content/shell/app/shell_main_delegate.h"

#include "base/base_switches.h"
#include "base/command_line.h"
#include "base/files/file_path.h"
#include "base/lazy_instance.h"
#include "base/logging.h"
#include "base/path_service.h"
#include "cc/base/switches.h"
#include "content/public/browser/browser_main_runner.h"
#include "content/public/common/content_switches.h"
#include "content/public/common/url_constants.h"

// SHEZ: remove test only code
// #include "content/public/test/layouttest_support.h"

#include "content/shell/app/shell_breakpad_client.h"
#include "content/shell/app/webkit_test_platform_support.h"
#include "content/shell/browser/shell_browser_main.h"
#include "content/shell/browser/shell_content_browser_client.h"
#include "content/shell/common/shell_switches.h"
#include "content/shell/renderer/shell_content_renderer_client.h"
#include "net/cookies/cookie_monster.h"
#include "ui/base/resource/resource_bundle.h"
#include "ui/base/ui_base_paths.h"
#include "ui/base/ui_base_switches.h"
#include "ui/events/event_switches.h"
#include "ui/gfx/switches.h"
#include "ui/gl/gl_switches.h"

#include "ipc/ipc_message.h"  // For IPC_MESSAGE_LOG_ENABLED.

#if defined(IPC_MESSAGE_LOG_ENABLED)
#define IPC_MESSAGE_MACROS_LOG_ENABLED
#include "content/public/common/content_ipc_logging.h"
#define IPC_LOG_TABLE_ADD_ENTRY(msg_id, logger) \
    content::RegisterIPCLogger(msg_id, logger)
#include "content/shell/common/shell_messages.h"
#endif

#if defined(OS_ANDROID)
#include "base/posix/global_descriptors.h"
#include "content/shell/android/shell_descriptors.h"
#endif

#if defined(OS_MACOSX)
#include "base/mac/os_crash_dumps.h"
#include "components/breakpad/app/breakpad_mac.h"
#include "content/shell/app/paths_mac.h"
#include "content/shell/app/shell_main_delegate_mac.h"
#endif  // OS_MACOSX

#if defined(OS_WIN)
#include <initguid.h>
#include <windows.h>
#include "base/logging_win.h"
#include "components/breakpad/app/breakpad_win.h"
#endif

#if defined(OS_POSIX) && !defined(OS_MACOSX)
#include "components/breakpad/app/breakpad_linux.h"
#endif

namespace {

base::LazyInstance<content::ShellBreakpadClient>::Leaky
    g_shell_breakpad_client = LAZY_INSTANCE_INITIALIZER;

#if defined(OS_WIN)
// If "Content Shell" doesn't show up in your list of trace providers in
// Sawbuck, add these registry entries to your machine (NOTE the optional
// Wow6432Node key for x64 machines):
// 1. Find:  HKLM\SOFTWARE\[Wow6432Node\]Google\Sawbuck\Providers
// 2. Add a subkey with the name "{6A3E50A4-7E15-4099-8413-EC94D8C2A4B6}"
// 3. Add these values:
//    "default_flags"=dword:00000001
//    "default_level"=dword:00000004
//    @="Content Shell"

// {6A3E50A4-7E15-4099-8413-EC94D8C2A4B6}
const GUID kContentShellProviderName = {
    0x6a3e50a4, 0x7e15, 0x4099,
        { 0x84, 0x13, 0xec, 0x94, 0xd8, 0xc2, 0xa4, 0xb6 } };
#endif

void InitLogging() {
  base::FilePath log_filename;
  PathService::Get(base::DIR_EXE, &log_filename);
  log_filename = log_filename.AppendASCII("content_shell.log");
  logging::LoggingSettings settings;
  settings.logging_dest = logging::LOG_TO_ALL;
  settings.log_file = log_filename.value().c_str();
  settings.delete_old = logging::DELETE_OLD_LOG_FILE;
  logging::InitLogging(settings);
  logging::SetLogItems(true, true, true, true);
}

}  // namespace

namespace content {

ShellMainDelegate::ShellMainDelegate() {
}

ShellMainDelegate::~ShellMainDelegate() {
}

bool ShellMainDelegate::BasicStartupComplete(int* exit_code) {
#if defined(OS_WIN)
  // Enable trace control and transport through event tracing for Windows.
  logging::LogEventProvider::Initialize(kContentShellProviderName);
#endif
#if defined(OS_MACOSX)
  // Needs to happen before InitializeResourceBundle() and before
  // WebKitTestPlatformInitialize() are called.
  OverrideFrameworkBundlePath();
  OverrideChildProcessPath();
  EnsureCorrectResolutionSettings();
#endif  // OS_MACOSX

  InitLogging();
  CommandLine& command_line = *CommandLine::ForCurrentProcess();
  if (command_line.HasSwitch(switches::kCheckLayoutTestSysDeps)) {
    if (!CheckLayoutSystemDeps()) {
      if (exit_code)
        *exit_code = 1;
      return true;
    }
  }

  if (command_line.HasSwitch(switches::kDumpRenderTree)) {
    // SHEZ: remove test-only code
    //EnableBrowserLayoutTestMode();

    command_line.AppendSwitch(switches::kProcessPerTab);
    command_line.AppendSwitch(switches::kEnableLogging);
    command_line.AppendSwitch(switches::kAllowFileAccessFromFiles);
#if !defined(OS_ANDROID)
    // OSMesa is not yet available for Android. http://crbug.com/248925
    command_line.AppendSwitchASCII(
        switches::kUseGL, gfx::kGLImplementationOSMesaName);
#endif
    command_line.AppendSwitch(switches::kSkipGpuDataLoading);
    command_line.AppendSwitchASCII(switches::kTouchEvents,
                                   switches::kTouchEventsEnabled);
    command_line.AppendSwitch(switches::kEnableGestureTapHighlight);
    command_line.AppendSwitchASCII(switches::kForceDeviceScaleFactor, "1.0");
#if defined(OS_ANDROID)
    command_line.AppendSwitch(
        switches::kDisableGestureRequirementForMediaPlayback);
    // Capturing pixel results does not yet work when implementation-side
    // painting is enabled. See http://crbug.com/250777
    command_line.AppendSwitch(cc::switches::kDisableImplSidePainting);
#endif

    if (!command_line.HasSwitch(switches::kStableReleaseMode)) {
      command_line.AppendSwitch(
        switches::kEnableExperimentalWebPlatformFeatures);
    }

    if (!command_line.HasSwitch(switches::kEnableThreadedCompositing)) {
      command_line.AppendSwitch(switches::kDisableThreadedCompositing);
      command_line.AppendSwitch(cc::switches::kDisableThreadedAnimation);
    }

    command_line.AppendSwitch(switches::kEnableInbandTextTracks);
    command_line.AppendSwitch(switches::kMuteAudio);

#if defined(USE_AURA)
    // TODO: crbug.com/311404 Make layout tests work w/ delegated renderer.
    command_line.AppendSwitch(switches::kDisableDelegatedRenderer);
#endif

    net::CookieMonster::EnableFileScheme();

    // Unless/until WebM files are added to the media layout tests, we need to
    // avoid removing MP4/H264/AAC so that layout tests can run on Android.
#if !defined(OS_ANDROID)
    net::RemoveProprietaryMediaTypesAndCodecsForTests();
#endif

    if (!WebKitTestPlatformInitialize()) {
      if (exit_code)
        *exit_code = 1;
      return true;
    }
  }
  SetContentClient(&content_client_);
  return false;
}

void ShellMainDelegate::PreSandboxStartup() {
  if (CommandLine::ForCurrentProcess()->HasSwitch(
          switches::kEnableCrashReporter)) {
<<<<<<< HEAD
    breakpad::SetBreakpadClient(g_shell_breakpad_client.Pointer());
#if defined(OS_MACOSX)
    base::mac::DisableOSCrashDumps();
    breakpad::InitCrashReporter();
    breakpad::InitCrashProcessInfo();
#elif defined(OS_POSIX) && !defined(OS_MACOSX)
    std::string process_type =
        CommandLine::ForCurrentProcess()->GetSwitchValueASCII(
            switches::kProcessType);
    if (process_type != switches::kZygoteProcess) {
#if defined(OS_ANDROID)
      if (process_type.empty())
        breakpad::InitCrashReporter();
      else
        breakpad::InitNonBrowserCrashReporterForAndroid();
#else
      breakpad::InitCrashReporter();
=======
    std::string process_type =
        CommandLine::ForCurrentProcess()->GetSwitchValueASCII(
            switches::kProcessType);
    breakpad::SetBreakpadClient(g_shell_breakpad_client.Pointer());
#if defined(OS_MACOSX)
    base::mac::DisableOSCrashDumps();
    breakpad::InitCrashReporter(process_type);
    breakpad::InitCrashProcessInfo(process_type);
#elif defined(OS_POSIX) && !defined(OS_MACOSX)
    if (process_type != switches::kZygoteProcess) {
#if defined(OS_ANDROID)
      if (process_type.empty())
        breakpad::InitCrashReporter(process_type);
      else
        breakpad::InitNonBrowserCrashReporterForAndroid(process_type);
#else
      breakpad::InitCrashReporter(process_type);
>>>>>>> 8c15b39e
#endif
    }
#elif defined(OS_WIN)
    UINT new_flags =
        SEM_FAILCRITICALERRORS | SEM_NOGPFAULTERRORBOX | SEM_NOOPENFILEERRORBOX;
    UINT existing_flags = SetErrorMode(new_flags);
    SetErrorMode(existing_flags | new_flags);
<<<<<<< HEAD
    breakpad::InitCrashReporter();
=======
    breakpad::InitCrashReporter(process_type);
>>>>>>> 8c15b39e
#endif
  }

  InitializeResourceBundle();
}

int ShellMainDelegate::RunProcess(
    const std::string& process_type,
    const MainFunctionParams& main_function_params) {
  if (!process_type.empty())
    return -1;

#if !defined(OS_ANDROID)
  // Android stores the BrowserMainRunner instance as a scoped member pointer
  // on the ShellMainDelegate class because of different object lifetime.
  scoped_ptr<BrowserMainRunner> browser_runner_;
#endif

  browser_runner_.reset(BrowserMainRunner::Create());
  return ShellBrowserMain(main_function_params, browser_runner_);
}

#if defined(OS_POSIX) && !defined(OS_ANDROID) && !defined(OS_MACOSX)
void ShellMainDelegate::ZygoteForked() {
  if (CommandLine::ForCurrentProcess()->HasSwitch(
          switches::kEnableCrashReporter)) {
<<<<<<< HEAD
    breakpad::InitCrashReporter();
=======
    std::string process_type =
        CommandLine::ForCurrentProcess()->GetSwitchValueASCII(
            switches::kProcessType);
    breakpad::InitCrashReporter(process_type);
>>>>>>> 8c15b39e
  }
}
#endif

void ShellMainDelegate::InitializeResourceBundle() {
#if defined(OS_ANDROID)
  // In the Android case, the renderer runs with a different UID and can never
  // access the file system.  So we are passed a file descriptor to the
  // ResourceBundle pak at launch time.
  int pak_fd =
      base::GlobalDescriptors::GetInstance()->MaybeGet(kShellPakDescriptor);
  if (pak_fd != base::kInvalidPlatformFileValue) {
    ui::ResourceBundle::InitSharedInstanceWithPakFile(pak_fd, false);
    ResourceBundle::GetSharedInstance().AddDataPackFromFile(
        pak_fd, ui::SCALE_FACTOR_100P);
    return;
  }
#endif

  base::FilePath pak_file;
#if defined(OS_MACOSX)
  pak_file = GetResourcesPakFilePath();
#else
  base::FilePath pak_dir;

#if defined(OS_ANDROID)
  bool got_path = PathService::Get(base::DIR_ANDROID_APP_DATA, &pak_dir);
  DCHECK(got_path);
  pak_dir = pak_dir.Append(FILE_PATH_LITERAL("paks"));
#else
  PathService::Get(base::DIR_MODULE, &pak_dir);
#endif

  pak_file = pak_dir.Append(FILE_PATH_LITERAL("content_shell.pak"));
#endif
  ui::ResourceBundle::InitSharedInstanceWithPakPath(pak_file);
}

ContentBrowserClient* ShellMainDelegate::CreateContentBrowserClient() {
  browser_client_.reset(new ShellContentBrowserClient);
  return browser_client_.get();
}

ContentRendererClient* ShellMainDelegate::CreateContentRendererClient() {
  renderer_client_.reset(new ShellContentRendererClient);
  return renderer_client_.get();
}

}  // namespace content<|MERGE_RESOLUTION|>--- conflicted
+++ resolved
@@ -196,25 +196,6 @@
 void ShellMainDelegate::PreSandboxStartup() {
   if (CommandLine::ForCurrentProcess()->HasSwitch(
           switches::kEnableCrashReporter)) {
-<<<<<<< HEAD
-    breakpad::SetBreakpadClient(g_shell_breakpad_client.Pointer());
-#if defined(OS_MACOSX)
-    base::mac::DisableOSCrashDumps();
-    breakpad::InitCrashReporter();
-    breakpad::InitCrashProcessInfo();
-#elif defined(OS_POSIX) && !defined(OS_MACOSX)
-    std::string process_type =
-        CommandLine::ForCurrentProcess()->GetSwitchValueASCII(
-            switches::kProcessType);
-    if (process_type != switches::kZygoteProcess) {
-#if defined(OS_ANDROID)
-      if (process_type.empty())
-        breakpad::InitCrashReporter();
-      else
-        breakpad::InitNonBrowserCrashReporterForAndroid();
-#else
-      breakpad::InitCrashReporter();
-=======
     std::string process_type =
         CommandLine::ForCurrentProcess()->GetSwitchValueASCII(
             switches::kProcessType);
@@ -232,7 +213,6 @@
         breakpad::InitNonBrowserCrashReporterForAndroid(process_type);
 #else
       breakpad::InitCrashReporter(process_type);
->>>>>>> 8c15b39e
 #endif
     }
 #elif defined(OS_WIN)
@@ -240,11 +220,7 @@
         SEM_FAILCRITICALERRORS | SEM_NOGPFAULTERRORBOX | SEM_NOOPENFILEERRORBOX;
     UINT existing_flags = SetErrorMode(new_flags);
     SetErrorMode(existing_flags | new_flags);
-<<<<<<< HEAD
-    breakpad::InitCrashReporter();
-=======
     breakpad::InitCrashReporter(process_type);
->>>>>>> 8c15b39e
 #endif
   }
 
@@ -271,14 +247,10 @@
 void ShellMainDelegate::ZygoteForked() {
   if (CommandLine::ForCurrentProcess()->HasSwitch(
           switches::kEnableCrashReporter)) {
-<<<<<<< HEAD
-    breakpad::InitCrashReporter();
-=======
     std::string process_type =
         CommandLine::ForCurrentProcess()->GetSwitchValueASCII(
             switches::kProcessType);
     breakpad::InitCrashReporter(process_type);
->>>>>>> 8c15b39e
   }
 }
 #endif
