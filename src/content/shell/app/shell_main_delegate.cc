// Copyright (c) 2012 The Chromium Authors. All rights reserved.
// Use of this source code is governed by a BSD-style license that can be
// found in the LICENSE file.

#include "content/shell/app/shell_main_delegate.h"

#include "base/base_switches.h"
#include "base/command_line.h"
#include "base/cpu.h"
#include "base/files/file.h"
#include "base/files/file_path.h"
#include "base/lazy_instance.h"
#include "base/logging.h"
#include "base/path_service.h"
#include "build/build_config.h"
#include "cc/base/switches.h"
#include "content/common/content_constants_internal.h"
#include "content/public/browser/browser_main_runner.h"
#include "content/public/common/content_switches.h"
#include "content/public/common/url_constants.h"

// SHEZ: remove test only code
// #include "content/public/test/layouttest_support.h"

#include "content/public/test/ppapi_test_utils.h"
#include "content/shell/app/blink_test_platform_support.h"
#include "content/shell/app/shell_crash_reporter_client.h"

// SHEZ: remove test only code
// #include "content/shell/browser/layout_test/layout_test_browser_main.h"
// #include "content/shell/browser/layout_test/layout_test_content_browser_client.h"

#include "content/shell/browser/shell_browser_main.h"
#include "content/shell/browser/shell_content_browser_client.h"
#include "content/shell/common/shell_switches.h"

// SHEZ: remove test only code
// #include "content/shell/renderer/layout_test/layout_test_content_renderer_client.h"

#include "content/shell/renderer/shell_content_renderer_client.h"
#include "content/shell/utility/shell_content_utility_client.h"
#include "media/base/media_switches.h"
#include "media/base/mime_util.h"
#include "net/cookies/cookie_monster.h"
#include "ui/base/resource/resource_bundle.h"
#include "ui/base/ui_base_paths.h"
#include "ui/base/ui_base_switches.h"
#include "ui/events/event_switches.h"
#include "ui/gfx/switches.h"
#include "ui/gl/gl_switches.h"

#include "ipc/ipc_message.h"  // For IPC_MESSAGE_LOG_ENABLED.

#if defined(IPC_MESSAGE_LOG_ENABLED)
#define IPC_MESSAGE_MACROS_LOG_ENABLED
#include "content/public/common/content_ipc_logging.h"
#define IPC_LOG_TABLE_ADD_ENTRY(msg_id, logger) \
    content::RegisterIPCLogger(msg_id, logger)
#include "content/shell/common/shell_messages.h"
#endif

#if defined(OS_ANDROID)
#include "base/android/apk_assets.h"
#include "base/posix/global_descriptors.h"
#include "content/shell/android/shell_descriptors.h"
#endif

#if defined(OS_MACOSX)
#include "base/mac/os_crash_dumps.h"
#include "components/crash/content/app/breakpad_mac.h"
#include "content/shell/app/paths_mac.h"
#include "content/shell/app/shell_main_delegate_mac.h"
#endif  // OS_MACOSX

#if defined(OS_WIN)
#include <windows.h>
#include <initguid.h>
#include "base/logging_win.h"
#include "components/crash/content/app/breakpad_win.h"
#include "content/shell/common/v8_breakpad_support_win.h"
#endif

#if defined(OS_POSIX) && !defined(OS_MACOSX)
#include "components/crash/content/app/breakpad_linux.h"
#endif

namespace {

base::LazyInstance<content::ShellCrashReporterClient>::Leaky
    g_shell_crash_client = LAZY_INSTANCE_INITIALIZER;

#if defined(OS_WIN)
// If "Content Shell" doesn't show up in your list of trace providers in
// Sawbuck, add these registry entries to your machine (NOTE the optional
// Wow6432Node key for x64 machines):
// 1. Find:  HKLM\SOFTWARE\[Wow6432Node\]Google\Sawbuck\Providers
// 2. Add a subkey with the name "{6A3E50A4-7E15-4099-8413-EC94D8C2A4B6}"
// 3. Add these values:
//    "default_flags"=dword:00000001
//    "default_level"=dword:00000004
//    @="Content Shell"

// {6A3E50A4-7E15-4099-8413-EC94D8C2A4B6}
const GUID kContentShellProviderName = {
    0x6a3e50a4, 0x7e15, 0x4099,
        { 0x84, 0x13, 0xec, 0x94, 0xd8, 0xc2, 0xa4, 0xb6 } };
#endif

void InitLogging() {
  base::FilePath log_filename;
  PathService::Get(base::DIR_EXE, &log_filename);
  log_filename = log_filename.AppendASCII("content_shell.log");
  logging::LoggingSettings settings;
  settings.logging_dest = logging::LOG_TO_ALL;
  settings.log_file = log_filename.value().c_str();
  settings.delete_old = logging::DELETE_OLD_LOG_FILE;
  logging::InitLogging(settings);
  logging::SetLogItems(true, true, true, true);
}

}  // namespace

namespace content {

ShellMainDelegate::ShellMainDelegate() {
}

ShellMainDelegate::~ShellMainDelegate() {
}

bool ShellMainDelegate::BasicStartupComplete(int* exit_code) {
  base::CommandLine& command_line = *base::CommandLine::ForCurrentProcess();
  int dummy;
  if (!exit_code)
    exit_code = &dummy;

#if defined(OS_WIN)
  // Enable trace control and transport through event tracing for Windows.
  logging::LogEventProvider::Initialize(kContentShellProviderName);

  v8_breakpad_support::SetUp();
#endif
#if defined(OS_MACOSX)
  // Needs to happen before InitializeResourceBundle() and before
  // BlinkTestPlatformInitialize() are called.
  OverrideFrameworkBundlePath();
  OverrideChildProcessPath();
  EnsureCorrectResolutionSettings();
#endif  // OS_MACOSX

  InitLogging();

  // SHEZ: Remove test-only code
#if 0
  if (command_line.HasSwitch(switches::kCheckLayoutTestSysDeps)) {
    // If CheckLayoutSystemDeps succeeds, we don't exit early. Instead we
    // continue and try to load the fonts in BlinkTestPlatformInitialize
    // below, and then try to bring up the rest of the content module.
    if (!CheckLayoutSystemDeps()) {
      *exit_code = 1;
      return true;
    }
  }
#endif

  if (command_line.HasSwitch(switches::kRunLayoutTest)) {
    // SHEZ: remove test-only code
    //EnableBrowserLayoutTestMode();

#if 0
#if defined(ENABLE_PLUGINS)
    if (!ppapi::RegisterBlinkTestPlugin(&command_line)) {
      *exit_code = 1;
      return true;
    }
#endif
#endif
    command_line.AppendSwitch(switches::kProcessPerTab);
    command_line.AppendSwitch(switches::kEnableLogging);
    command_line.AppendSwitch(switches::kAllowFileAccessFromFiles);
    // only default to osmesa if the flag isn't already specified.
    if (!command_line.HasSwitch(switches::kUseGL)) {
      command_line.AppendSwitchASCII(switches::kUseGL,
                                     gfx::kGLImplementationOSMesaName);
    }
    command_line.AppendSwitch(switches::kSkipGpuDataLoading);
    command_line.AppendSwitchASCII(switches::kTouchEvents,
                                   switches::kTouchEventsEnabled);
    if (!command_line.HasSwitch(switches::kForceDeviceScaleFactor))
      command_line.AppendSwitchASCII(switches::kForceDeviceScaleFactor, "1.0");
    command_line.AppendSwitch(
        switches::kDisableGestureRequirementForMediaPlayback);

    if (!command_line.HasSwitch(switches::kStableReleaseMode)) {
      command_line.AppendSwitch(
        switches::kEnableExperimentalWebPlatformFeatures);
      // Only enable WebBluetooth during Layout Tests in non release mode.
      command_line.AppendSwitch(switches::kEnableWebBluetooth);
    }

    if (!command_line.HasSwitch(switches::kEnableThreadedCompositing)) {
      command_line.AppendSwitch(switches::kDisableThreadedCompositing);
      command_line.AppendSwitch(cc::switches::kDisableThreadedAnimation);
    }

    if (!command_line.HasSwitch(switches::kEnableDisplayList2dCanvas)) {
      command_line.AppendSwitch(switches::kDisableDisplayList2dCanvas);
    }

    command_line.AppendSwitch(switches::kEnableInbandTextTracks);
    command_line.AppendSwitch(switches::kMuteAudio);

    command_line.AppendSwitch(switches::kEnablePreciseMemoryInfo);

    command_line.AppendSwitchASCII(switches::kHostResolverRules,
                                   "MAP *.test 127.0.0.1");

    // Unless/until WebM files are added to the media layout tests, we need to
    // avoid removing MP4/H264/AAC so that layout tests can run on Android.
#if !defined(OS_ANDROID)
    media::RemoveProprietaryMediaTypesAndCodecsForTests();
#endif

<<<<<<< HEAD
    // SHEZ: Remove test-only code
#if 0
    if (!test_runner::BlinkTestPlatformInitialize()) {
=======
    if (!BlinkTestPlatformInitialize()) {
>>>>>>> 594b2df1
      *exit_code = 1;
      return true;
    }
#endif
  }
  SetContentClient(&content_client_);
  return false;
}

void ShellMainDelegate::PreSandboxStartup() {
#if defined(ARCH_CPU_ARM_FAMILY) && (defined(OS_ANDROID) || defined(OS_LINUX))
  // Create an instance of the CPU class to parse /proc/cpuinfo and cache
  // cpu_brand info.
  base::CPU cpu_info;
#endif
  if (base::CommandLine::ForCurrentProcess()->HasSwitch(
          switches::kEnableCrashReporter)) {
    std::string process_type =
        base::CommandLine::ForCurrentProcess()->GetSwitchValueASCII(
            switches::kProcessType);
    crash_reporter::SetCrashReporterClient(g_shell_crash_client.Pointer());
#if defined(OS_MACOSX)
    base::mac::DisableOSCrashDumps();
    breakpad::InitCrashReporter(process_type);
    breakpad::InitCrashProcessInfo(process_type);
#elif defined(OS_POSIX) && !defined(OS_MACOSX)
    if (process_type != switches::kZygoteProcess) {
#if defined(OS_ANDROID)
      if (process_type.empty())
        breakpad::InitCrashReporter(process_type);
      else
        breakpad::InitNonBrowserCrashReporterForAndroid(process_type);
#else
      breakpad::InitCrashReporter(process_type);
#endif
    }
#elif defined(OS_WIN)
    UINT new_flags =
        SEM_FAILCRITICALERRORS | SEM_NOGPFAULTERRORBOX | SEM_NOOPENFILEERRORBOX;
    UINT existing_flags = SetErrorMode(new_flags);
    SetErrorMode(existing_flags | new_flags);
    breakpad::InitCrashReporter(process_type);
#endif
  }

  InitializeResourceBundle();
}

int ShellMainDelegate::RunProcess(
    const std::string& process_type,
    const MainFunctionParams& main_function_params) {
  if (!process_type.empty())
    return -1;

#if !defined(OS_ANDROID)
  // Android stores the BrowserMainRunner instance as a scoped member pointer
  // on the ShellMainDelegate class because of different object lifetime.
  scoped_ptr<BrowserMainRunner> browser_runner_;
#endif

  base::trace_event::TraceLog::GetInstance()->SetProcessName("Browser");
  base::trace_event::TraceLog::GetInstance()->SetProcessSortIndex(
      kTraceEventBrowserProcessSortIndex);

  browser_runner_.reset(BrowserMainRunner::Create());
  return ShellBrowserMain(main_function_params, browser_runner_);

  // SHEZ: Remove test-only code
#if 0
  base::CommandLine& command_line = *base::CommandLine::ForCurrentProcess();
  return command_line.HasSwitch(switches::kRunLayoutTest) ||
                 command_line.HasSwitch(switches::kCheckLayoutTestSysDeps)
             ? LayoutTestBrowserMain(main_function_params, browser_runner_)
             : ShellBrowserMain(main_function_params, browser_runner_);
#endif
}

#if defined(OS_POSIX) && !defined(OS_ANDROID) && !defined(OS_MACOSX)
void ShellMainDelegate::ZygoteForked() {
  if (base::CommandLine::ForCurrentProcess()->HasSwitch(
          switches::kEnableCrashReporter)) {
    std::string process_type =
        base::CommandLine::ForCurrentProcess()->GetSwitchValueASCII(
            switches::kProcessType);
    breakpad::InitCrashReporter(process_type);
  }
}
#endif

void ShellMainDelegate::InitializeResourceBundle() {
#if defined(OS_ANDROID)
  // On Android, the renderer runs with a different UID and can never access
  // the file system. Use the file descriptor passed in at launch time.
  auto* global_descriptors = base::GlobalDescriptors::GetInstance();
  int pak_fd = global_descriptors->MaybeGet(kShellPakDescriptor);
  base::MemoryMappedFile::Region pak_region;
  if (pak_fd >= 0) {
    pak_region = global_descriptors->GetRegion(kShellPakDescriptor);
  } else {
    pak_fd =
        base::android::OpenApkAsset("assets/content_shell.pak", &pak_region);
    // Loaded from disk for browsertests.
    if (pak_fd < 0) {
      base::FilePath pak_file;
      bool r = PathService::Get(base::DIR_ANDROID_APP_DATA, &pak_file);
      DCHECK(r);
      pak_file = pak_file.Append(FILE_PATH_LITERAL("paks"));
      pak_file = pak_file.Append(FILE_PATH_LITERAL("content_shell.pak"));
      int flags = base::File::FLAG_OPEN | base::File::FLAG_READ;
      pak_fd = base::File(pak_file, flags).TakePlatformFile();
      pak_region = base::MemoryMappedFile::Region::kWholeFile;
    }
    global_descriptors->Set(kShellPakDescriptor, pak_fd, pak_region);
  }
  DCHECK_GE(pak_fd, 0);
  // This is clearly wrong. See crbug.com/330930
  ui::ResourceBundle::InitSharedInstanceWithPakFileRegion(base::File(pak_fd),
                                                          pak_region);
  ui::ResourceBundle::GetSharedInstance().AddDataPackFromFileRegion(
      base::File(pak_fd), pak_region, ui::SCALE_FACTOR_100P);
#else  // defined(OS_ANDROID)
#if defined(OS_MACOSX)
  base::FilePath pak_file = GetResourcesPakFilePath();
#else
  base::FilePath pak_file;
  bool r = PathService::Get(base::DIR_MODULE, &pak_file);
  DCHECK(r);
  pak_file = pak_file.Append(FILE_PATH_LITERAL("content_shell.pak"));
#endif  // defined(OS_MACOSX)
  ui::ResourceBundle::InitSharedInstanceWithPakPath(pak_file);
#endif  // defined(OS_ANDROID)
}

ContentBrowserClient* ShellMainDelegate::CreateContentBrowserClient() {
  browser_client_.reset(
      // SHEZ: Remove test-only code.
#if 0
          base::CommandLine::ForCurrentProcess()->HasSwitch(
                            switches::kRunLayoutTest)
                            ? new LayoutTestContentBrowserClient
                            : 
#endif
                            new ShellContentBrowserClient);

  return browser_client_.get();
}

ContentRendererClient* ShellMainDelegate::CreateContentRendererClient() {
  renderer_client_.reset(
      // SHEZ: Remove test-only code.
#if 0
          base::CommandLine::ForCurrentProcess()->HasSwitch(
                             switches::kRunLayoutTest)
                             ? new LayoutTestContentRendererClient
                             : 
#endif
                             new ShellContentRendererClient);

  return renderer_client_.get();
}

ContentUtilityClient* ShellMainDelegate::CreateContentUtilityClient() {
  utility_client_.reset(new ShellContentUtilityClient);
  return utility_client_.get();
}

}  // namespace content<|MERGE_RESOLUTION|>--- conflicted
+++ resolved
@@ -221,18 +221,15 @@
     media::RemoveProprietaryMediaTypesAndCodecsForTests();
 #endif
 
-<<<<<<< HEAD
-    // SHEZ: Remove test-only code
-#if 0
-    if (!test_runner::BlinkTestPlatformInitialize()) {
-=======
+    // blpwtk2: Remove test-only code
+#if 0
     if (!BlinkTestPlatformInitialize()) {
->>>>>>> 594b2df1
       *exit_code = 1;
       return true;
     }
 #endif
   }
+
   SetContentClient(&content_client_);
   return false;
 }
