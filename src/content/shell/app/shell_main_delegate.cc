--- conflicted
+++ resolved
@@ -19,15 +19,10 @@
 #include "content/public/browser/browser_main_runner.h"
 #include "content/public/common/content_switches.h"
 #include "content/public/common/url_constants.h"
-<<<<<<< HEAD
 
 // SHEZ: remove test only code
 // #include "content/public/test/layouttest_support.h"
-// #include "content/shell/app/blink_test_platform_support.h"
-
-=======
-#include "content/public/test/layouttest_support.h"
->>>>>>> 7d9bce92
+
 #include "content/shell/app/shell_crash_reporter_client.h"
 
 // SHEZ: remove test only code
@@ -216,13 +211,9 @@
     media::RemoveProprietaryMediaTypesAndCodecsForTests();
 #endif
 
-<<<<<<< HEAD
     // SHEZ: Remove test-only code
 #if 0
-    if (!BlinkTestPlatformInitialize()) {
-=======
     if (!test_runner::BlinkTestPlatformInitialize()) {
->>>>>>> 7d9bce92
       if (exit_code)
         *exit_code = 1;
       return true;
