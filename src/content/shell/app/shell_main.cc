--- conflicted
+++ resolved
@@ -17,7 +17,6 @@
 
 #if defined(OS_WIN)
 
-<<<<<<< HEAD
 // This pragma makes us use the version 6.0 of ComCtl32.dll, which is necessary
 // to make tooltips appear correctly.  See:
 // http://msdn.microsoft.com/en-us/library/windows/desktop/bb773175%28v=vs.85%29.aspx
@@ -25,10 +24,7 @@
  name='Microsoft.Windows.Common-Controls' version='6.0.0.0' \
  processorArchitecture='*' publicKeyToken='6595b64144ccf1df' language='*'\"")
 
-#if !defined(ADDRESS_SANITIZER)
-=======
 #if !defined(WIN_CONSOLE_APP)
->>>>>>> 594b2df1
 int APIENTRY wWinMain(HINSTANCE instance, HINSTANCE, wchar_t*, int) {
 #else
 int main() {
