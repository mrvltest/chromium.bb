--- conflicted
+++ resolved
@@ -407,215 +407,5 @@
         },
       ],
     }],
-<<<<<<< HEAD
-=======
-    ['OS == "android"', {
-      'targets': [
-        {
-          'target_name': 'common_aidl',
-          'type': 'none',
-          'variables': {
-            'aidl_interface_file': 'public/android/java/src/org/chromium/content/common/common.aidl',
-            'aidl_import_include': 'public/android/java/src',
-          },
-          'sources': [
-            'public/android/java/src/org/chromium/content/common/IChildProcessCallback.aidl',
-            'public/android/java/src/org/chromium/content/common/IChildProcessService.aidl',
-          ],
-          'includes': [ '../build/java_aidl.gypi' ],
-        },
-        {
-          'target_name': 'content_java',
-          'type': 'none',
-          'dependencies': [
-            '../base/base.gyp:base',
-            '../device/battery/battery.gyp:device_battery_java',
-            '../device/vibration/vibration.gyp:device_vibration_java',
-            '../media/media.gyp:media_java',
-            '../mojo/mojo_base.gyp:mojo_system_java',
-            '../net/net.gyp:net',
-            '../third_party/mojo/mojo_public.gyp:mojo_application_bindings',
-            '../third_party/mojo/mojo_public.gyp:mojo_bindings_java',
-            '../ui/android/ui_android.gyp:ui_java',
-            '../ui/touch_selection/ui_touch_selection.gyp:selection_event_type_java',
-            '../ui/touch_selection/ui_touch_selection.gyp:touch_handle_orientation_java',
-            '../third_party/WebKit/public/blink_headers.gyp:blink_headers_java',
-            'common_aidl',
-            'console_message_level_java',
-            'content_common',
-            'content_strings_grd',
-            'content_gamepad_mapping',
-            'gesture_event_type_java',
-            'invalidate_types_java',
-            'navigation_controller_java',
-            'popup_item_type_java',
-            'result_codes_java',
-            'speech_recognition_error_java',
-            'top_controls_state_java',
-            'screen_orientation_values_java',
-          ],
-          'variables': {
-            'java_in_dir': '../content/public/android/java',
-            'has_java_resources': 1,
-            'R_package': 'org.chromium.content',
-            'R_package_relpath': 'org/chromium/content',
-          },
-          'includes': [ '../build/java.gypi' ],
-        },
-        {
-          'target_name': 'console_message_level_java',
-          'type': 'none',
-          'variables': {
-            'source_file': 'public/common/console_message_level.h',
-          },
-          'includes': [ '../build/android/java_cpp_enum.gypi' ],
-        },
-        {
-          'target_name': 'content_strings_grd',
-          # The android_webview/Android.mk file depends on this target directly.
-          'android_unmangled_name': 1,
-          'type': 'none',
-          'variables': {
-            'grd_file': '../content/public/android/java/strings/android_content_strings.grd',
-          },
-          'includes': [
-            '../build/java_strings_grd.gypi',
-          ],
-        },
-        {
-          'target_name': 'content_gamepad_mapping',
-          'type': 'none',
-          'variables': {
-            'source_file': 'browser/gamepad/gamepad_standard_mappings.h',
-          },
-          'includes': [ '../build/android/java_cpp_enum.gypi' ],
-        },
-        {
-          'target_name': 'gesture_event_type_java',
-          'type': 'none',
-          'variables': {
-            'source_file': 'browser/android/gesture_event_type.h',
-          },
-          'includes': [ '../build/android/java_cpp_enum.gypi' ],
-        },
-        {
-          'target_name': 'invalidate_types_java',
-          'type': 'none',
-          'variables': {
-            'source_file': 'public/browser/invalidate_type.h',
-          },
-          'includes': [ '../build/android/java_cpp_enum.gypi' ],
-        },
-        {
-          'target_name': 'navigation_controller_java',
-          'type': 'none',
-          'variables': {
-            'source_file': 'public/browser/navigation_controller.h',
-          },
-          'includes': [ '../build/android/java_cpp_enum.gypi' ],
-        },
-        {
-          'target_name': 'popup_item_type_java',
-          'type': 'none',
-          'variables': {
-            'source_file': 'browser/android/content_view_core_impl.cc',
-          },
-          'includes': [ '../build/android/java_cpp_enum.gypi' ],
-        },
-        {
-          'target_name': 'result_codes_java',
-          'type': 'none',
-          'variables': {
-            'source_file': 'public/common/result_codes.h',
-          },
-          'includes': [ '../build/android/java_cpp_enum.gypi' ],
-        },
-        {
-          'target_name': 'speech_recognition_error_java',
-          'type': 'none',
-          'variables': {
-            'source_file': 'public/common/speech_recognition_error.h',
-          },
-          'includes': [ '../build/android/java_cpp_enum.gypi' ],
-        },
-        {
-          'target_name': 'top_controls_state_java',
-          'type': 'none',
-          'variables': {
-            'source_file': 'public/common/top_controls_state.h',
-          },
-          'includes': [ '../build/android/java_cpp_enum.gypi' ],
-        },
-        {
-          'target_name': 'screen_orientation_values_java',
-          'type': 'none',
-          'variables': {
-            'source_file': 'public/common/screen_orientation_values.h',
-          },
-          'includes': [ '../build/android/java_cpp_enum.gypi' ],
-        },
-        {
-          'target_name': 'java_set_jni_headers',
-          'type': 'none',
-          'variables': {
-            'jni_gen_package': 'content',
-            'input_java_class': 'java/util/HashSet.class',
-          },
-          'includes': [ '../build/jar_file_jni_generator.gypi' ],
-        },
-        {
-          'target_name': 'motionevent_jni_headers',
-          'type': 'none',
-          'variables': {
-             'jni_gen_package': 'content',
-             'input_java_class': 'android/view/MotionEvent.class',
-           },
-          'includes': [ '../build/jar_file_jni_generator.gypi' ],
-        },
-        {
-          'target_name': 'content_jni_headers',
-          'type': 'none',
-          'dependencies': [
-            'java_set_jni_headers',
-            'motionevent_jni_headers'
-          ],
-          'includes': [ 'content_jni.gypi' ],
-        },
-        {
-          'target_name': 'content_icudata',
-          'type': 'none',
-          'conditions': [
-            ['icu_use_data_file_flag==1', {
-              'copies': [
-                {
-                  'destination': '<(PRODUCT_DIR)/content_shell/assets',
-                  'files': [
-                    '<(PRODUCT_DIR)/icudtl.dat',
-                  ],
-                },
-              ],
-            }],
-          ],
-        },
-        {
-          'target_name': 'content_v8_external_data',
-          'type': 'none',
-          'conditions': [
-            ['v8_use_external_startup_data==1', {
-              'copies': [
-                {
-                  'destination': '<(PRODUCT_DIR)/content_shell/assets',
-                  'files': [
-                    '<(PRODUCT_DIR)/natives_blob.bin',
-                    '<(PRODUCT_DIR)/snapshot_blob.bin',
-                  ],
-                },
-              ],
-            }],
-          ],
-        },
-      ],
-    }],  # OS == "android"
->>>>>>> e28e808c
   ],
 }