# Copyright (c) 2012 The Chromium Authors. All rights reserved.
# Use of this source code is governed by a BSD-style license that can be
# found in the LICENSE file.

{
  'dependencies': [
    '../base/base.gyp:base',
    '../skia/skia.gyp:skia',
    '../ui/gl/gl.gyp:gl',
  ],
  'sources': [
    'gpu/gpu_main.cc',
    'gpu/gpu_process.cc',
    'gpu/gpu_process.h',
    'gpu/gpu_child_thread.cc',
    'gpu/gpu_child_thread.h',
    'gpu/gpu_watchdog_thread.cc',
    'gpu/gpu_watchdog_thread.h',
    'gpu/in_process_gpu_thread.cc',
    'gpu/in_process_gpu_thread.h',
  ],
  'include_dirs': [
    '..',
  ],
  'conditions': [
    ['OS=="win"', {
      'include_dirs': [
        '<(DEPTH)/third_party/khronos',
        '<(angle_path)/src',
        '<(DEPTH)/third_party/wtl/include',
      ],
      'dependencies': [
<<<<<<< HEAD
        '<(angle_path)/src/build_angle.gyp:libEGL',
        '<(angle_path)/src/build_angle.gyp:libGLESv2',
=======
        '../third_party/angle_dx11/src/build_angle.gyp:libEGL',
>>>>>>> 91940a09
      ],
      'link_settings': {
        'libraries': [
          '-lsetupapi.lib',
        ],
      },
    }],
    ['OS=="win" and target_arch=="ia32" and directxsdk_exists=="True"', {
      # We don't support x64 prior to Win7 and D3DCompiler_43.dll is
      # not needed on Vista+.
      'actions': [
        {
          'action_name': 'extract_d3dcompiler',
          'variables': {
            'input': 'Jun2010_D3DCompiler_43_x86.cab',
            'output': 'D3DCompiler_43.dll',
          },
          'inputs': [
            '../third_party/directxsdk/files/Redist/<(input)',
          ],
          'outputs': [
            '<(PRODUCT_DIR)/<(output)',
          ],
          'action': [
            'python',
            '../build/extract_from_cab.py',
            '..\\third_party\\directxsdk\\files\\Redist\\<(input)',
            '<(output)',
            '<(PRODUCT_DIR)',
          ],
          'msvs_cygwin_shell': 1,
        },
      ],
    }],
    ['target_arch!="arm" and chromeos == 1', {
      'include_dirs': [
        '<(DEPTH)/third_party/libva',
      ],
    }],
  ],
}<|MERGE_RESOLUTION|>--- conflicted
+++ resolved
@@ -30,12 +30,7 @@
         '<(DEPTH)/third_party/wtl/include',
       ],
       'dependencies': [
-<<<<<<< HEAD
         '<(angle_path)/src/build_angle.gyp:libEGL',
-        '<(angle_path)/src/build_angle.gyp:libGLESv2',
-=======
-        '../third_party/angle_dx11/src/build_angle.gyp:libEGL',
->>>>>>> 91940a09
       ],
       'link_settings': {
         'libraries': [
