# Copyright (c) 2012 The Chromium Authors. All rights reserved.
# Use of this source code is governed by a BSD-style license that can be
# found in the LICENSE file.

{
  'dependencies': [
    '../base/base.gyp:base',
    '../mojo/public/mojo_public.gyp:mojo_application_bindings',
    '../skia/skia.gyp:skia',
    '../ui/gl/gl.gyp:gl',
  ],
  'sources': [
    'gpu/gpu_main.cc',
    'gpu/gpu_process.cc',
    'gpu/gpu_process.h',
    'gpu/gpu_child_thread.cc',
    'gpu/gpu_child_thread.h',
    'gpu/gpu_watchdog_thread.cc',
    'gpu/gpu_watchdog_thread.h',
    'gpu/in_process_gpu_thread.cc',
    'gpu/in_process_gpu_thread.h',
  ],
  'include_dirs': [
    '..',
  ],
  'conditions': [
    ['OS=="win"', {
      'include_dirs': [
        '<(DEPTH)/third_party/khronos',
        '<(angle_path)/src',
        '<(DEPTH)/third_party/wtl/include',
      ],
      'dependencies': [
<<<<<<< HEAD
        '<(angle_path)/src/angle.gyp:libEGL',
        '<(angle_path)/src/angle.gyp:libGLESv2',
=======
        '<(angle_path)/src/build_angle.gyp:libEGL',
>>>>>>> 0d46546d
      ],
      'link_settings': {
        'libraries': [
          '-lsetupapi.lib',
        ],
      },
    }],
    ['target_arch!="arm" and chromeos == 1', {
      'include_dirs': [
        '<(DEPTH)/third_party/libva',
      ],
    }],
  ],
}<|MERGE_RESOLUTION|>--- conflicted
+++ resolved
@@ -31,12 +31,7 @@
         '<(DEPTH)/third_party/wtl/include',
       ],
       'dependencies': [
-<<<<<<< HEAD
         '<(angle_path)/src/angle.gyp:libEGL',
-        '<(angle_path)/src/angle.gyp:libGLESv2',
-=======
-        '<(angle_path)/src/build_angle.gyp:libEGL',
->>>>>>> 0d46546d
       ],
       'link_settings': {
         'libraries': [
