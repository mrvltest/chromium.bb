// Copyright (c) 2012 The Chromium Authors. All rights reserved.
// Use of this source code is governed by a BSD-style license that can be
// found in the LICENSE file.

#ifndef CONTENT_WORKER_WEBWORKERCLIENT_PROXY_H_
#define CONTENT_WORKER_WEBWORKERCLIENT_PROXY_H_

#include "base/basictypes.h"
#include "base/memory/weak_ptr.h"
#include "ipc/ipc_channel.h"
#include "third_party/WebKit/public/web/WebSharedWorkerClient.h"

namespace blink {
class WebApplicationCacheHost;
class WebApplicationCacheHostClient;
class WebFrame;
class WebSecurityOrigin;
}

namespace content {

class SharedWorkerDevToolsAgent;
class WebSharedWorkerStub;

// This class receives IPCs from the renderer and calls the WebCore::Worker
// implementation (after the data types have been converted by glue code).  It
// is also called by the worker code and converts these function calls into
// IPCs that are sent to the renderer, where they're converted back to function
// calls by WebWorkerProxy.
class WebSharedWorkerClientProxy : public blink::WebSharedWorkerClient {
 public:
  WebSharedWorkerClientProxy(int route_id, WebSharedWorkerStub* stub);
  virtual ~WebSharedWorkerClientProxy();

  // WebSharedWorkerClient implementation.
  virtual void workerContextClosed();
  virtual void workerContextDestroyed();

  virtual blink::WebNotificationPresenter* notificationPresenter();

<<<<<<< HEAD
  virtual WebKit::WebApplicationCacheHost* createApplicationCacheHost(
      WebKit::WebApplicationCacheHostClient* client);
  virtual WebKit::WebWorkerPermissionClientProxy*
      createWorkerPermissionClientProxy(
          const WebKit::WebSecurityOrigin& origin);

  // TODO(kinuko): Deprecate these methods.
  virtual bool allowDatabase(WebKit::WebFrame* frame,
                             const WebKit::WebString& name,
                             const WebKit::WebString& display_name,
                             unsigned long estimated_size);
  virtual bool allowFileSystem();
  virtual bool allowIndexedDB(const WebKit::WebString&);

  virtual void dispatchDevToolsMessage(const WebKit::WebString&);
  virtual void saveDevToolsAgentState(const WebKit::WebString&);
=======
  virtual blink::WebApplicationCacheHost* createApplicationCacheHost(
      blink::WebApplicationCacheHostClient* client);
  virtual blink::WebWorkerPermissionClientProxy*
      createWorkerPermissionClientProxy(
          const blink::WebSecurityOrigin& origin);

  // TODO(kinuko): Deprecate these methods.
  virtual bool allowDatabase(blink::WebFrame* frame,
                             const blink::WebString& name,
                             const blink::WebString& display_name,
                             unsigned long estimated_size);
  virtual bool allowFileSystem();
  virtual bool allowIndexedDB(const blink::WebString&);

  virtual void dispatchDevToolsMessage(const blink::WebString&);
  virtual void saveDevToolsAgentState(const blink::WebString&);
>>>>>>> 8c15b39e

  void EnsureWorkerContextTerminates();

  void set_devtools_agent(SharedWorkerDevToolsAgent* devtools_agent) {
    devtools_agent_ = devtools_agent;
  }

 private:
  bool Send(IPC::Message* message);

  int route_id_;
  int appcache_host_id_;
  WebSharedWorkerStub* stub_;
  base::WeakPtrFactory<WebSharedWorkerClientProxy> weak_factory_;
  SharedWorkerDevToolsAgent* devtools_agent_;

  DISALLOW_COPY_AND_ASSIGN(WebSharedWorkerClientProxy);
};

}  // namespace content

#endif  // CONTENT_WORKER_WEBWORKERCLIENT_PROXY_H_<|MERGE_RESOLUTION|>--- conflicted
+++ resolved
@@ -38,24 +38,6 @@
 
   virtual blink::WebNotificationPresenter* notificationPresenter();
 
-<<<<<<< HEAD
-  virtual WebKit::WebApplicationCacheHost* createApplicationCacheHost(
-      WebKit::WebApplicationCacheHostClient* client);
-  virtual WebKit::WebWorkerPermissionClientProxy*
-      createWorkerPermissionClientProxy(
-          const WebKit::WebSecurityOrigin& origin);
-
-  // TODO(kinuko): Deprecate these methods.
-  virtual bool allowDatabase(WebKit::WebFrame* frame,
-                             const WebKit::WebString& name,
-                             const WebKit::WebString& display_name,
-                             unsigned long estimated_size);
-  virtual bool allowFileSystem();
-  virtual bool allowIndexedDB(const WebKit::WebString&);
-
-  virtual void dispatchDevToolsMessage(const WebKit::WebString&);
-  virtual void saveDevToolsAgentState(const WebKit::WebString&);
-=======
   virtual blink::WebApplicationCacheHost* createApplicationCacheHost(
       blink::WebApplicationCacheHostClient* client);
   virtual blink::WebWorkerPermissionClientProxy*
@@ -72,7 +54,6 @@
 
   virtual void dispatchDevToolsMessage(const blink::WebString&);
   virtual void saveDevToolsAgentState(const blink::WebString&);
->>>>>>> 8c15b39e
 
   void EnsureWorkerContextTerminates();
 
