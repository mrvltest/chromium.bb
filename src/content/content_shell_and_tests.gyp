# Copyright 2013 The Chromium Authors. All rights reserved.
# Use of this source code is governed by a BSD-style license that can be
# found in the LICENSE file.

{
  'variables': {
    'chromium_code': 1,  # Use higher warning level.
  },
  'target_defaults': {
    'conditions': [
      # TODO(jschuh): Remove this after crbug.com/173851 gets fixed.
      ['OS=="win" and target_arch=="x64"', {
        'msvs_settings': {
          'VCCLCompilerTool': {
            'AdditionalOptions': ['/bigobj'],
          },
        },
      }],
    ],
  },
  'includes': [
<<<<<<< HEAD
    'content_tests.gypi',
  ],
  'conditions': [
    ['OS != "ios"', {
      'includes': [
        '../build/win_precompile.gypi',
        'content_shell.gypi',
      ],
    }],
=======
    '../build/win_precompile.gypi',
    'content_shell.gypi',

    # blpwtk2: Remove test-only code
    # 'content_tests.gypi',
>>>>>>> 9f8f03d9
  ],
}<|MERGE_RESOLUTION|>--- conflicted
+++ resolved
@@ -19,22 +19,8 @@
     ],
   },
   'includes': [
-<<<<<<< HEAD
+    '../build/win_precompile.gypi',
+    'content_shell.gypi',
     'content_tests.gypi',
   ],
-  'conditions': [
-    ['OS != "ios"', {
-      'includes': [
-        '../build/win_precompile.gypi',
-        'content_shell.gypi',
-      ],
-    }],
-=======
-    '../build/win_precompile.gypi',
-    'content_shell.gypi',
-
-    # blpwtk2: Remove test-only code
-    # 'content_tests.gypi',
->>>>>>> 9f8f03d9
-  ],
 }