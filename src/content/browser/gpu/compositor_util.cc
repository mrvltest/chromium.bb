--- conflicted
+++ resolved
@@ -24,17 +24,6 @@
   bool fallback_to_software;
 };
 
-<<<<<<< HEAD
-// Determine if accelerated-2d-canvas is supported, which depends on whether
-// lose_context could happen.
-bool SupportsAccelerated2dCanvas() {
-  if (GpuDataManagerImpl::GetInstance()->GetGPUInfo().can_lose_context)
-    return false;
-  return true;
-}
-
-=======
->>>>>>> 8c15b39e
 #if defined(OS_CHROMEOS)
 const size_t kNumFeatures = 14;
 #else
@@ -50,12 +39,8 @@
           manager->IsFeatureBlacklisted(
               gpu::GPU_FEATURE_TYPE_ACCELERATED_2D_CANVAS),
           command_line.HasSwitch(switches::kDisableAccelerated2dCanvas) ||
-<<<<<<< HEAD
-          !SupportsAccelerated2dCanvas(),
-=======
           !GpuDataManagerImpl::GetInstance()->
               GetGPUInfo().SupportsAccelerated2dCanvas(),
->>>>>>> 8c15b39e
           "Accelerated 2D canvas is unavailable: either disabled at the command"
           " line or not supported by the current system.",
           true
@@ -148,8 +133,6 @@
           " or command line.",
           true
       },
-<<<<<<< HEAD
-=======
 #if defined(ENABLE_WEBRTC)
       {
           "video_encode",
@@ -161,7 +144,6 @@
           true
       },
 #endif
->>>>>>> 8c15b39e
       {
           "video",
           manager->IsFeatureBlacklisted(
@@ -388,28 +370,6 @@
     feature_status_dict->SetString(
         gpu_feature_info.name.c_str(), status.c_str());
   }
-<<<<<<< HEAD
-  gpu::GpuSwitchingOption gpu_switching_option =
-      manager->GetGpuSwitchingOption();
-  if (gpu_switching_option != gpu::GPU_SWITCHING_OPTION_UNKNOWN) {
-    std::string gpu_switching;
-    switch (gpu_switching_option) {
-    case gpu::GPU_SWITCHING_OPTION_AUTOMATIC:
-        gpu_switching = "gpu_switching_automatic";
-        break;
-    case gpu::GPU_SWITCHING_OPTION_FORCE_DISCRETE:
-        gpu_switching = "gpu_switching_force_discrete";
-        break;
-    case gpu::GPU_SWITCHING_OPTION_FORCE_INTEGRATED:
-        gpu_switching = "gpu_switching_force_integrated";
-        break;
-      default:
-        break;
-    }
-    feature_status_dict->SetString("gpu_switching", gpu_switching.c_str());
-  }
-=======
->>>>>>> 8c15b39e
   return feature_status_dict;
 }
 
