// Copyright 2013 The Chromium Authors. All rights reserved.
// Use of this source code is governed by a BSD-style license that can be
// found in the LICENSE file.

#include "data_fetcher_shared_memory.h"

#include <GuidDef.h>
#include <InitGuid.h>
#include <PortableDeviceTypes.h>
#include <Sensors.h>

#include "base/logging.h"
#include "base/metrics/histogram.h"
#include "base/win/iunknown_impl.h"
#include "base/win/windows_version.h"

namespace {

const double kMeanGravity = 9.80665;

}  // namespace


namespace content {

class DataFetcherSharedMemory::SensorEventSink
    : public ISensorEvents, public base::win::IUnknownImpl {
 public:
  SensorEventSink() {}
  virtual ~SensorEventSink() {}

  // IUnknown interface
  virtual ULONG STDMETHODCALLTYPE AddRef() OVERRIDE {
    return IUnknownImpl::AddRef();
  }

  virtual ULONG STDMETHODCALLTYPE Release() OVERRIDE {
    return IUnknownImpl::Release();
  }

  virtual STDMETHODIMP QueryInterface(REFIID riid, void** ppv) OVERRIDE {
    if (riid == __uuidof(ISensorEvents)) {
      *ppv = static_cast<ISensorEvents*>(this);
      AddRef();
      return S_OK;
    }
    return IUnknownImpl::QueryInterface(riid, ppv);
  }

  // ISensorEvents interface
  STDMETHODIMP OnEvent(ISensor* sensor,
                       REFGUID event_id,
                       IPortableDeviceValues* event_data) OVERRIDE {
    return S_OK;
  }

  STDMETHODIMP OnLeave(REFSENSOR_ID sensor_id) OVERRIDE {
    return S_OK;
  }

  STDMETHODIMP OnStateChanged(ISensor* sensor, SensorState state) OVERRIDE {
    return S_OK;
  }

  STDMETHODIMP OnDataUpdated(ISensor* sensor,
                             ISensorDataReport* new_data) OVERRIDE {
    if (NULL == new_data || NULL == sensor)
      return E_INVALIDARG;
    return UpdateSharedMemoryBuffer(sensor, new_data) ? S_OK : E_FAIL;
  }

protected:
  virtual bool UpdateSharedMemoryBuffer(
      ISensor* sensor, ISensorDataReport* new_data) = 0;

  void GetSensorValue(REFPROPERTYKEY property, ISensorDataReport* new_data,
      double* value, bool* has_value) {
    PROPVARIANT variant_value = {};
    if (SUCCEEDED(new_data->GetSensorValue(property, &variant_value))) {
      if (variant_value.vt == VT_R8)
        *value = variant_value.dblVal;
      else if (variant_value.vt == VT_R4)
        *value = variant_value.fltVal;
      *has_value = true;
    } else {
      *value = 0;
      *has_value = false;
    }
  }

 private:

  DISALLOW_COPY_AND_ASSIGN(SensorEventSink);
};

class DataFetcherSharedMemory::SensorEventSinkOrientation
    : public DataFetcherSharedMemory::SensorEventSink {
 public:
  explicit SensorEventSinkOrientation(
      DeviceOrientationHardwareBuffer* const buffer) : buffer_(buffer) {}
  virtual ~SensorEventSinkOrientation() {}

protected:
  virtual bool UpdateSharedMemoryBuffer(
      ISensor* sensor, ISensorDataReport* new_data) OVERRIDE {
    double alpha, beta, gamma;
    bool has_alpha, has_beta, has_gamma;

    GetSensorValue(SENSOR_DATA_TYPE_TILT_X_DEGREES, new_data, &alpha,
        &has_alpha);
    GetSensorValue(SENSOR_DATA_TYPE_TILT_Y_DEGREES, new_data, &beta,
        &has_beta);
    GetSensorValue(SENSOR_DATA_TYPE_TILT_Z_DEGREES, new_data, &gamma,
        &has_gamma);

    if (buffer_) {
      buffer_->seqlock.WriteBegin();
      buffer_->data.alpha = alpha;
      buffer_->data.hasAlpha = has_alpha;
      buffer_->data.beta = beta;
      buffer_->data.hasBeta = has_beta;
      buffer_->data.gamma = gamma;
      buffer_->data.hasGamma = has_gamma;
      buffer_->data.absolute = true;
      buffer_->data.hasAbsolute = has_alpha || has_beta || has_gamma;
      buffer_->data.allAvailableSensorsAreActive = true;
      buffer_->seqlock.WriteEnd();
    }

    return true;
  }

 private:
  DeviceOrientationHardwareBuffer* const buffer_;

  DISALLOW_COPY_AND_ASSIGN(SensorEventSinkOrientation);
};

class DataFetcherSharedMemory::SensorEventSinkMotion
    : public DataFetcherSharedMemory::SensorEventSink {
 public:
  explicit SensorEventSinkMotion(DeviceMotionHardwareBuffer* const buffer)
      : buffer_(buffer) {}
  virtual ~SensorEventSinkMotion() {}

 protected:
  virtual bool UpdateSharedMemoryBuffer(
      ISensor* sensor, ISensorDataReport* new_data) OVERRIDE {

    SENSOR_TYPE_ID sensor_type = GUID_NULL;
    if (!SUCCEEDED(sensor->GetType(&sensor_type)))
      return false;

    if (IsEqualIID(sensor_type, SENSOR_TYPE_ACCELEROMETER_3D)) {
      double acceleration_including_gravity_x;
      double acceleration_including_gravity_y;
      double acceleration_including_gravity_z;
      bool has_acceleration_including_gravity_x;
      bool has_acceleration_including_gravity_y;
      bool has_acceleration_including_gravity_z;

      GetSensorValue(SENSOR_DATA_TYPE_ACCELERATION_X_G, new_data,
          &acceleration_including_gravity_x,
          &has_acceleration_including_gravity_x);
      GetSensorValue(SENSOR_DATA_TYPE_ACCELERATION_Y_G, new_data,
          &acceleration_including_gravity_y,
          &has_acceleration_including_gravity_y);
      GetSensorValue(SENSOR_DATA_TYPE_ACCELERATION_Z_G, new_data,
          &acceleration_including_gravity_z,
          &has_acceleration_including_gravity_z);

      if (buffer_) {
        buffer_->seqlock.WriteBegin();
        buffer_->data.accelerationIncludingGravityX =
            -acceleration_including_gravity_x * kMeanGravity;
        buffer_->data.hasAccelerationIncludingGravityX =
            has_acceleration_including_gravity_x;
        buffer_->data.accelerationIncludingGravityY =
            -acceleration_including_gravity_y * kMeanGravity;
        buffer_->data.hasAccelerationIncludingGravityY =
            has_acceleration_including_gravity_y;
        buffer_->data.accelerationIncludingGravityZ =
            -acceleration_including_gravity_z * kMeanGravity;
        buffer_->data.hasAccelerationIncludingGravityZ =
            has_acceleration_including_gravity_z;
        // TODO(timvolodine): consider setting this after all
        // sensors have fired.
        buffer_->data.allAvailableSensorsAreActive = true;
        buffer_->seqlock.WriteEnd();
      }

    } else if (IsEqualIID(sensor_type, SENSOR_TYPE_GYROMETER_3D)) {
      double alpha, beta, gamma;
      bool has_alpha, has_beta, has_gamma;

      GetSensorValue(SENSOR_DATA_TYPE_ANGULAR_VELOCITY_X_DEGREES_PER_SECOND,
          new_data, &alpha, &has_alpha);
      GetSensorValue(SENSOR_DATA_TYPE_ANGULAR_VELOCITY_Y_DEGREES_PER_SECOND,
          new_data, &beta, &has_beta);
      GetSensorValue(SENSOR_DATA_TYPE_ANGULAR_VELOCITY_Z_DEGREES_PER_SECOND,
          new_data, &gamma, &has_gamma);

      if (buffer_) {
        buffer_->seqlock.WriteBegin();
        buffer_->data.rotationRateAlpha = alpha;
        buffer_->data.hasRotationRateAlpha = has_alpha;
        buffer_->data.rotationRateBeta = beta;
        buffer_->data.hasRotationRateBeta = has_beta;
        buffer_->data.rotationRateGamma = gamma;
        buffer_->data.hasRotationRateGamma = has_gamma;
        buffer_->data.allAvailableSensorsAreActive = true;
        buffer_->seqlock.WriteEnd();
      }
    }

    return true;
  }

  private:
   DeviceMotionHardwareBuffer* const buffer_;

   DISALLOW_COPY_AND_ASSIGN(SensorEventSinkMotion);
 };


DataFetcherSharedMemory::DataFetcherSharedMemory()
    : motion_buffer_(NULL),
      orientation_buffer_(NULL) {
}

DataFetcherSharedMemory::~DataFetcherSharedMemory() {
}

DataFetcherSharedMemory::FetcherType DataFetcherSharedMemory::GetType() const {
  return FETCHER_TYPE_SEPARATE_THREAD;
}

bool DataFetcherSharedMemory::Start(ConsumerType consumer_type, void* buffer) {
  DCHECK(buffer);

  switch (consumer_type) {
    case CONSUMER_TYPE_ORIENTATION:
      {
        orientation_buffer_ =
            static_cast<DeviceOrientationHardwareBuffer*>(buffer);
        scoped_refptr<SensorEventSink> sink(
            new SensorEventSinkOrientation(orientation_buffer_));
        bool inclinometer_available = RegisterForSensor(
            SENSOR_TYPE_INCLINOMETER_3D, sensor_inclinometer_.Receive(), sink);
        UMA_HISTOGRAM_BOOLEAN("InertialSensor.InclinometerWindowsAvailable",
            inclinometer_available);
        if (inclinometer_available)
          return true;
        // if no sensors are available set buffer to ready, to fire null-events.
        SetBufferAvailableState(consumer_type, true);
      }
      break;
    case CONSUMER_TYPE_MOTION:
      {
        motion_buffer_ = static_cast<DeviceMotionHardwareBuffer*>(buffer);
        scoped_refptr<SensorEventSink> sink(
            new SensorEventSinkMotion(motion_buffer_));
        bool accelerometer_available = RegisterForSensor(
            SENSOR_TYPE_ACCELEROMETER_3D, sensor_accelerometer_.Receive(),
            sink);
        bool gyrometer_available = RegisterForSensor(
            SENSOR_TYPE_GYROMETER_3D, sensor_gyrometer_.Receive(), sink);
<<<<<<< HEAD
=======
        UMA_HISTOGRAM_BOOLEAN("InertialSensor.AccelerometerWindowsAvailable",
            accelerometer_available);
        UMA_HISTOGRAM_BOOLEAN("InertialSensor.GyrometerWindowsAvailable",
            gyrometer_available);
>>>>>>> 8c15b39e
        if (accelerometer_available || gyrometer_available) {
          motion_buffer_->seqlock.WriteBegin();
          motion_buffer_->data.interval = GetInterval().InMilliseconds();
          motion_buffer_->seqlock.WriteEnd();
          return true;
        }
        // if no sensors are available set buffer to ready, to fire null-events.
        SetBufferAvailableState(consumer_type, true);
      }
      break;
    default:
      NOTREACHED();
  }
  return false;
}

bool DataFetcherSharedMemory::Stop(ConsumerType consumer_type) {
  DisableSensors(consumer_type);
  SetBufferAvailableState(consumer_type, false);
  switch (consumer_type) {
    case CONSUMER_TYPE_ORIENTATION:
      orientation_buffer_ = NULL;
      return true;
    case CONSUMER_TYPE_MOTION:
      motion_buffer_ = NULL;
      return true;
    default:
      NOTREACHED();
  }
  return false;
}

bool DataFetcherSharedMemory::RegisterForSensor(
    REFSENSOR_TYPE_ID sensor_type,
    ISensor** sensor,
    scoped_refptr<SensorEventSink> event_sink) {
  if (base::win::GetVersion() < base::win::VERSION_WIN7)
    return false;

  base::win::ScopedComPtr<ISensorManager> sensor_manager;
  HRESULT hr = sensor_manager.CreateInstance(CLSID_SensorManager);
  if (FAILED(hr) || !sensor_manager)
    return false;

  base::win::ScopedComPtr<ISensorCollection> sensor_collection;
  hr = sensor_manager->GetSensorsByType(
      sensor_type, sensor_collection.Receive());

  if (FAILED(hr) || !sensor_collection)
    return false;

  ULONG count = 0;
  hr = sensor_collection->GetCount(&count);
  if (FAILED(hr) || !count)
    return false;

  hr = sensor_collection->GetAt(0, sensor);
  if (FAILED(hr) || !(*sensor))
    return false;

  base::win::ScopedComPtr<IPortableDeviceValues> device_values;
  if (SUCCEEDED(device_values.CreateInstance(CLSID_PortableDeviceValues))) {
    if (SUCCEEDED(device_values->SetUnsignedIntegerValue(
        SENSOR_PROPERTY_CURRENT_REPORT_INTERVAL,
        GetInterval().InMilliseconds()))) {
      base::win::ScopedComPtr<IPortableDeviceValues> return_values;
      (*sensor)->SetProperties(device_values.get(), return_values.Receive());
    }
  }

  base::win::ScopedComPtr<ISensorEvents> sensor_events;
  hr = event_sink->QueryInterface(
      __uuidof(ISensorEvents), sensor_events.ReceiveVoid());
  if (FAILED(hr) || !sensor_events)
    return false;

  hr = (*sensor)->SetEventSink(sensor_events);
  if (FAILED(hr))
    return false;

  return true;
}

void DataFetcherSharedMemory::DisableSensors(ConsumerType consumer_type) {
  switch(consumer_type) {
    case CONSUMER_TYPE_ORIENTATION:
      if (sensor_inclinometer_) {
        sensor_inclinometer_->SetEventSink(NULL);
        sensor_inclinometer_.Release();
      }
      break;
    case CONSUMER_TYPE_MOTION:
      if (sensor_accelerometer_) {
        sensor_accelerometer_->SetEventSink(NULL);
        sensor_accelerometer_.Release();
      }
      if (sensor_gyrometer_) {
        sensor_gyrometer_->SetEventSink(NULL);
        sensor_gyrometer_.Release();
      }
      break;
    default:
      NOTREACHED();
  }
}

void DataFetcherSharedMemory::SetBufferAvailableState(
    ConsumerType consumer_type, bool enabled) {
  switch(consumer_type) {
    case CONSUMER_TYPE_ORIENTATION:
      if (orientation_buffer_) {
        orientation_buffer_->seqlock.WriteBegin();
        orientation_buffer_->data.allAvailableSensorsAreActive = enabled;
        orientation_buffer_->seqlock.WriteEnd();
      }
    case CONSUMER_TYPE_MOTION:
      if (motion_buffer_) {
        motion_buffer_->seqlock.WriteBegin();
        motion_buffer_->data.allAvailableSensorsAreActive = enabled;
        motion_buffer_->seqlock.WriteEnd();
      }
    default:
      NOTREACHED();
  }
}

}  // namespace content<|MERGE_RESOLUTION|>--- conflicted
+++ resolved
@@ -265,13 +265,10 @@
             sink);
         bool gyrometer_available = RegisterForSensor(
             SENSOR_TYPE_GYROMETER_3D, sensor_gyrometer_.Receive(), sink);
-<<<<<<< HEAD
-=======
         UMA_HISTOGRAM_BOOLEAN("InertialSensor.AccelerometerWindowsAvailable",
             accelerometer_available);
         UMA_HISTOGRAM_BOOLEAN("InertialSensor.GyrometerWindowsAvailable",
             gyrometer_available);
->>>>>>> 8c15b39e
         if (accelerometer_available || gyrometer_available) {
           motion_buffer_->seqlock.WriteBegin();
           motion_buffer_->data.interval = GetInterval().InMilliseconds();
