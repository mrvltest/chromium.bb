// Copyright 2013 The Chromium Authors. All rights reserved.
// Use of this source code is governed by a BSD-style license that can be
// found in the LICENSE file.

#ifndef CONTENT_BROWSER_SERVICE_WORKER_SERVICE_WORKER_DISPATCHER_HOST_H_
#define CONTENT_BROWSER_SERVICE_WORKER_SERVICE_WORKER_DISPATCHER_HOST_H_

#include "base/memory/weak_ptr.h"
#include "content/browser/service_worker/service_worker_registration_status.h"
#include "content/public/browser/browser_message_filter.h"

class GURL;

namespace content {

class ServiceWorkerContextCore;
class ServiceWorkerContextWrapper;
class ServiceWorkerProviderHost;

class CONTENT_EXPORT ServiceWorkerDispatcherHost : public BrowserMessageFilter {
 public:
<<<<<<< HEAD
  ServiceWorkerDispatcherHost(int render_process_id,
                              ServiceWorkerContext* context);
=======
  explicit ServiceWorkerDispatcherHost(int render_process_id);

  void Init(ServiceWorkerContextWrapper* context_wrapper);
>>>>>>> 8c15b39e

  // BrowserIOMessageFilter implementation
  virtual void OnDestruct() const OVERRIDE;
  virtual bool OnMessageReceived(const IPC::Message& message,
                                 bool* message_was_ok) OVERRIDE;

 protected:
  virtual ~ServiceWorkerDispatcherHost();

 private:
  friend class BrowserThread;
  friend class base::DeleteHelper<ServiceWorkerDispatcherHost>;
  friend class TestingServiceWorkerDispatcherHost;

  // IPC Message handlers
  void OnRegisterServiceWorker(int32 thread_id,
                               int32 request_id,
<<<<<<< HEAD
                               const GURL& scope,
                               const GURL& script_url);
  void OnUnregisterServiceWorker(int32 thread_id,
                                 int32 request_id,
                                 const GURL& scope);
  scoped_refptr<ServiceWorkerContext> context_;
=======
                               const GURL& pattern,
                               const GURL& script_url);
  void OnUnregisterServiceWorker(int32 thread_id,
                                 int32 request_id,
                                 const GURL& pattern);
  void OnProviderCreated(int provider_id);
  void OnProviderDestroyed(int provider_id);

  // Callbacks from ServiceWorkerContextCore
  void RegistrationComplete(int32 thread_id,
                            int32 request_id,
                            ServiceWorkerRegistrationStatus status,
                            int64 registration_id);

  void UnregistrationComplete(int32 thread_id,
                              int32 request_id,
                              ServiceWorkerRegistrationStatus status);

  void SendRegistrationError(int32 thread_id,
                             int32 request_id,
                             ServiceWorkerRegistrationStatus status);
  int render_process_id_;
  base::WeakPtr<ServiceWorkerContextCore> context_;
>>>>>>> 8c15b39e
};

}  // namespace content

#endif  // CONTENT_BROWSER_SERVICE_WORKER_SERVICE_WORKER_DISPATCHER_HOST_H_<|MERGE_RESOLUTION|>--- conflicted
+++ resolved
@@ -19,14 +19,9 @@
 
 class CONTENT_EXPORT ServiceWorkerDispatcherHost : public BrowserMessageFilter {
  public:
-<<<<<<< HEAD
-  ServiceWorkerDispatcherHost(int render_process_id,
-                              ServiceWorkerContext* context);
-=======
   explicit ServiceWorkerDispatcherHost(int render_process_id);
 
   void Init(ServiceWorkerContextWrapper* context_wrapper);
->>>>>>> 8c15b39e
 
   // BrowserIOMessageFilter implementation
   virtual void OnDestruct() const OVERRIDE;
@@ -44,14 +39,6 @@
   // IPC Message handlers
   void OnRegisterServiceWorker(int32 thread_id,
                                int32 request_id,
-<<<<<<< HEAD
-                               const GURL& scope,
-                               const GURL& script_url);
-  void OnUnregisterServiceWorker(int32 thread_id,
-                                 int32 request_id,
-                                 const GURL& scope);
-  scoped_refptr<ServiceWorkerContext> context_;
-=======
                                const GURL& pattern,
                                const GURL& script_url);
   void OnUnregisterServiceWorker(int32 thread_id,
@@ -75,7 +62,6 @@
                              ServiceWorkerRegistrationStatus status);
   int render_process_id_;
   base::WeakPtr<ServiceWorkerContextCore> context_;
->>>>>>> 8c15b39e
 };
 
 }  // namespace content
