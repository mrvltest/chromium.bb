--- conflicted
+++ resolved
@@ -81,11 +81,7 @@
       scoped_refptr<IndexedDBDatabaseCallbacks> database_callbacks,
       int64 transaction_id,
       int64 version,
-<<<<<<< HEAD
-      WebKit::WebIDBCallbacks::DataLoss data_loss,
-=======
       blink::WebIDBDataLoss data_loss,
->>>>>>> 8c15b39e
       std::string data_loss_message);
   void DeleteDatabase(scoped_refptr<IndexedDBCallbacks> callbacks);
   const IndexedDBDatabaseMetadata& metadata() const { return metadata_; }
@@ -200,11 +196,7 @@
   void VersionChangeOperation(int64 version,
                               scoped_refptr<IndexedDBCallbacks> callbacks,
                               scoped_ptr<IndexedDBConnection> connection,
-<<<<<<< HEAD
-                              WebKit::WebIDBCallbacks::DataLoss data_loss,
-=======
                               blink::WebIDBDataLoss data_loss,
->>>>>>> 8c15b39e
                               std::string data_loss_message,
                               IndexedDBTransaction* transaction);
   void VersionChangeAbortOperation(const base::string16& previous_version,
@@ -264,11 +256,7 @@
                                    scoped_ptr<IndexedDBConnection> connection,
                                    int64 transaction_id,
                                    int64 requested_version,
-<<<<<<< HEAD
-                                   WebKit::WebIDBCallbacks::DataLoss data_loss,
-=======
                                    blink::WebIDBDataLoss data_loss,
->>>>>>> 8c15b39e
                                    std::string data_loss_message);
   void RunVersionChangeTransactionFinal(
       scoped_refptr<IndexedDBCallbacks> callbacks,
@@ -280,11 +268,7 @@
       scoped_ptr<IndexedDBConnection> connection,
       int64 transaction_id,
       int64 requested_version,
-<<<<<<< HEAD
-      WebKit::WebIDBCallbacks::DataLoss data_loss,
-=======
       blink::WebIDBDataLoss data_loss,
->>>>>>> 8c15b39e
       std::string data_loss_message);
   void ProcessPendingCalls();
 
