// Copyright (c) 2012 The Chromium Authors. All rights reserved.
// Use of this source code is governed by a BSD-style license that can be
// found in the LICENSE file.

#include "content/browser/web_contents/web_contents_impl.h"

#include <utility>

#include "base/command_line.h"
#include "base/lazy_instance.h"
#include "base/location.h"
#include "base/logging.h"
#include "base/metrics/histogram.h"
#include "base/process/process.h"
#include "base/profiler/scoped_tracker.h"
#include "base/single_thread_task_runner.h"
#include "base/strings/string16.h"
#include "base/strings/string_number_conversions.h"
#include "base/strings/string_util.h"
#include "base/strings/utf_string_conversions.h"
#include "base/thread_task_runner_handle.h"
#include "base/time/time.h"
#include "base/trace_event/trace_event.h"
#include "components/mime_util/mime_util.h"
#include "components/url_formatter/url_formatter.h"
#include "content/browser/accessibility/accessibility_mode_helper.h"
#include "content/browser/accessibility/browser_accessibility_state_impl.h"
#include "content/browser/bad_message.h"
#include "content/browser/browser_plugin/browser_plugin_embedder.h"
#include "content/browser/browser_plugin/browser_plugin_guest.h"
#include "content/browser/child_process_security_policy_impl.h"
#include "content/browser/dom_storage/dom_storage_context_wrapper.h"
#include "content/browser/dom_storage/session_storage_namespace_impl.h"
#include "content/browser/download/download_stats.h"
#include "content/browser/download/mhtml_generation_manager.h"
#include "content/browser/download/save_package.h"
#include "content/browser/frame_host/cross_process_frame_connector.h"
#include "content/browser/frame_host/interstitial_page_impl.h"
#include "content/browser/frame_host/navigation_entry_impl.h"
#include "content/browser/frame_host/navigation_handle_impl.h"
#include "content/browser/frame_host/navigator_impl.h"
#include "content/browser/frame_host/render_frame_host_impl.h"
#include "content/browser/frame_host/render_widget_host_view_child_frame.h"
#include "content/browser/geolocation/geolocation_service_context.h"
#include "content/browser/host_zoom_map_impl.h"
#include "content/browser/loader/resource_dispatcher_host_impl.h"
#include "content/browser/manifest/manifest_manager_host.h"
#include "content/browser/media/audio_stream_monitor.h"
#include "content/browser/media/capture/web_contents_audio_muter.h"
#include "content/browser/message_port_message_filter.h"
#include "content/browser/plugin_content_origin_whitelist.h"
#include "content/browser/power_save_blocker_impl.h"
#include "content/browser/renderer_host/render_process_host_impl.h"
#include "content/browser/renderer_host/render_view_host_delegate_view.h"
#include "content/browser/renderer_host/render_view_host_impl.h"
#include "content/browser/renderer_host/render_widget_host_impl.h"
#include "content/browser/renderer_host/render_widget_host_input_event_router.h"
#include "content/browser/renderer_host/render_widget_host_view_base.h"
#include "content/browser/screen_orientation/screen_orientation_dispatcher_host_impl.h"
#include "content/browser/site_instance_impl.h"
#include "content/browser/wake_lock/wake_lock_service_context.h"
#include "content/browser/web_contents/web_contents_view_guest.h"
#include "content/browser/webui/generic_handler.h"
#include "content/browser/webui/web_ui_controller_factory_registry.h"
#include "content/browser/webui/web_ui_impl.h"
#include "content/common/browser_plugin/browser_plugin_constants.h"
#include "content/common/browser_plugin/browser_plugin_messages.h"
#include "content/common/frame_messages.h"
#include "content/common/input_messages.h"
#include "content/common/site_isolation_policy.h"
#include "content/common/ssl_status_serialization.h"
#include "content/common/view_messages.h"
#include "content/public/browser/ax_event_notification_details.h"
#include "content/public/browser/browser_context.h"
#include "content/public/browser/browser_plugin_guest_manager.h"
#include "content/public/browser/content_browser_client.h"
#include "content/public/browser/devtools_agent_host.h"
#include "content/public/browser/download_manager.h"
#include "content/public/browser/download_url_parameters.h"
#include "content/public/browser/invalidate_type.h"
#include "content/public/browser/javascript_dialog_manager.h"
#include "content/public/browser/load_from_memory_cache_details.h"
#include "content/public/browser/load_notification_details.h"
#include "content/public/browser/navigation_details.h"
#include "content/public/browser/notification_details.h"
#include "content/public/browser/notification_service.h"
#include "content/public/browser/render_widget_host_iterator.h"
#include "content/public/browser/resource_request_details.h"
#include "content/public/browser/screen_orientation_dispatcher_host.h"
#include "content/public/browser/security_style_explanations.h"
#include "content/public/browser/storage_partition.h"
#include "content/public/browser/user_metrics.h"
#include "content/public/browser/web_contents_delegate.h"
#include "content/public/browser/web_contents_observer.h"
#include "content/public/common/bindings_policy.h"
#include "content/public/common/browser_plugin_guest_mode.h"
#include "content/public/common/content_constants.h"
#include "content/public/common/content_switches.h"
#include "content/public/common/page_zoom.h"
#include "content/public/common/result_codes.h"
#include "content/public/common/security_style.h"
#include "content/public/common/url_constants.h"
#include "content/public/common/url_utils.h"
#include "content/public/common/web_preferences.h"
#include "mojo/common/url_type_converters.h"
#include "mojo/converters/geometry/geometry_type_converters.h"
#include "net/http/http_cache.h"
#include "net/http/http_transaction_factory.h"
#include "net/url_request/url_request_context.h"
#include "net/url_request/url_request_context_getter.h"
#include "skia/public/type_converters.h"
#include "third_party/skia/include/core/SkBitmap.h"
#include "ui/base/layout.h"
#include "ui/gfx/display.h"
#include "ui/gfx/screen.h"
#include "ui/gl/gl_switches.h"

#if defined(ENABLE_BROWSER_CDMS)
#include "content/browser/media/media_web_contents_observer.h"
#endif

#if defined(OS_ANDROID)
#include "content/browser/android/content_video_view.h"
#include "content/browser/media/android/media_session.h"
#endif  // OS_ANDROID

#if defined(OS_ANDROID) && !defined(USE_AURA)
#include "content/browser/android/date_time_chooser_android.h"
#include "content/browser/web_contents/web_contents_android.h"
#endif  // OS_ANDROID && !USE_AURA

#if defined(OS_MACOSX)
#include "base/mac/foundation_util.h"
#endif

namespace content {
namespace {

const int kMinimumDelayBetweenLoadingUpdatesMS = 100;
const char kDotGoogleDotCom[] = ".google.com";

#if defined(OS_ANDROID)
const char kWebContentsAndroidKey[] = "web_contents_android";
#endif  // OS_ANDROID

base::LazyInstance<std::vector<WebContentsImpl::CreatedCallback> >
g_created_callbacks = LAZY_INSTANCE_INITIALIZER;

static void DidDownloadImage(const WebContents::ImageDownloadCallback& callback,
                             int id,
                             const GURL& image_url,
                             image_downloader::DownloadResultPtr result) {
  DCHECK(result);

  const std::vector<SkBitmap> images =
      result->images.To<std::vector<SkBitmap>>();
  const std::vector<gfx::Size> original_image_sizes =
      result->original_image_sizes.To<std::vector<gfx::Size>>();

  callback.Run(id, result->http_status_code, image_url, images,
               original_image_sizes);
}

void NotifyCacheOnIO(
    scoped_refptr<net::URLRequestContextGetter> request_context,
    const GURL& url,
    const std::string& http_method) {
  net::HttpCache* cache = request_context->GetURLRequestContext()->
      http_transaction_factory()->GetCache();
  if (cache)
    cache->OnExternalCacheHit(url, http_method);
}

bool FindMatchingProcess(int render_process_id,
                         bool* did_match_process,
                         FrameTreeNode* node) {
  if (node->current_frame_host()->GetProcess()->GetID() == render_process_id) {
    *did_match_process = true;
    return false;
  }
  return true;
}

bool ForEachFrameInternal(
    const base::Callback<void(RenderFrameHost*)>& on_frame,
    FrameTreeNode* node) {
  on_frame.Run(node->current_frame_host());
  return true;
}

bool ForEachPendingFrameInternal(
    const base::Callback<void(RenderFrameHost*)>& on_frame,
    FrameTreeNode* node) {
  RenderFrameHost* pending_frame_host =
      node->render_manager()->pending_frame_host();
  if (pending_frame_host)
    on_frame.Run(pending_frame_host);
  return true;
}

void SendToAllFramesInternal(IPC::Message* message, RenderFrameHost* rfh) {
  IPC::Message* message_copy = new IPC::Message(*message);
  message_copy->set_routing_id(rfh->GetRoutingID());
  rfh->Send(message_copy);
}

void AddRenderWidgetHostViewToSet(std::set<RenderWidgetHostView*>* set,
                                  RenderFrameHost* rfh) {
  RenderWidgetHostView* rwhv = static_cast<RenderFrameHostImpl*>(rfh)
                                   ->frame_tree_node()
                                   ->render_manager()
                                   ->GetRenderWidgetHostView();
  set->insert(rwhv);
}

void SetAccessibilityModeOnFrame(AccessibilityMode mode,
                                 RenderFrameHost* frame_host) {
  static_cast<RenderFrameHostImpl*>(frame_host)->SetAccessibilityMode(mode);
}

void ResetAccessibility(RenderFrameHost* rfh) {
  static_cast<RenderFrameHostImpl*>(rfh)->AccessibilityReset();
}

}  // namespace

WebContents* WebContents::Create(const WebContents::CreateParams& params) {
  FrameTreeNode* opener_node = nullptr;
  if (params.opener_render_frame_id != MSG_ROUTING_NONE) {
    RenderFrameHostImpl* opener_rfh = RenderFrameHostImpl::FromID(
        params.opener_render_process_id, params.opener_render_frame_id);
    if (opener_rfh)
      opener_node = opener_rfh->frame_tree_node();
  }
  return WebContentsImpl::CreateWithOpener(params, opener_node);
}

WebContents* WebContents::CreateWithSessionStorage(
    const WebContents::CreateParams& params,
    const SessionStorageNamespaceMap& session_storage_namespace_map) {
  WebContentsImpl* new_contents = new WebContentsImpl(params.browser_context, params.render_process_affinity);

  for (SessionStorageNamespaceMap::const_iterator it =
           session_storage_namespace_map.begin();
       it != session_storage_namespace_map.end();
       ++it) {
    new_contents->GetController()
        .SetSessionStorageNamespace(it->first, it->second.get());
  }

  new_contents->Init(params);
  return new_contents;
}

void WebContentsImpl::FriendZone::AddCreatedCallbackForTesting(
    const CreatedCallback& callback) {
  g_created_callbacks.Get().push_back(callback);
}

void WebContentsImpl::FriendZone::RemoveCreatedCallbackForTesting(
    const CreatedCallback& callback) {
  for (size_t i = 0; i < g_created_callbacks.Get().size(); ++i) {
    if (g_created_callbacks.Get().at(i).Equals(callback)) {
      g_created_callbacks.Get().erase(g_created_callbacks.Get().begin() + i);
      return;
    }
  }
}

WebContents* WebContents::FromRenderViewHost(RenderViewHost* rvh) {
  if (!rvh)
    return nullptr;
  return rvh->GetDelegate()->GetAsWebContents();
}

WebContents* WebContents::FromRenderFrameHost(RenderFrameHost* rfh) {
  if (!rfh)
    return nullptr;
  return static_cast<RenderFrameHostImpl*>(rfh)->delegate()->GetAsWebContents();
}

// WebContentsImpl::DestructionObserver ----------------------------------------

class WebContentsImpl::DestructionObserver : public WebContentsObserver {
 public:
  DestructionObserver(WebContentsImpl* owner, WebContents* watched_contents)
      : WebContentsObserver(watched_contents),
        owner_(owner) {
  }

  // WebContentsObserver:
  void WebContentsDestroyed() override {
    owner_->OnWebContentsDestroyed(
        static_cast<WebContentsImpl*>(web_contents()));
  }

 private:
  WebContentsImpl* owner_;

  DISALLOW_COPY_AND_ASSIGN(DestructionObserver);
};

WebContentsImpl::ColorChooserInfo::ColorChooserInfo(int render_process_id,
                                                    int render_frame_id,
                                                    ColorChooser* chooser,
                                                    int identifier)
    : render_process_id(render_process_id),
      render_frame_id(render_frame_id),
      chooser(chooser),
      identifier(identifier) {
}

WebContentsImpl::ColorChooserInfo::~ColorChooserInfo() {
}

// WebContentsImpl::WebContentsTreeNode ----------------------------------------
WebContentsImpl::WebContentsTreeNode::WebContentsTreeNode()
    : outer_web_contents_(nullptr),
      outer_contents_frame_tree_node_id_(
          FrameTreeNode::kFrameTreeNodeInvalidID) {
}

WebContentsImpl::WebContentsTreeNode::~WebContentsTreeNode() {
  // Remove child pointer from our parent.
  if (outer_web_contents_) {
    ChildrenSet& child_ptrs_in_parent =
        outer_web_contents_->node_->inner_web_contents_tree_nodes_;
    ChildrenSet::iterator iter = child_ptrs_in_parent.find(this);
    DCHECK(iter != child_ptrs_in_parent.end());
    child_ptrs_in_parent.erase(this);
  }

  // Remove parent pointers from our children.
  // TODO(lazyboy): We should destroy the children WebContentses too. If the
  // children do not manage their own lifetime, then we would leak their
  // WebContentses.
  for (WebContentsTreeNode* child : inner_web_contents_tree_nodes_)
    child->outer_web_contents_ = nullptr;
}

void WebContentsImpl::WebContentsTreeNode::ConnectToOuterWebContents(
    WebContentsImpl* outer_web_contents,
    RenderFrameHostImpl* outer_contents_frame) {
  outer_web_contents_ = outer_web_contents;
  outer_contents_frame_tree_node_id_ =
      outer_contents_frame->frame_tree_node()->frame_tree_node_id();

  if (!outer_web_contents_->node_)
    outer_web_contents_->node_.reset(new WebContentsTreeNode());

  outer_web_contents_->node_->inner_web_contents_tree_nodes_.insert(this);
}

// WebContentsImpl -------------------------------------------------------------

WebContentsImpl::WebContentsImpl(BrowserContext* browser_context,
                                 int render_process_affinity)
    : delegate_(NULL),
      controller_(this, browser_context),
      render_view_host_delegate_view_(NULL),
      created_with_opener_(false),
#if defined(OS_WIN)
      accessible_parent_(NULL),
#endif
      frame_tree_(new NavigatorImpl(&controller_, this),
                  this,
                  this,
                  this,
                  this,
                  render_process_affinity),
      is_loading_(false),
      is_load_to_different_document_(false),
      crashed_status_(base::TERMINATION_STATUS_STILL_RUNNING),
      crashed_error_code_(0),
      waiting_for_response_(false),
      load_state_(net::LOAD_STATE_IDLE, base::string16()),
      upload_size_(0),
      upload_position_(0),
      is_resume_pending_(false),
      displayed_insecure_content_(false),
      has_accessed_initial_document_(false),
      theme_color_(SK_ColorTRANSPARENT),
      last_sent_theme_color_(SK_ColorTRANSPARENT),
      did_first_visually_non_empty_paint_(false),
      capturer_count_(0),
      should_normally_be_visible_(true),
      is_being_destroyed_(false),
      notify_disconnection_(false),
      dialog_manager_(NULL),
      is_showing_before_unload_dialog_(false),
      last_active_time_(base::TimeTicks::Now()),
      closed_by_user_gesture_(false),
      minimum_zoom_percent_(static_cast<int>(kMinimumZoomFactor * 100)),
      maximum_zoom_percent_(static_cast<int>(kMaximumZoomFactor * 100)),
      render_view_message_source_(NULL),
      render_frame_message_source_(NULL),
      fullscreen_widget_routing_id_(MSG_ROUTING_NONE),
      fullscreen_widget_had_focus_at_shutdown_(false),
      is_subframe_(false),
      force_disable_overscroll_content_(false),
      last_dialog_suppressed_(false),
      geolocation_service_context_(new GeolocationServiceContext()),
      accessibility_mode_(
          BrowserAccessibilityStateImpl::GetInstance()->accessibility_mode()),
      audio_stream_monitor_(this),
      virtual_keyboard_requested_(false),
      page_scale_factor_is_one_(true),
      loading_weak_factory_(this) {
  frame_tree_.SetFrameRemoveListener(
      base::Bind(&WebContentsImpl::OnFrameRemoved,
                 base::Unretained(this)));
#if defined(ENABLE_BROWSER_CDMS)
  media_web_contents_observer_.reset(new MediaWebContentsObserver(this));
#endif

  wake_lock_service_context_.reset(new WakeLockServiceContext(this));
}

WebContentsImpl::~WebContentsImpl() {
  is_being_destroyed_ = true;

  rwh_input_event_router_.reset();

  // Delete all RFH pending shutdown, which will lead the corresponding RVH to
  // shutdown and be deleted as well.
  frame_tree_.ForEach(
      base::Bind(&RenderFrameHostManager::ClearRFHsPendingShutdown));

  ClearAllPowerSaveBlockers();

  for (std::set<RenderWidgetHostImpl*>::iterator iter =
           created_widgets_.begin(); iter != created_widgets_.end(); ++iter) {
    (*iter)->DetachDelegate();
  }
  created_widgets_.clear();

  // Clear out any JavaScript state.
  if (dialog_manager_)
    dialog_manager_->ResetDialogState(this);

  if (color_chooser_info_.get())
    color_chooser_info_->chooser->End();

  NotifyDisconnected();

  // Notify any observer that have a reference on this WebContents.
  NotificationService::current()->Notify(
      NOTIFICATION_WEB_CONTENTS_DESTROYED,
      Source<WebContents>(this),
      NotificationService::NoDetails());

  // Destroy all frame tree nodes except for the root; this notifies observers.
  frame_tree_.root()->ResetForNewProcess();
  GetRenderManager()->ResetProxyHosts();

  // Manually call the observer methods for the root frame tree node. It is
  // necessary to manually delete all objects tracking navigations
  // (NavigationHandle, NavigationRequest) for observers to be properly
  // notified of these navigations stopping before the WebContents is
  // destroyed.
  RenderFrameHostManager* root = GetRenderManager();

  if (root->pending_frame_host()) {
    root->pending_frame_host()->SetRenderFrameCreated(false);
    root->pending_frame_host()->SetNavigationHandle(
        scoped_ptr<NavigationHandleImpl>());
  }
  root->current_frame_host()->SetRenderFrameCreated(false);
  root->current_frame_host()->SetNavigationHandle(
      scoped_ptr<NavigationHandleImpl>());

  // PlzNavigate: clear up state specific to browser-side navigation.
  if (base::CommandLine::ForCurrentProcess()->HasSwitch(
          switches::kEnableBrowserSideNavigation)) {
    frame_tree_.root()->ResetNavigationRequest(false);
    if (root->speculative_frame_host()) {
      root->speculative_frame_host()->SetRenderFrameCreated(false);
      root->speculative_frame_host()->SetNavigationHandle(
          scoped_ptr<NavigationHandleImpl>());
    }
  }

  FOR_EACH_OBSERVER(WebContentsObserver, observers_,
                    FrameDeleted(root->current_frame_host()));

  if (root->pending_render_view_host()) {
    FOR_EACH_OBSERVER(WebContentsObserver,
                      observers_,
                      RenderViewDeleted(root->pending_render_view_host()));
  }

  FOR_EACH_OBSERVER(WebContentsObserver,
                    observers_,
                    RenderViewDeleted(root->current_host()));

  FOR_EACH_OBSERVER(WebContentsObserver,
                    observers_,
                    WebContentsDestroyed());

  FOR_EACH_OBSERVER(WebContentsObserver,
                    observers_,
                    ResetWebContents());

  SetDelegate(NULL);

  STLDeleteContainerPairSecondPointers(destruction_observers_.begin(),
                                       destruction_observers_.end());
}

WebContentsImpl* WebContentsImpl::CreateWithOpener(
    const WebContents::CreateParams& params,
    FrameTreeNode* opener) {
  TRACE_EVENT0("browser", "WebContentsImpl::CreateWithOpener");
  WebContentsImpl* new_contents = new WebContentsImpl(params.browser_context, params.render_process_affinity);

  if (!params.opener_suppressed && opener) {
    new_contents->GetFrameTree()->root()->SetOpener(opener);
    new_contents->created_with_opener_ = true;
  }

  // This may be true even when opener is null, such as when opening blocked
  // popups.
  if (params.created_with_opener)
    new_contents->created_with_opener_ = true;

  if (params.guest_delegate) {
    // This makes |new_contents| act as a guest.
    // For more info, see comment above class BrowserPluginGuest.
    BrowserPluginGuest::Create(new_contents, params.guest_delegate);
    // We are instantiating a WebContents for browser plugin. Set its subframe
    // bit to true.
    new_contents->is_subframe_ = true;
  }
  new_contents->Init(params);
  return new_contents;
}

// static
std::vector<WebContentsImpl*> WebContentsImpl::GetAllWebContents() {
  std::vector<WebContentsImpl*> result;
  scoped_ptr<RenderWidgetHostIterator> widgets(
      RenderWidgetHostImpl::GetRenderWidgetHosts());
  while (RenderWidgetHost* rwh = widgets->GetNextHost()) {
    RenderViewHost* rvh = RenderViewHost::From(rwh);
    if (!rvh)
      continue;
    WebContents* web_contents = WebContents::FromRenderViewHost(rvh);
    if (!web_contents)
      continue;
    if (web_contents->GetRenderViewHost() != rvh)
      continue;
    // Because a WebContents can only have one current RVH at a time, there will
    // be no duplicate WebContents here.
    result.push_back(static_cast<WebContentsImpl*>(web_contents));
  }
  return result;
}

// static
WebContentsImpl* WebContentsImpl::FromFrameTreeNode(
    FrameTreeNode* frame_tree_node) {
  return static_cast<WebContentsImpl*>(
      WebContents::FromRenderFrameHost(frame_tree_node->current_frame_host()));
}

RenderFrameHostManager* WebContentsImpl::GetRenderManagerForTesting() {
  return GetRenderManager();
}

bool WebContentsImpl::OnMessageReceived(RenderViewHost* render_view_host,
                                        const IPC::Message& message) {
  return OnMessageReceived(render_view_host, NULL, message);
}

bool WebContentsImpl::OnMessageReceived(RenderViewHost* render_view_host,
                                        RenderFrameHost* render_frame_host,
                                        const IPC::Message& message) {
  DCHECK(render_view_host || render_frame_host);
  if (GetWebUI() &&
      static_cast<WebUIImpl*>(GetWebUI())->OnMessageReceived(message)) {
    return true;
  }

  base::ObserverListBase<WebContentsObserver>::Iterator it(&observers_);
  WebContentsObserver* observer;
  if (render_frame_host) {
    while ((observer = it.GetNext()) != NULL)
      if (observer->OnMessageReceived(message, render_frame_host))
        return true;
  } else {
    while ((observer = it.GetNext()) != NULL)
      if (observer->OnMessageReceived(message))
        return true;
  }

  // Message handlers should be aware of which
  // RenderViewHost/RenderFrameHost sent the message, which is temporarily
  // stored in render_(view|frame)_message_source_.
  if (render_frame_host)
    render_frame_message_source_ = render_frame_host;
  else
    render_view_message_source_ = render_view_host;

  bool handled = true;
  IPC_BEGIN_MESSAGE_MAP(WebContentsImpl, message)
    IPC_MESSAGE_HANDLER(FrameHostMsg_DomOperationResponse,
                        OnDomOperationResponse)
    IPC_MESSAGE_HANDLER(FrameHostMsg_DidChangeThemeColor,
                        OnThemeColorChanged)
    IPC_MESSAGE_HANDLER(FrameHostMsg_DidFinishDocumentLoad,
                        OnDocumentLoadedInFrame)
    IPC_MESSAGE_HANDLER(FrameHostMsg_DidFinishLoad, OnDidFinishLoad)
    IPC_MESSAGE_HANDLER(FrameHostMsg_OpenColorChooser, OnOpenColorChooser)
    IPC_MESSAGE_HANDLER(FrameHostMsg_EndColorChooser, OnEndColorChooser)
    IPC_MESSAGE_HANDLER(FrameHostMsg_SetSelectedColorInColorChooser,
                        OnSetSelectedColorInColorChooser)
    IPC_MESSAGE_HANDLER(FrameHostMsg_MediaPlayingNotification,
                        OnMediaPlayingNotification)
    IPC_MESSAGE_HANDLER(FrameHostMsg_MediaPausedNotification,
                        OnMediaPausedNotification)
    IPC_MESSAGE_HANDLER(ViewHostMsg_DidFirstVisuallyNonEmptyPaint,
                        OnFirstVisuallyNonEmptyPaint)
    IPC_MESSAGE_HANDLER(FrameHostMsg_DidLoadResourceFromMemoryCache,
                        OnDidLoadResourceFromMemoryCache)
    IPC_MESSAGE_HANDLER(FrameHostMsg_DidDisplayInsecureContent,
                        OnDidDisplayInsecureContent)
    IPC_MESSAGE_HANDLER(FrameHostMsg_DidRunInsecureContent,
                        OnDidRunInsecureContent)
    IPC_MESSAGE_HANDLER(ViewHostMsg_GoToEntryAtOffset, OnGoToEntryAtOffset)
    IPC_MESSAGE_HANDLER(ViewHostMsg_UpdateZoomLimits, OnUpdateZoomLimits)
    IPC_MESSAGE_HANDLER(ViewHostMsg_PageScaleFactorChanged,
                        OnPageScaleFactorChanged)
    IPC_MESSAGE_HANDLER(ViewHostMsg_EnumerateDirectory, OnEnumerateDirectory)
    IPC_MESSAGE_HANDLER(FrameHostMsg_RegisterProtocolHandler,
                        OnRegisterProtocolHandler)
    IPC_MESSAGE_HANDLER(FrameHostMsg_UnregisterProtocolHandler,
                        OnUnregisterProtocolHandler)
    IPC_MESSAGE_HANDLER(FrameHostMsg_UpdatePageImportanceSignals,
                        OnUpdatePageImportanceSignals)
    IPC_MESSAGE_HANDLER(ViewHostMsg_Find_Reply, OnFindReply)
    IPC_MESSAGE_HANDLER(ViewHostMsg_AppCacheAccessed, OnAppCacheAccessed)
    IPC_MESSAGE_HANDLER(ViewHostMsg_WebUISend, OnWebUISend)
#if defined(ENABLE_PLUGINS)
    IPC_MESSAGE_HANDLER(FrameHostMsg_PepperInstanceCreated,
                        OnPepperInstanceCreated)
    IPC_MESSAGE_HANDLER(FrameHostMsg_PepperInstanceDeleted,
                        OnPepperInstanceDeleted)
    IPC_MESSAGE_HANDLER(FrameHostMsg_PepperPluginHung, OnPepperPluginHung)
    IPC_MESSAGE_HANDLER(FrameHostMsg_PluginCrashed, OnPluginCrashed)
    IPC_MESSAGE_HANDLER(ViewHostMsg_RequestPpapiBrokerPermission,
                        OnRequestPpapiBrokerPermission)
    IPC_MESSAGE_HANDLER_GENERIC(BrowserPluginHostMsg_Attach,
                                OnBrowserPluginMessage(render_frame_host,
                                                       message))
#endif
    IPC_MESSAGE_HANDLER(ViewHostMsg_UpdateFaviconURL, OnUpdateFaviconURL)
    IPC_MESSAGE_HANDLER(ViewHostMsg_ShowValidationMessage,
                        OnShowValidationMessage)
    IPC_MESSAGE_HANDLER(ViewHostMsg_HideValidationMessage,
                        OnHideValidationMessage)
    IPC_MESSAGE_HANDLER(ViewHostMsg_MoveValidationMessage,
                        OnMoveValidationMessage)
#if defined(OS_ANDROID) && !defined(USE_AURA)
    IPC_MESSAGE_HANDLER(ViewHostMsg_FindMatchRects_Reply,
                        OnFindMatchRectsReply)
    IPC_MESSAGE_HANDLER(ViewHostMsg_OpenDateTimeDialog,
                        OnOpenDateTimeDialog)
#endif
    IPC_MESSAGE_UNHANDLED(handled = false)
  IPC_END_MESSAGE_MAP()
  render_view_message_source_ = NULL;
  render_frame_message_source_ = NULL;

  return handled;
}

bool WebContentsImpl::HasValidFrameSource() {
  if (!render_frame_message_source_) {
    DCHECK(render_view_message_source_);
    bad_message::ReceivedBadMessage(GetRenderProcessHost(),
                                    bad_message::WC_INVALID_FRAME_SOURCE);
    return false;
  }

  return true;
}

void WebContentsImpl::RunFileChooser(
    RenderViewHost* render_view_host,
    const FileChooserParams& params) {
  if (delegate_)
    delegate_->RunFileChooser(this, params);
}

NavigationControllerImpl& WebContentsImpl::GetController() {
  return controller_;
}

const NavigationControllerImpl& WebContentsImpl::GetController() const {
  return controller_;
}

BrowserContext* WebContentsImpl::GetBrowserContext() const {
  return controller_.GetBrowserContext();
}

const GURL& WebContentsImpl::GetURL() const {
  // We may not have a navigation entry yet.
  NavigationEntry* entry = controller_.GetVisibleEntry();
  return entry ? entry->GetVirtualURL() : GURL::EmptyGURL();
}

const GURL& WebContentsImpl::GetVisibleURL() const {
  // We may not have a navigation entry yet.
  NavigationEntry* entry = controller_.GetVisibleEntry();
  return entry ? entry->GetVirtualURL() : GURL::EmptyGURL();
}

const GURL& WebContentsImpl::GetLastCommittedURL() const {
  // We may not have a navigation entry yet.
  NavigationEntry* entry = controller_.GetLastCommittedEntry();
  return entry ? entry->GetVirtualURL() : GURL::EmptyGURL();
}

WebContentsDelegate* WebContentsImpl::GetDelegate() {
  return delegate_;
}

void WebContentsImpl::SetDelegate(WebContentsDelegate* delegate) {
  // TODO(cbentzel): remove this debugging code?
  if (delegate == delegate_)
    return;
  if (delegate_)
    delegate_->Detach(this);
  delegate_ = delegate;
  if (delegate_) {
    delegate_->Attach(this);
    // Ensure the visible RVH reflects the new delegate's preferences.
    if (view_)
      view_->SetOverscrollControllerEnabled(CanOverscrollContent());
  }
}

RenderProcessHost* WebContentsImpl::GetRenderProcessHost() const {
  RenderViewHostImpl* host = GetRenderManager()->current_host();
  return host ? host->GetProcess() : NULL;
}

RenderFrameHostImpl* WebContentsImpl::GetMainFrame() {
  return frame_tree_.root()->current_frame_host();
}

RenderFrameHostImpl* WebContentsImpl::GetFocusedFrame() {
  FrameTreeNode* focused_node = frame_tree_.GetFocusedFrame();
  if (!focused_node)
    return nullptr;
  return focused_node->current_frame_host();
}

void WebContentsImpl::ForEachFrame(
    const base::Callback<void(RenderFrameHost*)>& on_frame) {
  frame_tree_.ForEach(base::Bind(&ForEachFrameInternal, on_frame));
}

void WebContentsImpl::SendToAllFrames(IPC::Message* message) {
  ForEachFrame(base::Bind(&SendToAllFramesInternal, message));
  delete message;
}

RenderViewHostImpl* WebContentsImpl::GetRenderViewHost() const {
  return GetRenderManager()->current_host();
}

int WebContentsImpl::GetRoutingID() const {
  if (!GetRenderViewHost())
    return MSG_ROUTING_NONE;

  return GetRenderViewHost()->GetRoutingID();
}

void WebContentsImpl::CancelActiveAndPendingDialogs() {
  if (dialog_manager_)
    dialog_manager_->CancelActiveAndPendingDialogs(this);
  if (browser_plugin_embedder_)
    browser_plugin_embedder_->CancelGuestDialogs();
}

int WebContentsImpl::GetFullscreenWidgetRoutingID() const {
  return fullscreen_widget_routing_id_;
}

void WebContentsImpl::ClosePage() {
  GetRenderViewHost()->ClosePage();
}

RenderWidgetHostView* WebContentsImpl::GetRenderWidgetHostView() const {
  return GetRenderManager()->GetRenderWidgetHostView();
}

RenderWidgetHostView* WebContentsImpl::GetFullscreenRenderWidgetHostView()
    const {
  RenderWidgetHost* const widget_host =
      RenderWidgetHostImpl::FromID(GetRenderProcessHost()->GetID(),
                                   GetFullscreenWidgetRoutingID());
  return widget_host ? widget_host->GetView() : NULL;
}

WebContentsView* WebContentsImpl::GetView() const {
  return view_.get();
}

SkColor WebContentsImpl::GetThemeColor() const {
  return theme_color_;
}

void WebContentsImpl::SetAccessibilityMode(AccessibilityMode mode) {
  if (mode == accessibility_mode_)
    return;

  accessibility_mode_ = mode;
  frame_tree_.ForEach(
      base::Bind(&ForEachFrameInternal,
                 base::Bind(&SetAccessibilityModeOnFrame, mode)));
  frame_tree_.ForEach(
      base::Bind(&ForEachPendingFrameInternal,
                 base::Bind(&SetAccessibilityModeOnFrame, mode)));
}

void WebContentsImpl::AddAccessibilityMode(AccessibilityMode mode) {
  SetAccessibilityMode(AddAccessibilityModeTo(accessibility_mode_, mode));
}

void WebContentsImpl::RemoveAccessibilityMode(AccessibilityMode mode) {
  SetAccessibilityMode(RemoveAccessibilityModeFrom(accessibility_mode_, mode));
}

void WebContentsImpl::RequestAXTreeSnapshot(AXTreeSnapshotCallback callback) {
  // TODO(dmazzoni): http://crbug.com/475608 This only returns the
  // accessibility tree from the main frame and everything in the
  // same site instance.
  GetMainFrame()->RequestAXTreeSnapshot(callback);
}

WebUI* WebContentsImpl::CreateSubframeWebUI(const GURL& url,
                                            const std::string& frame_name) {
  DCHECK(!frame_name.empty());
  return CreateWebUI(url, frame_name);
}

WebUI* WebContentsImpl::GetWebUI() const {
  return GetRenderManager()->web_ui() ? GetRenderManager()->web_ui()
      : GetRenderManager()->pending_web_ui();
}

WebUI* WebContentsImpl::GetCommittedWebUI() const {
  return GetRenderManager()->web_ui();
}

void WebContentsImpl::SetUserAgentOverride(const std::string& override) {
  if (GetUserAgentOverride() == override)
    return;

  renderer_preferences_.user_agent_override = override;

  // Send the new override string to the renderer.
  RenderViewHost* host = GetRenderViewHost();
  if (host)
    host->SyncRendererPrefs();

  // Reload the page if a load is currently in progress to avoid having
  // different parts of the page loaded using different user agents.
  NavigationEntry* entry = controller_.GetVisibleEntry();
  if (is_loading_ && entry != NULL && entry->GetIsOverridingUserAgent())
    controller_.ReloadIgnoringCache(true);

  FOR_EACH_OBSERVER(WebContentsObserver, observers_,
                    UserAgentOverrideSet(override));
}

const std::string& WebContentsImpl::GetUserAgentOverride() const {
  return renderer_preferences_.user_agent_override;
}

void WebContentsImpl::EnableTreeOnlyAccessibilityMode() {
  if (GetAccessibilityMode() == AccessibilityModeTreeOnly)
    ForEachFrame(base::Bind(&ResetAccessibility));
  else
    AddAccessibilityMode(AccessibilityModeTreeOnly);
}

bool WebContentsImpl::IsTreeOnlyAccessibilityModeForTesting() const {
  return accessibility_mode_ == AccessibilityModeTreeOnly;
}

bool WebContentsImpl::IsFullAccessibilityModeForTesting() const {
  return accessibility_mode_ == AccessibilityModeComplete;
}

#if defined(OS_WIN)
void WebContentsImpl::SetParentNativeViewAccessible(
gfx::NativeViewAccessible accessible_parent) {
  accessible_parent_ = accessible_parent;
  RenderFrameHostImpl* rfh = GetMainFrame();
  if (rfh)
    rfh->SetParentNativeViewAccessible(accessible_parent);
}
#endif

const PageImportanceSignals& WebContentsImpl::GetPageImportanceSignals() const {
  return page_importance_signals_;
}

const base::string16& WebContentsImpl::GetTitle() const {
  // Transient entries take precedence. They are used for interstitial pages
  // that are shown on top of existing pages.
  NavigationEntry* entry = controller_.GetTransientEntry();
  std::string accept_languages =
      GetContentClient()->browser()->GetAcceptLangs(
          GetBrowserContext());
  if (entry) {
    return entry->GetTitleForDisplay(accept_languages);
  }
  WebUI* our_web_ui = GetRenderManager()->pending_web_ui() ?
      GetRenderManager()->pending_web_ui() : GetRenderManager()->web_ui();
  if (our_web_ui) {
    // Don't override the title in view source mode.
    entry = controller_.GetVisibleEntry();
    if (!(entry && entry->IsViewSourceMode())) {
      // Give the Web UI the chance to override our title.
      const base::string16& title = our_web_ui->GetOverriddenTitle();
      if (!title.empty())
        return title;
    }
  }

  // We use the title for the last committed entry rather than a pending
  // navigation entry. For example, when the user types in a URL, we want to
  // keep the old page's title until the new load has committed and we get a new
  // title.
  entry = controller_.GetLastCommittedEntry();

  // We make an exception for initial navigations. We only want to use the title
  // from the visible entry if:
  // 1. The pending entry has been explicitly assigned a title to display.
  // 2. The user is doing a history navigation in a new tab (e.g., Ctrl+Back),
  //    which case there is a pending entry index other than -1.
  //
  // Otherwise, we want to stick with the last committed entry's title during
  // new navigations, which have pending entries at index -1 with no title.
  if (controller_.IsInitialNavigation() &&
      ((controller_.GetVisibleEntry() &&
        !controller_.GetVisibleEntry()->GetTitle().empty()) ||
       controller_.GetPendingEntryIndex() != -1)) {
    entry = controller_.GetVisibleEntry();
  }

  if (entry) {
    return entry->GetTitleForDisplay(accept_languages);
  }

  // |page_title_when_no_navigation_entry_| is finally used
  // if no title cannot be retrieved.
  return page_title_when_no_navigation_entry_;
}

int32 WebContentsImpl::GetMaxPageID() {
  return GetMaxPageIDForSiteInstance(GetSiteInstance());
}

int32 WebContentsImpl::GetMaxPageIDForSiteInstance(
    SiteInstance* site_instance) {
  if (max_page_ids_.find(site_instance->GetId()) == max_page_ids_.end())
    max_page_ids_[site_instance->GetId()] = -1;

  return max_page_ids_[site_instance->GetId()];
}

void WebContentsImpl::UpdateMaxPageID(int32 page_id) {
  UpdateMaxPageIDForSiteInstance(GetSiteInstance(), page_id);
}

void WebContentsImpl::UpdateMaxPageIDForSiteInstance(
    SiteInstance* site_instance, int32 page_id) {
  if (GetMaxPageIDForSiteInstance(site_instance) < page_id)
    max_page_ids_[site_instance->GetId()] = page_id;
}

void WebContentsImpl::CopyMaxPageIDsFrom(WebContents* web_contents) {
  WebContentsImpl* contents = static_cast<WebContentsImpl*>(web_contents);
  max_page_ids_ = contents->max_page_ids_;
}

SiteInstanceImpl* WebContentsImpl::GetSiteInstance() const {
  return GetRenderManager()->current_host()->GetSiteInstance();
}

SiteInstanceImpl* WebContentsImpl::GetPendingSiteInstance() const {
  RenderViewHostImpl* dest_rvh =
      GetRenderManager()->pending_render_view_host() ?
          GetRenderManager()->pending_render_view_host() :
          GetRenderManager()->current_host();
  return dest_rvh->GetSiteInstance();
}

bool WebContentsImpl::IsLoading() const {
  return is_loading_;
}

bool WebContentsImpl::IsLoadingToDifferentDocument() const {
  return is_loading_ && is_load_to_different_document_;
}

bool WebContentsImpl::IsWaitingForResponse() const {
  return waiting_for_response_ && is_load_to_different_document_;
}

const net::LoadStateWithParam& WebContentsImpl::GetLoadState() const {
  return load_state_;
}

const base::string16& WebContentsImpl::GetLoadStateHost() const {
  return load_state_host_;
}

uint64 WebContentsImpl::GetUploadSize() const {
  return upload_size_;
}

uint64 WebContentsImpl::GetUploadPosition() const {
  return upload_position_;
}

const std::string& WebContentsImpl::GetEncoding() const {
  return canonical_encoding_;
}

bool WebContentsImpl::DisplayedInsecureContent() const {
  return displayed_insecure_content_;
}

void WebContentsImpl::IncrementCapturerCount(const gfx::Size& capture_size) {
  DCHECK(!is_being_destroyed_);
  ++capturer_count_;
  DVLOG(1) << "There are now " << capturer_count_
           << " capturing(s) of WebContentsImpl@" << this;

  // Note: This provides a hint to upstream code to size the views optimally
  // for quality (e.g., to avoid scaling).
  if (!capture_size.IsEmpty() && preferred_size_for_capture_.IsEmpty()) {
    preferred_size_for_capture_ = capture_size;
    OnPreferredSizeChanged(preferred_size_);
  }

  // Ensure that all views are un-occluded before capture begins.
  WasUnOccluded();
}

void WebContentsImpl::DecrementCapturerCount() {
  --capturer_count_;
  DVLOG(1) << "There are now " << capturer_count_
           << " capturing(s) of WebContentsImpl@" << this;
  DCHECK_LE(0, capturer_count_);

  if (is_being_destroyed_)
    return;

  if (capturer_count_ == 0) {
    const gfx::Size old_size = preferred_size_for_capture_;
    preferred_size_for_capture_ = gfx::Size();
    OnPreferredSizeChanged(old_size);
  }

  if (IsHidden()) {
    DVLOG(1) << "Executing delayed WasHidden().";
    WasHidden();
  }
}

int WebContentsImpl::GetCapturerCount() const {
  return capturer_count_;
}

bool WebContentsImpl::IsAudioMuted() const {
  return audio_muter_.get() && audio_muter_->is_muting();
}

void WebContentsImpl::SetAudioMuted(bool mute) {
  DVLOG(1) << "SetAudioMuted(mute=" << mute << "), was " << IsAudioMuted()
           << " for WebContentsImpl@" << this;

  if (mute == IsAudioMuted())
    return;

  if (mute) {
    if (!audio_muter_)
      audio_muter_.reset(new WebContentsAudioMuter(this));
    audio_muter_->StartMuting();
  } else {
    DCHECK(audio_muter_);
    audio_muter_->StopMuting();
  }

  // Notification for UI updates in response to the changed muting state.
  NotifyNavigationStateChanged(INVALIDATE_TYPE_TAB);
}

bool WebContentsImpl::IsCrashed() const {
  return (crashed_status_ == base::TERMINATION_STATUS_PROCESS_CRASHED ||
          crashed_status_ == base::TERMINATION_STATUS_ABNORMAL_TERMINATION ||
          crashed_status_ == base::TERMINATION_STATUS_PROCESS_WAS_KILLED ||
#if defined(OS_CHROMEOS)
          crashed_status_ ==
              base::TERMINATION_STATUS_PROCESS_WAS_KILLED_BY_OOM ||
#endif
          crashed_status_ == base::TERMINATION_STATUS_LAUNCH_FAILED
          );
}

void WebContentsImpl::SetIsCrashed(base::TerminationStatus status,
                                   int error_code) {
  if (status == crashed_status_)
    return;

  crashed_status_ = status;
  crashed_error_code_ = error_code;
  NotifyNavigationStateChanged(INVALIDATE_TYPE_TAB);
}

base::TerminationStatus WebContentsImpl::GetCrashedStatus() const {
  return crashed_status_;
}

bool WebContentsImpl::IsBeingDestroyed() const {
  return is_being_destroyed_;
}

void WebContentsImpl::NotifyNavigationStateChanged(
    InvalidateTypes changed_flags) {
  // TODO(erikchen): Remove ScopedTracker below once http://crbug.com/466285
  // is fixed.
  tracked_objects::ScopedTracker tracking_profile(
      FROM_HERE_WITH_EXPLICIT_FUNCTION(
          "466285 WebContentsImpl::NotifyNavigationStateChanged"));
  // Create and release the audio power save blocker depending on whether the
  // tab is actively producing audio or not.
  if ((changed_flags & INVALIDATE_TYPE_TAB) &&
      AudioStreamMonitor::monitoring_available()) {
    if (WasRecentlyAudible()) {
      if (!audio_power_save_blocker_)
        CreateAudioPowerSaveBlocker();
    } else {
      audio_power_save_blocker_.reset();
    }
  }

  if (delegate_)
    delegate_->NavigationStateChanged(this, changed_flags);
}

base::TimeTicks WebContentsImpl::GetLastActiveTime() const {
  return last_active_time_;
}

void WebContentsImpl::SetLastActiveTime(base::TimeTicks last_active_time) {
  last_active_time_ = last_active_time;
}

void WebContentsImpl::WasShown() {
  controller_.SetActive(true);

  for (RenderWidgetHostView* view : GetRenderWidgetHostViewsInTree()) {
    if (view) {
      view->Show();
#if defined(OS_MACOSX)
      view->SetActive(true);
#endif
    }
  }

  last_active_time_ = base::TimeTicks::Now();

  // The resize rect might have changed while this was inactive -- send the new
  // one to make sure it's up to date.
  RenderViewHostImpl* rvh = GetRenderViewHost();
  if (rvh) {
    rvh->GetWidget()->ResizeRectChanged(
        GetRootWindowResizerRect(rvh->GetWidget()));
  }

  // Restore power save blocker if there are active video players running.
  if (!active_video_players_.empty() && !video_power_save_blocker_)
    CreateVideoPowerSaveBlocker();

  FOR_EACH_OBSERVER(WebContentsObserver, observers_, WasShown());

  should_normally_be_visible_ = true;
}

void WebContentsImpl::WasHidden() {
  // If there are entities capturing screenshots or video (e.g., mirroring),
  // don't activate the "disable rendering" optimization.
  if (capturer_count_ == 0) {
    // |GetRenderViewHost()| can be NULL if the user middle clicks a link to
    // open a tab in the background, then closes the tab before selecting it.
    // This is because closing the tab calls WebContentsImpl::Destroy(), which
    // removes the |GetRenderViewHost()|; then when we actually destroy the
    // window, OnWindowPosChanged() notices and calls WasHidden() (which
    // calls us).
    for (RenderWidgetHostView* view : GetRenderWidgetHostViewsInTree()) {
      if (view)
        view->Hide();
    }

    // Release any video power save blockers held as video is not visible.
    video_power_save_blocker_.reset();
  }

  FOR_EACH_OBSERVER(WebContentsObserver, observers_, WasHidden());

  should_normally_be_visible_ = false;
}

void WebContentsImpl::WasOccluded() {
  if (capturer_count_ > 0)
    return;

  for (RenderWidgetHostView* view : GetRenderWidgetHostViewsInTree()) {
    if (view)
      view->WasOccluded();
  }
}

void WebContentsImpl::WasUnOccluded() {
  for (RenderWidgetHostView* view : GetRenderWidgetHostViewsInTree()) {
    if (view)
      view->WasUnOccluded();
  }
}

bool WebContentsImpl::NeedToFireBeforeUnload() {
  // TODO(creis): Should we fire even for interstitial pages?
  return WillNotifyDisconnection() && !ShowingInterstitialPage() &&
         !GetRenderViewHost()->SuddenTerminationAllowed();
}

void WebContentsImpl::DispatchBeforeUnload(bool for_cross_site_transition) {
  GetMainFrame()->DispatchBeforeUnload(for_cross_site_transition);
}

void WebContentsImpl::AttachToOuterWebContentsFrame(
    WebContents* outer_web_contents,
    RenderFrameHost* outer_contents_frame) {
  CHECK(BrowserPluginGuestMode::UseCrossProcessFramesForGuests());
  // Create a link to our outer WebContents.
  node_.reset(new WebContentsTreeNode());
  node_->ConnectToOuterWebContents(
      static_cast<WebContentsImpl*>(outer_web_contents),
      static_cast<RenderFrameHostImpl*>(outer_contents_frame));

  DCHECK(outer_contents_frame);

  // Create a proxy in top-level RenderFrameHostManager, pointing to the
  // SiteInstance of the outer WebContents. The proxy will be used to send
  // postMessage to the inner WebContents.
  GetRenderManager()->CreateOuterDelegateProxy(
      outer_contents_frame->GetSiteInstance(),
      static_cast<RenderFrameHostImpl*>(outer_contents_frame));

  GetRenderManager()->SetRWHViewForInnerContents(
      GetRenderManager()->GetRenderWidgetHostView());
}

void WebContentsImpl::Stop() {
  frame_tree_.ForEach(base::Bind(&FrameTreeNode::StopLoading));
  FOR_EACH_OBSERVER(WebContentsObserver, observers_, NavigationStopped());
}

WebContents* WebContentsImpl::Clone() {
  // We use our current SiteInstance since the cloned entry will use it anyway.
  // We pass our own opener so that the cloned page can access it if it was set
  // before.
  CreateParams create_params(GetBrowserContext(), GetSiteInstance());
  create_params.initial_size = GetContainerBounds().size();
  WebContentsImpl* tc =
      CreateWithOpener(create_params, frame_tree_.root()->opener());
  tc->GetController().CopyStateFrom(controller_);
  FOR_EACH_OBSERVER(WebContentsObserver,
                    observers_,
                    DidCloneToNewWebContents(this, tc));
  return tc;
}

void WebContentsImpl::Observe(int type,
                              const NotificationSource& source,
                              const NotificationDetails& details) {
  switch (type) {
    case NOTIFICATION_RENDER_WIDGET_HOST_DESTROYED: {
      RenderWidgetHost* host = Source<RenderWidgetHost>(source).ptr();
      RenderWidgetHostView* view = host->GetView();
      if (view == GetFullscreenRenderWidgetHostView()) {
        // We cannot just call view_->RestoreFocus() here.  On some platforms,
        // attempting to focus the currently-invisible WebContentsView will be
        // flat-out ignored.  Therefore, this boolean is used to track whether
        // we will request focus after the fullscreen widget has been
        // destroyed.
        fullscreen_widget_had_focus_at_shutdown_ = (view && view->HasFocus());
      } else {
        for (PendingWidgetViews::iterator i = pending_widget_views_.begin();
             i != pending_widget_views_.end(); ++i) {
          if (host->GetView() == i->second) {
            pending_widget_views_.erase(i);
            break;
          }
        }
      }
      break;
    }
    default:
      NOTREACHED();
  }
}

WebContents* WebContentsImpl::GetWebContents() {
  return this;
}

void WebContentsImpl::Init(const WebContents::CreateParams& params) {
  // This is set before initializing the render manager since
  // RenderFrameHostManager::Init calls back into us via its delegate to ask if
  // it should be hidden.
  should_normally_be_visible_ = !params.initially_hidden;

  // The routing ids must either all be set or all be unset.
  DCHECK((params.routing_id == MSG_ROUTING_NONE &&
          params.main_frame_routing_id == MSG_ROUTING_NONE &&
          params.main_frame_widget_routing_id == MSG_ROUTING_NONE) ||
         (params.routing_id != MSG_ROUTING_NONE &&
          params.main_frame_routing_id != MSG_ROUTING_NONE &&
          params.main_frame_widget_routing_id != MSG_ROUTING_NONE));

  scoped_refptr<SiteInstance> site_instance = params.site_instance;
  if (!site_instance)
    site_instance = SiteInstance::Create(params.browser_context);

  // A main RenderFrameHost always has a RenderWidgetHost, since it is always a
  // local root by definition.
  // TODO(avi): Once RenderViewHostImpl has-a RenderWidgetHostImpl, it will no
  // longer be necessary to eagerly grab a routing ID for the view.
  // https://crbug.com/545684
  int32_t view_routing_id = params.routing_id;
  int32_t main_frame_widget_routing_id = params.main_frame_widget_routing_id;
  if (main_frame_widget_routing_id == MSG_ROUTING_NONE) {
    view_routing_id = main_frame_widget_routing_id =
        site_instance->GetProcess()->GetNextRoutingID();
  }

  GetRenderManager()->Init(site_instance.get(), view_routing_id,
                           params.main_frame_routing_id,
                           main_frame_widget_routing_id);
  frame_tree_.root()->SetFrameName(params.main_frame_name);

  WebContentsViewDelegate* delegate =
      GetContentClient()->browser()->GetWebContentsViewDelegate(this);

  if (browser_plugin_guest_ &&
      !BrowserPluginGuestMode::UseCrossProcessFramesForGuests()) {
    scoped_ptr<WebContentsView> platform_view(CreateWebContentsView(
        this, delegate, &render_view_host_delegate_view_));

    WebContentsViewGuest* rv = new WebContentsViewGuest(
        this, browser_plugin_guest_.get(), platform_view.Pass(),
        render_view_host_delegate_view_);
    render_view_host_delegate_view_ = rv;
    view_.reset(rv);
  } else {
    // Regular WebContentsView.
    view_.reset(CreateWebContentsView(
        this, delegate, &render_view_host_delegate_view_));
  }
  CHECK(render_view_host_delegate_view_);
  CHECK(view_.get());

  gfx::Size initial_size = params.initial_size;
  view_->CreateView(initial_size, params.context);

#if defined(ENABLE_PLUGINS)
  plugin_content_origin_whitelist_.reset(
      new PluginContentOriginWhitelist(this));
#endif

  registrar_.Add(this,
                 NOTIFICATION_RENDER_WIDGET_HOST_DESTROYED,
                 NotificationService::AllBrowserContextsAndSources());

  screen_orientation_dispatcher_host_.reset(
      new ScreenOrientationDispatcherHostImpl(this));

  manifest_manager_host_.reset(new ManifestManagerHost(this));

#if defined(OS_ANDROID) && !defined(USE_AURA)
  date_time_chooser_.reset(new DateTimeChooserAndroid());
#endif

  // BrowserPluginGuest::Init needs to be called after this WebContents has
  // a RenderWidgetHostViewGuest. That is, |view_->CreateView| above.
  if (browser_plugin_guest_)
    browser_plugin_guest_->Init();

  for (size_t i = 0; i < g_created_callbacks.Get().size(); i++)
    g_created_callbacks.Get().at(i).Run(this);

  // If the WebContents creation was renderer-initiated, it means that the
  // corresponding RenderView and main RenderFrame have already been created.
  // Ensure observers are notified about this.
  if (params.renderer_initiated_creation) {
    GetRenderViewHost()->GetWidget()->set_renderer_initialized(true);
    RenderViewCreated(GetRenderViewHost());
    GetRenderManager()->current_frame_host()->SetRenderFrameCreated(true);
  }

  // Ensure that observers are notified of the creation of this WebContents's
  // main RenderFrameHost. It must be done here for main frames, since the
  // NotifySwappedFromRenderManager expects view_ to already be created and that
  // happens after RenderFrameHostManager::Init.
  NotifySwappedFromRenderManager(
      nullptr, GetRenderManager()->current_frame_host(), true);
}

void WebContentsImpl::OnWebContentsDestroyed(WebContentsImpl* web_contents) {
  RemoveDestructionObserver(web_contents);

  // Clear a pending contents that has been closed before being shown.
  for (PendingContents::iterator iter = pending_contents_.begin();
       iter != pending_contents_.end();
       ++iter) {
    if (iter->second != web_contents)
      continue;
    pending_contents_.erase(iter);
    return;
  }
  NOTREACHED();
}

void WebContentsImpl::AddDestructionObserver(WebContentsImpl* web_contents) {
  if (!ContainsKey(destruction_observers_, web_contents)) {
    destruction_observers_[web_contents] =
        new DestructionObserver(this, web_contents);
  }
}

void WebContentsImpl::RemoveDestructionObserver(WebContentsImpl* web_contents) {
  DestructionObservers::iterator iter =
      destruction_observers_.find(web_contents);
  if (iter != destruction_observers_.end()) {
    delete destruction_observers_[web_contents];
    destruction_observers_.erase(iter);
  }
}

void WebContentsImpl::AddObserver(WebContentsObserver* observer) {
  observers_.AddObserver(observer);
}

void WebContentsImpl::RemoveObserver(WebContentsObserver* observer) {
  observers_.RemoveObserver(observer);
}

std::set<RenderWidgetHostView*>
WebContentsImpl::GetRenderWidgetHostViewsInTree() {
  std::set<RenderWidgetHostView*> set;
  if (ShowingInterstitialPage()) {
    set.insert(GetRenderWidgetHostView());
  } else {
    ForEachFrame(
        base::Bind(&AddRenderWidgetHostViewToSet, base::Unretained(&set)));
  }
  return set;
}

void WebContentsImpl::Activate() {
  if (delegate_)
    delegate_->ActivateContents(this);
}

void WebContentsImpl::LostCapture(RenderWidgetHostImpl* render_widget_host) {
  if (!RenderViewHostImpl::From(render_widget_host))
    return;

  if (delegate_)
    delegate_->LostCapture();
}

void WebContentsImpl::RenderWidgetDeleted(
    RenderWidgetHostImpl* render_widget_host) {
  if (is_being_destroyed_) {
    // |created_widgets_| might have been destroyed.
    return;
  }

  std::set<RenderWidgetHostImpl*>::iterator iter =
      created_widgets_.find(render_widget_host);
  if (iter != created_widgets_.end())
    created_widgets_.erase(iter);

  if (render_widget_host &&
      render_widget_host->GetRoutingID() == fullscreen_widget_routing_id_) {
    if (delegate_ && delegate_->EmbedsFullscreenWidget())
      delegate_->ExitFullscreenModeForTab(this);
    FOR_EACH_OBSERVER(WebContentsObserver,
                      observers_,
                      DidDestroyFullscreenWidget(
                          fullscreen_widget_routing_id_));
    fullscreen_widget_routing_id_ = MSG_ROUTING_NONE;
    if (fullscreen_widget_had_focus_at_shutdown_)
      view_->RestoreFocus();
  }
}

void WebContentsImpl::RenderWidgetGotFocus(
    RenderWidgetHostImpl* render_widget_host) {
  // Notify the observers if an embedded fullscreen widget was focused.
  if (delegate_ && render_widget_host && delegate_->EmbedsFullscreenWidget() &&
      render_widget_host->GetView() == GetFullscreenRenderWidgetHostView()) {
    NotifyWebContentsFocused();
  }
}

void WebContentsImpl::RenderWidgetWasResized(
    RenderWidgetHostImpl* render_widget_host,
    bool width_changed) {
  RenderFrameHostImpl* rfh = GetMainFrame();
  if (!rfh || render_widget_host != rfh->GetRenderWidgetHost())
    return;

  FOR_EACH_OBSERVER(WebContentsObserver, observers_,
                    MainFrameWasResized(width_changed));
}

void WebContentsImpl::ScreenInfoChanged() {
  if (browser_plugin_embedder_)
    browser_plugin_embedder_->ScreenInfoChanged();
}

bool WebContentsImpl::PreHandleKeyboardEvent(
    const NativeWebKeyboardEvent& event,
    bool* is_keyboard_shortcut) {
  return delegate_ &&
      delegate_->PreHandleKeyboardEvent(this, event, is_keyboard_shortcut);
}

void WebContentsImpl::HandleKeyboardEvent(const NativeWebKeyboardEvent& event) {
  if (browser_plugin_embedder_ &&
      browser_plugin_embedder_->HandleKeyboardEvent(event)) {
    return;
  }
  if (delegate_)
    delegate_->HandleKeyboardEvent(this, event);
}

bool WebContentsImpl::HandleWheelEvent(
    const blink::WebMouseWheelEvent& event) {
#if !defined(OS_MACOSX)
  // On platforms other than Mac, control+mousewheel may change zoom. On Mac,
  // this isn't done for two reasons:
  //   -the OS already has a gesture to do this through pinch-zoom
  //   -if a user starts an inertial scroll, let's go, and presses control
  //      (i.e. control+tab) then the OS's buffered scroll events will come in
  //      with control key set which isn't what the user wants
  if (delegate_ && event.wheelTicksY &&
      (event.modifiers & blink::WebInputEvent::ControlKey) &&
      !event.canScroll) {
    delegate_->ContentsZoomChange(event.wheelTicksY > 0);
    return true;
  }
#endif
  return false;
}

bool WebContentsImpl::PreHandleGestureEvent(
    const blink::WebGestureEvent& event) {
  return delegate_ && delegate_->PreHandleGestureEvent(this, event);
}

RenderWidgetHostInputEventRouter* WebContentsImpl::GetInputEventRouter() {
  // Currently only supported in site per process mode (--site-per-process).
  if (!rwh_input_event_router_.get() && !is_being_destroyed_ &&
      SiteIsolationPolicy::AreCrossProcessFramesPossible())
    rwh_input_event_router_.reset(new RenderWidgetHostInputEventRouter);
  return rwh_input_event_router_.get();
}

<<<<<<< HEAD
void WebContentsImpl::ReplicatePageFocus(bool is_focused) {
  // Focus loss may occur while this WebContents is being destroyed.  Don't
  // send the message in this case, as the main frame's RenderFrameHost and
  // other state has already been cleared.
  if (is_being_destroyed_)
    return;

  frame_tree_.ReplicatePageFocus(is_focused);
}

RenderWidgetHostImpl* WebContentsImpl::GetFocusedRenderWidgetHost(
    RenderWidgetHostImpl* receiving_widget) {
  if (!SiteIsolationPolicy::AreCrossProcessFramesPossible())
    return receiving_widget;

  // Events for widgets other than the main frame (e.g., popup menus) should be
  // forwarded directly to the widget they arrived on.
  if (receiving_widget != GetMainFrame()->GetRenderWidgetHost())
    return receiving_widget;

  FrameTreeNode* focused_frame = frame_tree_.GetFocusedFrame();
  if (!focused_frame)
    return receiving_widget;

  return RenderWidgetHostImpl::From(
      focused_frame->current_frame_host()->GetView()->GetRenderWidgetHost());
=======
bool WebContentsImpl::ShouldSetKeyboardFocusOnMouseDown() {
  return !delegate_ || delegate_->ShouldSetKeyboardFocusOnMouseDown();
}

bool WebContentsImpl::ShouldSetLogicalFocusOnMouseDown() {
  return !delegate_ || delegate_->ShouldSetLogicalFocusOnMouseDown();
}

bool WebContentsImpl::ShowTooltip(
    const base::string16& tooltip_text,
    blink::WebTextDirection text_direction_hint) {
  if (delegate_) {
    return delegate_->ShowTooltip(this, tooltip_text, text_direction_hint);
  }
  return false;
>>>>>>> b9459af2
}

void WebContentsImpl::EnterFullscreenMode(const GURL& origin) {
  // This method is being called to enter renderer-initiated fullscreen mode.
  // Make sure any existing fullscreen widget is shut down first.
  RenderWidgetHostView* const widget_view = GetFullscreenRenderWidgetHostView();
  if (widget_view)
    RenderWidgetHostImpl::From(widget_view->GetRenderWidgetHost())->Shutdown();

  if (delegate_)
    delegate_->EnterFullscreenModeForTab(this, origin);

  FOR_EACH_OBSERVER(WebContentsObserver, observers_,
                    DidToggleFullscreenModeForTab(IsFullscreenForCurrentTab(
                        GetRenderViewHost()->GetWidget())));
}

void WebContentsImpl::ExitFullscreenMode() {
  // This method is being called to leave renderer-initiated fullscreen mode.
  // Make sure any existing fullscreen widget is shut down first.
  RenderWidgetHostView* const widget_view = GetFullscreenRenderWidgetHostView();
  if (widget_view)
    RenderWidgetHostImpl::From(widget_view->GetRenderWidgetHost())->Shutdown();

#if defined(OS_ANDROID)
  ContentVideoView* video_view = ContentVideoView::GetInstance();
  if (video_view != NULL)
    video_view->OnExitFullscreen();
#endif

  if (delegate_)
    delegate_->ExitFullscreenModeForTab(this);

  // Ensure web contents exit fullscreen state by sending a resize message,
  // which includes the fullscreen state. This is required for the situation
  // of the browser moving the view into a fullscreen state "browser fullscreen"
  // and then the contents entering "tab fullscreen". Exiting the contents
  // "tab fullscreen" then won't have the side effect of the view resizing,
  // hence the explicit call here is required.
  if (RenderWidgetHostView* rwh_view = GetRenderWidgetHostView()) {
    if (RenderWidgetHost* render_widget_host = rwh_view->GetRenderWidgetHost())
      render_widget_host->WasResized();
  }

  FOR_EACH_OBSERVER(WebContentsObserver, observers_,
                    DidToggleFullscreenModeForTab(IsFullscreenForCurrentTab(
                        GetRenderViewHost()->GetWidget())));
}

bool WebContentsImpl::IsFullscreenForCurrentTab(
    RenderWidgetHostImpl* render_widget_host) const {
  if (!RenderViewHostImpl::From(render_widget_host))
    return false;

  return delegate_ ? delegate_->IsFullscreenForTabOrPending(this) : false;
}

blink::WebDisplayMode WebContentsImpl::GetDisplayMode(
    RenderWidgetHostImpl* render_widget_host) const {
  if (!RenderViewHostImpl::From(render_widget_host))
    return blink::WebDisplayModeBrowser;

  return delegate_ ? delegate_->GetDisplayMode(this)
                   : blink::WebDisplayModeBrowser;
}

void WebContentsImpl::RequestToLockMouse(
    RenderWidgetHostImpl* render_widget_host,
    bool user_gesture,
    bool last_unlocked_by_target) {
  if (render_widget_host != GetRenderViewHost()->GetWidget()) {
    render_widget_host->GotResponseToLockMouseRequest(false);
    return;
  }

  if (delegate_)
    delegate_->RequestToLockMouse(this, user_gesture, last_unlocked_by_target);
  else
    GotResponseToLockMouseRequest(false);
}

void WebContentsImpl::LostMouseLock(RenderWidgetHostImpl* render_widget_host) {
  if (!RenderViewHostImpl::From(render_widget_host))
    return;

  if (delegate_)
    delegate_->LostMouseLock();
}

void WebContentsImpl::CreateNewWindow(
    SiteInstance* source_site_instance,
    int32_t route_id,
    int32_t main_frame_route_id,
    int32_t main_frame_widget_route_id,
    const ViewHostMsg_CreateWindow_Params& params,
    SessionStorageNamespace* session_storage_namespace) {
  // We usually create the new window in the same BrowsingInstance (group of
  // script-related windows), by passing in the current SiteInstance.  However,
  // if the opener is being suppressed (in a non-guest), we create a new
  // SiteInstance in its own BrowsingInstance.
  bool is_guest = BrowserPluginGuest::IsGuest(this);

  if (is_guest && BrowserPluginGuestMode::UseCrossProcessFramesForGuests()) {
    // TODO(lazyboy): CreateNewWindow doesn't work for OOPIF-based <webview>
    // yet.
    NOTREACHED();
  }

  // If the opener is to be suppressed, the new window can be in any process.
  // Since routing ids are process specific, we must not have one passed in
  // as argument here.
  DCHECK(!params.opener_suppressed || route_id == MSG_ROUTING_NONE);

  scoped_refptr<SiteInstance> site_instance =
      params.opener_suppressed && !is_guest
          ? SiteInstance::CreateForURL(GetBrowserContext(), params.target_url)
          : source_site_instance;

  // A message to create a new window can only come from a process for a frame
  // in this WebContents' FrameTree. If any other process sends the request, it
  // is invalid and the process must be terminated.
  int render_process_id = source_site_instance->GetProcess()->GetID();
  bool did_match_process = false;
  frame_tree_.ForEach(
      base::Bind(&FindMatchingProcess, render_process_id, &did_match_process));
  if (!did_match_process) {
    RenderProcessHost* rph = source_site_instance->GetProcess();
    base::ProcessHandle process_handle = rph->GetHandle();
    if (process_handle != base::kNullProcessHandle) {
      RecordAction(
          base::UserMetricsAction("Terminate_ProcessMismatch_CreateNewWindow"));
      rph->Shutdown(RESULT_CODE_KILLED, false);
    }
    return;
  }

  // We must assign the SessionStorageNamespace before calling Init().
  //
  // http://crbug.com/142685
  const std::string& partition_id =
      GetContentClient()->browser()->
          GetStoragePartitionIdForSite(GetBrowserContext(),
                                       site_instance->GetSiteURL());
  StoragePartition* partition = BrowserContext::GetStoragePartition(
      GetBrowserContext(), site_instance.get());
  DOMStorageContextWrapper* dom_storage_context =
      static_cast<DOMStorageContextWrapper*>(partition->GetDOMStorageContext());
  SessionStorageNamespaceImpl* session_storage_namespace_impl =
      static_cast<SessionStorageNamespaceImpl*>(session_storage_namespace);
  CHECK(session_storage_namespace_impl->IsFromContext(dom_storage_context));

  if (delegate_ &&
      !delegate_->ShouldCreateWebContents(
          this, route_id, main_frame_route_id, main_frame_widget_route_id,
          params.window_container_type, params.frame_name, params.target_url,
          partition_id, session_storage_namespace)) {
    if (route_id != MSG_ROUTING_NONE &&
        !RenderViewHost::FromID(render_process_id, route_id)) {
      // If the embedder didn't create a WebContents for this route, we need to
      // delete the RenderView that had already been created.
      Send(new ViewMsg_Close(route_id));
    }
    GetRenderViewHost()->GetProcess()->ResumeRequestsForView(route_id);
    GetRenderViewHost()->GetProcess()->ResumeRequestsForView(
        main_frame_route_id);
    GetRenderViewHost()->GetProcess()->ResumeRequestsForView(
        main_frame_widget_route_id);
    return;
  }

  // Create the new web contents. This will automatically create the new
  // WebContentsView. In the future, we may want to create the view separately.
  CreateParams create_params(GetBrowserContext(), site_instance.get());
  create_params.routing_id = route_id;
  create_params.main_frame_routing_id = main_frame_route_id;
<<<<<<< HEAD
  create_params.main_frame_widget_routing_id = main_frame_widget_route_id;
=======
  create_params.render_process_affinity = frame_tree_.RenderProcessAffinity();
>>>>>>> b9459af2
  create_params.main_frame_name = params.frame_name;
  create_params.opener_render_process_id = render_process_id;
  create_params.opener_render_frame_id = params.opener_render_frame_id;
  create_params.opener_suppressed = params.opener_suppressed;
  if (params.disposition == NEW_BACKGROUND_TAB)
    create_params.initially_hidden = true;
  create_params.renderer_initiated_creation =
      main_frame_route_id != MSG_ROUTING_NONE;

  WebContentsImpl* new_contents = NULL;
  if (!is_guest) {
    create_params.context = view_->GetNativeView();
    create_params.initial_size = GetContainerBounds().size();
    new_contents = static_cast<WebContentsImpl*>(
        WebContents::Create(create_params));
  }  else {
    new_contents = GetBrowserPluginGuest()->CreateNewGuestWindow(create_params);
  }
  new_contents->GetController().SetSessionStorageNamespace(
      partition_id,
      session_storage_namespace);

  // If the new frame has a name, make sure any SiteInstances that can find
  // this named frame have proxies for it.  Must be called after
  // SetSessionStorageNamespace, since this calls CreateRenderView, which uses
  // GetSessionStorageNamespace.
  if (!params.frame_name.empty())
    new_contents->GetRenderManager()->CreateProxiesForNewNamedFrame();

  // Save the window for later if we're not suppressing the opener (since it
  // will be shown immediately).
  if (!params.opener_suppressed) {
    if (!is_guest) {
      WebContentsView* new_view = new_contents->view_.get();

      // TODO(brettw): It seems bogus that we have to call this function on the
      // newly created object and give it one of its own member variables.
      new_view->CreateViewForWidget(
          new_contents->GetRenderViewHost()->GetWidget(), false);
    }
    // Save the created window associated with the route so we can show it
    // later.
    DCHECK_NE(MSG_ROUTING_NONE, route_id);
    pending_contents_[route_id] = new_contents;
    AddDestructionObserver(new_contents);
  }

  if (delegate_) {
    ContentCreatedParams delegate_params;
    delegate_params.disposition = params.disposition;
    delegate_params.x = params.features.x;
    delegate_params.y = params.features.y;
    delegate_params.width = params.features.width;
    delegate_params.height = params.features.height;
    delegate_params.x_set = params.features.xSet;
    delegate_params.y_set = params.features.ySet;
    delegate_params.width_set = params.features.widthSet;
    delegate_params.height_set = params.features.heightSet;
    delegate_params.additional_features = params.additional_features;
    delegate_->WebContentsCreated(
        this, params.opener_render_frame_id, params.frame_name,
        params.target_url, delegate_params, new_contents);
  }

  if (params.opener_suppressed) {
    // When the opener is suppressed, the original renderer cannot access the
    // new window.  As a result, we need to show and navigate the window here.
    bool was_blocked = false;
    if (delegate_) {
      gfx::Rect initial_rect;
      delegate_->AddNewContents(
          this, new_contents, params.disposition, initial_rect,
          params.user_gesture, &was_blocked);
    }
    if (!was_blocked) {
      OpenURLParams open_params(params.target_url,
                                Referrer(),
                                CURRENT_TAB,
                                ui::PAGE_TRANSITION_LINK,
                                true /* is_renderer_initiated */);
      open_params.user_gesture = params.user_gesture;

      if (delegate_ && !is_guest &&
          !delegate_->ShouldResumeRequestsForCreatedWindow()) {
        // We are in asynchronous add new contents path, delay opening url
        new_contents->delayed_open_url_params_.reset(
            new OpenURLParams(open_params));
      } else {
        new_contents->OpenURL(open_params);
      }
    }
  }
}

void WebContentsImpl::CreateNewWidget(int32 render_process_id,
                                      int32 route_id,
                                      blink::WebPopupType popup_type) {
  CreateNewWidget(render_process_id, route_id, false, popup_type);
}

void WebContentsImpl::CreateNewFullscreenWidget(int32 render_process_id,
                                                int32 route_id) {
  CreateNewWidget(render_process_id, route_id, true, blink::WebPopupTypeNone);
}

void WebContentsImpl::CreateNewWidget(int32 render_process_id,
                                      int32 route_id,
                                      bool is_fullscreen,
                                      blink::WebPopupType popup_type) {
  RenderProcessHost* process = GetRenderProcessHost();
  // A message to create a new widget can only come from the active process for
  // this WebContentsImpl instance. If any other process sends the request,
  // it is invalid and the process must be terminated.
  if (process->GetID() != render_process_id) {
    RenderProcessHost* rph = RenderProcessHost::FromID(render_process_id);
    base::ProcessHandle process_handle = rph->GetHandle();
    if (process_handle != base::kNullProcessHandle) {
      RecordAction(
          base::UserMetricsAction("Terminate_ProcessMismatch_CreateNewWidget"));
      rph->Shutdown(RESULT_CODE_KILLED, false);
    }
    return;
  }

  RenderWidgetHostImpl* widget_host =
      new RenderWidgetHostImpl(this, process, route_id, IsHidden());
  created_widgets_.insert(widget_host);

  RenderWidgetHostViewBase* widget_view =
      static_cast<RenderWidgetHostViewBase*>(
          view_->CreateViewForPopupWidget(widget_host));
  if (!widget_view)
    return;
  if (!is_fullscreen) {
    // Popups should not get activated.
    widget_view->SetPopupType(popup_type);
  }
  // Save the created widget associated with the route so we can show it later.
  pending_widget_views_[route_id] = widget_view;

#if defined(OS_MACOSX)
  // A RenderWidgetHostViewMac has lifetime scoped to the view. We'll retain it
  // to allow it to survive the trip without being hosted.
  base::mac::NSObjectRetain(widget_view->GetNativeView());
#endif
}

void WebContentsImpl::ShowCreatedWindow(int route_id,
                                        WindowOpenDisposition disposition,
                                        const gfx::Rect& initial_rect,
                                        bool user_gesture) {
  WebContentsImpl* contents = GetCreatedWindow(route_id);
  if (contents) {
    WebContentsDelegate* delegate = GetDelegate();
    contents->is_resume_pending_ = true;
    if (!delegate || delegate->ShouldResumeRequestsForCreatedWindow())
      contents->ResumeLoadingCreatedWebContents();

    if (delegate) {
      delegate->AddNewContents(
          this, contents, disposition, initial_rect, user_gesture, NULL);
    }
  }
}

void WebContentsImpl::ShowCreatedWidget(int route_id,
                                        const gfx::Rect& initial_rect) {
  ShowCreatedWidget(route_id, false, initial_rect);
}

void WebContentsImpl::ShowCreatedFullscreenWidget(int route_id) {
  ShowCreatedWidget(route_id, true, gfx::Rect());
}

void WebContentsImpl::ShowCreatedWidget(int route_id,
                                        bool is_fullscreen,
                                        const gfx::Rect& initial_rect) {
  RenderWidgetHostViewBase* widget_host_view =
      static_cast<RenderWidgetHostViewBase*>(GetCreatedWidget(route_id));
  if (!widget_host_view)
    return;

  RenderWidgetHostView* view = NULL;
  BrowserPluginGuest* guest = GetBrowserPluginGuest();
  if (guest && guest->embedder_web_contents()) {
    view = guest->embedder_web_contents()->GetRenderWidgetHostView();
  } else {
    view = GetRenderWidgetHostView();
  }

  if (is_fullscreen) {
    DCHECK_EQ(MSG_ROUTING_NONE, fullscreen_widget_routing_id_);
    view_->StoreFocus();
    fullscreen_widget_routing_id_ = route_id;
    if (delegate_ && delegate_->EmbedsFullscreenWidget()) {
      widget_host_view->InitAsChild(GetRenderWidgetHostView()->GetNativeView());
      delegate_->EnterFullscreenModeForTab(this, GURL());
    } else {
      widget_host_view->InitAsFullscreen(view);
    }
    FOR_EACH_OBSERVER(WebContentsObserver,
                      observers_,
                      DidShowFullscreenWidget(route_id));
    if (!widget_host_view->HasFocus())
      widget_host_view->Focus();
  } else {
    widget_host_view->InitAsPopup(view, initial_rect);
  }

  RenderWidgetHostImpl* render_widget_host_impl =
      RenderWidgetHostImpl::From(widget_host_view->GetRenderWidgetHost());
  render_widget_host_impl->Init();
  // Only allow privileged mouse lock for fullscreen render widget, which is
  // used to implement Pepper Flash fullscreen.
  render_widget_host_impl->set_allow_privileged_mouse_lock(is_fullscreen);

#if defined(OS_MACOSX)
  // A RenderWidgetHostViewMac has lifetime scoped to the view. Now that it's
  // properly embedded (or purposefully ignored) we can release the retain we
  // took in CreateNewWidget().
  base::mac::NSObjectRelease(widget_host_view->GetNativeView());
#endif
}

WebContentsImpl* WebContentsImpl::GetCreatedWindow(int route_id) {
  PendingContents::iterator iter = pending_contents_.find(route_id);

  // Certain systems can block the creation of new windows. If we didn't succeed
  // in creating one, just return NULL.
  if (iter == pending_contents_.end()) {
    return NULL;
  }

  WebContentsImpl* new_contents = iter->second;
  pending_contents_.erase(route_id);
  RemoveDestructionObserver(new_contents);

  // Don't initialize the guest WebContents immediately.
  if (BrowserPluginGuest::IsGuest(new_contents))
    return new_contents;

  if (!new_contents->GetRenderProcessHost()->HasConnection() ||
      !new_contents->GetRenderViewHost()->GetWidget()->GetView())
    return NULL;

  return new_contents;
}

RenderWidgetHostView* WebContentsImpl::GetCreatedWidget(int route_id) {
  PendingWidgetViews::iterator iter = pending_widget_views_.find(route_id);
  if (iter == pending_widget_views_.end()) {
    DCHECK(false);
    return NULL;
  }

  RenderWidgetHostView* widget_host_view = iter->second;
  pending_widget_views_.erase(route_id);

  RenderWidgetHost* widget_host = widget_host_view->GetRenderWidgetHost();
  if (!widget_host->GetProcess()->HasConnection()) {
    // The view has gone away or the renderer crashed. Nothing to do.
    return NULL;
  }

  return widget_host_view;
}

void WebContentsImpl::RequestMediaAccessPermission(
    const MediaStreamRequest& request,
    const MediaResponseCallback& callback) {
  if (delegate_) {
    delegate_->RequestMediaAccessPermission(this, request, callback);
  } else {
    callback.Run(MediaStreamDevices(),
                 MEDIA_DEVICE_FAILED_DUE_TO_SHUTDOWN,
                 scoped_ptr<MediaStreamUI>());
  }
}

bool WebContentsImpl::CheckMediaAccessPermission(const GURL& security_origin,
                                                 MediaStreamType type) {
  DCHECK(type == MEDIA_DEVICE_AUDIO_CAPTURE ||
         type == MEDIA_DEVICE_VIDEO_CAPTURE);
  return delegate_ &&
         delegate_->CheckMediaAccessPermission(this, security_origin, type);
}

SessionStorageNamespace* WebContentsImpl::GetSessionStorageNamespace(
    SiteInstance* instance) {
  return controller_.GetSessionStorageNamespace(instance);
}

SessionStorageNamespaceMap WebContentsImpl::GetSessionStorageNamespaceMap() {
  return controller_.GetSessionStorageNamespaceMap();
}

FrameTree* WebContentsImpl::GetFrameTree() {
  return &frame_tree_;
}

void WebContentsImpl::SetIsVirtualKeyboardRequested(bool requested) {
  virtual_keyboard_requested_ = requested;
}

bool WebContentsImpl::IsVirtualKeyboardRequested() {
  return virtual_keyboard_requested_;
}

AccessibilityMode WebContentsImpl::GetAccessibilityMode() const {
  return accessibility_mode_;
}

void WebContentsImpl::AccessibilityEventReceived(
    const std::vector<AXEventNotificationDetails>& details) {
  FOR_EACH_OBSERVER(
      WebContentsObserver, observers_, AccessibilityEventReceived(details));
}

RenderFrameHost* WebContentsImpl::GetGuestByInstanceID(
    RenderFrameHost* render_frame_host,
    int browser_plugin_instance_id) {
  BrowserPluginGuestManager* guest_manager =
      GetBrowserContext()->GetGuestManager();
  if (!guest_manager)
    return nullptr;

  WebContents* guest = guest_manager->GetGuestByInstanceID(
      render_frame_host->GetProcess()->GetID(), browser_plugin_instance_id);
  if (!guest)
    return nullptr;

  return guest->GetMainFrame();
}

GeolocationServiceContext* WebContentsImpl::GetGeolocationServiceContext() {
  return geolocation_service_context_.get();
}

WakeLockServiceContext* WebContentsImpl::GetWakeLockServiceContext() {
  return wake_lock_service_context_.get();
}

void WebContentsImpl::OnShowValidationMessage(
    const gfx::Rect& anchor_in_root_view,
    const base::string16& main_text,
    const base::string16& sub_text) {
  if (delegate_)
    delegate_->ShowValidationMessage(
        this, anchor_in_root_view, main_text, sub_text);
}

void WebContentsImpl::OnHideValidationMessage() {
  if (delegate_)
    delegate_->HideValidationMessage(this);
}

void WebContentsImpl::OnMoveValidationMessage(
    const gfx::Rect& anchor_in_root_view) {
  if (delegate_)
    delegate_->MoveValidationMessage(this, anchor_in_root_view);
}

void WebContentsImpl::DidSendScreenRects(RenderWidgetHostImpl* rwh) {
  if (browser_plugin_embedder_)
    browser_plugin_embedder_->DidSendScreenRects();
}

BrowserAccessibilityManager*
    WebContentsImpl::GetRootBrowserAccessibilityManager() {
  RenderFrameHostImpl* rfh = GetMainFrame();
  return rfh ? rfh->browser_accessibility_manager() : nullptr;
}

BrowserAccessibilityManager*
    WebContentsImpl::GetOrCreateRootBrowserAccessibilityManager() {
  RenderFrameHostImpl* rfh = GetMainFrame();
  return rfh ? rfh->GetOrCreateBrowserAccessibilityManager() : nullptr;
}

void WebContentsImpl::MoveRangeSelectionExtent(const gfx::Point& extent) {
  RenderFrameHost* focused_frame = GetFocusedFrame();
  if (!focused_frame)
    return;

  focused_frame->Send(new InputMsg_MoveRangeSelectionExtent(
      focused_frame->GetRoutingID(), extent));
}

void WebContentsImpl::SelectRange(const gfx::Point& base,
                                  const gfx::Point& extent) {
  RenderFrameHost* focused_frame = GetFocusedFrame();
  if (!focused_frame)
    return;

  focused_frame->Send(
      new InputMsg_SelectRange(focused_frame->GetRoutingID(), base, extent));
}

void WebContentsImpl::AdjustSelectionByCharacterOffset(int start_adjust,
                                                       int end_adjust) {
  RenderFrameHost* focused_frame = GetFocusedFrame();
  if (!focused_frame)
    return;

  focused_frame->Send(new InputMsg_AdjustSelectionByCharacterOffset(
      focused_frame->GetRoutingID(), start_adjust, end_adjust));
}

void WebContentsImpl::UpdatePreferredSize(const gfx::Size& pref_size) {
  const gfx::Size old_size = GetPreferredSize();
  preferred_size_ = pref_size;
  OnPreferredSizeChanged(old_size);
}

void WebContentsImpl::ResizeDueToAutoResize(
    RenderWidgetHostImpl* render_widget_host,
    const gfx::Size& new_size) {
  if (render_widget_host != GetRenderViewHost()->GetWidget())
    return;

  if (delegate_)
    delegate_->ResizeDueToAutoResize(this, new_size);
}

WebContents* WebContentsImpl::OpenURL(const OpenURLParams& params) {
  if (!delegate_)
    return NULL;

  WebContents* new_contents = delegate_->OpenURLFromTab(this, params);
  return new_contents;
}

bool WebContentsImpl::Send(IPC::Message* message) {
  if (!GetRenderViewHost()) {
    delete message;
    return false;
  }

  return GetRenderViewHost()->Send(message);
}

void WebContentsImpl::RenderFrameForInterstitialPageCreated(
    RenderFrameHost* render_frame_host) {
  FOR_EACH_OBSERVER(WebContentsObserver, observers_,
                    RenderFrameForInterstitialPageCreated(render_frame_host));
}

void WebContentsImpl::AttachInterstitialPage(
    InterstitialPageImpl* interstitial_page) {
  DCHECK(interstitial_page);
  GetRenderManager()->set_interstitial_page(interstitial_page);

  // Cancel any visible dialogs so that they don't interfere with the
  // interstitial.
  CancelActiveAndPendingDialogs();

  FOR_EACH_OBSERVER(WebContentsObserver, observers_,
                    DidAttachInterstitialPage());
}

void WebContentsImpl::DetachInterstitialPage() {
  if (ShowingInterstitialPage())
    GetRenderManager()->remove_interstitial_page();
  FOR_EACH_OBSERVER(WebContentsObserver, observers_,
                    DidDetachInterstitialPage());
}

void WebContentsImpl::SetHistoryOffsetAndLength(int history_offset,
                                                int history_length) {
  SetHistoryOffsetAndLengthForView(
      GetRenderViewHost(), history_offset, history_length);
}

void WebContentsImpl::SetHistoryOffsetAndLengthForView(
    RenderViewHost* render_view_host,
    int history_offset,
    int history_length) {
  render_view_host->Send(new ViewMsg_SetHistoryOffsetAndLength(
      render_view_host->GetRoutingID(), history_offset, history_length));
}

void WebContentsImpl::ReloadFocusedFrame(bool ignore_cache) {
  RenderFrameHost* focused_frame = GetFocusedFrame();
  if (!focused_frame)
    return;

  focused_frame->Send(new FrameMsg_Reload(
      focused_frame->GetRoutingID(), ignore_cache));
}

void WebContentsImpl::Undo() {
  RenderFrameHost* focused_frame = GetFocusedFrame();
  if (!focused_frame)
    return;

  focused_frame->Send(new InputMsg_Undo(focused_frame->GetRoutingID()));
  RecordAction(base::UserMetricsAction("Undo"));
}

void WebContentsImpl::Redo() {
  RenderFrameHost* focused_frame = GetFocusedFrame();
  if (!focused_frame)
    return;
  focused_frame->Send(new InputMsg_Redo(focused_frame->GetRoutingID()));
  RecordAction(base::UserMetricsAction("Redo"));
}

void WebContentsImpl::Cut() {
  RenderFrameHost* focused_frame = GetFocusedFrame();
  if (!focused_frame)
    return;

  focused_frame->Send(new InputMsg_Cut(focused_frame->GetRoutingID()));
  RecordAction(base::UserMetricsAction("Cut"));
}

void WebContentsImpl::Copy() {
  RenderFrameHost* focused_frame = GetFocusedFrame();
  if (!focused_frame)
    return;

  focused_frame->Send(new InputMsg_Copy(focused_frame->GetRoutingID()));
  RecordAction(base::UserMetricsAction("Copy"));
}

void WebContentsImpl::CopyToFindPboard() {
#if defined(OS_MACOSX)
  RenderFrameHost* focused_frame = GetFocusedFrame();
  if (!focused_frame)
    return;

  // Windows/Linux don't have the concept of a find pasteboard.
  focused_frame->Send(
      new InputMsg_CopyToFindPboard(focused_frame->GetRoutingID()));
  RecordAction(base::UserMetricsAction("CopyToFindPboard"));
#endif
}

void WebContentsImpl::Paste() {
  RenderFrameHost* focused_frame = GetFocusedFrame();
  if (!focused_frame)
    return;

  focused_frame->Send(new InputMsg_Paste(focused_frame->GetRoutingID()));
  RecordAction(base::UserMetricsAction("Paste"));
}

void WebContentsImpl::PasteAndMatchStyle() {
  RenderFrameHost* focused_frame = GetFocusedFrame();
  if (!focused_frame)
    return;

  focused_frame->Send(new InputMsg_PasteAndMatchStyle(
      focused_frame->GetRoutingID()));
  RecordAction(base::UserMetricsAction("PasteAndMatchStyle"));
}

void WebContentsImpl::Delete() {
  RenderFrameHost* focused_frame = GetFocusedFrame();
  if (!focused_frame)
    return;

  focused_frame->Send(new InputMsg_Delete(focused_frame->GetRoutingID()));
  RecordAction(base::UserMetricsAction("DeleteSelection"));
}

void WebContentsImpl::SelectAll() {
  RenderFrameHost* focused_frame = GetFocusedFrame();
  if (!focused_frame)
    return;

  focused_frame->Send(new InputMsg_SelectAll(focused_frame->GetRoutingID()));
  RecordAction(base::UserMetricsAction("SelectAll"));
}

void WebContentsImpl::Unselect() {
  RenderFrameHost* focused_frame = GetFocusedFrame();
  if (!focused_frame)
    return;

  focused_frame->Send(new InputMsg_Unselect(focused_frame->GetRoutingID()));
  RecordAction(base::UserMetricsAction("Unselect"));
}

void WebContentsImpl::Replace(const base::string16& word) {
  RenderFrameHost* focused_frame = GetFocusedFrame();
  if (!focused_frame)
    return;

  focused_frame->Send(new InputMsg_Replace(
      focused_frame->GetRoutingID(), word));
}

void WebContentsImpl::ReplaceMisspelling(const base::string16& word) {
  RenderFrameHost* focused_frame = GetFocusedFrame();
  if (!focused_frame)
    return;

  focused_frame->Send(new InputMsg_ReplaceMisspelling(
      focused_frame->GetRoutingID(), word));
}

void WebContentsImpl::NotifyContextMenuClosed(
    const CustomContextMenuContext& context) {
  RenderFrameHost* focused_frame = GetFocusedFrame();
  if (!focused_frame)
    return;

  focused_frame->Send(new FrameMsg_ContextMenuClosed(
      focused_frame->GetRoutingID(), context));
}

void WebContentsImpl::ExecuteCustomContextMenuCommand(
    int action, const CustomContextMenuContext& context) {
  RenderFrameHost* focused_frame = GetFocusedFrame();
  if (!focused_frame)
    return;

  focused_frame->Send(new FrameMsg_CustomContextMenuAction(
      focused_frame->GetRoutingID(), context, action));
}

gfx::NativeView WebContentsImpl::GetNativeView() {
  return view_->GetNativeView();
}

gfx::NativeView WebContentsImpl::GetContentNativeView() {
  return view_->GetContentNativeView();
}

gfx::NativeWindow WebContentsImpl::GetTopLevelNativeWindow() {
  return view_->GetTopLevelNativeWindow();
}

gfx::Rect WebContentsImpl::GetViewBounds() {
  return view_->GetViewBounds();
}

gfx::Rect WebContentsImpl::GetContainerBounds() {
  gfx::Rect rv;
  view_->GetContainerBounds(&rv);
  return rv;
}

DropData* WebContentsImpl::GetDropData() {
  return view_->GetDropData();
}

void WebContentsImpl::Focus() {
  view_->Focus();
}

void WebContentsImpl::SetInitialFocus() {
  view_->SetInitialFocus();
}

void WebContentsImpl::StoreFocus() {
  view_->StoreFocus();
}

void WebContentsImpl::RestoreFocus() {
  view_->RestoreFocus();
}

void WebContentsImpl::FocusThroughTabTraversal(bool reverse) {
  if (ShowingInterstitialPage()) {
    GetRenderManager()->interstitial_page()->FocusThroughTabTraversal(reverse);
    return;
  }
  RenderWidgetHostView* const fullscreen_view =
      GetFullscreenRenderWidgetHostView();
  if (fullscreen_view) {
    fullscreen_view->Focus();
    return;
  }
  GetRenderViewHost()->SetInitialFocus(reverse);
}

bool WebContentsImpl::ShowingInterstitialPage() const {
  return GetRenderManager()->interstitial_page() != NULL;
}

InterstitialPage* WebContentsImpl::GetInterstitialPage() const {
  return GetRenderManager()->interstitial_page();
}

bool WebContentsImpl::IsSavable() {
  // WebKit creates Document object when MIME type is application/xhtml+xml,
  // so we also support this MIME type.
  return contents_mime_type_ == "text/html" ||
         contents_mime_type_ == "text/xml" ||
         contents_mime_type_ == "application/xhtml+xml" ||
         contents_mime_type_ == "text/plain" ||
         contents_mime_type_ == "text/css" ||
         mime_util::IsSupportedJavascriptMimeType(contents_mime_type_);
}

void WebContentsImpl::OnSavePage() {
  // If we can not save the page, try to download it.
  if (!IsSavable()) {
    RecordDownloadSource(INITIATED_BY_SAVE_PACKAGE_ON_NON_HTML);
    SaveFrame(GetLastCommittedURL(), Referrer());
    return;
  }

  Stop();

  // Create the save package and possibly prompt the user for the name to save
  // the page as. The user prompt is an asynchronous operation that runs on
  // another thread.
  save_package_ = new SavePackage(this);
  save_package_->GetSaveInfo();
}

// Used in automated testing to bypass prompting the user for file names.
// Instead, the names and paths are hard coded rather than running them through
// file name sanitation and extension / mime checking.
bool WebContentsImpl::SavePage(const base::FilePath& main_file,
                               const base::FilePath& dir_path,
                               SavePageType save_type) {
  // Stop the page from navigating.
  Stop();

  save_package_ = new SavePackage(this, save_type, main_file, dir_path);
  return save_package_->Init(SavePackageDownloadCreatedCallback());
}

void WebContentsImpl::SaveFrame(const GURL& url,
                                const Referrer& referrer) {
  SaveFrameWithHeaders(url, referrer, std::string());
}

void WebContentsImpl::SaveFrameWithHeaders(const GURL& url,
                                           const Referrer& referrer,
                                           const std::string& headers) {
  if (!GetLastCommittedURL().is_valid())
    return;
  if (delegate_ && delegate_->SaveFrame(url, referrer))
    return;

  // TODO(nasko): This check for main frame is incorrect and should be fixed
  // by explicitly passing in which frame this method should target.
  bool is_main_frame = (url == GetLastCommittedURL());

  DownloadManager* dlm =
      BrowserContext::GetDownloadManager(GetBrowserContext());
  if (!dlm)
    return;
  int64 post_id = -1;
  if (is_main_frame) {
    const NavigationEntry* entry = controller_.GetLastCommittedEntry();
    if (entry)
      post_id = entry->GetPostID();
  }
  scoped_ptr<DownloadUrlParameters> params(
      DownloadUrlParameters::FromWebContents(this, url));
  params->set_referrer(referrer);
  params->set_post_id(post_id);
  if (post_id >= 0)
    params->set_method("POST");
  params->set_prompt(true);

  if (headers.empty()) {
    params->set_prefer_cache(true);
  } else {
    for (const base::StringPiece& key_value :
         base::SplitStringPiece(
             headers, "\n", base::TRIM_WHITESPACE, base::SPLIT_WANT_ALL)) {
      std::vector<std::string> pair = base::SplitString(
          key_value, ":", base::TRIM_WHITESPACE, base::SPLIT_WANT_ALL);
      DCHECK_EQ(2ul, pair.size());
      params->add_request_header(pair[0], pair[1]);
    }
  }
  dlm->DownloadUrl(params.Pass());
}

void WebContentsImpl::GenerateMHTML(
    const base::FilePath& file,
    const base::Callback<void(int64)>& callback) {
  MHTMLGenerationManager::GetInstance()->SaveMHTML(this, file, callback);
}

const std::string& WebContentsImpl::GetContentsMimeType() const {
  return contents_mime_type_;
}

bool WebContentsImpl::WillNotifyDisconnection() const {
  return notify_disconnection_;
}

void WebContentsImpl::SetOverrideEncoding(const std::string& encoding) {
  SetEncoding(encoding);
  Send(new ViewMsg_SetPageEncoding(GetRoutingID(), encoding));
}

void WebContentsImpl::ResetOverrideEncoding() {
  canonical_encoding_.clear();
  Send(new ViewMsg_ResetPageEncodingToDefault(GetRoutingID()));
}

RendererPreferences* WebContentsImpl::GetMutableRendererPrefs() {
  return &renderer_preferences_;
}

void WebContentsImpl::Close() {
  Close(GetRenderViewHost());
}

void WebContentsImpl::DragSourceEndedAt(int client_x, int client_y,
    int screen_x, int screen_y, blink::WebDragOperation operation) {
  if (browser_plugin_embedder_.get())
    browser_plugin_embedder_->DragSourceEndedAt(client_x, client_y,
        screen_x, screen_y, operation);
  if (GetRenderViewHost())
    GetRenderViewHost()->DragSourceEndedAt(client_x, client_y, screen_x,
                                           screen_y, operation);
}

void WebContentsImpl::DidGetResourceResponseStart(
  const ResourceRequestDetails& details) {
  controller_.ssl_manager()->DidStartResourceResponse(details);

  FOR_EACH_OBSERVER(WebContentsObserver, observers_,
                    DidGetResourceResponseStart(details));
}

void WebContentsImpl::DidGetRedirectForResourceRequest(
  RenderFrameHost* render_frame_host,
  const ResourceRedirectDetails& details) {
  controller_.ssl_manager()->DidReceiveResourceRedirect(details);

  FOR_EACH_OBSERVER(
      WebContentsObserver,
      observers_,
      DidGetRedirectForResourceRequest(render_frame_host, details));

  // TODO(avi): Remove. http://crbug.com/170921
  NotificationService::current()->Notify(
      NOTIFICATION_RESOURCE_RECEIVED_REDIRECT,
      Source<WebContents>(this),
      Details<const ResourceRedirectDetails>(&details));

  if (IsResourceTypeFrame(details.resource_type)) {
    NavigationHandleImpl* navigation_handle =
        static_cast<RenderFrameHostImpl*>(render_frame_host)
            ->navigation_handle();
    if (navigation_handle)
      navigation_handle->DidRedirectNavigation(details.new_url);
  }
}

void WebContentsImpl::NotifyWebContentsFocused() {
  FOR_EACH_OBSERVER(WebContentsObserver, observers_, OnWebContentsFocused());
}

void WebContentsImpl::NotifyWebContentsBlurred() {
  FOR_EACH_OBSERVER(WebContentsObserver, observers_, OnWebContentsBlurred());
}

void WebContentsImpl::SystemDragEnded() {
  if (GetRenderViewHost())
    GetRenderViewHost()->DragSourceSystemDragEnded();
  if (browser_plugin_embedder_.get())
    browser_plugin_embedder_->SystemDragEnded();
}

void WebContentsImpl::UserGestureDone() {
  OnUserGesture(GetRenderViewHost()->GetWidget());
}

void WebContentsImpl::SetClosedByUserGesture(bool value) {
  closed_by_user_gesture_ = value;
}

bool WebContentsImpl::GetClosedByUserGesture() const {
  return closed_by_user_gesture_;
}

void WebContentsImpl::ViewSource() {
  if (!delegate_)
    return;

  NavigationEntry* entry = GetController().GetLastCommittedEntry();
  if (!entry)
    return;

  delegate_->ViewSourceForTab(this, entry->GetURL());
}

void WebContentsImpl::ViewFrameSource(const GURL& url,
                                      const PageState& page_state) {
  if (!delegate_)
    return;

  delegate_->ViewSourceForFrame(this, url, page_state);
}

int WebContentsImpl::GetMinimumZoomPercent() const {
  return minimum_zoom_percent_;
}

int WebContentsImpl::GetMaximumZoomPercent() const {
  return maximum_zoom_percent_;
}

void WebContentsImpl::SetPageScale(float page_scale_factor) {
  Send(new ViewMsg_SetPageScale(GetRoutingID(), page_scale_factor));
}

gfx::Size WebContentsImpl::GetPreferredSize() const {
  return capturer_count_ == 0 ? preferred_size_ : preferred_size_for_capture_;
}

bool WebContentsImpl::GotResponseToLockMouseRequest(bool allowed) {
  if (GetBrowserPluginGuest())
    return GetBrowserPluginGuest()->LockMouse(allowed);

  return GetRenderViewHost()
             ? GetRenderViewHost()->GetWidget()->GotResponseToLockMouseRequest(
                   allowed)
             : false;
}

bool WebContentsImpl::HasOpener() const {
  return GetOpener() != NULL;
}

WebContentsImpl* WebContentsImpl::GetOpener() const {
  FrameTreeNode* opener_ftn = frame_tree_.root()->opener();
  return opener_ftn ? FromFrameTreeNode(opener_ftn) : nullptr;
}

void WebContentsImpl::DidChooseColorInColorChooser(SkColor color) {
  if (!color_chooser_info_.get())
    return;
  RenderFrameHost* rfh = RenderFrameHost::FromID(
      color_chooser_info_->render_process_id,
      color_chooser_info_->render_frame_id);
  if (!rfh)
    return;

  rfh->Send(new FrameMsg_DidChooseColorResponse(
      rfh->GetRoutingID(), color_chooser_info_->identifier, color));
}

void WebContentsImpl::DidEndColorChooser() {
  if (!color_chooser_info_.get())
    return;
  RenderFrameHost* rfh = RenderFrameHost::FromID(
      color_chooser_info_->render_process_id,
      color_chooser_info_->render_frame_id);
  if (!rfh)
    return;

  rfh->Send(new FrameMsg_DidEndColorChooser(
      rfh->GetRoutingID(), color_chooser_info_->identifier));
  color_chooser_info_.reset();
}

int WebContentsImpl::DownloadImage(
    const GURL& url,
    bool is_favicon,
    uint32_t max_bitmap_size,
    bool bypass_cache,
    const WebContents::ImageDownloadCallback& callback) {
  DCHECK_CURRENTLY_ON(BrowserThread::UI);
  static int next_image_download_id = 0;
  const image_downloader::ImageDownloaderPtr& mojo_image_downloader =
      GetMainFrame()->GetMojoImageDownloader();
  const int download_id = ++next_image_download_id;
  if (!mojo_image_downloader) {
    // If the renderer process is dead (i.e. crash, or memory pressure on
    // Android), the downloader service will be invalid. Pre-Mojo, this would
    // hang the callback indefinetly since the IPC would be dropped. Now,
    // respond with a 400 HTTP error code to indicate that something went wrong.
    BrowserThread::PostTask(
        BrowserThread::UI, FROM_HERE,
        base::Bind(&WebContents::ImageDownloadCallback::Run,
                   base::Owned(new ImageDownloadCallback(callback)),
                   download_id, 400, url, std::vector<SkBitmap>(),
                   std::vector<gfx::Size>()));
    return download_id;
  }

  image_downloader::DownloadRequestPtr req =
      image_downloader::DownloadRequest::New();

  req->url = mojo::String::From(url);
  req->is_favicon = is_favicon;
  req->max_bitmap_size = max_bitmap_size;
  req->bypass_cache = bypass_cache;

  mojo_image_downloader->DownloadImage(
      req.Pass(),
      base::Bind(&DidDownloadImage, callback, download_id, url));
  return download_id;
}

bool WebContentsImpl::IsSubframe() const {
  return is_subframe_;
}

void WebContentsImpl::Find(int request_id,
                           const base::string16& search_text,
                           const blink::WebFindOptions& options) {
  // Cowardly refuse to search for no text.
  if (search_text.empty()) {
    NOTREACHED();
    return;
  }

  // See if a top level browser plugin handles the find request first.
  if (browser_plugin_embedder_ &&
      browser_plugin_embedder_->Find(request_id, search_text, options)) {
    return;
  }
  Send(new ViewMsg_Find(GetRoutingID(), request_id, search_text, options));
}

void WebContentsImpl::StopFinding(StopFindAction action) {
  // See if a top level browser plugin handles the stop finding request first.
  if (browser_plugin_embedder_ &&
      browser_plugin_embedder_->StopFinding(action)) {
    return;
  }
  Send(new ViewMsg_StopFinding(GetRoutingID(), action));
}

void WebContentsImpl::InsertCSS(const std::string& css) {
  GetMainFrame()->Send(new FrameMsg_CSSInsertRequest(
      GetMainFrame()->GetRoutingID(), css));
}

bool WebContentsImpl::WasRecentlyAudible() {
  return audio_stream_monitor_.WasRecentlyAudible();
}

void WebContentsImpl::GetManifest(const GetManifestCallback& callback) {
  manifest_manager_host_->GetManifest(GetMainFrame(), callback);
}

void WebContentsImpl::HasManifest(const HasManifestCallback& callback) {
  manifest_manager_host_->HasManifest(GetMainFrame(), callback);
}

void WebContentsImpl::ExitFullscreen() {
  // Clean up related state and initiate the fullscreen exit.
  GetRenderViewHost()->GetWidget()->RejectMouseLockOrUnlockIfNecessary();
  ExitFullscreenMode();
}

void WebContentsImpl::ResumeLoadingCreatedWebContents() {
  if (delayed_open_url_params_.get()) {
    OpenURL(*delayed_open_url_params_.get());
    delayed_open_url_params_.reset(nullptr);
    return;
  }

  // Resume blocked requests for both the RenderViewHost and RenderFrameHost.
  // TODO(brettw): It seems bogus to reach into here and initialize the host.
  if (is_resume_pending_) {
    is_resume_pending_ = false;
    GetRenderViewHost()->Init();
    GetMainFrame()->Init();
  }
}

bool WebContentsImpl::FocusLocationBarByDefault() {
  NavigationEntry* entry = controller_.GetVisibleEntry();
  if (entry && entry->GetURL() == GURL(url::kAboutBlankURL))
    return true;
  return delegate_ && delegate_->ShouldFocusLocationBarByDefault(this);
}

void WebContentsImpl::SetFocusToLocationBar(bool select_all) {
  if (delegate_)
    delegate_->SetFocusToLocationBar(select_all);
}

void WebContentsImpl::DidStartNavigation(NavigationHandle* navigation_handle) {
  FOR_EACH_OBSERVER(WebContentsObserver, observers_,
                    DidStartNavigation(navigation_handle));
}

void WebContentsImpl::DidRedirectNavigation(
    NavigationHandle* navigation_handle) {
  FOR_EACH_OBSERVER(WebContentsObserver, observers_,
                    DidRedirectNavigation(navigation_handle));
}

void WebContentsImpl::ReadyToCommitNavigation(
    NavigationHandle* navigation_handle) {
  FOR_EACH_OBSERVER(WebContentsObserver, observers_,
                    ReadyToCommitNavigation(navigation_handle));
}

void WebContentsImpl::DidFinishNavigation(NavigationHandle* navigation_handle) {
  FOR_EACH_OBSERVER(WebContentsObserver, observers_,
                    DidFinishNavigation(navigation_handle));
}

void WebContentsImpl::DidStartProvisionalLoad(
    RenderFrameHostImpl* render_frame_host,
    const GURL& validated_url,
    bool is_error_page,
    bool is_iframe_srcdoc) {
  // Notify observers about the start of the provisional load.
  FOR_EACH_OBSERVER(
      WebContentsObserver,
      observers_,
      DidStartProvisionalLoadForFrame(
          render_frame_host, validated_url, is_error_page, is_iframe_srcdoc));

  // Notify accessibility if this is a reload.
  NavigationEntry* entry = controller_.GetVisibleEntry();
  if (entry && ui::PageTransitionCoreTypeIs(
          entry->GetTransitionType(), ui::PAGE_TRANSITION_RELOAD)) {
    FrameTreeNode* ftn = render_frame_host->frame_tree_node();
    BrowserAccessibilityManager* manager =
        ftn->current_frame_host()->browser_accessibility_manager();
    if (manager)
      manager->UserIsReloading();
  }
}

void WebContentsImpl::DidFailProvisionalLoadWithError(
    RenderFrameHostImpl* render_frame_host,
    const FrameHostMsg_DidFailProvisionalLoadWithError_Params& params) {
  GURL validated_url(params.url);
  FOR_EACH_OBSERVER(WebContentsObserver,
                    observers_,
                    DidFailProvisionalLoad(render_frame_host,
                                           validated_url,
                                           params.error_code,
                                           params.error_description,
                                           params.was_ignored_by_handler));

  FrameTreeNode* ftn = render_frame_host->frame_tree_node();
  BrowserAccessibilityManager* manager =
      ftn->current_frame_host()->browser_accessibility_manager();
  if (manager)
    manager->NavigationFailed();
}

void WebContentsImpl::DidFailLoadWithError(
    RenderFrameHostImpl* render_frame_host,
    const GURL& url,
    int error_code,
    const base::string16& error_description,
    bool was_ignored_by_handler) {
  FOR_EACH_OBSERVER(
      WebContentsObserver,
      observers_,
      DidFailLoad(render_frame_host, url, error_code, error_description,
        was_ignored_by_handler));
}

void WebContentsImpl::NotifyChangedNavigationState(
    InvalidateTypes changed_flags) {
  NotifyNavigationStateChanged(changed_flags);
}

void WebContentsImpl::DidStartNavigationToPendingEntry(
      const GURL& url,
      NavigationController::ReloadType reload_type) {
  // Notify observers about navigation.
  FOR_EACH_OBSERVER(
      WebContentsObserver,
      observers_,
      DidStartNavigationToPendingEntry(url, reload_type));
}

void WebContentsImpl::RequestOpenURL(RenderFrameHostImpl* render_frame_host,
                                     const OpenURLParams& params) {
  // OpenURL can blow away the source RFH. Use the process/frame routing ID as a
  // weak pointer of sorts.
  const int32_t process_id = render_frame_host->GetProcess()->GetID();
  const int32_t frame_id = render_frame_host->GetRoutingID();

  WebContents* new_contents = OpenURL(params);

  if (new_contents && RenderFrameHost::FromID(process_id, frame_id)) {
    // Notify observers.
    FOR_EACH_OBSERVER(WebContentsObserver, observers_,
                      DidOpenRequestedURL(new_contents,
                                          render_frame_host,
                                          params.url,
                                          params.referrer,
                                          params.disposition,
                                          params.transition));
  }
}

bool WebContentsImpl::ShouldPreserveAbortedURLs() {
  if (!delegate_)
    return false;
  return delegate_->ShouldPreserveAbortedURLs(this);
}

void WebContentsImpl::DidCommitProvisionalLoad(
    RenderFrameHostImpl* render_frame_host,
    const GURL& url,
    ui::PageTransition transition_type) {
  // Notify observers about the commit of the provisional load.
  FOR_EACH_OBSERVER(WebContentsObserver,
                    observers_,
                    DidCommitProvisionalLoadForFrame(
                        render_frame_host, url, transition_type));

  BrowserAccessibilityManager* manager =
      render_frame_host->browser_accessibility_manager();
  if (manager)
    manager->NavigationSucceeded();
}

void WebContentsImpl::DidNavigateMainFramePreCommit(
    bool navigation_is_within_page) {
  // Ensure fullscreen mode is exited before committing the navigation to a
  // different page.  The next page will not start out assuming it is in
  // fullscreen mode.
  if (navigation_is_within_page) {
    // No page change?  Then, the renderer and browser can remain in fullscreen.
    return;
  }
  if (IsFullscreenForCurrentTab(GetRenderViewHost()->GetWidget()))
    ExitFullscreen();
  DCHECK(!IsFullscreenForCurrentTab(GetRenderViewHost()->GetWidget()));
}

void WebContentsImpl::DidNavigateMainFramePostCommit(
    RenderFrameHostImpl* render_frame_host,
    const LoadCommittedDetails& details,
    const FrameHostMsg_DidCommitProvisionalLoad_Params& params) {
  if (details.is_navigation_to_different_page()) {
    // Clear the status bubble. This is a workaround for a bug where WebKit
    // doesn't let us know that the cursor left an element during a
    // transition (this is also why the mouse cursor remains as a hand after
    // clicking on a link); see bugs 1184641 and 980803. We don't want to
    // clear the bubble when a user navigates to a named anchor in the same
    // page.
    UpdateTargetURL(render_frame_host->GetRenderViewHost(), GURL());

    RenderWidgetHostViewBase* rwhvb =
        static_cast<RenderWidgetHostViewBase*>(GetRenderWidgetHostView());
    if (rwhvb)
      rwhvb->OnDidNavigateMainFrameToNewPage();

    did_first_visually_non_empty_paint_ = false;

    // Reset theme color on navigation to new page.
    theme_color_ = SK_ColorTRANSPARENT;
  }

  if (!details.is_in_page) {
    // Once the main frame is navigated, we're no longer considered to have
    // displayed insecure content.
    displayed_insecure_content_ = false;
    SSLManager::NotifySSLInternalStateChanged(
        GetController().GetBrowserContext());
  }

  // Notify observers about navigation.
  FOR_EACH_OBSERVER(WebContentsObserver, observers_,
                    DidNavigateMainFrame(details, params));

  if (delegate_)
    delegate_->DidNavigateMainFramePostCommit(this);
  view_->SetOverscrollControllerEnabled(CanOverscrollContent());
}

void WebContentsImpl::DidNavigateAnyFramePostCommit(
    RenderFrameHostImpl* render_frame_host,
    const LoadCommittedDetails& details,
    const FrameHostMsg_DidCommitProvisionalLoad_Params& params) {
  // Now that something has committed, we don't need to track whether the
  // initial page has been accessed.
  has_accessed_initial_document_ = false;

  // If we navigate off the page, close all JavaScript dialogs.
  if (!details.is_in_page)
    CancelActiveAndPendingDialogs();

  // Notify observers about navigation.
  FOR_EACH_OBSERVER(WebContentsObserver, observers_,
                    DidNavigateAnyFrame(render_frame_host, details, params));
}

void WebContentsImpl::SetMainFrameMimeType(const std::string& mime_type) {
  contents_mime_type_ = mime_type;
}

bool WebContentsImpl::CanOverscrollContent() const {
  // Disable overscroll when touch emulation is on. See crbug.com/369938.
  if (force_disable_overscroll_content_)
    return false;

  if (delegate_)
    return delegate_->CanOverscrollContent();

  return false;
}

void WebContentsImpl::OnThemeColorChanged(SkColor theme_color) {
  // Update the theme color. This is to be published to observers after the
  // first visually non-empty paint.
  theme_color_ = theme_color;

  if (did_first_visually_non_empty_paint_ &&
      last_sent_theme_color_ != theme_color_) {
    FOR_EACH_OBSERVER(WebContentsObserver, observers_,
                      DidChangeThemeColor(theme_color_));
    last_sent_theme_color_ = theme_color_;
  }
}

void WebContentsImpl::OnDidLoadResourceFromMemoryCache(
    const GURL& url,
    const std::string& security_info,
    const std::string& http_method,
    const std::string& mime_type,
    ResourceType resource_type) {
  SSLStatus status;
  if (!DeserializeSecurityInfo(security_info, &status)) {
    bad_message::ReceivedBadMessage(
        GetRenderProcessHost(),
        bad_message::WC_MEMORY_CACHE_RESOURCE_BAD_SECURITY_INFO);
    return;
  }

  // Send out a notification that we loaded a resource from our memory cache.
  // TODO(alcutter,eranm): Pass signed_certificate_timestamp_ids into details.
  LoadFromMemoryCacheDetails details(
      url, GetRenderProcessHost()->GetID(), status.cert_id, status.cert_status,
      http_method, mime_type, resource_type);

  controller_.ssl_manager()->DidLoadFromMemoryCache(details);

  FOR_EACH_OBSERVER(WebContentsObserver, observers_,
                    DidLoadResourceFromMemoryCache(details));

  if (url.is_valid() && url.SchemeIsHTTPOrHTTPS()) {
    scoped_refptr<net::URLRequestContextGetter> request_context(
        resource_type == RESOURCE_TYPE_MEDIA ?
            GetBrowserContext()->GetMediaRequestContextForRenderProcess(
                GetRenderProcessHost()->GetID()) :
            GetBrowserContext()->GetRequestContextForRenderProcess(
                GetRenderProcessHost()->GetID()));
    BrowserThread::PostTask(
        BrowserThread::IO,
        FROM_HERE,
        base::Bind(&NotifyCacheOnIO, request_context, url, http_method));
  }
}

void WebContentsImpl::OnDidDisplayInsecureContent() {
  RecordAction(base::UserMetricsAction("SSL.DisplayedInsecureContent"));
  displayed_insecure_content_ = true;
  SSLManager::NotifySSLInternalStateChanged(
      GetController().GetBrowserContext());
}

void WebContentsImpl::OnDidRunInsecureContent(
    const std::string& security_origin, const GURL& target_url) {
  LOG(WARNING) << security_origin << " ran insecure content from "
               << target_url.possibly_invalid_spec();
  RecordAction(base::UserMetricsAction("SSL.RanInsecureContent"));
  if (base::EndsWith(security_origin, kDotGoogleDotCom,
                     base::CompareCase::INSENSITIVE_ASCII))
    RecordAction(base::UserMetricsAction("SSL.RanInsecureContentGoogle"));
  controller_.ssl_manager()->DidRunInsecureContent(security_origin);
  SSLManager::NotifySSLInternalStateChanged(
      GetController().GetBrowserContext());
}

void WebContentsImpl::OnDocumentLoadedInFrame() {
  if (!HasValidFrameSource())
    return;

  RenderFrameHostImpl* rfh =
      static_cast<RenderFrameHostImpl*>(render_frame_message_source_);
  FOR_EACH_OBSERVER(
      WebContentsObserver, observers_, DocumentLoadedInFrame(rfh));
}

void WebContentsImpl::OnDidFinishLoad(const GURL& url) {
  if (!HasValidFrameSource())
    return;

  GURL validated_url(url);
  RenderProcessHost* render_process_host =
      render_frame_message_source_->GetProcess();
  render_process_host->FilterURL(false, &validated_url);

  RenderFrameHostImpl* rfh =
      static_cast<RenderFrameHostImpl*>(render_frame_message_source_);
  FOR_EACH_OBSERVER(
      WebContentsObserver, observers_, DidFinishLoad(rfh, validated_url));
}

void WebContentsImpl::OnGoToEntryAtOffset(int offset) {
  if (!delegate_ || delegate_->OnGoToEntryOffset(offset))
    controller_.GoToOffset(offset);
}

void WebContentsImpl::OnUpdateZoomLimits(int minimum_percent,
                                         int maximum_percent) {
  minimum_zoom_percent_ = minimum_percent;
  maximum_zoom_percent_ = maximum_percent;
}

void WebContentsImpl::OnPageScaleFactorChanged(float page_scale_factor) {
  bool is_one = page_scale_factor == 1.f;
  if (is_one != page_scale_factor_is_one_) {
    page_scale_factor_is_one_ = is_one;

    HostZoomMapImpl* host_zoom_map =
        static_cast<HostZoomMapImpl*>(HostZoomMap::GetForWebContents(this));

    if (host_zoom_map && GetRenderProcessHost()) {
      host_zoom_map->SetPageScaleFactorIsOneForView(
          GetRenderProcessHost()->GetID(), GetRoutingID(),
          page_scale_factor_is_one_);
    }
  }

  FOR_EACH_OBSERVER(WebContentsObserver,
                    observers_,
                    OnPageScaleFactorChanged(page_scale_factor));
}

void WebContentsImpl::OnEnumerateDirectory(int request_id,
                                           const base::FilePath& path) {
  if (!delegate_)
    return;

  ChildProcessSecurityPolicyImpl* policy =
      ChildProcessSecurityPolicyImpl::GetInstance();
  if (policy->CanReadFile(GetRenderProcessHost()->GetID(), path))
    delegate_->EnumerateDirectory(this, request_id, path);
}

void WebContentsImpl::OnRegisterProtocolHandler(const std::string& protocol,
                                                const GURL& url,
                                                const base::string16& title,
                                                bool user_gesture) {
  if (!delegate_)
    return;

  ChildProcessSecurityPolicyImpl* policy =
      ChildProcessSecurityPolicyImpl::GetInstance();
  if (policy->IsPseudoScheme(protocol))
    return;

  delegate_->RegisterProtocolHandler(this, protocol, url, user_gesture);
}

void WebContentsImpl::OnUnregisterProtocolHandler(const std::string& protocol,
                                                  const GURL& url,
                                                  bool user_gesture) {
  if (!delegate_)
    return;

  ChildProcessSecurityPolicyImpl* policy =
      ChildProcessSecurityPolicyImpl::GetInstance();
  if (policy->IsPseudoScheme(protocol))
    return;

  delegate_->UnregisterProtocolHandler(this, protocol, url, user_gesture);
}

void WebContentsImpl::OnUpdatePageImportanceSignals(
    const PageImportanceSignals& signals) {
  page_importance_signals_ = signals;
}

void WebContentsImpl::OnFindReply(int request_id,
                                  int number_of_matches,
                                  const gfx::Rect& selection_rect,
                                  int active_match_ordinal,
                                  bool final_update) {
  if (delegate_) {
    delegate_->FindReply(this, request_id, number_of_matches, selection_rect,
                         active_match_ordinal, final_update);
  }
}

#if defined(OS_ANDROID) && !defined(USE_AURA)
void WebContentsImpl::OnFindMatchRectsReply(
    int version,
    const std::vector<gfx::RectF>& rects,
    const gfx::RectF& active_rect) {
  if (delegate_)
    delegate_->FindMatchRectsReply(this, version, rects, active_rect);
}

void WebContentsImpl::OnOpenDateTimeDialog(
    const ViewHostMsg_DateTimeDialogValue_Params& value) {
  date_time_chooser_->ShowDialog(GetTopLevelNativeWindow(),
                                 GetRenderViewHost(),
                                 value.dialog_type,
                                 value.dialog_value,
                                 value.minimum,
                                 value.maximum,
                                 value.step,
                                 value.suggestions);
}
#endif

void WebContentsImpl::OnDomOperationResponse(const std::string& json_string) {
  std::string json = json_string;
  NotificationService::current()->Notify(NOTIFICATION_DOM_OPERATION_RESPONSE,
                                         Source<WebContents>(this),
                                         Details<std::string>(&json));
}

void WebContentsImpl::OnAppCacheAccessed(const GURL& manifest_url,
                                         bool blocked_by_policy) {
  // Notify observers about navigation.
  FOR_EACH_OBSERVER(WebContentsObserver, observers_,
                    AppCacheAccessed(manifest_url, blocked_by_policy));
}

void WebContentsImpl::OnOpenColorChooser(
    int color_chooser_id,
    SkColor color,
    const std::vector<ColorSuggestion>& suggestions) {
  if (!HasValidFrameSource())
    return;

  ColorChooser* new_color_chooser = delegate_ ?
      delegate_->OpenColorChooser(this, color, suggestions) :
      NULL;
  if (!new_color_chooser)
    return;
  if (color_chooser_info_.get())
    color_chooser_info_->chooser->End();

  color_chooser_info_.reset(new ColorChooserInfo(
      render_frame_message_source_->GetProcess()->GetID(),
      render_frame_message_source_->GetRoutingID(),
      new_color_chooser,
      color_chooser_id));
}

void WebContentsImpl::OnEndColorChooser(int color_chooser_id) {
  if (color_chooser_info_ &&
      color_chooser_id == color_chooser_info_->identifier)
    color_chooser_info_->chooser->End();
}

void WebContentsImpl::OnSetSelectedColorInColorChooser(int color_chooser_id,
                                                       SkColor color) {
  if (color_chooser_info_ &&
      color_chooser_id == color_chooser_info_->identifier)
    color_chooser_info_->chooser->SetSelectedColor(color);
}

// This exists for render views that don't have a WebUI, but do have WebUI
// bindings enabled.
void WebContentsImpl::OnWebUISend(const GURL& source_url,
                                  const std::string& name,
                                  const base::ListValue& args) {
  if (delegate_)
    delegate_->WebUISend(this, source_url, name, args);
}

#if defined(ENABLE_PLUGINS)
void WebContentsImpl::OnPepperInstanceCreated() {
  FOR_EACH_OBSERVER(WebContentsObserver, observers_, PepperInstanceCreated());
}

void WebContentsImpl::OnPepperInstanceDeleted() {
  FOR_EACH_OBSERVER(WebContentsObserver, observers_, PepperInstanceDeleted());
}

void WebContentsImpl::OnPepperPluginHung(int plugin_child_id,
                                         const base::FilePath& path,
                                         bool is_hung) {
  UMA_HISTOGRAM_COUNTS("Pepper.PluginHung", 1);

  FOR_EACH_OBSERVER(WebContentsObserver, observers_,
                    PluginHungStatusChanged(plugin_child_id, path, is_hung));
}

void WebContentsImpl::OnPluginCrashed(const base::FilePath& plugin_path,
                                      base::ProcessId plugin_pid) {
  FOR_EACH_OBSERVER(WebContentsObserver, observers_,
                    PluginCrashed(plugin_path, plugin_pid));
}

void WebContentsImpl::OnRequestPpapiBrokerPermission(
    int routing_id,
    const GURL& url,
    const base::FilePath& plugin_path) {
  if (!delegate_) {
    OnPpapiBrokerPermissionResult(routing_id, false);
    return;
  }

  if (!delegate_->RequestPpapiBrokerPermission(
      this, url, plugin_path,
      base::Bind(&WebContentsImpl::OnPpapiBrokerPermissionResult,
                 base::Unretained(this), routing_id))) {
    NOTIMPLEMENTED();
    OnPpapiBrokerPermissionResult(routing_id, false);
  }
}

void WebContentsImpl::OnPpapiBrokerPermissionResult(int routing_id,
                                                    bool result) {
  Send(new ViewMsg_PpapiBrokerPermissionResult(routing_id, result));
}

void WebContentsImpl::OnBrowserPluginMessage(RenderFrameHost* render_frame_host,
                                             const IPC::Message& message) {
  CHECK(!browser_plugin_embedder_.get());
  CreateBrowserPluginEmbedderIfNecessary();
  browser_plugin_embedder_->OnMessageReceived(message, render_frame_host);
}
#endif  // defined(ENABLE_PLUGINS)

void WebContentsImpl::OnUpdateFaviconURL(
    const std::vector<FaviconURL>& candidates) {
  // We get updated favicon URLs after the page stops loading. If a cross-site
  // navigation occurs while a page is still loading, the initial page
  // may stop loading and send us updated favicon URLs after the navigation
  // for the new page has committed.
  RenderViewHostImpl* rvhi =
      static_cast<RenderViewHostImpl*>(render_view_message_source_);
  if (!rvhi->is_active())
    return;

  FOR_EACH_OBSERVER(WebContentsObserver, observers_,
                    DidUpdateFaviconURL(candidates));
}

void WebContentsImpl::CreateAudioPowerSaveBlocker() {
  DCHECK(!audio_power_save_blocker_);
  audio_power_save_blocker_ = PowerSaveBlocker::Create(
      PowerSaveBlocker::kPowerSaveBlockPreventAppSuspension,
      PowerSaveBlocker::kReasonAudioPlayback, "Playing audio");
}

void WebContentsImpl::CreateVideoPowerSaveBlocker() {
  DCHECK(!video_power_save_blocker_);
  DCHECK(!active_video_players_.empty());
  video_power_save_blocker_ = PowerSaveBlocker::Create(
      PowerSaveBlocker::kPowerSaveBlockPreventDisplaySleep,
      PowerSaveBlocker::kReasonVideoPlayback, "Playing video");
  //TODO(mfomitchev): Support PowerSaveBlocker on Aura - crbug.com/546718.
#if defined(OS_ANDROID) && !defined(USE_AURA)
static_cast<PowerSaveBlockerImpl*>(video_power_save_blocker_.get())
      ->InitDisplaySleepBlocker(this);
#endif
}

void WebContentsImpl::MaybeReleasePowerSaveBlockers() {
  // If there are no more audio players and we don't have audio stream
  // monitoring, release the audio power save blocker here instead of during
  // NotifyNavigationStateChanged().
  if (active_audio_players_.empty() &&
      !AudioStreamMonitor::monitoring_available()) {
    audio_power_save_blocker_.reset();
  }

  // If there are no more video players, clear the video power save blocker.
  if (active_video_players_.empty())
    video_power_save_blocker_.reset();
}

void WebContentsImpl::OnMediaPlayingNotification(int64 player_cookie,
                                                 bool has_video,
                                                 bool has_audio,
                                                 bool is_remote) {
  // Ignore the videos playing remotely and don't hold the wake lock for the
  // screen.
  if (is_remote) return;

  if (has_audio) {
    AddMediaPlayerEntry(player_cookie, &active_audio_players_);

    // If we don't have audio stream monitoring, allocate the audio power save
    // blocker here instead of during NotifyNavigationStateChanged().
    if (!audio_power_save_blocker_ &&
        !AudioStreamMonitor::monitoring_available()) {
      CreateAudioPowerSaveBlocker();
    }
  }

  if (has_video) {
    AddMediaPlayerEntry(player_cookie, &active_video_players_);

    // If we're not hidden and have just created a player, create a blocker.
    if (!video_power_save_blocker_ && !IsHidden())
      CreateVideoPowerSaveBlocker();
  }

  FOR_EACH_OBSERVER(WebContentsObserver, observers_, MediaStartedPlaying());
}

void WebContentsImpl::OnMediaPausedNotification(int64 player_cookie) {
  RemoveMediaPlayerEntry(player_cookie, &active_audio_players_);
  RemoveMediaPlayerEntry(player_cookie, &active_video_players_);
  MaybeReleasePowerSaveBlockers();

  FOR_EACH_OBSERVER(WebContentsObserver, observers_, MediaPaused());
}

#if defined(OS_ANDROID)

void WebContentsImpl::OnMediaSessionStateChanged() {
  MediaSession* session = MediaSession::Get(this);
  FOR_EACH_OBSERVER(WebContentsObserver, observers_,
                    MediaSessionStateChanged(session->IsControllable(),
                                             session->IsSuspended()));
}

void WebContentsImpl::ResumeMediaSession() {
  MediaSession::Get(this)->Resume();
}

void WebContentsImpl::SuspendMediaSession() {
  MediaSession::Get(this)->Suspend();
}

void WebContentsImpl::StopMediaSession() {
  MediaSession::Get(this)->Stop();
}

#endif  // defined(OS_ANDROID)

void WebContentsImpl::OnFirstVisuallyNonEmptyPaint() {
  FOR_EACH_OBSERVER(WebContentsObserver, observers_,
                    DidFirstVisuallyNonEmptyPaint());

  did_first_visually_non_empty_paint_ = true;

  if (theme_color_ != last_sent_theme_color_) {
    // Theme color should have updated by now if there was one.
    FOR_EACH_OBSERVER(WebContentsObserver, observers_,
                      DidChangeThemeColor(theme_color_));
    last_sent_theme_color_ = theme_color_;
  }
}

void WebContentsImpl::DidChangeVisibleSSLState() {
  if (delegate_) {
    delegate_->VisibleSSLStateChanged(this);

    SecurityStyleExplanations security_style_explanations;
    SecurityStyle security_style =
        delegate_->GetSecurityStyle(this, &security_style_explanations);
    FOR_EACH_OBSERVER(
        WebContentsObserver, observers_,
        SecurityStyleChanged(security_style, security_style_explanations));
  }
}

void WebContentsImpl::NotifyBeforeFormRepostWarningShow() {
  FOR_EACH_OBSERVER(WebContentsObserver, observers_,
                    BeforeFormRepostWarningShow());
}

void WebContentsImpl::ActivateAndShowRepostFormWarningDialog() {
  Activate();
  if (delegate_)
    delegate_->ShowRepostFormWarningDialog(this);
}

bool WebContentsImpl::HasAccessedInitialDocument() {
  return has_accessed_initial_document_;
}

// Notifies the RenderWidgetHost instance about the fact that the page is
// loading, or done loading.
void WebContentsImpl::SetIsLoading(bool is_loading,
                                   bool to_different_document,
                                   LoadNotificationDetails* details) {
  if (is_loading == is_loading_)
    return;

  if (!is_loading) {
    load_state_ = net::LoadStateWithParam(net::LOAD_STATE_IDLE,
                                          base::string16());
    load_state_host_.clear();
    upload_size_ = 0;
    upload_position_ = 0;
  }

  GetRenderManager()->SetIsLoading(is_loading);

  is_loading_ = is_loading;
  waiting_for_response_ = is_loading;
  is_load_to_different_document_ = to_different_document;

  if (delegate_)
    delegate_->LoadingStateChanged(this, to_different_document);
  NotifyNavigationStateChanged(INVALIDATE_TYPE_LOAD);

  std::string url = (details ? details->url.possibly_invalid_spec() : "NULL");
  if (is_loading) {
    TRACE_EVENT_ASYNC_BEGIN1("browser,navigation", "WebContentsImpl Loading",
                             this, "URL", url);
    FOR_EACH_OBSERVER(WebContentsObserver, observers_, DidStartLoading());
  } else {
    TRACE_EVENT_ASYNC_END1("browser,navigation", "WebContentsImpl Loading",
                           this, "URL", url);
    FOR_EACH_OBSERVER(WebContentsObserver, observers_, DidStopLoading());
  }

  // TODO(avi): Remove. http://crbug.com/170921
  int type = is_loading ? NOTIFICATION_LOAD_START : NOTIFICATION_LOAD_STOP;
  NotificationDetails det = NotificationService::NoDetails();
  if (details)
      det = Details<LoadNotificationDetails>(details);
  NotificationService::current()->Notify(
      type, Source<NavigationController>(&controller_), det);
}

void WebContentsImpl::UpdateMaxPageIDIfNecessary(RenderViewHost* rvh) {
  // If we are creating a RVH for a restored controller, then we need to make
  // sure the RenderView starts with a next_page_id_ larger than the number
  // of restored entries.  This must be called before the RenderView starts
  // navigating (to avoid a race between the browser updating max_page_id and
  // the renderer updating next_page_id_).  Because of this, we only call this
  // from CreateRenderView and allow that to notify the RenderView for us.
  int max_restored_page_id = controller_.GetMaxRestoredPageID();
  if (max_restored_page_id >
      GetMaxPageIDForSiteInstance(rvh->GetSiteInstance()))
    UpdateMaxPageIDForSiteInstance(rvh->GetSiteInstance(),
                                   max_restored_page_id);
}

bool WebContentsImpl::UpdateTitleForEntry(NavigationEntryImpl* entry,
                                          const base::string16& title) {
  // For file URLs without a title, use the pathname instead. In the case of a
  // synthesized title, we don't want the update to count toward the "one set
  // per page of the title to history."
  base::string16 final_title;
  bool explicit_set;
  if (entry && entry->GetURL().SchemeIsFile() && title.empty()) {
    final_title = base::UTF8ToUTF16(entry->GetURL().ExtractFileName());
    explicit_set = false;  // Don't count synthetic titles toward the set limit.
  } else {
    base::TrimWhitespace(title, base::TRIM_ALL, &final_title);
    explicit_set = true;
  }

  // If a page is created via window.open and never navigated,
  // there will be no navigation entry. In this situation,
  // |page_title_when_no_navigation_entry_| will be used for page title.
  if (entry) {
    if (final_title == entry->GetTitle())
      return false;  // Nothing changed, don't bother.

    entry->SetTitle(final_title);
  } else {
    if (page_title_when_no_navigation_entry_ == final_title)
      return false;  // Nothing changed, don't bother.

    page_title_when_no_navigation_entry_ = final_title;
  }

  // Lastly, set the title for the view.
  view_->SetPageTitle(final_title);

  FOR_EACH_OBSERVER(WebContentsObserver, observers_,
                    TitleWasSet(entry, explicit_set));

  return true;
}

void WebContentsImpl::SendChangeLoadProgress() {
  loading_last_progress_update_ = base::TimeTicks::Now();
  if (delegate_)
    delegate_->LoadProgressChanged(this, frame_tree_.load_progress());
}

void WebContentsImpl::ResetLoadProgressState() {
  frame_tree_.ResetLoadProgress();
  loading_weak_factory_.InvalidateWeakPtrs();
  loading_last_progress_update_ = base::TimeTicks();
}

void WebContentsImpl::NotifyViewSwapped(RenderViewHost* old_host,
                                        RenderViewHost* new_host) {
  // After sending out a swap notification, we need to send a disconnect
  // notification so that clients that pick up a pointer to |this| can NULL the
  // pointer.  See Bug 1230284.
  notify_disconnection_ = true;
  FOR_EACH_OBSERVER(WebContentsObserver, observers_,
                    RenderViewHostChanged(old_host, new_host));

  // Ensure that the associated embedder gets cleared after a RenderViewHost
  // gets swapped, so we don't reuse the same embedder next time a
  // RenderViewHost is attached to this WebContents.
  RemoveBrowserPluginEmbedder();
}

void WebContentsImpl::NotifyFrameSwapped(RenderFrameHost* old_host,
                                         RenderFrameHost* new_host) {
  FOR_EACH_OBSERVER(WebContentsObserver,
                    observers_,
                    RenderFrameHostChanged(old_host, new_host));
}

// TODO(avi): Remove this entire function because this notification is already
// covered by two observer functions. http://crbug.com/170921
void WebContentsImpl::NotifyDisconnected() {
  if (!notify_disconnection_)
    return;

  notify_disconnection_ = false;
  NotificationService::current()->Notify(
      NOTIFICATION_WEB_CONTENTS_DISCONNECTED,
      Source<WebContents>(this),
      NotificationService::NoDetails());
}

void WebContentsImpl::NotifyNavigationEntryCommitted(
    const LoadCommittedDetails& load_details) {
  FOR_EACH_OBSERVER(
      WebContentsObserver, observers_, NavigationEntryCommitted(load_details));
}

bool WebContentsImpl::OnMessageReceived(RenderFrameHost* render_frame_host,
                                        const IPC::Message& message) {
  return OnMessageReceived(NULL, render_frame_host, message);
}

const GURL& WebContentsImpl::GetMainFrameLastCommittedURL() const {
  return GetLastCommittedURL();
}

void WebContentsImpl::RenderFrameCreated(RenderFrameHost* render_frame_host) {
  FOR_EACH_OBSERVER(WebContentsObserver,
                    observers_,
                    RenderFrameCreated(render_frame_host));
  SetAccessibilityModeOnFrame(accessibility_mode_, render_frame_host);
}

void WebContentsImpl::RenderFrameDeleted(RenderFrameHost* render_frame_host) {
  ClearPowerSaveBlockers(render_frame_host);
  FOR_EACH_OBSERVER(WebContentsObserver,
                    observers_,
                    RenderFrameDeleted(render_frame_host));
}

void WebContentsImpl::ShowContextMenu(RenderFrameHost* render_frame_host,
                                      const ContextMenuParams& params) {
  ContextMenuParams context_menu_params(params);
  // Allow WebContentsDelegates to handle the context menu operation first.
  if (delegate_ && delegate_->HandleContextMenu(context_menu_params))
    return;

  render_view_host_delegate_view_->ShowContextMenu(render_frame_host,
                                                   context_menu_params);
}

void WebContentsImpl::RunJavaScriptMessage(
    RenderFrameHost* render_frame_host,
    const base::string16& message,
    const base::string16& default_prompt,
    const GURL& frame_url,
    JavaScriptMessageType javascript_message_type,
    IPC::Message* reply_msg) {
  // Suppress JavaScript dialogs when requested. Also suppress messages when
  // showing an interstitial as it's shown over the previous page and we don't
  // want the hidden page's dialogs to interfere with the interstitial.
  bool suppress_this_message =
      static_cast<RenderFrameHostImpl*>(render_frame_host)->is_swapped_out() ||
      ShowingInterstitialPage() || !delegate_ ||
      delegate_->ShouldSuppressDialogs(this) ||
      !delegate_->GetJavaScriptDialogManager(this);

  if (!suppress_this_message) {
    std::string accept_lang = GetContentClient()->browser()->
      GetAcceptLangs(GetBrowserContext());
    dialog_manager_ = delegate_->GetJavaScriptDialogManager(this);
    dialog_manager_->RunJavaScriptDialog(
        this, frame_url, accept_lang, javascript_message_type, message,
        default_prompt,
        base::Bind(&WebContentsImpl::OnDialogClosed, base::Unretained(this),
                   render_frame_host->GetProcess()->GetID(),
                   render_frame_host->GetRoutingID(), reply_msg, false),
        &suppress_this_message);
  }

  if (suppress_this_message) {
    // If we are suppressing messages, just reply as if the user immediately
    // pressed "Cancel", passing true to |dialog_was_suppressed|.
    OnDialogClosed(render_frame_host->GetProcess()->GetID(),
                   render_frame_host->GetRoutingID(), reply_msg,
                   true, false, base::string16());
  }

  // OnDialogClosed (two lines up) may have caused deletion of this object (see
  // http://crbug.com/288961 ). The only safe thing to do here is return.
}

void WebContentsImpl::RunBeforeUnloadConfirm(
    RenderFrameHost* render_frame_host,
    const base::string16& message,
    bool is_reload,
    IPC::Message* reply_msg) {
  RenderFrameHostImpl* rfhi =
      static_cast<RenderFrameHostImpl*>(render_frame_host);
  if (delegate_)
    delegate_->WillRunBeforeUnloadConfirm();

  bool suppress_this_message =
      rfhi->rfh_state() != RenderFrameHostImpl::STATE_DEFAULT ||
      ShowingInterstitialPage() || !delegate_ ||
      delegate_->ShouldSuppressDialogs(this) ||
      !delegate_->GetJavaScriptDialogManager(this);
  if (suppress_this_message) {
    rfhi->JavaScriptDialogClosed(reply_msg, true, base::string16(), true);
    return;
  }

  is_showing_before_unload_dialog_ = true;
  dialog_manager_ = delegate_->GetJavaScriptDialogManager(this);
  dialog_manager_->RunBeforeUnloadDialog(
      this, message, is_reload,
      base::Bind(&WebContentsImpl::OnDialogClosed, base::Unretained(this),
                 render_frame_host->GetProcess()->GetID(),
                 render_frame_host->GetRoutingID(), reply_msg,
                 false));
}

WebContents* WebContentsImpl::GetAsWebContents() {
  return this;
}

bool WebContentsImpl::IsNeverVisible() {
  if (!delegate_)
    return false;
  return delegate_->IsNeverVisible(this);
}

#if defined(OS_WIN)
gfx::NativeViewAccessible WebContentsImpl::GetParentNativeViewAccessible() {
  return accessible_parent_;
}
#endif

RenderViewHostDelegateView* WebContentsImpl::GetDelegateView() {
  return render_view_host_delegate_view_;
}

RendererPreferences WebContentsImpl::GetRendererPrefs(
    BrowserContext* browser_context) const {
  return renderer_preferences_;
}

gfx::Rect WebContentsImpl::GetRootWindowResizerRect(
    RenderWidgetHostImpl* render_widget_host) const {
  if (!RenderViewHostImpl::From(render_widget_host))
    return gfx::Rect();

  if (delegate_)
    return delegate_->GetRootWindowResizerRect();
  return gfx::Rect();
}

void WebContentsImpl::RemoveBrowserPluginEmbedder() {
  if (browser_plugin_embedder_)
    browser_plugin_embedder_.reset();
}

void WebContentsImpl::RenderViewCreated(RenderViewHost* render_view_host) {
  // Don't send notifications if we are just creating a swapped-out RVH for
  // the opener chain.  These won't be used for view-source or WebUI, so it's
  // ok to return early.
  if (!static_cast<RenderViewHostImpl*>(render_view_host)->is_active())
    return;

  if (delegate_)
    view_->SetOverscrollControllerEnabled(CanOverscrollContent());

  NotificationService::current()->Notify(
      NOTIFICATION_WEB_CONTENTS_RENDER_VIEW_HOST_CREATED,
      Source<WebContents>(this),
      Details<RenderViewHost>(render_view_host));

  // When we're creating views, we're still doing initial setup, so we always
  // use the pending Web UI rather than any possibly existing committed one.
  if (GetRenderManager()->pending_web_ui())
    GetRenderManager()->pending_web_ui()->RenderViewCreated(render_view_host);

  if (base::CommandLine::ForCurrentProcess()->HasSwitch(
          switches::kEnableBrowserSideNavigation) &&
      GetRenderManager()->speculative_web_ui()) {
    GetRenderManager()->speculative_web_ui()->RenderViewCreated(
        render_view_host);
  }

  NavigationEntry* entry = controller_.GetPendingEntry();
  if (entry && entry->IsViewSourceMode()) {
    // Put the renderer in view source mode.
    render_view_host->Send(
        new ViewMsg_EnableViewSourceMode(render_view_host->GetRoutingID()));
  }

  view_->RenderViewCreated(render_view_host);

  FOR_EACH_OBSERVER(
      WebContentsObserver, observers_, RenderViewCreated(render_view_host));
}

void WebContentsImpl::RenderViewReady(RenderViewHost* rvh) {
  if (rvh != GetRenderViewHost()) {
    // Don't notify the world, since this came from a renderer in the
    // background.
    return;
  }

  notify_disconnection_ = true;
  // TODO(avi): Remove. http://crbug.com/170921
  NotificationService::current()->Notify(
      NOTIFICATION_WEB_CONTENTS_CONNECTED,
      Source<WebContents>(this),
      NotificationService::NoDetails());

  bool was_crashed = IsCrashed();
  SetIsCrashed(base::TERMINATION_STATUS_STILL_RUNNING, 0);

  // Restore the focus to the tab (otherwise the focus will be on the top
  // window).
  if (was_crashed && !FocusLocationBarByDefault() &&
      (!delegate_ || delegate_->ShouldFocusPageAfterCrash())) {
    view_->Focus();
  }

  FOR_EACH_OBSERVER(WebContentsObserver, observers_, RenderViewReady());
}

void WebContentsImpl::RenderViewTerminated(RenderViewHost* rvh,
                                           base::TerminationStatus status,
                                           int error_code) {
  if (rvh != GetRenderViewHost()) {
    // The pending page's RenderViewHost is gone.
    return;
  }

  // Ensure fullscreen mode is exited in the |delegate_| since a crashed
  // renderer may not have made a clean exit.
  if (IsFullscreenForCurrentTab(GetRenderViewHost()->GetWidget()))
    ExitFullscreenMode();

  // Cancel any visible dialogs so they are not left dangling over the sad tab.
  CancelActiveAndPendingDialogs();

  if (delegate_)
    delegate_->HideValidationMessage(this);

  SetIsLoading(false, true, nullptr);
  NotifyDisconnected();
  SetIsCrashed(status, error_code);

  // Reset the loading progress. TODO(avi): What does it mean to have a
  // "renderer crash" when there is more than one renderer process serving a
  // webpage? Once this function is called at a more granular frame level, we
  // probably will need to more granularly reset the state here.
  ResetLoadProgressState();

  FOR_EACH_OBSERVER(WebContentsObserver,
                    observers_,
                    RenderProcessGone(GetCrashedStatus()));
}

void WebContentsImpl::RenderViewDeleted(RenderViewHost* rvh) {
  FOR_EACH_OBSERVER(WebContentsObserver, observers_, RenderViewDeleted(rvh));
}

void WebContentsImpl::UpdateState(RenderViewHost* rvh,
                                  int32 page_id,
                                  const PageState& page_state) {
  DCHECK(!SiteIsolationPolicy::UseSubframeNavigationEntries());

  // Ensure that this state update comes from a RenderViewHost that belongs to
  // this WebContents.
  // TODO(nasko): This should go through RenderFrameHost.
  if (rvh->GetDelegate()->GetAsWebContents() != this)
    return;

  // We must be prepared to handle state updates for any page. They occur
  // when the user is scrolling and entering form data, as well as when we're
  // leaving a page, in which case our state may have already been moved to
  // the next page. The navigation controller will look up the appropriate
  // NavigationEntry and update it when it is notified via the delegate.
  RenderViewHostImpl* rvhi = static_cast<RenderViewHostImpl*>(rvh);
  NavigationEntryImpl* entry = controller_.GetEntryWithPageID(
      rvhi->GetSiteInstance(), page_id);
  if (!entry)
    return;

  NavigationEntryImpl* new_entry = controller_.GetEntryWithUniqueID(
      static_cast<RenderFrameHostImpl*>(rvhi->GetMainFrame())->nav_entry_id());

  DCHECK_EQ(entry, new_entry);

  if (page_state == entry->GetPageState())
    return;  // Nothing to update.
  entry->SetPageState(page_state);
  controller_.NotifyEntryChanged(entry);
}

void WebContentsImpl::UpdateTargetURL(RenderViewHost* render_view_host,
                                      const GURL& url) {
  if (fullscreen_widget_routing_id_ != MSG_ROUTING_NONE) {
    // If we're fullscreen only update the url if it's from the fullscreen
    // renderer.
    RenderWidgetHostView* fs = GetFullscreenRenderWidgetHostView();
    if (fs && fs->GetRenderWidgetHost() != render_view_host->GetWidget())
      return;
  }
  if (delegate_)
    delegate_->UpdateTargetURL(this, url);
}

void WebContentsImpl::Close(RenderViewHost* rvh) {
#if defined(OS_MACOSX)
  // The UI may be in an event-tracking loop, such as between the
  // mouse-down and mouse-up in text selection or a button click.
  // Defer the close until after tracking is complete, so that we
  // don't free objects out from under the UI.
  // TODO(shess): This could get more fine-grained.  For instance,
  // closing a tab in another window while selecting text in the
  // current window's Omnibox should be just fine.
  if (view_->IsEventTracking()) {
    view_->CloseTabAfterEventTracking();
    return;
  }
#endif

  // Ignore this if it comes from a RenderViewHost that we aren't showing.
  if (delegate_ && rvh == GetRenderViewHost())
    delegate_->CloseContents(this);
}

void WebContentsImpl::SwappedOut(RenderFrameHost* rfh) {
  if (delegate_ && rfh->GetRenderViewHost() == GetRenderViewHost())
    delegate_->SwappedOut(this);
}

void WebContentsImpl::RequestMove(const gfx::Rect& new_bounds) {
  if (delegate_ && delegate_->IsPopupOrPanel(this))
    delegate_->MoveContents(this, new_bounds);
}

void WebContentsImpl::DidStartLoading(FrameTreeNode* frame_tree_node,
                                      bool to_different_document) {
  SetIsLoading(true, to_different_document, nullptr);

  // Notify accessibility that the user is navigating away from the
  // current document.
  //
  // TODO(dmazzoni): do this using a WebContentsObserver.
  BrowserAccessibilityManager* manager =
      frame_tree_node->current_frame_host()->browser_accessibility_manager();
  if (manager)
    manager->UserIsNavigatingAway();
}

void WebContentsImpl::DidStopLoading() {
  scoped_ptr<LoadNotificationDetails> details;

  // Use the last committed entry rather than the active one, in case a
  // pending entry has been created.
  NavigationEntry* entry = controller_.GetLastCommittedEntry();
  Navigator* navigator = frame_tree_.root()->navigator();

  // An entry may not exist for a stop when loading an initial blank page or
  // if an iframe injected by script into a blank page finishes loading.
  if (entry) {
    base::TimeDelta elapsed =
        base::TimeTicks::Now() - navigator->GetCurrentLoadStart();

    details.reset(new LoadNotificationDetails(
        entry->GetVirtualURL(),
        entry->GetTransitionType(),
        elapsed,
        &controller_,
        controller_.GetCurrentEntryIndex()));
  }

  SetIsLoading(false, true, details.get());
}

void WebContentsImpl::DidChangeLoadProgress() {
  double load_progress = frame_tree_.load_progress();

  // The delegate is notified immediately for the first and last updates. Also,
  // since the message loop may be pretty busy when a page is loaded, it might
  // not execute a posted task in a timely manner so the progress report is sent
  // immediately if enough time has passed.
  base::TimeDelta min_delay =
      base::TimeDelta::FromMilliseconds(kMinimumDelayBetweenLoadingUpdatesMS);
  bool delay_elapsed = loading_last_progress_update_.is_null() ||
      base::TimeTicks::Now() - loading_last_progress_update_ > min_delay;

  if (load_progress == 0.0 || load_progress == 1.0 || delay_elapsed) {
    // If there is a pending task to send progress, it is now obsolete.
    loading_weak_factory_.InvalidateWeakPtrs();

    // Notify the load progress change.
    SendChangeLoadProgress();

    // Clean-up the states if needed.
    if (load_progress == 1.0)
      ResetLoadProgressState();
    return;
  }

  if (loading_weak_factory_.HasWeakPtrs())
    return;

  base::ThreadTaskRunnerHandle::Get()->PostDelayedTask(
      FROM_HERE, base::Bind(&WebContentsImpl::SendChangeLoadProgress,
                            loading_weak_factory_.GetWeakPtr()),
      min_delay);
}

void WebContentsImpl::DidCancelLoading() {
  controller_.DiscardNonCommittedEntries();

  // Update the URL display.
  NotifyNavigationStateChanged(INVALIDATE_TYPE_URL);
}

void WebContentsImpl::DidAccessInitialDocument() {
  has_accessed_initial_document_ = true;

  // We may have left a failed browser-initiated navigation in the address bar
  // to let the user edit it and try again.  Clear it now that content might
  // show up underneath it.
  if (!IsLoading() && controller_.GetPendingEntry())
    controller_.DiscardPendingEntry(false);

  // Update the URL display.
  NotifyNavigationStateChanged(INVALIDATE_TYPE_URL);
}

void WebContentsImpl::DidChangeName(RenderFrameHost* render_frame_host,
                                    const std::string& name) {
  FOR_EACH_OBSERVER(WebContentsObserver, observers_,
                    FrameNameChanged(render_frame_host, name));
}

void WebContentsImpl::DocumentOnLoadCompleted(
    RenderFrameHost* render_frame_host) {
  FOR_EACH_OBSERVER(WebContentsObserver, observers_,
                    DocumentOnLoadCompletedInMainFrame());

  // TODO(avi): Remove. http://crbug.com/170921
  NotificationService::current()->Notify(
      NOTIFICATION_LOAD_COMPLETED_MAIN_FRAME,
      Source<WebContents>(this),
      NotificationService::NoDetails());
}

void WebContentsImpl::UpdateStateForFrame(RenderFrameHost* render_frame_host,
                                          const PageState& page_state) {
  DCHECK(SiteIsolationPolicy::UseSubframeNavigationEntries());

  // The state update affects the last NavigationEntry associated with the given
  // |render_frame_host|. This may not be the last committed NavigationEntry (as
  // in the case of an UpdateState from a frame being swapped out). We track
  // which entry this is in the RenderFrameHost's nav_entry_id.
  RenderFrameHostImpl* rfhi =
      static_cast<RenderFrameHostImpl*>(render_frame_host);
  NavigationEntryImpl* entry =
      controller_.GetEntryWithUniqueID(rfhi->nav_entry_id());
  if (!entry)
    return;

  FrameNavigationEntry* frame_entry =
      entry->GetFrameEntry(rfhi->frame_tree_node());
  if (!frame_entry)
    return;

  // The SiteInstance might not match if we do a cross-process navigation with
  // replacement (e.g., auto-subframe), in which case the swap out of the old
  // RenderFrameHost runs in the background after the old FrameNavigationEntry
  // has already been replaced and destroyed.
  if (frame_entry->site_instance() != rfhi->GetSiteInstance())
    return;

  if (page_state == frame_entry->page_state())
    return;  // Nothing to update.

  frame_entry->set_page_state(page_state);
  controller_.NotifyEntryChanged(entry);
}

void WebContentsImpl::UpdateTitle(RenderFrameHost* render_frame_host,
                                  int32 page_id,
                                  const base::string16& title,
                                  base::i18n::TextDirection title_direction) {
  // If we have a title, that's a pretty good indication that we've started
  // getting useful data.
  SetNotWaitingForResponse();

  // Try to find the navigation entry, which might not be the current one.
  // For example, it might be from a recently swapped out RFH.
  NavigationEntryImpl* entry = controller_.GetEntryWithPageID(
      render_frame_host->GetSiteInstance(), page_id);

  NavigationEntryImpl* new_entry = controller_.GetEntryWithUniqueID(
      static_cast<RenderFrameHostImpl*>(render_frame_host)->nav_entry_id());
  DCHECK_EQ(entry, new_entry);

  // We can handle title updates when we don't have an entry in
  // UpdateTitleForEntry, but only if the update is from the current RVH.
  // TODO(avi): Change to make decisions based on the RenderFrameHost.
  if (!entry && render_frame_host != GetMainFrame())
    return;

  // TODO(evan): make use of title_direction.
  // http://code.google.com/p/chromium/issues/detail?id=27094
  if (!UpdateTitleForEntry(entry, title))
    return;

  // Broadcast notifications when the UI should be updated.
  if (entry == controller_.GetEntryAtOffset(0))
    NotifyNavigationStateChanged(INVALIDATE_TYPE_TITLE);
}

void WebContentsImpl::UpdateEncoding(RenderFrameHost* render_frame_host,
                                     const std::string& encoding) {
  SetEncoding(encoding);
}

void WebContentsImpl::DocumentAvailableInMainFrame(
    RenderViewHost* render_view_host) {
  FOR_EACH_OBSERVER(WebContentsObserver, observers_,
                    DocumentAvailableInMainFrame());
}

void WebContentsImpl::RouteCloseEvent(RenderViewHost* rvh) {
  // Tell the active RenderViewHost to run unload handlers and close, as long
  // as the request came from a RenderViewHost in the same BrowsingInstance.
  // In most cases, we receive this from a swapped out RenderViewHost.
  // It is possible to receive it from one that has just been swapped in,
  // in which case we might as well deliver the message anyway.
  if (rvh->GetSiteInstance()->IsRelatedSiteInstance(GetSiteInstance()))
    ClosePage();
}

bool WebContentsImpl::ShouldRouteMessageEvent(
    RenderFrameHost* target_rfh,
    SiteInstance* source_site_instance) const {
  // Allow the message if this WebContents is dedicated to a browser plugin
  // guest.
  // Note: This check means that an embedder could theoretically receive a
  // postMessage from anyone (not just its own guests). However, this is
  // probably not a risk for apps since other pages won't have references
  // to App windows.
  return GetBrowserPluginGuest() || GetBrowserPluginEmbedder();
}

void WebContentsImpl::EnsureOpenerProxiesExist(RenderFrameHost* source_rfh) {
  WebContentsImpl* source_web_contents = static_cast<WebContentsImpl*>(
      WebContents::FromRenderFrameHost(source_rfh));

  if (source_web_contents) {
    // If this message is going to outer WebContents from inner WebContents,
    // then we should not create a RenderView. AttachToOuterWebContentsFrame()
    // already created a RenderFrameProxyHost for that purpose.
    if (GetBrowserPluginEmbedder() &&
        BrowserPluginGuestMode::UseCrossProcessFramesForGuests()) {
      return;
    }

    if (GetBrowserPluginGuest()) {
      // We create a swapped out RenderView or RenderFrameProxyHost for the
      // embedder in the guest's render process but we intentionally do not
      // expose the embedder's opener chain to it.
      if (SiteIsolationPolicy::IsSwappedOutStateForbidden()) {
        source_web_contents->GetRenderManager()->CreateRenderFrameProxy(
            GetSiteInstance());
      } else {
        source_web_contents->CreateSwappedOutRenderView(GetSiteInstance());
      }
    } else {
      RenderFrameHostImpl* source_rfhi =
          static_cast<RenderFrameHostImpl*>(source_rfh);
      source_rfhi->frame_tree_node()->render_manager()->CreateOpenerProxies(
          GetSiteInstance(), nullptr);
    }
  }
}

bool WebContentsImpl::AddMessageToConsole(int32 level,
                                          const base::string16& message,
                                          int32 line_no,
                                          const base::string16& source_id) {
  if (!delegate_)
    return false;
  return delegate_->AddMessageToConsole(this, level, message, line_no,
                                        source_id);
}

int WebContentsImpl::CreateSwappedOutRenderView(
    SiteInstance* instance) {
  int render_view_routing_id = MSG_ROUTING_NONE;
  if (SiteIsolationPolicy::IsSwappedOutStateForbidden()) {
    GetRenderManager()->CreateRenderFrameProxy(instance);
  } else {
    GetRenderManager()->CreateRenderFrame(
        instance, nullptr, CREATE_RF_SWAPPED_OUT | CREATE_RF_HIDDEN,
        &render_view_routing_id);
  }
  return render_view_routing_id;
}

void WebContentsImpl::OnUserGesture(RenderWidgetHostImpl* render_widget_host) {
  if (render_widget_host != GetRenderViewHost()->GetWidget())
    return;

  // Notify observers.
  FOR_EACH_OBSERVER(WebContentsObserver, observers_, DidGetUserGesture());

  ResourceDispatcherHostImpl* rdh = ResourceDispatcherHostImpl::Get();
  if (rdh)  // NULL in unittests.
    rdh->OnUserGesture(this);
}

void WebContentsImpl::OnUserInteraction(const blink::WebInputEvent::Type type) {
  FOR_EACH_OBSERVER(WebContentsObserver, observers_,
                    DidGetUserInteraction(type));
}

void WebContentsImpl::OnIgnoredUIEvent() {
  // Notify observers.
  FOR_EACH_OBSERVER(WebContentsObserver, observers_, DidGetIgnoredUIEvent());
}

void WebContentsImpl::RendererUnresponsive(
    RenderWidgetHostImpl* render_widget_host) {
  // Don't show hung renderer dialog for a swapped out RVH.
  if (render_widget_host != GetRenderViewHost()->GetWidget())
    return;

  RenderFrameHostImpl* rfhi =
      static_cast<RenderFrameHostImpl*>(GetRenderViewHost()->GetMainFrame());

  // Ignore renderer unresponsive event if debugger is attached to the tab
  // since the event may be a result of the renderer sitting on a breakpoint.
  // See http://crbug.com/65458
  if (DevToolsAgentHost::IsDebuggerAttached(this))
    return;

  if (rfhi->is_waiting_for_beforeunload_ack() ||
      rfhi->IsWaitingForUnloadACK()) {
    // Hang occurred while firing the beforeunload/unload handler.
    // Pretend the handler fired so tab closing continues as if it had.
    GetRenderViewHost()->set_sudden_termination_allowed(true);

    if (!GetRenderManager()->ShouldCloseTabOnUnresponsiveRenderer())
      return;

    // If the tab hangs in the beforeunload/unload handler there's really
    // nothing we can do to recover. If the hang is in the beforeunload handler,
    // pretend the beforeunload listeners have all fired and allow the delegate
    // to continue closing; the user will not have the option of cancelling the
    // close. Otherwise, pretend the unload listeners have all fired and close
    // the tab.
    bool close = true;
    if (rfhi->is_waiting_for_beforeunload_ack() && delegate_) {
      delegate_->BeforeUnloadFired(this, true, &close);
    }
    if (close)
      Close();
    return;
  }

  if (!GetRenderViewHost() || !GetRenderViewHost()->IsRenderViewLive())
    return;

  if (delegate_)
    delegate_->RendererUnresponsive(this);
}

void WebContentsImpl::RendererResponsive(
    RenderWidgetHostImpl* render_widget_host) {
  if (render_widget_host != GetRenderViewHost()->GetWidget())
    return;

  if (delegate_)
    delegate_->RendererResponsive(this);
}

void WebContentsImpl::LoadStateChanged(
    const GURL& url,
    const net::LoadStateWithParam& load_state,
    uint64 upload_position,
    uint64 upload_size) {
  // TODO(erikchen): Remove ScopedTracker below once http://crbug.com/466285
  // is fixed.
  tracked_objects::ScopedTracker tracking_profile1(
      FROM_HERE_WITH_EXPLICIT_FUNCTION(
          "466285 WebContentsImpl::LoadStateChanged::Start"));
  load_state_ = load_state;
  upload_position_ = upload_position;
  upload_size_ = upload_size;
  load_state_host_ = url_formatter::IDNToUnicode(
      url.host(),
      GetContentClient()->browser()->GetAcceptLangs(GetBrowserContext()));
  if (load_state_.state == net::LOAD_STATE_READING_RESPONSE)
    SetNotWaitingForResponse();
  if (IsLoading()) {
    NotifyNavigationStateChanged(static_cast<InvalidateTypes>(
        INVALIDATE_TYPE_LOAD | INVALIDATE_TYPE_TAB));
  }
}

void WebContentsImpl::BeforeUnloadFiredFromRenderManager(
    bool proceed, const base::TimeTicks& proceed_time,
    bool* proceed_to_fire_unload) {
  FOR_EACH_OBSERVER(WebContentsObserver, observers_,
                    BeforeUnloadFired(proceed_time));
  if (delegate_)
    delegate_->BeforeUnloadFired(this, proceed, proceed_to_fire_unload);
  // Note: |this| might be deleted at this point.
}

void WebContentsImpl::RenderProcessGoneFromRenderManager(
    RenderViewHost* render_view_host) {
  DCHECK(crashed_status_ != base::TERMINATION_STATUS_STILL_RUNNING);
  RenderViewTerminated(render_view_host, crashed_status_, crashed_error_code_);
}

void WebContentsImpl::UpdateRenderViewSizeForRenderManager() {
  // TODO(brettw) this is a hack. See WebContentsView::SizeContents.
  gfx::Size size = GetSizeForNewRenderView();
  // 0x0 isn't a valid window size (minimal window size is 1x1) but it may be
  // here during container initialization and normal window size will be set
  // later. In case of tab duplication this resizing to 0x0 prevents setting
  // normal size later so just ignore it.
  if (!size.IsEmpty())
    view_->SizeContents(size);
}

void WebContentsImpl::CancelModalDialogsForRenderManager() {
  // We need to cancel modal dialogs when doing a process swap, since the load
  // deferrer would prevent us from swapping out. We also clear the state
  // because this is a cross-process navigation, which means that it's a new
  // site that should not have to pay for the sins of its predecessor.
  //
  // Note that we don't bother telling browser_plugin_embedder_ because the
  // cross-process navigation will either destroy the browser plugins or not
  // require their dialogs to close.
  if (dialog_manager_)
    dialog_manager_->ResetDialogState(this);
}

void WebContentsImpl::NotifySwappedFromRenderManager(RenderFrameHost* old_host,
                                                     RenderFrameHost* new_host,
                                                     bool is_main_frame) {
  if (is_main_frame) {
    NotifyViewSwapped(old_host ? old_host->GetRenderViewHost() : nullptr,
                      new_host->GetRenderViewHost());

    // Make sure the visible RVH reflects the new delegate's preferences.
    if (delegate_)
      view_->SetOverscrollControllerEnabled(CanOverscrollContent());

    view_->RenderViewSwappedIn(new_host->GetRenderViewHost());
  }

  NotifyFrameSwapped(old_host, new_host);
}

void WebContentsImpl::NotifyMainFrameSwappedFromRenderManager(
    RenderViewHost* old_host,
    RenderViewHost* new_host) {
  NotifyViewSwapped(old_host, new_host);
}

NavigationControllerImpl& WebContentsImpl::GetControllerForRenderManager() {
  return GetController();
}

scoped_ptr<WebUIImpl> WebContentsImpl::CreateWebUIForRenderManager(
    const GURL& url) {
  return scoped_ptr<WebUIImpl>(static_cast<WebUIImpl*>(CreateWebUI(
      url, std::string())));
}

NavigationEntry*
    WebContentsImpl::GetLastCommittedNavigationEntryForRenderManager() {
  return controller_.GetLastCommittedEntry();
}

void WebContentsImpl::CreateRenderWidgetHostViewForRenderManager(
    RenderViewHost* render_view_host) {
  RenderWidgetHostViewBase* rwh_view = nullptr;
  bool is_guest_in_site_per_process =
      !!browser_plugin_guest_.get() &&
      BrowserPluginGuestMode::UseCrossProcessFramesForGuests();
  if (is_guest_in_site_per_process) {
    RenderWidgetHostViewChildFrame* rwh_view_child =
        new RenderWidgetHostViewChildFrame(render_view_host->GetWidget());
    rwh_view = rwh_view_child;
  } else {
    rwh_view = view_->CreateViewForWidget(render_view_host->GetWidget(), false);
  }

  // Now that the RenderView has been created, we need to tell it its size.
  if (rwh_view)
    rwh_view->SetSize(GetSizeForNewRenderView());
}

bool WebContentsImpl::CreateRenderViewForRenderManager(
    RenderViewHost* render_view_host,
    int opener_frame_routing_id,
    int proxy_routing_id,
    const FrameReplicationState& replicated_frame_state) {
  TRACE_EVENT0("browser,navigation",
               "WebContentsImpl::CreateRenderViewForRenderManager");

  if (proxy_routing_id == MSG_ROUTING_NONE)
    CreateRenderWidgetHostViewForRenderManager(render_view_host);

  // Make sure we use the correct starting page_id in the new RenderView.
  UpdateMaxPageIDIfNecessary(render_view_host);
  int32 max_page_id =
      GetMaxPageIDForSiteInstance(render_view_host->GetSiteInstance());

  if (!static_cast<RenderViewHostImpl*>(render_view_host)
           ->CreateRenderView(opener_frame_routing_id, proxy_routing_id,
                              max_page_id, replicated_frame_state,
                              created_with_opener_)) {
    return false;
  }

  SetHistoryOffsetAndLengthForView(render_view_host,
                                   controller_.GetLastCommittedEntryIndex(),
                                   controller_.GetEntryCount());

#if defined(OS_POSIX) && !defined(OS_MACOSX) && !defined(OS_ANDROID)
  // Force a ViewMsg_Resize to be sent, needed to make plugins show up on
  // linux. See crbug.com/83941.
  RenderWidgetHostView* rwh_view = render_view_host->GetWidget()->GetView();
  if (rwh_view) {
    if (RenderWidgetHost* render_widget_host = rwh_view->GetRenderWidgetHost())
      render_widget_host->WasResized();
  }
#endif

  return true;
}

bool WebContentsImpl::CreateRenderFrameForRenderManager(
    RenderFrameHost* render_frame_host,
    int proxy_routing_id,
    int opener_routing_id,
    int parent_routing_id,
    int previous_sibling_routing_id) {
  TRACE_EVENT0("browser,navigation",
               "WebContentsImpl::CreateRenderFrameForRenderManager");

  RenderFrameHostImpl* rfh =
      static_cast<RenderFrameHostImpl*>(render_frame_host);
  if (!rfh->CreateRenderFrame(proxy_routing_id, opener_routing_id,
                              parent_routing_id, previous_sibling_routing_id))
    return false;

  // TODO(nasko): When RenderWidgetHost is owned by RenderFrameHost, the passed
  // RenderFrameHost will have to be associated with the appropriate
  // RenderWidgetHostView or a new one should be created here.

  return true;
}

#if defined(OS_ANDROID) && !defined(USE_AURA)

base::android::ScopedJavaLocalRef<jobject>
WebContentsImpl::GetJavaWebContents() {
  DCHECK_CURRENTLY_ON(BrowserThread::UI);
  return GetWebContentsAndroid()->GetJavaObject();
}

WebContentsAndroid* WebContentsImpl::GetWebContentsAndroid() {
  WebContentsAndroid* web_contents_android =
      static_cast<WebContentsAndroid*>(GetUserData(kWebContentsAndroidKey));
  if (!web_contents_android) {
    web_contents_android = new WebContentsAndroid(this);
    SetUserData(kWebContentsAndroidKey, web_contents_android);
  }
  return web_contents_android;
}

bool WebContentsImpl::CreateRenderViewForInitialEmptyDocument() {
  return CreateRenderViewForRenderManager(
      GetRenderViewHost(), MSG_ROUTING_NONE, MSG_ROUTING_NONE,
      frame_tree_.root()->current_replication_state());
}

#elif defined(OS_MACOSX)

void WebContentsImpl::SetAllowOtherViews(bool allow) {
  view_->SetAllowOtherViews(allow);
}

bool WebContentsImpl::GetAllowOtherViews() {
  return view_->GetAllowOtherViews();
}

#endif

void WebContentsImpl::OnDialogClosed(int render_process_id,
                                     int render_frame_id,
                                     IPC::Message* reply_msg,
                                     bool dialog_was_suppressed,
                                     bool success,
                                     const base::string16& user_input) {
  RenderFrameHostImpl* rfh = RenderFrameHostImpl::FromID(render_process_id,
                                                         render_frame_id);
  last_dialog_suppressed_ = dialog_was_suppressed;

  if (is_showing_before_unload_dialog_ && !success) {
    // If a beforeunload dialog is canceled, we need to stop the throbber from
    // spinning, since we forced it to start spinning in Navigate.
    if (rfh)
      DidStopLoading();
    controller_.DiscardNonCommittedEntries();

    FOR_EACH_OBSERVER(WebContentsObserver, observers_,
                      BeforeUnloadDialogCancelled());
  }

  is_showing_before_unload_dialog_ = false;
  if (rfh) {
    rfh->JavaScriptDialogClosed(reply_msg, success, user_input,
                                dialog_was_suppressed);
  } else {
    // Don't leak the sync IPC reply if the RFH or process is gone.
    delete reply_msg;
  }
}

void WebContentsImpl::SetEncoding(const std::string& encoding) {
  if (encoding == last_reported_encoding_)
    return;
  last_reported_encoding_ = encoding;

  canonical_encoding_ = GetContentClient()->browser()->
      GetCanonicalEncodingNameByAliasName(encoding);
}

bool WebContentsImpl::IsHidden() {
  return capturer_count_ == 0 && !should_normally_be_visible_;
}

int WebContentsImpl::GetOuterDelegateFrameTreeNodeID() {
  if (node_ && node_->outer_web_contents())
    return node_->outer_contents_frame_tree_node_id();

  return FrameTreeNode::kFrameTreeNodeInvalidID;
}

RenderFrameHostManager* WebContentsImpl::GetRenderManager() const {
  return frame_tree_.root()->render_manager();
}

WebContentsImpl* WebContentsImpl::GetOuterWebContents() {
  if (BrowserPluginGuestMode::UseCrossProcessFramesForGuests()) {
    if (node_)
      return node_->outer_web_contents();
  } else {
    if (GetBrowserPluginGuest())
      return GetBrowserPluginGuest()->embedder_web_contents();
  }
  return nullptr;
}

BrowserPluginGuest* WebContentsImpl::GetBrowserPluginGuest() const {
  return browser_plugin_guest_.get();
}

void WebContentsImpl::SetBrowserPluginGuest(BrowserPluginGuest* guest) {
  CHECK(!browser_plugin_guest_);
  CHECK(guest);
  browser_plugin_guest_.reset(guest);
}

BrowserPluginEmbedder* WebContentsImpl::GetBrowserPluginEmbedder() const {
  return browser_plugin_embedder_.get();
}

void WebContentsImpl::CreateBrowserPluginEmbedderIfNecessary() {
  if (browser_plugin_embedder_)
    return;
  browser_plugin_embedder_.reset(BrowserPluginEmbedder::Create(this));
}

void WebContentsImpl::ClearPowerSaveBlockers(
    RenderFrameHost* render_frame_host) {
  RemoveAllMediaPlayerEntries(render_frame_host, &active_audio_players_);
  RemoveAllMediaPlayerEntries(render_frame_host, &active_video_players_);
  MaybeReleasePowerSaveBlockers();
}

void WebContentsImpl::ClearAllPowerSaveBlockers() {
  active_audio_players_.clear();
  active_video_players_.clear();
  audio_power_save_blocker_.reset();
  video_power_save_blocker_.reset();
}

gfx::Size WebContentsImpl::GetSizeForNewRenderView() {
  gfx::Size size;
  if (delegate_)
    size = delegate_->GetSizeForNewRenderView(this);
  if (size.IsEmpty())
    size = GetContainerBounds().size();
  return size;
}

void WebContentsImpl::OnFrameRemoved(RenderFrameHost* render_frame_host) {
  FOR_EACH_OBSERVER(
      WebContentsObserver, observers_, FrameDeleted(render_frame_host));
}

void WebContentsImpl::OnPreferredSizeChanged(const gfx::Size& old_size) {
  if (!delegate_)
    return;
  const gfx::Size new_size = GetPreferredSize();
  if (new_size != old_size)
    delegate_->UpdatePreferredSize(this, new_size);
}

void WebContentsImpl::AddMediaPlayerEntry(int64 player_cookie,
                                          ActiveMediaPlayerMap* player_map) {
  if (!HasValidFrameSource())
    return;

  const uintptr_t key =
      reinterpret_cast<uintptr_t>(render_frame_message_source_);
  DCHECK(std::find((*player_map)[key].begin(),
                   (*player_map)[key].end(),
                   player_cookie) == (*player_map)[key].end());
  (*player_map)[key].push_back(player_cookie);
}

void WebContentsImpl::RemoveMediaPlayerEntry(int64 player_cookie,
                                             ActiveMediaPlayerMap* player_map) {
  if (!HasValidFrameSource())
    return;

  const uintptr_t key =
      reinterpret_cast<uintptr_t>(render_frame_message_source_);
  ActiveMediaPlayerMap::iterator it = player_map->find(key);
  if (it == player_map->end())
    return;

  // Remove the player.
  PlayerList::iterator player_it =
      std::find(it->second.begin(), it->second.end(), player_cookie);
  if (player_it != it->second.end())
    it->second.erase(player_it);

  // If there are no players left, remove the map entry.
  if (it->second.empty())
    player_map->erase(it);
}

void WebContentsImpl::RemoveAllMediaPlayerEntries(
    RenderFrameHost* render_frame_host,
    ActiveMediaPlayerMap* player_map) {
  ActiveMediaPlayerMap::iterator it =
      player_map->find(reinterpret_cast<uintptr_t>(render_frame_host));
  if (it == player_map->end())
    return;
  player_map->erase(it);
}

WebUI* WebContentsImpl::CreateWebUI(const GURL& url,
                                    const std::string& frame_name) {
  WebUIImpl* web_ui = new WebUIImpl(this, frame_name);
  WebUIController* controller = WebUIControllerFactoryRegistry::GetInstance()->
      CreateWebUIControllerForURL(web_ui, url);
  if (controller) {
    web_ui->AddMessageHandler(new GenericHandler());
    web_ui->SetController(controller);
    return web_ui;
  }

  delete web_ui;
  return NULL;
}

void WebContentsImpl::SetForceDisableOverscrollContent(bool force_disable) {
  force_disable_overscroll_content_ = force_disable;
  if (view_)
    view_->SetOverscrollControllerEnabled(CanOverscrollContent());
}

}  // namespace content<|MERGE_RESOLUTION|>--- conflicted
+++ resolved
@@ -1589,7 +1589,6 @@
   return rwh_input_event_router_.get();
 }
 
-<<<<<<< HEAD
 void WebContentsImpl::ReplicatePageFocus(bool is_focused) {
   // Focus loss may occur while this WebContents is being destroyed.  Don't
   // send the message in this case, as the main frame's RenderFrameHost and
@@ -1616,7 +1615,8 @@
 
   return RenderWidgetHostImpl::From(
       focused_frame->current_frame_host()->GetView()->GetRenderWidgetHost());
-=======
+}
+
 bool WebContentsImpl::ShouldSetKeyboardFocusOnMouseDown() {
   return !delegate_ || delegate_->ShouldSetKeyboardFocusOnMouseDown();
 }
@@ -1632,7 +1632,6 @@
     return delegate_->ShowTooltip(this, tooltip_text, text_direction_hint);
   }
   return false;
->>>>>>> b9459af2
 }
 
 void WebContentsImpl::EnterFullscreenMode(const GURL& origin) {
@@ -1808,11 +1807,8 @@
   CreateParams create_params(GetBrowserContext(), site_instance.get());
   create_params.routing_id = route_id;
   create_params.main_frame_routing_id = main_frame_route_id;
-<<<<<<< HEAD
   create_params.main_frame_widget_routing_id = main_frame_widget_route_id;
-=======
   create_params.render_process_affinity = frame_tree_.RenderProcessAffinity();
->>>>>>> b9459af2
   create_params.main_frame_name = params.frame_name;
   create_params.opener_render_process_id = render_process_id;
   create_params.opener_render_frame_id = params.opener_render_frame_id;
