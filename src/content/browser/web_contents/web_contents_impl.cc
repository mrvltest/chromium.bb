// Copyright (c) 2012 The Chromium Authors. All rights reserved.
// Use of this source code is governed by a BSD-style license that can be
// found in the LICENSE file.

#include "content/browser/web_contents/web_contents_impl.h"

#include <utility>

#include "base/command_line.h"
#include "base/debug/trace_event.h"
#include "base/lazy_instance.h"
#include "base/logging.h"
#include "base/metrics/histogram.h"
#include "base/metrics/stats_counters.h"
#include "base/process/process.h"
#include "base/strings/string16.h"
#include "base/strings/string_number_conversions.h"
#include "base/strings/string_util.h"
#include "base/strings/utf_string_conversions.h"
#include "base/time/time.h"
#include "content/browser/browser_plugin/browser_plugin_embedder.h"
#include "content/browser/browser_plugin/browser_plugin_guest.h"
#include "content/browser/browser_plugin/browser_plugin_guest_manager.h"
#include "content/browser/child_process_security_policy_impl.h"
#include "content/browser/devtools/devtools_manager_impl.h"
#include "content/browser/dom_storage/dom_storage_context_wrapper.h"
#include "content/browser/dom_storage/session_storage_namespace_impl.h"
#include "content/browser/download/download_stats.h"
#include "content/browser/download/mhtml_generation_manager.h"
#include "content/browser/download/save_package.h"
#include "content/browser/frame_host/cross_process_frame_connector.h"
#include "content/browser/frame_host/interstitial_page_impl.h"
#include "content/browser/frame_host/navigation_entry_impl.h"
#include "content/browser/frame_host/navigator_impl.h"
#include "content/browser/frame_host/render_frame_host_impl.h"
#include "content/browser/frame_host/render_widget_host_view_child_frame.h"
#include "content/browser/host_zoom_map_impl.h"
#include "content/browser/loader/resource_dispatcher_host_impl.h"
#include "content/browser/message_port_message_filter.h"
#include "content/browser/message_port_service.h"
#include "content/browser/power_save_blocker_impl.h"
#include "content/browser/renderer_host/render_process_host_impl.h"
#include "content/browser/renderer_host/render_view_host_impl.h"
#include "content/browser/renderer_host/render_widget_host_impl.h"
#include "content/browser/site_instance_impl.h"
#include "content/browser/web_contents/web_contents_view_guest.h"
#include "content/browser/webui/generic_handler.h"
#include "content/browser/webui/web_ui_controller_factory_registry.h"
#include "content/browser/webui/web_ui_impl.h"
#include "content/common/browser_plugin/browser_plugin_constants.h"
#include "content/common/browser_plugin/browser_plugin_messages.h"
#include "content/common/frame_messages.h"
#include "content/common/image_messages.h"
#include "content/common/ssl_status_serialization.h"
#include "content/common/view_messages.h"
#include "content/port/browser/render_view_host_delegate_view.h"
#include "content/port/browser/render_widget_host_view_port.h"
#include "content/public/browser/browser_context.h"
#include "content/public/browser/color_chooser.h"
#include "content/public/browser/content_browser_client.h"
#include "content/public/browser/devtools_agent_host.h"
#include "content/public/browser/download_manager.h"
#include "content/public/browser/download_url_parameters.h"
#include "content/public/browser/invalidate_type.h"
#include "content/public/browser/javascript_dialog_manager.h"
#include "content/public/browser/load_from_memory_cache_details.h"
#include "content/public/browser/load_notification_details.h"
#include "content/public/browser/navigation_details.h"
#include "content/public/browser/notification_details.h"
#include "content/public/browser/notification_service.h"
#include "content/public/browser/resource_request_details.h"
#include "content/public/browser/storage_partition.h"
#include "content/public/browser/user_metrics.h"
#include "content/public/browser/web_contents_delegate.h"
#include "content/public/browser/web_contents_observer.h"
#include "content/public/browser/web_contents_view.h"
#include "content/public/common/bindings_policy.h"
#include "content/public/common/content_constants.h"
#include "content/public/common/content_switches.h"
#include "content/public/common/page_zoom.h"
#include "content/public/common/result_codes.h"
#include "content/public/common/url_constants.h"
#include "content/public/common/url_utils.h"
#include "net/base/mime_util.h"
#include "net/base/net_util.h"
#include "net/http/http_cache.h"
#include "net/http/http_transaction_factory.h"
#include "net/url_request/url_request_context.h"
#include "net/url_request/url_request_context_getter.h"
#include "ui/base/layout.h"
#include "ui/gfx/display.h"
#include "ui/gfx/screen.h"
#include "ui/gl/gl_switches.h"
#include "webkit/common/webpreferences.h"

#if defined(OS_ANDROID)
#include "content/browser/android/date_time_chooser_android.h"
#include "content/browser/renderer_host/java/java_bridge_dispatcher_host_manager.h"
#include "content/browser/web_contents/web_contents_android.h"
#include "content/common/java_bridge_messages.h"
#include "content/public/browser/android/content_view_core.h"
#endif

#if defined(OS_MACOSX)
#include "base/mac/foundation_util.h"
#include "ui/gl/io_surface_support_mac.h"
#endif

// Cross-Site Navigations
//
// If a WebContentsImpl is told to navigate to a different web site (as
// determined by SiteInstance), it will replace its current RenderViewHost with
// a new RenderViewHost dedicated to the new SiteInstance.  This works as
// follows:
//
// - RVHM::Navigate determines whether the destination is cross-site, and if so,
//   it creates a pending_render_view_host_.
// - The pending RVH is "suspended," so that no navigation messages are sent to
//   its renderer until the beforeunload JavaScript handler has a chance to
//   run in the current RVH.
// - The pending RVH tells CrossSiteRequestManager (a thread-safe singleton)
//   that it has a pending cross-site request.  We will check this on the IO
//   thread when deciding how to handle the response.
// - The current RVH runs its beforeunload handler.  If it returns false, we
//   cancel all the pending logic.  Otherwise we allow the pending RVH to send
//   the navigation request to its renderer.
// - ResourceDispatcherHost receives a ResourceRequest on the IO thread for the
//   main resource load on the pending RVH.  It creates a
//   CrossSiteResourceHandler to check whether a process swap is needed when
//   the request is ready to commit.
// - When RDH receives a response, the BufferedResourceHandler determines
//   whether it is a download.  If so, it sends a message to the new renderer
//   causing it to cancel the request, and the download proceeds. For now, the
//   pending RVH remains until the next DidNavigate event for this
//   WebContentsImpl. This isn't ideal, but it doesn't affect any functionality.
// - After RDH receives a response and determines that it is safe and not a
//   download, the CrossSiteResourceHandler checks whether a process swap is
//   needed (either because CrossSiteRequestManager has state for it or because
//   a transfer was needed for a redirect).
// - If so, CrossSiteResourceHandler pauses the response to first run the old
//   page's unload handler.  It does this by asynchronously calling the
//   OnCrossSiteResponse method of RenderFrameHostManager on the UI thread,
//   which sends a SwapOut message to the current RVH.
// - Once the unload handler is finished, RVHM::SwappedOut checks if a transfer
//   to a new process is needed, based on the stored pending_nav_params_.  (This
//   is independent of whether we started out with a cross-process navigation.)
//   - If not, it just tells the ResourceDispatcherHost to resume the response
//     to its current RenderViewHost.
//   - If so, it cancels the current pending RenderViewHost and sets up a new
//     navigation using RequestTransferURL.  When the transferred request
//     arrives in the ResourceDispatcherHost, we transfer the response and
//     resume it.
// - The pending renderer sends a FrameNavigate message that invokes the
//   DidNavigate method.  This replaces the current RVH with the
//   pending RVH.
// - The previous renderer is kept swapped out in RenderFrameHostManager in case
//   the user goes back.  The process only stays live if another tab is using
//   it, but if so, the existing frame relationships will be maintained.

namespace content {
namespace {

const char kDotGoogleDotCom[] = ".google.com";

#if defined(OS_ANDROID)
const char kWebContentsAndroidKey[] = "web_contents_android";
#endif  // OS_ANDROID

base::LazyInstance<std::vector<WebContentsImpl::CreatedCallback> >
g_created_callbacks = LAZY_INSTANCE_INITIALIZER;

static int StartDownload(content::RenderViewHost* rvh,
                         const GURL& url,
                         bool is_favicon,
                         uint32_t max_bitmap_size) {
  static int g_next_image_download_id = 0;
  rvh->Send(new ImageMsg_DownloadImage(rvh->GetRoutingID(),
                                       ++g_next_image_download_id,
                                       url,
                                       is_favicon,
                                       max_bitmap_size));
  return g_next_image_download_id;
}

void NotifyCacheOnIO(
    scoped_refptr<net::URLRequestContextGetter> request_context,
    const GURL& url,
    const std::string& http_method) {
  request_context->GetURLRequestContext()->http_transaction_factory()->
      GetCache()->OnExternalCacheHit(url, http_method);
}

// Helper function for retrieving all the sites in a frame tree.
bool CollectSites(BrowserContext* context,
                  std::set<GURL>* sites,
                  FrameTreeNode* node) {
  sites->insert(SiteInstance::GetSiteForURL(context, node->current_url()));
  return true;
}

bool ForEachFrameInternal(
    const base::Callback<void(RenderFrameHost*)>& on_frame,
    FrameTreeNode* node) {
  on_frame.Run(node->current_frame_host());
  return true;
}

void SendToAllFramesInternal(IPC::Message* message, RenderFrameHost* rfh) {
  IPC::Message* message_copy = new IPC::Message(*message);
  message_copy->set_routing_id(rfh->GetRoutingID());
  rfh->Send(message_copy);
}

}  // namespace

WebContents* WebContents::Create(const WebContents::CreateParams& params) {
  return WebContentsImpl::CreateWithOpener(
      params, static_cast<WebContentsImpl*>(params.opener));
}

WebContents* WebContents::CreateWithSessionStorage(
    const WebContents::CreateParams& params,
    const SessionStorageNamespaceMap& session_storage_namespace_map) {
  WebContentsImpl* new_contents = new WebContentsImpl(
      params.browser_context, NULL, params.render_process_affinity);

  for (SessionStorageNamespaceMap::const_iterator it =
           session_storage_namespace_map.begin();
       it != session_storage_namespace_map.end();
       ++it) {
    new_contents->GetController()
        .SetSessionStorageNamespace(it->first, it->second.get());
  }

  new_contents->Init(params);
  return new_contents;
}

void WebContentsImpl::AddCreatedCallback(const CreatedCallback& callback) {
  g_created_callbacks.Get().push_back(callback);
}

void WebContentsImpl::RemoveCreatedCallback(const CreatedCallback& callback) {
  for (size_t i = 0; i < g_created_callbacks.Get().size(); ++i) {
    if (g_created_callbacks.Get().at(i).Equals(callback)) {
      g_created_callbacks.Get().erase(g_created_callbacks.Get().begin() + i);
      return;
    }
  }
}

WebContents* WebContents::FromRenderViewHost(const RenderViewHost* rvh) {
  return rvh->GetDelegate()->GetAsWebContents();
}

WebContents* WebContents::FromRenderFrameHost(RenderFrameHost* rfh) {
  RenderFrameHostImpl* rfh_impl = static_cast<RenderFrameHostImpl*>(rfh);
  if (!rfh_impl)
    return NULL;
  return rfh_impl->delegate()->GetAsWebContents();
}

// WebContentsImpl::DestructionObserver ----------------------------------------

class WebContentsImpl::DestructionObserver : public WebContentsObserver {
 public:
  DestructionObserver(WebContentsImpl* owner, WebContents* watched_contents)
      : WebContentsObserver(watched_contents),
        owner_(owner) {
  }

  // WebContentsObserver:
  virtual void WebContentsDestroyed(WebContents* web_contents) OVERRIDE {
    owner_->OnWebContentsDestroyed(static_cast<WebContentsImpl*>(web_contents));
  }

 private:
  WebContentsImpl* owner_;

  DISALLOW_COPY_AND_ASSIGN(DestructionObserver);
};

// WebContentsImpl -------------------------------------------------------------

WebContentsImpl::WebContentsImpl(
    BrowserContext* browser_context,
    WebContentsImpl* opener,
    int render_process_affinity)
    : delegate_(NULL),
      controller_(this, browser_context),
      render_view_host_delegate_view_(NULL),
      opener_(opener),
#if defined(OS_WIN)
      accessible_parent_(NULL),
#endif
      frame_tree_(new NavigatorImpl(&controller_, this),
                  this, this, this, this, render_process_affinity),
      is_loading_(false),
      crashed_status_(base::TERMINATION_STATUS_STILL_RUNNING),
      crashed_error_code_(0),
      waiting_for_response_(false),
      load_state_(net::LOAD_STATE_IDLE, base::string16()),
      upload_size_(0),
      upload_position_(0),
      displayed_insecure_content_(false),
      capturer_count_(0),
      should_normally_be_visible_(true),
      is_being_destroyed_(false),
      notify_disconnection_(false),
      dialog_manager_(NULL),
      is_showing_before_unload_dialog_(false),
      last_active_time_(base::TimeTicks::Now()),
      closed_by_user_gesture_(false),
      minimum_zoom_percent_(static_cast<int>(kMinimumZoomFactor * 100)),
      maximum_zoom_percent_(static_cast<int>(kMaximumZoomFactor * 100)),
      temporary_zoom_settings_(false),
      color_chooser_identifier_(0),
      render_view_message_source_(NULL),
      fullscreen_widget_routing_id_(MSG_ROUTING_NONE),
      is_subframe_(false) {
  for (size_t i = 0; i < g_created_callbacks.Get().size(); i++)
    g_created_callbacks.Get().at(i).Run(this);
  frame_tree_.SetFrameRemoveListener(
      base::Bind(&WebContentsImpl::OnFrameRemoved,
                 base::Unretained(this)));
}

WebContentsImpl::~WebContentsImpl() {
  is_being_destroyed_ = true;

  ClearAllPowerSaveBlockers();

  for (std::set<RenderWidgetHostImpl*>::iterator iter =
           created_widgets_.begin(); iter != created_widgets_.end(); ++iter) {
    (*iter)->DetachDelegate();
  }
  created_widgets_.clear();

  // Clear out any JavaScript state.
  if (dialog_manager_)
    dialog_manager_->WebContentsDestroyed(this);

  if (color_chooser_)
    color_chooser_->End();

  NotifyDisconnected();

  // Notify any observer that have a reference on this WebContents.
  NotificationService::current()->Notify(
      NOTIFICATION_WEB_CONTENTS_DESTROYED,
      Source<WebContents>(this),
      NotificationService::NoDetails());

  RenderViewHost* pending_rvh = GetRenderManager()->pending_render_view_host();
  if (pending_rvh) {
    FOR_EACH_OBSERVER(WebContentsObserver,
                      observers_,
                      RenderViewDeleted(pending_rvh));
  }

  FOR_EACH_OBSERVER(WebContentsObserver,
                    observers_,
                    RenderViewDeleted(GetRenderManager()->current_host()));

  FOR_EACH_OBSERVER(WebContentsObserver,
                    observers_,
                    WebContentsImplDestroyed());

  SetDelegate(NULL);

  STLDeleteContainerPairSecondPointers(destruction_observers_.begin(),
                                       destruction_observers_.end());
}

WebContentsImpl* WebContentsImpl::CreateWithOpener(
    const WebContents::CreateParams& params,
    WebContentsImpl* opener) {
  TRACE_EVENT0("browser", "WebContentsImpl::CreateWithOpener");
  WebContentsImpl* new_contents = new WebContentsImpl(
      params.browser_context, opener, params.render_process_affinity);

  new_contents->Init(params);
  return new_contents;
}

// static
BrowserPluginGuest* WebContentsImpl::CreateGuest(
    BrowserContext* browser_context,
    SiteInstance* site_instance,
    int guest_instance_id,
    scoped_ptr<base::DictionaryValue> extra_params) {
  // TODO: should CreateGuest() take a process affinity parameter?
  WebContentsImpl* new_contents = new WebContentsImpl(
      browser_context, NULL, SiteInstance::kNoProcessAffinity);

  // This makes |new_contents| act as a guest.
  // For more info, see comment above class BrowserPluginGuest.
  BrowserPluginGuest::Create(
      guest_instance_id, site_instance, new_contents, extra_params.Pass());

  WebContents::CreateParams create_params(browser_context, site_instance);
  new_contents->Init(create_params);

  // We are instantiating a WebContents for browser plugin. Set its subframe bit
  // to true.
  new_contents->is_subframe_ = true;

  return new_contents->browser_plugin_guest_.get();
}

RenderFrameHostManager* WebContentsImpl::GetRenderManagerForTesting() {
  return GetRenderManager();
}

bool WebContentsImpl::OnMessageReceived(RenderViewHost* render_view_host,
                                        const IPC::Message& message) {
  return OnMessageReceived(render_view_host, NULL, message);
}

bool WebContentsImpl::OnMessageReceived(RenderViewHost* render_view_host,
                                        RenderFrameHost* render_frame_host,
                                        const IPC::Message& message) {
  DCHECK(render_view_host || render_frame_host);
  if (GetWebUI() &&
      static_cast<WebUIImpl*>(GetWebUI())->OnMessageReceived(message)) {
    return true;
  }

  ObserverListBase<WebContentsObserver>::Iterator it(observers_);
  WebContentsObserver* observer;
  while ((observer = it.GetNext()) != NULL)
    if (observer->OnMessageReceived(message))
      return true;

  // Message handlers should be aware of which
  // RenderViewHost/RenderFrameHost sent the message, which is temporarily
  // stored in render_(view|frame)_message_source_.
  if (render_frame_host)
    render_frame_message_source_ = render_frame_host;
  else
    render_view_message_source_ = render_view_host;

  bool handled = true;
  bool message_is_ok = true;
  IPC_BEGIN_MESSAGE_MAP_EX(WebContentsImpl, message, message_is_ok)
    IPC_MESSAGE_HANDLER(FrameHostMsg_PepperPluginHung, OnPepperPluginHung)
    IPC_MESSAGE_HANDLER(FrameHostMsg_PluginCrashed, OnPluginCrashed)
    IPC_MESSAGE_HANDLER(ViewHostMsg_DidLoadResourceFromMemoryCache,
                        OnDidLoadResourceFromMemoryCache)
    IPC_MESSAGE_HANDLER(ViewHostMsg_DidDisplayInsecureContent,
                        OnDidDisplayInsecureContent)
    IPC_MESSAGE_HANDLER(ViewHostMsg_DidRunInsecureContent,
                        OnDidRunInsecureContent)
    IPC_MESSAGE_HANDLER(FrameHostMsg_DidFinishDocumentLoad,
                        OnDocumentLoadedInFrame)
    IPC_MESSAGE_HANDLER(ViewHostMsg_DidFinishLoad, OnDidFinishLoad)
    IPC_MESSAGE_HANDLER(ViewHostMsg_GoToEntryAtOffset, OnGoToEntryAtOffset)
    IPC_MESSAGE_HANDLER(ViewHostMsg_UpdateZoomLimits, OnUpdateZoomLimits)
    IPC_MESSAGE_HANDLER(ViewHostMsg_EnumerateDirectory, OnEnumerateDirectory)
    IPC_MESSAGE_HANDLER(ViewHostMsg_JSOutOfMemory, OnJSOutOfMemory)
    IPC_MESSAGE_HANDLER(ViewHostMsg_RegisterProtocolHandler,
                        OnRegisterProtocolHandler)
    IPC_MESSAGE_HANDLER(ViewHostMsg_Find_Reply, OnFindReply)
    IPC_MESSAGE_HANDLER(ViewHostMsg_AppCacheAccessed, OnAppCacheAccessed)
    IPC_MESSAGE_HANDLER(ViewHostMsg_OpenColorChooser, OnOpenColorChooser)
    IPC_MESSAGE_HANDLER(ViewHostMsg_EndColorChooser, OnEndColorChooser)
    IPC_MESSAGE_HANDLER(ViewHostMsg_SetSelectedColorInColorChooser,
                        OnSetSelectedColorInColorChooser)
    IPC_MESSAGE_HANDLER(ViewHostMsg_WebUISend, OnWebUISend)
    IPC_MESSAGE_HANDLER(ViewHostMsg_RequestPpapiBrokerPermission,
                        OnRequestPpapiBrokerPermission)
    IPC_MESSAGE_HANDLER_GENERIC(BrowserPluginHostMsg_AllocateInstanceID,
                                OnBrowserPluginMessage(message))
    IPC_MESSAGE_HANDLER_GENERIC(BrowserPluginHostMsg_Attach,
                                OnBrowserPluginMessage(message))
    IPC_MESSAGE_HANDLER(ImageHostMsg_DidDownloadImage, OnDidDownloadImage)
    IPC_MESSAGE_HANDLER(ViewHostMsg_UpdateFaviconURL, OnUpdateFaviconURL)
#if defined(OS_ANDROID)
    IPC_MESSAGE_HANDLER(ViewHostMsg_FindMatchRects_Reply,
                        OnFindMatchRectsReply)
    IPC_MESSAGE_HANDLER(ViewHostMsg_OpenDateTimeDialog,
                        OnOpenDateTimeDialog)
    IPC_MESSAGE_HANDLER_DELAY_REPLY(JavaBridgeHostMsg_GetChannelHandle,
                                    OnJavaBridgeGetChannelHandle)
#endif
    IPC_MESSAGE_HANDLER(ViewHostMsg_MediaPlayingNotification,
                        OnMediaPlayingNotification)
    IPC_MESSAGE_HANDLER(ViewHostMsg_MediaPausedNotification,
                        OnMediaPausedNotification)
    IPC_MESSAGE_HANDLER(ViewHostMsg_DidFirstVisuallyNonEmptyPaint,
                        OnFirstVisuallyNonEmptyPaint)
    IPC_MESSAGE_HANDLER(ViewHostMsg_ShowValidationMessage,
                        OnShowValidationMessage)
    IPC_MESSAGE_HANDLER(ViewHostMsg_HideValidationMessage,
                        OnHideValidationMessage)
    IPC_MESSAGE_HANDLER(ViewHostMsg_MoveValidationMessage,
                        OnMoveValidationMessage)
    IPC_MESSAGE_UNHANDLED(handled = false)
  IPC_END_MESSAGE_MAP_EX()
  render_view_message_source_ = NULL;
  render_frame_message_source_ = NULL;

  if (!message_is_ok) {
    RecordAction(base::UserMetricsAction("BadMessageTerminate_RVD"));
    GetRenderProcessHost()->ReceivedBadMessage();
  }

  return handled;
}

void WebContentsImpl::RunFileChooser(
    RenderViewHost* render_view_host,
    const FileChooserParams& params) {
  if (delegate_)
    delegate_->RunFileChooser(this, params);
}

NavigationControllerImpl& WebContentsImpl::GetController() {
  return controller_;
}

const NavigationControllerImpl& WebContentsImpl::GetController() const {
  return controller_;
}

BrowserContext* WebContentsImpl::GetBrowserContext() const {
  return controller_.GetBrowserContext();
}

const GURL& WebContentsImpl::GetURL() const {
  // We may not have a navigation entry yet.
  NavigationEntry* entry = controller_.GetVisibleEntry();
  return entry ? entry->GetVirtualURL() : GURL::EmptyGURL();
}

const GURL& WebContentsImpl::GetVisibleURL() const {
  // We may not have a navigation entry yet.
  NavigationEntry* entry = controller_.GetVisibleEntry();
  return entry ? entry->GetVirtualURL() : GURL::EmptyGURL();
}

const GURL& WebContentsImpl::GetLastCommittedURL() const {
  // We may not have a navigation entry yet.
  NavigationEntry* entry = controller_.GetLastCommittedEntry();
  return entry ? entry->GetVirtualURL() : GURL::EmptyGURL();
}

WebContentsDelegate* WebContentsImpl::GetDelegate() {
  return delegate_;
}

void WebContentsImpl::SetDelegate(WebContentsDelegate* delegate) {
  // TODO(cbentzel): remove this debugging code?
  if (delegate == delegate_)
    return;
  if (delegate_)
    delegate_->Detach(this);
  delegate_ = delegate;
  if (delegate_) {
    delegate_->Attach(this);
    // Ensure the visible RVH reflects the new delegate's preferences.
    if (view_)
      view_->SetOverscrollControllerEnabled(delegate->CanOverscrollContent());
  }
}

RenderProcessHost* WebContentsImpl::GetRenderProcessHost() const {
  RenderViewHostImpl* host = GetRenderManager()->current_host();
  return host ? host->GetProcess() : NULL;
}

RenderFrameHost* WebContentsImpl::GetMainFrame() {
  return frame_tree_.root()->current_frame_host();
}

void WebContentsImpl::ForEachFrame(
    const base::Callback<void(RenderFrameHost*)>& on_frame) {
  frame_tree_.ForEach(base::Bind(&ForEachFrameInternal, on_frame));
}

void WebContentsImpl::SendToAllFrames(IPC::Message* message) {
  ForEachFrame(base::Bind(&SendToAllFramesInternal, message));
  delete message;
}

RenderViewHost* WebContentsImpl::GetRenderViewHost() const {
  return GetRenderManager()->current_host();
}

void WebContentsImpl::GetRenderViewHostAtPosition(
    int x,
    int y,
    const base::Callback<void(RenderViewHost*, int, int)>& callback) {
  BrowserPluginEmbedder* embedder = GetBrowserPluginEmbedder();
  if (embedder)
    embedder->GetRenderViewHostAtPosition(x, y, callback);
  else
    callback.Run(GetRenderViewHost(), x, y);
}

WebContents* WebContentsImpl::GetEmbedderWebContents() const {
  BrowserPluginGuest* guest = GetBrowserPluginGuest();
  if (guest)
    return guest->embedder_web_contents();
  return NULL;
}

int WebContentsImpl::GetEmbeddedInstanceID() const {
  BrowserPluginGuest* guest = GetBrowserPluginGuest();
  if (guest)
    return guest->instance_id();
  return 0;
}

int WebContentsImpl::GetRoutingID() const {
  if (!GetRenderViewHost())
    return MSG_ROUTING_NONE;

  return GetRenderViewHost()->GetRoutingID();
}

int WebContentsImpl::GetFullscreenWidgetRoutingID() const {
  return fullscreen_widget_routing_id_;
}

RenderWidgetHostView* WebContentsImpl::GetRenderWidgetHostView() const {
  return GetRenderManager()->GetRenderWidgetHostView();
}

RenderWidgetHostViewPort* WebContentsImpl::GetRenderWidgetHostViewPort() const {
  BrowserPluginGuest* guest = GetBrowserPluginGuest();
  if (guest && guest->embedder_web_contents()) {
    return guest->embedder_web_contents()->GetRenderWidgetHostViewPort();
  }
  return RenderWidgetHostViewPort::FromRWHV(GetRenderWidgetHostView());
}

RenderWidgetHostView* WebContentsImpl::GetFullscreenRenderWidgetHostView()
    const {
  RenderWidgetHost* const widget_host =
      RenderWidgetHostImpl::FromID(GetRenderProcessHost()->GetID(),
                                   GetFullscreenWidgetRoutingID());
  return widget_host ? widget_host->GetView() : NULL;
}

WebContentsView* WebContentsImpl::GetView() const {
  return view_.get();
}

WebUI* WebContentsImpl::CreateWebUI(const GURL& url) {
  WebUIImpl* web_ui = new WebUIImpl(this);
  WebUIController* controller = WebUIControllerFactoryRegistry::GetInstance()->
      CreateWebUIControllerForURL(web_ui, url);
  if (controller) {
    web_ui->AddMessageHandler(new GenericHandler());
    web_ui->SetController(controller);
    return web_ui;
  }

  delete web_ui;
  return NULL;
}

WebUI* WebContentsImpl::GetWebUI() const {
  return GetRenderManager()->web_ui() ? GetRenderManager()->web_ui()
      : GetRenderManager()->pending_web_ui();
}

WebUI* WebContentsImpl::GetCommittedWebUI() const {
  return GetRenderManager()->web_ui();
}

void WebContentsImpl::SetUserAgentOverride(const std::string& override) {
  if (GetUserAgentOverride() == override)
    return;

  renderer_preferences_.user_agent_override = override;

  // Send the new override string to the renderer.
  RenderViewHost* host = GetRenderViewHost();
  if (host)
    host->SyncRendererPrefs();

  // Reload the page if a load is currently in progress to avoid having
  // different parts of the page loaded using different user agents.
  NavigationEntry* entry = controller_.GetVisibleEntry();
  if (is_loading_ && entry != NULL && entry->GetIsOverridingUserAgent())
    controller_.ReloadIgnoringCache(true);

  FOR_EACH_OBSERVER(WebContentsObserver, observers_,
                    UserAgentOverrideSet(override));
}

const std::string& WebContentsImpl::GetUserAgentOverride() const {
  return renderer_preferences_.user_agent_override;
}

#if defined(OS_WIN)
void WebContentsImpl::SetParentNativeViewAccessible(
gfx::NativeViewAccessible accessible_parent) {
  accessible_parent_ = accessible_parent;
  if (GetRenderViewHost())
    GetRenderViewHostImpl()->SetParentNativeViewAccessible(accessible_parent);
}
#endif

const base::string16& WebContentsImpl::GetTitle() const {
  // Transient entries take precedence. They are used for interstitial pages
  // that are shown on top of existing pages.
  NavigationEntry* entry = controller_.GetTransientEntry();
  std::string accept_languages =
      GetContentClient()->browser()->GetAcceptLangs(
          GetBrowserContext());
  if (entry) {
    return entry->GetTitleForDisplay(accept_languages);
  }
  WebUI* our_web_ui = GetRenderManager()->pending_web_ui() ?
      GetRenderManager()->pending_web_ui() : GetRenderManager()->web_ui();
  if (our_web_ui) {
    // Don't override the title in view source mode.
    entry = controller_.GetVisibleEntry();
    if (!(entry && entry->IsViewSourceMode())) {
      // Give the Web UI the chance to override our title.
      const base::string16& title = our_web_ui->GetOverriddenTitle();
      if (!title.empty())
        return title;
    }
  }

  // We use the title for the last committed entry rather than a pending
  // navigation entry. For example, when the user types in a URL, we want to
  // keep the old page's title until the new load has committed and we get a new
  // title.
  entry = controller_.GetLastCommittedEntry();

  // We make an exception for initial navigations.
  if (controller_.IsInitialNavigation()) {
    // We only want to use the title from the visible entry in one of two cases:
    // 1. There's already a committed entry for an initial navigation, in which
    //    case we are doing a history navigation in a new tab (e.g., Ctrl+Back).
    // 2. The pending entry has been explicitly assigned a title to display.
    //
    // If there's no last committed entry and no assigned title, we should fall
    // back to |page_title_when_no_navigation_entry_| rather than showing the
    // URL.
    if (entry ||
        (controller_.GetVisibleEntry() &&
         !controller_.GetVisibleEntry()->GetTitle().empty())) {
      entry = controller_.GetVisibleEntry();
    }
  }

  if (entry) {
    return entry->GetTitleForDisplay(accept_languages);
  }

  // |page_title_when_no_navigation_entry_| is finally used
  // if no title cannot be retrieved.
  return page_title_when_no_navigation_entry_;
}

int32 WebContentsImpl::GetMaxPageID() {
  return GetMaxPageIDForSiteInstance(GetSiteInstance());
}

int32 WebContentsImpl::GetMaxPageIDForSiteInstance(
    SiteInstance* site_instance) {
  if (max_page_ids_.find(site_instance->GetId()) == max_page_ids_.end())
    max_page_ids_[site_instance->GetId()] = -1;

  return max_page_ids_[site_instance->GetId()];
}

void WebContentsImpl::UpdateMaxPageID(int32 page_id) {
  UpdateMaxPageIDForSiteInstance(GetSiteInstance(), page_id);
}

void WebContentsImpl::UpdateMaxPageIDForSiteInstance(
    SiteInstance* site_instance, int32 page_id) {
  if (GetMaxPageIDForSiteInstance(site_instance) < page_id)
    max_page_ids_[site_instance->GetId()] = page_id;
}

void WebContentsImpl::CopyMaxPageIDsFrom(WebContents* web_contents) {
  WebContentsImpl* contents = static_cast<WebContentsImpl*>(web_contents);
  max_page_ids_ = contents->max_page_ids_;
}

SiteInstance* WebContentsImpl::GetSiteInstance() const {
  return GetRenderManager()->current_host()->GetSiteInstance();
}

SiteInstance* WebContentsImpl::GetPendingSiteInstance() const {
  RenderViewHost* dest_rvh = GetRenderManager()->pending_render_view_host() ?
      GetRenderManager()->pending_render_view_host() :
      GetRenderManager()->current_host();
  return dest_rvh->GetSiteInstance();
}

bool WebContentsImpl::IsLoading() const {
  return is_loading_;
}

bool WebContentsImpl::IsWaitingForResponse() const {
  return waiting_for_response_;
}

const net::LoadStateWithParam& WebContentsImpl::GetLoadState() const {
  return load_state_;
}

const base::string16& WebContentsImpl::GetLoadStateHost() const {
  return load_state_host_;
}

uint64 WebContentsImpl::GetUploadSize() const {
  return upload_size_;
}

uint64 WebContentsImpl::GetUploadPosition() const {
  return upload_position_;
}

std::set<GURL> WebContentsImpl::GetSitesInTab() const {
  std::set<GURL> sites;
  frame_tree_.ForEach(base::Bind(&CollectSites,
                                 base::Unretained(GetBrowserContext()),
                                 base::Unretained(&sites)));
  return sites;
}

const std::string& WebContentsImpl::GetEncoding() const {
  return encoding_;
}

bool WebContentsImpl::DisplayedInsecureContent() const {
  return displayed_insecure_content_;
}

void WebContentsImpl::IncrementCapturerCount(const gfx::Size& capture_size) {
  DCHECK(!is_being_destroyed_);
  ++capturer_count_;
  DVLOG(1) << "There are now " << capturer_count_
           << " capturing(s) of WebContentsImpl@" << this;

  // Note: This provides a hint to upstream code to size the views optimally
  // for quality (e.g., to avoid scaling).
  if (!capture_size.IsEmpty() && preferred_size_for_capture_.IsEmpty()) {
    preferred_size_for_capture_ = capture_size;
    OnPreferredSizeChanged(preferred_size_);
  }
}

void WebContentsImpl::DecrementCapturerCount() {
  --capturer_count_;
  DVLOG(1) << "There are now " << capturer_count_
           << " capturing(s) of WebContentsImpl@" << this;
  DCHECK_LE(0, capturer_count_);

  if (is_being_destroyed_)
    return;

  if (capturer_count_ == 0) {
    const gfx::Size old_size = preferred_size_for_capture_;
    preferred_size_for_capture_ = gfx::Size();
    OnPreferredSizeChanged(old_size);
  }

  if (IsHidden()) {
    DVLOG(1) << "Executing delayed WasHidden().";
    WasHidden();
  }
}

int WebContentsImpl::GetCapturerCount() const {
  return capturer_count_;
}

bool WebContentsImpl::IsCrashed() const {
  return (crashed_status_ == base::TERMINATION_STATUS_PROCESS_CRASHED ||
          crashed_status_ == base::TERMINATION_STATUS_ABNORMAL_TERMINATION ||
          crashed_status_ == base::TERMINATION_STATUS_PROCESS_WAS_KILLED);
}

void WebContentsImpl::SetIsCrashed(base::TerminationStatus status,
                                   int error_code) {
  if (status == crashed_status_)
    return;

  crashed_status_ = status;
  crashed_error_code_ = error_code;
  NotifyNavigationStateChanged(INVALIDATE_TYPE_TAB);
}

base::TerminationStatus WebContentsImpl::GetCrashedStatus() const {
  return crashed_status_;
}

bool WebContentsImpl::IsBeingDestroyed() const {
  return is_being_destroyed_;
}

void WebContentsImpl::NotifyNavigationStateChanged(unsigned changed_flags) {
  if (delegate_)
    delegate_->NavigationStateChanged(this, changed_flags);
}

base::TimeTicks WebContentsImpl::GetLastActiveTime() const {
  return last_active_time_;
}

void WebContentsImpl::WasShown() {
  controller_.SetActive(true);
  RenderWidgetHostViewPort* rwhv =
      RenderWidgetHostViewPort::FromRWHV(GetRenderWidgetHostView());
  if (rwhv) {
    rwhv->Show();
#if defined(OS_MACOSX)
    rwhv->SetActive(true);
#endif
  }

  last_active_time_ = base::TimeTicks::Now();

  // The resize rect might have changed while this was inactive -- send the new
  // one to make sure it's up to date.
  RenderViewHostImpl* rvh =
      static_cast<RenderViewHostImpl*>(GetRenderViewHost());
  if (rvh) {
    rvh->ResizeRectChanged(GetRootWindowResizerRect());
  }

  FOR_EACH_OBSERVER(WebContentsObserver, observers_, WasShown());

  should_normally_be_visible_ = true;
}

void WebContentsImpl::WasHidden() {
  // If there are entities capturing screenshots or video (e.g., mirroring),
  // don't activate the "disable rendering" optimization.
  if (capturer_count_ == 0) {
    // |GetRenderViewHost()| can be NULL if the user middle clicks a link to
    // open a tab in the background, then closes the tab before selecting it.
    // This is because closing the tab calls WebContentsImpl::Destroy(), which
    // removes the |GetRenderViewHost()|; then when we actually destroy the
    // window, OnWindowPosChanged() notices and calls WasHidden() (which
    // calls us).
    RenderWidgetHostViewPort* rwhv =
        RenderWidgetHostViewPort::FromRWHV(GetRenderWidgetHostView());
    if (rwhv)
      rwhv->Hide();
  }

  FOR_EACH_OBSERVER(WebContentsObserver, observers_, WasHidden());

  should_normally_be_visible_ = false;
}

bool WebContentsImpl::NeedToFireBeforeUnload() {
  // TODO(creis): Should we fire even for interstitial pages?
  return WillNotifyDisconnection() &&
      !ShowingInterstitialPage() &&
      !static_cast<RenderViewHostImpl*>(
          GetRenderViewHost())->SuddenTerminationAllowed();
}

void WebContentsImpl::Stop() {
  GetRenderManager()->Stop();
  FOR_EACH_OBSERVER(WebContentsObserver, observers_, NavigationStopped());
}

WebContents* WebContentsImpl::Clone() {
  // We use our current SiteInstance since the cloned entry will use it anyway.
  // We pass our own opener so that the cloned page can access it if it was
  // before.
  CreateParams create_params(GetBrowserContext(), GetSiteInstance());
  create_params.initial_size = view_->GetContainerSize();
  WebContentsImpl* tc = CreateWithOpener(create_params, opener_);
  tc->GetController().CopyStateFrom(controller_);
  FOR_EACH_OBSERVER(WebContentsObserver,
                    observers_,
                    DidCloneToNewWebContents(this, tc));
  return tc;
}

void WebContentsImpl::Observe(int type,
                              const NotificationSource& source,
                              const NotificationDetails& details) {
  switch (type) {
    case NOTIFICATION_RENDER_WIDGET_HOST_DESTROYED: {
      RenderWidgetHost* host = Source<RenderWidgetHost>(source).ptr();
      for (PendingWidgetViews::iterator i = pending_widget_views_.begin();
           i != pending_widget_views_.end(); ++i) {
        if (host->GetView() == i->second) {
          pending_widget_views_.erase(i);
          break;
        }
      }
      break;
    }
    default:
      NOTREACHED();
  }
}

WebContents* WebContentsImpl::GetWebContents() {
  return this;
}

void WebContentsImpl::Init(const WebContents::CreateParams& params) {
  // This is set before initializing the render manager since
  // RenderFrameHostManager::Init calls back into us via its delegate to ask if
  // it should be hidden.
  should_normally_be_visible_ = !params.initially_hidden;

  GetRenderManager()->Init(
      params.browser_context, params.site_instance, params.routing_id,
      params.main_frame_routing_id);

  view_.reset(GetContentClient()->browser()->
      OverrideCreateWebContentsView(this, &render_view_host_delegate_view_));
  if (view_) {
    CHECK(render_view_host_delegate_view_);
  } else {
    WebContentsViewDelegate* delegate =
        GetContentClient()->browser()->GetWebContentsViewDelegate(this);

    if (browser_plugin_guest_) {
      scoped_ptr<WebContentsViewPort> platform_view(CreateWebContentsView(
          this, delegate, &render_view_host_delegate_view_));

      WebContentsViewGuest* rv = new WebContentsViewGuest(
          this, browser_plugin_guest_.get(), platform_view.Pass(),
          render_view_host_delegate_view_);
      render_view_host_delegate_view_ = rv;
      view_.reset(rv);
    } else {
      // Regular WebContentsView.
      view_.reset(CreateWebContentsView(
          this, delegate, &render_view_host_delegate_view_));
    }
    CHECK(render_view_host_delegate_view_);
  }
  CHECK(view_.get());

  gfx::Size initial_size = params.initial_size;
  view_->CreateView(initial_size, params.context);

  // Listen for whether our opener gets destroyed.
  if (opener_)
    AddDestructionObserver(opener_);

  registrar_.Add(this,
                 NOTIFICATION_RENDER_WIDGET_HOST_DESTROYED,
                 NotificationService::AllBrowserContextsAndSources());
#if defined(OS_ANDROID)
  java_bridge_dispatcher_host_manager_.reset(
      new JavaBridgeDispatcherHostManager(this));
  date_time_chooser_.reset(new DateTimeChooserAndroid());
#endif
}

void WebContentsImpl::OnWebContentsDestroyed(WebContentsImpl* web_contents) {
  RemoveDestructionObserver(web_contents);

  // Clear the opener if it has been closed.
  if (web_contents == opener_) {
    opener_ = NULL;
    return;
  }
  // Clear a pending contents that has been closed before being shown.
  for (PendingContents::iterator iter = pending_contents_.begin();
       iter != pending_contents_.end();
       ++iter) {
    if (iter->second != web_contents)
      continue;
    pending_contents_.erase(iter);
    return;
  }
  NOTREACHED();
}

void WebContentsImpl::AddDestructionObserver(WebContentsImpl* web_contents) {
  if (!ContainsKey(destruction_observers_, web_contents)) {
    destruction_observers_[web_contents] =
        new DestructionObserver(this, web_contents);
  }
}

void WebContentsImpl::RemoveDestructionObserver(WebContentsImpl* web_contents) {
  DestructionObservers::iterator iter =
      destruction_observers_.find(web_contents);
  if (iter != destruction_observers_.end()) {
    delete destruction_observers_[web_contents];
    destruction_observers_.erase(iter);
  }
}

void WebContentsImpl::AddObserver(WebContentsObserver* observer) {
  observers_.AddObserver(observer);
}

void WebContentsImpl::RemoveObserver(WebContentsObserver* observer) {
  observers_.RemoveObserver(observer);
}

void WebContentsImpl::Activate() {
  if (delegate_)
    delegate_->ActivateContents(this);
}

void WebContentsImpl::Deactivate() {
  if (delegate_)
    delegate_->DeactivateContents(this);
}

void WebContentsImpl::LostCapture() {
  if (delegate_)
    delegate_->LostCapture();
}

void WebContentsImpl::RenderWidgetDeleted(
    RenderWidgetHostImpl* render_widget_host) {
  if (is_being_destroyed_) {
    // |created_widgets_| might have been destroyed.
    return;
  }

  std::set<RenderWidgetHostImpl*>::iterator iter =
      created_widgets_.find(render_widget_host);
  if (iter != created_widgets_.end())
    created_widgets_.erase(iter);

  if (render_widget_host &&
      render_widget_host->GetRoutingID() == fullscreen_widget_routing_id_) {
    if (delegate_ && delegate_->EmbedsFullscreenWidget())
      delegate_->ToggleFullscreenModeForTab(this, false);
    FOR_EACH_OBSERVER(WebContentsObserver,
                      observers_,
                      DidDestroyFullscreenWidget(
                          fullscreen_widget_routing_id_));
    fullscreen_widget_routing_id_ = MSG_ROUTING_NONE;
  }
}

bool WebContentsImpl::PreHandleKeyboardEvent(
    const NativeWebKeyboardEvent& event,
    bool* is_keyboard_shortcut) {
  return delegate_ &&
      delegate_->PreHandleKeyboardEvent(this, event, is_keyboard_shortcut);
}

void WebContentsImpl::HandleKeyboardEvent(const NativeWebKeyboardEvent& event) {
  if (browser_plugin_embedder_ &&
      browser_plugin_embedder_->HandleKeyboardEvent(event)) {
    return;
  }

  if (delegate_)
    delegate_->HandleKeyboardEvent(this, event);
}

bool WebContentsImpl::PreHandleWheelEvent(
    const blink::WebMouseWheelEvent& event) {
#if !defined(OS_MACOSX)
  // On platforms other than Mac, control+mousewheel changes zoom. On Mac, this
  // isn't done for two reasons:
  //   -the OS already has a gesture to do this through pinch-zoom
  //   -if a user starts an inertial scroll, let's go, and presses control
  //      (i.e. control+tab) then the OS's buffered scroll events will come in
  //      with control key set which isn't what the user wants
  if (delegate_ &&
      event.wheelTicksY &&
      (event.modifiers & blink::WebInputEvent::ControlKey)) {
    delegate_->ContentsZoomChange(event.wheelTicksY > 0);
    return true;
  }
#endif

  return false;
}

<<<<<<< HEAD
bool WebContentsImpl::PreHandleGestureEvent(
    const blink::WebGestureEvent& event) {
  return delegate_ && delegate_->PreHandleGestureEvent(this, event);
}

#if defined(OS_WIN)
=======
bool WebContentsImpl::ShouldSetKeyboardFocusOnMouseDown() {
  return !delegate_ || delegate_->ShouldSetKeyboardFocusOnMouseDown();
}

bool WebContentsImpl::ShouldSetLogicalFocusOnMouseDown() {
  return !delegate_ || delegate_->ShouldSetLogicalFocusOnMouseDown();
}

bool WebContentsImpl::ShowTooltip(
    const string16& tooltip_text,
    blink::WebTextDirection text_direction_hint) {
  if (delegate_) {
    return delegate_->ShowTooltip(this, tooltip_text, text_direction_hint);
  }
  return false;
}

#if defined(OS_WIN) && defined(USE_AURA)
>>>>>>> 0adf6396
gfx::NativeViewAccessible WebContentsImpl::GetParentNativeViewAccessible() {
  return accessible_parent_;
}
#endif

void WebContentsImpl::HandleMouseDown() {
  if (delegate_)
    delegate_->HandleMouseDown();
}

void WebContentsImpl::HandleMouseUp() {
  if (delegate_)
    delegate_->HandleMouseUp();
}

void WebContentsImpl::HandlePointerActivate() {
  if (delegate_)
    delegate_->HandlePointerActivate();
}

void WebContentsImpl::HandleGestureBegin() {
  if (delegate_)
    delegate_->HandleGestureBegin();
}

void WebContentsImpl::HandleGestureEnd() {
  if (delegate_)
    delegate_->HandleGestureEnd();
}

void WebContentsImpl::ToggleFullscreenMode(bool enter_fullscreen) {
  // This method is being called to enter or leave renderer-initiated fullscreen
  // mode.  Either way, make sure any existing fullscreen widget is shut down
  // first.
  RenderWidgetHostView* const widget_view = GetFullscreenRenderWidgetHostView();
  if (widget_view)
    RenderWidgetHostImpl::From(widget_view->GetRenderWidgetHost())->Shutdown();

  if (delegate_)
    delegate_->ToggleFullscreenModeForTab(this, enter_fullscreen);
}

bool WebContentsImpl::IsFullscreenForCurrentTab() const {
  return delegate_ ? delegate_->IsFullscreenForTabOrPending(this) : false;
}

void WebContentsImpl::RequestToLockMouse(bool user_gesture,
                                         bool last_unlocked_by_target) {
  if (delegate_) {
    delegate_->RequestToLockMouse(this, user_gesture, last_unlocked_by_target);
  } else {
    GotResponseToLockMouseRequest(false);
  }
}

void WebContentsImpl::LostMouseLock() {
  if (delegate_)
    delegate_->LostMouseLock();
}

void WebContentsImpl::CreateNewWindow(
    int render_process_id,
    int route_id,
    int main_frame_route_id,
    const ViewHostMsg_CreateWindow_Params& params,
    SessionStorageNamespace* session_storage_namespace) {
  // We usually create the new window in the same BrowsingInstance (group of
  // script-related windows), by passing in the current SiteInstance.  However,
  // if the opener is being suppressed (in a non-guest), we create a new
  // SiteInstance in its own BrowsingInstance.
  bool is_guest = GetRenderProcessHost()->IsGuest();

  // If the opener is to be suppressed, the new window can be in any process.
  // Since routing ids are process specific, we must not have one passed in
  // as argument here.
  DCHECK(!params.opener_suppressed || route_id == MSG_ROUTING_NONE);

  scoped_refptr<SiteInstance> site_instance =
      params.opener_suppressed && !is_guest ?
      SiteInstance::CreateForURL(GetBrowserContext(), params.target_url) :
      GetSiteInstance();

  // A message to create a new window can only come from the active process for
  // this WebContentsImpl instance. If any other process sends the request,
  // it is invalid and the process must be terminated.
  if (GetRenderProcessHost()->GetID() != render_process_id) {
    base::ProcessHandle process_handle =
        RenderProcessHost::FromID(render_process_id)->GetHandle();
    if (process_handle != base::kNullProcessHandle) {
      RecordAction(
          base::UserMetricsAction("Terminate_ProcessMismatch_CreateNewWindow"));
      base::KillProcess(process_handle, content::RESULT_CODE_KILLED, false);
    }
    return;
  }

  // We must assign the SessionStorageNamespace before calling Init().
  //
  // http://crbug.com/142685
  const std::string& partition_id =
      GetContentClient()->browser()->
          GetStoragePartitionIdForSite(GetBrowserContext(),
                                       site_instance->GetSiteURL());
  StoragePartition* partition = BrowserContext::GetStoragePartition(
      GetBrowserContext(), site_instance.get());
  DOMStorageContextWrapper* dom_storage_context =
      static_cast<DOMStorageContextWrapper*>(partition->GetDOMStorageContext());
  SessionStorageNamespaceImpl* session_storage_namespace_impl =
      static_cast<SessionStorageNamespaceImpl*>(session_storage_namespace);
  CHECK(session_storage_namespace_impl->IsFromContext(dom_storage_context));

  if (delegate_ &&
      !delegate_->ShouldCreateWebContents(this,
                                          route_id,
                                          params.window_container_type,
                                          params.frame_name,
                                          params.target_url,
                                          partition_id,
                                          session_storage_namespace)) {
    if (route_id != MSG_ROUTING_NONE &&
        !RenderViewHost::FromID(render_process_id, route_id)) {
      // If the embedder didn't create a WebContents for this route, we need to
      // delete the RenderView that had already been created.
      Send(new ViewMsg_Close(route_id));
    }
    GetRenderViewHost()->GetProcess()->ResumeRequestsForView(route_id);
    GetRenderViewHost()->GetProcess()->ResumeRequestsForView(
        main_frame_route_id);
    return;
  }

  // Create the new web contents. This will automatically create the new
  // WebContentsView. In the future, we may want to create the view separately.
  WebContentsImpl* new_contents =
      new WebContentsImpl(GetBrowserContext(),
                          params.opener_suppressed ? NULL : this,
                          frame_tree_.RenderProcessAffinity());

  new_contents->GetController().SetSessionStorageNamespace(
      partition_id,
      session_storage_namespace);
  CreateParams create_params(GetBrowserContext(), site_instance.get());
  create_params.routing_id = route_id;
  create_params.main_frame_routing_id = main_frame_route_id;
  if (!is_guest) {
    create_params.context = view_->GetNativeView();
    create_params.initial_size = view_->GetContainerSize();
  } else {
    // This makes |new_contents| act as a guest.
    // For more info, see comment above class BrowserPluginGuest.
    int instance_id = GetBrowserPluginGuestManager()->get_next_instance_id();
    WebContentsImpl* new_contents_impl =
        static_cast<WebContentsImpl*>(new_contents);
    BrowserPluginGuest::CreateWithOpener(instance_id,
                                         new_contents_impl->opener() != NULL,
                                         new_contents_impl,
                                         GetBrowserPluginGuest());
  }
  if (params.disposition == NEW_BACKGROUND_TAB)
    create_params.initially_hidden = true;
  new_contents->Init(create_params);

  // Save the window for later if we're not suppressing the opener (since it
  // will be shown immediately).
  if (!params.opener_suppressed) {
    if (!is_guest) {
      WebContentsViewPort* new_view = new_contents->view_.get();

      // TODO(brettw): It seems bogus that we have to call this function on the
      // newly created object and give it one of its own member variables.
      new_view->CreateViewForWidget(new_contents->GetRenderViewHost());
    }
    // Save the created window associated with the route so we can show it
    // later.
    DCHECK_NE(MSG_ROUTING_NONE, route_id);
    pending_contents_[route_id] = new_contents;
    AddDestructionObserver(new_contents);
  }

  if (delegate_) {
    ContentCreatedParams delegate_params;
    delegate_params.disposition = params.disposition;
    delegate_params.x = params.features.x;
    delegate_params.y = params.features.y;
    delegate_params.width = params.features.width;
    delegate_params.height = params.features.height;
    delegate_params.x_set = params.features.xSet;
    delegate_params.y_set = params.features.ySet;
    delegate_params.width_set = params.features.widthSet;
    delegate_params.height_set = params.features.heightSet;
    delegate_params.additional_features = params.additional_features;
    delegate_->WebContentsCreated(
        this, params.opener_frame_id, params.frame_name,
        params.target_url, delegate_params, new_contents);
  }

  if (params.opener_suppressed) {
    // When the opener is suppressed, the original renderer cannot access the
    // new window.  As a result, we need to show and navigate the window here.
    bool was_blocked = false;
    if (delegate_) {
      gfx::Rect initial_pos;
      delegate_->AddNewContents(
          this, new_contents, params.disposition, initial_pos,
          params.user_gesture, &was_blocked);
    }
    if (!was_blocked) {
      OpenURLParams open_params(params.target_url,
                                Referrer(),
                                CURRENT_TAB,
                                PAGE_TRANSITION_LINK,
                                true /* is_renderer_initiated */);
      open_params.user_gesture = params.user_gesture;
      new_contents->OpenURL(open_params);
    }
  }
}

void WebContentsImpl::CreateNewWidget(int render_process_id,
                                      int route_id,
                                      blink::WebPopupType popup_type) {
  CreateNewWidget(render_process_id, route_id, false, popup_type);
}

void WebContentsImpl::CreateNewFullscreenWidget(int render_process_id,
                                                int route_id) {
  CreateNewWidget(render_process_id, route_id, true, blink::WebPopupTypeNone);
}

void WebContentsImpl::CreateNewWidget(int render_process_id,
                                      int route_id,
                                      bool is_fullscreen,
                                      blink::WebPopupType popup_type) {
  RenderProcessHost* process = GetRenderProcessHost();
  // A message to create a new widget can only come from the active process for
  // this WebContentsImpl instance. If any other process sends the request,
  // it is invalid and the process must be terminated.
  if (process->GetID() != render_process_id) {
    base::ProcessHandle process_handle =
        RenderProcessHost::FromID(render_process_id)->GetHandle();
    if (process_handle != base::kNullProcessHandle) {
      RecordAction(
          base::UserMetricsAction("Terminate_ProcessMismatch_CreateNewWidget"));
      base::KillProcess(process_handle, content::RESULT_CODE_KILLED, false);
    }
    return;
  }

  RenderWidgetHostImpl* widget_host =
      new RenderWidgetHostImpl(this, process, route_id, IsHidden());
  created_widgets_.insert(widget_host);

  RenderWidgetHostViewPort* widget_view = RenderWidgetHostViewPort::FromRWHV(
      view_->CreateViewForPopupWidget(widget_host));
  if (!widget_view)
    return;
  if (!is_fullscreen) {
    // Popups should not get activated.
    widget_view->SetPopupType(popup_type);
  }
  // Save the created widget associated with the route so we can show it later.
  pending_widget_views_[route_id] = widget_view;

#if defined(OS_MACOSX)
  // A RenderWidgetHostViewMac has lifetime scoped to the view. We'll retain it
  // to allow it to survive the trip without being hosted.
  base::mac::NSObjectRetain(widget_view->GetNativeView());
#endif
}

void WebContentsImpl::ShowCreatedWindow(int route_id,
                                        WindowOpenDisposition disposition,
                                        const gfx::Rect& initial_pos,
                                        bool user_gesture) {
  WebContentsImpl* contents = GetCreatedWindow(route_id);
  if (contents) {
    WebContentsDelegate* delegate = GetDelegate();
    if (delegate) {
      delegate->AddNewContents(
          this, contents, disposition, initial_pos, user_gesture, NULL);
    }
  }
}

void WebContentsImpl::ShowCreatedWidget(int route_id,
                                        const gfx::Rect& initial_pos) {
  ShowCreatedWidget(route_id, false, initial_pos);
}

void WebContentsImpl::ShowCreatedFullscreenWidget(int route_id) {
  ShowCreatedWidget(route_id, true, gfx::Rect());
}

void WebContentsImpl::ShowCreatedWidget(int route_id,
                                        bool is_fullscreen,
                                        const gfx::Rect& initial_pos) {
  RenderWidgetHostViewPort* widget_host_view =
      RenderWidgetHostViewPort::FromRWHV(GetCreatedWidget(route_id));
  if (!widget_host_view)
    return;
  if (is_fullscreen) {
    DCHECK_EQ(MSG_ROUTING_NONE, fullscreen_widget_routing_id_);
    fullscreen_widget_routing_id_ = route_id;
    if (delegate_ && delegate_->EmbedsFullscreenWidget()) {
      widget_host_view->InitAsChild(GetRenderWidgetHostView()->GetNativeView());
      delegate_->ToggleFullscreenModeForTab(this, true);
    } else {
      widget_host_view->InitAsFullscreen(GetRenderWidgetHostViewPort());
    }
    FOR_EACH_OBSERVER(WebContentsObserver,
                      observers_,
                      DidShowFullscreenWidget(route_id));
    if (!widget_host_view->HasFocus())
      widget_host_view->Focus();
  } else {
    widget_host_view->InitAsPopup(GetRenderWidgetHostViewPort(), initial_pos);
  }

  RenderWidgetHostImpl* render_widget_host_impl =
      RenderWidgetHostImpl::From(widget_host_view->GetRenderWidgetHost());
  render_widget_host_impl->Init();
  // Only allow privileged mouse lock for fullscreen render widget, which is
  // used to implement Pepper Flash fullscreen.
  render_widget_host_impl->set_allow_privileged_mouse_lock(is_fullscreen);

#if defined(OS_MACOSX)
  // A RenderWidgetHostViewMac has lifetime scoped to the view. Now that it's
  // properly embedded (or purposefully ignored) we can release the retain we
  // took in CreateNewWidget().
  base::mac::NSObjectRelease(widget_host_view->GetNativeView());
#endif
}

WebContentsImpl* WebContentsImpl::GetCreatedWindow(int route_id) {
  PendingContents::iterator iter = pending_contents_.find(route_id);

  // Certain systems can block the creation of new windows. If we didn't succeed
  // in creating one, just return NULL.
  if (iter == pending_contents_.end()) {
    return NULL;
  }

  WebContentsImpl* new_contents = iter->second;
  pending_contents_.erase(route_id);
  RemoveDestructionObserver(new_contents);

  // Don't initialize the guest WebContents immediately.
  if (new_contents->GetRenderProcessHost()->IsGuest())
    return new_contents;

  if (!new_contents->GetRenderProcessHost()->HasConnection() ||
      !new_contents->GetRenderViewHost()->GetView())
    return NULL;

  // TODO(brettw): It seems bogus to reach into here and initialize the host.
  static_cast<RenderViewHostImpl*>(new_contents->GetRenderViewHost())->Init();
  return new_contents;
}

RenderWidgetHostView* WebContentsImpl::GetCreatedWidget(int route_id) {
  PendingWidgetViews::iterator iter = pending_widget_views_.find(route_id);
  if (iter == pending_widget_views_.end()) {
    DCHECK(false);
    return NULL;
  }

  RenderWidgetHostView* widget_host_view = iter->second;
  pending_widget_views_.erase(route_id);

  RenderWidgetHost* widget_host = widget_host_view->GetRenderWidgetHost();
  if (!widget_host->GetProcess()->HasConnection()) {
    // The view has gone away or the renderer crashed. Nothing to do.
    return NULL;
  }

  return widget_host_view;
}

void WebContentsImpl::RequestMediaAccessPermission(
    const MediaStreamRequest& request,
    const MediaResponseCallback& callback) {
  if (delegate_)
    delegate_->RequestMediaAccessPermission(this, request, callback);
  else
    callback.Run(MediaStreamDevices(), scoped_ptr<MediaStreamUI>());
}

SessionStorageNamespace* WebContentsImpl::GetSessionStorageNamespace(
    SiteInstance* instance) {
  return controller_.GetSessionStorageNamespace(instance);
}

FrameTree* WebContentsImpl::GetFrameTree() {
  return &frame_tree_;
}

void WebContentsImpl::OnShowValidationMessage(
    const gfx::Rect& anchor_in_root_view,
    const base::string16& main_text,
    const base::string16& sub_text) {
  if (delegate_)
    delegate_->ShowValidationMessage(
        this, anchor_in_root_view, main_text, sub_text);
}

void WebContentsImpl::OnHideValidationMessage() {
  if (delegate_)
    delegate_->HideValidationMessage(this);
}

void WebContentsImpl::OnMoveValidationMessage(
    const gfx::Rect& anchor_in_root_view) {
  if (delegate_)
    delegate_->MoveValidationMessage(this, anchor_in_root_view);
}

void WebContentsImpl::DidSendScreenRects(RenderWidgetHostImpl* rwh) {
  if (browser_plugin_embedder_)
    browser_plugin_embedder_->DidSendScreenRects();
}

void WebContentsImpl::UpdatePreferredSize(const gfx::Size& pref_size) {
  const gfx::Size old_size = GetPreferredSize();
  preferred_size_ = pref_size;
  OnPreferredSizeChanged(old_size);
}

void WebContentsImpl::ResizeDueToAutoResize(const gfx::Size& new_size) {
  if (delegate_)
    delegate_->ResizeDueToAutoResize(this, new_size);
}

WebContents* WebContentsImpl::OpenURL(const OpenURLParams& params) {
  if (!delegate_)
    return NULL;

  WebContents* new_contents = delegate_->OpenURLFromTab(this, params);
  return new_contents;
}

bool WebContentsImpl::Send(IPC::Message* message) {
  if (!GetRenderViewHost()) {
    delete message;
    return false;
  }

  return GetRenderViewHost()->Send(message);
}

bool WebContentsImpl::NavigateToPendingEntry(
    NavigationController::ReloadType reload_type) {
  return frame_tree_.root()->navigator()->NavigateToPendingEntry(
      frame_tree_.GetMainFrame(), reload_type);
}

void WebContentsImpl::RenderFrameForInterstitialPageCreated(
    RenderFrameHost* render_frame_host) {
  FOR_EACH_OBSERVER(WebContentsObserver, observers_,
                    RenderFrameForInterstitialPageCreated(render_frame_host));
}

void WebContentsImpl::AttachInterstitialPage(
    InterstitialPageImpl* interstitial_page) {
  DCHECK(interstitial_page);
  GetRenderManager()->set_interstitial_page(interstitial_page);

  // Cancel any visible dialogs so that they don't interfere with the
  // interstitial.
  if (dialog_manager_)
    dialog_manager_->CancelActiveAndPendingDialogs(this);

  FOR_EACH_OBSERVER(WebContentsObserver, observers_,
                    DidAttachInterstitialPage());
}

void WebContentsImpl::DetachInterstitialPage() {
  if (GetInterstitialPage())
    GetRenderManager()->remove_interstitial_page();
  FOR_EACH_OBSERVER(WebContentsObserver, observers_,
                    DidDetachInterstitialPage());
}

void WebContentsImpl::SetHistoryLengthAndPrune(
    const SiteInstance* site_instance,
    int history_length,
    int32 minimum_page_id) {
  // SetHistoryLengthAndPrune doesn't work when there are pending cross-site
  // navigations. Callers should ensure that this is the case.
  if (GetRenderManager()->pending_render_view_host()) {
    NOTREACHED();
    return;
  }
  RenderViewHostImpl* rvh = GetRenderViewHostImpl();
  if (!rvh) {
    NOTREACHED();
    return;
  }
  if (site_instance && rvh->GetSiteInstance() != site_instance) {
    NOTREACHED();
    return;
  }
  Send(new ViewMsg_SetHistoryLengthAndPrune(GetRoutingID(),
                                            history_length,
                                            minimum_page_id));
}

void WebContentsImpl::FocusThroughTabTraversal(bool reverse) {
  if (ShowingInterstitialPage()) {
    GetRenderManager()->interstitial_page()->FocusThroughTabTraversal(reverse);
    return;
  }
  GetRenderViewHostImpl()->SetInitialFocus(reverse);
}

bool WebContentsImpl::ShowingInterstitialPage() const {
  return GetRenderManager()->interstitial_page() != NULL;
}

InterstitialPage* WebContentsImpl::GetInterstitialPage() const {
  return GetRenderManager()->interstitial_page();
}

bool WebContentsImpl::IsSavable() {
  // WebKit creates Document object when MIME type is application/xhtml+xml,
  // so we also support this MIME type.
  return contents_mime_type_ == "text/html" ||
         contents_mime_type_ == "text/xml" ||
         contents_mime_type_ == "application/xhtml+xml" ||
         contents_mime_type_ == "text/plain" ||
         contents_mime_type_ == "text/css" ||
         net::IsSupportedJavascriptMimeType(contents_mime_type_.c_str());
}

void WebContentsImpl::OnSavePage() {
  // If we can not save the page, try to download it.
  if (!IsSavable()) {
    RecordDownloadSource(INITIATED_BY_SAVE_PACKAGE_ON_NON_HTML);
    SaveFrame(GetURL(), Referrer());
    return;
  }

  Stop();

  // Create the save package and possibly prompt the user for the name to save
  // the page as. The user prompt is an asynchronous operation that runs on
  // another thread.
  save_package_ = new SavePackage(this);
  save_package_->GetSaveInfo();
}

// Used in automated testing to bypass prompting the user for file names.
// Instead, the names and paths are hard coded rather than running them through
// file name sanitation and extension / mime checking.
bool WebContentsImpl::SavePage(const base::FilePath& main_file,
                               const base::FilePath& dir_path,
                               SavePageType save_type) {
  // Stop the page from navigating.
  Stop();

  save_package_ = new SavePackage(this, save_type, main_file, dir_path);
  return save_package_->Init(SavePackageDownloadCreatedCallback());
}

void WebContentsImpl::SaveFrame(const GURL& url,
                                const Referrer& referrer) {
  if (!GetURL().is_valid())
    return;
  bool is_main_frame = (url == GetURL());

  DownloadManager* dlm =
      BrowserContext::GetDownloadManager(GetBrowserContext());
  if (!dlm)
    return;
  int64 post_id = -1;
  if (is_main_frame) {
    const NavigationEntry* entry = controller_.GetLastCommittedEntry();
    if (entry)
      post_id = entry->GetPostID();
  }
  scoped_ptr<DownloadUrlParameters> params(
      DownloadUrlParameters::FromWebContents(this, url));
  params->set_referrer(referrer);
  params->set_post_id(post_id);
  params->set_prefer_cache(true);
  if (post_id >= 0)
    params->set_method("POST");
  params->set_prompt(true);
  dlm->DownloadUrl(params.Pass());
}

void WebContentsImpl::GenerateMHTML(
    const base::FilePath& file,
    const base::Callback<void(int64)>& callback) {
  MHTMLGenerationManager::GetInstance()->SaveMHTML(this, file, callback);
}

// TODO(nasko): Rename this method to IsVisibleEntry.
bool WebContentsImpl::IsActiveEntry(int32 page_id) {
  NavigationEntryImpl* visible_entry =
      NavigationEntryImpl::FromNavigationEntry(controller_.GetVisibleEntry());
  return (visible_entry != NULL &&
          visible_entry->site_instance() == GetSiteInstance() &&
          visible_entry->GetPageID() == page_id);
}

const std::string& WebContentsImpl::GetContentsMimeType() const {
  return contents_mime_type_;
}

bool WebContentsImpl::WillNotifyDisconnection() const {
  return notify_disconnection_;
}

void WebContentsImpl::SetOverrideEncoding(const std::string& encoding) {
  SetEncoding(encoding);
  Send(new ViewMsg_SetPageEncoding(GetRoutingID(), encoding));
}

void WebContentsImpl::ResetOverrideEncoding() {
  encoding_.clear();
  Send(new ViewMsg_ResetPageEncodingToDefault(GetRoutingID()));
}

RendererPreferences* WebContentsImpl::GetMutableRendererPrefs() {
  return &renderer_preferences_;
}

void WebContentsImpl::Close() {
  Close(GetRenderViewHost());
}

void WebContentsImpl::DragSourceEndedAt(int client_x, int client_y,
    int screen_x, int screen_y, blink::WebDragOperation operation) {
  if (browser_plugin_embedder_.get())
    browser_plugin_embedder_->DragSourceEndedAt(client_x, client_y,
        screen_x, screen_y, operation);
  if (GetRenderViewHost())
    GetRenderViewHostImpl()->DragSourceEndedAt(client_x, client_y,
        screen_x, screen_y, operation);
}

void WebContentsImpl::DragSourceMovedTo(int client_x, int client_y,
                                        int screen_x, int screen_y) {
  if (browser_plugin_embedder_.get())
    browser_plugin_embedder_->DragSourceMovedTo(client_x, client_y,
                                                screen_x, screen_y);
  if (GetRenderViewHost())
    GetRenderViewHostImpl()->DragSourceMovedTo(client_x, client_y,
                                               screen_x, screen_y);
}

void WebContentsImpl::DidGetResourceResponseStart(
  const ResourceRequestDetails& details) {
  controller_.ssl_manager()->DidStartResourceResponse(details);

  FOR_EACH_OBSERVER(WebContentsObserver, observers_,
                    DidGetResourceResponseStart(details));

  // TODO(avi): Remove. http://crbug.com/170921
  NotificationService::current()->Notify(
      NOTIFICATION_RESOURCE_RESPONSE_STARTED,
      Source<WebContents>(this),
      Details<const ResourceRequestDetails>(&details));
}

void WebContentsImpl::DidGetRedirectForResourceRequest(
  RenderViewHost* render_view_host,
  const ResourceRedirectDetails& details) {
  controller_.ssl_manager()->DidReceiveResourceRedirect(details);

  FOR_EACH_OBSERVER(
      WebContentsObserver,
      observers_,
      DidGetRedirectForResourceRequest(render_view_host, details));

  // TODO(avi): Remove. http://crbug.com/170921
  NotificationService::current()->Notify(
      NOTIFICATION_RESOURCE_RECEIVED_REDIRECT,
      Source<WebContents>(this),
      Details<const ResourceRedirectDetails>(&details));
}

void WebContentsImpl::SystemDragEnded() {
  if (GetRenderViewHost())
    GetRenderViewHostImpl()->DragSourceSystemDragEnded();
  if (delegate_)
    delegate_->DragEnded();
  if (browser_plugin_embedder_.get())
    browser_plugin_embedder_->SystemDragEnded();
}

void WebContentsImpl::UserGestureDone() {
  OnUserGesture();
}

void WebContentsImpl::SetClosedByUserGesture(bool value) {
  closed_by_user_gesture_ = value;
}

bool WebContentsImpl::GetClosedByUserGesture() const {
  return closed_by_user_gesture_;
}

double WebContentsImpl::GetZoomLevel() const {
  HostZoomMapImpl* zoom_map = static_cast<HostZoomMapImpl*>(
      HostZoomMap::GetForBrowserContext(GetBrowserContext()));
  if (!zoom_map)
    return 0;

  double zoom_level;
  if (temporary_zoom_settings_) {
    zoom_level = zoom_map->GetTemporaryZoomLevel(
        GetRenderProcessHost()->GetID(), GetRenderViewHost()->GetRoutingID());
  } else {
    GURL url;
    NavigationEntry* entry = GetController().GetLastCommittedEntry();
    // Since zoom map is updated using rewritten URL, use rewritten URL
    // to get the zoom level.
    url = entry ? entry->GetURL() : GURL::EmptyGURL();
    zoom_level = zoom_map->GetZoomLevelForHostAndScheme(url.scheme(),
        net::GetHostOrSpecFromURL(url));
  }
  return zoom_level;
}

int WebContentsImpl::GetZoomPercent(bool* enable_increment,
                                    bool* enable_decrement) const {
  *enable_decrement = *enable_increment = false;
  // Calculate the zoom percent from the factor. Round up to the nearest whole
  // number.
  int percent = static_cast<int>(
      ZoomLevelToZoomFactor(GetZoomLevel()) * 100 + 0.5);
  *enable_decrement = percent > minimum_zoom_percent_;
  *enable_increment = percent < maximum_zoom_percent_;
  return percent;
}

void WebContentsImpl::ViewSource() {
  if (!delegate_)
    return;

  NavigationEntry* entry = GetController().GetLastCommittedEntry();
  if (!entry)
    return;

  delegate_->ViewSourceForTab(this, entry->GetURL());
}

void WebContentsImpl::ViewFrameSource(const GURL& url,
                                      const PageState& page_state) {
  if (!delegate_)
    return;

  delegate_->ViewSourceForFrame(this, url, page_state);
}

int WebContentsImpl::GetMinimumZoomPercent() const {
  return minimum_zoom_percent_;
}

int WebContentsImpl::GetMaximumZoomPercent() const {
  return maximum_zoom_percent_;
}

gfx::Size WebContentsImpl::GetPreferredSize() const {
  return capturer_count_ == 0 ? preferred_size_ : preferred_size_for_capture_;
}

bool WebContentsImpl::GotResponseToLockMouseRequest(bool allowed) {
  return GetRenderViewHost() ?
      GetRenderViewHostImpl()->GotResponseToLockMouseRequest(allowed) : false;
}

bool WebContentsImpl::HasOpener() const {
  return opener_ != NULL;
}

void WebContentsImpl::DidChooseColorInColorChooser(SkColor color) {
  Send(new ViewMsg_DidChooseColorResponse(
      GetRoutingID(), color_chooser_identifier_, color));
}

void WebContentsImpl::DidEndColorChooser() {
  Send(new ViewMsg_DidEndColorChooser(GetRoutingID(),
                                      color_chooser_identifier_));
  color_chooser_.reset();
  color_chooser_identifier_ = 0;
}

int WebContentsImpl::DownloadImage(const GURL& url,
                                   bool is_favicon,
                                   uint32_t max_bitmap_size,
                                   const ImageDownloadCallback& callback) {
  RenderViewHost* host = GetRenderViewHost();
  int id = StartDownload(host, url, is_favicon, max_bitmap_size);
  image_download_map_[id] = callback;
  return id;
}

bool WebContentsImpl::IsSubframe() const {
  return is_subframe_;
}

void WebContentsImpl::SetZoomLevel(double level) {
  Send(new ViewMsg_SetZoomLevel(GetRoutingID(), level));
  BrowserPluginEmbedder* embedder = GetBrowserPluginEmbedder();
  if (embedder)
    embedder->SetZoomLevel(level);
}

void WebContentsImpl::Find(int request_id,
                           const base::string16& search_text,
                           const blink::WebFindOptions& options) {
  Send(new ViewMsg_Find(GetRoutingID(), request_id, search_text, options));
}

void WebContentsImpl::StopFinding(StopFindAction action) {
  Send(new ViewMsg_StopFinding(GetRoutingID(), action));
}

bool WebContentsImpl::FocusLocationBarByDefault() {
  NavigationEntry* entry = controller_.GetVisibleEntry();
  if (entry && entry->GetURL() == GURL(kAboutBlankURL))
    return true;
  return delegate_ && delegate_->ShouldFocusLocationBarByDefault(this);
}

void WebContentsImpl::SetFocusToLocationBar(bool select_all) {
  if (delegate_)
    delegate_->SetFocusToLocationBar(select_all);
}

void WebContentsImpl::DidStartProvisionalLoad(
    RenderFrameHostImpl* render_frame_host,
    int64 frame_id,
    int64 parent_frame_id,
    bool is_main_frame,
    const GURL& validated_url,
    bool is_error_page,
    bool is_iframe_srcdoc) {
  if (is_main_frame)
    DidChangeLoadProgress(0);

  // Notify observers about the start of the provisional load.
  FOR_EACH_OBSERVER(WebContentsObserver, observers_,
                    DidStartProvisionalLoadForFrame(frame_id, parent_frame_id,
                    is_main_frame, validated_url, is_error_page,
                    is_iframe_srcdoc, render_frame_host->render_view_host()));

  if (is_main_frame) {
    FOR_EACH_OBSERVER(
        WebContentsObserver,
        observers_,
        ProvisionalChangeToMainFrameUrl(validated_url,
                                        render_frame_host));
  }
}

void WebContentsImpl::DidFailProvisionalLoadWithError(
    RenderFrameHostImpl* render_frame_host,
    const FrameHostMsg_DidFailProvisionalLoadWithError_Params& params) {
  GURL validated_url(params.url);
  FOR_EACH_OBSERVER(
      WebContentsObserver,
      observers_,
      DidFailProvisionalLoad(params.frame_id,
                             params.frame_unique_name,
                             params.is_main_frame,
                             validated_url,
                             params.error_code,
                             params.error_description,
                             render_frame_host->render_view_host()));
}

void WebContentsImpl::DidFailLoadWithError(
    RenderFrameHostImpl* render_frame_host,
    int64 frame_id,
    const GURL& url,
    bool is_main_frame,
    int error_code,
    const base::string16& error_description) {
  FOR_EACH_OBSERVER(WebContentsObserver, observers_,
                    DidFailLoad(frame_id, url, is_main_frame,
                                error_code, error_description,
                                render_frame_host->render_view_host()));
}

void WebContentsImpl::NotifyChangedNavigationState(
    InvalidateTypes changed_flags) {
  NotifyNavigationStateChanged(changed_flags);
}

void WebContentsImpl::AboutToNavigateRenderFrame(
      RenderFrameHostImpl* render_frame_host) {
  // Notify observers that we will navigate in this RenderView.
  FOR_EACH_OBSERVER(
      WebContentsObserver,
      observers_,
      AboutToNavigateRenderView(render_frame_host->render_view_host()));
}

void WebContentsImpl::DidStartNavigationToPendingEntry(
      RenderFrameHostImpl* render_frame_host,
      const GURL& url,
      NavigationController::ReloadType reload_type) {
  // Notify observers about navigation.
  FOR_EACH_OBSERVER(
      WebContentsObserver,
      observers_,
      DidStartNavigationToPendingEntry(url, reload_type));
}

void WebContentsImpl::DidRedirectProvisionalLoad(
    RenderFrameHostImpl* render_frame_host,
    const GURL& validated_target_url) {
  // Notify observers about the provisional change in the main frame URL.
  FOR_EACH_OBSERVER(
      WebContentsObserver,
      observers_,
      ProvisionalChangeToMainFrameUrl(validated_target_url,
                                      render_frame_host));
}

void WebContentsImpl::DidCommitProvisionalLoad(
    int64 frame_id,
    const base::string16& frame_unique_name,
    bool is_main_frame,
    const GURL& url,
    PageTransition transition_type,
    RenderFrameHostImpl* render_frame_host) {
  RenderViewHost* render_view_host = render_frame_host->render_view_host();
  // Notify observers about the commit of the provisional load.
  FOR_EACH_OBSERVER(
      WebContentsObserver,
      observers_,
      DidCommitProvisionalLoadForFrame(frame_id,
                                       frame_unique_name,
                                       is_main_frame,
                                       url,
                                       transition_type,
                                       render_view_host));
}

void WebContentsImpl::DidNavigateMainFramePostCommit(
    const LoadCommittedDetails& details,
    const FrameHostMsg_DidCommitProvisionalLoad_Params& params) {
  if (details.is_navigation_to_different_page()) {
    // Clear the status bubble. This is a workaround for a bug where WebKit
    // doesn't let us know that the cursor left an element during a
    // transition (this is also why the mouse cursor remains as a hand after
    // clicking on a link); see bugs 1184641 and 980803. We don't want to
    // clear the bubble when a user navigates to a named anchor in the same
    // page.
    UpdateTargetURL(details.entry->GetPageID(), GURL());
  }

  if (!details.is_in_page) {
    // Once the main frame is navigated, we're no longer considered to have
    // displayed insecure content.
    displayed_insecure_content_ = false;
    SSLManager::NotifySSLInternalStateChanged(
        GetController().GetBrowserContext());
  }

  // Notify observers about navigation.
  FOR_EACH_OBSERVER(WebContentsObserver, observers_,
                    DidNavigateMainFrame(details, params));

  if (delegate_) {
    delegate_->DidNavigateMainFramePostCommit(this);
    view_->SetOverscrollControllerEnabled(delegate_->CanOverscrollContent());
  }
}

void WebContentsImpl::DidNavigateAnyFramePostCommit(
    RenderFrameHostImpl* render_frame_host,
    const LoadCommittedDetails& details,
    const FrameHostMsg_DidCommitProvisionalLoad_Params& params) {
  // If we navigate off the page, close all JavaScript dialogs.
  if (dialog_manager_ && !details.is_in_page)
    dialog_manager_->CancelActiveAndPendingDialogs(this);

  // Notify observers about navigation.
  FOR_EACH_OBSERVER(WebContentsObserver, observers_,
                    DidNavigateAnyFrame(details, params));
}

void WebContentsImpl::SetMainFrameMimeType(const std::string& mime_type) {
  contents_mime_type_ = mime_type;
}

bool WebContentsImpl::CanOverscrollContent() {
  if (delegate_)
    return delegate_->CanOverscrollContent();

  return false;
}

void WebContentsImpl::OnDidLoadResourceFromMemoryCache(
    const GURL& url,
    const std::string& security_info,
    const std::string& http_method,
    const std::string& mime_type,
    ResourceType::Type resource_type) {
  base::StatsCounter cache("WebKit.CacheHit");
  cache.Increment();

  // Send out a notification that we loaded a resource from our memory cache.
  int cert_id = 0;
  net::CertStatus cert_status = 0;
  int security_bits = -1;
  int connection_status = 0;
  SignedCertificateTimestampIDStatusList signed_certificate_timestamp_ids;
  DeserializeSecurityInfo(security_info, &cert_id, &cert_status,
                          &security_bits, &connection_status,
                          &signed_certificate_timestamp_ids);
  // TODO(alcutter,eranm): Pass signed_certificate_timestamp_ids into details
  LoadFromMemoryCacheDetails details(
      url, GetRenderProcessHost()->GetID(), cert_id, cert_status, http_method,
      mime_type, resource_type);

  controller_.ssl_manager()->DidLoadFromMemoryCache(details);

  FOR_EACH_OBSERVER(WebContentsObserver, observers_,
                    DidLoadResourceFromMemoryCache(details));

  if (url.is_valid() && url.SchemeIsHTTPOrHTTPS()) {
    scoped_refptr<net::URLRequestContextGetter> request_context(
        resource_type == ResourceType::MEDIA ?
            GetBrowserContext()->GetMediaRequestContextForRenderProcess(
                GetRenderProcessHost()->GetID()) :
            GetBrowserContext()->GetRequestContextForRenderProcess(
                GetRenderProcessHost()->GetID()));
    BrowserThread::PostTask(
        BrowserThread::IO,
        FROM_HERE,
        base::Bind(&NotifyCacheOnIO, request_context, url, http_method));
  }
}

void WebContentsImpl::OnDidDisplayInsecureContent() {
  RecordAction(base::UserMetricsAction("SSL.DisplayedInsecureContent"));
  displayed_insecure_content_ = true;
  SSLManager::NotifySSLInternalStateChanged(
      GetController().GetBrowserContext());
}

void WebContentsImpl::OnDidRunInsecureContent(
    const std::string& security_origin, const GURL& target_url) {
  LOG(WARNING) << security_origin << " ran insecure content from "
               << target_url.possibly_invalid_spec();
  RecordAction(base::UserMetricsAction("SSL.RanInsecureContent"));
  if (EndsWith(security_origin, kDotGoogleDotCom, false))
    RecordAction(base::UserMetricsAction("SSL.RanInsecureContentGoogle"));
  controller_.ssl_manager()->DidRunInsecureContent(security_origin);
  displayed_insecure_content_ = true;
  SSLManager::NotifySSLInternalStateChanged(
      GetController().GetBrowserContext());
}

void WebContentsImpl::OnDocumentLoadedInFrame(int64 frame_id) {
  CHECK(render_frame_message_source_);
  CHECK(!render_view_message_source_);
  RenderFrameHostImpl* rfh =
      static_cast<RenderFrameHostImpl*>(render_frame_message_source_);

  FOR_EACH_OBSERVER(WebContentsObserver,
                    observers_,
                    DocumentLoadedInFrame(frame_id, rfh->render_view_host()));
}

void WebContentsImpl::OnDidFinishLoad(
    int64 frame_id,
    const GURL& url,
    bool is_main_frame) {
  if (!render_view_message_source_) {
    RecordAction(base::UserMetricsAction("BadMessageTerminate_RVD2"));
    GetRenderProcessHost()->ReceivedBadMessage();
    return;
  }

  // --site-per-process mode has a short-term hack allowing cross-process
  // subframe pages to commit thinking they are top-level.  Correct it here to
  // avoid confusing the observers.
  if (CommandLine::ForCurrentProcess()->HasSwitch(switches::kSitePerProcess) &&
      render_view_message_source_ != GetRenderViewHost())
    is_main_frame = false;

  GURL validated_url(url);
  RenderProcessHost* render_process_host =
      render_view_message_source_->GetProcess();
  render_process_host->FilterURL(false, &validated_url);
  FOR_EACH_OBSERVER(WebContentsObserver, observers_,
                    DidFinishLoad(frame_id, validated_url, is_main_frame,
                                  render_view_message_source_));
}

void WebContentsImpl::OnGoToEntryAtOffset(int offset) {
  if (!delegate_ || delegate_->OnGoToEntryOffset(offset)) {
    NavigationEntryImpl* entry = NavigationEntryImpl::FromNavigationEntry(
        controller_.GetEntryAtOffset(offset));
    if (!entry)
      return;
    // Note that we don't call NavigationController::GotToOffset() as we don't
    // want to create a pending navigation entry (it might end up lingering
    // http://crbug.com/51680).
    entry->SetTransitionType(
        PageTransitionFromInt(
            entry->GetTransitionType() |
            PAGE_TRANSITION_FORWARD_BACK));
    frame_tree_.root()->navigator()->NavigateToEntry(
        frame_tree_.GetMainFrame(),
        *entry,
        NavigationControllerImpl::NO_RELOAD);

    // If the entry is being restored and doesn't have a SiteInstance yet, fill
    // it in now that we know. This allows us to find the entry when it commits.
    if (!entry->site_instance() &&
        entry->restore_type() != NavigationEntryImpl::RESTORE_NONE) {
      entry->set_site_instance(
          static_cast<SiteInstanceImpl*>(GetPendingSiteInstance()));
    }
  }
}

void WebContentsImpl::OnUpdateZoomLimits(int minimum_percent,
                                         int maximum_percent,
                                         bool remember) {
  minimum_zoom_percent_ = minimum_percent;
  maximum_zoom_percent_ = maximum_percent;
  temporary_zoom_settings_ = !remember;
}

void WebContentsImpl::OnEnumerateDirectory(int request_id,
                                           const base::FilePath& path) {
  if (!delegate_)
    return;

  ChildProcessSecurityPolicyImpl* policy =
      ChildProcessSecurityPolicyImpl::GetInstance();
  if (policy->CanReadFile(GetRenderProcessHost()->GetID(), path))
    delegate_->EnumerateDirectory(this, request_id, path);
}

void WebContentsImpl::OnJSOutOfMemory() {
  if (delegate_)
    delegate_->JSOutOfMemory(this);
}

void WebContentsImpl::OnRegisterProtocolHandler(const std::string& protocol,
                                                const GURL& url,
                                                const base::string16& title,
                                                bool user_gesture) {
  if (!delegate_)
    return;

  ChildProcessSecurityPolicyImpl* policy =
      ChildProcessSecurityPolicyImpl::GetInstance();
  if (policy->IsPseudoScheme(protocol))
    return;

  delegate_->RegisterProtocolHandler(this, protocol, url, title, user_gesture);
}

void WebContentsImpl::OnFindReply(int request_id,
                                  int number_of_matches,
                                  const gfx::Rect& selection_rect,
                                  int active_match_ordinal,
                                  bool final_update) {
  if (delegate_) {
    delegate_->FindReply(this, request_id, number_of_matches, selection_rect,
                         active_match_ordinal, final_update);
  }
}

#if defined(OS_ANDROID)
void WebContentsImpl::OnFindMatchRectsReply(
    int version,
    const std::vector<gfx::RectF>& rects,
    const gfx::RectF& active_rect) {
  if (delegate_)
    delegate_->FindMatchRectsReply(this, version, rects, active_rect);
}

void WebContentsImpl::OnOpenDateTimeDialog(
    const ViewHostMsg_DateTimeDialogValue_Params& value) {
  date_time_chooser_->ShowDialog(ContentViewCore::FromWebContents(this),
                                 GetRenderViewHost(),
                                 value.dialog_type,
                                 value.dialog_value,
                                 value.minimum,
                                 value.maximum,
                                 value.step,
                                 value.suggestions);
}

void WebContentsImpl::OnJavaBridgeGetChannelHandle(IPC::Message* reply_msg) {
  java_bridge_dispatcher_host_manager_->OnGetChannelHandle(
      render_view_message_source_, reply_msg);
}

#endif

void WebContentsImpl::OnPepperPluginHung(int plugin_child_id,
                                         const base::FilePath& path,
                                         bool is_hung) {
  UMA_HISTOGRAM_COUNTS("Pepper.PluginHung", 1);

  FOR_EACH_OBSERVER(WebContentsObserver, observers_,
                    PluginHungStatusChanged(plugin_child_id, path, is_hung));
}

void WebContentsImpl::OnPluginCrashed(const base::FilePath& plugin_path,
                                      base::ProcessId plugin_pid) {
  FOR_EACH_OBSERVER(WebContentsObserver, observers_,
                    PluginCrashed(plugin_path, plugin_pid));
}

void WebContentsImpl::OnAppCacheAccessed(const GURL& manifest_url,
                                         bool blocked_by_policy) {
  // Notify observers about navigation.
  FOR_EACH_OBSERVER(WebContentsObserver, observers_,
                    AppCacheAccessed(manifest_url, blocked_by_policy));
}

void WebContentsImpl::OnOpenColorChooser(
      int color_chooser_id,
      SkColor color,
      const std::vector<ColorSuggestion>& suggestions) {
  ColorChooser* new_color_chooser =
      delegate_->OpenColorChooser(this, color, suggestions);
  if (!new_color_chooser)
    return;
  if (color_chooser_)
    color_chooser_->End();
  color_chooser_.reset(new_color_chooser);
  color_chooser_identifier_ = color_chooser_id;
}

void WebContentsImpl::OnEndColorChooser(int color_chooser_id) {
  if (color_chooser_ &&
      color_chooser_id == color_chooser_identifier_)
    color_chooser_->End();
}

void WebContentsImpl::OnSetSelectedColorInColorChooser(int color_chooser_id,
                                                       SkColor color) {
  if (color_chooser_ &&
      color_chooser_id == color_chooser_identifier_)
    color_chooser_->SetSelectedColor(color);
}

// This exists for render views that don't have a WebUI, but do have WebUI
// bindings enabled.
void WebContentsImpl::OnWebUISend(const GURL& source_url,
                                  const std::string& name,
                                  const base::ListValue& args) {
  if (delegate_)
    delegate_->WebUISend(this, source_url, name, args);
}

void WebContentsImpl::OnRequestPpapiBrokerPermission(
    int routing_id,
    const GURL& url,
    const base::FilePath& plugin_path) {
  if (!delegate_) {
    OnPpapiBrokerPermissionResult(routing_id, false);
    return;
  }

  if (!delegate_->RequestPpapiBrokerPermission(
      this, url, plugin_path,
      base::Bind(&WebContentsImpl::OnPpapiBrokerPermissionResult,
                 base::Unretained(this), routing_id))) {
    NOTIMPLEMENTED();
    OnPpapiBrokerPermissionResult(routing_id, false);
  }
}

void WebContentsImpl::OnPpapiBrokerPermissionResult(int routing_id,
                                                    bool result) {
  Send(new ViewMsg_PpapiBrokerPermissionResult(routing_id, result));
}

void WebContentsImpl::OnBrowserPluginMessage(const IPC::Message& message) {
  // This creates a BrowserPluginEmbedder, which handles all the BrowserPlugin
  // specific messages for this WebContents. This means that any message from
  // a BrowserPlugin prior to this will be ignored.
  // For more info, see comment above classes BrowserPluginEmbedder and
  // BrowserPluginGuest.
  CHECK(!browser_plugin_embedder_.get());
  browser_plugin_embedder_.reset(BrowserPluginEmbedder::Create(this));
  browser_plugin_embedder_->OnMessageReceived(message);
}

void WebContentsImpl::OnDidDownloadImage(
    int id,
    int http_status_code,
    const GURL& image_url,
    const std::vector<SkBitmap>& bitmaps,
    const std::vector<gfx::Size>& original_bitmap_sizes) {
  if (bitmaps.size() != original_bitmap_sizes.size())
    return;

  ImageDownloadMap::iterator iter = image_download_map_.find(id);
  if (iter == image_download_map_.end()) {
    // Currently WebContents notifies us of ANY downloads so that it is
    // possible to get here.
    return;
  }
  if (!iter->second.is_null()) {
    iter->second.Run(
        id, http_status_code, image_url, bitmaps, original_bitmap_sizes);
  }
  image_download_map_.erase(id);
}

void WebContentsImpl::OnUpdateFaviconURL(
    int32 page_id,
    const std::vector<FaviconURL>& candidates) {
  FOR_EACH_OBSERVER(WebContentsObserver, observers_,
                    DidUpdateFaviconURL(page_id, candidates));
}

void WebContentsImpl::OnMediaPlayingNotification(int64 player_cookie,
                                                 bool has_video,
                                                 bool has_audio) {
// Chrome OS does its own detection of audio and video.
#if !defined(OS_CHROMEOS)
  scoped_ptr<PowerSaveBlocker> blocker;
  if (has_video) {
    blocker = PowerSaveBlocker::Create(
        PowerSaveBlocker::kPowerSaveBlockPreventDisplaySleep, "Playing video");
#if defined(OS_ANDROID)
    static_cast<PowerSaveBlockerImpl*>(blocker.get())
        ->InitDisplaySleepBlocker(GetView()->GetNativeView());
#endif
  } else if (has_audio) {
    blocker = PowerSaveBlocker::Create(
        PowerSaveBlocker::kPowerSaveBlockPreventAppSuspension, "Playing audio");
  }

  if (blocker) {
    power_save_blockers_[render_view_message_source_][player_cookie] =
        blocker.release();
  }
#endif  // !defined(OS_CHROMEOS)
}

void WebContentsImpl::OnMediaPausedNotification(int64 player_cookie) {
  // Chrome OS does its own detection of audio and video.
#if !defined(OS_CHROMEOS)
  delete power_save_blockers_[render_view_message_source_][player_cookie];
  power_save_blockers_[render_view_message_source_].erase(player_cookie);
#endif  // !defined(OS_CHROMEOS)
}

void WebContentsImpl::OnFirstVisuallyNonEmptyPaint(int32 page_id) {
  FOR_EACH_OBSERVER(WebContentsObserver, observers_,
                    DidFirstVisuallyNonEmptyPaint(page_id));
}

void WebContentsImpl::DidChangeVisibleSSLState() {
  FOR_EACH_OBSERVER(WebContentsObserver, observers_,
                    DidChangeVisibleSSLState());
}

void WebContentsImpl::NotifyBeforeFormRepostWarningShow() {
  FOR_EACH_OBSERVER(WebContentsObserver, observers_,
                    BeforeFormRepostWarningShow());
}


void WebContentsImpl::ActivateAndShowRepostFormWarningDialog() {
  Activate();
  if (delegate_)
    delegate_->ShowRepostFormWarningDialog(this);
}

// Notifies the RenderWidgetHost instance about the fact that the page is
// loading, or done loading.
void WebContentsImpl::SetIsLoading(RenderViewHost* render_view_host,
                                   bool is_loading,
                                   LoadNotificationDetails* details) {
  if (is_loading == is_loading_)
    return;

  if (!is_loading) {
    load_state_ = net::LoadStateWithParam(net::LOAD_STATE_IDLE,
                                          base::string16());
    load_state_host_.clear();
    upload_size_ = 0;
    upload_position_ = 0;
  }

  GetRenderManager()->SetIsLoading(is_loading);

  is_loading_ = is_loading;
  waiting_for_response_ = is_loading;

  if (delegate_)
    delegate_->LoadingStateChanged(this);
  NotifyNavigationStateChanged(INVALIDATE_TYPE_LOAD);

  std::string url = (details ? details->url.possibly_invalid_spec() : "NULL");
  if (is_loading) {
    TRACE_EVENT_ASYNC_BEGIN1("browser", "WebContentsImpl Loading", this,
                             "URL", url);
    FOR_EACH_OBSERVER(WebContentsObserver, observers_,
                      DidStartLoading(render_view_host));
  } else {
    TRACE_EVENT_ASYNC_END1("browser", "WebContentsImpl Loading", this,
                           "URL", url);
    FOR_EACH_OBSERVER(WebContentsObserver, observers_,
                      DidStopLoading(render_view_host));
  }

  // TODO(avi): Remove. http://crbug.com/170921
  int type = is_loading ? NOTIFICATION_LOAD_START : NOTIFICATION_LOAD_STOP;
  NotificationDetails det = NotificationService::NoDetails();
  if (details)
      det = Details<LoadNotificationDetails>(details);
  NotificationService::current()->Notify(
      type, Source<NavigationController>(&controller_), det);
}

void WebContentsImpl::UpdateMaxPageIDIfNecessary(RenderViewHost* rvh) {
  // If we are creating a RVH for a restored controller, then we need to make
  // sure the RenderView starts with a next_page_id_ larger than the number
  // of restored entries.  This must be called before the RenderView starts
  // navigating (to avoid a race between the browser updating max_page_id and
  // the renderer updating next_page_id_).  Because of this, we only call this
  // from CreateRenderView and allow that to notify the RenderView for us.
  int max_restored_page_id = controller_.GetMaxRestoredPageID();
  if (max_restored_page_id >
      GetMaxPageIDForSiteInstance(rvh->GetSiteInstance()))
    UpdateMaxPageIDForSiteInstance(rvh->GetSiteInstance(),
                                   max_restored_page_id);
}

bool WebContentsImpl::UpdateTitleForEntry(NavigationEntryImpl* entry,
                                          const base::string16& title) {
  // For file URLs without a title, use the pathname instead. In the case of a
  // synthesized title, we don't want the update to count toward the "one set
  // per page of the title to history."
  base::string16 final_title;
  bool explicit_set;
  if (entry && entry->GetURL().SchemeIsFile() && title.empty()) {
    final_title = base::UTF8ToUTF16(entry->GetURL().ExtractFileName());
    explicit_set = false;  // Don't count synthetic titles toward the set limit.
  } else {
    TrimWhitespace(title, TRIM_ALL, &final_title);
    explicit_set = true;
  }

  // If a page is created via window.open and never navigated,
  // there will be no navigation entry. In this situation,
  // |page_title_when_no_navigation_entry_| will be used for page title.
  if (entry) {
    if (final_title == entry->GetTitle())
      return false;  // Nothing changed, don't bother.

    entry->SetTitle(final_title);
  } else {
    if (page_title_when_no_navigation_entry_ == final_title)
      return false;  // Nothing changed, don't bother.

    page_title_when_no_navigation_entry_ = final_title;
  }

  // Lastly, set the title for the view.
  view_->SetPageTitle(final_title);

  FOR_EACH_OBSERVER(WebContentsObserver, observers_,
                    TitleWasSet(entry, explicit_set));

  // TODO(avi): Remove. http://crbug.com/170921
  std::pair<NavigationEntry*, bool> details =
      std::make_pair(entry, explicit_set);
  NotificationService::current()->Notify(
      NOTIFICATION_WEB_CONTENTS_TITLE_UPDATED,
      Source<WebContents>(this),
      Details<std::pair<NavigationEntry*, bool> >(&details));

  return true;
}

void WebContentsImpl::NotifySwapped(RenderViewHost* old_host,
                                    RenderViewHost* new_host) {
  // After sending out a swap notification, we need to send a disconnect
  // notification so that clients that pick up a pointer to |this| can NULL the
  // pointer.  See Bug 1230284.
  notify_disconnection_ = true;
  FOR_EACH_OBSERVER(WebContentsObserver, observers_,
                    RenderViewHostChanged(old_host, new_host));

  // TODO(avi): Remove. http://crbug.com/170921
  std::pair<RenderViewHost*, RenderViewHost*> details =
      std::make_pair(old_host, new_host);
  NotificationService::current()->Notify(
      NOTIFICATION_RENDER_VIEW_HOST_CHANGED,
      Source<WebContents>(this),
      Details<std::pair<RenderViewHost*, RenderViewHost*> >(&details));

  // Ensure that the associated embedder gets cleared after a RenderViewHost
  // gets swapped, so we don't reuse the same embedder next time a
  // RenderViewHost is attached to this WebContents.
  RemoveBrowserPluginEmbedder();
}

// TODO(avi): Remove this entire function because this notification is already
// covered by two observer functions. http://crbug.com/170921
void WebContentsImpl::NotifyDisconnected() {
  if (!notify_disconnection_)
    return;

  notify_disconnection_ = false;
  NotificationService::current()->Notify(
      NOTIFICATION_WEB_CONTENTS_DISCONNECTED,
      Source<WebContents>(this),
      NotificationService::NoDetails());
}

void WebContentsImpl::NotifyNavigationEntryCommitted(
    const LoadCommittedDetails& load_details) {
  FOR_EACH_OBSERVER(
      WebContentsObserver, observers_, NavigationEntryCommitted(load_details));
}

bool WebContentsImpl::OnMessageReceived(RenderFrameHost* render_frame_host,
                                        const IPC::Message& message) {
  return OnMessageReceived(NULL, render_frame_host, message);
}

void WebContentsImpl::RenderFrameCreated(RenderFrameHost* render_frame_host) {
  // Note this is only for subframes, the notification for the main frame
  // happens in RenderViewCreated.
  FOR_EACH_OBSERVER(WebContentsObserver,
                    observers_,
                    RenderFrameCreated(render_frame_host));
}

void WebContentsImpl::RenderFrameDeleted(RenderFrameHost* render_frame_host) {
  FOR_EACH_OBSERVER(WebContentsObserver,
                    observers_,
                    RenderFrameDeleted(render_frame_host));
}

void WebContentsImpl::WorkerCrashed(RenderFrameHost* render_frame_host) {
  if (delegate_)
    delegate_->WorkerCrashed(this);
}

void WebContentsImpl::ShowContextMenu(RenderFrameHost* render_frame_host,
                                      const ContextMenuParams& params) {
  // Allow WebContentsDelegates to handle the context menu operation first.
  if (delegate_ && delegate_->HandleContextMenu(params))
    return;

  render_view_host_delegate_view_->ShowContextMenu(render_frame_host, params);
}

WebContents* WebContentsImpl::GetAsWebContents() {
  return this;
}

RenderViewHostDelegateView* WebContentsImpl::GetDelegateView() {
  return render_view_host_delegate_view_;
}

RenderViewHostDelegate::RendererManagement*
WebContentsImpl::GetRendererManagementDelegate() {
  return GetRenderManager();
}

RendererPreferences WebContentsImpl::GetRendererPrefs(
    BrowserContext* browser_context) const {
  return renderer_preferences_;
}

gfx::Rect WebContentsImpl::GetRootWindowResizerRect() const {
  if (delegate_)
    return delegate_->GetRootWindowResizerRect();
  return gfx::Rect();
}

void WebContentsImpl::RemoveBrowserPluginEmbedder() {
  if (browser_plugin_embedder_)
    browser_plugin_embedder_.reset();
}

void WebContentsImpl::RenderViewCreated(RenderViewHost* render_view_host) {
  // Don't send notifications if we are just creating a swapped-out RVH for
  // the opener chain.  These won't be used for view-source or WebUI, so it's
  // ok to return early.
  if (static_cast<RenderViewHostImpl*>(render_view_host)->IsSwappedOut())
    return;

  if (delegate_)
    view_->SetOverscrollControllerEnabled(delegate_->CanOverscrollContent());

  NotificationService::current()->Notify(
      NOTIFICATION_WEB_CONTENTS_RENDER_VIEW_HOST_CREATED,
      Source<WebContents>(this),
      Details<RenderViewHost>(render_view_host));

  // When we're creating views, we're still doing initial setup, so we always
  // use the pending Web UI rather than any possibly existing committed one.
  if (GetRenderManager()->pending_web_ui())
    GetRenderManager()->pending_web_ui()->RenderViewCreated(render_view_host);

  NavigationEntry* entry = controller_.GetPendingEntry();
  if (entry && entry->IsViewSourceMode()) {
    // Put the renderer in view source mode.
    render_view_host->Send(
        new ViewMsg_EnableViewSourceMode(render_view_host->GetRoutingID()));
  }

  view_->RenderViewCreated(render_view_host);

  FOR_EACH_OBSERVER(
      WebContentsObserver, observers_, RenderViewCreated(render_view_host));

  // We tell the observers now instead of when the main RenderFrameHostImpl is
  // constructed because otherwise it would be too early (i.e. IPCs sent to the
  // frame would be dropped because it's not created yet).
  RenderFrameHost* main_frame = render_view_host->GetMainFrame();
  FOR_EACH_OBSERVER(
      WebContentsObserver, observers_, RenderFrameCreated(main_frame));
}

void WebContentsImpl::RenderViewReady(RenderViewHost* rvh) {
  if (rvh != GetRenderViewHost()) {
    // Don't notify the world, since this came from a renderer in the
    // background.
    return;
  }

  notify_disconnection_ = true;
  // TODO(avi): Remove. http://crbug.com/170921
  NotificationService::current()->Notify(
      NOTIFICATION_WEB_CONTENTS_CONNECTED,
      Source<WebContents>(this),
      NotificationService::NoDetails());

  bool was_crashed = IsCrashed();
  SetIsCrashed(base::TERMINATION_STATUS_STILL_RUNNING, 0);

  // Restore the focus to the tab (otherwise the focus will be on the top
  // window).
  if (was_crashed && !FocusLocationBarByDefault() &&
      (!delegate_ || delegate_->ShouldFocusPageAfterCrash())) {
    view_->Focus();
  }

  FOR_EACH_OBSERVER(WebContentsObserver, observers_, RenderViewReady());
}

void WebContentsImpl::RenderViewTerminated(RenderViewHost* rvh,
                                           base::TerminationStatus status,
                                           int error_code) {
  if (rvh != GetRenderViewHost()) {
    // The pending page's RenderViewHost is gone.
    return;
  }

  // Cancel any visible dialogs so they are not left dangling over the sad tab.
  if (dialog_manager_)
    dialog_manager_->CancelActiveAndPendingDialogs(this);

  ClearPowerSaveBlockers(rvh);
  SetIsLoading(rvh, false, NULL);
  NotifyDisconnected();
  SetIsCrashed(status, error_code);
  GetView()->OnTabCrashed(GetCrashedStatus(), crashed_error_code_);

  FOR_EACH_OBSERVER(WebContentsObserver,
                    observers_,
                    RenderProcessGone(GetCrashedStatus()));
}

void WebContentsImpl::RenderViewDeleted(RenderViewHost* rvh) {
  ClearPowerSaveBlockers(rvh);
  GetRenderManager()->RenderViewDeleted(rvh);
  FOR_EACH_OBSERVER(WebContentsObserver, observers_, RenderViewDeleted(rvh));
}

void WebContentsImpl::UpdateState(RenderViewHost* rvh,
                                  int32 page_id,
                                  const PageState& page_state) {
  // Ensure that this state update comes from either the active RVH or one of
  // the swapped out RVHs.  We don't expect to hear from any other RVHs.
  // TODO(nasko): This should go through RenderFrameHost.
  // TODO(creis): We can't update state for cross-process subframes until we
  // have FrameNavigationEntries.  Once we do, this should be a DCHECK.
  if (rvh != GetRenderViewHost() &&
      !GetRenderManager()->IsRVHOnSwappedOutList(
          static_cast<RenderViewHostImpl*>(rvh)))
    return;

  // We must be prepared to handle state updates for any page, these occur
  // when the user is scrolling and entering form data, as well as when we're
  // leaving a page, in which case our state may have already been moved to
  // the next page. The navigation controller will look up the appropriate
  // NavigationEntry and update it when it is notified via the delegate.

  int entry_index = controller_.GetEntryIndexWithPageID(
      rvh->GetSiteInstance(), page_id);
  if (entry_index < 0)
    return;
  NavigationEntry* entry = controller_.GetEntryAtIndex(entry_index);

  if (page_state == entry->GetPageState())
    return;  // Nothing to update.
  entry->SetPageState(page_state);
  controller_.NotifyEntryChanged(entry, entry_index);
}

void WebContentsImpl::UpdateTitle(RenderViewHost* rvh,
                                  int32 page_id,
                                  const base::string16& title,
                                  base::i18n::TextDirection title_direction) {
  // If we have a title, that's a pretty good indication that we've started
  // getting useful data.
  SetNotWaitingForResponse();

  // Try to find the navigation entry, which might not be the current one.
  // For example, it might be from a pending RVH for the pending entry.
  NavigationEntryImpl* entry = controller_.GetEntryWithPageID(
      rvh->GetSiteInstance(), page_id);

  // We can handle title updates when we don't have an entry in
  // UpdateTitleForEntry, but only if the update is from the current RVH.
  if (!entry && rvh != GetRenderViewHost())
    return;

  // TODO(evan): make use of title_direction.
  // http://code.google.com/p/chromium/issues/detail?id=27094
  if (!UpdateTitleForEntry(entry, title))
    return;

  // Broadcast notifications when the UI should be updated.
  if (entry == controller_.GetEntryAtOffset(0))
    NotifyNavigationStateChanged(INVALIDATE_TYPE_TITLE);
}

void WebContentsImpl::UpdateEncoding(RenderViewHost* render_view_host,
                                     const std::string& encoding) {
  SetEncoding(encoding);
}

void WebContentsImpl::UpdateTargetURL(int32 page_id, const GURL& url) {
  if (delegate_)
    delegate_->UpdateTargetURL(this, page_id, url);
}

void WebContentsImpl::Close(RenderViewHost* rvh) {
#if defined(OS_MACOSX)
  // The UI may be in an event-tracking loop, such as between the
  // mouse-down and mouse-up in text selection or a button click.
  // Defer the close until after tracking is complete, so that we
  // don't free objects out from under the UI.
  // TODO(shess): This could get more fine-grained.  For instance,
  // closing a tab in another window while selecting text in the
  // current window's Omnibox should be just fine.
  if (view_->IsEventTracking()) {
    view_->CloseTabAfterEventTracking();
    return;
  }
#endif

  // Ignore this if it comes from a RenderViewHost that we aren't showing.
  if (delegate_ && rvh == GetRenderViewHost())
    delegate_->CloseContents(this);
}

void WebContentsImpl::SwappedOut(RenderViewHost* rvh) {
  if (delegate_ && rvh == GetRenderViewHost())
    delegate_->SwappedOut(this);

  // Allow the navigation to proceed.
  GetRenderManager()->SwappedOut(rvh);
}

void WebContentsImpl::RequestMove(const gfx::Rect& new_bounds) {
  if (delegate_ && delegate_->IsPopupOrPanel(this))
    delegate_->MoveContents(this, new_bounds);
}

void WebContentsImpl::DidStartLoading(RenderFrameHost* render_frame_host) {
  SetIsLoading(render_frame_host->GetRenderViewHost(), true, NULL);
}

void WebContentsImpl::DidStopLoading(RenderFrameHost* render_frame_host) {
  scoped_ptr<LoadNotificationDetails> details;

  // Use the last committed entry rather than the active one, in case a
  // pending entry has been created.
  NavigationEntry* entry = controller_.GetLastCommittedEntry();
  Navigator* navigator = frame_tree_.root()->navigator();

  // An entry may not exist for a stop when loading an initial blank page or
  // if an iframe injected by script into a blank page finishes loading.
  if (entry) {
    base::TimeDelta elapsed =
        base::TimeTicks::Now() - navigator->GetCurrentLoadStart();

    details.reset(new LoadNotificationDetails(
        entry->GetVirtualURL(),
        entry->GetTransitionType(),
        elapsed,
        &controller_,
        controller_.GetCurrentEntryIndex()));
  }

  SetIsLoading(render_frame_host->GetRenderViewHost(), false, details.get());
}

void WebContentsImpl::DidCancelLoading() {
  controller_.DiscardNonCommittedEntries();

  // Update the URL display.
  NotifyNavigationStateChanged(INVALIDATE_TYPE_URL);
}

void WebContentsImpl::DidChangeLoadProgress(double progress) {
  if (delegate_)
    delegate_->LoadProgressChanged(this, progress);
}

void WebContentsImpl::DidDisownOpener(RenderViewHost* rvh) {
  if (opener_) {
    // Clear our opener so that future cross-process navigations don't have an
    // opener assigned.
    RemoveDestructionObserver(opener_);
    opener_ = NULL;
  }

  // Notify all swapped out RenderViewHosts for this tab.  This is important
  // in case we go back to them, or if another window in those processes tries
  // to access window.opener.
  GetRenderManager()->DidDisownOpener(rvh);
}

void WebContentsImpl::DidAccessInitialDocument() {
  // Update the URL display.
  NotifyNavigationStateChanged(content::INVALIDATE_TYPE_URL);
}

void WebContentsImpl::DocumentAvailableInMainFrame(
    RenderViewHost* render_view_host) {
  FOR_EACH_OBSERVER(WebContentsObserver, observers_,
                    DocumentAvailableInMainFrame());
}

void WebContentsImpl::DocumentOnLoadCompletedInMainFrame(
    RenderViewHost* render_view_host,
    int32 page_id) {
  FOR_EACH_OBSERVER(WebContentsObserver, observers_,
                    DocumentOnLoadCompletedInMainFrame(page_id));

  // TODO(avi): Remove. http://crbug.com/170921
  NotificationService::current()->Notify(
      NOTIFICATION_LOAD_COMPLETED_MAIN_FRAME,
      Source<WebContents>(this),
      Details<int>(&page_id));
}

void WebContentsImpl::RequestOpenURL(RenderViewHost* rvh,
                                     const GURL& url,
                                     const Referrer& referrer,
                                     WindowOpenDisposition disposition,
                                     int64 source_frame_id,
                                     bool should_replace_current_entry,
                                     bool user_gesture) {
  // If this came from a swapped out RenderViewHost, we only allow the request
  // if we are still in the same BrowsingInstance.
  if (static_cast<RenderViewHostImpl*>(rvh)->IsSwappedOut() &&
      !rvh->GetSiteInstance()->IsRelatedSiteInstance(GetSiteInstance())) {
    return;
  }

  // Delegate to RequestTransferURL because this is just the generic
  // case where |old_request_id| is empty.
  // TODO(creis): Pass the redirect_chain into this method to support client
  // redirects.  http://crbug.com/311721.
  std::vector<GURL> redirect_chain;
  RequestTransferURL(url, redirect_chain, referrer, PAGE_TRANSITION_LINK,
                     disposition, source_frame_id, GlobalRequestID(),
                     should_replace_current_entry, user_gesture);
}

void WebContentsImpl::RequestTransferURL(
    const GURL& url,
    const std::vector<GURL>& redirect_chain,
    const Referrer& referrer,
    PageTransition page_transition,
    WindowOpenDisposition disposition,
    int64 source_frame_id,
    const GlobalRequestID& old_request_id,
    bool should_replace_current_entry,
    bool user_gesture) {
  WebContents* new_contents = NULL;
  GURL dest_url(url);
  if (!GetContentClient()->browser()->ShouldAllowOpenURL(
          GetSiteInstance(), url))
    dest_url = GURL(kAboutBlankURL);

  // Look up the FrameTreeNode ID corresponding to source_frame_id.
  int64 frame_tree_node_id = -1;
  if (CommandLine::ForCurrentProcess()->HasSwitch(switches::kSitePerProcess) &&
      source_frame_id != -1) {
    FrameTreeNode* source_node = frame_tree_.FindByFrameID(source_frame_id);
    if (source_node)
      frame_tree_node_id = source_node->frame_tree_node_id();
  }
  OpenURLParams params(dest_url, referrer, source_frame_id,
      frame_tree_node_id, disposition,
      page_transition, true /* is_renderer_initiated */);
  if (redirect_chain.size() > 0)
    params.redirect_chain = redirect_chain;
  params.transferred_global_request_id = old_request_id;
  params.should_replace_current_entry = should_replace_current_entry;
  params.user_gesture = user_gesture;

  if (GetRenderManager()->web_ui()) {
    // Web UI pages sometimes want to override the page transition type for
    // link clicks (e.g., so the new tab page can specify AUTO_BOOKMARK for
    // automatically generated suggestions).  We don't override other types
    // like TYPED because they have different implications (e.g., autocomplete).
    if (PageTransitionCoreTypeIs(params.transition, PAGE_TRANSITION_LINK))
      params.transition = GetRenderManager()->web_ui()->GetLinkTransitionType();

    // Note also that we hide the referrer for Web UI pages. We don't really
    // want web sites to see a referrer of "chrome://blah" (and some
    // chrome: URLs might have search terms or other stuff we don't want to
    // send to the site), so we send no referrer.
    params.referrer = Referrer();

    // Navigations in Web UI pages count as browser-initiated navigations.
    params.is_renderer_initiated = false;
  }

  new_contents = OpenURL(params);

  if (new_contents) {
    // Notify observers.
    FOR_EACH_OBSERVER(WebContentsObserver, observers_,
                      DidOpenRequestedURL(new_contents,
                                          dest_url,
                                          referrer,
                                          disposition,
                                          params.transition,
                                          source_frame_id));
  }
}

void WebContentsImpl::RouteCloseEvent(RenderViewHost* rvh) {
  // Tell the active RenderViewHost to run unload handlers and close, as long
  // as the request came from a RenderViewHost in the same BrowsingInstance.
  // In most cases, we receive this from a swapped out RenderViewHost.
  // It is possible to receive it from one that has just been swapped in,
  // in which case we might as well deliver the message anyway.
  if (rvh->GetSiteInstance()->IsRelatedSiteInstance(GetSiteInstance()))
    GetRenderViewHost()->ClosePage();
}

void WebContentsImpl::RouteMessageEvent(
    RenderViewHost* rvh,
    const ViewMsg_PostMessage_Params& params) {
  // Only deliver the message to the active RenderViewHost if the request
  // came from a RenderViewHost in the same BrowsingInstance or if this
  // WebContents is dedicated to a browser plugin guest.
  // Note: This check means that an embedder could theoretically receive a
  // postMessage from anyone (not just its own guests). However, this is
  // probably not a risk for apps since other pages won't have references
  // to App windows.
  if (!rvh->GetSiteInstance()->IsRelatedSiteInstance(GetSiteInstance()) &&
      !GetBrowserPluginGuest() && !GetBrowserPluginEmbedder())
    return;

  ViewMsg_PostMessage_Params new_params(params);

  if (!params.message_port_ids.empty()) {
    MessagePortMessageFilter* message_port_message_filter =
        static_cast<RenderProcessHostImpl*>(GetRenderProcessHost())
            ->message_port_message_filter();
    std::vector<int> new_routing_ids(params.message_port_ids.size());
    for (size_t i = 0; i < params.message_port_ids.size(); ++i) {
      new_routing_ids[i] = message_port_message_filter->GetNextRoutingID();
      MessagePortService::GetInstance()->UpdateMessagePort(
          params.message_port_ids[i],
          message_port_message_filter,
          new_routing_ids[i]);
    }
    new_params.new_routing_ids = new_routing_ids;
  }

  // If there is a source_routing_id, translate it to the routing ID for
  // the equivalent swapped out RVH in the target process.  If we need
  // to create a swapped out RVH for the source tab, we create its opener
  // chain as well, since those will also be accessible to the target page.
  if (new_params.source_routing_id != MSG_ROUTING_NONE) {
    // Try to look up the WebContents for the source page.
    WebContentsImpl* source_contents = NULL;
    RenderViewHostImpl* source_rvh = RenderViewHostImpl::FromID(
        rvh->GetProcess()->GetID(), params.source_routing_id);
    if (source_rvh) {
      source_contents = static_cast<WebContentsImpl*>(
          source_rvh->GetDelegate()->GetAsWebContents());
    }

    if (source_contents) {
      if (GetBrowserPluginGuest()) {
        // We create a swapped out RenderView for the embedder in the guest's
        // render process but we intentionally do not expose the embedder's
        // opener chain to it.
        new_params.source_routing_id =
            source_contents->CreateSwappedOutRenderView(GetSiteInstance());
      } else {
        new_params.source_routing_id =
            source_contents->CreateOpenerRenderViews(GetSiteInstance());
      }
    } else {
      // We couldn't find it, so don't pass a source frame.
      new_params.source_routing_id = MSG_ROUTING_NONE;
    }
  }

  // In most cases, we receive this from a swapped out RenderViewHost.
  // It is possible to receive it from one that has just been swapped in,
  // in which case we might as well deliver the message anyway.
  Send(new ViewMsg_PostMessageEvent(GetRoutingID(), new_params));
}

void WebContentsImpl::RunJavaScriptMessage(
    RenderViewHost* rvh,
    const base::string16& message,
    const base::string16& default_prompt,
    const GURL& frame_url,
    JavaScriptMessageType javascript_message_type,
    IPC::Message* reply_msg,
    bool* did_suppress_message) {
  // Suppress JavaScript dialogs when requested. Also suppress messages when
  // showing an interstitial as it's shown over the previous page and we don't
  // want the hidden page's dialogs to interfere with the interstitial.
  bool suppress_this_message =
      static_cast<RenderViewHostImpl*>(rvh)->IsSwappedOut() ||
      ShowingInterstitialPage() ||
      !delegate_ ||
      delegate_->ShouldSuppressDialogs() ||
      !delegate_->GetJavaScriptDialogManager();

  if (!suppress_this_message) {
    std::string accept_lang = GetContentClient()->browser()->
      GetAcceptLangs(GetBrowserContext());
    dialog_manager_ = delegate_->GetJavaScriptDialogManager();
    dialog_manager_->RunJavaScriptDialog(
        this,
        frame_url.GetOrigin(),
        accept_lang,
        javascript_message_type,
        message,
        default_prompt,
        base::Bind(&WebContentsImpl::OnDialogClosed,
                   base::Unretained(this),
                   rvh,
                   reply_msg),
        &suppress_this_message);
  }

  *did_suppress_message = suppress_this_message;

  if (suppress_this_message) {
    // If we are suppressing messages, just reply as if the user immediately
    // pressed "Cancel".
    OnDialogClosed(rvh, reply_msg, false, base::string16());
  }

  // OnDialogClosed (two lines up) may have caused deletion of this object (see
  // http://crbug.com/288961 ). The only safe thing to do here is return.
}

void WebContentsImpl::RunBeforeUnloadConfirm(RenderViewHost* rvh,
                                             const base::string16& message,
                                             bool is_reload,
                                             IPC::Message* reply_msg) {
  RenderViewHostImpl* rvhi = static_cast<RenderViewHostImpl*>(rvh);
  if (delegate_)
    delegate_->WillRunBeforeUnloadConfirm();

  bool suppress_this_message =
      rvhi->rvh_state() != RenderViewHostImpl::STATE_DEFAULT ||
      !delegate_ ||
      delegate_->ShouldSuppressDialogs() ||
      !delegate_->GetJavaScriptDialogManager();
  if (suppress_this_message) {
    // The reply must be sent to the RVH that sent the request.
    rvhi->JavaScriptDialogClosed(reply_msg, true, base::string16());
    return;
  }

  is_showing_before_unload_dialog_ = true;
  dialog_manager_ = delegate_->GetJavaScriptDialogManager();
  dialog_manager_->RunBeforeUnloadDialog(
      this, message, is_reload,
      base::Bind(&WebContentsImpl::OnDialogClosed, base::Unretained(this), rvh,
                 reply_msg));
}

bool WebContentsImpl::AddMessageToConsole(int32 level,
                                          const base::string16& message,
                                          int32 line_no,
                                          const base::string16& source_id) {
  if (!delegate_)
    return false;
  return delegate_->AddMessageToConsole(this, level, message, line_no,
                                        source_id);
}

WebPreferences WebContentsImpl::GetWebkitPrefs() {
  // We want to base the page config off of the actual URL, rather than the
  // virtual URL.
  // TODO(nasko): Investigate how to remove the GetActiveEntry usage here,
  // as it is deprecated and can be out of sync with GetRenderViewHost().
  GURL url = controller_.GetActiveEntry()
      ? controller_.GetActiveEntry()->GetURL() : GURL::EmptyGURL();

  return GetRenderManager()->current_host()->GetWebkitPrefs(url);
}

int WebContentsImpl::CreateSwappedOutRenderView(
    SiteInstance* instance) {
  return GetRenderManager()->CreateRenderFrame(instance, MSG_ROUTING_NONE,
                                               true, true);
}

void WebContentsImpl::OnUserGesture() {
  // Notify observers.
  FOR_EACH_OBSERVER(WebContentsObserver, observers_, DidGetUserGesture());

  ResourceDispatcherHostImpl* rdh = ResourceDispatcherHostImpl::Get();
  if (rdh)  // NULL in unittests.
    rdh->OnUserGesture(this);
}

void WebContentsImpl::OnIgnoredUIEvent() {
  // Notify observers.
  FOR_EACH_OBSERVER(WebContentsObserver, observers_, DidGetIgnoredUIEvent());
}

void WebContentsImpl::RendererUnresponsive(RenderViewHost* rvh,
                                           bool is_during_beforeunload,
                                           bool is_during_unload) {
  // Don't show hung renderer dialog for a swapped out RVH.
  if (rvh != GetRenderViewHost())
    return;

  RenderViewHostImpl* rvhi = static_cast<RenderViewHostImpl*>(rvh);

  // Ignore renderer unresponsive event if debugger is attached to the tab
  // since the event may be a result of the renderer sitting on a breakpoint.
  // See http://crbug.com/65458
  if (DevToolsAgentHost::IsDebuggerAttached(this))
    return;

  if (is_during_beforeunload || is_during_unload) {
    // Hang occurred while firing the beforeunload/unload handler.
    // Pretend the handler fired so tab closing continues as if it had.
    rvhi->set_sudden_termination_allowed(true);

    if (!GetRenderManager()->ShouldCloseTabOnUnresponsiveRenderer())
      return;

    // If the tab hangs in the beforeunload/unload handler there's really
    // nothing we can do to recover. If the hang is in the beforeunload handler,
    // pretend the beforeunload listeners have all fired and allow the delegate
    // to continue closing; the user will not have the option of cancelling the
    // close. Otherwise, pretend the unload listeners have all fired and close
    // the tab.
    bool close = true;
    if (is_during_beforeunload) {
      delegate_->BeforeUnloadFired(this, true, &close);
    }
    if (close)
      Close(rvh);
    return;
  }

  if (!GetRenderViewHostImpl() || !GetRenderViewHostImpl()->IsRenderViewLive())
    return;

  if (delegate_)
    delegate_->RendererUnresponsive(this);
}

void WebContentsImpl::RendererResponsive(RenderViewHost* render_view_host) {
  if (delegate_)
    delegate_->RendererResponsive(this);
}

void WebContentsImpl::LoadStateChanged(
    const GURL& url,
    const net::LoadStateWithParam& load_state,
    uint64 upload_position,
    uint64 upload_size) {
  load_state_ = load_state;
  upload_position_ = upload_position;
  upload_size_ = upload_size;
  load_state_host_ = net::IDNToUnicode(url.host(),
      GetContentClient()->browser()->GetAcceptLangs(
          GetBrowserContext()));
  if (load_state_.state == net::LOAD_STATE_READING_RESPONSE)
    SetNotWaitingForResponse();
  if (IsLoading()) {
    NotifyNavigationStateChanged(INVALIDATE_TYPE_LOAD | INVALIDATE_TYPE_TAB);
  }
}

void WebContentsImpl::BeforeUnloadFiredFromRenderManager(
    bool proceed, const base::TimeTicks& proceed_time,
    bool* proceed_to_fire_unload) {
  FOR_EACH_OBSERVER(WebContentsObserver, observers_,
                    BeforeUnloadFired(proceed_time));
  if (delegate_)
    delegate_->BeforeUnloadFired(this, proceed, proceed_to_fire_unload);
  // Note: |this| might be deleted at this point.
}

void WebContentsImpl::RenderProcessGoneFromRenderManager(
    RenderViewHost* render_view_host) {
  DCHECK(crashed_status_ != base::TERMINATION_STATUS_STILL_RUNNING);
  RenderViewTerminated(render_view_host, crashed_status_, crashed_error_code_);
}

void WebContentsImpl::UpdateRenderViewSizeForRenderManager() {
  // TODO(brettw) this is a hack. See WebContentsView::SizeContents.
  gfx::Size size = GetSizeForNewRenderView();
  // 0x0 isn't a valid window size (minimal window size is 1x1) but it may be
  // here during container initialization and normal window size will be set
  // later. In case of tab duplication this resizing to 0x0 prevents setting
  // normal size later so just ignore it.
  if (!size.IsEmpty())
    view_->SizeContents(size);
}

void WebContentsImpl::CancelModalDialogsForRenderManager() {
  // We need to cancel modal dialogs when doing a process swap, since the load
  // deferrer would prevent us from swapping out.
  if (dialog_manager_)
    dialog_manager_->CancelActiveAndPendingDialogs(this);
}

void WebContentsImpl::NotifySwappedFromRenderManager(RenderViewHost* old_host,
                                                     RenderViewHost* new_host) {
  NotifySwapped(old_host, new_host);

  // Make sure the visible RVH reflects the new delegate's preferences.
  if (delegate_)
    view_->SetOverscrollControllerEnabled(delegate_->CanOverscrollContent());

  view_->RenderViewSwappedIn(new_host);
}

int WebContentsImpl::CreateOpenerRenderViewsForRenderManager(
    SiteInstance* instance) {
  if (!opener_)
    return MSG_ROUTING_NONE;

  // Recursively create RenderViews for anything else in the opener chain.
  return opener_->CreateOpenerRenderViews(instance);
}

int WebContentsImpl::CreateOpenerRenderViews(SiteInstance* instance) {
  int opener_route_id = MSG_ROUTING_NONE;

  // If this tab has an opener, ensure it has a RenderView in the given
  // SiteInstance as well.
  if (opener_)
    opener_route_id = opener_->CreateOpenerRenderViews(instance);

  // If any of the renderers (current, pending, or swapped out) for this
  // WebContents has the same SiteInstance, use it.
  if (GetRenderManager()->current_host()->GetSiteInstance() == instance)
    return GetRenderManager()->current_host()->GetRoutingID();

  if (GetRenderManager()->pending_render_view_host() &&
      GetRenderManager()->pending_render_view_host()->GetSiteInstance() ==
          instance)
    return GetRenderManager()->pending_render_view_host()->GetRoutingID();

  RenderViewHostImpl* rvh = GetRenderManager()->GetSwappedOutRenderViewHost(
      instance);
  if (rvh)
    return rvh->GetRoutingID();

  // Create a swapped out RenderView in the given SiteInstance if none exists,
  // setting its opener to the given route_id.  Return the new view's route_id.
  return GetRenderManager()->CreateRenderFrame(instance, opener_route_id,
                                               true, true);
}

NavigationControllerImpl& WebContentsImpl::GetControllerForRenderManager() {
  return GetController();
}

WebUIImpl* WebContentsImpl::CreateWebUIForRenderManager(const GURL& url) {
  return static_cast<WebUIImpl*>(CreateWebUI(url));
}

NavigationEntry*
    WebContentsImpl::GetLastCommittedNavigationEntryForRenderManager() {
  return controller_.GetLastCommittedEntry();
}

bool WebContentsImpl::CreateRenderViewForRenderManager(
    RenderViewHost* render_view_host,
    int opener_route_id,
    CrossProcessFrameConnector* frame_connector) {
  TRACE_EVENT0("browser", "WebContentsImpl::CreateRenderViewForRenderManager");
  // Can be NULL during tests.
  RenderWidgetHostView* rwh_view;
  // TODO(kenrb): RenderWidgetHostViewChildFrame special casing is temporary
  // until RenderWidgetHost is attached to RenderFrameHost. We need to special
  // case this because RWH is still a base class of RenderViewHost, and child
  // frame RWHVs are unique in that they do not have their own WebContents.
  if (frame_connector) {
    RenderWidgetHostViewChildFrame* rwh_view_child =
        new RenderWidgetHostViewChildFrame(render_view_host);
    frame_connector->set_view(rwh_view_child);
    rwh_view = rwh_view_child;
  } else {
    rwh_view = view_->CreateViewForWidget(render_view_host);
  }

  // Now that the RenderView has been created, we need to tell it its size.
  if (rwh_view)
    rwh_view->SetSize(GetSizeForNewRenderView());

  // Make sure we use the correct starting page_id in the new RenderView.
  UpdateMaxPageIDIfNecessary(render_view_host);
  int32 max_page_id =
      GetMaxPageIDForSiteInstance(render_view_host->GetSiteInstance());

  if (!static_cast<RenderViewHostImpl*>(
          render_view_host)->CreateRenderView(base::string16(),
                                              opener_route_id,
                                              max_page_id)) {
    return false;
  }

#if defined(OS_POSIX) && !defined(OS_MACOSX) && !defined(OS_ANDROID)
  // Force a ViewMsg_Resize to be sent, needed to make plugins show up on
  // linux. See crbug.com/83941.
  if (rwh_view) {
    if (RenderWidgetHost* render_widget_host = rwh_view->GetRenderWidgetHost())
      render_widget_host->WasResized();
  }
#endif

  return true;
}

#if defined(OS_ANDROID)
base::android::ScopedJavaLocalRef<jobject>
WebContentsImpl::GetJavaWebContents() {
  DCHECK(BrowserThread::CurrentlyOn(BrowserThread::UI));

  WebContentsAndroid* web_contents_android =
      static_cast<WebContentsAndroid*>(GetUserData(kWebContentsAndroidKey));
  if (!web_contents_android) {
    web_contents_android = new WebContentsAndroid(this);
    SetUserData(kWebContentsAndroidKey, web_contents_android);
  }
  return web_contents_android->GetJavaObject();
}

bool WebContentsImpl::CreateRenderViewForInitialEmptyDocument() {
  return CreateRenderViewForRenderManager(GetRenderViewHost(),
                                          MSG_ROUTING_NONE,
                                          NULL);
}
#endif

void WebContentsImpl::OnDialogClosed(RenderViewHost* rvh,
                                     IPC::Message* reply_msg,
                                     bool success,
                                     const base::string16& user_input) {
  if (is_showing_before_unload_dialog_ && !success) {
    // If a beforeunload dialog is canceled, we need to stop the throbber from
    // spinning, since we forced it to start spinning in Navigate.
    DidStopLoading(rvh->GetMainFrame());
    controller_.DiscardNonCommittedEntries();

    FOR_EACH_OBSERVER(WebContentsObserver, observers_,
                      BeforeUnloadDialogCancelled());
  }
  is_showing_before_unload_dialog_ = false;
  static_cast<RenderViewHostImpl*>(
      rvh)->JavaScriptDialogClosed(reply_msg, success, user_input);
}

void WebContentsImpl::SetEncoding(const std::string& encoding) {
  encoding_ = GetContentClient()->browser()->
      GetCanonicalEncodingNameByAliasName(encoding);
}

void WebContentsImpl::CreateViewAndSetSizeForRVH(RenderViewHost* rvh) {
  RenderWidgetHostView* rwh_view = view_->CreateViewForWidget(rvh);
  // Can be NULL during tests.
  if (rwh_view)
    rwh_view->SetSize(GetView()->GetContainerSize());
}

bool WebContentsImpl::IsHidden() {
  return capturer_count_ == 0 && !should_normally_be_visible_;
}

RenderFrameHostManager* WebContentsImpl::GetRenderManager() const {
  return frame_tree_.root()->render_manager();
}

RenderViewHostImpl* WebContentsImpl::GetRenderViewHostImpl() {
  return static_cast<RenderViewHostImpl*>(GetRenderViewHost());
}

BrowserPluginGuest* WebContentsImpl::GetBrowserPluginGuest() const {
  return browser_plugin_guest_.get();
}

void WebContentsImpl::SetBrowserPluginGuest(BrowserPluginGuest* guest) {
  CHECK(!browser_plugin_guest_);
  browser_plugin_guest_.reset(guest);
}

BrowserPluginEmbedder* WebContentsImpl::GetBrowserPluginEmbedder() const {
  return browser_plugin_embedder_.get();
}

BrowserPluginGuestManager*
    WebContentsImpl::GetBrowserPluginGuestManager() const {
  return static_cast<BrowserPluginGuestManager*>(
      GetBrowserContext()->GetUserData(
          browser_plugin::kBrowserPluginGuestManagerKeyName));
}

void WebContentsImpl::ClearPowerSaveBlockers(
    RenderViewHost* render_view_host) {
  STLDeleteValues(&power_save_blockers_[render_view_host]);
  power_save_blockers_.erase(render_view_host);
}

void WebContentsImpl::ClearAllPowerSaveBlockers() {
  for (PowerSaveBlockerMap::iterator i(power_save_blockers_.begin());
       i != power_save_blockers_.end(); ++i)
    STLDeleteValues(&power_save_blockers_[i->first]);
  power_save_blockers_.clear();
}

gfx::Size WebContentsImpl::GetSizeForNewRenderView() const {
  gfx::Size size;
  if (delegate_)
    size = delegate_->GetSizeForNewRenderView(this);
  if (size.IsEmpty())
    size = view_->GetContainerSize();
  return size;
}

void WebContentsImpl::OnFrameRemoved(
    RenderViewHostImpl* render_view_host,
    int64 frame_id) {
   FOR_EACH_OBSERVER(WebContentsObserver, observers_,
                     FrameDetached(render_view_host, frame_id));
}

void WebContentsImpl::OnPreferredSizeChanged(const gfx::Size& old_size) {
  if (!delegate_)
    return;
  const gfx::Size new_size = GetPreferredSize();
  if (new_size != old_size)
    delegate_->UpdatePreferredSize(this, new_size);
}

}  // namespace content<|MERGE_RESOLUTION|>--- conflicted
+++ resolved
@@ -1180,14 +1180,11 @@
   return false;
 }
 
-<<<<<<< HEAD
 bool WebContentsImpl::PreHandleGestureEvent(
     const blink::WebGestureEvent& event) {
   return delegate_ && delegate_->PreHandleGestureEvent(this, event);
 }
 
-#if defined(OS_WIN)
-=======
 bool WebContentsImpl::ShouldSetKeyboardFocusOnMouseDown() {
   return !delegate_ || delegate_->ShouldSetKeyboardFocusOnMouseDown();
 }
@@ -1205,8 +1202,7 @@
   return false;
 }
 
-#if defined(OS_WIN) && defined(USE_AURA)
->>>>>>> 0adf6396
+#if defined(OS_WIN)
 gfx::NativeViewAccessible WebContentsImpl::GetParentNativeViewAccessible() {
   return accessible_parent_;
 }
