--- conflicted
+++ resolved
@@ -1488,16 +1488,6 @@
       SiteInstance::CreateForURL(GetBrowserContext(), params.target_url) :
       GetSiteInstance();
 
-<<<<<<< HEAD
-=======
-  // Create the new web contents. This will automatically create the new
-  // WebContentsView. In the future, we may want to create the view separately.
-  WebContentsImpl* new_contents =
-      new WebContentsImpl(GetBrowserContext(),
-                          params.opener_suppressed ? NULL : this,
-                          render_manager_.RenderProcessAffinity());
-
->>>>>>> 8b2384ad
   // We must assign the SessionStorageNamespace before calling Init().
   //
   // http://crbug.com/142685
@@ -1531,7 +1521,8 @@
   // WebContentsView. In the future, we may want to create the view separately.
   WebContentsImpl* new_contents =
       new WebContentsImpl(GetBrowserContext(),
-                          params.opener_suppressed ? NULL : this);
+                          params.opener_suppressed ? NULL : this,
+                          render_manager_.RenderProcessAffinity());
 
   new_contents->GetController().SetSessionStorageNamespace(
       partition_id,
