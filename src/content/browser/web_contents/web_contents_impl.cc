// Copyright (c) 2012 The Chromium Authors. All rights reserved.
// Use of this source code is governed by a BSD-style license that can be
// found in the LICENSE file.

#include "content/browser/web_contents/web_contents_impl.h"

#include <utility>

#include "base/command_line.h"
#include "base/debug/trace_event.h"
#include "base/lazy_instance.h"
#include "base/logging.h"
#include "base/metrics/histogram.h"
#include "base/metrics/stats_counters.h"
#include "base/process/process.h"
#include "base/strings/string16.h"
#include "base/strings/string_number_conversions.h"
#include "base/strings/string_util.h"
#include "base/strings/utf_string_conversions.h"
#include "base/time/time.h"
#include "content/browser/accessibility/accessibility_mode_helper.h"
#include "content/browser/accessibility/browser_accessibility_state_impl.h"
#include "content/browser/browser_plugin/browser_plugin_embedder.h"
#include "content/browser/browser_plugin/browser_plugin_guest.h"
#include "content/browser/child_process_security_policy_impl.h"
#include "content/browser/devtools/render_view_devtools_agent_host.h"
#include "content/browser/dom_storage/dom_storage_context_wrapper.h"
#include "content/browser/dom_storage/session_storage_namespace_impl.h"
#include "content/browser/download/download_stats.h"
#include "content/browser/download/mhtml_generation_manager.h"
#include "content/browser/download/save_package.h"
#include "content/browser/frame_host/cross_process_frame_connector.h"
#include "content/browser/frame_host/interstitial_page_impl.h"
#include "content/browser/frame_host/navigation_entry_impl.h"
#include "content/browser/frame_host/navigator_impl.h"
#include "content/browser/frame_host/render_frame_host_impl.h"
#include "content/browser/frame_host/render_widget_host_view_child_frame.h"
#include "content/browser/geolocation/geolocation_dispatcher_host.h"
#include "content/browser/host_zoom_map_impl.h"
#include "content/browser/loader/resource_dispatcher_host_impl.h"
#include "content/browser/media/midi_dispatcher_host.h"
#include "content/browser/message_port_message_filter.h"
#include "content/browser/message_port_service.h"
#include "content/browser/power_save_blocker_impl.h"
#include "content/browser/renderer_host/render_process_host_impl.h"
#include "content/browser/renderer_host/render_view_host_delegate_view.h"
#include "content/browser/renderer_host/render_view_host_impl.h"
#include "content/browser/renderer_host/render_widget_host_impl.h"
#include "content/browser/renderer_host/render_widget_host_view_base.h"
#include "content/browser/screen_orientation/screen_orientation_dispatcher_host.h"
#include "content/browser/site_instance_impl.h"
#include "content/browser/web_contents/web_contents_view_guest.h"
#include "content/browser/webui/generic_handler.h"
#include "content/browser/webui/web_ui_controller_factory_registry.h"
#include "content/browser/webui/web_ui_impl.h"
#include "content/common/browser_plugin/browser_plugin_constants.h"
#include "content/common/browser_plugin/browser_plugin_messages.h"
#include "content/common/frame_messages.h"
#include "content/common/image_messages.h"
#include "content/common/input_messages.h"
#include "content/common/ssl_status_serialization.h"
#include "content/common/view_messages.h"
#include "content/public/browser/ax_event_notification_details.h"
#include "content/public/browser/browser_context.h"
#include "content/public/browser/browser_plugin_guest_manager.h"
#include "content/public/browser/content_browser_client.h"
#include "content/public/browser/devtools_agent_host.h"
#include "content/public/browser/download_manager.h"
#include "content/public/browser/download_url_parameters.h"
#include "content/public/browser/invalidate_type.h"
#include "content/public/browser/javascript_dialog_manager.h"
#include "content/public/browser/load_from_memory_cache_details.h"
#include "content/public/browser/load_notification_details.h"
#include "content/public/browser/navigation_details.h"
#include "content/public/browser/notification_details.h"
#include "content/public/browser/notification_service.h"
#include "content/public/browser/render_widget_host_iterator.h"
#include "content/public/browser/resource_request_details.h"
#include "content/public/browser/storage_partition.h"
#include "content/public/browser/user_metrics.h"
#include "content/public/browser/web_contents_delegate.h"
#include "content/public/browser/web_contents_observer.h"
#include "content/public/common/bindings_policy.h"
#include "content/public/common/content_constants.h"
#include "content/public/common/content_switches.h"
#include "content/public/common/page_zoom.h"
#include "content/public/common/result_codes.h"
#include "content/public/common/url_constants.h"
#include "content/public/common/url_utils.h"
#include "content/public/common/web_preferences.h"
#include "net/base/mime_util.h"
#include "net/base/net_util.h"
#include "net/http/http_cache.h"
#include "net/http/http_transaction_factory.h"
#include "net/url_request/url_request_context.h"
#include "net/url_request/url_request_context_getter.h"
#include "ui/base/layout.h"
#include "ui/gfx/display.h"
#include "ui/gfx/screen.h"
#include "ui/gl/gl_switches.h"

#if defined(OS_ANDROID)
#include "content/browser/android/content_view_core_impl.h"
#include "content/browser/android/date_time_chooser_android.h"
#include "content/browser/media/android/browser_media_player_manager.h"
#include "content/browser/web_contents/web_contents_android.h"
#include "content/public/browser/android/content_view_core.h"
#endif

#if defined(OS_MACOSX)
#include "base/mac/foundation_util.h"
#endif

// Cross-Site Navigations
//
// If a WebContentsImpl is told to navigate to a different web site (as
// determined by SiteInstance), it will replace its current RenderViewHost with
// a new RenderViewHost dedicated to the new SiteInstance.  This works as
// follows:
//
// - RVHM::Navigate determines whether the destination is cross-site, and if so,
//   it creates a pending_render_view_host_.
// - The pending RVH is "suspended," so that no navigation messages are sent to
//   its renderer until the beforeunload JavaScript handler has a chance to
//   run in the current RVH.
// - The pending RVH tells CrossSiteRequestManager (a thread-safe singleton)
//   that it has a pending cross-site request.  We will check this on the IO
//   thread when deciding how to handle the response.
// - The current RVH runs its beforeunload handler.  If it returns false, we
//   cancel all the pending logic.  Otherwise we allow the pending RVH to send
//   the navigation request to its renderer.
// - ResourceDispatcherHost receives a ResourceRequest on the IO thread for the
//   main resource load on the pending RVH.  It creates a
//   CrossSiteResourceHandler to check whether a process swap is needed when
//   the request is ready to commit.
// - When RDH receives a response, the BufferedResourceHandler determines
//   whether it is a download.  If so, it sends a message to the new renderer
//   causing it to cancel the request, and the download proceeds. For now, the
//   pending RVH remains until the next DidNavigate event for this
//   WebContentsImpl. This isn't ideal, but it doesn't affect any functionality.
// - After RDH receives a response and determines that it is safe and not a
//   download, the CrossSiteResourceHandler checks whether a process swap is
//   needed (either because CrossSiteRequestManager has state for it or because
//   a transfer was needed for a redirect).
// - If so, CrossSiteResourceHandler pauses the response to first run the old
//   page's unload handler.  It does this by asynchronously calling the
//   OnCrossSiteResponse method of RenderFrameHostManager on the UI thread,
//   which sends a SwapOut message to the current RVH.
// - Once the unload handler is finished, RVHM::SwappedOut checks if a transfer
//   to a new process is needed, based on the stored pending_nav_params_.  (This
//   is independent of whether we started out with a cross-process navigation.)
//   - If not, it just tells the ResourceDispatcherHost to resume the response
//     to its current RenderViewHost.
//   - If so, it cancels the current pending RenderViewHost and sets up a new
//     navigation using RequestTransferURL.  When the transferred request
//     arrives in the ResourceDispatcherHost, we transfer the response and
//     resume it.
// - The pending renderer sends a FrameNavigate message that invokes the
//   DidNavigate method.  This replaces the current RVH with the
//   pending RVH.
// - The previous renderer is kept swapped out in RenderFrameHostManager in case
//   the user goes back.  The process only stays live if another tab is using
//   it, but if so, the existing frame relationships will be maintained.

namespace content {
namespace {

const int kMinimumDelayBetweenLoadingUpdatesMS = 100;

// This matches what Blink's ProgressTracker has traditionally used for a
// minimum progress value.
const double kMinimumLoadingProgress = 0.1;

const char kDotGoogleDotCom[] = ".google.com";

#if defined(OS_ANDROID)
const char kWebContentsAndroidKey[] = "web_contents_android";
#endif  // OS_ANDROID

base::LazyInstance<std::vector<WebContentsImpl::CreatedCallback> >
g_created_callbacks = LAZY_INSTANCE_INITIALIZER;

static int StartDownload(content::RenderFrameHost* rfh,
                         const GURL& url,
                         bool is_favicon,
                         uint32_t max_bitmap_size) {
  static int g_next_image_download_id = 0;
  rfh->Send(new ImageMsg_DownloadImage(rfh->GetRoutingID(),
                                       ++g_next_image_download_id,
                                       url,
                                       is_favicon,
                                       max_bitmap_size));
  return g_next_image_download_id;
}

void NotifyCacheOnIO(
    scoped_refptr<net::URLRequestContextGetter> request_context,
    const GURL& url,
    const std::string& http_method) {
  request_context->GetURLRequestContext()->http_transaction_factory()->
      GetCache()->OnExternalCacheHit(url, http_method);
}

// Helper function for retrieving all the sites in a frame tree.
bool CollectSites(BrowserContext* context,
                  std::set<GURL>* sites,
                  FrameTreeNode* node) {
  sites->insert(SiteInstance::GetSiteForURL(context, node->current_url()));
  return true;
}

bool ForEachFrameInternal(
    const base::Callback<void(RenderFrameHost*)>& on_frame,
    FrameTreeNode* node) {
  on_frame.Run(node->current_frame_host());
  return true;
}

bool ForEachPendingFrameInternal(
    const base::Callback<void(RenderFrameHost*)>& on_frame,
    FrameTreeNode* node) {
  RenderFrameHost* pending_frame_host =
      node->render_manager()->pending_frame_host();
  if (pending_frame_host)
    on_frame.Run(pending_frame_host);
  return true;
}

void SendToAllFramesInternal(IPC::Message* message, RenderFrameHost* rfh) {
  IPC::Message* message_copy = new IPC::Message(*message);
  message_copy->set_routing_id(rfh->GetRoutingID());
  rfh->Send(message_copy);
}

void AddRenderWidgetHostViewToSet(std::set<RenderWidgetHostView*>* set,
                                  RenderFrameHost* rfh) {
  RenderWidgetHostView* rwhv = static_cast<RenderFrameHostImpl*>(rfh)
                                   ->frame_tree_node()
                                   ->render_manager()
                                   ->GetRenderWidgetHostView();
  set->insert(rwhv);
}

void SetAccessibilityModeOnFrame(AccessibilityMode mode,
                                 RenderFrameHost* frame_host) {
  static_cast<RenderFrameHostImpl*>(frame_host)->SetAccessibilityMode(mode);
}

}  // namespace

WebContents* WebContents::Create(const WebContents::CreateParams& params) {
  return WebContentsImpl::CreateWithOpener(
      params, static_cast<WebContentsImpl*>(params.opener));
}

WebContents* WebContents::CreateWithSessionStorage(
    const WebContents::CreateParams& params,
    const SessionStorageNamespaceMap& session_storage_namespace_map) {
  WebContentsImpl* new_contents = new WebContentsImpl(
      params.browser_context, NULL, params.render_process_affinity);

  for (SessionStorageNamespaceMap::const_iterator it =
           session_storage_namespace_map.begin();
       it != session_storage_namespace_map.end();
       ++it) {
    new_contents->GetController()
        .SetSessionStorageNamespace(it->first, it->second.get());
  }

  new_contents->Init(params);
  return new_contents;
}

void WebContentsImpl::AddCreatedCallback(const CreatedCallback& callback) {
  g_created_callbacks.Get().push_back(callback);
}

void WebContentsImpl::RemoveCreatedCallback(const CreatedCallback& callback) {
  for (size_t i = 0; i < g_created_callbacks.Get().size(); ++i) {
    if (g_created_callbacks.Get().at(i).Equals(callback)) {
      g_created_callbacks.Get().erase(g_created_callbacks.Get().begin() + i);
      return;
    }
  }
}

WebContents* WebContents::FromRenderViewHost(const RenderViewHost* rvh) {
  return rvh->GetDelegate()->GetAsWebContents();
}

WebContents* WebContents::FromRenderFrameHost(RenderFrameHost* rfh) {
  RenderFrameHostImpl* rfh_impl = static_cast<RenderFrameHostImpl*>(rfh);
  if (!rfh_impl)
    return NULL;
  return rfh_impl->delegate()->GetAsWebContents();
}

// WebContentsImpl::DestructionObserver ----------------------------------------

class WebContentsImpl::DestructionObserver : public WebContentsObserver {
 public:
  DestructionObserver(WebContentsImpl* owner, WebContents* watched_contents)
      : WebContentsObserver(watched_contents),
        owner_(owner) {
  }

  // WebContentsObserver:
  virtual void WebContentsDestroyed() OVERRIDE {
    owner_->OnWebContentsDestroyed(
        static_cast<WebContentsImpl*>(web_contents()));
  }

 private:
  WebContentsImpl* owner_;

  DISALLOW_COPY_AND_ASSIGN(DestructionObserver);
};

WebContentsImpl::ColorChooserInfo::ColorChooserInfo(int render_process_id,
                                                    int render_frame_id,
                                                    ColorChooser* chooser,
                                                    int identifier)
    : render_process_id(render_process_id),
      render_frame_id(render_frame_id),
      chooser(chooser),
      identifier(identifier) {
}

WebContentsImpl::ColorChooserInfo::~ColorChooserInfo() {
}

// WebContentsImpl -------------------------------------------------------------

WebContentsImpl::WebContentsImpl(
    BrowserContext* browser_context,
    WebContentsImpl* opener,
    int render_process_affinity)
    : delegate_(NULL),
      controller_(this, browser_context),
      render_view_host_delegate_view_(NULL),
      opener_(opener),
      created_with_opener_(!!opener),
#if defined(OS_WIN)
      accessible_parent_(NULL),
#endif
      frame_tree_(new NavigatorImpl(&controller_, this),
                  this, this, this, this, render_process_affinity),
      is_loading_(false),
      is_load_to_different_document_(false),
      crashed_status_(base::TERMINATION_STATUS_STILL_RUNNING),
      crashed_error_code_(0),
      waiting_for_response_(false),
      load_state_(net::LOAD_STATE_IDLE, base::string16()),
      loading_total_progress_(0.0),
      loading_weak_factory_(this),
      loading_frames_in_progress_(0),
      upload_size_(0),
      upload_position_(0),
      displayed_insecure_content_(false),
      has_accessed_initial_document_(false),
      capturer_count_(0),
      should_normally_be_visible_(true),
      is_being_destroyed_(false),
      notify_disconnection_(false),
      dialog_manager_(NULL),
      is_showing_before_unload_dialog_(false),
      last_active_time_(base::TimeTicks::Now()),
      closed_by_user_gesture_(false),
      minimum_zoom_percent_(static_cast<int>(kMinimumZoomFactor * 100)),
      maximum_zoom_percent_(static_cast<int>(kMaximumZoomFactor * 100)),
      totalPinchGestureAmount_(0),
      currentPinchZoomStepDelta_(0),
      render_view_message_source_(NULL),
      fullscreen_widget_routing_id_(MSG_ROUTING_NONE),
      fullscreen_widget_had_focus_at_shutdown_(false),
      is_subframe_(false),
      touch_emulation_enabled_(false),
      last_dialog_suppressed_(false),
      accessibility_mode_(
          BrowserAccessibilityStateImpl::GetInstance()->accessibility_mode()) {
  for (size_t i = 0; i < g_created_callbacks.Get().size(); i++)
    g_created_callbacks.Get().at(i).Run(this);
  frame_tree_.SetFrameRemoveListener(
      base::Bind(&WebContentsImpl::OnFrameRemoved,
                 base::Unretained(this)));
}

WebContentsImpl::~WebContentsImpl() {
  is_being_destroyed_ = true;

  // Delete all RFH pending shutdown, which will lead the corresponding RVH to
  // shutdown and be deleted as well.
  frame_tree_.ForEach(
      base::Bind(&RenderFrameHostManager::ClearRFHsPendingShutdown));

  ClearAllPowerSaveBlockers();

  for (std::set<RenderWidgetHostImpl*>::iterator iter =
           created_widgets_.begin(); iter != created_widgets_.end(); ++iter) {
    (*iter)->DetachDelegate();
  }
  created_widgets_.clear();

  // Clear out any JavaScript state.
  if (dialog_manager_)
    dialog_manager_->WebContentsDestroyed(this);

  if (color_chooser_info_.get())
    color_chooser_info_->chooser->End();

  NotifyDisconnected();

  // Notify any observer that have a reference on this WebContents.
  NotificationService::current()->Notify(
      NOTIFICATION_WEB_CONTENTS_DESTROYED,
      Source<WebContents>(this),
      NotificationService::NoDetails());

  // Destroy all frame tree nodes except for the root; this notifies observers.
  frame_tree_.ResetForMainFrameSwap();
  GetRenderManager()->ResetProxyHosts();

  // Manually call the observer methods for the root frame tree node.
  RenderFrameHostManager* root = GetRenderManager();
  if (root->pending_frame_host()) {
    FOR_EACH_OBSERVER(WebContentsObserver,
                      observers_,
                      RenderFrameDeleted(root->pending_frame_host()));
  }
  FOR_EACH_OBSERVER(WebContentsObserver,
                    observers_,
                    RenderFrameDeleted(root->current_frame_host()));

  if (root->pending_render_view_host()) {
    FOR_EACH_OBSERVER(WebContentsObserver,
                      observers_,
                      RenderViewDeleted(root->pending_render_view_host()));
  }

  FOR_EACH_OBSERVER(WebContentsObserver,
                    observers_,
                    RenderViewDeleted(root->current_host()));

  FOR_EACH_OBSERVER(WebContentsObserver,
                    observers_,
                    WebContentsDestroyed());

  FOR_EACH_OBSERVER(WebContentsObserver,
                    observers_,
                    ResetWebContents());

  SetDelegate(NULL);

  STLDeleteContainerPairSecondPointers(destruction_observers_.begin(),
                                       destruction_observers_.end());
}

WebContentsImpl* WebContentsImpl::CreateWithOpener(
    const WebContents::CreateParams& params,
    WebContentsImpl* opener) {
  TRACE_EVENT0("browser", "WebContentsImpl::CreateWithOpener");
  WebContentsImpl* new_contents = new WebContentsImpl(
      params.browser_context, params.opener_suppressed ? NULL : opener,
      params.render_process_affinity);

  if (params.guest_delegate) {
    // This makes |new_contents| act as a guest.
    // For more info, see comment above class BrowserPluginGuest.
    BrowserPluginGuest::Create(params.guest_delegate->GetGuestInstanceID(),
                               new_contents,
                               params.guest_delegate);
    // We are instantiating a WebContents for browser plugin. Set its subframe
    // bit to true.
    new_contents->is_subframe_ = true;
  }
  new_contents->Init(params);
  return new_contents;
}

// static
std::vector<WebContentsImpl*> WebContentsImpl::GetAllWebContents() {
  std::vector<WebContentsImpl*> result;
  scoped_ptr<RenderWidgetHostIterator> widgets(
      RenderWidgetHostImpl::GetRenderWidgetHosts());
  std::set<WebContentsImpl*> web_contents_set;
  while (RenderWidgetHost* rwh = widgets->GetNextHost()) {
    if (!rwh->IsRenderView())
      continue;
    RenderViewHost* rvh = RenderViewHost::From(rwh);
    if (!rvh)
      continue;
    WebContents* web_contents = WebContents::FromRenderViewHost(rvh);
    if (!web_contents)
      continue;
    WebContentsImpl* wci = static_cast<WebContentsImpl*>(web_contents);
    if (web_contents_set.find(wci) == web_contents_set.end()) {
      web_contents_set.insert(wci);
      result.push_back(wci);
    }
  }
  return result;
}

RenderFrameHostManager* WebContentsImpl::GetRenderManagerForTesting() {
  return GetRenderManager();
}

bool WebContentsImpl::OnMessageReceived(RenderViewHost* render_view_host,
                                        const IPC::Message& message) {
  return OnMessageReceived(render_view_host, NULL, message);
}

bool WebContentsImpl::OnMessageReceived(RenderViewHost* render_view_host,
                                        RenderFrameHost* render_frame_host,
                                        const IPC::Message& message) {
  DCHECK(render_view_host || render_frame_host);
  if (GetWebUI() &&
      static_cast<WebUIImpl*>(GetWebUI())->OnMessageReceived(message)) {
    return true;
  }

  ObserverListBase<WebContentsObserver>::Iterator it(observers_);
  WebContentsObserver* observer;
  if (render_frame_host) {
    while ((observer = it.GetNext()) != NULL)
      if (observer->OnMessageReceived(message, render_frame_host))
        return true;
  } else {
    while ((observer = it.GetNext()) != NULL)
      if (observer->OnMessageReceived(message))
        return true;
  }

  // Message handlers should be aware of which
  // RenderViewHost/RenderFrameHost sent the message, which is temporarily
  // stored in render_(view|frame)_message_source_.
  if (render_frame_host)
    render_frame_message_source_ = render_frame_host;
  else
    render_view_message_source_ = render_view_host;

  bool handled = true;
  IPC_BEGIN_MESSAGE_MAP(WebContentsImpl, message)
    IPC_MESSAGE_HANDLER(FrameHostMsg_PepperPluginHung, OnPepperPluginHung)
    IPC_MESSAGE_HANDLER(FrameHostMsg_PluginCrashed, OnPluginCrashed)
    IPC_MESSAGE_HANDLER(FrameHostMsg_DomOperationResponse,
                        OnDomOperationResponse)
    IPC_MESSAGE_HANDLER(FrameHostMsg_DidChangeThemeColor,
                        OnThemeColorChanged)
    IPC_MESSAGE_HANDLER(FrameHostMsg_DidFinishDocumentLoad,
                        OnDocumentLoadedInFrame)
    IPC_MESSAGE_HANDLER(FrameHostMsg_DidFinishLoad, OnDidFinishLoad)
    IPC_MESSAGE_HANDLER(FrameHostMsg_DidStartLoading, OnDidStartLoading)
    IPC_MESSAGE_HANDLER(FrameHostMsg_DidStopLoading, OnDidStopLoading)
    IPC_MESSAGE_HANDLER(FrameHostMsg_DidChangeLoadProgress,
                        OnDidChangeLoadProgress)
    IPC_MESSAGE_HANDLER(FrameHostMsg_OpenColorChooser, OnOpenColorChooser)
    IPC_MESSAGE_HANDLER(FrameHostMsg_EndColorChooser, OnEndColorChooser)
    IPC_MESSAGE_HANDLER(FrameHostMsg_SetSelectedColorInColorChooser,
                        OnSetSelectedColorInColorChooser)
    IPC_MESSAGE_HANDLER(FrameHostMsg_MediaPlayingNotification,
                        OnMediaPlayingNotification)
    IPC_MESSAGE_HANDLER(FrameHostMsg_MediaPausedNotification,
                        OnMediaPausedNotification)
    IPC_MESSAGE_HANDLER(FrameHostMsg_DidFirstVisuallyNonEmptyPaint,
                        OnFirstVisuallyNonEmptyPaint)
    IPC_MESSAGE_HANDLER(ViewHostMsg_DidLoadResourceFromMemoryCache,
                        OnDidLoadResourceFromMemoryCache)
    IPC_MESSAGE_HANDLER(ViewHostMsg_DidDisplayInsecureContent,
                        OnDidDisplayInsecureContent)
    IPC_MESSAGE_HANDLER(ViewHostMsg_DidRunInsecureContent,
                        OnDidRunInsecureContent)
    IPC_MESSAGE_HANDLER(ViewHostMsg_GoToEntryAtOffset, OnGoToEntryAtOffset)
    IPC_MESSAGE_HANDLER(ViewHostMsg_UpdateZoomLimits, OnUpdateZoomLimits)
    IPC_MESSAGE_HANDLER(ViewHostMsg_EnumerateDirectory, OnEnumerateDirectory)
    IPC_MESSAGE_HANDLER(ViewHostMsg_RegisterProtocolHandler,
                        OnRegisterProtocolHandler)
    IPC_MESSAGE_HANDLER(ViewHostMsg_UnregisterProtocolHandler,
                        OnUnregisterProtocolHandler)
    IPC_MESSAGE_HANDLER(ViewHostMsg_Find_Reply, OnFindReply)
    IPC_MESSAGE_HANDLER(ViewHostMsg_AppCacheAccessed, OnAppCacheAccessed)
    IPC_MESSAGE_HANDLER(ViewHostMsg_WebUISend, OnWebUISend)
    IPC_MESSAGE_HANDLER(ViewHostMsg_RequestPpapiBrokerPermission,
                        OnRequestPpapiBrokerPermission)
    IPC_MESSAGE_HANDLER_GENERIC(BrowserPluginHostMsg_Attach,
                                OnBrowserPluginMessage(message))
    IPC_MESSAGE_HANDLER(ImageHostMsg_DidDownloadImage, OnDidDownloadImage)
    IPC_MESSAGE_HANDLER(ViewHostMsg_UpdateFaviconURL, OnUpdateFaviconURL)
    IPC_MESSAGE_HANDLER(ViewHostMsg_ShowValidationMessage,
                        OnShowValidationMessage)
    IPC_MESSAGE_HANDLER(ViewHostMsg_HideValidationMessage,
                        OnHideValidationMessage)
    IPC_MESSAGE_HANDLER(ViewHostMsg_MoveValidationMessage,
                        OnMoveValidationMessage)
#if defined(OS_ANDROID)
    IPC_MESSAGE_HANDLER(ViewHostMsg_FindMatchRects_Reply,
                        OnFindMatchRectsReply)
    IPC_MESSAGE_HANDLER(ViewHostMsg_OpenDateTimeDialog,
                        OnOpenDateTimeDialog)
#endif
    IPC_MESSAGE_UNHANDLED(handled = false)
  IPC_END_MESSAGE_MAP()
  render_view_message_source_ = NULL;
  render_frame_message_source_ = NULL;

  return handled;
}

void WebContentsImpl::RunFileChooser(
    RenderViewHost* render_view_host,
    const FileChooserParams& params) {
  if (delegate_)
    delegate_->RunFileChooser(this, params);
}

NavigationControllerImpl& WebContentsImpl::GetController() {
  return controller_;
}

const NavigationControllerImpl& WebContentsImpl::GetController() const {
  return controller_;
}

BrowserContext* WebContentsImpl::GetBrowserContext() const {
  return controller_.GetBrowserContext();
}

const GURL& WebContentsImpl::GetURL() const {
  // We may not have a navigation entry yet.
  NavigationEntry* entry = controller_.GetVisibleEntry();
  return entry ? entry->GetVirtualURL() : GURL::EmptyGURL();
}

const GURL& WebContentsImpl::GetVisibleURL() const {
  // We may not have a navigation entry yet.
  NavigationEntry* entry = controller_.GetVisibleEntry();
  return entry ? entry->GetVirtualURL() : GURL::EmptyGURL();
}

const GURL& WebContentsImpl::GetLastCommittedURL() const {
  // We may not have a navigation entry yet.
  NavigationEntry* entry = controller_.GetLastCommittedEntry();
  return entry ? entry->GetVirtualURL() : GURL::EmptyGURL();
}

WebContentsDelegate* WebContentsImpl::GetDelegate() {
  return delegate_;
}

void WebContentsImpl::SetDelegate(WebContentsDelegate* delegate) {
  // TODO(cbentzel): remove this debugging code?
  if (delegate == delegate_)
    return;
  if (delegate_)
    delegate_->Detach(this);
  delegate_ = delegate;
  if (delegate_) {
    delegate_->Attach(this);
    // Ensure the visible RVH reflects the new delegate's preferences.
    if (view_)
      view_->SetOverscrollControllerEnabled(CanOverscrollContent());
  }
}

RenderProcessHost* WebContentsImpl::GetRenderProcessHost() const {
  RenderViewHostImpl* host = GetRenderManager()->current_host();
  return host ? host->GetProcess() : NULL;
}

RenderFrameHost* WebContentsImpl::GetMainFrame() {
  return frame_tree_.root()->current_frame_host();
}

RenderFrameHost* WebContentsImpl::GetFocusedFrame() {
  if (!frame_tree_.GetFocusedFrame())
    return NULL;
  return frame_tree_.GetFocusedFrame()->current_frame_host();
}

void WebContentsImpl::ForEachFrame(
    const base::Callback<void(RenderFrameHost*)>& on_frame) {
  frame_tree_.ForEach(base::Bind(&ForEachFrameInternal, on_frame));
}

void WebContentsImpl::SendToAllFrames(IPC::Message* message) {
  ForEachFrame(base::Bind(&SendToAllFramesInternal, message));
  delete message;
}

RenderViewHost* WebContentsImpl::GetRenderViewHost() const {
  return GetRenderManager()->current_host();
}

int WebContentsImpl::GetRoutingID() const {
  if (!GetRenderViewHost())
    return MSG_ROUTING_NONE;

  return GetRenderViewHost()->GetRoutingID();
}

int WebContentsImpl::GetFullscreenWidgetRoutingID() const {
  return fullscreen_widget_routing_id_;
}

RenderWidgetHostView* WebContentsImpl::GetRenderWidgetHostView() const {
  return GetRenderManager()->GetRenderWidgetHostView();
}

RenderWidgetHostView* WebContentsImpl::GetFullscreenRenderWidgetHostView()
    const {
  RenderWidgetHost* const widget_host =
      RenderWidgetHostImpl::FromID(GetRenderProcessHost()->GetID(),
                                   GetFullscreenWidgetRoutingID());
  return widget_host ? widget_host->GetView() : NULL;
}

WebContentsView* WebContentsImpl::GetView() const {
  return view_.get();
}

void WebContentsImpl::SetAccessibilityMode(AccessibilityMode mode) {
  if (mode == accessibility_mode_)
    return;

  accessibility_mode_ = mode;
  frame_tree_.ForEach(
      base::Bind(&ForEachFrameInternal,
                 base::Bind(&SetAccessibilityModeOnFrame, mode)));
  frame_tree_.ForEach(
      base::Bind(&ForEachPendingFrameInternal,
                 base::Bind(&SetAccessibilityModeOnFrame, mode)));
}

void WebContentsImpl::AddAccessibilityMode(AccessibilityMode mode) {
  SetAccessibilityMode(
      content::AddAccessibilityModeTo(accessibility_mode_, mode));
}

void WebContentsImpl::RemoveAccessibilityMode(AccessibilityMode mode) {
  SetAccessibilityMode(
      content::RemoveAccessibilityModeFrom(accessibility_mode_, mode));
}

WebUI* WebContentsImpl::CreateWebUI(const GURL& url) {
  WebUIImpl* web_ui = new WebUIImpl(this);
  WebUIController* controller = WebUIControllerFactoryRegistry::GetInstance()->
      CreateWebUIControllerForURL(web_ui, url);
  if (controller) {
    web_ui->AddMessageHandler(new GenericHandler());
    web_ui->SetController(controller);
    return web_ui;
  }

  delete web_ui;
  return NULL;
}

WebUI* WebContentsImpl::GetWebUI() const {
  return GetRenderManager()->web_ui() ? GetRenderManager()->web_ui()
      : GetRenderManager()->pending_web_ui();
}

WebUI* WebContentsImpl::GetCommittedWebUI() const {
  return GetRenderManager()->web_ui();
}

void WebContentsImpl::SetUserAgentOverride(const std::string& override) {
  if (GetUserAgentOverride() == override)
    return;

  renderer_preferences_.user_agent_override = override;

  // Send the new override string to the renderer.
  RenderViewHost* host = GetRenderViewHost();
  if (host)
    host->SyncRendererPrefs();

  // Reload the page if a load is currently in progress to avoid having
  // different parts of the page loaded using different user agents.
  NavigationEntry* entry = controller_.GetVisibleEntry();
  if (is_loading_ && entry != NULL && entry->GetIsOverridingUserAgent())
    controller_.ReloadIgnoringCache(true);

  FOR_EACH_OBSERVER(WebContentsObserver, observers_,
                    UserAgentOverrideSet(override));
}

const std::string& WebContentsImpl::GetUserAgentOverride() const {
  return renderer_preferences_.user_agent_override;
}

void WebContentsImpl::EnableTreeOnlyAccessibilityMode() {
  AddAccessibilityMode(AccessibilityModeTreeOnly);
}

bool WebContentsImpl::IsTreeOnlyAccessibilityModeForTesting() const {
  return accessibility_mode_ == AccessibilityModeTreeOnly;
}

bool WebContentsImpl::IsFullAccessibilityModeForTesting() const {
  return accessibility_mode_ == AccessibilityModeComplete;
}

#if defined(OS_WIN)
void WebContentsImpl::SetParentNativeViewAccessible(
gfx::NativeViewAccessible accessible_parent) {
  accessible_parent_ = accessible_parent;
  RenderFrameHostImpl* rfh = static_cast<RenderFrameHostImpl*>(GetMainFrame());
  if (rfh)
    rfh->SetParentNativeViewAccessible(accessible_parent);
}
#endif

const base::string16& WebContentsImpl::GetTitle() const {
  // Transient entries take precedence. They are used for interstitial pages
  // that are shown on top of existing pages.
  NavigationEntry* entry = controller_.GetTransientEntry();
  std::string accept_languages =
      GetContentClient()->browser()->GetAcceptLangs(
          GetBrowserContext());
  if (entry) {
    return entry->GetTitleForDisplay(accept_languages);
  }
  WebUI* our_web_ui = GetRenderManager()->pending_web_ui() ?
      GetRenderManager()->pending_web_ui() : GetRenderManager()->web_ui();
  if (our_web_ui) {
    // Don't override the title in view source mode.
    entry = controller_.GetVisibleEntry();
    if (!(entry && entry->IsViewSourceMode())) {
      // Give the Web UI the chance to override our title.
      const base::string16& title = our_web_ui->GetOverriddenTitle();
      if (!title.empty())
        return title;
    }
  }

  // We use the title for the last committed entry rather than a pending
  // navigation entry. For example, when the user types in a URL, we want to
  // keep the old page's title until the new load has committed and we get a new
  // title.
  entry = controller_.GetLastCommittedEntry();

  // We make an exception for initial navigations.
  if (controller_.IsInitialNavigation()) {
    // We only want to use the title from the visible entry in one of two cases:
    // 1. There's already a committed entry for an initial navigation, in which
    //    case we are doing a history navigation in a new tab (e.g., Ctrl+Back).
    // 2. The pending entry has been explicitly assigned a title to display.
    //
    // If there's no last committed entry and no assigned title, we should fall
    // back to |page_title_when_no_navigation_entry_| rather than showing the
    // URL.
    if (entry ||
        (controller_.GetVisibleEntry() &&
         !controller_.GetVisibleEntry()->GetTitle().empty())) {
      entry = controller_.GetVisibleEntry();
    }
  }

  if (entry) {
    return entry->GetTitleForDisplay(accept_languages);
  }

  // |page_title_when_no_navigation_entry_| is finally used
  // if no title cannot be retrieved.
  return page_title_when_no_navigation_entry_;
}

int32 WebContentsImpl::GetMaxPageID() {
  return GetMaxPageIDForSiteInstance(GetSiteInstance());
}

int32 WebContentsImpl::GetMaxPageIDForSiteInstance(
    SiteInstance* site_instance) {
  if (max_page_ids_.find(site_instance->GetId()) == max_page_ids_.end())
    max_page_ids_[site_instance->GetId()] = -1;

  return max_page_ids_[site_instance->GetId()];
}

void WebContentsImpl::UpdateMaxPageID(int32 page_id) {
  UpdateMaxPageIDForSiteInstance(GetSiteInstance(), page_id);
}

void WebContentsImpl::UpdateMaxPageIDForSiteInstance(
    SiteInstance* site_instance, int32 page_id) {
  if (GetMaxPageIDForSiteInstance(site_instance) < page_id)
    max_page_ids_[site_instance->GetId()] = page_id;
}

void WebContentsImpl::CopyMaxPageIDsFrom(WebContents* web_contents) {
  WebContentsImpl* contents = static_cast<WebContentsImpl*>(web_contents);
  max_page_ids_ = contents->max_page_ids_;
}

SiteInstance* WebContentsImpl::GetSiteInstance() const {
  return GetRenderManager()->current_host()->GetSiteInstance();
}

SiteInstance* WebContentsImpl::GetPendingSiteInstance() const {
  RenderViewHost* dest_rvh = GetRenderManager()->pending_render_view_host() ?
      GetRenderManager()->pending_render_view_host() :
      GetRenderManager()->current_host();
  return dest_rvh->GetSiteInstance();
}

bool WebContentsImpl::IsLoading() const {
  return is_loading_;
}

bool WebContentsImpl::IsLoadingToDifferentDocument() const {
  return is_loading_ && is_load_to_different_document_;
}

bool WebContentsImpl::IsWaitingForResponse() const {
  return waiting_for_response_ && is_load_to_different_document_;
}

const net::LoadStateWithParam& WebContentsImpl::GetLoadState() const {
  return load_state_;
}

const base::string16& WebContentsImpl::GetLoadStateHost() const {
  return load_state_host_;
}

uint64 WebContentsImpl::GetUploadSize() const {
  return upload_size_;
}

uint64 WebContentsImpl::GetUploadPosition() const {
  return upload_position_;
}

std::set<GURL> WebContentsImpl::GetSitesInTab() const {
  std::set<GURL> sites;
  frame_tree_.ForEach(base::Bind(&CollectSites,
                                 base::Unretained(GetBrowserContext()),
                                 base::Unretained(&sites)));
  return sites;
}

const std::string& WebContentsImpl::GetEncoding() const {
  return canonical_encoding_;
}

bool WebContentsImpl::DisplayedInsecureContent() const {
  return displayed_insecure_content_;
}

void WebContentsImpl::IncrementCapturerCount(const gfx::Size& capture_size) {
  DCHECK(!is_being_destroyed_);
  ++capturer_count_;
  DVLOG(1) << "There are now " << capturer_count_
           << " capturing(s) of WebContentsImpl@" << this;

  // Note: This provides a hint to upstream code to size the views optimally
  // for quality (e.g., to avoid scaling).
  if (!capture_size.IsEmpty() && preferred_size_for_capture_.IsEmpty()) {
    preferred_size_for_capture_ = capture_size;
    OnPreferredSizeChanged(preferred_size_);
  }
}

void WebContentsImpl::DecrementCapturerCount() {
  --capturer_count_;
  DVLOG(1) << "There are now " << capturer_count_
           << " capturing(s) of WebContentsImpl@" << this;
  DCHECK_LE(0, capturer_count_);

  if (is_being_destroyed_)
    return;

  if (capturer_count_ == 0) {
    const gfx::Size old_size = preferred_size_for_capture_;
    preferred_size_for_capture_ = gfx::Size();
    OnPreferredSizeChanged(old_size);
  }

  if (IsHidden()) {
    DVLOG(1) << "Executing delayed WasHidden().";
    WasHidden();
  }
}

int WebContentsImpl::GetCapturerCount() const {
  return capturer_count_;
}

bool WebContentsImpl::IsCrashed() const {
  return (crashed_status_ == base::TERMINATION_STATUS_PROCESS_CRASHED ||
          crashed_status_ == base::TERMINATION_STATUS_ABNORMAL_TERMINATION ||
          crashed_status_ == base::TERMINATION_STATUS_PROCESS_WAS_KILLED);
}

void WebContentsImpl::SetIsCrashed(base::TerminationStatus status,
                                   int error_code) {
  if (status == crashed_status_)
    return;

  crashed_status_ = status;
  crashed_error_code_ = error_code;
  NotifyNavigationStateChanged(INVALIDATE_TYPE_TAB);
}

base::TerminationStatus WebContentsImpl::GetCrashedStatus() const {
  return crashed_status_;
}

bool WebContentsImpl::IsBeingDestroyed() const {
  return is_being_destroyed_;
}

void WebContentsImpl::NotifyNavigationStateChanged(
    InvalidateTypes changed_flags) {
  if (delegate_)
    delegate_->NavigationStateChanged(this, changed_flags);
}

base::TimeTicks WebContentsImpl::GetLastActiveTime() const {
  return last_active_time_;
}

void WebContentsImpl::WasShown() {
  controller_.SetActive(true);

  std::set<RenderWidgetHostView*> widgets = GetRenderWidgetHostViewsInTree();
  for (std::set<RenderWidgetHostView*>::iterator iter = widgets.begin();
       iter != widgets.end();
       iter++) {
    if (*iter) {
      (*iter)->Show();
#if defined(OS_MACOSX)
      (*iter)->SetActive(true);
#endif
    }
  }

  last_active_time_ = base::TimeTicks::Now();

  // The resize rect might have changed while this was inactive -- send the new
  // one to make sure it's up to date.
  RenderViewHostImpl* rvh =
      static_cast<RenderViewHostImpl*>(GetRenderViewHost());
  if (rvh) {
    rvh->ResizeRectChanged(GetRootWindowResizerRect());
  }

  FOR_EACH_OBSERVER(WebContentsObserver, observers_, WasShown());

  should_normally_be_visible_ = true;
}

void WebContentsImpl::WasHidden() {
  // If there are entities capturing screenshots or video (e.g., mirroring),
  // don't activate the "disable rendering" optimization.
  if (capturer_count_ == 0) {
    // |GetRenderViewHost()| can be NULL if the user middle clicks a link to
    // open a tab in the background, then closes the tab before selecting it.
    // This is because closing the tab calls WebContentsImpl::Destroy(), which
    // removes the |GetRenderViewHost()|; then when we actually destroy the
    // window, OnWindowPosChanged() notices and calls WasHidden() (which
    // calls us).
    std::set<RenderWidgetHostView*> widgets = GetRenderWidgetHostViewsInTree();
    for (std::set<RenderWidgetHostView*>::iterator iter = widgets.begin();
         iter != widgets.end();
         iter++) {
      if (*iter)
        (*iter)->Hide();
    }
  }

  FOR_EACH_OBSERVER(WebContentsObserver, observers_, WasHidden());

  should_normally_be_visible_ = false;
}

bool WebContentsImpl::NeedToFireBeforeUnload() {
  // TODO(creis): Should we fire even for interstitial pages?
  return WillNotifyDisconnection() &&
      !ShowingInterstitialPage() &&
      !static_cast<RenderViewHostImpl*>(
          GetRenderViewHost())->SuddenTerminationAllowed();
}

void WebContentsImpl::DispatchBeforeUnload(bool for_cross_site_transition) {
  static_cast<RenderFrameHostImpl*>(GetMainFrame())->DispatchBeforeUnload(
      for_cross_site_transition);
}

void WebContentsImpl::Stop() {
  GetRenderManager()->Stop();
  FOR_EACH_OBSERVER(WebContentsObserver, observers_, NavigationStopped());
}

WebContents* WebContentsImpl::Clone() {
  // We use our current SiteInstance since the cloned entry will use it anyway.
  // We pass our own opener so that the cloned page can access it if it was
  // before.
  CreateParams create_params(GetBrowserContext(), GetSiteInstance());
  create_params.initial_size = GetContainerBounds().size();
  WebContentsImpl* tc = CreateWithOpener(create_params, opener_);
  tc->GetController().CopyStateFrom(controller_);
  FOR_EACH_OBSERVER(WebContentsObserver,
                    observers_,
                    DidCloneToNewWebContents(this, tc));
  return tc;
}

void WebContentsImpl::Observe(int type,
                              const NotificationSource& source,
                              const NotificationDetails& details) {
  switch (type) {
    case NOTIFICATION_RENDER_WIDGET_HOST_DESTROYED: {
      RenderWidgetHost* host = Source<RenderWidgetHost>(source).ptr();
      RenderWidgetHostView* view = host->GetView();
      if (view == GetFullscreenRenderWidgetHostView()) {
        // We cannot just call view_->RestoreFocus() here.  On some platforms,
        // attempting to focus the currently-invisible WebContentsView will be
        // flat-out ignored.  Therefore, this boolean is used to track whether
        // we will request focus after the fullscreen widget has been
        // destroyed.
        fullscreen_widget_had_focus_at_shutdown_ = (view && view->HasFocus());
      } else {
        for (PendingWidgetViews::iterator i = pending_widget_views_.begin();
             i != pending_widget_views_.end(); ++i) {
          if (host->GetView() == i->second) {
            pending_widget_views_.erase(i);
            break;
          }
        }
      }
      break;
    }
    default:
      NOTREACHED();
  }
}

WebContents* WebContentsImpl::GetWebContents() {
  return this;
}

void WebContentsImpl::Init(const WebContents::CreateParams& params) {
  // This is set before initializing the render manager since
  // RenderFrameHostManager::Init calls back into us via its delegate to ask if
  // it should be hidden.
  should_normally_be_visible_ = !params.initially_hidden;

  GetRenderManager()->Init(
      params.browser_context, params.site_instance, params.routing_id,
      params.main_frame_routing_id);

  WebContentsViewDelegate* delegate =
      GetContentClient()->browser()->GetWebContentsViewDelegate(this);

  if (browser_plugin_guest_) {
    scoped_ptr<WebContentsView> platform_view(CreateWebContentsView(
        this, delegate, &render_view_host_delegate_view_));

    WebContentsViewGuest* rv = new WebContentsViewGuest(
        this, browser_plugin_guest_.get(), platform_view.Pass(),
        render_view_host_delegate_view_);
    render_view_host_delegate_view_ = rv;
    view_.reset(rv);
  } else {
    // Regular WebContentsView.
    view_.reset(CreateWebContentsView(
        this, delegate, &render_view_host_delegate_view_));
  }
  CHECK(render_view_host_delegate_view_);
  CHECK(view_.get());

  gfx::Size initial_size = params.initial_size;
  view_->CreateView(initial_size, params.context);

  // Listen for whether our opener gets destroyed.
  if (opener_)
    AddDestructionObserver(opener_);

  registrar_.Add(this,
                 NOTIFICATION_RENDER_WIDGET_HOST_DESTROYED,
                 NotificationService::AllBrowserContextsAndSources());

  geolocation_dispatcher_host_.reset(new GeolocationDispatcherHost(this));
  midi_dispatcher_host_.reset(new MidiDispatcherHost(this));

  screen_orientation_dispatcher_host_.reset(
      new ScreenOrientationDispatcherHost(this));

#if defined(OS_ANDROID)
  date_time_chooser_.reset(new DateTimeChooserAndroid());
#endif
}

void WebContentsImpl::OnWebContentsDestroyed(WebContentsImpl* web_contents) {
  RemoveDestructionObserver(web_contents);

  // Clear the opener if it has been closed.
  if (web_contents == opener_) {
    opener_ = NULL;
    return;
  }
  // Clear a pending contents that has been closed before being shown.
  for (PendingContents::iterator iter = pending_contents_.begin();
       iter != pending_contents_.end();
       ++iter) {
    if (iter->second != web_contents)
      continue;
    pending_contents_.erase(iter);
    return;
  }
  NOTREACHED();
}

void WebContentsImpl::AddDestructionObserver(WebContentsImpl* web_contents) {
  if (!ContainsKey(destruction_observers_, web_contents)) {
    destruction_observers_[web_contents] =
        new DestructionObserver(this, web_contents);
  }
}

void WebContentsImpl::RemoveDestructionObserver(WebContentsImpl* web_contents) {
  DestructionObservers::iterator iter =
      destruction_observers_.find(web_contents);
  if (iter != destruction_observers_.end()) {
    delete destruction_observers_[web_contents];
    destruction_observers_.erase(iter);
  }
}

void WebContentsImpl::AddObserver(WebContentsObserver* observer) {
  observers_.AddObserver(observer);
}

void WebContentsImpl::RemoveObserver(WebContentsObserver* observer) {
  observers_.RemoveObserver(observer);
}

std::set<RenderWidgetHostView*>
WebContentsImpl::GetRenderWidgetHostViewsInTree() {
  std::set<RenderWidgetHostView*> set;
  if (ShowingInterstitialPage()) {
    set.insert(GetRenderWidgetHostView());
  } else {
    ForEachFrame(
        base::Bind(&AddRenderWidgetHostViewToSet, base::Unretained(&set)));
  }
  return set;
}

void WebContentsImpl::Activate() {
  if (delegate_)
    delegate_->ActivateContents(this);
}

void WebContentsImpl::Deactivate() {
  if (delegate_)
    delegate_->DeactivateContents(this);
}

void WebContentsImpl::LostCapture() {
  if (delegate_)
    delegate_->LostCapture();
}

void WebContentsImpl::RenderWidgetDeleted(
    RenderWidgetHostImpl* render_widget_host) {
  if (is_being_destroyed_) {
    // |created_widgets_| might have been destroyed.
    return;
  }

  std::set<RenderWidgetHostImpl*>::iterator iter =
      created_widgets_.find(render_widget_host);
  if (iter != created_widgets_.end())
    created_widgets_.erase(iter);

  if (render_widget_host &&
      render_widget_host->GetRoutingID() == fullscreen_widget_routing_id_) {
    if (delegate_ && delegate_->EmbedsFullscreenWidget())
      delegate_->ToggleFullscreenModeForTab(this, false);
    FOR_EACH_OBSERVER(WebContentsObserver,
                      observers_,
                      DidDestroyFullscreenWidget(
                          fullscreen_widget_routing_id_));
    fullscreen_widget_routing_id_ = MSG_ROUTING_NONE;
    if (fullscreen_widget_had_focus_at_shutdown_)
      view_->RestoreFocus();
  }
}

bool WebContentsImpl::PreHandleKeyboardEvent(
    const NativeWebKeyboardEvent& event,
    bool* is_keyboard_shortcut) {
  return delegate_ &&
      delegate_->PreHandleKeyboardEvent(this, event, is_keyboard_shortcut);
}

void WebContentsImpl::HandleKeyboardEvent(const NativeWebKeyboardEvent& event) {
  if (delegate_)
    delegate_->HandleKeyboardEvent(this, event);
}

bool WebContentsImpl::HandleWheelEvent(
    const blink::WebMouseWheelEvent& event) {
#if !defined(OS_MACOSX)
  // On platforms other than Mac, control+mousewheel changes zoom. On Mac, this
  // isn't done for two reasons:
  //   -the OS already has a gesture to do this through pinch-zoom
  //   -if a user starts an inertial scroll, let's go, and presses control
  //      (i.e. control+tab) then the OS's buffered scroll events will come in
  //      with control key set which isn't what the user wants
  if (delegate_ &&
      event.wheelTicksY &&
      (event.modifiers & blink::WebInputEvent::ControlKey) &&
      // Avoid adjusting the zoom in response to two-finger-scrolling touchpad
      // gestures, which are regrettably easy to trigger accidentally.
      !event.hasPreciseScrollingDeltas) {
    delegate_->ContentsZoomChange(event.wheelTicksY > 0);
    return true;
  }
#endif
  return false;
}

bool WebContentsImpl::PreHandleGestureEvent(
    const blink::WebGestureEvent& event) {
  return delegate_ && delegate_->PreHandleGestureEvent(this, event);
}

bool WebContentsImpl::HandleGestureEvent(
    const blink::WebGestureEvent& event) {
  // Some platforms (eg. Mac) send GesturePinch events for trackpad pinch-zoom.
  // Use them to implement browser zoom, as for HandleWheelEvent above.
  if (event.type == blink::WebInputEvent::GesturePinchUpdate &&
      event.sourceDevice == blink::WebGestureDeviceTouchpad) {
    // The scale difference necessary to trigger a zoom action. Derived from
    // experimentation to find a value that feels reasonable.
    const float kZoomStepValue = 0.6f;

    // Find the (absolute) thresholds on either side of the current zoom factor,
    // then convert those to actual numbers to trigger a zoom in or out.
    // This logic deliberately makes the range around the starting zoom value
    // for the gesture twice as large as the other ranges (i.e., the notches are
    // at ..., -3*step, -2*step, -step, step, 2*step, 3*step, ... but not at 0)
    // so that it's easier to get back to your starting point than it is to
    // overshoot.
    float nextStep = (abs(currentPinchZoomStepDelta_) + 1) * kZoomStepValue;
    float backStep = abs(currentPinchZoomStepDelta_) * kZoomStepValue;
    float zoomInThreshold = (currentPinchZoomStepDelta_ >= 0) ? nextStep
        : -backStep;
    float zoomOutThreshold = (currentPinchZoomStepDelta_ <= 0) ? -nextStep
        : backStep;

    totalPinchGestureAmount_ += (event.data.pinchUpdate.scale - 1.0);
    if (totalPinchGestureAmount_ > zoomInThreshold) {
      currentPinchZoomStepDelta_++;
      if (delegate_)
        delegate_->ContentsZoomChange(true);
    } else if (totalPinchGestureAmount_ < zoomOutThreshold) {
      currentPinchZoomStepDelta_--;
      if (delegate_)
        delegate_->ContentsZoomChange(false);
    }
    return true;
  }

  return false;
}

bool WebContentsImpl::ShouldSetKeyboardFocusOnMouseDown() {
  return !delegate_ || delegate_->ShouldSetKeyboardFocusOnMouseDown();
}

bool WebContentsImpl::ShouldSetLogicalFocusOnMouseDown() {
  return !delegate_ || delegate_->ShouldSetLogicalFocusOnMouseDown();
}

bool WebContentsImpl::ShowTooltip(
    const base::string16& tooltip_text,
    blink::WebTextDirection text_direction_hint) {
  if (delegate_) {
    return delegate_->ShowTooltip(this, tooltip_text, text_direction_hint);
  }
  return false;
<<<<<<< HEAD
}

#if defined(OS_WIN)
gfx::NativeViewAccessible WebContentsImpl::GetParentNativeViewAccessible() {
  return accessible_parent_;
=======
>>>>>>> e6de044b
}

void WebContentsImpl::HandleMouseDown() {
  if (delegate_)
    delegate_->HandleMouseDown();
}

void WebContentsImpl::HandleMouseUp() {
  if (delegate_)
    delegate_->HandleMouseUp();
}

void WebContentsImpl::HandlePointerActivate() {
  if (delegate_)
    delegate_->HandlePointerActivate();
}

void WebContentsImpl::HandleGestureBegin() {
  if (delegate_)
    delegate_->HandleGestureBegin();
}

void WebContentsImpl::HandleGestureEnd() {
  if (delegate_)
    delegate_->HandleGestureEnd();
}

void WebContentsImpl::ToggleFullscreenMode(bool enter_fullscreen) {
  // This method is being called to enter or leave renderer-initiated fullscreen
  // mode.  Either way, make sure any existing fullscreen widget is shut down
  // first.
  RenderWidgetHostView* const widget_view = GetFullscreenRenderWidgetHostView();
  if (widget_view)
    RenderWidgetHostImpl::From(widget_view->GetRenderWidgetHost())->Shutdown();

  if (delegate_)
    delegate_->ToggleFullscreenModeForTab(this, enter_fullscreen);

  FOR_EACH_OBSERVER(WebContentsObserver,
                    observers_,
                    DidToggleFullscreenModeForTab(IsFullscreenForCurrentTab()));
}

bool WebContentsImpl::IsFullscreenForCurrentTab() const {
  return delegate_ ? delegate_->IsFullscreenForTabOrPending(this) : false;
}

void WebContentsImpl::RequestToLockMouse(bool user_gesture,
                                         bool last_unlocked_by_target) {
  if (delegate_) {
    delegate_->RequestToLockMouse(this, user_gesture, last_unlocked_by_target);
  } else {
    GotResponseToLockMouseRequest(false);
  }
}

void WebContentsImpl::LostMouseLock() {
  if (delegate_)
    delegate_->LostMouseLock();
}

void WebContentsImpl::CreateNewWindow(
    int render_process_id,
    int route_id,
    int main_frame_route_id,
    const ViewHostMsg_CreateWindow_Params& params,
    SessionStorageNamespace* session_storage_namespace) {
  // We usually create the new window in the same BrowsingInstance (group of
  // script-related windows), by passing in the current SiteInstance.  However,
  // if the opener is being suppressed (in a non-guest), we create a new
  // SiteInstance in its own BrowsingInstance.
  bool is_guest = BrowserPluginGuest::IsGuest(this);

  // If the opener is to be suppressed, the new window can be in any process.
  // Since routing ids are process specific, we must not have one passed in
  // as argument here.
  DCHECK(!params.opener_suppressed || route_id == MSG_ROUTING_NONE);

  scoped_refptr<SiteInstance> site_instance =
      params.opener_suppressed && !is_guest ?
      SiteInstance::CreateForURL(GetBrowserContext(), params.target_url) :
      GetSiteInstance();

  // A message to create a new window can only come from the active process for
  // this WebContentsImpl instance. If any other process sends the request,
  // it is invalid and the process must be terminated.
  if (GetRenderProcessHost()->GetID() != render_process_id) {
    base::ProcessHandle process_handle =
        RenderProcessHost::FromID(render_process_id)->GetHandle();
    if (process_handle != base::kNullProcessHandle) {
      RecordAction(
          base::UserMetricsAction("Terminate_ProcessMismatch_CreateNewWindow"));
      base::KillProcess(process_handle, content::RESULT_CODE_KILLED, false);
    }
    return;
  }

  // We must assign the SessionStorageNamespace before calling Init().
  //
  // http://crbug.com/142685
  const std::string& partition_id =
      GetContentClient()->browser()->
          GetStoragePartitionIdForSite(GetBrowserContext(),
                                       site_instance->GetSiteURL());
  StoragePartition* partition = BrowserContext::GetStoragePartition(
      GetBrowserContext(), site_instance.get());
  DOMStorageContextWrapper* dom_storage_context =
      static_cast<DOMStorageContextWrapper*>(partition->GetDOMStorageContext());
  SessionStorageNamespaceImpl* session_storage_namespace_impl =
      static_cast<SessionStorageNamespaceImpl*>(session_storage_namespace);
  CHECK(session_storage_namespace_impl->IsFromContext(dom_storage_context));

  if (delegate_ &&
      !delegate_->ShouldCreateWebContents(this,
                                          route_id,
                                          params.window_container_type,
                                          params.frame_name,
                                          params.target_url,
                                          partition_id,
                                          session_storage_namespace)) {
    if (route_id != MSG_ROUTING_NONE &&
        !RenderViewHost::FromID(render_process_id, route_id)) {
      // If the embedder didn't create a WebContents for this route, we need to
      // delete the RenderView that had already been created.
      Send(new ViewMsg_Close(route_id));
    }
    GetRenderViewHost()->GetProcess()->ResumeRequestsForView(route_id);
    GetRenderViewHost()->GetProcess()->ResumeRequestsForView(
        main_frame_route_id);
    return;
  }

  // Create the new web contents. This will automatically create the new
  // WebContentsView. In the future, we may want to create the view separately.
  CreateParams create_params(GetBrowserContext(), site_instance.get());
  create_params.routing_id = route_id;
  create_params.main_frame_routing_id = main_frame_route_id;
  create_params.render_process_affinity = frame_tree_.RenderProcessAffinity();
  create_params.opener = this;
  create_params.opener_suppressed = params.opener_suppressed;
  if (params.disposition == NEW_BACKGROUND_TAB)
    create_params.initially_hidden = true;

  WebContentsImpl* new_contents = NULL;
  if (!is_guest) {
    create_params.context = view_->GetNativeView();
    create_params.initial_size = GetContainerBounds().size();
    new_contents = static_cast<WebContentsImpl*>(
        WebContents::Create(create_params));
  }  else {
    new_contents = GetBrowserPluginGuest()->CreateNewGuestWindow(create_params);
  }
  new_contents->GetController().SetSessionStorageNamespace(
      partition_id,
      session_storage_namespace);
  new_contents->RenderViewCreated(new_contents->GetRenderViewHost());

  // Save the window for later if we're not suppressing the opener (since it
  // will be shown immediately).
  if (!params.opener_suppressed) {
    if (!is_guest) {
      WebContentsView* new_view = new_contents->view_.get();

      // TODO(brettw): It seems bogus that we have to call this function on the
      // newly created object and give it one of its own member variables.
      new_view->CreateViewForWidget(new_contents->GetRenderViewHost());
    }
    // Save the created window associated with the route so we can show it
    // later.
    DCHECK_NE(MSG_ROUTING_NONE, route_id);
    pending_contents_[route_id] = new_contents;
    AddDestructionObserver(new_contents);
  }

  if (delegate_) {
    ContentCreatedParams delegate_params;
    delegate_params.disposition = params.disposition;
    delegate_params.x = params.features.x;
    delegate_params.y = params.features.y;
    delegate_params.width = params.features.width;
    delegate_params.height = params.features.height;
    delegate_params.x_set = params.features.xSet;
    delegate_params.y_set = params.features.ySet;
    delegate_params.width_set = params.features.widthSet;
    delegate_params.height_set = params.features.heightSet;
    delegate_params.additional_features = params.additional_features;
    delegate_->WebContentsCreated(
        this, params.opener_render_frame_id, params.frame_name,
        params.target_url, delegate_params, new_contents);
  }

  if (params.opener_suppressed) {
    // When the opener is suppressed, the original renderer cannot access the
    // new window.  As a result, we need to show and navigate the window here.
    bool was_blocked = false;
    if (delegate_) {
      gfx::Rect initial_pos;
      delegate_->AddNewContents(
          this, new_contents, params.disposition, initial_pos,
          params.user_gesture, &was_blocked);
    }
    if (!was_blocked) {
      OpenURLParams open_params(params.target_url,
                                Referrer(),
                                CURRENT_TAB,
                                PAGE_TRANSITION_LINK,
                                true /* is_renderer_initiated */);
      open_params.user_gesture = params.user_gesture;
      new_contents->OpenURL(open_params);
    }
  }
}

void WebContentsImpl::CreateNewWidget(int render_process_id,
                                      int route_id,
                                      blink::WebPopupType popup_type) {
  CreateNewWidget(render_process_id, route_id, false, popup_type);
}

void WebContentsImpl::CreateNewFullscreenWidget(int render_process_id,
                                                int route_id) {
  CreateNewWidget(render_process_id, route_id, true, blink::WebPopupTypeNone);
}

void WebContentsImpl::CreateNewWidget(int render_process_id,
                                      int route_id,
                                      bool is_fullscreen,
                                      blink::WebPopupType popup_type) {
  RenderProcessHost* process = GetRenderProcessHost();
  // A message to create a new widget can only come from the active process for
  // this WebContentsImpl instance. If any other process sends the request,
  // it is invalid and the process must be terminated.
  if (process->GetID() != render_process_id) {
    base::ProcessHandle process_handle =
        RenderProcessHost::FromID(render_process_id)->GetHandle();
    if (process_handle != base::kNullProcessHandle) {
      RecordAction(
          base::UserMetricsAction("Terminate_ProcessMismatch_CreateNewWidget"));
      base::KillProcess(process_handle, content::RESULT_CODE_KILLED, false);
    }
    return;
  }

  RenderWidgetHostImpl* widget_host =
      new RenderWidgetHostImpl(this, process, route_id, IsHidden());
  created_widgets_.insert(widget_host);

  RenderWidgetHostViewBase* widget_view =
      static_cast<RenderWidgetHostViewBase*>(
          view_->CreateViewForPopupWidget(widget_host));
  if (!widget_view)
    return;
  if (!is_fullscreen) {
    // Popups should not get activated.
    widget_view->SetPopupType(popup_type);
  }
  // Save the created widget associated with the route so we can show it later.
  pending_widget_views_[route_id] = widget_view;

#if defined(OS_MACOSX)
  // A RenderWidgetHostViewMac has lifetime scoped to the view. We'll retain it
  // to allow it to survive the trip without being hosted.
  base::mac::NSObjectRetain(widget_view->GetNativeView());
#endif
}

void WebContentsImpl::ShowCreatedWindow(int route_id,
                                        WindowOpenDisposition disposition,
                                        const gfx::Rect& initial_pos,
                                        bool user_gesture) {
  WebContentsImpl* contents = GetCreatedWindow(route_id);
  if (contents) {
    WebContentsDelegate* delegate = GetDelegate();
    if (delegate) {
      delegate->AddNewContents(
          this, contents, disposition, initial_pos, user_gesture, NULL);
    }
  }
}

void WebContentsImpl::ShowCreatedWidget(int route_id,
                                        const gfx::Rect& initial_pos) {
  ShowCreatedWidget(route_id, false, initial_pos);
}

void WebContentsImpl::ShowCreatedFullscreenWidget(int route_id) {
  ShowCreatedWidget(route_id, true, gfx::Rect());
}

void WebContentsImpl::ShowCreatedWidget(int route_id,
                                        bool is_fullscreen,
                                        const gfx::Rect& initial_pos) {
  RenderWidgetHostViewBase* widget_host_view =
      static_cast<RenderWidgetHostViewBase*>(GetCreatedWidget(route_id));
  if (!widget_host_view)
    return;

  RenderWidgetHostView* view = NULL;
  BrowserPluginGuest* guest = GetBrowserPluginGuest();
  if (guest && guest->embedder_web_contents()) {
    view = guest->embedder_web_contents()->GetRenderWidgetHostView();
  } else {
    view = GetRenderWidgetHostView();
  }

  if (is_fullscreen) {
    DCHECK_EQ(MSG_ROUTING_NONE, fullscreen_widget_routing_id_);
    view_->StoreFocus();
    fullscreen_widget_routing_id_ = route_id;
    if (delegate_ && delegate_->EmbedsFullscreenWidget()) {
      widget_host_view->InitAsChild(GetRenderWidgetHostView()->GetNativeView());
      delegate_->ToggleFullscreenModeForTab(this, true);
    } else {
      widget_host_view->InitAsFullscreen(view);
    }
    FOR_EACH_OBSERVER(WebContentsObserver,
                      observers_,
                      DidShowFullscreenWidget(route_id));
    if (!widget_host_view->HasFocus())
      widget_host_view->Focus();
  } else {
    widget_host_view->InitAsPopup(view, initial_pos);
  }

  RenderWidgetHostImpl* render_widget_host_impl =
      RenderWidgetHostImpl::From(widget_host_view->GetRenderWidgetHost());
  render_widget_host_impl->Init();
  // Only allow privileged mouse lock for fullscreen render widget, which is
  // used to implement Pepper Flash fullscreen.
  render_widget_host_impl->set_allow_privileged_mouse_lock(is_fullscreen);

#if defined(OS_MACOSX)
  // A RenderWidgetHostViewMac has lifetime scoped to the view. Now that it's
  // properly embedded (or purposefully ignored) we can release the retain we
  // took in CreateNewWidget().
  base::mac::NSObjectRelease(widget_host_view->GetNativeView());
#endif
}

WebContentsImpl* WebContentsImpl::GetCreatedWindow(int route_id) {
  PendingContents::iterator iter = pending_contents_.find(route_id);

  // Certain systems can block the creation of new windows. If we didn't succeed
  // in creating one, just return NULL.
  if (iter == pending_contents_.end()) {
    return NULL;
  }

  WebContentsImpl* new_contents = iter->second;
  pending_contents_.erase(route_id);
  RemoveDestructionObserver(new_contents);

  // Don't initialize the guest WebContents immediately.
  if (BrowserPluginGuest::IsGuest(new_contents))
    return new_contents;

  if (!new_contents->GetRenderProcessHost()->HasConnection() ||
      !new_contents->GetRenderViewHost()->GetView())
    return NULL;

  // TODO(brettw): It seems bogus to reach into here and initialize the host.
  static_cast<RenderViewHostImpl*>(new_contents->GetRenderViewHost())->Init();
  return new_contents;
}

RenderWidgetHostView* WebContentsImpl::GetCreatedWidget(int route_id) {
  PendingWidgetViews::iterator iter = pending_widget_views_.find(route_id);
  if (iter == pending_widget_views_.end()) {
    DCHECK(false);
    return NULL;
  }

  RenderWidgetHostView* widget_host_view = iter->second;
  pending_widget_views_.erase(route_id);

  RenderWidgetHost* widget_host = widget_host_view->GetRenderWidgetHost();
  if (!widget_host->GetProcess()->HasConnection()) {
    // The view has gone away or the renderer crashed. Nothing to do.
    return NULL;
  }

  return widget_host_view;
}

void WebContentsImpl::RequestMediaAccessPermission(
    const MediaStreamRequest& request,
    const MediaResponseCallback& callback) {
  if (delegate_) {
    delegate_->RequestMediaAccessPermission(this, request, callback);
  } else {
    callback.Run(MediaStreamDevices(),
                 MEDIA_DEVICE_INVALID_STATE,
                 scoped_ptr<MediaStreamUI>());
  }
}

SessionStorageNamespace* WebContentsImpl::GetSessionStorageNamespace(
    SiteInstance* instance) {
  return controller_.GetSessionStorageNamespace(instance);
}

SessionStorageNamespaceMap WebContentsImpl::GetSessionStorageNamespaceMap() {
  return controller_.GetSessionStorageNamespaceMap();
}

FrameTree* WebContentsImpl::GetFrameTree() {
  return &frame_tree_;
}

AccessibilityMode WebContentsImpl::GetAccessibilityMode() const {
  return accessibility_mode_;
}

void WebContentsImpl::AccessibilityEventReceived(
    const std::vector<AXEventNotificationDetails>& details) {
  FOR_EACH_OBSERVER(
      WebContentsObserver, observers_, AccessibilityEventReceived(details));
}

void WebContentsImpl::OnShowValidationMessage(
    const gfx::Rect& anchor_in_root_view,
    const base::string16& main_text,
    const base::string16& sub_text) {
  if (delegate_)
    delegate_->ShowValidationMessage(
        this, anchor_in_root_view, main_text, sub_text);
}

void WebContentsImpl::OnHideValidationMessage() {
  if (delegate_)
    delegate_->HideValidationMessage(this);
}

void WebContentsImpl::OnMoveValidationMessage(
    const gfx::Rect& anchor_in_root_view) {
  if (delegate_)
    delegate_->MoveValidationMessage(this, anchor_in_root_view);
}

void WebContentsImpl::DidSendScreenRects(RenderWidgetHostImpl* rwh) {
  if (browser_plugin_embedder_)
    browser_plugin_embedder_->DidSendScreenRects();
}

void WebContentsImpl::OnTouchEmulationEnabled(bool enabled) {
  touch_emulation_enabled_ = enabled;
  if (view_)
    view_->SetOverscrollControllerEnabled(CanOverscrollContent());
}

BrowserAccessibilityManager*
    WebContentsImpl::GetRootBrowserAccessibilityManager() {
  RenderFrameHostImpl* rfh = static_cast<RenderFrameHostImpl*>(GetMainFrame());
  return rfh ? rfh->browser_accessibility_manager() : NULL;
}

BrowserAccessibilityManager*
    WebContentsImpl::GetOrCreateRootBrowserAccessibilityManager() {
  RenderFrameHostImpl* rfh = static_cast<RenderFrameHostImpl*>(GetMainFrame());
  return rfh ? rfh->GetOrCreateBrowserAccessibilityManager() : NULL;
}

void WebContentsImpl::UpdatePreferredSize(const gfx::Size& pref_size) {
  const gfx::Size old_size = GetPreferredSize();
  preferred_size_ = pref_size;
  OnPreferredSizeChanged(old_size);
}

void WebContentsImpl::ResizeDueToAutoResize(const gfx::Size& new_size) {
  if (delegate_)
    delegate_->ResizeDueToAutoResize(this, new_size);
}

WebContents* WebContentsImpl::OpenURL(const OpenURLParams& params) {
  if (!delegate_)
    return NULL;

  WebContents* new_contents = delegate_->OpenURLFromTab(this, params);
  return new_contents;
}

bool WebContentsImpl::Send(IPC::Message* message) {
  if (!GetRenderViewHost()) {
    delete message;
    return false;
  }

  return GetRenderViewHost()->Send(message);
}

bool WebContentsImpl::NavigateToPendingEntry(
    NavigationController::ReloadType reload_type) {
  FrameTreeNode* node = frame_tree_.root();

  // If we are using --site-per-process, we should navigate in the FrameTreeNode
  // specified in the pending entry.
  NavigationEntryImpl* pending_entry =
      NavigationEntryImpl::FromNavigationEntry(controller_.GetPendingEntry());
  if (CommandLine::ForCurrentProcess()->HasSwitch(switches::kSitePerProcess) &&
      pending_entry->frame_tree_node_id() != -1) {
    node = frame_tree_.FindByID(pending_entry->frame_tree_node_id());
  }

  return node->navigator()->NavigateToPendingEntry(
      node->current_frame_host(), reload_type);
}

void WebContentsImpl::RenderFrameForInterstitialPageCreated(
    RenderFrameHost* render_frame_host) {
  FOR_EACH_OBSERVER(WebContentsObserver, observers_,
                    RenderFrameForInterstitialPageCreated(render_frame_host));
}

void WebContentsImpl::AttachInterstitialPage(
    InterstitialPageImpl* interstitial_page) {
  DCHECK(interstitial_page);
  GetRenderManager()->set_interstitial_page(interstitial_page);

  // Cancel any visible dialogs so that they don't interfere with the
  // interstitial.
  if (dialog_manager_)
    dialog_manager_->CancelActiveAndPendingDialogs(this);

  FOR_EACH_OBSERVER(WebContentsObserver, observers_,
                    DidAttachInterstitialPage());
}

void WebContentsImpl::DetachInterstitialPage() {
  if (ShowingInterstitialPage())
    GetRenderManager()->remove_interstitial_page();
  FOR_EACH_OBSERVER(WebContentsObserver, observers_,
                    DidDetachInterstitialPage());
}

void WebContentsImpl::SetHistoryLengthAndPrune(
    const SiteInstance* site_instance,
    int history_length,
    int32 minimum_page_id) {
  // SetHistoryLengthAndPrune doesn't work when there are pending cross-site
  // navigations. Callers should ensure that this is the case.
  if (GetRenderManager()->pending_render_view_host()) {
    NOTREACHED();
    return;
  }
  RenderViewHostImpl* rvh = GetRenderViewHostImpl();
  if (!rvh) {
    NOTREACHED();
    return;
  }
  if (site_instance && rvh->GetSiteInstance() != site_instance) {
    NOTREACHED();
    return;
  }
  Send(new ViewMsg_SetHistoryLengthAndPrune(GetRoutingID(),
                                            history_length,
                                            minimum_page_id));
}

void WebContentsImpl::ReloadFocusedFrame(bool ignore_cache) {
  RenderFrameHost* focused_frame = GetFocusedFrame();
  if (!focused_frame)
    return;

  focused_frame->Send(new FrameMsg_Reload(
      focused_frame->GetRoutingID(), ignore_cache));
}

void WebContentsImpl::Undo() {
  RenderFrameHost* focused_frame = GetFocusedFrame();
  if (!focused_frame)
    return;

  focused_frame->Send(new InputMsg_Undo(focused_frame->GetRoutingID()));
  RecordAction(base::UserMetricsAction("Undo"));
}

void WebContentsImpl::Redo() {
  RenderFrameHost* focused_frame = GetFocusedFrame();
  if (!focused_frame)
    return;
  focused_frame->Send(new InputMsg_Redo(focused_frame->GetRoutingID()));
  RecordAction(base::UserMetricsAction("Redo"));
}

void WebContentsImpl::Cut() {
  RenderFrameHost* focused_frame = GetFocusedFrame();
  if (!focused_frame)
    return;

  focused_frame->Send(new InputMsg_Cut(focused_frame->GetRoutingID()));
  RecordAction(base::UserMetricsAction("Cut"));
}

void WebContentsImpl::Copy() {
  RenderFrameHost* focused_frame = GetFocusedFrame();
  if (!focused_frame)
    return;

  focused_frame->Send(new InputMsg_Copy(focused_frame->GetRoutingID()));
  RecordAction(base::UserMetricsAction("Copy"));
}

void WebContentsImpl::CopyToFindPboard() {
#if defined(OS_MACOSX)
  RenderFrameHost* focused_frame = GetFocusedFrame();
  if (!focused_frame)
    return;

  // Windows/Linux don't have the concept of a find pasteboard.
  focused_frame->Send(
      new InputMsg_CopyToFindPboard(focused_frame->GetRoutingID()));
  RecordAction(base::UserMetricsAction("CopyToFindPboard"));
#endif
}

void WebContentsImpl::Paste() {
  RenderFrameHost* focused_frame = GetFocusedFrame();
  if (!focused_frame)
    return;

  focused_frame->Send(new InputMsg_Paste(focused_frame->GetRoutingID()));
  RecordAction(base::UserMetricsAction("Paste"));
}

void WebContentsImpl::PasteAndMatchStyle() {
  RenderFrameHost* focused_frame = GetFocusedFrame();
  if (!focused_frame)
    return;

  focused_frame->Send(new InputMsg_PasteAndMatchStyle(
      focused_frame->GetRoutingID()));
  RecordAction(base::UserMetricsAction("PasteAndMatchStyle"));
}

void WebContentsImpl::Delete() {
  RenderFrameHost* focused_frame = GetFocusedFrame();
  if (!focused_frame)
    return;

  focused_frame->Send(new InputMsg_Delete(focused_frame->GetRoutingID()));
  RecordAction(base::UserMetricsAction("DeleteSelection"));
}

void WebContentsImpl::SelectAll() {
  RenderFrameHost* focused_frame = GetFocusedFrame();
  if (!focused_frame)
    return;

  focused_frame->Send(new InputMsg_SelectAll(focused_frame->GetRoutingID()));
  RecordAction(base::UserMetricsAction("SelectAll"));
}

void WebContentsImpl::Unselect() {
  RenderFrameHost* focused_frame = GetFocusedFrame();
  if (!focused_frame)
    return;

  focused_frame->Send(new InputMsg_Unselect(focused_frame->GetRoutingID()));
  RecordAction(base::UserMetricsAction("Unselect"));
}

void WebContentsImpl::Replace(const base::string16& word) {
  RenderFrameHost* focused_frame = GetFocusedFrame();
  if (!focused_frame)
    return;

  focused_frame->Send(new InputMsg_Replace(
      focused_frame->GetRoutingID(), word));
}

void WebContentsImpl::ReplaceMisspelling(const base::string16& word) {
  RenderFrameHost* focused_frame = GetFocusedFrame();
  if (!focused_frame)
    return;

  focused_frame->Send(new InputMsg_ReplaceMisspelling(
      focused_frame->GetRoutingID(), word));
}

void WebContentsImpl::NotifyContextMenuClosed(
    const CustomContextMenuContext& context) {
  RenderFrameHost* focused_frame = GetFocusedFrame();
  if (!focused_frame)
    return;

  focused_frame->Send(new FrameMsg_ContextMenuClosed(
      focused_frame->GetRoutingID(), context));
}

void WebContentsImpl::ExecuteCustomContextMenuCommand(
    int action, const CustomContextMenuContext& context) {
  RenderFrameHost* focused_frame = GetFocusedFrame();
  if (!focused_frame)
    return;

  focused_frame->Send(new FrameMsg_CustomContextMenuAction(
      focused_frame->GetRoutingID(), context, action));
}

gfx::NativeView WebContentsImpl::GetNativeView() {
  return view_->GetNativeView();
}

gfx::NativeView WebContentsImpl::GetContentNativeView() {
  return view_->GetContentNativeView();
}

gfx::NativeWindow WebContentsImpl::GetTopLevelNativeWindow() {
  return view_->GetTopLevelNativeWindow();
}

gfx::Rect WebContentsImpl::GetViewBounds() {
  return view_->GetViewBounds();
}

gfx::Rect WebContentsImpl::GetContainerBounds() {
  gfx::Rect rv;
  view_->GetContainerBounds(&rv);
  return rv;
}

DropData* WebContentsImpl::GetDropData() {
  return view_->GetDropData();
}

void WebContentsImpl::Focus() {
  RenderWidgetHostView* const fullscreen_view =
      GetFullscreenRenderWidgetHostView();
  if (fullscreen_view)
    fullscreen_view->Focus();
  else
    view_->Focus();
}

void WebContentsImpl::SetInitialFocus() {
  RenderWidgetHostView* const fullscreen_view =
      GetFullscreenRenderWidgetHostView();
  if (fullscreen_view)
    fullscreen_view->Focus();
  else
    view_->SetInitialFocus();
}

void WebContentsImpl::StoreFocus() {
  if (!GetFullscreenRenderWidgetHostView())
    view_->StoreFocus();
}

void WebContentsImpl::RestoreFocus() {
  RenderWidgetHostView* const fullscreen_view =
      GetFullscreenRenderWidgetHostView();
  if (fullscreen_view)
    fullscreen_view->Focus();
  else
    view_->RestoreFocus();
}

void WebContentsImpl::FocusThroughTabTraversal(bool reverse) {
  if (ShowingInterstitialPage()) {
    GetRenderManager()->interstitial_page()->FocusThroughTabTraversal(reverse);
    return;
  }
  RenderWidgetHostView* const fullscreen_view =
      GetFullscreenRenderWidgetHostView();
  if (fullscreen_view) {
    fullscreen_view->Focus();
    return;
  }
  GetRenderViewHostImpl()->SetInitialFocus(reverse);
}

bool WebContentsImpl::ShowingInterstitialPage() const {
  return GetRenderManager()->interstitial_page() != NULL;
}

InterstitialPage* WebContentsImpl::GetInterstitialPage() const {
  return GetRenderManager()->interstitial_page();
}

bool WebContentsImpl::IsSavable() {
  // WebKit creates Document object when MIME type is application/xhtml+xml,
  // so we also support this MIME type.
  return contents_mime_type_ == "text/html" ||
         contents_mime_type_ == "text/xml" ||
         contents_mime_type_ == "application/xhtml+xml" ||
         contents_mime_type_ == "text/plain" ||
         contents_mime_type_ == "text/css" ||
         net::IsSupportedJavascriptMimeType(contents_mime_type_.c_str());
}

void WebContentsImpl::OnSavePage() {
  // If we can not save the page, try to download it.
  if (!IsSavable()) {
    RecordDownloadSource(INITIATED_BY_SAVE_PACKAGE_ON_NON_HTML);
    SaveFrame(GetURL(), Referrer());
    return;
  }

  Stop();

  // Create the save package and possibly prompt the user for the name to save
  // the page as. The user prompt is an asynchronous operation that runs on
  // another thread.
  save_package_ = new SavePackage(this);
  save_package_->GetSaveInfo();
}

// Used in automated testing to bypass prompting the user for file names.
// Instead, the names and paths are hard coded rather than running them through
// file name sanitation and extension / mime checking.
bool WebContentsImpl::SavePage(const base::FilePath& main_file,
                               const base::FilePath& dir_path,
                               SavePageType save_type) {
  // Stop the page from navigating.
  Stop();

  save_package_ = new SavePackage(this, save_type, main_file, dir_path);
  return save_package_->Init(SavePackageDownloadCreatedCallback());
}

void WebContentsImpl::SaveFrame(const GURL& url,
                                const Referrer& referrer) {
  if (!GetURL().is_valid())
    return;
  bool is_main_frame = (url == GetURL());

  DownloadManager* dlm =
      BrowserContext::GetDownloadManager(GetBrowserContext());
  if (!dlm)
    return;
  int64 post_id = -1;
  if (is_main_frame) {
    const NavigationEntry* entry = controller_.GetLastCommittedEntry();
    if (entry)
      post_id = entry->GetPostID();
  }
  scoped_ptr<DownloadUrlParameters> params(
      DownloadUrlParameters::FromWebContents(this, url));
  params->set_referrer(referrer);
  params->set_post_id(post_id);
  params->set_prefer_cache(true);
  if (post_id >= 0)
    params->set_method("POST");
  params->set_prompt(true);
  dlm->DownloadUrl(params.Pass());
}

void WebContentsImpl::GenerateMHTML(
    const base::FilePath& file,
    const base::Callback<void(int64)>& callback) {
  MHTMLGenerationManager::GetInstance()->SaveMHTML(this, file, callback);
}

const std::string& WebContentsImpl::GetContentsMimeType() const {
  return contents_mime_type_;
}

bool WebContentsImpl::WillNotifyDisconnection() const {
  return notify_disconnection_;
}

void WebContentsImpl::SetOverrideEncoding(const std::string& encoding) {
  SetEncoding(encoding);
  Send(new ViewMsg_SetPageEncoding(GetRoutingID(), encoding));
}

void WebContentsImpl::ResetOverrideEncoding() {
  canonical_encoding_.clear();
  Send(new ViewMsg_ResetPageEncodingToDefault(GetRoutingID()));
}

RendererPreferences* WebContentsImpl::GetMutableRendererPrefs() {
  return &renderer_preferences_;
}

void WebContentsImpl::Close() {
  Close(GetRenderViewHost());
}

void WebContentsImpl::DragSourceEndedAt(int client_x, int client_y,
    int screen_x, int screen_y, blink::WebDragOperation operation) {
  if (browser_plugin_embedder_.get())
    browser_plugin_embedder_->DragSourceEndedAt(client_x, client_y,
        screen_x, screen_y, operation);
  if (GetRenderViewHost())
    GetRenderViewHostImpl()->DragSourceEndedAt(client_x, client_y,
        screen_x, screen_y, operation);
}

void WebContentsImpl::DidGetResourceResponseStart(
  const ResourceRequestDetails& details) {
  controller_.ssl_manager()->DidStartResourceResponse(details);

  FOR_EACH_OBSERVER(WebContentsObserver, observers_,
                    DidGetResourceResponseStart(details));

  // TODO(avi): Remove. http://crbug.com/170921
  NotificationService::current()->Notify(
      NOTIFICATION_RESOURCE_RESPONSE_STARTED,
      Source<WebContents>(this),
      Details<const ResourceRequestDetails>(&details));
}

void WebContentsImpl::DidGetRedirectForResourceRequest(
  RenderViewHost* render_view_host,
  const ResourceRedirectDetails& details) {
  controller_.ssl_manager()->DidReceiveResourceRedirect(details);

  FOR_EACH_OBSERVER(
      WebContentsObserver,
      observers_,
      DidGetRedirectForResourceRequest(render_view_host, details));

  // TODO(avi): Remove. http://crbug.com/170921
  NotificationService::current()->Notify(
      NOTIFICATION_RESOURCE_RECEIVED_REDIRECT,
      Source<WebContents>(this),
      Details<const ResourceRedirectDetails>(&details));
}

void WebContentsImpl::SystemDragEnded() {
  if (GetRenderViewHost())
    GetRenderViewHostImpl()->DragSourceSystemDragEnded();
  if (delegate_)
    delegate_->DragEnded();
  if (browser_plugin_embedder_.get())
    browser_plugin_embedder_->SystemDragEnded();
}

void WebContentsImpl::UserGestureDone() {
  OnUserGesture();
}

void WebContentsImpl::SetClosedByUserGesture(bool value) {
  closed_by_user_gesture_ = value;
}

bool WebContentsImpl::GetClosedByUserGesture() const {
  return closed_by_user_gesture_;
}

void WebContentsImpl::ViewSource() {
  if (!delegate_)
    return;

  NavigationEntry* entry = GetController().GetLastCommittedEntry();
  if (!entry)
    return;

  delegate_->ViewSourceForTab(this, entry->GetURL());
}

void WebContentsImpl::ViewFrameSource(const GURL& url,
                                      const PageState& page_state) {
  if (!delegate_)
    return;

  delegate_->ViewSourceForFrame(this, url, page_state);
}

int WebContentsImpl::GetMinimumZoomPercent() const {
  return minimum_zoom_percent_;
}

int WebContentsImpl::GetMaximumZoomPercent() const {
  return maximum_zoom_percent_;
}

gfx::Size WebContentsImpl::GetPreferredSize() const {
  return capturer_count_ == 0 ? preferred_size_ : preferred_size_for_capture_;
}

bool WebContentsImpl::GotResponseToLockMouseRequest(bool allowed) {
  if (GetBrowserPluginGuest())
    return GetBrowserPluginGuest()->LockMouse(allowed);

  return GetRenderViewHost() ?
      GetRenderViewHostImpl()->GotResponseToLockMouseRequest(allowed) : false;
}

bool WebContentsImpl::HasOpener() const {
  return opener_ != NULL;
}

void WebContentsImpl::DidChooseColorInColorChooser(SkColor color) {
  if (!color_chooser_info_.get())
    return;
  RenderFrameHost* rfh = RenderFrameHost::FromID(
      color_chooser_info_->render_process_id,
      color_chooser_info_->render_frame_id);
  if (!rfh)
    return;

  rfh->Send(new FrameMsg_DidChooseColorResponse(
      rfh->GetRoutingID(), color_chooser_info_->identifier, color));
}

void WebContentsImpl::DidEndColorChooser() {
  if (!color_chooser_info_.get())
    return;
  RenderFrameHost* rfh = RenderFrameHost::FromID(
      color_chooser_info_->render_process_id,
      color_chooser_info_->render_frame_id);
  if (!rfh)
    return;

  rfh->Send(new FrameMsg_DidEndColorChooser(
      rfh->GetRoutingID(), color_chooser_info_->identifier));
  color_chooser_info_.reset();
}

int WebContentsImpl::DownloadImage(const GURL& url,
                                   bool is_favicon,
                                   uint32_t max_bitmap_size,
                                   const ImageDownloadCallback& callback) {
  int id = StartDownload(GetMainFrame(), url, is_favicon, max_bitmap_size);
  image_download_map_[id] = callback;
  return id;
}

bool WebContentsImpl::IsSubframe() const {
  return is_subframe_;
}

void WebContentsImpl::Find(int request_id,
                           const base::string16& search_text,
                           const blink::WebFindOptions& options) {
  Send(new ViewMsg_Find(GetRoutingID(), request_id, search_text, options));
}

void WebContentsImpl::StopFinding(StopFindAction action) {
  Send(new ViewMsg_StopFinding(GetRoutingID(), action));
}

void WebContentsImpl::InsertCSS(const std::string& css) {
  GetMainFrame()->Send(new FrameMsg_CSSInsertRequest(
      GetMainFrame()->GetRoutingID(), css));
}

bool WebContentsImpl::FocusLocationBarByDefault() {
  NavigationEntry* entry = controller_.GetVisibleEntry();
  if (entry && entry->GetURL() == GURL(url::kAboutBlankURL))
    return true;
  return delegate_ && delegate_->ShouldFocusLocationBarByDefault(this);
}

void WebContentsImpl::SetFocusToLocationBar(bool select_all) {
  if (delegate_)
    delegate_->SetFocusToLocationBar(select_all);
}

void WebContentsImpl::DidStartProvisionalLoad(
    RenderFrameHostImpl* render_frame_host,
    const GURL& validated_url,
    bool is_error_page,
    bool is_iframe_srcdoc) {
  // Notify observers about the start of the provisional load.
  FOR_EACH_OBSERVER(
      WebContentsObserver,
      observers_,
      DidStartProvisionalLoadForFrame(
          render_frame_host, validated_url, is_error_page, is_iframe_srcdoc));

  if (!render_frame_host->GetParent()) {
    FOR_EACH_OBSERVER(
        WebContentsObserver,
        observers_,
        ProvisionalChangeToMainFrameUrl(validated_url,
                                        render_frame_host));
  }
}

void WebContentsImpl::DidStartNavigationTransition(
    RenderFrameHostImpl* render_frame_host) {
#if defined(OS_ANDROID)
  int render_frame_id = render_frame_host->GetRoutingID();
  GetWebContentsAndroid()->DidStartNavigationTransitionForFrame(
      render_frame_id);
#endif
}

void WebContentsImpl::DidFailProvisionalLoadWithError(
    RenderFrameHostImpl* render_frame_host,
    const FrameHostMsg_DidFailProvisionalLoadWithError_Params& params) {
  GURL validated_url(params.url);
  FOR_EACH_OBSERVER(WebContentsObserver,
                    observers_,
                    DidFailProvisionalLoad(render_frame_host,
                                           validated_url,
                                           params.error_code,
                                           params.error_description));
}

void WebContentsImpl::DidFailLoadWithError(
    RenderFrameHostImpl* render_frame_host,
    const GURL& url,
    int error_code,
    const base::string16& error_description) {
  FOR_EACH_OBSERVER(
      WebContentsObserver,
      observers_,
      DidFailLoad(render_frame_host, url, error_code, error_description));
}

void WebContentsImpl::NotifyChangedNavigationState(
    InvalidateTypes changed_flags) {
  NotifyNavigationStateChanged(changed_flags);
}

void WebContentsImpl::AboutToNavigateRenderFrame(
      RenderFrameHostImpl* render_frame_host) {
  // Notify observers that we will navigate in this RenderView.
  RenderViewHost* render_view_host = render_frame_host->render_view_host();
  FOR_EACH_OBSERVER(
      WebContentsObserver,
      observers_,
      AboutToNavigateRenderView(render_view_host));
}

void WebContentsImpl::DidStartNavigationToPendingEntry(
      RenderFrameHostImpl* render_frame_host,
      const GURL& url,
      NavigationController::ReloadType reload_type) {
  // Notify observers about navigation.
  FOR_EACH_OBSERVER(
      WebContentsObserver,
      observers_,
      DidStartNavigationToPendingEntry(url, reload_type));
}

void WebContentsImpl::RequestOpenURL(RenderFrameHostImpl* render_frame_host,
                                     const OpenURLParams& params) {
  int source_render_frame_id = render_frame_host->GetRoutingID();
  WebContents* new_contents = OpenURL(params);

  if (new_contents) {
    // Notify observers.
    FOR_EACH_OBSERVER(WebContentsObserver, observers_,
                      DidOpenRequestedURL(new_contents,
                                          params.url,
                                          params.referrer,
                                          params.disposition,
                                          params.transition,
                                          source_render_frame_id));
  }
}

bool WebContentsImpl::ShouldPreserveAbortedURLs() {
  if (!delegate_)
    return false;
  return delegate_->ShouldPreserveAbortedURLs(this);
}

void WebContentsImpl::DidRedirectProvisionalLoad(
    RenderFrameHostImpl* render_frame_host,
    const GURL& validated_target_url) {
  // Notify observers about the provisional change in the main frame URL.
  FOR_EACH_OBSERVER(
      WebContentsObserver,
      observers_,
      ProvisionalChangeToMainFrameUrl(validated_target_url,
                                      render_frame_host));
}

void WebContentsImpl::DidCommitProvisionalLoad(
    RenderFrameHostImpl* render_frame_host,
    const GURL& url,
    PageTransition transition_type) {
  // Notify observers about the commit of the provisional load.
  FOR_EACH_OBSERVER(WebContentsObserver,
                    observers_,
                    DidCommitProvisionalLoadForFrame(
                        render_frame_host, url, transition_type));
}

void WebContentsImpl::DidNavigateMainFramePreCommit(
    bool navigation_is_within_page) {
  // Ensure fullscreen mode is exited before committing the navigation to a
  // different page.  The next page will not start out assuming it is in
  // fullscreen mode.
  if (navigation_is_within_page) {
    // No page change?  Then, the renderer and browser can remain in fullscreen.
    return;
  }
  if (IsFullscreenForCurrentTab())
    GetRenderViewHost()->ExitFullscreen();
  DCHECK(!IsFullscreenForCurrentTab());
}

void WebContentsImpl::DidNavigateMainFramePostCommit(
    const LoadCommittedDetails& details,
    const FrameHostMsg_DidCommitProvisionalLoad_Params& params) {
  if (details.is_navigation_to_different_page()) {
    // Clear the status bubble. This is a workaround for a bug where WebKit
    // doesn't let us know that the cursor left an element during a
    // transition (this is also why the mouse cursor remains as a hand after
    // clicking on a link); see bugs 1184641 and 980803. We don't want to
    // clear the bubble when a user navigates to a named anchor in the same
    // page.
    UpdateTargetURL(details.entry->GetPageID(), GURL());
  }

  if (!details.is_in_page) {
    // Once the main frame is navigated, we're no longer considered to have
    // displayed insecure content.
    displayed_insecure_content_ = false;
    SSLManager::NotifySSLInternalStateChanged(
        GetController().GetBrowserContext());
  }

  // Notify observers about navigation.
  FOR_EACH_OBSERVER(WebContentsObserver, observers_,
                    DidNavigateMainFrame(details, params));

  if (delegate_)
    delegate_->DidNavigateMainFramePostCommit(this);
  view_->SetOverscrollControllerEnabled(CanOverscrollContent());
}

void WebContentsImpl::DidNavigateAnyFramePostCommit(
    RenderFrameHostImpl* render_frame_host,
    const LoadCommittedDetails& details,
    const FrameHostMsg_DidCommitProvisionalLoad_Params& params) {
  // Now that something has committed, we don't need to track whether the
  // initial page has been accessed.
  has_accessed_initial_document_ = false;

  // If we navigate off the page, close all JavaScript dialogs.
  if (dialog_manager_ && !details.is_in_page)
    dialog_manager_->CancelActiveAndPendingDialogs(this);

  // Notify observers about navigation.
  FOR_EACH_OBSERVER(WebContentsObserver, observers_,
                    DidNavigateAnyFrame(details, params));
}

void WebContentsImpl::SetMainFrameMimeType(const std::string& mime_type) {
  contents_mime_type_ = mime_type;
}

bool WebContentsImpl::CanOverscrollContent() const {
  // Disable overscroll when touch emulation is on. See crbug.com/369938.
  if (touch_emulation_enabled_)
    return false;

  if (delegate_)
    return delegate_->CanOverscrollContent();

  return false;
}

void WebContentsImpl::OnThemeColorChanged(SkColor theme_color) {
  FOR_EACH_OBSERVER(WebContentsObserver, observers_,
                    DidChangeThemeColor(theme_color));
}

void WebContentsImpl::OnDidLoadResourceFromMemoryCache(
    const GURL& url,
    const std::string& security_info,
    const std::string& http_method,
    const std::string& mime_type,
    ResourceType resource_type) {
  base::StatsCounter cache("WebKit.CacheHit");
  cache.Increment();

  // Send out a notification that we loaded a resource from our memory cache.
  int cert_id = 0;
  net::CertStatus cert_status = 0;
  int security_bits = -1;
  int connection_status = 0;
  SignedCertificateTimestampIDStatusList signed_certificate_timestamp_ids;
  DeserializeSecurityInfo(security_info, &cert_id, &cert_status,
                          &security_bits, &connection_status,
                          &signed_certificate_timestamp_ids);
  // TODO(alcutter,eranm): Pass signed_certificate_timestamp_ids into details
  LoadFromMemoryCacheDetails details(
      url, GetRenderProcessHost()->GetID(), cert_id, cert_status, http_method,
      mime_type, resource_type);

  controller_.ssl_manager()->DidLoadFromMemoryCache(details);

  FOR_EACH_OBSERVER(WebContentsObserver, observers_,
                    DidLoadResourceFromMemoryCache(details));

  if (url.is_valid() && url.SchemeIsHTTPOrHTTPS()) {
    scoped_refptr<net::URLRequestContextGetter> request_context(
        resource_type == RESOURCE_TYPE_MEDIA ?
            GetBrowserContext()->GetMediaRequestContextForRenderProcess(
                GetRenderProcessHost()->GetID()) :
            GetBrowserContext()->GetRequestContextForRenderProcess(
                GetRenderProcessHost()->GetID()));
    BrowserThread::PostTask(
        BrowserThread::IO,
        FROM_HERE,
        base::Bind(&NotifyCacheOnIO, request_context, url, http_method));
  }
}

void WebContentsImpl::OnDidDisplayInsecureContent() {
  RecordAction(base::UserMetricsAction("SSL.DisplayedInsecureContent"));
  displayed_insecure_content_ = true;
  SSLManager::NotifySSLInternalStateChanged(
      GetController().GetBrowserContext());
}

void WebContentsImpl::OnDidRunInsecureContent(
    const std::string& security_origin, const GURL& target_url) {
  LOG(WARNING) << security_origin << " ran insecure content from "
               << target_url.possibly_invalid_spec();
  RecordAction(base::UserMetricsAction("SSL.RanInsecureContent"));
  if (EndsWith(security_origin, kDotGoogleDotCom, false))
    RecordAction(base::UserMetricsAction("SSL.RanInsecureContentGoogle"));
  controller_.ssl_manager()->DidRunInsecureContent(security_origin);
  displayed_insecure_content_ = true;
  SSLManager::NotifySSLInternalStateChanged(
      GetController().GetBrowserContext());
}

void WebContentsImpl::OnDocumentLoadedInFrame() {
  CHECK(render_frame_message_source_);
  CHECK(!render_view_message_source_);
  RenderFrameHostImpl* rfh =
      static_cast<RenderFrameHostImpl*>(render_frame_message_source_);
  FOR_EACH_OBSERVER(
      WebContentsObserver, observers_, DocumentLoadedInFrame(rfh));
}

void WebContentsImpl::OnDidFinishLoad(
    const GURL& url) {
  if (!render_frame_message_source_) {
    RecordAction(base::UserMetricsAction("BadMessageTerminate_RVD2"));
    GetRenderProcessHost()->ReceivedBadMessage();
    return;
  }

  GURL validated_url(url);
  RenderProcessHost* render_process_host =
      render_frame_message_source_->GetProcess();
  render_process_host->FilterURL(false, &validated_url);

  RenderFrameHostImpl* rfh =
      static_cast<RenderFrameHostImpl*>(render_frame_message_source_);
  FOR_EACH_OBSERVER(
      WebContentsObserver, observers_, DidFinishLoad(rfh, validated_url));
}

void WebContentsImpl::OnDidStartLoading(bool to_different_document) {
  RenderFrameHostImpl* rfh =
      static_cast<RenderFrameHostImpl*>(render_frame_message_source_);
  int64 render_frame_id = rfh->frame_tree_node()->frame_tree_node_id();

  // It is possible to get multiple calls to OnDidStartLoading that don't have
  // corresponding calls to OnDidStopLoading:
  // - With "swappedout://" URLs, this happens when a RenderView gets swapped
  //   out for a cross-process navigation, and it turns into a placeholder for
  //   one being rendered in a different process.
  // - Also, there might be more than one RenderFrameHost sharing the same
  //   FrameTreeNode (and thus sharing its ID) each sending a start.
  // - But in the future, once clamy@ moves navigation network requests to the
  //   browser process, there's a good chance that callbacks about starting and
  //   stopping will all be handled by the browser. When that happens, there
  //   should no longer be a start/stop call imbalance. TODO(avi): When this
  //   future arrives, update this code to not allow this case.
  DCHECK_GE(loading_frames_in_progress_, 0);
  if (loading_progresses_.find(render_frame_id) == loading_progresses_.end()) {
    if (loading_frames_in_progress_ == 0)
      DidStartLoading(rfh, to_different_document);
    ++loading_frames_in_progress_;
  }

  loading_progresses_[render_frame_id] = kMinimumLoadingProgress;
  SendLoadProgressChanged();
}

void WebContentsImpl::OnDidStopLoading() {
  RenderFrameHostImpl* rfh =
      static_cast<RenderFrameHostImpl*>(render_frame_message_source_);
  int64 render_frame_id = rfh->frame_tree_node()->frame_tree_node_id();

  if (loading_progresses_.find(render_frame_id) != loading_progresses_.end()) {
    // Load stopped while we were still tracking load.  Make sure we update
    // progress based on this frame's completion.
    loading_progresses_[render_frame_id] = 1.0;
    SendLoadProgressChanged();
    // Then we clean-up our states.
    if (loading_total_progress_ == 1.0)
      ResetLoadProgressState();
  }

  // TODO(japhet): This should be a DCHECK, but the pdf plugin sometimes
  // calls DidStopLoading() without a matching DidStartLoading().
  if (loading_frames_in_progress_ == 0)
    return;
  --loading_frames_in_progress_;
  if (loading_frames_in_progress_ == 0)
    DidStopLoading(rfh);
}

void WebContentsImpl::OnDidChangeLoadProgress(double load_progress) {
  RenderFrameHostImpl* rfh =
      static_cast<RenderFrameHostImpl*>(render_frame_message_source_);
  int64 render_frame_id = rfh->frame_tree_node()->frame_tree_node_id();

  loading_progresses_[render_frame_id] = load_progress;

  // We notify progress change immediately for the first and last updates.
  // Also, since the message loop may be pretty busy when a page is loaded, it
  // might not execute a posted task in a timely manner so we make sure to
  // immediately send progress report if enough time has passed.
  base::TimeDelta min_delay =
      base::TimeDelta::FromMilliseconds(kMinimumDelayBetweenLoadingUpdatesMS);
  if (load_progress == 1.0 || loading_last_progress_update_.is_null() ||
      base::TimeTicks::Now() - loading_last_progress_update_ > min_delay) {
    // If there is a pending task to send progress, it is now obsolete.
    loading_weak_factory_.InvalidateWeakPtrs();
    SendLoadProgressChanged();
    if (loading_total_progress_ == 1.0)
      ResetLoadProgressState();
    return;
  }

  if (loading_weak_factory_.HasWeakPtrs())
    return;

  base::MessageLoop::current()->PostDelayedTask(
      FROM_HERE,
      base::Bind(&WebContentsImpl::SendLoadProgressChanged,
                 loading_weak_factory_.GetWeakPtr()),
      min_delay);
}

void WebContentsImpl::OnGoToEntryAtOffset(int offset) {
  if (!delegate_ || delegate_->OnGoToEntryOffset(offset))
    controller_.GoToOffset(offset);
}

void WebContentsImpl::OnUpdateZoomLimits(int minimum_percent,
                                         int maximum_percent) {
  minimum_zoom_percent_ = minimum_percent;
  maximum_zoom_percent_ = maximum_percent;
}

void WebContentsImpl::OnEnumerateDirectory(int request_id,
                                           const base::FilePath& path) {
  if (!delegate_)
    return;

  ChildProcessSecurityPolicyImpl* policy =
      ChildProcessSecurityPolicyImpl::GetInstance();
  if (policy->CanReadFile(GetRenderProcessHost()->GetID(), path))
    delegate_->EnumerateDirectory(this, request_id, path);
}

void WebContentsImpl::OnRegisterProtocolHandler(const std::string& protocol,
                                                const GURL& url,
                                                const base::string16& title,
                                                bool user_gesture) {
  if (!delegate_)
    return;

  ChildProcessSecurityPolicyImpl* policy =
      ChildProcessSecurityPolicyImpl::GetInstance();
  if (policy->IsPseudoScheme(protocol))
    return;

  delegate_->RegisterProtocolHandler(this, protocol, url, user_gesture);
}

void WebContentsImpl::OnUnregisterProtocolHandler(const std::string& protocol,
                                                  const GURL& url,
                                                  bool user_gesture) {
  if (!delegate_)
    return;

  ChildProcessSecurityPolicyImpl* policy =
      ChildProcessSecurityPolicyImpl::GetInstance();
  if (policy->IsPseudoScheme(protocol))
    return;

  delegate_->UnregisterProtocolHandler(this, protocol, url, user_gesture);
}

void WebContentsImpl::OnFindReply(int request_id,
                                  int number_of_matches,
                                  const gfx::Rect& selection_rect,
                                  int active_match_ordinal,
                                  bool final_update) {
  if (delegate_) {
    delegate_->FindReply(this, request_id, number_of_matches, selection_rect,
                         active_match_ordinal, final_update);
  }
}

#if defined(OS_ANDROID)
void WebContentsImpl::OnFindMatchRectsReply(
    int version,
    const std::vector<gfx::RectF>& rects,
    const gfx::RectF& active_rect) {
  if (delegate_)
    delegate_->FindMatchRectsReply(this, version, rects, active_rect);
}

void WebContentsImpl::OnOpenDateTimeDialog(
    const ViewHostMsg_DateTimeDialogValue_Params& value) {
  date_time_chooser_->ShowDialog(ContentViewCore::FromWebContents(this),
                                 GetRenderViewHost(),
                                 value.dialog_type,
                                 value.dialog_value,
                                 value.minimum,
                                 value.maximum,
                                 value.step,
                                 value.suggestions);
}

#endif

void WebContentsImpl::OnPepperPluginHung(int plugin_child_id,
                                         const base::FilePath& path,
                                         bool is_hung) {
  UMA_HISTOGRAM_COUNTS("Pepper.PluginHung", 1);

  FOR_EACH_OBSERVER(WebContentsObserver, observers_,
                    PluginHungStatusChanged(plugin_child_id, path, is_hung));
}

void WebContentsImpl::OnPluginCrashed(const base::FilePath& plugin_path,
                                      base::ProcessId plugin_pid) {
  FOR_EACH_OBSERVER(WebContentsObserver, observers_,
                    PluginCrashed(plugin_path, plugin_pid));
}

void WebContentsImpl::OnDomOperationResponse(const std::string& json_string,
                                             int automation_id) {
  DomOperationNotificationDetails details(json_string, automation_id);
  NotificationService::current()->Notify(
      NOTIFICATION_DOM_OPERATION_RESPONSE,
      Source<WebContents>(this),
      Details<DomOperationNotificationDetails>(&details));
}

void WebContentsImpl::OnAppCacheAccessed(const GURL& manifest_url,
                                         bool blocked_by_policy) {
  // Notify observers about navigation.
  FOR_EACH_OBSERVER(WebContentsObserver, observers_,
                    AppCacheAccessed(manifest_url, blocked_by_policy));
}

void WebContentsImpl::OnOpenColorChooser(
    int color_chooser_id,
    SkColor color,
    const std::vector<ColorSuggestion>& suggestions) {
  ColorChooser* new_color_chooser = delegate_ ?
      delegate_->OpenColorChooser(this, color, suggestions) :
      NULL;
  if (!new_color_chooser)
    return;
  if (color_chooser_info_.get())
    color_chooser_info_->chooser->End();

  color_chooser_info_.reset(new ColorChooserInfo(
      render_frame_message_source_->GetProcess()->GetID(),
      render_frame_message_source_->GetRoutingID(),
      new_color_chooser,
      color_chooser_id));
}

void WebContentsImpl::OnEndColorChooser(int color_chooser_id) {
  if (color_chooser_info_ &&
      color_chooser_id == color_chooser_info_->identifier)
    color_chooser_info_->chooser->End();
}

void WebContentsImpl::OnSetSelectedColorInColorChooser(int color_chooser_id,
                                                       SkColor color) {
  if (color_chooser_info_ &&
      color_chooser_id == color_chooser_info_->identifier)
    color_chooser_info_->chooser->SetSelectedColor(color);
}

// This exists for render views that don't have a WebUI, but do have WebUI
// bindings enabled.
void WebContentsImpl::OnWebUISend(const GURL& source_url,
                                  const std::string& name,
                                  const base::ListValue& args) {
  if (delegate_)
    delegate_->WebUISend(this, source_url, name, args);
}

void WebContentsImpl::OnRequestPpapiBrokerPermission(
    int routing_id,
    const GURL& url,
    const base::FilePath& plugin_path) {
  if (!delegate_) {
    OnPpapiBrokerPermissionResult(routing_id, false);
    return;
  }

  if (!delegate_->RequestPpapiBrokerPermission(
      this, url, plugin_path,
      base::Bind(&WebContentsImpl::OnPpapiBrokerPermissionResult,
                 base::Unretained(this), routing_id))) {
    NOTIMPLEMENTED();
    OnPpapiBrokerPermissionResult(routing_id, false);
  }
}

void WebContentsImpl::OnPpapiBrokerPermissionResult(int routing_id,
                                                    bool result) {
  Send(new ViewMsg_PpapiBrokerPermissionResult(routing_id, result));
}

void WebContentsImpl::OnBrowserPluginMessage(const IPC::Message& message) {
  // This creates a BrowserPluginEmbedder, which handles all the BrowserPlugin
  // specific messages for this WebContents. This means that any message from
  // a BrowserPlugin prior to this will be ignored.
  // For more info, see comment above classes BrowserPluginEmbedder and
  // BrowserPluginGuest.
  CHECK(!browser_plugin_embedder_.get());
  browser_plugin_embedder_.reset(BrowserPluginEmbedder::Create(this));
  browser_plugin_embedder_->OnMessageReceived(message);
}

void WebContentsImpl::OnDidDownloadImage(
    int id,
    int http_status_code,
    const GURL& image_url,
    const std::vector<SkBitmap>& bitmaps,
    const std::vector<gfx::Size>& original_bitmap_sizes) {
  if (bitmaps.size() != original_bitmap_sizes.size())
    return;

  ImageDownloadMap::iterator iter = image_download_map_.find(id);
  if (iter == image_download_map_.end()) {
    // Currently WebContents notifies us of ANY downloads so that it is
    // possible to get here.
    return;
  }
  if (!iter->second.is_null()) {
    iter->second.Run(
        id, http_status_code, image_url, bitmaps, original_bitmap_sizes);
  }
  image_download_map_.erase(id);
}

void WebContentsImpl::OnUpdateFaviconURL(
    const std::vector<FaviconURL>& candidates) {
  FOR_EACH_OBSERVER(WebContentsObserver, observers_,
                    DidUpdateFaviconURL(candidates));
}

void WebContentsImpl::OnMediaPlayingNotification(int64 player_cookie,
                                                 bool has_video,
                                                 bool has_audio) {
#if !defined(OS_CHROMEOS)
  scoped_ptr<PowerSaveBlocker> blocker;
  if (has_video) {
    blocker = PowerSaveBlocker::Create(
        PowerSaveBlocker::kPowerSaveBlockPreventDisplaySleep, "Playing video");
#if defined(OS_ANDROID)
    static_cast<PowerSaveBlockerImpl*>(blocker.get())
        ->InitDisplaySleepBlocker(GetView()->GetNativeView());
#endif
  } else if (has_audio) {
    blocker = PowerSaveBlocker::Create(
        PowerSaveBlocker::kPowerSaveBlockPreventAppSuspension, "Playing audio");
  }

  if (blocker) {
    uintptr_t key = reinterpret_cast<uintptr_t>(render_frame_message_source_);
    if (!power_save_blockers_.contains(key)) {
      power_save_blockers_.add(key,
                               make_scoped_ptr(new PowerSaveBlockerMapEntry));
    }
    PowerSaveBlockerMapEntry* map_entry =
        power_save_blockers_.get(key);
    map_entry->set(player_cookie, blocker.Pass());
  }
#endif  // !defined(OS_CHROMEOS)
}

void WebContentsImpl::OnMediaPausedNotification(int64 player_cookie) {
#if !defined(OS_CHROMEOS)
  uintptr_t key = reinterpret_cast<uintptr_t>(render_frame_message_source_);
  PowerSaveBlockerMapEntry* map_entry = power_save_blockers_.get(key);
  if (map_entry)
    map_entry->erase(player_cookie);
#endif  // !defined(OS_CHROMEOS)
}

void WebContentsImpl::OnFirstVisuallyNonEmptyPaint() {
  FOR_EACH_OBSERVER(WebContentsObserver, observers_,
                    DidFirstVisuallyNonEmptyPaint());
}

void WebContentsImpl::DidChangeVisibleSSLState() {
  if (delegate_)
    delegate_->VisibleSSLStateChanged(this);
}

void WebContentsImpl::NotifyBeforeFormRepostWarningShow() {
  FOR_EACH_OBSERVER(WebContentsObserver, observers_,
                    BeforeFormRepostWarningShow());
}


void WebContentsImpl::ActivateAndShowRepostFormWarningDialog() {
  Activate();
  if (delegate_)
    delegate_->ShowRepostFormWarningDialog(this);
}

bool WebContentsImpl::HasAccessedInitialDocument() {
  return has_accessed_initial_document_;
}

// Notifies the RenderWidgetHost instance about the fact that the page is
// loading, or done loading.
void WebContentsImpl::SetIsLoading(RenderViewHost* render_view_host,
                                   bool is_loading,
                                   bool to_different_document,
                                   LoadNotificationDetails* details) {
  if (is_loading == is_loading_)
    return;

  if (!is_loading) {
    load_state_ = net::LoadStateWithParam(net::LOAD_STATE_IDLE,
                                          base::string16());
    load_state_host_.clear();
    upload_size_ = 0;
    upload_position_ = 0;
  }

  GetRenderManager()->SetIsLoading(is_loading);

  is_loading_ = is_loading;
  waiting_for_response_ = is_loading;
  is_load_to_different_document_ = to_different_document;

  if (delegate_)
    delegate_->LoadingStateChanged(this, to_different_document);
  NotifyNavigationStateChanged(INVALIDATE_TYPE_LOAD);

  std::string url = (details ? details->url.possibly_invalid_spec() : "NULL");
  if (is_loading) {
    TRACE_EVENT_ASYNC_BEGIN1("browser", "WebContentsImpl Loading", this,
                             "URL", url);
    FOR_EACH_OBSERVER(WebContentsObserver, observers_,
                      DidStartLoading(render_view_host));
  } else {
    TRACE_EVENT_ASYNC_END1("browser", "WebContentsImpl Loading", this,
                           "URL", url);
    FOR_EACH_OBSERVER(WebContentsObserver, observers_,
                      DidStopLoading(render_view_host));
  }

  // TODO(avi): Remove. http://crbug.com/170921
  int type = is_loading ? NOTIFICATION_LOAD_START : NOTIFICATION_LOAD_STOP;
  NotificationDetails det = NotificationService::NoDetails();
  if (details)
      det = Details<LoadNotificationDetails>(details);
  NotificationService::current()->Notify(
      type, Source<NavigationController>(&controller_), det);
}

void WebContentsImpl::SelectRange(const gfx::Point& start,
                                  const gfx::Point& end) {
  RenderFrameHost* focused_frame = GetFocusedFrame();
  if (!focused_frame)
    return;

  focused_frame->Send(
      new InputMsg_SelectRange(focused_frame->GetRoutingID(), start, end));
}

void WebContentsImpl::UpdateMaxPageIDIfNecessary(RenderViewHost* rvh) {
  // If we are creating a RVH for a restored controller, then we need to make
  // sure the RenderView starts with a next_page_id_ larger than the number
  // of restored entries.  This must be called before the RenderView starts
  // navigating (to avoid a race between the browser updating max_page_id and
  // the renderer updating next_page_id_).  Because of this, we only call this
  // from CreateRenderView and allow that to notify the RenderView for us.
  int max_restored_page_id = controller_.GetMaxRestoredPageID();
  if (max_restored_page_id >
      GetMaxPageIDForSiteInstance(rvh->GetSiteInstance()))
    UpdateMaxPageIDForSiteInstance(rvh->GetSiteInstance(),
                                   max_restored_page_id);
}

bool WebContentsImpl::UpdateTitleForEntry(NavigationEntryImpl* entry,
                                          const base::string16& title) {
  // For file URLs without a title, use the pathname instead. In the case of a
  // synthesized title, we don't want the update to count toward the "one set
  // per page of the title to history."
  base::string16 final_title;
  bool explicit_set;
  if (entry && entry->GetURL().SchemeIsFile() && title.empty()) {
    final_title = base::UTF8ToUTF16(entry->GetURL().ExtractFileName());
    explicit_set = false;  // Don't count synthetic titles toward the set limit.
  } else {
    base::TrimWhitespace(title, base::TRIM_ALL, &final_title);
    explicit_set = true;
  }

  // If a page is created via window.open and never navigated,
  // there will be no navigation entry. In this situation,
  // |page_title_when_no_navigation_entry_| will be used for page title.
  if (entry) {
    if (final_title == entry->GetTitle())
      return false;  // Nothing changed, don't bother.

    entry->SetTitle(final_title);
  } else {
    if (page_title_when_no_navigation_entry_ == final_title)
      return false;  // Nothing changed, don't bother.

    page_title_when_no_navigation_entry_ = final_title;
  }

  // Lastly, set the title for the view.
  view_->SetPageTitle(final_title);

  FOR_EACH_OBSERVER(WebContentsObserver, observers_,
                    TitleWasSet(entry, explicit_set));

  // TODO(avi): Remove. http://crbug.com/170921
  std::pair<NavigationEntry*, bool> details =
      std::make_pair(entry, explicit_set);
  NotificationService::current()->Notify(
      NOTIFICATION_WEB_CONTENTS_TITLE_UPDATED,
      Source<WebContents>(this),
      Details<std::pair<NavigationEntry*, bool> >(&details));

  return true;
}

void WebContentsImpl::SendLoadProgressChanged() {
  loading_last_progress_update_ = base::TimeTicks::Now();
  double progress = 0.0;
  int frame_count = 0;

  for (LoadingProgressMap::iterator it = loading_progresses_.begin();
       it != loading_progresses_.end();
       ++it) {
    progress += it->second;
    ++frame_count;
  }
  if (frame_count == 0)
    return;
  progress /= frame_count;
  DCHECK(progress <= 1.0);

  if (progress <= loading_total_progress_)
    return;
  loading_total_progress_ = progress;

  if (delegate_)
    delegate_->LoadProgressChanged(this, progress);
}

void WebContentsImpl::ResetLoadProgressState() {
  loading_progresses_.clear();
  loading_total_progress_ = 0.0;
  loading_weak_factory_.InvalidateWeakPtrs();
  loading_last_progress_update_ = base::TimeTicks();
}

void WebContentsImpl::NotifyViewSwapped(RenderViewHost* old_host,
                                        RenderViewHost* new_host) {
  // After sending out a swap notification, we need to send a disconnect
  // notification so that clients that pick up a pointer to |this| can NULL the
  // pointer.  See Bug 1230284.
  notify_disconnection_ = true;
  FOR_EACH_OBSERVER(WebContentsObserver, observers_,
                    RenderViewHostChanged(old_host, new_host));

  // TODO(avi): Remove. http://crbug.com/170921
  std::pair<RenderViewHost*, RenderViewHost*> details =
      std::make_pair(old_host, new_host);
  NotificationService::current()->Notify(
      NOTIFICATION_RENDER_VIEW_HOST_CHANGED,
      Source<WebContents>(this),
      Details<std::pair<RenderViewHost*, RenderViewHost*> >(&details));

  // Ensure that the associated embedder gets cleared after a RenderViewHost
  // gets swapped, so we don't reuse the same embedder next time a
  // RenderViewHost is attached to this WebContents.
  RemoveBrowserPluginEmbedder();
}

void WebContentsImpl::NotifyFrameSwapped(RenderFrameHost* old_host,
                                         RenderFrameHost* new_host) {
  FOR_EACH_OBSERVER(WebContentsObserver,
                    observers_,
                    RenderFrameHostChanged(old_host, new_host));
}

// TODO(avi): Remove this entire function because this notification is already
// covered by two observer functions. http://crbug.com/170921
void WebContentsImpl::NotifyDisconnected() {
  if (!notify_disconnection_)
    return;

  notify_disconnection_ = false;
  NotificationService::current()->Notify(
      NOTIFICATION_WEB_CONTENTS_DISCONNECTED,
      Source<WebContents>(this),
      NotificationService::NoDetails());
}

void WebContentsImpl::NotifyNavigationEntryCommitted(
    const LoadCommittedDetails& load_details) {
  FOR_EACH_OBSERVER(
      WebContentsObserver, observers_, NavigationEntryCommitted(load_details));
}

bool WebContentsImpl::OnMessageReceived(RenderFrameHost* render_frame_host,
                                        const IPC::Message& message) {
  return OnMessageReceived(NULL, render_frame_host, message);
}

const GURL& WebContentsImpl::GetMainFrameLastCommittedURL() const {
  return GetLastCommittedURL();
}

void WebContentsImpl::RenderFrameCreated(RenderFrameHost* render_frame_host) {
  // Note this is only for subframes, the notification for the main frame
  // happens in RenderViewCreated.
  FOR_EACH_OBSERVER(WebContentsObserver,
                    observers_,
                    RenderFrameCreated(render_frame_host));
  SetAccessibilityModeOnFrame(accessibility_mode_, render_frame_host);
}

void WebContentsImpl::RenderFrameDeleted(RenderFrameHost* render_frame_host) {
  ClearPowerSaveBlockers(render_frame_host);
  FOR_EACH_OBSERVER(WebContentsObserver,
                    observers_,
                    RenderFrameDeleted(render_frame_host));
}

void WebContentsImpl::WorkerCrashed(RenderFrameHost* render_frame_host) {
  if (delegate_)
    delegate_->WorkerCrashed(this);
}

void WebContentsImpl::ShowContextMenu(RenderFrameHost* render_frame_host,
                                      const ContextMenuParams& params) {
  ContextMenuParams context_menu_params(params);
  // Allow WebContentsDelegates to handle the context menu operation first.
  if (GetBrowserPluginGuest()) {
    WebContentsViewGuest* view_guest =
        static_cast<WebContentsViewGuest*>(GetView());
    context_menu_params = view_guest->ConvertContextMenuParams(params);
  }
  if (delegate_ && delegate_->HandleContextMenu(context_menu_params))
    return;

  render_view_host_delegate_view_->ShowContextMenu(render_frame_host,
                                                   context_menu_params);
}

void WebContentsImpl::RunJavaScriptMessage(
    RenderFrameHost* render_frame_host,
    const base::string16& message,
    const base::string16& default_prompt,
    const GURL& frame_url,
    JavaScriptMessageType javascript_message_type,
    IPC::Message* reply_msg) {
  // Suppress JavaScript dialogs when requested. Also suppress messages when
  // showing an interstitial as it's shown over the previous page and we don't
  // want the hidden page's dialogs to interfere with the interstitial.
  bool suppress_this_message =
      static_cast<RenderViewHostImpl*>(render_frame_host->GetRenderViewHost())->
          IsSwappedOut() ||
      ShowingInterstitialPage() ||
      !delegate_ ||
      delegate_->ShouldSuppressDialogs() ||
      !delegate_->GetJavaScriptDialogManager();

  if (!suppress_this_message) {
    std::string accept_lang = GetContentClient()->browser()->
      GetAcceptLangs(GetBrowserContext());
    dialog_manager_ = delegate_->GetJavaScriptDialogManager();
    dialog_manager_->RunJavaScriptDialog(
        this,
        frame_url.GetOrigin(),
        accept_lang,
        javascript_message_type,
        message,
        default_prompt,
        base::Bind(&WebContentsImpl::OnDialogClosed,
                   base::Unretained(this),
                   render_frame_host->GetProcess()->GetID(),
                   render_frame_host->GetRoutingID(),
                   reply_msg,
                   false),
        &suppress_this_message);
  }

  if (suppress_this_message) {
    // If we are suppressing messages, just reply as if the user immediately
    // pressed "Cancel", passing true to |dialog_was_suppressed|.
    OnDialogClosed(render_frame_host->GetProcess()->GetID(),
                   render_frame_host->GetRoutingID(), reply_msg,
                   true, false, base::string16());
  }

  // OnDialogClosed (two lines up) may have caused deletion of this object (see
  // http://crbug.com/288961 ). The only safe thing to do here is return.
}

void WebContentsImpl::RunBeforeUnloadConfirm(
    RenderFrameHost* render_frame_host,
    const base::string16& message,
    bool is_reload,
    IPC::Message* reply_msg) {
  RenderFrameHostImpl* rfhi =
      static_cast<RenderFrameHostImpl*>(render_frame_host);
  RenderViewHostImpl* rvhi =
      static_cast<RenderViewHostImpl*>(render_frame_host->GetRenderViewHost());
  if (delegate_)
    delegate_->WillRunBeforeUnloadConfirm();

  bool suppress_this_message =
      rvhi->rvh_state() != RenderViewHostImpl::STATE_DEFAULT ||
      !delegate_ ||
      delegate_->ShouldSuppressDialogs() ||
      !delegate_->GetJavaScriptDialogManager();
  if (suppress_this_message) {
    rfhi->JavaScriptDialogClosed(reply_msg, true, base::string16(), true);
    return;
  }

  is_showing_before_unload_dialog_ = true;
  dialog_manager_ = delegate_->GetJavaScriptDialogManager();
  dialog_manager_->RunBeforeUnloadDialog(
      this, message, is_reload,
      base::Bind(&WebContentsImpl::OnDialogClosed, base::Unretained(this),
                 render_frame_host->GetProcess()->GetID(),
                 render_frame_host->GetRoutingID(), reply_msg,
                 false));
}

WebContents* WebContentsImpl::GetAsWebContents() {
  return this;
}

bool WebContentsImpl::IsNeverVisible() {
  if (!delegate_)
    return false;
  return delegate_->IsNeverVisible(this);
}

#if defined(OS_WIN)
gfx::NativeViewAccessible WebContentsImpl::GetParentNativeViewAccessible() {
  return accessible_parent_;
}
#endif

RenderViewHostDelegateView* WebContentsImpl::GetDelegateView() {
  return render_view_host_delegate_view_;
}

RendererPreferences WebContentsImpl::GetRendererPrefs(
    BrowserContext* browser_context) const {
  return renderer_preferences_;
}

gfx::Rect WebContentsImpl::GetRootWindowResizerRect() const {
  if (delegate_)
    return delegate_->GetRootWindowResizerRect();
  return gfx::Rect();
}

void WebContentsImpl::RemoveBrowserPluginEmbedder() {
  if (browser_plugin_embedder_)
    browser_plugin_embedder_.reset();
}

void WebContentsImpl::RenderViewCreated(RenderViewHost* render_view_host) {
  // Don't send notifications if we are just creating a swapped-out RVH for
  // the opener chain.  These won't be used for view-source or WebUI, so it's
  // ok to return early.
  if (static_cast<RenderViewHostImpl*>(render_view_host)->IsSwappedOut())
    return;

  if (delegate_)
    view_->SetOverscrollControllerEnabled(CanOverscrollContent());

  NotificationService::current()->Notify(
      NOTIFICATION_WEB_CONTENTS_RENDER_VIEW_HOST_CREATED,
      Source<WebContents>(this),
      Details<RenderViewHost>(render_view_host));

  // When we're creating views, we're still doing initial setup, so we always
  // use the pending Web UI rather than any possibly existing committed one.
  if (GetRenderManager()->pending_web_ui())
    GetRenderManager()->pending_web_ui()->RenderViewCreated(render_view_host);

  NavigationEntry* entry = controller_.GetPendingEntry();
  if (entry && entry->IsViewSourceMode()) {
    // Put the renderer in view source mode.
    render_view_host->Send(
        new ViewMsg_EnableViewSourceMode(render_view_host->GetRoutingID()));
  }

  view_->RenderViewCreated(render_view_host);

  FOR_EACH_OBSERVER(
      WebContentsObserver, observers_, RenderViewCreated(render_view_host));

  // We tell the observers now instead of when the main RenderFrameHostImpl is
  // constructed because otherwise it would be too early (i.e. IPCs sent to the
  // frame would be dropped because it's not created yet).
  RenderFrameHost* main_frame = render_view_host->GetMainFrame();
  FOR_EACH_OBSERVER(
      WebContentsObserver, observers_, RenderFrameCreated(main_frame));
  SetAccessibilityModeOnFrame(accessibility_mode_, main_frame);
}

void WebContentsImpl::RenderViewReady(RenderViewHost* rvh) {
  if (rvh != GetRenderViewHost()) {
    // Don't notify the world, since this came from a renderer in the
    // background.
    return;
  }

  notify_disconnection_ = true;
  // TODO(avi): Remove. http://crbug.com/170921
  NotificationService::current()->Notify(
      NOTIFICATION_WEB_CONTENTS_CONNECTED,
      Source<WebContents>(this),
      NotificationService::NoDetails());

  bool was_crashed = IsCrashed();
  SetIsCrashed(base::TERMINATION_STATUS_STILL_RUNNING, 0);

  // Restore the focus to the tab (otherwise the focus will be on the top
  // window).
  if (was_crashed && !FocusLocationBarByDefault() &&
      (!delegate_ || delegate_->ShouldFocusPageAfterCrash())) {
    view_->Focus();
  }

  FOR_EACH_OBSERVER(WebContentsObserver, observers_, RenderViewReady());
}

void WebContentsImpl::RenderViewTerminated(RenderViewHost* rvh,
                                           base::TerminationStatus status,
                                           int error_code) {
  if (rvh != GetRenderViewHost()) {
    // The pending page's RenderViewHost is gone.
    return;
  }

  // Ensure fullscreen mode is exited in the |delegate_| since a crashed
  // renderer may not have made a clean exit.
  if (IsFullscreenForCurrentTab())
    ToggleFullscreenMode(false);

  // Cancel any visible dialogs so they are not left dangling over the sad tab.
  if (dialog_manager_)
    dialog_manager_->CancelActiveAndPendingDialogs(this);

  if (delegate_)
    delegate_->HideValidationMessage(this);

  SetIsLoading(rvh, false, true, NULL);
  NotifyDisconnected();
  SetIsCrashed(status, error_code);

  // Reset the loading progress. TODO(avi): What does it mean to have a
  // "renderer crash" when there is more than one renderer process serving a
  // webpage? Once this function is called at a more granular frame level, we
  // probably will need to more granularly reset the state here.
  ResetLoadProgressState();
  loading_frames_in_progress_ = 0;

  FOR_EACH_OBSERVER(WebContentsObserver,
                    observers_,
                    RenderProcessGone(GetCrashedStatus()));
}

void WebContentsImpl::RenderViewDeleted(RenderViewHost* rvh) {
  FOR_EACH_OBSERVER(WebContentsObserver, observers_, RenderViewDeleted(rvh));
}

void WebContentsImpl::UpdateState(RenderViewHost* rvh,
                                  int32 page_id,
                                  const PageState& page_state) {
  // Ensure that this state update comes from either the active RVH or one of
  // the swapped out RVHs.  We don't expect to hear from any other RVHs.
  // TODO(nasko): This should go through RenderFrameHost.
  // TODO(creis): We can't update state for cross-process subframes until we
  // have FrameNavigationEntries.  Once we do, this should be a DCHECK.
  if (rvh != GetRenderViewHost() &&
      !GetRenderManager()->IsRVHOnSwappedOutList(
          static_cast<RenderViewHostImpl*>(rvh)))
    return;

  // We must be prepared to handle state updates for any page, these occur
  // when the user is scrolling and entering form data, as well as when we're
  // leaving a page, in which case our state may have already been moved to
  // the next page. The navigation controller will look up the appropriate
  // NavigationEntry and update it when it is notified via the delegate.

  int entry_index = controller_.GetEntryIndexWithPageID(
      rvh->GetSiteInstance(), page_id);
  if (entry_index < 0)
    return;
  NavigationEntry* entry = controller_.GetEntryAtIndex(entry_index);

  if (page_state == entry->GetPageState())
    return;  // Nothing to update.
  entry->SetPageState(page_state);
  controller_.NotifyEntryChanged(entry, entry_index);
}

void WebContentsImpl::UpdateTargetURL(int32 page_id, const GURL& url) {
  if (delegate_)
    delegate_->UpdateTargetURL(this, page_id, url);
}

void WebContentsImpl::Close(RenderViewHost* rvh) {
#if defined(OS_MACOSX)
  // The UI may be in an event-tracking loop, such as between the
  // mouse-down and mouse-up in text selection or a button click.
  // Defer the close until after tracking is complete, so that we
  // don't free objects out from under the UI.
  // TODO(shess): This could get more fine-grained.  For instance,
  // closing a tab in another window while selecting text in the
  // current window's Omnibox should be just fine.
  if (view_->IsEventTracking()) {
    view_->CloseTabAfterEventTracking();
    return;
  }
#endif

  // Ignore this if it comes from a RenderViewHost that we aren't showing.
  if (delegate_ && rvh == GetRenderViewHost())
    delegate_->CloseContents(this);
}

void WebContentsImpl::SwappedOut(RenderFrameHost* rfh) {
  if (delegate_ && rfh->GetRenderViewHost() == GetRenderViewHost())
    delegate_->SwappedOut(this);
}

void WebContentsImpl::DidDeferAfterResponseStarted(
    const TransitionLayerData& transition_data) {
#if defined(OS_ANDROID)
  GetWebContentsAndroid()->DidDeferAfterResponseStarted(transition_data);
#endif
}

bool WebContentsImpl::WillHandleDeferAfterResponseStarted() {
#if defined(OS_ANDROID)
  return GetWebContentsAndroid()->WillHandleDeferAfterResponseStarted();
#else
  return false;
#endif
}

void WebContentsImpl::RequestMove(const gfx::Rect& new_bounds) {
  if (delegate_ && delegate_->IsPopupOrPanel(this))
    delegate_->MoveContents(this, new_bounds);
}

void WebContentsImpl::DidStartLoading(RenderFrameHost* render_frame_host,
                                      bool to_different_document) {
  SetIsLoading(render_frame_host->GetRenderViewHost(), true,
               to_different_document, NULL);
}

void WebContentsImpl::DidStopLoading(RenderFrameHost* render_frame_host) {
  scoped_ptr<LoadNotificationDetails> details;

  // Use the last committed entry rather than the active one, in case a
  // pending entry has been created.
  NavigationEntry* entry = controller_.GetLastCommittedEntry();
  Navigator* navigator = frame_tree_.root()->navigator();

  // An entry may not exist for a stop when loading an initial blank page or
  // if an iframe injected by script into a blank page finishes loading.
  if (entry) {
    base::TimeDelta elapsed =
        base::TimeTicks::Now() - navigator->GetCurrentLoadStart();

    details.reset(new LoadNotificationDetails(
        entry->GetVirtualURL(),
        entry->GetTransitionType(),
        elapsed,
        &controller_,
        controller_.GetCurrentEntryIndex()));
  }

  SetIsLoading(render_frame_host->GetRenderViewHost(), false, true,
               details.get());
}

void WebContentsImpl::DidCancelLoading() {
  controller_.DiscardNonCommittedEntries();

  // Update the URL display.
  NotifyNavigationStateChanged(INVALIDATE_TYPE_URL);
}

void WebContentsImpl::DidAccessInitialDocument() {
  has_accessed_initial_document_ = true;

  // We may have left a failed browser-initiated navigation in the address bar
  // to let the user edit it and try again.  Clear it now that content might
  // show up underneath it.
  if (!IsLoading() && controller_.GetPendingEntry())
    controller_.DiscardPendingEntry();

  // Update the URL display.
  NotifyNavigationStateChanged(content::INVALIDATE_TYPE_URL);
}

void WebContentsImpl::DidDisownOpener(RenderFrameHost* render_frame_host) {
  if (opener_) {
    // Clear our opener so that future cross-process navigations don't have an
    // opener assigned.
    RemoveDestructionObserver(opener_);
    opener_ = NULL;
  }

  // Notify all swapped out RenderViewHosts for this tab.  This is important
  // in case we go back to them, or if another window in those processes tries
  // to access window.opener.
  GetRenderManager()->DidDisownOpener(render_frame_host->GetRenderViewHost());
}

void WebContentsImpl::DocumentOnLoadCompleted(
    RenderFrameHost* render_frame_host) {
  FOR_EACH_OBSERVER(WebContentsObserver, observers_,
                    DocumentOnLoadCompletedInMainFrame());

  // TODO(avi): Remove. http://crbug.com/170921
  NotificationService::current()->Notify(
      NOTIFICATION_LOAD_COMPLETED_MAIN_FRAME,
      Source<WebContents>(this),
      NotificationService::NoDetails());
}

void WebContentsImpl::UpdateTitle(RenderFrameHost* render_frame_host,
                                  int32 page_id,
                                  const base::string16& title,
                                  base::i18n::TextDirection title_direction) {
  RenderViewHost* rvh = render_frame_host->GetRenderViewHost();

  // If we have a title, that's a pretty good indication that we've started
  // getting useful data.
  SetNotWaitingForResponse();

  // Try to find the navigation entry, which might not be the current one.
  // For example, it might be from a pending RVH for the pending entry.
  NavigationEntryImpl* entry = controller_.GetEntryWithPageID(
      rvh->GetSiteInstance(), page_id);

  // We can handle title updates when we don't have an entry in
  // UpdateTitleForEntry, but only if the update is from the current RVH.
  // TODO(avi): Change to make decisions based on the RenderFrameHost.
  if (!entry && rvh != GetRenderViewHost())
    return;

  // TODO(evan): make use of title_direction.
  // http://code.google.com/p/chromium/issues/detail?id=27094
  if (!UpdateTitleForEntry(entry, title))
    return;

  // Broadcast notifications when the UI should be updated.
  if (entry == controller_.GetEntryAtOffset(0))
    NotifyNavigationStateChanged(INVALIDATE_TYPE_TITLE);
}

void WebContentsImpl::UpdateEncoding(RenderFrameHost* render_frame_host,
                                     const std::string& encoding) {
  SetEncoding(encoding);
}

void WebContentsImpl::DocumentAvailableInMainFrame(
    RenderViewHost* render_view_host) {
  FOR_EACH_OBSERVER(WebContentsObserver, observers_,
                    DocumentAvailableInMainFrame());
}
void WebContentsImpl::RouteCloseEvent(RenderViewHost* rvh) {
  // Tell the active RenderViewHost to run unload handlers and close, as long
  // as the request came from a RenderViewHost in the same BrowsingInstance.
  // In most cases, we receive this from a swapped out RenderViewHost.
  // It is possible to receive it from one that has just been swapped in,
  // in which case we might as well deliver the message anyway.
  if (rvh->GetSiteInstance()->IsRelatedSiteInstance(GetSiteInstance()))
    GetRenderViewHost()->ClosePage();
}

void WebContentsImpl::RouteMessageEvent(
    RenderViewHost* rvh,
    const ViewMsg_PostMessage_Params& params) {
  // Only deliver the message to the active RenderViewHost if the request
  // came from a RenderViewHost in the same BrowsingInstance or if this
  // WebContents is dedicated to a browser plugin guest.
  // Note: This check means that an embedder could theoretically receive a
  // postMessage from anyone (not just its own guests). However, this is
  // probably not a risk for apps since other pages won't have references
  // to App windows.
  if (!rvh->GetSiteInstance()->IsRelatedSiteInstance(GetSiteInstance()) &&
      !GetBrowserPluginGuest() && !GetBrowserPluginEmbedder())
    return;

  ViewMsg_PostMessage_Params new_params(params);

  if (!params.message_port_ids.empty()) {
    MessagePortMessageFilter* message_port_message_filter =
        static_cast<RenderProcessHostImpl*>(GetRenderProcessHost())
            ->message_port_message_filter();
    message_port_message_filter->UpdateMessagePortsWithNewRoutes(
        params.message_port_ids,
        &new_params.new_routing_ids);
  }

  // If there is a source_routing_id, translate it to the routing ID for
  // the equivalent swapped out RVH in the target process.  If we need
  // to create a swapped out RVH for the source tab, we create its opener
  // chain as well, since those will also be accessible to the target page.
  if (new_params.source_routing_id != MSG_ROUTING_NONE) {
    // Try to look up the WebContents for the source page.
    WebContentsImpl* source_contents = NULL;
    RenderViewHostImpl* source_rvh = RenderViewHostImpl::FromID(
        rvh->GetProcess()->GetID(), params.source_routing_id);
    if (source_rvh) {
      source_contents = static_cast<WebContentsImpl*>(
          source_rvh->GetDelegate()->GetAsWebContents());
    }

    if (source_contents) {
      if (GetBrowserPluginGuest()) {
        // We create a swapped out RenderView for the embedder in the guest's
        // render process but we intentionally do not expose the embedder's
        // opener chain to it.
        new_params.source_routing_id =
            source_contents->CreateSwappedOutRenderView(GetSiteInstance());
      } else {
        new_params.source_routing_id =
            source_contents->CreateOpenerRenderViews(GetSiteInstance());
      }
    } else {
      // We couldn't find it, so don't pass a source frame.
      new_params.source_routing_id = MSG_ROUTING_NONE;
    }
  }

  // In most cases, we receive this from a swapped out RenderViewHost.
  // It is possible to receive it from one that has just been swapped in,
  // in which case we might as well deliver the message anyway.
  Send(new ViewMsg_PostMessageEvent(GetRoutingID(), new_params));
}

bool WebContentsImpl::AddMessageToConsole(int32 level,
                                          const base::string16& message,
                                          int32 line_no,
                                          const base::string16& source_id) {
  if (!delegate_)
    return false;
  return delegate_->AddMessageToConsole(this, level, message, line_no,
                                        source_id);
}

WebPreferences WebContentsImpl::ComputeWebkitPrefs() {
  // We want to base the page config off of the actual URL, rather than the
  // virtual URL.
  // TODO(nasko): Investigate how to remove the GetActiveEntry usage here,
  // as it is deprecated and can be out of sync with GetRenderViewHost().
  GURL url = controller_.GetActiveEntry()
      ? controller_.GetActiveEntry()->GetURL() : GURL::EmptyGURL();

  return GetRenderManager()->current_host()->ComputeWebkitPrefs(url);
}

int WebContentsImpl::CreateSwappedOutRenderView(
    SiteInstance* instance) {
  return GetRenderManager()->CreateRenderFrame(
      instance, MSG_ROUTING_NONE, true, true, true);
}

void WebContentsImpl::OnUserGesture() {
  // Notify observers.
  FOR_EACH_OBSERVER(WebContentsObserver, observers_, DidGetUserGesture());

  ResourceDispatcherHostImpl* rdh = ResourceDispatcherHostImpl::Get();
  if (rdh)  // NULL in unittests.
    rdh->OnUserGesture(this);
}

void WebContentsImpl::OnIgnoredUIEvent() {
  // Notify observers.
  FOR_EACH_OBSERVER(WebContentsObserver, observers_, DidGetIgnoredUIEvent());
}

void WebContentsImpl::RendererUnresponsive(RenderViewHost* rvh,
                                           bool is_during_beforeunload,
                                           bool is_during_unload) {
  // Don't show hung renderer dialog for a swapped out RVH.
  if (rvh != GetRenderViewHost())
    return;

  RenderViewHostImpl* rvhi = static_cast<RenderViewHostImpl*>(rvh);

  // Ignore renderer unresponsive event if debugger is attached to the tab
  // since the event may be a result of the renderer sitting on a breakpoint.
  // See http://crbug.com/65458
  if (DevToolsAgentHost::IsDebuggerAttached(this))
    return;

  if (is_during_beforeunload || is_during_unload) {
    // Hang occurred while firing the beforeunload/unload handler.
    // Pretend the handler fired so tab closing continues as if it had.
    rvhi->set_sudden_termination_allowed(true);

    if (!GetRenderManager()->ShouldCloseTabOnUnresponsiveRenderer())
      return;

    // If the tab hangs in the beforeunload/unload handler there's really
    // nothing we can do to recover. If the hang is in the beforeunload handler,
    // pretend the beforeunload listeners have all fired and allow the delegate
    // to continue closing; the user will not have the option of cancelling the
    // close. Otherwise, pretend the unload listeners have all fired and close
    // the tab.
    bool close = true;
    if (is_during_beforeunload && delegate_) {
      delegate_->BeforeUnloadFired(this, true, &close);
    }
    if (close)
      Close(rvh);
    return;
  }

  if (!GetRenderViewHostImpl() || !GetRenderViewHostImpl()->IsRenderViewLive())
    return;

  if (delegate_)
    delegate_->RendererUnresponsive(this);
}

void WebContentsImpl::RendererResponsive(RenderViewHost* render_view_host) {
  if (delegate_)
    delegate_->RendererResponsive(this);
}

void WebContentsImpl::LoadStateChanged(
    const GURL& url,
    const net::LoadStateWithParam& load_state,
    uint64 upload_position,
    uint64 upload_size) {
  load_state_ = load_state;
  upload_position_ = upload_position;
  upload_size_ = upload_size;
  load_state_host_ = net::IDNToUnicode(url.host(),
      GetContentClient()->browser()->GetAcceptLangs(
          GetBrowserContext()));
  if (load_state_.state == net::LOAD_STATE_READING_RESPONSE)
    SetNotWaitingForResponse();
  if (IsLoading()) {
    NotifyNavigationStateChanged(static_cast<InvalidateTypes>(
        INVALIDATE_TYPE_LOAD | INVALIDATE_TYPE_TAB));
  }
}

void WebContentsImpl::BeforeUnloadFiredFromRenderManager(
    bool proceed, const base::TimeTicks& proceed_time,
    bool* proceed_to_fire_unload) {
  FOR_EACH_OBSERVER(WebContentsObserver, observers_,
                    BeforeUnloadFired(proceed_time));
  if (delegate_)
    delegate_->BeforeUnloadFired(this, proceed, proceed_to_fire_unload);
  // Note: |this| might be deleted at this point.
}

void WebContentsImpl::RenderProcessGoneFromRenderManager(
    RenderViewHost* render_view_host) {
  DCHECK(crashed_status_ != base::TERMINATION_STATUS_STILL_RUNNING);
  RenderViewTerminated(render_view_host, crashed_status_, crashed_error_code_);
}

void WebContentsImpl::UpdateRenderViewSizeForRenderManager() {
  // TODO(brettw) this is a hack. See WebContentsView::SizeContents.
  gfx::Size size = GetSizeForNewRenderView();
  // 0x0 isn't a valid window size (minimal window size is 1x1) but it may be
  // here during container initialization and normal window size will be set
  // later. In case of tab duplication this resizing to 0x0 prevents setting
  // normal size later so just ignore it.
  if (!size.IsEmpty())
    view_->SizeContents(size);
}

void WebContentsImpl::CancelModalDialogsForRenderManager() {
  // We need to cancel modal dialogs when doing a process swap, since the load
  // deferrer would prevent us from swapping out.
  if (dialog_manager_)
    dialog_manager_->CancelActiveAndPendingDialogs(this);
}

void WebContentsImpl::NotifySwappedFromRenderManager(RenderFrameHost* old_host,
                                                     RenderFrameHost* new_host,
                                                     bool is_main_frame) {
  if (is_main_frame) {
    NotifyViewSwapped(old_host ? old_host->GetRenderViewHost() : NULL,
                      new_host->GetRenderViewHost());

    // Make sure the visible RVH reflects the new delegate's preferences.
    if (delegate_)
      view_->SetOverscrollControllerEnabled(CanOverscrollContent());

    view_->RenderViewSwappedIn(new_host->GetRenderViewHost());
  }

  NotifyFrameSwapped(old_host, new_host);
}

int WebContentsImpl::CreateOpenerRenderViewsForRenderManager(
    SiteInstance* instance) {
  if (!opener_)
    return MSG_ROUTING_NONE;

  // Recursively create RenderViews for anything else in the opener chain.
  return opener_->CreateOpenerRenderViews(instance);
}

int WebContentsImpl::CreateOpenerRenderViews(SiteInstance* instance) {
  int opener_route_id = MSG_ROUTING_NONE;

  // If this tab has an opener, ensure it has a RenderView in the given
  // SiteInstance as well.
  if (opener_)
    opener_route_id = opener_->CreateOpenerRenderViews(instance);

  // If any of the renderers (current, pending, or swapped out) for this
  // WebContents has the same SiteInstance, use it.
  if (GetRenderManager()->current_host()->GetSiteInstance() == instance)
    return GetRenderManager()->current_host()->GetRoutingID();

  if (GetRenderManager()->pending_render_view_host() &&
      GetRenderManager()->pending_render_view_host()->GetSiteInstance() ==
          instance)
    return GetRenderManager()->pending_render_view_host()->GetRoutingID();

  RenderViewHostImpl* rvh = GetRenderManager()->GetSwappedOutRenderViewHost(
      instance);
  if (rvh)
    return rvh->GetRoutingID();

  // Create a swapped out RenderView in the given SiteInstance if none exists,
  // setting its opener to the given route_id.  Return the new view's route_id.
  return GetRenderManager()->CreateRenderFrame(
      instance, opener_route_id, true, true, true);
}

NavigationControllerImpl& WebContentsImpl::GetControllerForRenderManager() {
  return GetController();
}

WebUIImpl* WebContentsImpl::CreateWebUIForRenderManager(const GURL& url) {
  return static_cast<WebUIImpl*>(CreateWebUI(url));
}

NavigationEntry*
    WebContentsImpl::GetLastCommittedNavigationEntryForRenderManager() {
  return controller_.GetLastCommittedEntry();
}

bool WebContentsImpl::CreateRenderViewForRenderManager(
    RenderViewHost* render_view_host,
    int opener_route_id,
    int proxy_routing_id,
    bool for_main_frame_navigation) {
  TRACE_EVENT0("browser", "WebContentsImpl::CreateRenderViewForRenderManager");
  // Can be NULL during tests.
  RenderWidgetHostViewBase* rwh_view;
  // TODO(kenrb): RenderWidgetHostViewChildFrame special casing is temporary
  // until RenderWidgetHost is attached to RenderFrameHost. We need to special
  // case this because RWH is still a base class of RenderViewHost, and child
  // frame RWHVs are unique in that they do not have their own WebContents.
  if (!for_main_frame_navigation) {
    RenderWidgetHostViewChildFrame* rwh_view_child =
        new RenderWidgetHostViewChildFrame(render_view_host);
    rwh_view = rwh_view_child;
  } else {
    rwh_view = view_->CreateViewForWidget(render_view_host);
  }

  // Now that the RenderView has been created, we need to tell it its size.
  if (rwh_view)
    rwh_view->SetSize(GetSizeForNewRenderView());

  // Make sure we use the correct starting page_id in the new RenderView.
  UpdateMaxPageIDIfNecessary(render_view_host);
  int32 max_page_id =
      GetMaxPageIDForSiteInstance(render_view_host->GetSiteInstance());

  if (!static_cast<RenderViewHostImpl*>(
          render_view_host)->CreateRenderView(base::string16(),
                                              opener_route_id,
                                              proxy_routing_id,
                                              max_page_id,
                                              created_with_opener_)) {
    return false;
  }

#if defined(OS_POSIX) && !defined(OS_MACOSX) && !defined(OS_ANDROID)
  // Force a ViewMsg_Resize to be sent, needed to make plugins show up on
  // linux. See crbug.com/83941.
  if (rwh_view) {
    if (RenderWidgetHost* render_widget_host = rwh_view->GetRenderWidgetHost())
      render_widget_host->WasResized();
  }
#endif

  return true;
}

bool WebContentsImpl::CreateRenderFrameForRenderManager(
    RenderFrameHost* render_frame_host,
    int parent_routing_id) {
  TRACE_EVENT0("browser", "WebContentsImpl::CreateRenderFrameForRenderManager");

  RenderFrameHostImpl* rfh =
      static_cast<RenderFrameHostImpl*>(render_frame_host);
  if (!rfh->CreateRenderFrame(parent_routing_id))
    return false;

  // TODO(nasko): When RenderWidgetHost is owned by RenderFrameHost, the passed
  // RenderFrameHost will have to be associated with the appropriate
  // RenderWidgetHostView or a new one should be created here.

  return true;
}

#if defined(OS_ANDROID)

base::android::ScopedJavaLocalRef<jobject>
WebContentsImpl::GetJavaWebContents() {
  DCHECK(BrowserThread::CurrentlyOn(BrowserThread::UI));
  return GetWebContentsAndroid()->GetJavaObject();
}

WebContentsAndroid* WebContentsImpl::GetWebContentsAndroid() {
  WebContentsAndroid* web_contents_android =
      static_cast<WebContentsAndroid*>(GetUserData(kWebContentsAndroidKey));
  if (!web_contents_android) {
    web_contents_android = new WebContentsAndroid(this);
    SetUserData(kWebContentsAndroidKey, web_contents_android);
  }
  return web_contents_android;
}

bool WebContentsImpl::CreateRenderViewForInitialEmptyDocument() {
  return CreateRenderViewForRenderManager(GetRenderViewHost(),
                                          MSG_ROUTING_NONE,
                                          MSG_ROUTING_NONE,
                                          true);
}

#elif defined(OS_MACOSX)

void WebContentsImpl::SetAllowOverlappingViews(bool overlapping) {
  view_->SetAllowOverlappingViews(overlapping);
}

bool WebContentsImpl::GetAllowOverlappingViews() {
  return view_->GetAllowOverlappingViews();
}

void WebContentsImpl::SetAllowOtherViews(bool allow) {
  view_->SetAllowOtherViews(allow);
}

bool WebContentsImpl::GetAllowOtherViews() {
  return view_->GetAllowOtherViews();
}

#endif

void WebContentsImpl::OnDialogClosed(int render_process_id,
                                     int render_frame_id,
                                     IPC::Message* reply_msg,
                                     bool dialog_was_suppressed,
                                     bool success,
                                     const base::string16& user_input) {
  RenderFrameHostImpl* rfh = RenderFrameHostImpl::FromID(render_process_id,
                                                         render_frame_id);
  last_dialog_suppressed_ = dialog_was_suppressed;

  if (is_showing_before_unload_dialog_ && !success) {
    // If a beforeunload dialog is canceled, we need to stop the throbber from
    // spinning, since we forced it to start spinning in Navigate.
    if (rfh)
      DidStopLoading(rfh);
    controller_.DiscardNonCommittedEntries();

    FOR_EACH_OBSERVER(WebContentsObserver, observers_,
                      BeforeUnloadDialogCancelled());
  }

  is_showing_before_unload_dialog_ = false;
  if (rfh) {
    rfh->JavaScriptDialogClosed(reply_msg, success, user_input,
                                dialog_was_suppressed);
  } else {
    // Don't leak the sync IPC reply if the RFH or process is gone.
    delete reply_msg;
  }
}

void WebContentsImpl::SetEncoding(const std::string& encoding) {
  if (encoding == last_reported_encoding_)
    return;
  last_reported_encoding_ = encoding;

  canonical_encoding_ = GetContentClient()->browser()->
      GetCanonicalEncodingNameByAliasName(encoding);
}

void WebContentsImpl::CreateViewAndSetSizeForRVH(RenderViewHost* rvh) {
  RenderWidgetHostViewBase* rwh_view = view_->CreateViewForWidget(rvh);
  // Can be NULL during tests.
  if (rwh_view)
    rwh_view->SetSize(GetContainerBounds().size());
}

bool WebContentsImpl::IsHidden() {
  return capturer_count_ == 0 && !should_normally_be_visible_;
}

RenderFrameHostManager* WebContentsImpl::GetRenderManager() const {
  return frame_tree_.root()->render_manager();
}

RenderViewHostImpl* WebContentsImpl::GetRenderViewHostImpl() {
  return static_cast<RenderViewHostImpl*>(GetRenderViewHost());
}

BrowserPluginGuest* WebContentsImpl::GetBrowserPluginGuest() const {
  return browser_plugin_guest_.get();
}

void WebContentsImpl::SetBrowserPluginGuest(BrowserPluginGuest* guest) {
  CHECK(!browser_plugin_guest_);
  browser_plugin_guest_.reset(guest);
}

BrowserPluginEmbedder* WebContentsImpl::GetBrowserPluginEmbedder() const {
  return browser_plugin_embedder_.get();
}

void WebContentsImpl::ClearPowerSaveBlockers(
    RenderFrameHost* render_frame_host) {
#if !defined(OS_CHROMEOS)
  uintptr_t key = reinterpret_cast<uintptr_t>(render_frame_host);
  scoped_ptr<PowerSaveBlockerMapEntry> map_entry =
      power_save_blockers_.take_and_erase(key);
  if (map_entry)
    map_entry->clear();
#endif
}

void WebContentsImpl::ClearAllPowerSaveBlockers() {
#if !defined(OS_CHROMEOS)
  power_save_blockers_.clear();
#endif
}

gfx::Size WebContentsImpl::GetSizeForNewRenderView() {
  gfx::Size size;
  if (delegate_)
    size = delegate_->GetSizeForNewRenderView(this);
  if (size.IsEmpty())
    size = GetContainerBounds().size();
  return size;
}

void WebContentsImpl::OnFrameRemoved(RenderFrameHost* render_frame_host) {
  FOR_EACH_OBSERVER(
      WebContentsObserver, observers_, FrameDetached(render_frame_host));
}

void WebContentsImpl::OnPreferredSizeChanged(const gfx::Size& old_size) {
  if (!delegate_)
    return;
  const gfx::Size new_size = GetPreferredSize();
  if (new_size != old_size)
    delegate_->UpdatePreferredSize(this, new_size);
}

void WebContentsImpl::ResumeResponseDeferredAtStart() {
  FrameTreeNode* node = frame_tree_.root();
  node->render_manager()->ResumeResponseDeferredAtStart();
}

}  // namespace content<|MERGE_RESOLUTION|>--- conflicted
+++ resolved
@@ -1384,14 +1384,6 @@
     return delegate_->ShowTooltip(this, tooltip_text, text_direction_hint);
   }
   return false;
-<<<<<<< HEAD
-}
-
-#if defined(OS_WIN)
-gfx::NativeViewAccessible WebContentsImpl::GetParentNativeViewAccessible() {
-  return accessible_parent_;
-=======
->>>>>>> e6de044b
 }
 
 void WebContentsImpl::HandleMouseDown() {
