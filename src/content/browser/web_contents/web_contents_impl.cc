// Copyright (c) 2012 The Chromium Authors. All rights reserved.
// Use of this source code is governed by a BSD-style license that can be
// found in the LICENSE file.

#include "content/browser/web_contents/web_contents_impl.h"

#include <utility>

#include "base/command_line.h"
#include "base/lazy_instance.h"
#include "base/location.h"
#include "base/logging.h"
#include "base/metrics/histogram.h"
#include "base/process/process.h"
#include "base/profiler/scoped_tracker.h"
#include "base/single_thread_task_runner.h"
#include "base/strings/string16.h"
#include "base/strings/string_number_conversions.h"
#include "base/strings/string_util.h"
#include "base/strings/utf_string_conversions.h"
#include "base/thread_task_runner_handle.h"
#include "base/time/time.h"
#include "base/trace_event/trace_event.h"
#include "components/mime_util/mime_util.h"
#include "components/url_formatter/url_formatter.h"
#include "content/browser/accessibility/accessibility_mode_helper.h"
#include "content/browser/accessibility/browser_accessibility_state_impl.h"
#include "content/browser/bad_message.h"
#include "content/browser/browser_plugin/browser_plugin_embedder.h"
#include "content/browser/browser_plugin/browser_plugin_guest.h"
#include "content/browser/child_process_security_policy_impl.h"
#include "content/browser/dom_storage/dom_storage_context_wrapper.h"
#include "content/browser/dom_storage/session_storage_namespace_impl.h"
#include "content/browser/download/download_stats.h"
#include "content/browser/download/mhtml_generation_manager.h"
#include "content/browser/download/save_package.h"
#include "content/browser/frame_host/cross_process_frame_connector.h"
#include "content/browser/frame_host/interstitial_page_impl.h"
#include "content/browser/frame_host/navigation_entry_impl.h"
#include "content/browser/frame_host/navigation_handle_impl.h"
#include "content/browser/frame_host/navigator_impl.h"
#include "content/browser/frame_host/render_frame_host_impl.h"
#include "content/browser/frame_host/render_widget_host_view_child_frame.h"
#include "content/browser/geolocation/geolocation_service_context.h"
#include "content/browser/host_zoom_map_impl.h"
#include "content/browser/loader/resource_dispatcher_host_impl.h"
#include "content/browser/manifest/manifest_manager_host.h"
#include "content/browser/media/audio_stream_monitor.h"
#include "content/browser/media/capture/web_contents_audio_muter.h"
#include "content/browser/message_port_message_filter.h"
#include "content/browser/plugin_content_origin_whitelist.h"
#include "content/browser/power_save_blocker_impl.h"
#include "content/browser/renderer_host/render_process_host_impl.h"
#include "content/browser/renderer_host/render_view_host_delegate_view.h"
#include "content/browser/renderer_host/render_view_host_impl.h"
#include "content/browser/renderer_host/render_widget_host_impl.h"
#include "content/browser/renderer_host/render_widget_host_input_event_router.h"
#include "content/browser/renderer_host/render_widget_host_view_base.h"
#include "content/browser/screen_orientation/screen_orientation_dispatcher_host_impl.h"
#include "content/browser/site_instance_impl.h"
#include "content/browser/web_contents/web_contents_view_guest.h"
#include "content/browser/webui/generic_handler.h"
#include "content/browser/webui/web_ui_controller_factory_registry.h"
#include "content/browser/webui/web_ui_impl.h"
#include "content/common/browser_plugin/browser_plugin_constants.h"
#include "content/common/browser_plugin/browser_plugin_messages.h"
#include "content/common/frame_messages.h"
#include "content/common/input_messages.h"
#include "content/common/site_isolation_policy.h"
#include "content/common/ssl_status_serialization.h"
#include "content/common/view_messages.h"
#include "content/public/browser/ax_event_notification_details.h"
#include "content/public/browser/browser_context.h"
#include "content/public/browser/browser_plugin_guest_manager.h"
#include "content/public/browser/content_browser_client.h"
#include "content/public/browser/devtools_agent_host.h"
#include "content/public/browser/download_manager.h"
#include "content/public/browser/download_url_parameters.h"
#include "content/public/browser/invalidate_type.h"
#include "content/public/browser/javascript_dialog_manager.h"
#include "content/public/browser/load_from_memory_cache_details.h"
#include "content/public/browser/load_notification_details.h"
#include "content/public/browser/navigation_details.h"
#include "content/public/browser/notification_details.h"
#include "content/public/browser/notification_service.h"
#include "content/public/browser/render_widget_host_iterator.h"
#include "content/public/browser/resource_request_details.h"
#include "content/public/browser/screen_orientation_dispatcher_host.h"
#include "content/public/browser/security_style_explanations.h"
#include "content/public/browser/storage_partition.h"
#include "content/public/browser/user_metrics.h"
#include "content/public/browser/web_contents_delegate.h"
#include "content/public/browser/web_contents_observer.h"
#include "content/public/common/bindings_policy.h"
#include "content/public/common/browser_plugin_guest_mode.h"
#include "content/public/common/content_constants.h"
#include "content/public/common/content_switches.h"
#include "content/public/common/page_zoom.h"
#include "content/public/common/result_codes.h"
#include "content/public/common/security_style.h"
#include "content/public/common/url_constants.h"
#include "content/public/common/url_utils.h"
#include "content/public/common/web_preferences.h"
#include "mojo/common/url_type_converters.h"
#include "mojo/converters/geometry/geometry_type_converters.h"
#include "net/http/http_cache.h"
#include "net/http/http_transaction_factory.h"
#include "net/url_request/url_request_context.h"
#include "net/url_request/url_request_context_getter.h"
#include "skia/public/type_converters.h"
#include "third_party/skia/include/core/SkBitmap.h"
#include "ui/base/layout.h"
#include "ui/gfx/display.h"
#include "ui/gfx/screen.h"
#include "ui/gl/gl_switches.h"

#if defined(ENABLE_BROWSER_CDMS)
#include "content/browser/media/media_web_contents_observer.h"
#endif

#if defined(OS_ANDROID)
#include "content/browser/android/content_video_view.h"
#include "content/browser/android/date_time_chooser_android.h"
#include "content/browser/media/android/media_session.h"
#include "content/browser/web_contents/web_contents_android.h"
#endif

#if defined(OS_MACOSX)
#include "base/mac/foundation_util.h"
#endif

namespace content {
namespace {

const int kMinimumDelayBetweenLoadingUpdatesMS = 100;
const char kDotGoogleDotCom[] = ".google.com";

#if defined(OS_ANDROID)
const char kWebContentsAndroidKey[] = "web_contents_android";
#endif  // OS_ANDROID

base::LazyInstance<std::vector<WebContentsImpl::CreatedCallback> >
g_created_callbacks = LAZY_INSTANCE_INITIALIZER;

static void DidDownloadImage(const WebContents::ImageDownloadCallback& callback,
                             int id,
                             const GURL& image_url,
                             image_downloader::DownloadResultPtr result) {
  DCHECK(result);

  const std::vector<SkBitmap> images =
      result->images.To<std::vector<SkBitmap>>();
  const std::vector<gfx::Size> original_image_sizes =
      result->original_image_sizes.To<std::vector<gfx::Size>>();

  callback.Run(id, result->http_status_code, image_url, images,
               original_image_sizes);
}

void NotifyCacheOnIO(
    scoped_refptr<net::URLRequestContextGetter> request_context,
    const GURL& url,
    const std::string& http_method) {
  net::HttpCache* cache = request_context->GetURLRequestContext()->
      http_transaction_factory()->GetCache();
  if (cache)
    cache->OnExternalCacheHit(url, http_method);
}

// Helper function for retrieving all the sites in a frame tree.
bool CollectSites(BrowserContext* context,
                  std::set<GURL>* sites,
                  FrameTreeNode* node) {
  // Record about:blank as a real (process-having) site only if the SiteInstance
  // is unassigned. Do not otherwise depend on the siteinstance's site URL,
  // since its value reflects the current process model, and this function
  // should behave identically across all process models.
  if (node->current_url() == GURL(url::kAboutBlankURL) &&
      node->current_frame_host()->GetSiteInstance()->HasSite()) {
    return true;
  }
  sites->insert(SiteInstance::GetSiteForURL(context, node->current_url()));
  return true;
}

bool FindMatchingProcess(int render_process_id,
                         bool* did_match_process,
                         FrameTreeNode* node) {
  if (node->current_frame_host()->GetProcess()->GetID() == render_process_id) {
    *did_match_process = true;
    return false;
  }
  return true;
}

bool ForEachFrameInternal(
    const base::Callback<void(RenderFrameHost*)>& on_frame,
    FrameTreeNode* node) {
  on_frame.Run(node->current_frame_host());
  return true;
}

bool ForEachPendingFrameInternal(
    const base::Callback<void(RenderFrameHost*)>& on_frame,
    FrameTreeNode* node) {
  RenderFrameHost* pending_frame_host =
      node->render_manager()->pending_frame_host();
  if (pending_frame_host)
    on_frame.Run(pending_frame_host);
  return true;
}

void SendToAllFramesInternal(IPC::Message* message, RenderFrameHost* rfh) {
  IPC::Message* message_copy = new IPC::Message(*message);
  message_copy->set_routing_id(rfh->GetRoutingID());
  rfh->Send(message_copy);
}

void AddRenderWidgetHostViewToSet(std::set<RenderWidgetHostView*>* set,
                                  RenderFrameHost* rfh) {
  RenderWidgetHostView* rwhv = static_cast<RenderFrameHostImpl*>(rfh)
                                   ->frame_tree_node()
                                   ->render_manager()
                                   ->GetRenderWidgetHostView();
  set->insert(rwhv);
}

void SetAccessibilityModeOnFrame(AccessibilityMode mode,
                                 RenderFrameHost* frame_host) {
  static_cast<RenderFrameHostImpl*>(frame_host)->SetAccessibilityMode(mode);
}

void ResetAccessibility(RenderFrameHost* rfh) {
  static_cast<RenderFrameHostImpl*>(rfh)->AccessibilityReset();
}

}  // namespace

WebContents* WebContents::Create(const WebContents::CreateParams& params) {
  FrameTreeNode* opener_node = nullptr;
  if (params.opener_render_frame_id != MSG_ROUTING_NONE) {
    RenderFrameHostImpl* opener_rfh = RenderFrameHostImpl::FromID(
        params.opener_render_process_id, params.opener_render_frame_id);
    if (opener_rfh)
      opener_node = opener_rfh->frame_tree_node();
  }
  return WebContentsImpl::CreateWithOpener(params, opener_node);
}

WebContents* WebContents::CreateWithSessionStorage(
    const WebContents::CreateParams& params,
    const SessionStorageNamespaceMap& session_storage_namespace_map) {
  WebContentsImpl* new_contents = new WebContentsImpl(params.browser_context, params.render_process_affinity);

  for (SessionStorageNamespaceMap::const_iterator it =
           session_storage_namespace_map.begin();
       it != session_storage_namespace_map.end();
       ++it) {
    new_contents->GetController()
        .SetSessionStorageNamespace(it->first, it->second.get());
  }

  new_contents->Init(params);
  return new_contents;
}

void WebContentsImpl::FriendZone::AddCreatedCallbackForTesting(
    const CreatedCallback& callback) {
  g_created_callbacks.Get().push_back(callback);
}

void WebContentsImpl::FriendZone::RemoveCreatedCallbackForTesting(
    const CreatedCallback& callback) {
  for (size_t i = 0; i < g_created_callbacks.Get().size(); ++i) {
    if (g_created_callbacks.Get().at(i).Equals(callback)) {
      g_created_callbacks.Get().erase(g_created_callbacks.Get().begin() + i);
      return;
    }
  }
}

WebContents* WebContents::FromRenderViewHost(const RenderViewHost* rvh) {
  return rvh->GetDelegate()->GetAsWebContents();
}

WebContents* WebContents::FromRenderFrameHost(RenderFrameHost* rfh) {
  RenderFrameHostImpl* rfh_impl = static_cast<RenderFrameHostImpl*>(rfh);
  if (!rfh_impl)
    return NULL;
  return rfh_impl->delegate()->GetAsWebContents();
}

// WebContentsImpl::DestructionObserver ----------------------------------------

class WebContentsImpl::DestructionObserver : public WebContentsObserver {
 public:
  DestructionObserver(WebContentsImpl* owner, WebContents* watched_contents)
      : WebContentsObserver(watched_contents),
        owner_(owner) {
  }

  // WebContentsObserver:
  void WebContentsDestroyed() override {
    owner_->OnWebContentsDestroyed(
        static_cast<WebContentsImpl*>(web_contents()));
  }

 private:
  WebContentsImpl* owner_;

  DISALLOW_COPY_AND_ASSIGN(DestructionObserver);
};

WebContentsImpl::ColorChooserInfo::ColorChooserInfo(int render_process_id,
                                                    int render_frame_id,
                                                    ColorChooser* chooser,
                                                    int identifier)
    : render_process_id(render_process_id),
      render_frame_id(render_frame_id),
      chooser(chooser),
      identifier(identifier) {
}

WebContentsImpl::ColorChooserInfo::~ColorChooserInfo() {
}

// WebContentsImpl::WebContentsTreeNode ----------------------------------------
WebContentsImpl::WebContentsTreeNode::WebContentsTreeNode()
    : outer_web_contents_(nullptr),
      outer_contents_frame_tree_node_id_(
          FrameTreeNode::kFrameTreeNodeInvalidID) {
}

WebContentsImpl::WebContentsTreeNode::~WebContentsTreeNode() {
  // Remove child pointer from our parent.
  if (outer_web_contents_) {
    ChildrenSet& child_ptrs_in_parent =
        outer_web_contents_->node_->inner_web_contents_tree_nodes_;
    ChildrenSet::iterator iter = child_ptrs_in_parent.find(this);
    DCHECK(iter != child_ptrs_in_parent.end());
    child_ptrs_in_parent.erase(this);
  }

  // Remove parent pointers from our children.
  // TODO(lazyboy): We should destroy the children WebContentses too. If the
  // children do not manage their own lifetime, then we would leak their
  // WebContentses.
  for (WebContentsTreeNode* child : inner_web_contents_tree_nodes_)
    child->outer_web_contents_ = nullptr;
}

void WebContentsImpl::WebContentsTreeNode::ConnectToOuterWebContents(
    WebContentsImpl* outer_web_contents,
    RenderFrameHostImpl* outer_contents_frame) {
  outer_web_contents_ = outer_web_contents;
  outer_contents_frame_tree_node_id_ =
      outer_contents_frame->frame_tree_node()->frame_tree_node_id();

  if (!outer_web_contents_->node_)
    outer_web_contents_->node_.reset(new WebContentsTreeNode());

  outer_web_contents_->node_->inner_web_contents_tree_nodes_.insert(this);
}

// WebContentsImpl -------------------------------------------------------------

WebContentsImpl::WebContentsImpl(BrowserContext* browser_context,
                                 int render_process_affinity)
    : delegate_(NULL),
      controller_(this, browser_context),
      render_view_host_delegate_view_(NULL),
      created_with_opener_(false),
#if defined(OS_WIN)
      accessible_parent_(NULL),
#endif
      frame_tree_(new NavigatorImpl(&controller_, this),
                  this,
                  this,
                  this,
                  this,
                  render_process_affinity),
      is_loading_(false),
      is_load_to_different_document_(false),
      crashed_status_(base::TERMINATION_STATUS_STILL_RUNNING),
      crashed_error_code_(0),
      waiting_for_response_(false),
      load_state_(net::LOAD_STATE_IDLE, base::string16()),
      upload_size_(0),
      upload_position_(0),
      is_resume_pending_(false),
      displayed_insecure_content_(false),
      has_accessed_initial_document_(false),
      theme_color_(SK_ColorTRANSPARENT),
      last_sent_theme_color_(SK_ColorTRANSPARENT),
      did_first_visually_non_empty_paint_(false),
      capturer_count_(0),
      should_normally_be_visible_(true),
      is_being_destroyed_(false),
      notify_disconnection_(false),
      dialog_manager_(NULL),
      is_showing_before_unload_dialog_(false),
      last_active_time_(base::TimeTicks::Now()),
      closed_by_user_gesture_(false),
      minimum_zoom_percent_(static_cast<int>(kMinimumZoomFactor * 100)),
      maximum_zoom_percent_(static_cast<int>(kMaximumZoomFactor * 100)),
      render_view_message_source_(NULL),
      render_frame_message_source_(NULL),
      fullscreen_widget_routing_id_(MSG_ROUTING_NONE),
      fullscreen_widget_had_focus_at_shutdown_(false),
      is_subframe_(false),
      force_disable_overscroll_content_(false),
      last_dialog_suppressed_(false),
      geolocation_service_context_(new GeolocationServiceContext()),
      accessibility_mode_(
          BrowserAccessibilityStateImpl::GetInstance()->accessibility_mode()),
      audio_stream_monitor_(this),
      virtual_keyboard_requested_(false),
      loading_weak_factory_(this) {
  frame_tree_.SetFrameRemoveListener(
      base::Bind(&WebContentsImpl::OnFrameRemoved,
                 base::Unretained(this)));
#if defined(ENABLE_BROWSER_CDMS)
  media_web_contents_observer_.reset(new MediaWebContentsObserver(this));
#endif
}

WebContentsImpl::~WebContentsImpl() {
  is_being_destroyed_ = true;

  rwh_input_event_router_.reset();

  // Delete all RFH pending shutdown, which will lead the corresponding RVH to
  // shutdown and be deleted as well.
  frame_tree_.ForEach(
      base::Bind(&RenderFrameHostManager::ClearRFHsPendingShutdown));

  ClearAllPowerSaveBlockers();

  for (std::set<RenderWidgetHostImpl*>::iterator iter =
           created_widgets_.begin(); iter != created_widgets_.end(); ++iter) {
    (*iter)->DetachDelegate();
  }
  created_widgets_.clear();

  // Clear out any JavaScript state.
  if (dialog_manager_)
    dialog_manager_->ResetDialogState(this);

  if (color_chooser_info_.get())
    color_chooser_info_->chooser->End();

  NotifyDisconnected();

  // Notify any observer that have a reference on this WebContents.
  NotificationService::current()->Notify(
      NOTIFICATION_WEB_CONTENTS_DESTROYED,
      Source<WebContents>(this),
      NotificationService::NoDetails());

  // Destroy all frame tree nodes except for the root; this notifies observers.
  frame_tree_.root()->ResetForNewProcess();
  GetRenderManager()->ResetProxyHosts();

  // Manually call the observer methods for the root frame tree node. It is
  // necessary to manually delete all objects tracking navigations
  // (NavigationHandle, NavigationRequest) for observers to be properly
  // notified of these navigations stopping before the WebContents is
  // destroyed.
  RenderFrameHostManager* root = GetRenderManager();

  if (root->pending_frame_host()) {
    root->pending_frame_host()->SetRenderFrameCreated(false);
    root->pending_frame_host()->SetNavigationHandle(
        scoped_ptr<NavigationHandleImpl>());
  }
  root->current_frame_host()->SetRenderFrameCreated(false);
  root->current_frame_host()->SetNavigationHandle(
      scoped_ptr<NavigationHandleImpl>());

  // PlzNavigate: clear up state specific to browser-side navigation.
  if (base::CommandLine::ForCurrentProcess()->HasSwitch(
          switches::kEnableBrowserSideNavigation)) {
    frame_tree_.root()->ResetNavigationRequest(false);
    if (root->speculative_frame_host()) {
      root->speculative_frame_host()->SetRenderFrameCreated(false);
      root->speculative_frame_host()->SetNavigationHandle(
          scoped_ptr<NavigationHandleImpl>());
    }
  }

  FOR_EACH_OBSERVER(WebContentsObserver, observers_,
                    FrameDeleted(root->current_frame_host()));

  if (root->pending_render_view_host()) {
    FOR_EACH_OBSERVER(WebContentsObserver,
                      observers_,
                      RenderViewDeleted(root->pending_render_view_host()));
  }

  FOR_EACH_OBSERVER(WebContentsObserver,
                    observers_,
                    RenderViewDeleted(root->current_host()));

  FOR_EACH_OBSERVER(WebContentsObserver,
                    observers_,
                    WebContentsDestroyed());

  FOR_EACH_OBSERVER(WebContentsObserver,
                    observers_,
                    ResetWebContents());

  SetDelegate(NULL);

  STLDeleteContainerPairSecondPointers(destruction_observers_.begin(),
                                       destruction_observers_.end());
}

WebContentsImpl* WebContentsImpl::CreateWithOpener(
    const WebContents::CreateParams& params,
    FrameTreeNode* opener) {
  TRACE_EVENT0("browser", "WebContentsImpl::CreateWithOpener");
  WebContentsImpl* new_contents = new WebContentsImpl(params.browser_context, params.render_process_affinity);

  if (!params.opener_suppressed && opener) {
    new_contents->GetFrameTree()->root()->SetOpener(opener);
    new_contents->created_with_opener_ = true;
  }

  // This may be true even when opener is null, such as when opening blocked
  // popups.
  if (params.created_with_opener)
    new_contents->created_with_opener_ = true;

  if (params.guest_delegate) {
    // This makes |new_contents| act as a guest.
    // For more info, see comment above class BrowserPluginGuest.
    BrowserPluginGuest::Create(new_contents, params.guest_delegate);
    // We are instantiating a WebContents for browser plugin. Set its subframe
    // bit to true.
    new_contents->is_subframe_ = true;
  }
  new_contents->Init(params);
  return new_contents;
}

// static
std::vector<WebContentsImpl*> WebContentsImpl::GetAllWebContents() {
  std::vector<WebContentsImpl*> result;
  scoped_ptr<RenderWidgetHostIterator> widgets(
      RenderWidgetHostImpl::GetRenderWidgetHosts());
  std::set<WebContentsImpl*> web_contents_set;
  while (RenderWidgetHost* rwh = widgets->GetNextHost()) {
    if (!rwh->IsRenderView())
      continue;
    RenderViewHost* rvh = RenderViewHost::From(rwh);
    if (!rvh)
      continue;
    WebContents* web_contents = WebContents::FromRenderViewHost(rvh);
    if (!web_contents)
      continue;
    WebContentsImpl* wci = static_cast<WebContentsImpl*>(web_contents);
    if (web_contents_set.find(wci) == web_contents_set.end()) {
      web_contents_set.insert(wci);
      result.push_back(wci);
    }
  }
  return result;
}

// static
WebContentsImpl* WebContentsImpl::FromFrameTreeNode(
    FrameTreeNode* frame_tree_node) {
  return static_cast<WebContentsImpl*>(
      WebContents::FromRenderFrameHost(frame_tree_node->current_frame_host()));
}

RenderFrameHostManager* WebContentsImpl::GetRenderManagerForTesting() {
  return GetRenderManager();
}

bool WebContentsImpl::OnMessageReceived(RenderViewHost* render_view_host,
                                        const IPC::Message& message) {
  return OnMessageReceived(render_view_host, NULL, message);
}

bool WebContentsImpl::OnMessageReceived(RenderViewHost* render_view_host,
                                        RenderFrameHost* render_frame_host,
                                        const IPC::Message& message) {
  DCHECK(render_view_host || render_frame_host);
  if (GetWebUI() &&
      static_cast<WebUIImpl*>(GetWebUI())->OnMessageReceived(message)) {
    return true;
  }

  base::ObserverListBase<WebContentsObserver>::Iterator it(&observers_);
  WebContentsObserver* observer;
  if (render_frame_host) {
    while ((observer = it.GetNext()) != NULL)
      if (observer->OnMessageReceived(message, render_frame_host))
        return true;
  } else {
    while ((observer = it.GetNext()) != NULL)
      if (observer->OnMessageReceived(message))
        return true;
  }

  // Message handlers should be aware of which
  // RenderViewHost/RenderFrameHost sent the message, which is temporarily
  // stored in render_(view|frame)_message_source_.
  if (render_frame_host)
    render_frame_message_source_ = render_frame_host;
  else
    render_view_message_source_ = render_view_host;

  bool handled = true;
  IPC_BEGIN_MESSAGE_MAP(WebContentsImpl, message)
    IPC_MESSAGE_HANDLER(FrameHostMsg_DomOperationResponse,
                        OnDomOperationResponse)
    IPC_MESSAGE_HANDLER(FrameHostMsg_DidChangeThemeColor,
                        OnThemeColorChanged)
    IPC_MESSAGE_HANDLER(FrameHostMsg_DidFinishDocumentLoad,
                        OnDocumentLoadedInFrame)
    IPC_MESSAGE_HANDLER(FrameHostMsg_DidFinishLoad, OnDidFinishLoad)
    IPC_MESSAGE_HANDLER(FrameHostMsg_OpenColorChooser, OnOpenColorChooser)
    IPC_MESSAGE_HANDLER(FrameHostMsg_EndColorChooser, OnEndColorChooser)
    IPC_MESSAGE_HANDLER(FrameHostMsg_SetSelectedColorInColorChooser,
                        OnSetSelectedColorInColorChooser)
    IPC_MESSAGE_HANDLER(FrameHostMsg_MediaPlayingNotification,
                        OnMediaPlayingNotification)
    IPC_MESSAGE_HANDLER(FrameHostMsg_MediaPausedNotification,
                        OnMediaPausedNotification)
    IPC_MESSAGE_HANDLER(ViewHostMsg_DidFirstVisuallyNonEmptyPaint,
                        OnFirstVisuallyNonEmptyPaint)
    IPC_MESSAGE_HANDLER(FrameHostMsg_DidLoadResourceFromMemoryCache,
                        OnDidLoadResourceFromMemoryCache)
    IPC_MESSAGE_HANDLER(FrameHostMsg_DidDisplayInsecureContent,
                        OnDidDisplayInsecureContent)
    IPC_MESSAGE_HANDLER(FrameHostMsg_DidRunInsecureContent,
                        OnDidRunInsecureContent)
    IPC_MESSAGE_HANDLER(ViewHostMsg_GoToEntryAtOffset, OnGoToEntryAtOffset)
    IPC_MESSAGE_HANDLER(ViewHostMsg_UpdateZoomLimits, OnUpdateZoomLimits)
    IPC_MESSAGE_HANDLER(ViewHostMsg_EnumerateDirectory, OnEnumerateDirectory)
    IPC_MESSAGE_HANDLER(FrameHostMsg_RegisterProtocolHandler,
                        OnRegisterProtocolHandler)
    IPC_MESSAGE_HANDLER(FrameHostMsg_UnregisterProtocolHandler,
                        OnUnregisterProtocolHandler)
    IPC_MESSAGE_HANDLER(FrameHostMsg_UpdatePageImportanceSignals,
                        OnUpdatePageImportanceSignals)
    IPC_MESSAGE_HANDLER(ViewHostMsg_Find_Reply, OnFindReply)
    IPC_MESSAGE_HANDLER(ViewHostMsg_AppCacheAccessed, OnAppCacheAccessed)
    IPC_MESSAGE_HANDLER(ViewHostMsg_WebUISend, OnWebUISend)
#if defined(ENABLE_PLUGINS)
    IPC_MESSAGE_HANDLER(FrameHostMsg_PepperInstanceCreated,
                        OnPepperInstanceCreated)
    IPC_MESSAGE_HANDLER(FrameHostMsg_PepperInstanceDeleted,
                        OnPepperInstanceDeleted)
    IPC_MESSAGE_HANDLER(FrameHostMsg_PepperPluginHung, OnPepperPluginHung)
    IPC_MESSAGE_HANDLER(FrameHostMsg_PluginCrashed, OnPluginCrashed)
    IPC_MESSAGE_HANDLER(ViewHostMsg_RequestPpapiBrokerPermission,
                        OnRequestPpapiBrokerPermission)
    IPC_MESSAGE_HANDLER_GENERIC(BrowserPluginHostMsg_Attach,
                                OnBrowserPluginMessage(render_frame_host,
                                                       message))
#endif
    IPC_MESSAGE_HANDLER(ViewHostMsg_UpdateFaviconURL, OnUpdateFaviconURL)
    IPC_MESSAGE_HANDLER(ViewHostMsg_ShowValidationMessage,
                        OnShowValidationMessage)
    IPC_MESSAGE_HANDLER(ViewHostMsg_HideValidationMessage,
                        OnHideValidationMessage)
    IPC_MESSAGE_HANDLER(ViewHostMsg_MoveValidationMessage,
                        OnMoveValidationMessage)
#if defined(OS_ANDROID)
    IPC_MESSAGE_HANDLER(ViewHostMsg_FindMatchRects_Reply,
                        OnFindMatchRectsReply)
    IPC_MESSAGE_HANDLER(ViewHostMsg_OpenDateTimeDialog,
                        OnOpenDateTimeDialog)
#endif
    IPC_MESSAGE_UNHANDLED(handled = false)
  IPC_END_MESSAGE_MAP()
  render_view_message_source_ = NULL;
  render_frame_message_source_ = NULL;

  return handled;
}

bool WebContentsImpl::HasValidFrameSource() {
  if (!render_frame_message_source_) {
    DCHECK(render_view_message_source_);
    bad_message::ReceivedBadMessage(GetRenderProcessHost(),
                                    bad_message::WC_INVALID_FRAME_SOURCE);
    return false;
  }

  return true;
}

void WebContentsImpl::RunFileChooser(
    RenderViewHost* render_view_host,
    const FileChooserParams& params) {
  if (delegate_)
    delegate_->RunFileChooser(this, params);
}

NavigationControllerImpl& WebContentsImpl::GetController() {
  return controller_;
}

const NavigationControllerImpl& WebContentsImpl::GetController() const {
  return controller_;
}

BrowserContext* WebContentsImpl::GetBrowserContext() const {
  return controller_.GetBrowserContext();
}

const GURL& WebContentsImpl::GetURL() const {
  // We may not have a navigation entry yet.
  NavigationEntry* entry = controller_.GetVisibleEntry();
  return entry ? entry->GetVirtualURL() : GURL::EmptyGURL();
}

const GURL& WebContentsImpl::GetVisibleURL() const {
  // We may not have a navigation entry yet.
  NavigationEntry* entry = controller_.GetVisibleEntry();
  return entry ? entry->GetVirtualURL() : GURL::EmptyGURL();
}

const GURL& WebContentsImpl::GetLastCommittedURL() const {
  // We may not have a navigation entry yet.
  NavigationEntry* entry = controller_.GetLastCommittedEntry();
  return entry ? entry->GetVirtualURL() : GURL::EmptyGURL();
}

WebContentsDelegate* WebContentsImpl::GetDelegate() {
  return delegate_;
}

void WebContentsImpl::SetDelegate(WebContentsDelegate* delegate) {
  // TODO(cbentzel): remove this debugging code?
  if (delegate == delegate_)
    return;
  if (delegate_)
    delegate_->Detach(this);
  delegate_ = delegate;
  if (delegate_) {
    delegate_->Attach(this);
    // Ensure the visible RVH reflects the new delegate's preferences.
    if (view_)
      view_->SetOverscrollControllerEnabled(CanOverscrollContent());
  }
}

RenderProcessHost* WebContentsImpl::GetRenderProcessHost() const {
  RenderViewHostImpl* host = GetRenderManager()->current_host();
  return host ? host->GetProcess() : NULL;
}

RenderFrameHostImpl* WebContentsImpl::GetMainFrame() {
  return frame_tree_.root()->current_frame_host();
}

RenderFrameHostImpl* WebContentsImpl::GetFocusedFrame() {
  FrameTreeNode* focused_node = frame_tree_.GetFocusedFrame();
  if (!focused_node)
    return nullptr;
  return focused_node->current_frame_host();
}

void WebContentsImpl::ForEachFrame(
    const base::Callback<void(RenderFrameHost*)>& on_frame) {
  frame_tree_.ForEach(base::Bind(&ForEachFrameInternal, on_frame));
}

void WebContentsImpl::SendToAllFrames(IPC::Message* message) {
  ForEachFrame(base::Bind(&SendToAllFramesInternal, message));
  delete message;
}

RenderViewHostImpl* WebContentsImpl::GetRenderViewHost() const {
  return GetRenderManager()->current_host();
}

int WebContentsImpl::GetRoutingID() const {
  if (!GetRenderViewHost())
    return MSG_ROUTING_NONE;

  return GetRenderViewHost()->GetRoutingID();
}

void WebContentsImpl::CancelActiveAndPendingDialogs() {
  if (dialog_manager_)
    dialog_manager_->CancelActiveAndPendingDialogs(this);
  if (browser_plugin_embedder_)
    browser_plugin_embedder_->CancelGuestDialogs();
}

int WebContentsImpl::GetFullscreenWidgetRoutingID() const {
  return fullscreen_widget_routing_id_;
}

void WebContentsImpl::ClosePage() {
  GetRenderViewHost()->ClosePage();
}

RenderWidgetHostView* WebContentsImpl::GetRenderWidgetHostView() const {
  return GetRenderManager()->GetRenderWidgetHostView();
}

RenderWidgetHostView* WebContentsImpl::GetFullscreenRenderWidgetHostView()
    const {
  RenderWidgetHost* const widget_host =
      RenderWidgetHostImpl::FromID(GetRenderProcessHost()->GetID(),
                                   GetFullscreenWidgetRoutingID());
  return widget_host ? widget_host->GetView() : NULL;
}

WebContentsView* WebContentsImpl::GetView() const {
  return view_.get();
}

SkColor WebContentsImpl::GetThemeColor() const {
  return theme_color_;
}

void WebContentsImpl::SetAccessibilityMode(AccessibilityMode mode) {
  if (mode == accessibility_mode_)
    return;

  accessibility_mode_ = mode;
  frame_tree_.ForEach(
      base::Bind(&ForEachFrameInternal,
                 base::Bind(&SetAccessibilityModeOnFrame, mode)));
  frame_tree_.ForEach(
      base::Bind(&ForEachPendingFrameInternal,
                 base::Bind(&SetAccessibilityModeOnFrame, mode)));
}

void WebContentsImpl::AddAccessibilityMode(AccessibilityMode mode) {
  SetAccessibilityMode(AddAccessibilityModeTo(accessibility_mode_, mode));
}

void WebContentsImpl::RemoveAccessibilityMode(AccessibilityMode mode) {
  SetAccessibilityMode(RemoveAccessibilityModeFrom(accessibility_mode_, mode));
}

void WebContentsImpl::RequestAXTreeSnapshot(AXTreeSnapshotCallback callback) {
  // TODO(dmazzoni): http://crbug.com/475608 This only returns the
  // accessibility tree from the main frame and everything in the
  // same site instance.
  GetMainFrame()->RequestAXTreeSnapshot(callback);
}

WebUI* WebContentsImpl::CreateSubframeWebUI(const GURL& url,
                                            const std::string& frame_name) {
  DCHECK(!frame_name.empty());
  return CreateWebUI(url, frame_name);
}

WebUI* WebContentsImpl::GetWebUI() const {
  return GetRenderManager()->web_ui() ? GetRenderManager()->web_ui()
      : GetRenderManager()->pending_web_ui();
}

WebUI* WebContentsImpl::GetCommittedWebUI() const {
  return GetRenderManager()->web_ui();
}

void WebContentsImpl::SetUserAgentOverride(const std::string& override) {
  if (GetUserAgentOverride() == override)
    return;

  renderer_preferences_.user_agent_override = override;

  // Send the new override string to the renderer.
  RenderViewHost* host = GetRenderViewHost();
  if (host)
    host->SyncRendererPrefs();

  // Reload the page if a load is currently in progress to avoid having
  // different parts of the page loaded using different user agents.
  NavigationEntry* entry = controller_.GetVisibleEntry();
  if (is_loading_ && entry != NULL && entry->GetIsOverridingUserAgent())
    controller_.ReloadIgnoringCache(true);

  FOR_EACH_OBSERVER(WebContentsObserver, observers_,
                    UserAgentOverrideSet(override));
}

const std::string& WebContentsImpl::GetUserAgentOverride() const {
  return renderer_preferences_.user_agent_override;
}

void WebContentsImpl::EnableTreeOnlyAccessibilityMode() {
  if (GetAccessibilityMode() == AccessibilityModeTreeOnly)
    ForEachFrame(base::Bind(&ResetAccessibility));
  else
    AddAccessibilityMode(AccessibilityModeTreeOnly);
}

bool WebContentsImpl::IsTreeOnlyAccessibilityModeForTesting() const {
  return accessibility_mode_ == AccessibilityModeTreeOnly;
}

bool WebContentsImpl::IsFullAccessibilityModeForTesting() const {
  return accessibility_mode_ == AccessibilityModeComplete;
}

#if defined(OS_WIN)
void WebContentsImpl::SetParentNativeViewAccessible(
gfx::NativeViewAccessible accessible_parent) {
  accessible_parent_ = accessible_parent;
  RenderFrameHostImpl* rfh = GetMainFrame();
  if (rfh)
    rfh->SetParentNativeViewAccessible(accessible_parent);
}
#endif

const PageImportanceSignals& WebContentsImpl::GetPageImportanceSignals() const {
  return page_importance_signals_;
}

const base::string16& WebContentsImpl::GetTitle() const {
  // Transient entries take precedence. They are used for interstitial pages
  // that are shown on top of existing pages.
  NavigationEntry* entry = controller_.GetTransientEntry();
  std::string accept_languages =
      GetContentClient()->browser()->GetAcceptLangs(
          GetBrowserContext());
  if (entry) {
    return entry->GetTitleForDisplay(accept_languages);
  }
  WebUI* our_web_ui = GetRenderManager()->pending_web_ui() ?
      GetRenderManager()->pending_web_ui() : GetRenderManager()->web_ui();
  if (our_web_ui) {
    // Don't override the title in view source mode.
    entry = controller_.GetVisibleEntry();
    if (!(entry && entry->IsViewSourceMode())) {
      // Give the Web UI the chance to override our title.
      const base::string16& title = our_web_ui->GetOverriddenTitle();
      if (!title.empty())
        return title;
    }
  }

  // We use the title for the last committed entry rather than a pending
  // navigation entry. For example, when the user types in a URL, we want to
  // keep the old page's title until the new load has committed and we get a new
  // title.
  entry = controller_.GetLastCommittedEntry();

  // We make an exception for initial navigations. We only want to use the title
  // from the visible entry if:
  // 1. The pending entry has been explicitly assigned a title to display.
  // 2. The user is doing a history navigation in a new tab (e.g., Ctrl+Back),
  //    which case there is a pending entry index other than -1.
  //
  // Otherwise, we want to stick with the last committed entry's title during
  // new navigations, which have pending entries at index -1 with no title.
  if (controller_.IsInitialNavigation() &&
      ((controller_.GetVisibleEntry() &&
        !controller_.GetVisibleEntry()->GetTitle().empty()) ||
       controller_.GetPendingEntryIndex() != -1)) {
    entry = controller_.GetVisibleEntry();
  }

  if (entry) {
    return entry->GetTitleForDisplay(accept_languages);
  }

  // |page_title_when_no_navigation_entry_| is finally used
  // if no title cannot be retrieved.
  return page_title_when_no_navigation_entry_;
}

int32 WebContentsImpl::GetMaxPageID() {
  return GetMaxPageIDForSiteInstance(GetSiteInstance());
}

int32 WebContentsImpl::GetMaxPageIDForSiteInstance(
    SiteInstance* site_instance) {
  if (max_page_ids_.find(site_instance->GetId()) == max_page_ids_.end())
    max_page_ids_[site_instance->GetId()] = -1;

  return max_page_ids_[site_instance->GetId()];
}

void WebContentsImpl::UpdateMaxPageID(int32 page_id) {
  UpdateMaxPageIDForSiteInstance(GetSiteInstance(), page_id);
}

void WebContentsImpl::UpdateMaxPageIDForSiteInstance(
    SiteInstance* site_instance, int32 page_id) {
  if (GetMaxPageIDForSiteInstance(site_instance) < page_id)
    max_page_ids_[site_instance->GetId()] = page_id;
}

void WebContentsImpl::CopyMaxPageIDsFrom(WebContents* web_contents) {
  WebContentsImpl* contents = static_cast<WebContentsImpl*>(web_contents);
  max_page_ids_ = contents->max_page_ids_;
}

SiteInstanceImpl* WebContentsImpl::GetSiteInstance() const {
  return GetRenderManager()->current_host()->GetSiteInstance();
}

SiteInstanceImpl* WebContentsImpl::GetPendingSiteInstance() const {
  RenderViewHostImpl* dest_rvh =
      GetRenderManager()->pending_render_view_host() ?
          GetRenderManager()->pending_render_view_host() :
          GetRenderManager()->current_host();
  return dest_rvh->GetSiteInstance();
}

bool WebContentsImpl::IsLoading() const {
  return is_loading_;
}

bool WebContentsImpl::IsLoadingToDifferentDocument() const {
  return is_loading_ && is_load_to_different_document_;
}

bool WebContentsImpl::IsWaitingForResponse() const {
  return waiting_for_response_ && is_load_to_different_document_;
}

const net::LoadStateWithParam& WebContentsImpl::GetLoadState() const {
  return load_state_;
}

const base::string16& WebContentsImpl::GetLoadStateHost() const {
  return load_state_host_;
}

uint64 WebContentsImpl::GetUploadSize() const {
  return upload_size_;
}

uint64 WebContentsImpl::GetUploadPosition() const {
  return upload_position_;
}

std::set<GURL> WebContentsImpl::GetSitesInTab() const {
  std::set<GURL> sites;
  frame_tree_.ForEach(base::Bind(&CollectSites,
                                 base::Unretained(GetBrowserContext()),
                                 base::Unretained(&sites)));
  return sites;
}

const std::string& WebContentsImpl::GetEncoding() const {
  return canonical_encoding_;
}

bool WebContentsImpl::DisplayedInsecureContent() const {
  return displayed_insecure_content_;
}

void WebContentsImpl::IncrementCapturerCount(const gfx::Size& capture_size) {
  DCHECK(!is_being_destroyed_);
  ++capturer_count_;
  DVLOG(1) << "There are now " << capturer_count_
           << " capturing(s) of WebContentsImpl@" << this;

  // Note: This provides a hint to upstream code to size the views optimally
  // for quality (e.g., to avoid scaling).
  if (!capture_size.IsEmpty() && preferred_size_for_capture_.IsEmpty()) {
    preferred_size_for_capture_ = capture_size;
    OnPreferredSizeChanged(preferred_size_);
  }

  // Ensure that all views are un-occluded before capture begins.
  WasUnOccluded();
}

void WebContentsImpl::DecrementCapturerCount() {
  --capturer_count_;
  DVLOG(1) << "There are now " << capturer_count_
           << " capturing(s) of WebContentsImpl@" << this;
  DCHECK_LE(0, capturer_count_);

  if (is_being_destroyed_)
    return;

  if (capturer_count_ == 0) {
    const gfx::Size old_size = preferred_size_for_capture_;
    preferred_size_for_capture_ = gfx::Size();
    OnPreferredSizeChanged(old_size);
  }

  if (IsHidden()) {
    DVLOG(1) << "Executing delayed WasHidden().";
    WasHidden();
  }
}

int WebContentsImpl::GetCapturerCount() const {
  return capturer_count_;
}

bool WebContentsImpl::IsAudioMuted() const {
  return audio_muter_.get() && audio_muter_->is_muting();
}

void WebContentsImpl::SetAudioMuted(bool mute) {
  DVLOG(1) << "SetAudioMuted(mute=" << mute << "), was " << IsAudioMuted()
           << " for WebContentsImpl@" << this;

  if (mute == IsAudioMuted())
    return;

  if (mute) {
    if (!audio_muter_)
      audio_muter_.reset(new WebContentsAudioMuter(this));
    audio_muter_->StartMuting();
  } else {
    DCHECK(audio_muter_);
    audio_muter_->StopMuting();
  }

  // Notification for UI updates in response to the changed muting state.
  NotifyNavigationStateChanged(INVALIDATE_TYPE_TAB);
}

bool WebContentsImpl::IsCrashed() const {
  return (crashed_status_ == base::TERMINATION_STATUS_PROCESS_CRASHED ||
          crashed_status_ == base::TERMINATION_STATUS_ABNORMAL_TERMINATION ||
          crashed_status_ == base::TERMINATION_STATUS_PROCESS_WAS_KILLED ||
#if defined(OS_CHROMEOS)
          crashed_status_ ==
              base::TERMINATION_STATUS_PROCESS_WAS_KILLED_BY_OOM ||
#endif
          crashed_status_ == base::TERMINATION_STATUS_LAUNCH_FAILED
          );
}

void WebContentsImpl::SetIsCrashed(base::TerminationStatus status,
                                   int error_code) {
  if (status == crashed_status_)
    return;

  crashed_status_ = status;
  crashed_error_code_ = error_code;
  NotifyNavigationStateChanged(INVALIDATE_TYPE_TAB);
}

base::TerminationStatus WebContentsImpl::GetCrashedStatus() const {
  return crashed_status_;
}

bool WebContentsImpl::IsBeingDestroyed() const {
  return is_being_destroyed_;
}

void WebContentsImpl::NotifyNavigationStateChanged(
    InvalidateTypes changed_flags) {
  // TODO(erikchen): Remove ScopedTracker below once http://crbug.com/466285
  // is fixed.
  tracked_objects::ScopedTracker tracking_profile(
      FROM_HERE_WITH_EXPLICIT_FUNCTION(
          "466285 WebContentsImpl::NotifyNavigationStateChanged"));
  // Create and release the audio power save blocker depending on whether the
  // tab is actively producing audio or not.
  if ((changed_flags & INVALIDATE_TYPE_TAB) &&
      AudioStreamMonitor::monitoring_available()) {
    if (WasRecentlyAudible()) {
      if (!audio_power_save_blocker_)
        CreateAudioPowerSaveBlocker();
    } else {
      audio_power_save_blocker_.reset();
    }
  }

  if (delegate_)
    delegate_->NavigationStateChanged(this, changed_flags);
}

base::TimeTicks WebContentsImpl::GetLastActiveTime() const {
  return last_active_time_;
}

void WebContentsImpl::SetLastActiveTime(base::TimeTicks last_active_time) {
  last_active_time_ = last_active_time;
}

void WebContentsImpl::WasShown() {
  controller_.SetActive(true);

  for (RenderWidgetHostView* view : GetRenderWidgetHostViewsInTree()) {
    if (view) {
      view->Show();
#if defined(OS_MACOSX)
      view->SetActive(true);
#endif
    }
  }

  last_active_time_ = base::TimeTicks::Now();

  // The resize rect might have changed while this was inactive -- send the new
  // one to make sure it's up to date.
  RenderViewHostImpl* rvh = GetRenderViewHost();
  if (rvh)
    rvh->ResizeRectChanged(GetRootWindowResizerRect());

  // Restore power save blocker if there are active video players running.
  if (!active_video_players_.empty() && !video_power_save_blocker_)
    CreateVideoPowerSaveBlocker();

  FOR_EACH_OBSERVER(WebContentsObserver, observers_, WasShown());

  should_normally_be_visible_ = true;
}

void WebContentsImpl::WasHidden() {
  // If there are entities capturing screenshots or video (e.g., mirroring),
  // don't activate the "disable rendering" optimization.
  if (capturer_count_ == 0) {
    // |GetRenderViewHost()| can be NULL if the user middle clicks a link to
    // open a tab in the background, then closes the tab before selecting it.
    // This is because closing the tab calls WebContentsImpl::Destroy(), which
    // removes the |GetRenderViewHost()|; then when we actually destroy the
    // window, OnWindowPosChanged() notices and calls WasHidden() (which
    // calls us).
    for (RenderWidgetHostView* view : GetRenderWidgetHostViewsInTree()) {
      if (view)
        view->Hide();
    }

    // Release any video power save blockers held as video is not visible.
    video_power_save_blocker_.reset();
  }

  FOR_EACH_OBSERVER(WebContentsObserver, observers_, WasHidden());

  should_normally_be_visible_ = false;
}

void WebContentsImpl::WasOccluded() {
  if (capturer_count_ > 0)
    return;

  for (RenderWidgetHostView* view : GetRenderWidgetHostViewsInTree()) {
    if (view)
      view->WasOccluded();
  }
}

void WebContentsImpl::WasUnOccluded() {
  for (RenderWidgetHostView* view : GetRenderWidgetHostViewsInTree()) {
    if (view)
      view->WasUnOccluded();
  }
}

bool WebContentsImpl::NeedToFireBeforeUnload() {
  // TODO(creis): Should we fire even for interstitial pages?
  return WillNotifyDisconnection() && !ShowingInterstitialPage() &&
         !GetRenderViewHost()->SuddenTerminationAllowed();
}

void WebContentsImpl::DispatchBeforeUnload(bool for_cross_site_transition) {
  GetMainFrame()->DispatchBeforeUnload(for_cross_site_transition);
}

void WebContentsImpl::AttachToOuterWebContentsFrame(
    WebContents* outer_web_contents,
    RenderFrameHost* outer_contents_frame) {
  CHECK(BrowserPluginGuestMode::UseCrossProcessFramesForGuests());
  // Create a link to our outer WebContents.
  node_.reset(new WebContentsTreeNode());
  node_->ConnectToOuterWebContents(
      static_cast<WebContentsImpl*>(outer_web_contents),
      static_cast<RenderFrameHostImpl*>(outer_contents_frame));

  DCHECK(outer_contents_frame);

  // Create a proxy in top-level RenderFrameHostManager, pointing to the
  // SiteInstance of the outer WebContents. The proxy will be used to send
  // postMessage to the inner WebContents.
  GetRenderManager()->CreateOuterDelegateProxy(
      outer_contents_frame->GetSiteInstance(),
      static_cast<RenderFrameHostImpl*>(outer_contents_frame));

  GetRenderManager()->SetRWHViewForInnerContents(
      GetRenderManager()->GetRenderWidgetHostView());
}

void WebContentsImpl::Stop() {
  frame_tree_.ForEach(base::Bind(&FrameTreeNode::StopLoading));
  FOR_EACH_OBSERVER(WebContentsObserver, observers_, NavigationStopped());
}

WebContents* WebContentsImpl::Clone() {
  // We use our current SiteInstance since the cloned entry will use it anyway.
  // We pass our own opener so that the cloned page can access it if it was set
  // before.
  CreateParams create_params(GetBrowserContext(), GetSiteInstance());
  create_params.initial_size = GetContainerBounds().size();
  WebContentsImpl* tc =
      CreateWithOpener(create_params, frame_tree_.root()->opener());
  tc->GetController().CopyStateFrom(controller_);
  FOR_EACH_OBSERVER(WebContentsObserver,
                    observers_,
                    DidCloneToNewWebContents(this, tc));
  return tc;
}

void WebContentsImpl::Observe(int type,
                              const NotificationSource& source,
                              const NotificationDetails& details) {
  switch (type) {
    case NOTIFICATION_RENDER_WIDGET_HOST_DESTROYED: {
      RenderWidgetHost* host = Source<RenderWidgetHost>(source).ptr();
      RenderWidgetHostView* view = host->GetView();
      if (view == GetFullscreenRenderWidgetHostView()) {
        // We cannot just call view_->RestoreFocus() here.  On some platforms,
        // attempting to focus the currently-invisible WebContentsView will be
        // flat-out ignored.  Therefore, this boolean is used to track whether
        // we will request focus after the fullscreen widget has been
        // destroyed.
        fullscreen_widget_had_focus_at_shutdown_ = (view && view->HasFocus());
      } else {
        for (PendingWidgetViews::iterator i = pending_widget_views_.begin();
             i != pending_widget_views_.end(); ++i) {
          if (host->GetView() == i->second) {
            pending_widget_views_.erase(i);
            break;
          }
        }
      }
      break;
    }
    default:
      NOTREACHED();
  }
}

WebContents* WebContentsImpl::GetWebContents() {
  return this;
}

void WebContentsImpl::Init(const WebContents::CreateParams& params) {
  // This is set before initializing the render manager since
  // RenderFrameHostManager::Init calls back into us via its delegate to ask if
  // it should be hidden.
  should_normally_be_visible_ = !params.initially_hidden;

  // Either both routing ids can be given, or neither can be.
  DCHECK((params.routing_id == MSG_ROUTING_NONE &&
              params.main_frame_routing_id == MSG_ROUTING_NONE) ||
         (params.routing_id != MSG_ROUTING_NONE &&
              params.main_frame_routing_id != MSG_ROUTING_NONE));
  GetRenderManager()->Init(params.browser_context, params.site_instance,
                           params.routing_id, params.main_frame_routing_id,
                           MSG_ROUTING_NONE);
  frame_tree_.root()->SetFrameName(params.main_frame_name);

  WebContentsViewDelegate* delegate =
      GetContentClient()->browser()->GetWebContentsViewDelegate(this);

  if (browser_plugin_guest_ &&
      !BrowserPluginGuestMode::UseCrossProcessFramesForGuests()) {
    scoped_ptr<WebContentsView> platform_view(CreateWebContentsView(
        this, delegate, &render_view_host_delegate_view_));

    WebContentsViewGuest* rv = new WebContentsViewGuest(
        this, browser_plugin_guest_.get(), platform_view.Pass(),
        render_view_host_delegate_view_);
    render_view_host_delegate_view_ = rv;
    view_.reset(rv);
  } else {
    // Regular WebContentsView.
    view_.reset(CreateWebContentsView(
        this, delegate, &render_view_host_delegate_view_));
  }
  CHECK(render_view_host_delegate_view_);
  CHECK(view_.get());

  gfx::Size initial_size = params.initial_size;
  view_->CreateView(initial_size, params.context);

#if defined(ENABLE_PLUGINS)
  plugin_content_origin_whitelist_.reset(
      new PluginContentOriginWhitelist(this));
#endif

  registrar_.Add(this,
                 NOTIFICATION_RENDER_WIDGET_HOST_DESTROYED,
                 NotificationService::AllBrowserContextsAndSources());

  screen_orientation_dispatcher_host_.reset(
      new ScreenOrientationDispatcherHostImpl(this));

  manifest_manager_host_.reset(new ManifestManagerHost(this));

#if defined(OS_ANDROID)
  date_time_chooser_.reset(new DateTimeChooserAndroid());
#endif

  // BrowserPluginGuest::Init needs to be called after this WebContents has
  // a RenderWidgetHostViewGuest. That is, |view_->CreateView| above.
  if (browser_plugin_guest_)
    browser_plugin_guest_->Init();

  for (size_t i = 0; i < g_created_callbacks.Get().size(); i++)
    g_created_callbacks.Get().at(i).Run(this);

  // If the WebContents creation was renderer-initiated, it means that the
  // corresponding RenderView and main RenderFrame have already been created.
  // Ensure observers are notified about this.
  if (params.renderer_initiated_creation) {
    GetRenderViewHost()->set_renderer_initialized(true);
    RenderViewCreated(GetRenderViewHost());
    GetRenderManager()->current_frame_host()->SetRenderFrameCreated(true);
  }

  // Ensure that observers are notified of the creation of this WebContents's
  // main RenderFrameHost. It must be done here for main frames, since the
  // NotifySwappedFromRenderManager expects view_ to already be created and that
  // happens after RenderFrameHostManager::Init.
  NotifySwappedFromRenderManager(
      nullptr, GetRenderManager()->current_frame_host(), true);
}

void WebContentsImpl::OnWebContentsDestroyed(WebContentsImpl* web_contents) {
  RemoveDestructionObserver(web_contents);

  // Clear a pending contents that has been closed before being shown.
  for (PendingContents::iterator iter = pending_contents_.begin();
       iter != pending_contents_.end();
       ++iter) {
    if (iter->second != web_contents)
      continue;
    pending_contents_.erase(iter);
    return;
  }
  NOTREACHED();
}

void WebContentsImpl::AddDestructionObserver(WebContentsImpl* web_contents) {
  if (!ContainsKey(destruction_observers_, web_contents)) {
    destruction_observers_[web_contents] =
        new DestructionObserver(this, web_contents);
  }
}

void WebContentsImpl::RemoveDestructionObserver(WebContentsImpl* web_contents) {
  DestructionObservers::iterator iter =
      destruction_observers_.find(web_contents);
  if (iter != destruction_observers_.end()) {
    delete destruction_observers_[web_contents];
    destruction_observers_.erase(iter);
  }
}

void WebContentsImpl::AddObserver(WebContentsObserver* observer) {
  observers_.AddObserver(observer);
}

void WebContentsImpl::RemoveObserver(WebContentsObserver* observer) {
  observers_.RemoveObserver(observer);
}

std::set<RenderWidgetHostView*>
WebContentsImpl::GetRenderWidgetHostViewsInTree() {
  std::set<RenderWidgetHostView*> set;
  if (ShowingInterstitialPage()) {
    set.insert(GetRenderWidgetHostView());
  } else {
    ForEachFrame(
        base::Bind(&AddRenderWidgetHostViewToSet, base::Unretained(&set)));
  }
  return set;
}

void WebContentsImpl::Activate() {
  if (delegate_)
    delegate_->ActivateContents(this);
}

void WebContentsImpl::Deactivate() {
  if (delegate_)
    delegate_->DeactivateContents(this);
}

void WebContentsImpl::LostCapture() {
  if (delegate_)
    delegate_->LostCapture();
}

void WebContentsImpl::RenderWidgetDeleted(
    RenderWidgetHostImpl* render_widget_host) {
  if (is_being_destroyed_) {
    // |created_widgets_| might have been destroyed.
    return;
  }

  std::set<RenderWidgetHostImpl*>::iterator iter =
      created_widgets_.find(render_widget_host);
  if (iter != created_widgets_.end())
    created_widgets_.erase(iter);

  if (render_widget_host &&
      render_widget_host->GetRoutingID() == fullscreen_widget_routing_id_) {
    if (delegate_ && delegate_->EmbedsFullscreenWidget())
      delegate_->ExitFullscreenModeForTab(this);
    FOR_EACH_OBSERVER(WebContentsObserver,
                      observers_,
                      DidDestroyFullscreenWidget(
                          fullscreen_widget_routing_id_));
    fullscreen_widget_routing_id_ = MSG_ROUTING_NONE;
    if (fullscreen_widget_had_focus_at_shutdown_)
      view_->RestoreFocus();
  }
}

void WebContentsImpl::RenderWidgetGotFocus(
    RenderWidgetHostImpl* render_widget_host) {
  // Notify the observers if an embedded fullscreen widget was focused.
  if (delegate_ && render_widget_host && delegate_->EmbedsFullscreenWidget() &&
      render_widget_host->GetView() == GetFullscreenRenderWidgetHostView()) {
    NotifyWebContentsFocused();
  }
}

void WebContentsImpl::RenderWidgetWasResized(
    RenderWidgetHostImpl* render_widget_host,
    bool width_changed) {
  RenderFrameHostImpl* rfh = GetMainFrame();
  if (!rfh || render_widget_host != rfh->GetRenderWidgetHost())
    return;

  FOR_EACH_OBSERVER(WebContentsObserver, observers_,
                    MainFrameWasResized(width_changed));
}

void WebContentsImpl::ScreenInfoChanged() {
  if (browser_plugin_embedder_)
    browser_plugin_embedder_->ScreenInfoChanged();
}

bool WebContentsImpl::PreHandleKeyboardEvent(
    const NativeWebKeyboardEvent& event,
    bool* is_keyboard_shortcut) {
  return delegate_ &&
      delegate_->PreHandleKeyboardEvent(this, event, is_keyboard_shortcut);
}

void WebContentsImpl::HandleKeyboardEvent(const NativeWebKeyboardEvent& event) {
  if (browser_plugin_embedder_ &&
      browser_plugin_embedder_->HandleKeyboardEvent(event)) {
    return;
  }
  if (delegate_)
    delegate_->HandleKeyboardEvent(this, event);
}

bool WebContentsImpl::HandleWheelEvent(
    const blink::WebMouseWheelEvent& event) {
#if !defined(OS_MACOSX)
  // On platforms other than Mac, control+mousewheel may change zoom. On Mac,
  // this isn't done for two reasons:
  //   -the OS already has a gesture to do this through pinch-zoom
  //   -if a user starts an inertial scroll, let's go, and presses control
  //      (i.e. control+tab) then the OS's buffered scroll events will come in
  //      with control key set which isn't what the user wants
  if (delegate_ && event.wheelTicksY &&
      (event.modifiers & blink::WebInputEvent::ControlKey) &&
      !event.canScroll) {
    delegate_->ContentsZoomChange(event.wheelTicksY > 0);
    return true;
  }
#endif
  return false;
}

bool WebContentsImpl::PreHandleGestureEvent(
    const blink::WebGestureEvent& event) {
  return delegate_ && delegate_->PreHandleGestureEvent(this, event);
}

<<<<<<< HEAD
RenderWidgetHostInputEventRouter* WebContentsImpl::GetInputEventRouter() {
  // Currently only supported in site per process mode (--site-per-process).
  if (!rwh_input_event_router_.get() && !is_being_destroyed_ &&
      SiteIsolationPolicy::AreCrossProcessFramesPossible())
    rwh_input_event_router_.reset(new RenderWidgetHostInputEventRouter);
  return rwh_input_event_router_.get();
=======
bool WebContentsImpl::ShouldSetKeyboardFocusOnMouseDown() {
  return !delegate_ || delegate_->ShouldSetKeyboardFocusOnMouseDown();
}

bool WebContentsImpl::ShouldSetLogicalFocusOnMouseDown() {
  return !delegate_ || delegate_->ShouldSetLogicalFocusOnMouseDown();
}

bool WebContentsImpl::ShowTooltip(
    const base::string16& tooltip_text,
    blink::WebTextDirection text_direction_hint) {
  if (delegate_) {
    return delegate_->ShowTooltip(this, tooltip_text, text_direction_hint);
  }
  return false;
>>>>>>> 1ef418e1
}

void WebContentsImpl::EnterFullscreenMode(const GURL& origin) {
  // This method is being called to enter renderer-initiated fullscreen mode.
  // Make sure any existing fullscreen widget is shut down first.
  RenderWidgetHostView* const widget_view = GetFullscreenRenderWidgetHostView();
  if (widget_view)
    RenderWidgetHostImpl::From(widget_view->GetRenderWidgetHost())->Shutdown();

  if (delegate_)
    delegate_->EnterFullscreenModeForTab(this, origin);

  FOR_EACH_OBSERVER(WebContentsObserver, observers_,
                    DidToggleFullscreenModeForTab(IsFullscreenForCurrentTab()));
}

void WebContentsImpl::ExitFullscreenMode() {
  // This method is being called to leave renderer-initiated fullscreen mode.
  // Make sure any existing fullscreen widget is shut down first.
  RenderWidgetHostView* const widget_view = GetFullscreenRenderWidgetHostView();
  if (widget_view)
    RenderWidgetHostImpl::From(widget_view->GetRenderWidgetHost())->Shutdown();

#if defined(OS_ANDROID)
  ContentVideoView* video_view = ContentVideoView::GetInstance();
  if (video_view != NULL)
    video_view->OnExitFullscreen();
#endif

  if (delegate_)
    delegate_->ExitFullscreenModeForTab(this);

  // Ensure web contents exit fullscreen state by sending a resize message,
  // which includes the fullscreen state. This is required for the situation
  // of the browser moving the view into a fullscreen state "browser fullscreen"
  // and then the contents entering "tab fullscreen". Exiting the contents
  // "tab fullscreen" then won't have the side effect of the view resizing,
  // hence the explicit call here is required.
  if (RenderWidgetHostView* rwh_view = GetRenderWidgetHostView()) {
    if (RenderWidgetHost* render_widget_host = rwh_view->GetRenderWidgetHost())
      render_widget_host->WasResized();
  }

  FOR_EACH_OBSERVER(WebContentsObserver,
                    observers_,
                    DidToggleFullscreenModeForTab(IsFullscreenForCurrentTab()));
}

bool WebContentsImpl::IsFullscreenForCurrentTab() const {
  return delegate_ ? delegate_->IsFullscreenForTabOrPending(this) : false;
}

blink::WebDisplayMode WebContentsImpl::GetDisplayMode() const {
  return delegate_ ? delegate_->GetDisplayMode(this)
                   : blink::WebDisplayModeBrowser;
}

void WebContentsImpl::RequestToLockMouse(bool user_gesture,
                                         bool last_unlocked_by_target) {
  if (delegate_) {
    delegate_->RequestToLockMouse(this, user_gesture, last_unlocked_by_target);
  } else {
    GotResponseToLockMouseRequest(false);
  }
}

void WebContentsImpl::LostMouseLock() {
  if (delegate_)
    delegate_->LostMouseLock();
}

void WebContentsImpl::CreateNewWindow(
    SiteInstance* source_site_instance,
    int route_id,
    int main_frame_route_id,
    const ViewHostMsg_CreateWindow_Params& params,
    SessionStorageNamespace* session_storage_namespace) {
  // We usually create the new window in the same BrowsingInstance (group of
  // script-related windows), by passing in the current SiteInstance.  However,
  // if the opener is being suppressed (in a non-guest), we create a new
  // SiteInstance in its own BrowsingInstance.
  bool is_guest = BrowserPluginGuest::IsGuest(this);

  if (is_guest && BrowserPluginGuestMode::UseCrossProcessFramesForGuests()) {
    // TODO(lazyboy): CreateNewWindow doesn't work for OOPIF-based <webview>
    // yet.
    NOTREACHED();
  }

  // If the opener is to be suppressed, the new window can be in any process.
  // Since routing ids are process specific, we must not have one passed in
  // as argument here.
  DCHECK(!params.opener_suppressed || route_id == MSG_ROUTING_NONE);

  scoped_refptr<SiteInstance> site_instance =
      params.opener_suppressed && !is_guest
          ? SiteInstance::CreateForURL(GetBrowserContext(), params.target_url)
          : source_site_instance;

  // A message to create a new window can only come from a process for a frame
  // in this WebContents' FrameTree. If any other process sends the request, it
  // is invalid and the process must be terminated.
  int render_process_id = source_site_instance->GetProcess()->GetID();
  bool did_match_process = false;
  frame_tree_.ForEach(
      base::Bind(&FindMatchingProcess, render_process_id, &did_match_process));
  if (!did_match_process) {
    RenderProcessHost* rph = source_site_instance->GetProcess();
    base::ProcessHandle process_handle = rph->GetHandle();
    if (process_handle != base::kNullProcessHandle) {
      RecordAction(
          base::UserMetricsAction("Terminate_ProcessMismatch_CreateNewWindow"));
      rph->Shutdown(RESULT_CODE_KILLED, false);
    }
    return;
  }

  // We must assign the SessionStorageNamespace before calling Init().
  //
  // http://crbug.com/142685
  const std::string& partition_id =
      GetContentClient()->browser()->
          GetStoragePartitionIdForSite(GetBrowserContext(),
                                       site_instance->GetSiteURL());
  StoragePartition* partition = BrowserContext::GetStoragePartition(
      GetBrowserContext(), site_instance.get());
  DOMStorageContextWrapper* dom_storage_context =
      static_cast<DOMStorageContextWrapper*>(partition->GetDOMStorageContext());
  SessionStorageNamespaceImpl* session_storage_namespace_impl =
      static_cast<SessionStorageNamespaceImpl*>(session_storage_namespace);
  CHECK(session_storage_namespace_impl->IsFromContext(dom_storage_context));

  if (delegate_ &&
      !delegate_->ShouldCreateWebContents(this,
                                          route_id,
                                          main_frame_route_id,
                                          params.window_container_type,
                                          params.frame_name,
                                          params.target_url,
                                          partition_id,
                                          session_storage_namespace)) {
    if (route_id != MSG_ROUTING_NONE &&
        !RenderViewHost::FromID(render_process_id, route_id)) {
      // If the embedder didn't create a WebContents for this route, we need to
      // delete the RenderView that had already been created.
      Send(new ViewMsg_Close(route_id));
    }
    GetRenderViewHost()->GetProcess()->ResumeRequestsForView(route_id);
    GetRenderViewHost()->GetProcess()->ResumeRequestsForView(
        main_frame_route_id);
    return;
  }

  // Create the new web contents. This will automatically create the new
  // WebContentsView. In the future, we may want to create the view separately.
  CreateParams create_params(GetBrowserContext(), site_instance.get());
  create_params.routing_id = route_id;
  create_params.main_frame_routing_id = main_frame_route_id;
  create_params.render_process_affinity = frame_tree_.RenderProcessAffinity();
  create_params.main_frame_name = params.frame_name;
  create_params.opener_render_process_id = render_process_id;
  create_params.opener_render_frame_id = params.opener_render_frame_id;
  create_params.opener_suppressed = params.opener_suppressed;
  if (params.disposition == NEW_BACKGROUND_TAB)
    create_params.initially_hidden = true;
  create_params.renderer_initiated_creation =
      main_frame_route_id != MSG_ROUTING_NONE;

  WebContentsImpl* new_contents = NULL;
  if (!is_guest) {
    create_params.context = view_->GetNativeView();
    create_params.initial_size = GetContainerBounds().size();
    new_contents = static_cast<WebContentsImpl*>(
        WebContents::Create(create_params));
  }  else {
    new_contents = GetBrowserPluginGuest()->CreateNewGuestWindow(create_params);
  }
  new_contents->GetController().SetSessionStorageNamespace(
      partition_id,
      session_storage_namespace);

  // If the new frame has a name, make sure any SiteInstances that can find
  // this named frame have proxies for it.  Must be called after
  // SetSessionStorageNamespace, since this calls CreateRenderView, which uses
  // GetSessionStorageNamespace.
  if (!params.frame_name.empty())
    new_contents->GetRenderManager()->CreateProxiesForNewNamedFrame();

  // Save the window for later if we're not suppressing the opener (since it
  // will be shown immediately).
  if (!params.opener_suppressed) {
    if (!is_guest) {
      WebContentsView* new_view = new_contents->view_.get();

      // TODO(brettw): It seems bogus that we have to call this function on the
      // newly created object and give it one of its own member variables.
      new_view->CreateViewForWidget(new_contents->GetRenderViewHost(), false);
    }
    // Save the created window associated with the route so we can show it
    // later.
    DCHECK_NE(MSG_ROUTING_NONE, route_id);
    pending_contents_[route_id] = new_contents;
    AddDestructionObserver(new_contents);
  }

  if (delegate_) {
    ContentCreatedParams delegate_params;
    delegate_params.disposition = params.disposition;
    delegate_params.x = params.features.x;
    delegate_params.y = params.features.y;
    delegate_params.width = params.features.width;
    delegate_params.height = params.features.height;
    delegate_params.x_set = params.features.xSet;
    delegate_params.y_set = params.features.ySet;
    delegate_params.width_set = params.features.widthSet;
    delegate_params.height_set = params.features.heightSet;
    delegate_params.additional_features = params.additional_features;
    delegate_->WebContentsCreated(
        this, params.opener_render_frame_id, params.frame_name,
        params.target_url, delegate_params, new_contents);
  }

  if (params.opener_suppressed) {
    // When the opener is suppressed, the original renderer cannot access the
    // new window.  As a result, we need to show and navigate the window here.
    bool was_blocked = false;
    if (delegate_) {
      gfx::Rect initial_rect;
      delegate_->AddNewContents(
          this, new_contents, params.disposition, initial_rect,
          params.user_gesture, &was_blocked);
    }
    if (!was_blocked) {
      OpenURLParams open_params(params.target_url,
                                Referrer(),
                                CURRENT_TAB,
                                ui::PAGE_TRANSITION_LINK,
                                true /* is_renderer_initiated */);
      open_params.user_gesture = params.user_gesture;

      if (delegate_ && !is_guest &&
          !delegate_->ShouldResumeRequestsForCreatedWindow()) {
        // We are in asynchronous add new contents path, delay opening url
        new_contents->delayed_open_url_params_.reset(
            new OpenURLParams(open_params));
      } else {
        new_contents->OpenURL(open_params);
      }
    }
  }
}

void WebContentsImpl::CreateNewWidget(int32 render_process_id,
                                      int32 route_id,
                                      blink::WebPopupType popup_type) {
  CreateNewWidget(render_process_id, route_id, false, popup_type);
}

void WebContentsImpl::CreateNewFullscreenWidget(int32 render_process_id,
                                                int32 route_id) {
  CreateNewWidget(render_process_id, route_id, true, blink::WebPopupTypeNone);
}

void WebContentsImpl::CreateNewWidget(int32 render_process_id,
                                      int32 route_id,
                                      bool is_fullscreen,
                                      blink::WebPopupType popup_type) {
  RenderProcessHost* process = GetRenderProcessHost();
  // A message to create a new widget can only come from the active process for
  // this WebContentsImpl instance. If any other process sends the request,
  // it is invalid and the process must be terminated.
  if (process->GetID() != render_process_id) {
    RenderProcessHost* rph = RenderProcessHost::FromID(render_process_id);
    base::ProcessHandle process_handle = rph->GetHandle();
    if (process_handle != base::kNullProcessHandle) {
      RecordAction(
          base::UserMetricsAction("Terminate_ProcessMismatch_CreateNewWidget"));
      rph->Shutdown(RESULT_CODE_KILLED, false);
    }
    return;
  }

  RenderWidgetHostImpl* widget_host =
      new RenderWidgetHostImpl(this, process, route_id, IsHidden());
  created_widgets_.insert(widget_host);

  RenderWidgetHostViewBase* widget_view =
      static_cast<RenderWidgetHostViewBase*>(
          view_->CreateViewForPopupWidget(widget_host));
  if (!widget_view)
    return;
  if (!is_fullscreen) {
    // Popups should not get activated.
    widget_view->SetPopupType(popup_type);
  }
  // Save the created widget associated with the route so we can show it later.
  pending_widget_views_[route_id] = widget_view;

#if defined(OS_MACOSX)
  // A RenderWidgetHostViewMac has lifetime scoped to the view. We'll retain it
  // to allow it to survive the trip without being hosted.
  base::mac::NSObjectRetain(widget_view->GetNativeView());
#endif
}

void WebContentsImpl::ShowCreatedWindow(int route_id,
                                        WindowOpenDisposition disposition,
                                        const gfx::Rect& initial_rect,
                                        bool user_gesture) {
  WebContentsImpl* contents = GetCreatedWindow(route_id);
  if (contents) {
    WebContentsDelegate* delegate = GetDelegate();
    contents->is_resume_pending_ = true;
    if (!delegate || delegate->ShouldResumeRequestsForCreatedWindow())
      contents->ResumeLoadingCreatedWebContents();

    if (delegate) {
      delegate->AddNewContents(
          this, contents, disposition, initial_rect, user_gesture, NULL);
    }
  }
}

void WebContentsImpl::ShowCreatedWidget(int route_id,
                                        const gfx::Rect& initial_rect) {
  ShowCreatedWidget(route_id, false, initial_rect);
}

void WebContentsImpl::ShowCreatedFullscreenWidget(int route_id) {
  ShowCreatedWidget(route_id, true, gfx::Rect());
}

void WebContentsImpl::ShowCreatedWidget(int route_id,
                                        bool is_fullscreen,
                                        const gfx::Rect& initial_rect) {
  RenderWidgetHostViewBase* widget_host_view =
      static_cast<RenderWidgetHostViewBase*>(GetCreatedWidget(route_id));
  if (!widget_host_view)
    return;

  RenderWidgetHostView* view = NULL;
  BrowserPluginGuest* guest = GetBrowserPluginGuest();
  if (guest && guest->embedder_web_contents()) {
    view = guest->embedder_web_contents()->GetRenderWidgetHostView();
  } else {
    view = GetRenderWidgetHostView();
  }

  if (is_fullscreen) {
    DCHECK_EQ(MSG_ROUTING_NONE, fullscreen_widget_routing_id_);
    view_->StoreFocus();
    fullscreen_widget_routing_id_ = route_id;
    if (delegate_ && delegate_->EmbedsFullscreenWidget()) {
      widget_host_view->InitAsChild(GetRenderWidgetHostView()->GetNativeView());
      delegate_->EnterFullscreenModeForTab(this, GURL());
    } else {
      widget_host_view->InitAsFullscreen(view);
    }
    FOR_EACH_OBSERVER(WebContentsObserver,
                      observers_,
                      DidShowFullscreenWidget(route_id));
    if (!widget_host_view->HasFocus())
      widget_host_view->Focus();
  } else {
    widget_host_view->InitAsPopup(view, initial_rect);
  }

  RenderWidgetHostImpl* render_widget_host_impl =
      RenderWidgetHostImpl::From(widget_host_view->GetRenderWidgetHost());
  render_widget_host_impl->Init();
  // Only allow privileged mouse lock for fullscreen render widget, which is
  // used to implement Pepper Flash fullscreen.
  render_widget_host_impl->set_allow_privileged_mouse_lock(is_fullscreen);

#if defined(OS_MACOSX)
  // A RenderWidgetHostViewMac has lifetime scoped to the view. Now that it's
  // properly embedded (or purposefully ignored) we can release the retain we
  // took in CreateNewWidget().
  base::mac::NSObjectRelease(widget_host_view->GetNativeView());
#endif
}

WebContentsImpl* WebContentsImpl::GetCreatedWindow(int route_id) {
  PendingContents::iterator iter = pending_contents_.find(route_id);

  // Certain systems can block the creation of new windows. If we didn't succeed
  // in creating one, just return NULL.
  if (iter == pending_contents_.end()) {
    return NULL;
  }

  WebContentsImpl* new_contents = iter->second;
  pending_contents_.erase(route_id);
  RemoveDestructionObserver(new_contents);

  // Don't initialize the guest WebContents immediately.
  if (BrowserPluginGuest::IsGuest(new_contents))
    return new_contents;

  if (!new_contents->GetRenderProcessHost()->HasConnection() ||
      !new_contents->GetRenderViewHost()->GetView())
    return NULL;

  return new_contents;
}

RenderWidgetHostView* WebContentsImpl::GetCreatedWidget(int route_id) {
  PendingWidgetViews::iterator iter = pending_widget_views_.find(route_id);
  if (iter == pending_widget_views_.end()) {
    DCHECK(false);
    return NULL;
  }

  RenderWidgetHostView* widget_host_view = iter->second;
  pending_widget_views_.erase(route_id);

  RenderWidgetHost* widget_host = widget_host_view->GetRenderWidgetHost();
  if (!widget_host->GetProcess()->HasConnection()) {
    // The view has gone away or the renderer crashed. Nothing to do.
    return NULL;
  }

  return widget_host_view;
}

void WebContentsImpl::RequestMediaAccessPermission(
    const MediaStreamRequest& request,
    const MediaResponseCallback& callback) {
  if (delegate_) {
    delegate_->RequestMediaAccessPermission(this, request, callback);
  } else {
    callback.Run(MediaStreamDevices(),
                 MEDIA_DEVICE_FAILED_DUE_TO_SHUTDOWN,
                 scoped_ptr<MediaStreamUI>());
  }
}

bool WebContentsImpl::CheckMediaAccessPermission(const GURL& security_origin,
                                                 MediaStreamType type) {
  DCHECK(type == MEDIA_DEVICE_AUDIO_CAPTURE ||
         type == MEDIA_DEVICE_VIDEO_CAPTURE);
  return delegate_ &&
         delegate_->CheckMediaAccessPermission(this, security_origin, type);
}

SessionStorageNamespace* WebContentsImpl::GetSessionStorageNamespace(
    SiteInstance* instance) {
  return controller_.GetSessionStorageNamespace(instance);
}

SessionStorageNamespaceMap WebContentsImpl::GetSessionStorageNamespaceMap() {
  return controller_.GetSessionStorageNamespaceMap();
}

FrameTree* WebContentsImpl::GetFrameTree() {
  return &frame_tree_;
}

void WebContentsImpl::SetIsVirtualKeyboardRequested(bool requested) {
  virtual_keyboard_requested_ = requested;
}

bool WebContentsImpl::IsVirtualKeyboardRequested() {
  return virtual_keyboard_requested_;
}

AccessibilityMode WebContentsImpl::GetAccessibilityMode() const {
  return accessibility_mode_;
}

void WebContentsImpl::AccessibilityEventReceived(
    const std::vector<AXEventNotificationDetails>& details) {
  FOR_EACH_OBSERVER(
      WebContentsObserver, observers_, AccessibilityEventReceived(details));
}

RenderFrameHost* WebContentsImpl::GetGuestByInstanceID(
    RenderFrameHost* render_frame_host,
    int browser_plugin_instance_id) {
  BrowserPluginGuestManager* guest_manager =
      GetBrowserContext()->GetGuestManager();
  if (!guest_manager)
    return nullptr;

  WebContents* guest = guest_manager->GetGuestByInstanceID(
      render_frame_host->GetProcess()->GetID(), browser_plugin_instance_id);
  if (!guest)
    return nullptr;

  return guest->GetMainFrame();
}

GeolocationServiceContext* WebContentsImpl::GetGeolocationServiceContext() {
  return geolocation_service_context_.get();
}

void WebContentsImpl::OnShowValidationMessage(
    const gfx::Rect& anchor_in_root_view,
    const base::string16& main_text,
    const base::string16& sub_text) {
  if (delegate_)
    delegate_->ShowValidationMessage(
        this, anchor_in_root_view, main_text, sub_text);
}

void WebContentsImpl::OnHideValidationMessage() {
  if (delegate_)
    delegate_->HideValidationMessage(this);
}

void WebContentsImpl::OnMoveValidationMessage(
    const gfx::Rect& anchor_in_root_view) {
  if (delegate_)
    delegate_->MoveValidationMessage(this, anchor_in_root_view);
}

void WebContentsImpl::DidSendScreenRects(RenderWidgetHostImpl* rwh) {
  if (browser_plugin_embedder_)
    browser_plugin_embedder_->DidSendScreenRects();
}

BrowserAccessibilityManager*
    WebContentsImpl::GetRootBrowserAccessibilityManager() {
  RenderFrameHostImpl* rfh = GetMainFrame();
  return rfh ? rfh->browser_accessibility_manager() : nullptr;
}

BrowserAccessibilityManager*
    WebContentsImpl::GetOrCreateRootBrowserAccessibilityManager() {
  RenderFrameHostImpl* rfh = GetMainFrame();
  return rfh ? rfh->GetOrCreateBrowserAccessibilityManager() : nullptr;
}

void WebContentsImpl::MoveRangeSelectionExtent(const gfx::Point& extent) {
  RenderFrameHost* focused_frame = GetFocusedFrame();
  if (!focused_frame)
    return;

  focused_frame->Send(new InputMsg_MoveRangeSelectionExtent(
      focused_frame->GetRoutingID(), extent));
}

void WebContentsImpl::SelectRange(const gfx::Point& base,
                                  const gfx::Point& extent) {
  RenderFrameHost* focused_frame = GetFocusedFrame();
  if (!focused_frame)
    return;

  focused_frame->Send(
      new InputMsg_SelectRange(focused_frame->GetRoutingID(), base, extent));
}

void WebContentsImpl::AdjustSelectionByCharacterOffset(int start_adjust,
                                                       int end_adjust) {
  RenderFrameHost* focused_frame = GetFocusedFrame();
  if (!focused_frame)
    return;

  focused_frame->Send(new InputMsg_AdjustSelectionByCharacterOffset(
      focused_frame->GetRoutingID(), start_adjust, end_adjust));
}

void WebContentsImpl::UpdatePreferredSize(const gfx::Size& pref_size) {
  const gfx::Size old_size = GetPreferredSize();
  preferred_size_ = pref_size;
  OnPreferredSizeChanged(old_size);
}

void WebContentsImpl::ResizeDueToAutoResize(const gfx::Size& new_size) {
  if (delegate_)
    delegate_->ResizeDueToAutoResize(this, new_size);
}

WebContents* WebContentsImpl::OpenURL(const OpenURLParams& params) {
  if (!delegate_)
    return NULL;

  WebContents* new_contents = delegate_->OpenURLFromTab(this, params);
  return new_contents;
}

bool WebContentsImpl::Send(IPC::Message* message) {
  if (!GetRenderViewHost()) {
    delete message;
    return false;
  }

  return GetRenderViewHost()->Send(message);
}

void WebContentsImpl::RenderFrameForInterstitialPageCreated(
    RenderFrameHost* render_frame_host) {
  FOR_EACH_OBSERVER(WebContentsObserver, observers_,
                    RenderFrameForInterstitialPageCreated(render_frame_host));
}

void WebContentsImpl::AttachInterstitialPage(
    InterstitialPageImpl* interstitial_page) {
  DCHECK(interstitial_page);
  GetRenderManager()->set_interstitial_page(interstitial_page);

  // Cancel any visible dialogs so that they don't interfere with the
  // interstitial.
  CancelActiveAndPendingDialogs();

  FOR_EACH_OBSERVER(WebContentsObserver, observers_,
                    DidAttachInterstitialPage());
}

void WebContentsImpl::DetachInterstitialPage() {
  if (ShowingInterstitialPage())
    GetRenderManager()->remove_interstitial_page();
  FOR_EACH_OBSERVER(WebContentsObserver, observers_,
                    DidDetachInterstitialPage());
}

void WebContentsImpl::SetHistoryOffsetAndLength(int history_offset,
                                                int history_length) {
  SetHistoryOffsetAndLengthForView(
      GetRenderViewHost(), history_offset, history_length);
}

void WebContentsImpl::SetHistoryOffsetAndLengthForView(
    RenderViewHost* render_view_host,
    int history_offset,
    int history_length) {
  render_view_host->Send(new ViewMsg_SetHistoryOffsetAndLength(
      render_view_host->GetRoutingID(), history_offset, history_length));
}

void WebContentsImpl::ReloadFocusedFrame(bool ignore_cache) {
  RenderFrameHost* focused_frame = GetFocusedFrame();
  if (!focused_frame)
    return;

  focused_frame->Send(new FrameMsg_Reload(
      focused_frame->GetRoutingID(), ignore_cache));
}

void WebContentsImpl::Undo() {
  RenderFrameHost* focused_frame = GetFocusedFrame();
  if (!focused_frame)
    return;

  focused_frame->Send(new InputMsg_Undo(focused_frame->GetRoutingID()));
  RecordAction(base::UserMetricsAction("Undo"));
}

void WebContentsImpl::Redo() {
  RenderFrameHost* focused_frame = GetFocusedFrame();
  if (!focused_frame)
    return;
  focused_frame->Send(new InputMsg_Redo(focused_frame->GetRoutingID()));
  RecordAction(base::UserMetricsAction("Redo"));
}

void WebContentsImpl::Cut() {
  RenderFrameHost* focused_frame = GetFocusedFrame();
  if (!focused_frame)
    return;

  focused_frame->Send(new InputMsg_Cut(focused_frame->GetRoutingID()));
  RecordAction(base::UserMetricsAction("Cut"));
}

void WebContentsImpl::Copy() {
  RenderFrameHost* focused_frame = GetFocusedFrame();
  if (!focused_frame)
    return;

  focused_frame->Send(new InputMsg_Copy(focused_frame->GetRoutingID()));
  RecordAction(base::UserMetricsAction("Copy"));
}

void WebContentsImpl::CopyToFindPboard() {
#if defined(OS_MACOSX)
  RenderFrameHost* focused_frame = GetFocusedFrame();
  if (!focused_frame)
    return;

  // Windows/Linux don't have the concept of a find pasteboard.
  focused_frame->Send(
      new InputMsg_CopyToFindPboard(focused_frame->GetRoutingID()));
  RecordAction(base::UserMetricsAction("CopyToFindPboard"));
#endif
}

void WebContentsImpl::Paste() {
  RenderFrameHost* focused_frame = GetFocusedFrame();
  if (!focused_frame)
    return;

  focused_frame->Send(new InputMsg_Paste(focused_frame->GetRoutingID()));
  RecordAction(base::UserMetricsAction("Paste"));
}

void WebContentsImpl::PasteAndMatchStyle() {
  RenderFrameHost* focused_frame = GetFocusedFrame();
  if (!focused_frame)
    return;

  focused_frame->Send(new InputMsg_PasteAndMatchStyle(
      focused_frame->GetRoutingID()));
  RecordAction(base::UserMetricsAction("PasteAndMatchStyle"));
}

void WebContentsImpl::Delete() {
  RenderFrameHost* focused_frame = GetFocusedFrame();
  if (!focused_frame)
    return;

  focused_frame->Send(new InputMsg_Delete(focused_frame->GetRoutingID()));
  RecordAction(base::UserMetricsAction("DeleteSelection"));
}

void WebContentsImpl::SelectAll() {
  RenderFrameHost* focused_frame = GetFocusedFrame();
  if (!focused_frame)
    return;

  focused_frame->Send(new InputMsg_SelectAll(focused_frame->GetRoutingID()));
  RecordAction(base::UserMetricsAction("SelectAll"));
}

void WebContentsImpl::Unselect() {
  RenderFrameHost* focused_frame = GetFocusedFrame();
  if (!focused_frame)
    return;

  focused_frame->Send(new InputMsg_Unselect(focused_frame->GetRoutingID()));
  RecordAction(base::UserMetricsAction("Unselect"));
}

void WebContentsImpl::Replace(const base::string16& word) {
  RenderFrameHost* focused_frame = GetFocusedFrame();
  if (!focused_frame)
    return;

  focused_frame->Send(new InputMsg_Replace(
      focused_frame->GetRoutingID(), word));
}

void WebContentsImpl::ReplaceMisspelling(const base::string16& word) {
  RenderFrameHost* focused_frame = GetFocusedFrame();
  if (!focused_frame)
    return;

  focused_frame->Send(new InputMsg_ReplaceMisspelling(
      focused_frame->GetRoutingID(), word));
}

void WebContentsImpl::NotifyContextMenuClosed(
    const CustomContextMenuContext& context) {
  RenderFrameHost* focused_frame = GetFocusedFrame();
  if (!focused_frame)
    return;

  focused_frame->Send(new FrameMsg_ContextMenuClosed(
      focused_frame->GetRoutingID(), context));
}

void WebContentsImpl::ExecuteCustomContextMenuCommand(
    int action, const CustomContextMenuContext& context) {
  RenderFrameHost* focused_frame = GetFocusedFrame();
  if (!focused_frame)
    return;

  focused_frame->Send(new FrameMsg_CustomContextMenuAction(
      focused_frame->GetRoutingID(), context, action));
}

gfx::NativeView WebContentsImpl::GetNativeView() {
  return view_->GetNativeView();
}

gfx::NativeView WebContentsImpl::GetContentNativeView() {
  return view_->GetContentNativeView();
}

gfx::NativeWindow WebContentsImpl::GetTopLevelNativeWindow() {
  return view_->GetTopLevelNativeWindow();
}

gfx::Rect WebContentsImpl::GetViewBounds() {
  return view_->GetViewBounds();
}

gfx::Rect WebContentsImpl::GetContainerBounds() {
  gfx::Rect rv;
  view_->GetContainerBounds(&rv);
  return rv;
}

DropData* WebContentsImpl::GetDropData() {
  return view_->GetDropData();
}

void WebContentsImpl::Focus() {
  view_->Focus();
}

void WebContentsImpl::SetInitialFocus() {
  view_->SetInitialFocus();
}

void WebContentsImpl::StoreFocus() {
  view_->StoreFocus();
}

void WebContentsImpl::RestoreFocus() {
  view_->RestoreFocus();
}

void WebContentsImpl::FocusThroughTabTraversal(bool reverse) {
  if (ShowingInterstitialPage()) {
    GetRenderManager()->interstitial_page()->FocusThroughTabTraversal(reverse);
    return;
  }
  RenderWidgetHostView* const fullscreen_view =
      GetFullscreenRenderWidgetHostView();
  if (fullscreen_view) {
    fullscreen_view->Focus();
    return;
  }
  GetRenderViewHost()->SetInitialFocus(reverse);
}

bool WebContentsImpl::ShowingInterstitialPage() const {
  return GetRenderManager()->interstitial_page() != NULL;
}

InterstitialPage* WebContentsImpl::GetInterstitialPage() const {
  return GetRenderManager()->interstitial_page();
}

bool WebContentsImpl::IsSavable() {
  // WebKit creates Document object when MIME type is application/xhtml+xml,
  // so we also support this MIME type.
  return contents_mime_type_ == "text/html" ||
         contents_mime_type_ == "text/xml" ||
         contents_mime_type_ == "application/xhtml+xml" ||
         contents_mime_type_ == "text/plain" ||
         contents_mime_type_ == "text/css" ||
         mime_util::IsSupportedJavascriptMimeType(contents_mime_type_);
}

void WebContentsImpl::OnSavePage() {
  // If we can not save the page, try to download it.
  if (!IsSavable()) {
    RecordDownloadSource(INITIATED_BY_SAVE_PACKAGE_ON_NON_HTML);
    SaveFrame(GetLastCommittedURL(), Referrer());
    return;
  }

  Stop();

  // Create the save package and possibly prompt the user for the name to save
  // the page as. The user prompt is an asynchronous operation that runs on
  // another thread.
  save_package_ = new SavePackage(this);
  save_package_->GetSaveInfo();
}

// Used in automated testing to bypass prompting the user for file names.
// Instead, the names and paths are hard coded rather than running them through
// file name sanitation and extension / mime checking.
bool WebContentsImpl::SavePage(const base::FilePath& main_file,
                               const base::FilePath& dir_path,
                               SavePageType save_type) {
  // Stop the page from navigating.
  Stop();

  save_package_ = new SavePackage(this, save_type, main_file, dir_path);
  return save_package_->Init(SavePackageDownloadCreatedCallback());
}

void WebContentsImpl::SaveFrame(const GURL& url,
                                const Referrer& referrer) {
  SaveFrameWithHeaders(url, referrer, std::string());
}

void WebContentsImpl::SaveFrameWithHeaders(const GURL& url,
                                           const Referrer& referrer,
                                           const std::string& headers) {
  if (!GetLastCommittedURL().is_valid())
    return;
  if (delegate_ && delegate_->SaveFrame(url, referrer))
    return;

  // TODO(nasko): This check for main frame is incorrect and should be fixed
  // by explicitly passing in which frame this method should target.
  bool is_main_frame = (url == GetLastCommittedURL());

  DownloadManager* dlm =
      BrowserContext::GetDownloadManager(GetBrowserContext());
  if (!dlm)
    return;
  int64 post_id = -1;
  if (is_main_frame) {
    const NavigationEntry* entry = controller_.GetLastCommittedEntry();
    if (entry)
      post_id = entry->GetPostID();
  }
  scoped_ptr<DownloadUrlParameters> params(
      DownloadUrlParameters::FromWebContents(this, url));
  params->set_referrer(referrer);
  params->set_post_id(post_id);
  if (post_id >= 0)
    params->set_method("POST");
  params->set_prompt(true);

  if (headers.empty()) {
    params->set_prefer_cache(true);
  } else {
    for (const base::StringPiece& key_value :
         base::SplitStringPiece(
             headers, "\n", base::TRIM_WHITESPACE, base::SPLIT_WANT_ALL)) {
      std::vector<std::string> pair = base::SplitString(
          key_value, ":", base::TRIM_WHITESPACE, base::SPLIT_WANT_ALL);
      DCHECK_EQ(2ul, pair.size());
      params->add_request_header(pair[0], pair[1]);
    }
  }
  dlm->DownloadUrl(params.Pass());
}

void WebContentsImpl::GenerateMHTML(
    const base::FilePath& file,
    const base::Callback<void(int64)>& callback) {
  MHTMLGenerationManager::GetInstance()->SaveMHTML(this, file, callback);
}

const std::string& WebContentsImpl::GetContentsMimeType() const {
  return contents_mime_type_;
}

bool WebContentsImpl::WillNotifyDisconnection() const {
  return notify_disconnection_;
}

void WebContentsImpl::SetOverrideEncoding(const std::string& encoding) {
  SetEncoding(encoding);
  Send(new ViewMsg_SetPageEncoding(GetRoutingID(), encoding));
}

void WebContentsImpl::ResetOverrideEncoding() {
  canonical_encoding_.clear();
  Send(new ViewMsg_ResetPageEncodingToDefault(GetRoutingID()));
}

RendererPreferences* WebContentsImpl::GetMutableRendererPrefs() {
  return &renderer_preferences_;
}

void WebContentsImpl::Close() {
  Close(GetRenderViewHost());
}

void WebContentsImpl::DragSourceEndedAt(int client_x, int client_y,
    int screen_x, int screen_y, blink::WebDragOperation operation) {
  if (browser_plugin_embedder_.get())
    browser_plugin_embedder_->DragSourceEndedAt(client_x, client_y,
        screen_x, screen_y, operation);
  if (GetRenderViewHost())
    GetRenderViewHost()->DragSourceEndedAt(client_x, client_y, screen_x,
                                           screen_y, operation);
}

void WebContentsImpl::DidGetResourceResponseStart(
  const ResourceRequestDetails& details) {
  controller_.ssl_manager()->DidStartResourceResponse(details);

  FOR_EACH_OBSERVER(WebContentsObserver, observers_,
                    DidGetResourceResponseStart(details));
}

void WebContentsImpl::DidGetRedirectForResourceRequest(
  RenderFrameHost* render_frame_host,
  const ResourceRedirectDetails& details) {
  controller_.ssl_manager()->DidReceiveResourceRedirect(details);

  FOR_EACH_OBSERVER(
      WebContentsObserver,
      observers_,
      DidGetRedirectForResourceRequest(render_frame_host, details));

  // TODO(avi): Remove. http://crbug.com/170921
  NotificationService::current()->Notify(
      NOTIFICATION_RESOURCE_RECEIVED_REDIRECT,
      Source<WebContents>(this),
      Details<const ResourceRedirectDetails>(&details));

  if (IsResourceTypeFrame(details.resource_type)) {
    NavigationHandleImpl* navigation_handle =
        static_cast<RenderFrameHostImpl*>(render_frame_host)
            ->navigation_handle();
    if (navigation_handle)
      navigation_handle->DidRedirectNavigation(details.new_url);
  }
}

void WebContentsImpl::NotifyWebContentsFocused() {
  FOR_EACH_OBSERVER(WebContentsObserver, observers_, OnWebContentsFocused());
}

void WebContentsImpl::NotifyWebContentsBlurred() {
  FOR_EACH_OBSERVER(WebContentsObserver, observers_, OnWebContentsBlurred());
}

void WebContentsImpl::SystemDragEnded() {
  if (GetRenderViewHost())
    GetRenderViewHost()->DragSourceSystemDragEnded();
  if (browser_plugin_embedder_.get())
    browser_plugin_embedder_->SystemDragEnded();
}

void WebContentsImpl::UserGestureDone() {
  OnUserGesture();
}

void WebContentsImpl::SetClosedByUserGesture(bool value) {
  closed_by_user_gesture_ = value;
}

bool WebContentsImpl::GetClosedByUserGesture() const {
  return closed_by_user_gesture_;
}

void WebContentsImpl::ViewSource() {
  if (!delegate_)
    return;

  NavigationEntry* entry = GetController().GetLastCommittedEntry();
  if (!entry)
    return;

  delegate_->ViewSourceForTab(this, entry->GetURL());
}

void WebContentsImpl::ViewFrameSource(const GURL& url,
                                      const PageState& page_state) {
  if (!delegate_)
    return;

  delegate_->ViewSourceForFrame(this, url, page_state);
}

int WebContentsImpl::GetMinimumZoomPercent() const {
  return minimum_zoom_percent_;
}

int WebContentsImpl::GetMaximumZoomPercent() const {
  return maximum_zoom_percent_;
}

void WebContentsImpl::ResetPageScale() {
  Send(new ViewMsg_ResetPageScale(GetRoutingID()));
}

gfx::Size WebContentsImpl::GetPreferredSize() const {
  return capturer_count_ == 0 ? preferred_size_ : preferred_size_for_capture_;
}

bool WebContentsImpl::GotResponseToLockMouseRequest(bool allowed) {
  if (GetBrowserPluginGuest())
    return GetBrowserPluginGuest()->LockMouse(allowed);

  return GetRenderViewHost()
             ? GetRenderViewHost()->GotResponseToLockMouseRequest(allowed)
             : false;
}

bool WebContentsImpl::HasOpener() const {
  return GetOpener() != NULL;
}

WebContentsImpl* WebContentsImpl::GetOpener() const {
  FrameTreeNode* opener_ftn = frame_tree_.root()->opener();
  return opener_ftn ? FromFrameTreeNode(opener_ftn) : nullptr;
}

void WebContentsImpl::DidChooseColorInColorChooser(SkColor color) {
  if (!color_chooser_info_.get())
    return;
  RenderFrameHost* rfh = RenderFrameHost::FromID(
      color_chooser_info_->render_process_id,
      color_chooser_info_->render_frame_id);
  if (!rfh)
    return;

  rfh->Send(new FrameMsg_DidChooseColorResponse(
      rfh->GetRoutingID(), color_chooser_info_->identifier, color));
}

void WebContentsImpl::DidEndColorChooser() {
  if (!color_chooser_info_.get())
    return;
  RenderFrameHost* rfh = RenderFrameHost::FromID(
      color_chooser_info_->render_process_id,
      color_chooser_info_->render_frame_id);
  if (!rfh)
    return;

  rfh->Send(new FrameMsg_DidEndColorChooser(
      rfh->GetRoutingID(), color_chooser_info_->identifier));
  color_chooser_info_.reset();
}

int WebContentsImpl::DownloadImage(
    const GURL& url,
    bool is_favicon,
    uint32_t max_bitmap_size,
    bool bypass_cache,
    const WebContents::ImageDownloadCallback& callback) {
  DCHECK_CURRENTLY_ON(BrowserThread::UI);
  static int next_image_download_id = 0;
  const image_downloader::ImageDownloaderPtr& mojo_image_downloader =
      GetMainFrame()->GetMojoImageDownloader();
  const int download_id = ++next_image_download_id;
  if (!mojo_image_downloader) {
    // If the renderer process is dead (i.e. crash, or memory pressure on
    // Android), the downloader service will be invalid. Pre-Mojo, this would
    // hang the callback indefinetly since the IPC would be dropped. Now,
    // respond with a 400 HTTP error code to indicate that something went wrong.
    BrowserThread::PostTask(
        BrowserThread::UI, FROM_HERE,
        base::Bind(&WebContents::ImageDownloadCallback::Run,
                   base::Owned(new ImageDownloadCallback(callback)),
                   download_id, 400, url, std::vector<SkBitmap>(),
                   std::vector<gfx::Size>()));
    return download_id;
  }

  image_downloader::DownloadRequestPtr req =
      image_downloader::DownloadRequest::New();

  req->url = mojo::String::From(url);
  req->is_favicon = is_favicon;
  req->max_bitmap_size = max_bitmap_size;
  req->bypass_cache = bypass_cache;

  mojo_image_downloader->DownloadImage(
      req.Pass(),
      base::Bind(&DidDownloadImage, callback, download_id, url));
  return download_id;
}

bool WebContentsImpl::IsSubframe() const {
  return is_subframe_;
}

void WebContentsImpl::Find(int request_id,
                           const base::string16& search_text,
                           const blink::WebFindOptions& options) {
  // Cowardly refuse to search for no text.
  if (search_text.empty()) {
    NOTREACHED();
    return;
  }

  // See if a top level browser plugin handles the find request first.
  if (browser_plugin_embedder_ &&
      browser_plugin_embedder_->Find(request_id, search_text, options)) {
    return;
  }
  Send(new ViewMsg_Find(GetRoutingID(), request_id, search_text, options));
}

void WebContentsImpl::StopFinding(StopFindAction action) {
  // See if a top level browser plugin handles the stop finding request first.
  if (browser_plugin_embedder_ &&
      browser_plugin_embedder_->StopFinding(action)) {
    return;
  }
  Send(new ViewMsg_StopFinding(GetRoutingID(), action));
}

void WebContentsImpl::InsertCSS(const std::string& css) {
  GetMainFrame()->Send(new FrameMsg_CSSInsertRequest(
      GetMainFrame()->GetRoutingID(), css));
}

bool WebContentsImpl::WasRecentlyAudible() {
  return audio_stream_monitor_.WasRecentlyAudible();
}

void WebContentsImpl::GetManifest(const GetManifestCallback& callback) {
  manifest_manager_host_->GetManifest(GetMainFrame(), callback);
}

void WebContentsImpl::ExitFullscreen() {
  // Clean up related state and initiate the fullscreen exit.
  GetRenderViewHost()->RejectMouseLockOrUnlockIfNecessary();
  ExitFullscreenMode();
}

void WebContentsImpl::ResumeLoadingCreatedWebContents() {
  if (delayed_open_url_params_.get()) {
    OpenURL(*delayed_open_url_params_.get());
    delayed_open_url_params_.reset(nullptr);
    return;
  }

  // Resume blocked requests for both the RenderViewHost and RenderFrameHost.
  // TODO(brettw): It seems bogus to reach into here and initialize the host.
  if (is_resume_pending_) {
    is_resume_pending_ = false;
    GetRenderViewHost()->Init();
    GetMainFrame()->Init();
  }
}

bool WebContentsImpl::FocusLocationBarByDefault() {
  NavigationEntry* entry = controller_.GetVisibleEntry();
  if (entry && entry->GetURL() == GURL(url::kAboutBlankURL))
    return true;
  return delegate_ && delegate_->ShouldFocusLocationBarByDefault(this);
}

void WebContentsImpl::SetFocusToLocationBar(bool select_all) {
  if (delegate_)
    delegate_->SetFocusToLocationBar(select_all);
}

void WebContentsImpl::DidStartNavigation(NavigationHandle* navigation_handle) {
  FOR_EACH_OBSERVER(WebContentsObserver, observers_,
                    DidStartNavigation(navigation_handle));
}

void WebContentsImpl::DidRedirectNavigation(
    NavigationHandle* navigation_handle) {
  FOR_EACH_OBSERVER(WebContentsObserver, observers_,
                    DidRedirectNavigation(navigation_handle));
}

void WebContentsImpl::ReadyToCommitNavigation(
    NavigationHandle* navigation_handle) {
  FOR_EACH_OBSERVER(WebContentsObserver, observers_,
                    ReadyToCommitNavigation(navigation_handle));
}

void WebContentsImpl::DidFinishNavigation(NavigationHandle* navigation_handle) {
  FOR_EACH_OBSERVER(WebContentsObserver, observers_,
                    DidFinishNavigation(navigation_handle));
}

void WebContentsImpl::DidStartProvisionalLoad(
    RenderFrameHostImpl* render_frame_host,
    const GURL& validated_url,
    bool is_error_page,
    bool is_iframe_srcdoc) {
  // Notify observers about the start of the provisional load.
  FOR_EACH_OBSERVER(
      WebContentsObserver,
      observers_,
      DidStartProvisionalLoadForFrame(
          render_frame_host, validated_url, is_error_page, is_iframe_srcdoc));

  // Notify accessibility if this is a reload.
  NavigationEntry* entry = controller_.GetVisibleEntry();
  if (entry && ui::PageTransitionCoreTypeIs(
          entry->GetTransitionType(), ui::PAGE_TRANSITION_RELOAD)) {
    FrameTreeNode* ftn = render_frame_host->frame_tree_node();
    BrowserAccessibilityManager* manager =
        ftn->current_frame_host()->browser_accessibility_manager();
    if (manager)
      manager->UserIsReloading();
  }
}

void WebContentsImpl::DidFailProvisionalLoadWithError(
    RenderFrameHostImpl* render_frame_host,
    const FrameHostMsg_DidFailProvisionalLoadWithError_Params& params) {
  GURL validated_url(params.url);
  FOR_EACH_OBSERVER(WebContentsObserver,
                    observers_,
                    DidFailProvisionalLoad(render_frame_host,
                                           validated_url,
                                           params.error_code,
                                           params.error_description,
                                           params.was_ignored_by_handler));

  FrameTreeNode* ftn = render_frame_host->frame_tree_node();
  BrowserAccessibilityManager* manager =
      ftn->current_frame_host()->browser_accessibility_manager();
  if (manager)
    manager->NavigationFailed();
}

void WebContentsImpl::DidFailLoadWithError(
    RenderFrameHostImpl* render_frame_host,
    const GURL& url,
    int error_code,
    const base::string16& error_description,
    bool was_ignored_by_handler) {
  FOR_EACH_OBSERVER(
      WebContentsObserver,
      observers_,
      DidFailLoad(render_frame_host, url, error_code, error_description,
        was_ignored_by_handler));
}

void WebContentsImpl::NotifyChangedNavigationState(
    InvalidateTypes changed_flags) {
  NotifyNavigationStateChanged(changed_flags);
}

void WebContentsImpl::AboutToNavigateRenderFrame(
      RenderFrameHostImpl* old_host,
      RenderFrameHostImpl* new_host) {
  // Notify observers that we will navigate in this RenderFrame.
  FOR_EACH_OBSERVER(
      WebContentsObserver,
      observers_,
      AboutToNavigateRenderFrame(old_host, new_host));
}

void WebContentsImpl::DidStartNavigationToPendingEntry(
      const GURL& url,
      NavigationController::ReloadType reload_type) {
  // Notify observers about navigation.
  FOR_EACH_OBSERVER(
      WebContentsObserver,
      observers_,
      DidStartNavigationToPendingEntry(url, reload_type));
}

void WebContentsImpl::RequestOpenURL(RenderFrameHostImpl* render_frame_host,
                                     const OpenURLParams& params) {
  // OpenURL can blow away the source RFH. Use the process/frame routing ID as a
  // weak pointer of sorts.
  const int32_t process_id = render_frame_host->GetProcess()->GetID();
  const int32_t frame_id = render_frame_host->GetRoutingID();

  WebContents* new_contents = OpenURL(params);

  if (new_contents && RenderFrameHost::FromID(process_id, frame_id)) {
    // Notify observers.
    FOR_EACH_OBSERVER(WebContentsObserver, observers_,
                      DidOpenRequestedURL(new_contents,
                                          render_frame_host,
                                          params.url,
                                          params.referrer,
                                          params.disposition,
                                          params.transition));
  }
}

bool WebContentsImpl::ShouldPreserveAbortedURLs() {
  if (!delegate_)
    return false;
  return delegate_->ShouldPreserveAbortedURLs(this);
}

void WebContentsImpl::DidCommitProvisionalLoad(
    RenderFrameHostImpl* render_frame_host,
    const GURL& url,
    ui::PageTransition transition_type) {
  // Notify observers about the commit of the provisional load.
  FOR_EACH_OBSERVER(WebContentsObserver,
                    observers_,
                    DidCommitProvisionalLoadForFrame(
                        render_frame_host, url, transition_type));

  BrowserAccessibilityManager* manager =
      render_frame_host->browser_accessibility_manager();
  if (manager)
    manager->NavigationSucceeded();
}

void WebContentsImpl::DidNavigateMainFramePreCommit(
    bool navigation_is_within_page) {
  // Ensure fullscreen mode is exited before committing the navigation to a
  // different page.  The next page will not start out assuming it is in
  // fullscreen mode.
  if (navigation_is_within_page) {
    // No page change?  Then, the renderer and browser can remain in fullscreen.
    return;
  }
  if (IsFullscreenForCurrentTab())
    ExitFullscreen();
  DCHECK(!IsFullscreenForCurrentTab());
}

void WebContentsImpl::DidNavigateMainFramePostCommit(
    RenderFrameHostImpl* render_frame_host,
    const LoadCommittedDetails& details,
    const FrameHostMsg_DidCommitProvisionalLoad_Params& params) {
  if (details.is_navigation_to_different_page()) {
    // Clear the status bubble. This is a workaround for a bug where WebKit
    // doesn't let us know that the cursor left an element during a
    // transition (this is also why the mouse cursor remains as a hand after
    // clicking on a link); see bugs 1184641 and 980803. We don't want to
    // clear the bubble when a user navigates to a named anchor in the same
    // page.
    UpdateTargetURL(render_frame_host->GetRenderViewHost(), GURL());

    RenderWidgetHostViewBase* rwhvb =
        static_cast<RenderWidgetHostViewBase*>(GetRenderWidgetHostView());
    if (rwhvb)
      rwhvb->OnDidNavigateMainFrameToNewPage();

    did_first_visually_non_empty_paint_ = false;

    // Reset theme color on navigation to new page.
    theme_color_ = SK_ColorTRANSPARENT;
  }

  if (!details.is_in_page) {
    // Once the main frame is navigated, we're no longer considered to have
    // displayed insecure content.
    displayed_insecure_content_ = false;
    SSLManager::NotifySSLInternalStateChanged(
        GetController().GetBrowserContext());
  }

  // Notify observers about navigation.
  FOR_EACH_OBSERVER(WebContentsObserver, observers_,
                    DidNavigateMainFrame(details, params));

  if (delegate_)
    delegate_->DidNavigateMainFramePostCommit(this);
  view_->SetOverscrollControllerEnabled(CanOverscrollContent());
}

void WebContentsImpl::DidNavigateAnyFramePostCommit(
    RenderFrameHostImpl* render_frame_host,
    const LoadCommittedDetails& details,
    const FrameHostMsg_DidCommitProvisionalLoad_Params& params) {
  // Now that something has committed, we don't need to track whether the
  // initial page has been accessed.
  has_accessed_initial_document_ = false;

  // If we navigate off the page, close all JavaScript dialogs.
  if (!details.is_in_page)
    CancelActiveAndPendingDialogs();

  // Notify observers about navigation.
  FOR_EACH_OBSERVER(WebContentsObserver, observers_,
                    DidNavigateAnyFrame(render_frame_host, details, params));
}

void WebContentsImpl::SetMainFrameMimeType(const std::string& mime_type) {
  contents_mime_type_ = mime_type;
}

bool WebContentsImpl::CanOverscrollContent() const {
  // Disable overscroll when touch emulation is on. See crbug.com/369938.
  if (force_disable_overscroll_content_)
    return false;

  if (delegate_)
    return delegate_->CanOverscrollContent();

  return false;
}

void WebContentsImpl::OnThemeColorChanged(SkColor theme_color) {
  // Update the theme color. This is to be published to observers after the
  // first visually non-empty paint.
  theme_color_ = theme_color;

  if (did_first_visually_non_empty_paint_ &&
      last_sent_theme_color_ != theme_color_) {
    FOR_EACH_OBSERVER(WebContentsObserver, observers_,
                      DidChangeThemeColor(theme_color_));
    last_sent_theme_color_ = theme_color_;
  }
}

void WebContentsImpl::OnDidLoadResourceFromMemoryCache(
    const GURL& url,
    const std::string& security_info,
    const std::string& http_method,
    const std::string& mime_type,
    ResourceType resource_type) {
  SSLStatus status;
  if (!DeserializeSecurityInfo(security_info, &status)) {
    bad_message::ReceivedBadMessage(
        GetRenderProcessHost(),
        bad_message::WC_MEMORY_CACHE_RESOURCE_BAD_SECURITY_INFO);
    return;
  }

  // Send out a notification that we loaded a resource from our memory cache.
  // TODO(alcutter,eranm): Pass signed_certificate_timestamp_ids into details.
  LoadFromMemoryCacheDetails details(
      url, GetRenderProcessHost()->GetID(), status.cert_id, status.cert_status,
      http_method, mime_type, resource_type);

  controller_.ssl_manager()->DidLoadFromMemoryCache(details);

  FOR_EACH_OBSERVER(WebContentsObserver, observers_,
                    DidLoadResourceFromMemoryCache(details));

  if (url.is_valid() && url.SchemeIsHTTPOrHTTPS()) {
    scoped_refptr<net::URLRequestContextGetter> request_context(
        resource_type == RESOURCE_TYPE_MEDIA ?
            GetBrowserContext()->GetMediaRequestContextForRenderProcess(
                GetRenderProcessHost()->GetID()) :
            GetBrowserContext()->GetRequestContextForRenderProcess(
                GetRenderProcessHost()->GetID()));
    BrowserThread::PostTask(
        BrowserThread::IO,
        FROM_HERE,
        base::Bind(&NotifyCacheOnIO, request_context, url, http_method));
  }
}

void WebContentsImpl::OnDidDisplayInsecureContent() {
  RecordAction(base::UserMetricsAction("SSL.DisplayedInsecureContent"));
  displayed_insecure_content_ = true;
  SSLManager::NotifySSLInternalStateChanged(
      GetController().GetBrowserContext());
}

void WebContentsImpl::OnDidRunInsecureContent(
    const std::string& security_origin, const GURL& target_url) {
  LOG(WARNING) << security_origin << " ran insecure content from "
               << target_url.possibly_invalid_spec();
  RecordAction(base::UserMetricsAction("SSL.RanInsecureContent"));
  if (base::EndsWith(security_origin, kDotGoogleDotCom,
                     base::CompareCase::INSENSITIVE_ASCII))
    RecordAction(base::UserMetricsAction("SSL.RanInsecureContentGoogle"));
  controller_.ssl_manager()->DidRunInsecureContent(security_origin);
  SSLManager::NotifySSLInternalStateChanged(
      GetController().GetBrowserContext());
}

void WebContentsImpl::OnDocumentLoadedInFrame() {
  if (!HasValidFrameSource())
    return;

  RenderFrameHostImpl* rfh =
      static_cast<RenderFrameHostImpl*>(render_frame_message_source_);
  FOR_EACH_OBSERVER(
      WebContentsObserver, observers_, DocumentLoadedInFrame(rfh));
}

void WebContentsImpl::OnDidFinishLoad(const GURL& url) {
  if (!HasValidFrameSource())
    return;

  GURL validated_url(url);
  RenderProcessHost* render_process_host =
      render_frame_message_source_->GetProcess();
  render_process_host->FilterURL(false, &validated_url);

  RenderFrameHostImpl* rfh =
      static_cast<RenderFrameHostImpl*>(render_frame_message_source_);
  FOR_EACH_OBSERVER(
      WebContentsObserver, observers_, DidFinishLoad(rfh, validated_url));
}

void WebContentsImpl::OnGoToEntryAtOffset(int offset) {
  if (!delegate_ || delegate_->OnGoToEntryOffset(offset))
    controller_.GoToOffset(offset);
}

void WebContentsImpl::OnUpdateZoomLimits(int minimum_percent,
                                         int maximum_percent) {
  minimum_zoom_percent_ = minimum_percent;
  maximum_zoom_percent_ = maximum_percent;
}

void WebContentsImpl::OnEnumerateDirectory(int request_id,
                                           const base::FilePath& path) {
  if (!delegate_)
    return;

  ChildProcessSecurityPolicyImpl* policy =
      ChildProcessSecurityPolicyImpl::GetInstance();
  if (policy->CanReadFile(GetRenderProcessHost()->GetID(), path))
    delegate_->EnumerateDirectory(this, request_id, path);
}

void WebContentsImpl::OnRegisterProtocolHandler(const std::string& protocol,
                                                const GURL& url,
                                                const base::string16& title,
                                                bool user_gesture) {
  if (!delegate_)
    return;

  ChildProcessSecurityPolicyImpl* policy =
      ChildProcessSecurityPolicyImpl::GetInstance();
  if (policy->IsPseudoScheme(protocol))
    return;

  delegate_->RegisterProtocolHandler(this, protocol, url, user_gesture);
}

void WebContentsImpl::OnUnregisterProtocolHandler(const std::string& protocol,
                                                  const GURL& url,
                                                  bool user_gesture) {
  if (!delegate_)
    return;

  ChildProcessSecurityPolicyImpl* policy =
      ChildProcessSecurityPolicyImpl::GetInstance();
  if (policy->IsPseudoScheme(protocol))
    return;

  delegate_->UnregisterProtocolHandler(this, protocol, url, user_gesture);
}

void WebContentsImpl::OnUpdatePageImportanceSignals(
    const PageImportanceSignals& signals) {
  page_importance_signals_ = signals;
}

void WebContentsImpl::OnFindReply(int request_id,
                                  int number_of_matches,
                                  const gfx::Rect& selection_rect,
                                  int active_match_ordinal,
                                  bool final_update) {
  if (delegate_) {
    delegate_->FindReply(this, request_id, number_of_matches, selection_rect,
                         active_match_ordinal, final_update);
  }
}

#if defined(OS_ANDROID)
void WebContentsImpl::OnFindMatchRectsReply(
    int version,
    const std::vector<gfx::RectF>& rects,
    const gfx::RectF& active_rect) {
  if (delegate_)
    delegate_->FindMatchRectsReply(this, version, rects, active_rect);
}

void WebContentsImpl::OnOpenDateTimeDialog(
    const ViewHostMsg_DateTimeDialogValue_Params& value) {
  date_time_chooser_->ShowDialog(GetTopLevelNativeWindow(),
                                 GetRenderViewHost(),
                                 value.dialog_type,
                                 value.dialog_value,
                                 value.minimum,
                                 value.maximum,
                                 value.step,
                                 value.suggestions);
}
#endif

void WebContentsImpl::OnDomOperationResponse(const std::string& json_string) {
  std::string json = json_string;
  NotificationService::current()->Notify(NOTIFICATION_DOM_OPERATION_RESPONSE,
                                         Source<WebContents>(this),
                                         Details<std::string>(&json));
}

void WebContentsImpl::OnAppCacheAccessed(const GURL& manifest_url,
                                         bool blocked_by_policy) {
  // Notify observers about navigation.
  FOR_EACH_OBSERVER(WebContentsObserver, observers_,
                    AppCacheAccessed(manifest_url, blocked_by_policy));
}

void WebContentsImpl::OnOpenColorChooser(
    int color_chooser_id,
    SkColor color,
    const std::vector<ColorSuggestion>& suggestions) {
  if (!HasValidFrameSource())
    return;

  ColorChooser* new_color_chooser = delegate_ ?
      delegate_->OpenColorChooser(this, color, suggestions) :
      NULL;
  if (!new_color_chooser)
    return;
  if (color_chooser_info_.get())
    color_chooser_info_->chooser->End();

  color_chooser_info_.reset(new ColorChooserInfo(
      render_frame_message_source_->GetProcess()->GetID(),
      render_frame_message_source_->GetRoutingID(),
      new_color_chooser,
      color_chooser_id));
}

void WebContentsImpl::OnEndColorChooser(int color_chooser_id) {
  if (color_chooser_info_ &&
      color_chooser_id == color_chooser_info_->identifier)
    color_chooser_info_->chooser->End();
}

void WebContentsImpl::OnSetSelectedColorInColorChooser(int color_chooser_id,
                                                       SkColor color) {
  if (color_chooser_info_ &&
      color_chooser_id == color_chooser_info_->identifier)
    color_chooser_info_->chooser->SetSelectedColor(color);
}

// This exists for render views that don't have a WebUI, but do have WebUI
// bindings enabled.
void WebContentsImpl::OnWebUISend(const GURL& source_url,
                                  const std::string& name,
                                  const base::ListValue& args) {
  if (delegate_)
    delegate_->WebUISend(this, source_url, name, args);
}

#if defined(ENABLE_PLUGINS)
void WebContentsImpl::OnPepperInstanceCreated() {
  FOR_EACH_OBSERVER(WebContentsObserver, observers_, PepperInstanceCreated());
}

void WebContentsImpl::OnPepperInstanceDeleted() {
  FOR_EACH_OBSERVER(WebContentsObserver, observers_, PepperInstanceDeleted());
}

void WebContentsImpl::OnPepperPluginHung(int plugin_child_id,
                                         const base::FilePath& path,
                                         bool is_hung) {
  UMA_HISTOGRAM_COUNTS("Pepper.PluginHung", 1);

  FOR_EACH_OBSERVER(WebContentsObserver, observers_,
                    PluginHungStatusChanged(plugin_child_id, path, is_hung));
}

void WebContentsImpl::OnPluginCrashed(const base::FilePath& plugin_path,
                                      base::ProcessId plugin_pid) {
  FOR_EACH_OBSERVER(WebContentsObserver, observers_,
                    PluginCrashed(plugin_path, plugin_pid));
}

void WebContentsImpl::OnRequestPpapiBrokerPermission(
    int routing_id,
    const GURL& url,
    const base::FilePath& plugin_path) {
  if (!delegate_) {
    OnPpapiBrokerPermissionResult(routing_id, false);
    return;
  }

  if (!delegate_->RequestPpapiBrokerPermission(
      this, url, plugin_path,
      base::Bind(&WebContentsImpl::OnPpapiBrokerPermissionResult,
                 base::Unretained(this), routing_id))) {
    NOTIMPLEMENTED();
    OnPpapiBrokerPermissionResult(routing_id, false);
  }
}

void WebContentsImpl::OnPpapiBrokerPermissionResult(int routing_id,
                                                    bool result) {
  Send(new ViewMsg_PpapiBrokerPermissionResult(routing_id, result));
}

void WebContentsImpl::OnBrowserPluginMessage(RenderFrameHost* render_frame_host,
                                             const IPC::Message& message) {
  CHECK(!browser_plugin_embedder_.get());
  CreateBrowserPluginEmbedderIfNecessary();
  browser_plugin_embedder_->OnMessageReceived(message, render_frame_host);
}
#endif  // defined(ENABLE_PLUGINS)

void WebContentsImpl::OnUpdateFaviconURL(
    const std::vector<FaviconURL>& candidates) {
  // We get updated favicon URLs after the page stops loading. If a cross-site
  // navigation occurs while a page is still loading, the initial page
  // may stop loading and send us updated favicon URLs after the navigation
  // for the new page has committed.
  RenderViewHostImpl* rvhi =
      static_cast<RenderViewHostImpl*>(render_view_message_source_);
  if (!rvhi->is_active())
    return;

  FOR_EACH_OBSERVER(WebContentsObserver, observers_,
                    DidUpdateFaviconURL(candidates));
}

void WebContentsImpl::CreateAudioPowerSaveBlocker() {
  DCHECK(!audio_power_save_blocker_);
  audio_power_save_blocker_ = PowerSaveBlocker::Create(
      PowerSaveBlocker::kPowerSaveBlockPreventAppSuspension,
      PowerSaveBlocker::kReasonAudioPlayback, "Playing audio");
}

void WebContentsImpl::CreateVideoPowerSaveBlocker() {
  DCHECK(!video_power_save_blocker_);
  DCHECK(!active_video_players_.empty());
  video_power_save_blocker_ = PowerSaveBlocker::Create(
      PowerSaveBlocker::kPowerSaveBlockPreventDisplaySleep,
      PowerSaveBlocker::kReasonVideoPlayback, "Playing video");
#if defined(OS_ANDROID)
  static_cast<PowerSaveBlockerImpl*>(video_power_save_blocker_.get())
      ->InitDisplaySleepBlocker(this);
#endif
}

void WebContentsImpl::MaybeReleasePowerSaveBlockers() {
  // If there are no more audio players and we don't have audio stream
  // monitoring, release the audio power save blocker here instead of during
  // NotifyNavigationStateChanged().
  if (active_audio_players_.empty() &&
      !AudioStreamMonitor::monitoring_available()) {
    audio_power_save_blocker_.reset();
  }

  // If there are no more video players, clear the video power save blocker.
  if (active_video_players_.empty())
    video_power_save_blocker_.reset();
}

void WebContentsImpl::OnMediaPlayingNotification(int64 player_cookie,
                                                 bool has_video,
                                                 bool has_audio,
                                                 bool is_remote) {
  // Ignore the videos playing remotely and don't hold the wake lock for the
  // screen.
  if (is_remote) return;

  if (has_audio) {
    AddMediaPlayerEntry(player_cookie, &active_audio_players_);

    // If we don't have audio stream monitoring, allocate the audio power save
    // blocker here instead of during NotifyNavigationStateChanged().
    if (!audio_power_save_blocker_ &&
        !AudioStreamMonitor::monitoring_available()) {
      CreateAudioPowerSaveBlocker();
    }
  }

  if (has_video) {
    AddMediaPlayerEntry(player_cookie, &active_video_players_);

    // If we're not hidden and have just created a player, create a blocker.
    if (!video_power_save_blocker_ && !IsHidden())
      CreateVideoPowerSaveBlocker();
  }

  FOR_EACH_OBSERVER(WebContentsObserver, observers_, MediaStartedPlaying());
}

void WebContentsImpl::OnMediaPausedNotification(int64 player_cookie) {
  RemoveMediaPlayerEntry(player_cookie, &active_audio_players_);
  RemoveMediaPlayerEntry(player_cookie, &active_video_players_);
  MaybeReleasePowerSaveBlockers();

  FOR_EACH_OBSERVER(WebContentsObserver, observers_, MediaPaused());
}

#if defined(OS_ANDROID)

void WebContentsImpl::OnMediaSessionStateChanged() {
  MediaSession* session = MediaSession::Get(this);
  FOR_EACH_OBSERVER(WebContentsObserver, observers_,
                    MediaSessionStateChanged(session->IsControllable(),
                                             session->IsSuspended()));
}

void WebContentsImpl::ResumeMediaSession() {
  MediaSession::Get(this)->Resume();
}

void WebContentsImpl::SuspendMediaSession() {
  MediaSession::Get(this)->Suspend();
}

void WebContentsImpl::StopMediaSession() {
  MediaSession::Get(this)->Stop();
}

#endif  // defined(OS_ANDROID)

void WebContentsImpl::OnFirstVisuallyNonEmptyPaint() {
  FOR_EACH_OBSERVER(WebContentsObserver, observers_,
                    DidFirstVisuallyNonEmptyPaint());

  did_first_visually_non_empty_paint_ = true;

  if (theme_color_ != last_sent_theme_color_) {
    // Theme color should have updated by now if there was one.
    FOR_EACH_OBSERVER(WebContentsObserver, observers_,
                      DidChangeThemeColor(theme_color_));
    last_sent_theme_color_ = theme_color_;
  }
}

void WebContentsImpl::DidChangeVisibleSSLState() {
  if (delegate_) {
    delegate_->VisibleSSLStateChanged(this);

    SecurityStyleExplanations security_style_explanations;
    SecurityStyle security_style =
        delegate_->GetSecurityStyle(this, &security_style_explanations);
    FOR_EACH_OBSERVER(
        WebContentsObserver, observers_,
        SecurityStyleChanged(security_style, security_style_explanations));
  }
}

void WebContentsImpl::NotifyBeforeFormRepostWarningShow() {
  FOR_EACH_OBSERVER(WebContentsObserver, observers_,
                    BeforeFormRepostWarningShow());
}

void WebContentsImpl::ActivateAndShowRepostFormWarningDialog() {
  Activate();
  if (delegate_)
    delegate_->ShowRepostFormWarningDialog(this);
}

bool WebContentsImpl::HasAccessedInitialDocument() {
  return has_accessed_initial_document_;
}

// Notifies the RenderWidgetHost instance about the fact that the page is
// loading, or done loading.
void WebContentsImpl::SetIsLoading(bool is_loading,
                                   bool to_different_document,
                                   LoadNotificationDetails* details) {
  if (is_loading == is_loading_)
    return;

  if (!is_loading) {
    load_state_ = net::LoadStateWithParam(net::LOAD_STATE_IDLE,
                                          base::string16());
    load_state_host_.clear();
    upload_size_ = 0;
    upload_position_ = 0;
  }

  GetRenderManager()->SetIsLoading(is_loading);

  is_loading_ = is_loading;
  waiting_for_response_ = is_loading;
  is_load_to_different_document_ = to_different_document;

  if (delegate_)
    delegate_->LoadingStateChanged(this, to_different_document);
  NotifyNavigationStateChanged(INVALIDATE_TYPE_LOAD);

  std::string url = (details ? details->url.possibly_invalid_spec() : "NULL");
  if (is_loading) {
    TRACE_EVENT_ASYNC_BEGIN1("browser,navigation", "WebContentsImpl Loading",
                             this, "URL", url);
    FOR_EACH_OBSERVER(WebContentsObserver, observers_, DidStartLoading());
  } else {
    TRACE_EVENT_ASYNC_END1("browser,navigation", "WebContentsImpl Loading",
                           this, "URL", url);
    FOR_EACH_OBSERVER(WebContentsObserver, observers_, DidStopLoading());
  }

  // TODO(avi): Remove. http://crbug.com/170921
  int type = is_loading ? NOTIFICATION_LOAD_START : NOTIFICATION_LOAD_STOP;
  NotificationDetails det = NotificationService::NoDetails();
  if (details)
      det = Details<LoadNotificationDetails>(details);
  NotificationService::current()->Notify(
      type, Source<NavigationController>(&controller_), det);
}

void WebContentsImpl::UpdateMaxPageIDIfNecessary(RenderViewHost* rvh) {
  // If we are creating a RVH for a restored controller, then we need to make
  // sure the RenderView starts with a next_page_id_ larger than the number
  // of restored entries.  This must be called before the RenderView starts
  // navigating (to avoid a race between the browser updating max_page_id and
  // the renderer updating next_page_id_).  Because of this, we only call this
  // from CreateRenderView and allow that to notify the RenderView for us.
  int max_restored_page_id = controller_.GetMaxRestoredPageID();
  if (max_restored_page_id >
      GetMaxPageIDForSiteInstance(rvh->GetSiteInstance()))
    UpdateMaxPageIDForSiteInstance(rvh->GetSiteInstance(),
                                   max_restored_page_id);
}

bool WebContentsImpl::UpdateTitleForEntry(NavigationEntryImpl* entry,
                                          const base::string16& title) {
  // For file URLs without a title, use the pathname instead. In the case of a
  // synthesized title, we don't want the update to count toward the "one set
  // per page of the title to history."
  base::string16 final_title;
  bool explicit_set;
  if (entry && entry->GetURL().SchemeIsFile() && title.empty()) {
    final_title = base::UTF8ToUTF16(entry->GetURL().ExtractFileName());
    explicit_set = false;  // Don't count synthetic titles toward the set limit.
  } else {
    base::TrimWhitespace(title, base::TRIM_ALL, &final_title);
    explicit_set = true;
  }

  // If a page is created via window.open and never navigated,
  // there will be no navigation entry. In this situation,
  // |page_title_when_no_navigation_entry_| will be used for page title.
  if (entry) {
    if (final_title == entry->GetTitle())
      return false;  // Nothing changed, don't bother.

    entry->SetTitle(final_title);
  } else {
    if (page_title_when_no_navigation_entry_ == final_title)
      return false;  // Nothing changed, don't bother.

    page_title_when_no_navigation_entry_ = final_title;
  }

  // Lastly, set the title for the view.
  view_->SetPageTitle(final_title);

  FOR_EACH_OBSERVER(WebContentsObserver, observers_,
                    TitleWasSet(entry, explicit_set));

  return true;
}

void WebContentsImpl::SendChangeLoadProgress() {
  loading_last_progress_update_ = base::TimeTicks::Now();
  if (delegate_)
    delegate_->LoadProgressChanged(this, frame_tree_.load_progress());
}

void WebContentsImpl::ResetLoadProgressState() {
  frame_tree_.ResetLoadProgress();
  loading_weak_factory_.InvalidateWeakPtrs();
  loading_last_progress_update_ = base::TimeTicks();
}

void WebContentsImpl::NotifyViewSwapped(RenderViewHost* old_host,
                                        RenderViewHost* new_host) {
  // After sending out a swap notification, we need to send a disconnect
  // notification so that clients that pick up a pointer to |this| can NULL the
  // pointer.  See Bug 1230284.
  notify_disconnection_ = true;
  FOR_EACH_OBSERVER(WebContentsObserver, observers_,
                    RenderViewHostChanged(old_host, new_host));

  // Ensure that the associated embedder gets cleared after a RenderViewHost
  // gets swapped, so we don't reuse the same embedder next time a
  // RenderViewHost is attached to this WebContents.
  RemoveBrowserPluginEmbedder();
}

void WebContentsImpl::NotifyFrameSwapped(RenderFrameHost* old_host,
                                         RenderFrameHost* new_host) {
  FOR_EACH_OBSERVER(WebContentsObserver,
                    observers_,
                    RenderFrameHostChanged(old_host, new_host));
}

// TODO(avi): Remove this entire function because this notification is already
// covered by two observer functions. http://crbug.com/170921
void WebContentsImpl::NotifyDisconnected() {
  if (!notify_disconnection_)
    return;

  notify_disconnection_ = false;
  NotificationService::current()->Notify(
      NOTIFICATION_WEB_CONTENTS_DISCONNECTED,
      Source<WebContents>(this),
      NotificationService::NoDetails());
}

void WebContentsImpl::NotifyNavigationEntryCommitted(
    const LoadCommittedDetails& load_details) {
  FOR_EACH_OBSERVER(
      WebContentsObserver, observers_, NavigationEntryCommitted(load_details));
}

bool WebContentsImpl::OnMessageReceived(RenderFrameHost* render_frame_host,
                                        const IPC::Message& message) {
  return OnMessageReceived(NULL, render_frame_host, message);
}

const GURL& WebContentsImpl::GetMainFrameLastCommittedURL() const {
  return GetLastCommittedURL();
}

void WebContentsImpl::RenderFrameCreated(RenderFrameHost* render_frame_host) {
  // Note this is only for subframes, the notification for the main frame
  // happens in RenderViewCreated.
  FOR_EACH_OBSERVER(WebContentsObserver,
                    observers_,
                    RenderFrameCreated(render_frame_host));
  SetAccessibilityModeOnFrame(accessibility_mode_, render_frame_host);
}

void WebContentsImpl::RenderFrameDeleted(RenderFrameHost* render_frame_host) {
  ClearPowerSaveBlockers(render_frame_host);
  FOR_EACH_OBSERVER(WebContentsObserver,
                    observers_,
                    RenderFrameDeleted(render_frame_host));
}

void WebContentsImpl::ShowContextMenu(RenderFrameHost* render_frame_host,
                                      const ContextMenuParams& params) {
  ContextMenuParams context_menu_params(params);
  // Allow WebContentsDelegates to handle the context menu operation first.
  if (delegate_ && delegate_->HandleContextMenu(context_menu_params))
    return;

  render_view_host_delegate_view_->ShowContextMenu(render_frame_host,
                                                   context_menu_params);
}

void WebContentsImpl::RunJavaScriptMessage(
    RenderFrameHost* render_frame_host,
    const base::string16& message,
    const base::string16& default_prompt,
    const GURL& frame_url,
    JavaScriptMessageType javascript_message_type,
    IPC::Message* reply_msg) {
  // Suppress JavaScript dialogs when requested. Also suppress messages when
  // showing an interstitial as it's shown over the previous page and we don't
  // want the hidden page's dialogs to interfere with the interstitial.
  bool suppress_this_message =
      static_cast<RenderFrameHostImpl*>(render_frame_host)->is_swapped_out() ||
      ShowingInterstitialPage() || !delegate_ ||
      delegate_->ShouldSuppressDialogs(this) ||
      !delegate_->GetJavaScriptDialogManager(this);

  if (!suppress_this_message) {
    std::string accept_lang = GetContentClient()->browser()->
      GetAcceptLangs(GetBrowserContext());
    dialog_manager_ = delegate_->GetJavaScriptDialogManager(this);
    dialog_manager_->RunJavaScriptDialog(
        this, frame_url, accept_lang, javascript_message_type, message,
        default_prompt,
        base::Bind(&WebContentsImpl::OnDialogClosed, base::Unretained(this),
                   render_frame_host->GetProcess()->GetID(),
                   render_frame_host->GetRoutingID(), reply_msg, false),
        &suppress_this_message);
  }

  if (suppress_this_message) {
    // If we are suppressing messages, just reply as if the user immediately
    // pressed "Cancel", passing true to |dialog_was_suppressed|.
    OnDialogClosed(render_frame_host->GetProcess()->GetID(),
                   render_frame_host->GetRoutingID(), reply_msg,
                   true, false, base::string16());
  }

  // OnDialogClosed (two lines up) may have caused deletion of this object (see
  // http://crbug.com/288961 ). The only safe thing to do here is return.
}

void WebContentsImpl::RunBeforeUnloadConfirm(
    RenderFrameHost* render_frame_host,
    const base::string16& message,
    bool is_reload,
    IPC::Message* reply_msg) {
  RenderFrameHostImpl* rfhi =
      static_cast<RenderFrameHostImpl*>(render_frame_host);
  if (delegate_)
    delegate_->WillRunBeforeUnloadConfirm();

  bool suppress_this_message =
      rfhi->rfh_state() != RenderFrameHostImpl::STATE_DEFAULT ||
      ShowingInterstitialPage() || !delegate_ ||
      delegate_->ShouldSuppressDialogs(this) ||
      !delegate_->GetJavaScriptDialogManager(this);
  if (suppress_this_message) {
    rfhi->JavaScriptDialogClosed(reply_msg, true, base::string16(), true);
    return;
  }

  is_showing_before_unload_dialog_ = true;
  dialog_manager_ = delegate_->GetJavaScriptDialogManager(this);
  dialog_manager_->RunBeforeUnloadDialog(
      this, message, is_reload,
      base::Bind(&WebContentsImpl::OnDialogClosed, base::Unretained(this),
                 render_frame_host->GetProcess()->GetID(),
                 render_frame_host->GetRoutingID(), reply_msg,
                 false));
}

WebContents* WebContentsImpl::GetAsWebContents() {
  return this;
}

bool WebContentsImpl::IsNeverVisible() {
  if (!delegate_)
    return false;
  return delegate_->IsNeverVisible(this);
}

#if defined(OS_WIN)
gfx::NativeViewAccessible WebContentsImpl::GetParentNativeViewAccessible() {
  return accessible_parent_;
}
#endif

RenderViewHostDelegateView* WebContentsImpl::GetDelegateView() {
  return render_view_host_delegate_view_;
}

RendererPreferences WebContentsImpl::GetRendererPrefs(
    BrowserContext* browser_context) const {
  return renderer_preferences_;
}

gfx::Rect WebContentsImpl::GetRootWindowResizerRect() const {
  if (delegate_)
    return delegate_->GetRootWindowResizerRect();
  return gfx::Rect();
}

void WebContentsImpl::RemoveBrowserPluginEmbedder() {
  if (browser_plugin_embedder_)
    browser_plugin_embedder_.reset();
}

void WebContentsImpl::RenderViewCreated(RenderViewHost* render_view_host) {
  // Don't send notifications if we are just creating a swapped-out RVH for
  // the opener chain.  These won't be used for view-source or WebUI, so it's
  // ok to return early.
  if (!static_cast<RenderViewHostImpl*>(render_view_host)->is_active())
    return;

  if (delegate_)
    view_->SetOverscrollControllerEnabled(CanOverscrollContent());

  NotificationService::current()->Notify(
      NOTIFICATION_WEB_CONTENTS_RENDER_VIEW_HOST_CREATED,
      Source<WebContents>(this),
      Details<RenderViewHost>(render_view_host));

  // When we're creating views, we're still doing initial setup, so we always
  // use the pending Web UI rather than any possibly existing committed one.
  if (GetRenderManager()->pending_web_ui())
    GetRenderManager()->pending_web_ui()->RenderViewCreated(render_view_host);

  if (base::CommandLine::ForCurrentProcess()->HasSwitch(
          switches::kEnableBrowserSideNavigation) &&
      GetRenderManager()->speculative_web_ui()) {
    GetRenderManager()->speculative_web_ui()->RenderViewCreated(
        render_view_host);
  }

  NavigationEntry* entry = controller_.GetPendingEntry();
  if (entry && entry->IsViewSourceMode()) {
    // Put the renderer in view source mode.
    render_view_host->Send(
        new ViewMsg_EnableViewSourceMode(render_view_host->GetRoutingID()));
  }

  view_->RenderViewCreated(render_view_host);

  FOR_EACH_OBSERVER(
      WebContentsObserver, observers_, RenderViewCreated(render_view_host));
}

void WebContentsImpl::RenderViewReady(RenderViewHost* rvh) {
  if (rvh != GetRenderViewHost()) {
    // Don't notify the world, since this came from a renderer in the
    // background.
    return;
  }

  notify_disconnection_ = true;
  // TODO(avi): Remove. http://crbug.com/170921
  NotificationService::current()->Notify(
      NOTIFICATION_WEB_CONTENTS_CONNECTED,
      Source<WebContents>(this),
      NotificationService::NoDetails());

  bool was_crashed = IsCrashed();
  SetIsCrashed(base::TERMINATION_STATUS_STILL_RUNNING, 0);

  // Restore the focus to the tab (otherwise the focus will be on the top
  // window).
  if (was_crashed && !FocusLocationBarByDefault() &&
      (!delegate_ || delegate_->ShouldFocusPageAfterCrash())) {
    view_->Focus();
  }

  FOR_EACH_OBSERVER(WebContentsObserver, observers_, RenderViewReady());
}

void WebContentsImpl::RenderViewTerminated(RenderViewHost* rvh,
                                           base::TerminationStatus status,
                                           int error_code) {
  if (rvh != GetRenderViewHost()) {
    // The pending page's RenderViewHost is gone.
    return;
  }

  // Ensure fullscreen mode is exited in the |delegate_| since a crashed
  // renderer may not have made a clean exit.
  if (IsFullscreenForCurrentTab())
    ExitFullscreenMode();

  // Cancel any visible dialogs so they are not left dangling over the sad tab.
  CancelActiveAndPendingDialogs();

  if (delegate_)
    delegate_->HideValidationMessage(this);

  SetIsLoading(false, true, nullptr);
  NotifyDisconnected();
  SetIsCrashed(status, error_code);

  // Reset the loading progress. TODO(avi): What does it mean to have a
  // "renderer crash" when there is more than one renderer process serving a
  // webpage? Once this function is called at a more granular frame level, we
  // probably will need to more granularly reset the state here.
  ResetLoadProgressState();

  FOR_EACH_OBSERVER(WebContentsObserver,
                    observers_,
                    RenderProcessGone(GetCrashedStatus()));
}

void WebContentsImpl::RenderViewDeleted(RenderViewHost* rvh) {
  FOR_EACH_OBSERVER(WebContentsObserver, observers_, RenderViewDeleted(rvh));
}

void WebContentsImpl::UpdateState(RenderViewHost* rvh,
                                  int32 page_id,
                                  const PageState& page_state) {
  // Ensure that this state update comes from a RenderViewHost that belongs to
  // this WebContents.
  // TODO(nasko): This should go through RenderFrameHost.
  if (rvh->GetDelegate()->GetAsWebContents() != this)
    return;

  // We must be prepared to handle state updates for any page. They occur
  // when the user is scrolling and entering form data, as well as when we're
  // leaving a page, in which case our state may have already been moved to
  // the next page. The navigation controller will look up the appropriate
  // NavigationEntry and update it when it is notified via the delegate.
  RenderViewHostImpl* rvhi = static_cast<RenderViewHostImpl*>(rvh);
  NavigationEntryImpl* entry = controller_.GetEntryWithPageID(
      rvhi->GetSiteInstance(), page_id);
  if (!entry)
    return;

  NavigationEntryImpl* new_entry = controller_.GetEntryWithUniqueID(
      rvhi->nav_entry_id());

  if (SiteIsolationPolicy::UseSubframeNavigationEntries()) {
    // TODO(creis): We can't properly update state for cross-process subframes
    // until PageState is decomposed into FrameStates. Until then, use the new
    // method.
    entry = new_entry;
  } else {
    DCHECK_EQ(entry, new_entry);
  }

  if (page_state == entry->GetPageState())
    return;  // Nothing to update.
  entry->SetPageState(page_state);
  controller_.NotifyEntryChanged(entry);
}

void WebContentsImpl::UpdateTargetURL(RenderViewHost* render_view_host,
                                      const GURL& url) {
  if (fullscreen_widget_routing_id_ != MSG_ROUTING_NONE) {
    // If we're fullscreen only update the url if it's from the fullscreen
    // renderer.
    RenderWidgetHostView* fs = GetFullscreenRenderWidgetHostView();
    if (fs && fs->GetRenderWidgetHost() != render_view_host)
      return;
  }
  if (delegate_)
    delegate_->UpdateTargetURL(this, url);
}

void WebContentsImpl::Close(RenderViewHost* rvh) {
#if defined(OS_MACOSX)
  // The UI may be in an event-tracking loop, such as between the
  // mouse-down and mouse-up in text selection or a button click.
  // Defer the close until after tracking is complete, so that we
  // don't free objects out from under the UI.
  // TODO(shess): This could get more fine-grained.  For instance,
  // closing a tab in another window while selecting text in the
  // current window's Omnibox should be just fine.
  if (view_->IsEventTracking()) {
    view_->CloseTabAfterEventTracking();
    return;
  }
#endif

  // Ignore this if it comes from a RenderViewHost that we aren't showing.
  if (delegate_ && rvh == GetRenderViewHost())
    delegate_->CloseContents(this);
}

void WebContentsImpl::SwappedOut(RenderFrameHost* rfh) {
  if (delegate_ && rfh->GetRenderViewHost() == GetRenderViewHost())
    delegate_->SwappedOut(this);
}

void WebContentsImpl::RequestMove(const gfx::Rect& new_bounds) {
  if (delegate_ && delegate_->IsPopupOrPanel(this))
    delegate_->MoveContents(this, new_bounds);
}

void WebContentsImpl::DidStartLoading(FrameTreeNode* frame_tree_node,
                                      bool to_different_document) {
  SetIsLoading(true, to_different_document, nullptr);

  // Notify accessibility that the user is navigating away from the
  // current document.
  //
  // TODO(dmazzoni): do this using a WebContentsObserver.
  BrowserAccessibilityManager* manager =
      frame_tree_node->current_frame_host()->browser_accessibility_manager();
  if (manager)
    manager->UserIsNavigatingAway();
}

void WebContentsImpl::DidStopLoading() {
  scoped_ptr<LoadNotificationDetails> details;

  // Use the last committed entry rather than the active one, in case a
  // pending entry has been created.
  NavigationEntry* entry = controller_.GetLastCommittedEntry();
  Navigator* navigator = frame_tree_.root()->navigator();

  // An entry may not exist for a stop when loading an initial blank page or
  // if an iframe injected by script into a blank page finishes loading.
  if (entry) {
    base::TimeDelta elapsed =
        base::TimeTicks::Now() - navigator->GetCurrentLoadStart();

    details.reset(new LoadNotificationDetails(
        entry->GetVirtualURL(),
        entry->GetTransitionType(),
        elapsed,
        &controller_,
        controller_.GetCurrentEntryIndex()));
  }

  SetIsLoading(false, true, details.get());
}

void WebContentsImpl::DidChangeLoadProgress() {
  double load_progress = frame_tree_.load_progress();

  // The delegate is notified immediately for the first and last updates. Also,
  // since the message loop may be pretty busy when a page is loaded, it might
  // not execute a posted task in a timely manner so the progress report is sent
  // immediately if enough time has passed.
  base::TimeDelta min_delay =
      base::TimeDelta::FromMilliseconds(kMinimumDelayBetweenLoadingUpdatesMS);
  bool delay_elapsed = loading_last_progress_update_.is_null() ||
      base::TimeTicks::Now() - loading_last_progress_update_ > min_delay;

  if (load_progress == 0.0 || load_progress == 1.0 || delay_elapsed) {
    // If there is a pending task to send progress, it is now obsolete.
    loading_weak_factory_.InvalidateWeakPtrs();

    // Notify the load progress change.
    SendChangeLoadProgress();

    // Clean-up the states if needed.
    if (load_progress == 1.0)
      ResetLoadProgressState();
    return;
  }

  if (loading_weak_factory_.HasWeakPtrs())
    return;

  base::ThreadTaskRunnerHandle::Get()->PostDelayedTask(
      FROM_HERE, base::Bind(&WebContentsImpl::SendChangeLoadProgress,
                            loading_weak_factory_.GetWeakPtr()),
      min_delay);
}

void WebContentsImpl::DidCancelLoading() {
  controller_.DiscardNonCommittedEntries();

  // Update the URL display.
  NotifyNavigationStateChanged(INVALIDATE_TYPE_URL);
}

void WebContentsImpl::DidAccessInitialDocument() {
  has_accessed_initial_document_ = true;

  // We may have left a failed browser-initiated navigation in the address bar
  // to let the user edit it and try again.  Clear it now that content might
  // show up underneath it.
  if (!IsLoading() && controller_.GetPendingEntry())
    controller_.DiscardPendingEntry(false);

  // Update the URL display.
  NotifyNavigationStateChanged(INVALIDATE_TYPE_URL);
}

void WebContentsImpl::DidChangeName(RenderFrameHost* render_frame_host,
                                    const std::string& name) {
  FOR_EACH_OBSERVER(WebContentsObserver, observers_,
                    FrameNameChanged(render_frame_host, name));
}

void WebContentsImpl::DocumentOnLoadCompleted(
    RenderFrameHost* render_frame_host) {
  FOR_EACH_OBSERVER(WebContentsObserver, observers_,
                    DocumentOnLoadCompletedInMainFrame());

  // TODO(avi): Remove. http://crbug.com/170921
  NotificationService::current()->Notify(
      NOTIFICATION_LOAD_COMPLETED_MAIN_FRAME,
      Source<WebContents>(this),
      NotificationService::NoDetails());
}

void WebContentsImpl::UpdateTitle(RenderFrameHost* render_frame_host,
                                  int32 page_id,
                                  const base::string16& title,
                                  base::i18n::TextDirection title_direction) {
  // If we have a title, that's a pretty good indication that we've started
  // getting useful data.
  SetNotWaitingForResponse();

  // Try to find the navigation entry, which might not be the current one.
  // For example, it might be from a recently swapped out RFH.
  NavigationEntryImpl* entry = controller_.GetEntryWithPageID(
      render_frame_host->GetSiteInstance(), page_id);

  RenderViewHostImpl* rvhi =
      static_cast<RenderViewHostImpl*>(render_frame_host->GetRenderViewHost());
  NavigationEntryImpl* new_entry = controller_.GetEntryWithUniqueID(
      rvhi->nav_entry_id());
  DCHECK_EQ(entry, new_entry);

  // We can handle title updates when we don't have an entry in
  // UpdateTitleForEntry, but only if the update is from the current RVH.
  // TODO(avi): Change to make decisions based on the RenderFrameHost.
  if (!entry && render_frame_host != GetMainFrame())
    return;

  // TODO(evan): make use of title_direction.
  // http://code.google.com/p/chromium/issues/detail?id=27094
  if (!UpdateTitleForEntry(entry, title))
    return;

  // Broadcast notifications when the UI should be updated.
  if (entry == controller_.GetEntryAtOffset(0))
    NotifyNavigationStateChanged(INVALIDATE_TYPE_TITLE);
}

void WebContentsImpl::UpdateEncoding(RenderFrameHost* render_frame_host,
                                     const std::string& encoding) {
  SetEncoding(encoding);
}

void WebContentsImpl::DocumentAvailableInMainFrame(
    RenderViewHost* render_view_host) {
  FOR_EACH_OBSERVER(WebContentsObserver, observers_,
                    DocumentAvailableInMainFrame());
}

void WebContentsImpl::RouteCloseEvent(RenderViewHost* rvh) {
  // Tell the active RenderViewHost to run unload handlers and close, as long
  // as the request came from a RenderViewHost in the same BrowsingInstance.
  // In most cases, we receive this from a swapped out RenderViewHost.
  // It is possible to receive it from one that has just been swapped in,
  // in which case we might as well deliver the message anyway.
  if (rvh->GetSiteInstance()->IsRelatedSiteInstance(GetSiteInstance()))
    ClosePage();
}

bool WebContentsImpl::ShouldRouteMessageEvent(
    RenderFrameHost* target_rfh,
    SiteInstance* source_site_instance) const {
  // Allow the message if this WebContents is dedicated to a browser plugin
  // guest.
  // Note: This check means that an embedder could theoretically receive a
  // postMessage from anyone (not just its own guests). However, this is
  // probably not a risk for apps since other pages won't have references
  // to App windows.
  return GetBrowserPluginGuest() || GetBrowserPluginEmbedder();
}

void WebContentsImpl::EnsureOpenerProxiesExist(RenderFrameHost* source_rfh) {
  WebContentsImpl* source_web_contents = static_cast<WebContentsImpl*>(
      WebContents::FromRenderFrameHost(source_rfh));

  if (source_web_contents) {
    // If this message is going to outer WebContents from inner WebContents,
    // then we should not create a RenderView. AttachToOuterWebContentsFrame()
    // already created a RenderFrameProxyHost for that purpose.
    if (GetBrowserPluginEmbedder() &&
        BrowserPluginGuestMode::UseCrossProcessFramesForGuests()) {
      return;
    }

    if (GetBrowserPluginGuest()) {
      // We create a swapped out RenderView or RenderFrameProxyHost for the
      // embedder in the guest's render process but we intentionally do not
      // expose the embedder's opener chain to it.
      if (SiteIsolationPolicy::IsSwappedOutStateForbidden()) {
        source_web_contents->GetRenderManager()->CreateRenderFrameProxy(
            GetSiteInstance());
      } else {
        source_web_contents->CreateSwappedOutRenderView(GetSiteInstance());
      }
    } else {
      RenderFrameHostImpl* source_rfhi =
          static_cast<RenderFrameHostImpl*>(source_rfh);
      source_rfhi->frame_tree_node()->render_manager()->CreateOpenerProxies(
          GetSiteInstance(), nullptr);
    }
  }
}

bool WebContentsImpl::AddMessageToConsole(int32 level,
                                          const base::string16& message,
                                          int32 line_no,
                                          const base::string16& source_id) {
  if (!delegate_)
    return false;
  return delegate_->AddMessageToConsole(this, level, message, line_no,
                                        source_id);
}

int WebContentsImpl::CreateSwappedOutRenderView(
    SiteInstance* instance) {
  int render_view_routing_id = MSG_ROUTING_NONE;
  if (SiteIsolationPolicy::IsSwappedOutStateForbidden()) {
    GetRenderManager()->CreateRenderFrameProxy(instance);
  } else {
    GetRenderManager()->CreateRenderFrame(
        instance, nullptr, CREATE_RF_SWAPPED_OUT | CREATE_RF_HIDDEN,
        &render_view_routing_id);
  }
  return render_view_routing_id;
}

void WebContentsImpl::OnUserGesture() {
  // Notify observers.
  FOR_EACH_OBSERVER(WebContentsObserver, observers_, DidGetUserGesture());

  ResourceDispatcherHostImpl* rdh = ResourceDispatcherHostImpl::Get();
  if (rdh)  // NULL in unittests.
    rdh->OnUserGesture(this);
}

void WebContentsImpl::OnIgnoredUIEvent() {
  // Notify observers.
  FOR_EACH_OBSERVER(WebContentsObserver, observers_, DidGetIgnoredUIEvent());
}

void WebContentsImpl::RendererUnresponsive(RenderViewHost* render_view_host) {
  // Don't show hung renderer dialog for a swapped out RVH.
  if (render_view_host != GetRenderViewHost())
    return;

  RenderViewHostImpl* rvhi = static_cast<RenderViewHostImpl*>(render_view_host);
  RenderFrameHostImpl* rfhi =
      static_cast<RenderFrameHostImpl*>(rvhi->GetMainFrame());

  // Ignore renderer unresponsive event if debugger is attached to the tab
  // since the event may be a result of the renderer sitting on a breakpoint.
  // See http://crbug.com/65458
  if (DevToolsAgentHost::IsDebuggerAttached(this))
    return;

  if (rfhi->is_waiting_for_beforeunload_ack() ||
      rfhi->IsWaitingForUnloadACK()) {
    // Hang occurred while firing the beforeunload/unload handler.
    // Pretend the handler fired so tab closing continues as if it had.
    rvhi->set_sudden_termination_allowed(true);

    if (!GetRenderManager()->ShouldCloseTabOnUnresponsiveRenderer())
      return;

    // If the tab hangs in the beforeunload/unload handler there's really
    // nothing we can do to recover. If the hang is in the beforeunload handler,
    // pretend the beforeunload listeners have all fired and allow the delegate
    // to continue closing; the user will not have the option of cancelling the
    // close. Otherwise, pretend the unload listeners have all fired and close
    // the tab.
    bool close = true;
    if (rfhi->is_waiting_for_beforeunload_ack() && delegate_) {
      delegate_->BeforeUnloadFired(this, true, &close);
    }
    if (close)
      Close(rvhi);
    return;
  }

  if (!GetRenderViewHost() || !GetRenderViewHost()->IsRenderViewLive())
    return;

  if (delegate_)
    delegate_->RendererUnresponsive(this);
}

void WebContentsImpl::RendererResponsive(RenderViewHost* render_view_host) {
  if (delegate_)
    delegate_->RendererResponsive(this);
}

void WebContentsImpl::LoadStateChanged(
    const GURL& url,
    const net::LoadStateWithParam& load_state,
    uint64 upload_position,
    uint64 upload_size) {
  // TODO(erikchen): Remove ScopedTracker below once http://crbug.com/466285
  // is fixed.
  tracked_objects::ScopedTracker tracking_profile1(
      FROM_HERE_WITH_EXPLICIT_FUNCTION(
          "466285 WebContentsImpl::LoadStateChanged::Start"));
  load_state_ = load_state;
  upload_position_ = upload_position;
  upload_size_ = upload_size;
  load_state_host_ = url_formatter::IDNToUnicode(
      url.host(),
      GetContentClient()->browser()->GetAcceptLangs(GetBrowserContext()));
  if (load_state_.state == net::LOAD_STATE_READING_RESPONSE)
    SetNotWaitingForResponse();
  if (IsLoading()) {
    NotifyNavigationStateChanged(static_cast<InvalidateTypes>(
        INVALIDATE_TYPE_LOAD | INVALIDATE_TYPE_TAB));
  }
}

void WebContentsImpl::BeforeUnloadFiredFromRenderManager(
    bool proceed, const base::TimeTicks& proceed_time,
    bool* proceed_to_fire_unload) {
  FOR_EACH_OBSERVER(WebContentsObserver, observers_,
                    BeforeUnloadFired(proceed_time));
  if (delegate_)
    delegate_->BeforeUnloadFired(this, proceed, proceed_to_fire_unload);
  // Note: |this| might be deleted at this point.
}

void WebContentsImpl::RenderProcessGoneFromRenderManager(
    RenderViewHost* render_view_host) {
  DCHECK(crashed_status_ != base::TERMINATION_STATUS_STILL_RUNNING);
  RenderViewTerminated(render_view_host, crashed_status_, crashed_error_code_);
}

void WebContentsImpl::UpdateRenderViewSizeForRenderManager() {
  // TODO(brettw) this is a hack. See WebContentsView::SizeContents.
  gfx::Size size = GetSizeForNewRenderView();
  // 0x0 isn't a valid window size (minimal window size is 1x1) but it may be
  // here during container initialization and normal window size will be set
  // later. In case of tab duplication this resizing to 0x0 prevents setting
  // normal size later so just ignore it.
  if (!size.IsEmpty())
    view_->SizeContents(size);
}

void WebContentsImpl::CancelModalDialogsForRenderManager() {
  // We need to cancel modal dialogs when doing a process swap, since the load
  // deferrer would prevent us from swapping out. We also clear the state
  // because this is a cross-process navigation, which means that it's a new
  // site that should not have to pay for the sins of its predecessor.
  //
  // Note that we don't bother telling browser_plugin_embedder_ because the
  // cross-process navigation will either destroy the browser plugins or not
  // require their dialogs to close.
  if (dialog_manager_)
    dialog_manager_->ResetDialogState(this);
}

void WebContentsImpl::NotifySwappedFromRenderManager(RenderFrameHost* old_host,
                                                     RenderFrameHost* new_host,
                                                     bool is_main_frame) {
  if (is_main_frame) {
    NotifyViewSwapped(old_host ? old_host->GetRenderViewHost() : nullptr,
                      new_host->GetRenderViewHost());

    // Make sure the visible RVH reflects the new delegate's preferences.
    if (delegate_)
      view_->SetOverscrollControllerEnabled(CanOverscrollContent());

    view_->RenderViewSwappedIn(new_host->GetRenderViewHost());
  }

  NotifyFrameSwapped(old_host, new_host);
}

void WebContentsImpl::NotifyMainFrameSwappedFromRenderManager(
    RenderViewHost* old_host,
    RenderViewHost* new_host) {
  NotifyViewSwapped(old_host, new_host);
}

NavigationControllerImpl& WebContentsImpl::GetControllerForRenderManager() {
  return GetController();
}

scoped_ptr<WebUIImpl> WebContentsImpl::CreateWebUIForRenderManager(
    const GURL& url) {
  return scoped_ptr<WebUIImpl>(static_cast<WebUIImpl*>(CreateWebUI(
      url, std::string())));
}

NavigationEntry*
    WebContentsImpl::GetLastCommittedNavigationEntryForRenderManager() {
  return controller_.GetLastCommittedEntry();
}

void WebContentsImpl::CreateRenderWidgetHostViewForRenderManager(
    RenderViewHost* render_view_host) {
  RenderWidgetHostViewBase* rwh_view = nullptr;
  bool is_guest_in_site_per_process =
      !!browser_plugin_guest_.get() &&
      BrowserPluginGuestMode::UseCrossProcessFramesForGuests();
  if (is_guest_in_site_per_process) {
    RenderWidgetHostViewChildFrame* rwh_view_child =
        new RenderWidgetHostViewChildFrame(render_view_host);
    rwh_view = rwh_view_child;
  } else {
    rwh_view = view_->CreateViewForWidget(render_view_host, false);
  }

  // Now that the RenderView has been created, we need to tell it its size.
  if (rwh_view)
    rwh_view->SetSize(GetSizeForNewRenderView());
}

bool WebContentsImpl::CreateRenderViewForRenderManager(
    RenderViewHost* render_view_host,
    int opener_frame_routing_id,
    int proxy_routing_id,
    const FrameReplicationState& replicated_frame_state) {
  TRACE_EVENT0("browser,navigation",
               "WebContentsImpl::CreateRenderViewForRenderManager");

  if (proxy_routing_id == MSG_ROUTING_NONE)
    CreateRenderWidgetHostViewForRenderManager(render_view_host);

  // Make sure we use the correct starting page_id in the new RenderView.
  UpdateMaxPageIDIfNecessary(render_view_host);
  int32 max_page_id =
      GetMaxPageIDForSiteInstance(render_view_host->GetSiteInstance());

  if (!static_cast<RenderViewHostImpl*>(render_view_host)
           ->CreateRenderView(opener_frame_routing_id, proxy_routing_id,
                              max_page_id, replicated_frame_state,
                              created_with_opener_)) {
    return false;
  }

  SetHistoryOffsetAndLengthForView(render_view_host,
                                   controller_.GetLastCommittedEntryIndex(),
                                   controller_.GetEntryCount());

#if defined(OS_POSIX) && !defined(OS_MACOSX) && !defined(OS_ANDROID)
  // Force a ViewMsg_Resize to be sent, needed to make plugins show up on
  // linux. See crbug.com/83941.
  RenderWidgetHostView* rwh_view = render_view_host->GetView();
  if (rwh_view) {
    if (RenderWidgetHost* render_widget_host = rwh_view->GetRenderWidgetHost())
      render_widget_host->WasResized();
  }
#endif

  return true;
}

bool WebContentsImpl::CreateRenderFrameForRenderManager(
    RenderFrameHost* render_frame_host,
    int proxy_routing_id,
    int opener_routing_id,
    int parent_routing_id,
    int previous_sibling_routing_id) {
  TRACE_EVENT0("browser,navigation",
               "WebContentsImpl::CreateRenderFrameForRenderManager");

  RenderFrameHostImpl* rfh =
      static_cast<RenderFrameHostImpl*>(render_frame_host);
  if (!rfh->CreateRenderFrame(proxy_routing_id, opener_routing_id,
                              parent_routing_id, previous_sibling_routing_id))
    return false;

  // TODO(nasko): When RenderWidgetHost is owned by RenderFrameHost, the passed
  // RenderFrameHost will have to be associated with the appropriate
  // RenderWidgetHostView or a new one should be created here.

  return true;
}

#if defined(OS_ANDROID)

base::android::ScopedJavaLocalRef<jobject>
WebContentsImpl::GetJavaWebContents() {
  DCHECK_CURRENTLY_ON(BrowserThread::UI);
  return GetWebContentsAndroid()->GetJavaObject();
}

WebContentsAndroid* WebContentsImpl::GetWebContentsAndroid() {
  WebContentsAndroid* web_contents_android =
      static_cast<WebContentsAndroid*>(GetUserData(kWebContentsAndroidKey));
  if (!web_contents_android) {
    web_contents_android = new WebContentsAndroid(this);
    SetUserData(kWebContentsAndroidKey, web_contents_android);
  }
  return web_contents_android;
}

bool WebContentsImpl::CreateRenderViewForInitialEmptyDocument() {
  return CreateRenderViewForRenderManager(
      GetRenderViewHost(), MSG_ROUTING_NONE, MSG_ROUTING_NONE,
      frame_tree_.root()->current_replication_state());
}

#elif defined(OS_MACOSX)

void WebContentsImpl::SetAllowOtherViews(bool allow) {
  view_->SetAllowOtherViews(allow);
}

bool WebContentsImpl::GetAllowOtherViews() {
  return view_->GetAllowOtherViews();
}

#endif

void WebContentsImpl::OnDialogClosed(int render_process_id,
                                     int render_frame_id,
                                     IPC::Message* reply_msg,
                                     bool dialog_was_suppressed,
                                     bool success,
                                     const base::string16& user_input) {
  RenderFrameHostImpl* rfh = RenderFrameHostImpl::FromID(render_process_id,
                                                         render_frame_id);
  last_dialog_suppressed_ = dialog_was_suppressed;

  if (is_showing_before_unload_dialog_ && !success) {
    // If a beforeunload dialog is canceled, we need to stop the throbber from
    // spinning, since we forced it to start spinning in Navigate.
    if (rfh)
      DidStopLoading();
    controller_.DiscardNonCommittedEntries();

    FOR_EACH_OBSERVER(WebContentsObserver, observers_,
                      BeforeUnloadDialogCancelled());
  }

  is_showing_before_unload_dialog_ = false;
  if (rfh) {
    rfh->JavaScriptDialogClosed(reply_msg, success, user_input,
                                dialog_was_suppressed);
  } else {
    // Don't leak the sync IPC reply if the RFH or process is gone.
    delete reply_msg;
  }
}

void WebContentsImpl::SetEncoding(const std::string& encoding) {
  if (encoding == last_reported_encoding_)
    return;
  last_reported_encoding_ = encoding;

  canonical_encoding_ = GetContentClient()->browser()->
      GetCanonicalEncodingNameByAliasName(encoding);
}

bool WebContentsImpl::IsHidden() {
  return capturer_count_ == 0 && !should_normally_be_visible_;
}

int WebContentsImpl::GetOuterDelegateFrameTreeNodeID() {
  if (node_ && node_->outer_web_contents())
    return node_->outer_contents_frame_tree_node_id();

  return FrameTreeNode::kFrameTreeNodeInvalidID;
}

RenderFrameHostManager* WebContentsImpl::GetRenderManager() const {
  return frame_tree_.root()->render_manager();
}

WebContentsImpl* WebContentsImpl::GetOuterWebContents() {
  if (BrowserPluginGuestMode::UseCrossProcessFramesForGuests()) {
    if (node_)
      return node_->outer_web_contents();
  } else {
    if (GetBrowserPluginGuest())
      return GetBrowserPluginGuest()->embedder_web_contents();
  }
  return nullptr;
}

BrowserPluginGuest* WebContentsImpl::GetBrowserPluginGuest() const {
  return browser_plugin_guest_.get();
}

void WebContentsImpl::SetBrowserPluginGuest(BrowserPluginGuest* guest) {
  CHECK(!browser_plugin_guest_);
  CHECK(guest);
  browser_plugin_guest_.reset(guest);
}

BrowserPluginEmbedder* WebContentsImpl::GetBrowserPluginEmbedder() const {
  return browser_plugin_embedder_.get();
}

void WebContentsImpl::CreateBrowserPluginEmbedderIfNecessary() {
  if (browser_plugin_embedder_)
    return;
  browser_plugin_embedder_.reset(BrowserPluginEmbedder::Create(this));
}

void WebContentsImpl::ClearPowerSaveBlockers(
    RenderFrameHost* render_frame_host) {
  RemoveAllMediaPlayerEntries(render_frame_host, &active_audio_players_);
  RemoveAllMediaPlayerEntries(render_frame_host, &active_video_players_);
  MaybeReleasePowerSaveBlockers();
}

void WebContentsImpl::ClearAllPowerSaveBlockers() {
  active_audio_players_.clear();
  active_video_players_.clear();
  audio_power_save_blocker_.reset();
  video_power_save_blocker_.reset();
}

gfx::Size WebContentsImpl::GetSizeForNewRenderView() {
  gfx::Size size;
  if (delegate_)
    size = delegate_->GetSizeForNewRenderView(this);
  if (size.IsEmpty())
    size = GetContainerBounds().size();
  return size;
}

void WebContentsImpl::OnFrameRemoved(RenderFrameHost* render_frame_host) {
  FOR_EACH_OBSERVER(
      WebContentsObserver, observers_, FrameDeleted(render_frame_host));
}

void WebContentsImpl::OnPreferredSizeChanged(const gfx::Size& old_size) {
  if (!delegate_)
    return;
  const gfx::Size new_size = GetPreferredSize();
  if (new_size != old_size)
    delegate_->UpdatePreferredSize(this, new_size);
}

void WebContentsImpl::AddMediaPlayerEntry(int64 player_cookie,
                                          ActiveMediaPlayerMap* player_map) {
  if (!HasValidFrameSource())
    return;

  const uintptr_t key =
      reinterpret_cast<uintptr_t>(render_frame_message_source_);
  DCHECK(std::find((*player_map)[key].begin(),
                   (*player_map)[key].end(),
                   player_cookie) == (*player_map)[key].end());
  (*player_map)[key].push_back(player_cookie);
}

void WebContentsImpl::RemoveMediaPlayerEntry(int64 player_cookie,
                                             ActiveMediaPlayerMap* player_map) {
  if (!HasValidFrameSource())
    return;

  const uintptr_t key =
      reinterpret_cast<uintptr_t>(render_frame_message_source_);
  ActiveMediaPlayerMap::iterator it = player_map->find(key);
  if (it == player_map->end())
    return;

  // Remove the player.
  PlayerList::iterator player_it =
      std::find(it->second.begin(), it->second.end(), player_cookie);
  if (player_it != it->second.end())
    it->second.erase(player_it);

  // If there are no players left, remove the map entry.
  if (it->second.empty())
    player_map->erase(it);
}

void WebContentsImpl::RemoveAllMediaPlayerEntries(
    RenderFrameHost* render_frame_host,
    ActiveMediaPlayerMap* player_map) {
  ActiveMediaPlayerMap::iterator it =
      player_map->find(reinterpret_cast<uintptr_t>(render_frame_host));
  if (it == player_map->end())
    return;
  player_map->erase(it);
}

WebUI* WebContentsImpl::CreateWebUI(const GURL& url,
                                    const std::string& frame_name) {
  WebUIImpl* web_ui = new WebUIImpl(this, frame_name);
  WebUIController* controller = WebUIControllerFactoryRegistry::GetInstance()->
      CreateWebUIControllerForURL(web_ui, url);
  if (controller) {
    web_ui->AddMessageHandler(new GenericHandler());
    web_ui->SetController(controller);
    return web_ui;
  }

  delete web_ui;
  return NULL;
}

void WebContentsImpl::SetForceDisableOverscrollContent(bool force_disable) {
  force_disable_overscroll_content_ = force_disable;
  if (view_)
    view_->SetOverscrollControllerEnabled(CanOverscrollContent());
}

}  // namespace content<|MERGE_RESOLUTION|>--- conflicted
+++ resolved
@@ -1579,14 +1579,14 @@
   return delegate_ && delegate_->PreHandleGestureEvent(this, event);
 }
 
-<<<<<<< HEAD
 RenderWidgetHostInputEventRouter* WebContentsImpl::GetInputEventRouter() {
   // Currently only supported in site per process mode (--site-per-process).
   if (!rwh_input_event_router_.get() && !is_being_destroyed_ &&
       SiteIsolationPolicy::AreCrossProcessFramesPossible())
     rwh_input_event_router_.reset(new RenderWidgetHostInputEventRouter);
   return rwh_input_event_router_.get();
-=======
+}
+
 bool WebContentsImpl::ShouldSetKeyboardFocusOnMouseDown() {
   return !delegate_ || delegate_->ShouldSetKeyboardFocusOnMouseDown();
 }
@@ -1602,7 +1602,6 @@
     return delegate_->ShowTooltip(this, tooltip_text, text_direction_hint);
   }
   return false;
->>>>>>> 1ef418e1
 }
 
 void WebContentsImpl::EnterFullscreenMode(const GURL& origin) {
