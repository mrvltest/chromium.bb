// Copyright (c) 2012 The Chromium Authors. All rights reserved.
// Use of this source code is governed by a BSD-style license that can be
// found in the LICENSE file.

#include "content/browser/web_contents/web_contents_impl.h"

#include <utility>

#include "base/command_line.h"
#include "base/debug/trace_event.h"
#include "base/lazy_instance.h"
#include "base/logging.h"
#include "base/metrics/histogram.h"
#include "base/metrics/stats_counters.h"
#include "base/process/process.h"
#include "base/strings/string16.h"
#include "base/strings/string_number_conversions.h"
#include "base/strings/string_util.h"
#include "base/strings/utf_string_conversions.h"
#include "base/time/time.h"
#include "content/browser/browser_plugin/browser_plugin_embedder.h"
#include "content/browser/browser_plugin/browser_plugin_guest.h"
#include "content/browser/child_process_security_policy_impl.h"
#include "content/browser/devtools/render_view_devtools_agent_host.h"
#include "content/browser/dom_storage/dom_storage_context_wrapper.h"
#include "content/browser/dom_storage/session_storage_namespace_impl.h"
#include "content/browser/download/download_stats.h"
#include "content/browser/download/mhtml_generation_manager.h"
#include "content/browser/download/save_package.h"
#include "content/browser/frame_host/cross_process_frame_connector.h"
#include "content/browser/frame_host/interstitial_page_impl.h"
#include "content/browser/frame_host/navigation_entry_impl.h"
#include "content/browser/frame_host/navigator_impl.h"
#include "content/browser/frame_host/render_frame_host_impl.h"
#include "content/browser/frame_host/render_widget_host_view_child_frame.h"
#include "content/browser/geolocation/geolocation_dispatcher_host.h"
#include "content/browser/host_zoom_map_impl.h"
#include "content/browser/loader/resource_dispatcher_host_impl.h"
#include "content/browser/media/midi_dispatcher_host.h"
#include "content/browser/message_port_message_filter.h"
#include "content/browser/message_port_service.h"
#include "content/browser/power_save_blocker_impl.h"
#include "content/browser/renderer_host/render_process_host_impl.h"
#include "content/browser/renderer_host/render_view_host_delegate_view.h"
#include "content/browser/renderer_host/render_view_host_impl.h"
#include "content/browser/renderer_host/render_widget_host_impl.h"
#include "content/browser/renderer_host/render_widget_host_view_base.h"
#include "content/browser/screen_orientation/screen_orientation_dispatcher_host.h"
#include "content/browser/site_instance_impl.h"
#include "content/browser/web_contents/web_contents_view_guest.h"
#include "content/browser/webui/generic_handler.h"
#include "content/browser/webui/web_ui_controller_factory_registry.h"
#include "content/browser/webui/web_ui_impl.h"
#include "content/common/browser_plugin/browser_plugin_constants.h"
#include "content/common/browser_plugin/browser_plugin_messages.h"
#include "content/common/frame_messages.h"
#include "content/common/image_messages.h"
#include "content/common/input_messages.h"
#include "content/common/ssl_status_serialization.h"
#include "content/common/view_messages.h"
#include "content/public/browser/ax_event_notification_details.h"
#include "content/public/browser/browser_context.h"
#include "content/public/browser/browser_plugin_guest_manager.h"
#include "content/public/browser/content_browser_client.h"
#include "content/public/browser/devtools_agent_host.h"
#include "content/public/browser/download_manager.h"
#include "content/public/browser/download_url_parameters.h"
#include "content/public/browser/invalidate_type.h"
#include "content/public/browser/javascript_dialog_manager.h"
#include "content/public/browser/load_from_memory_cache_details.h"
#include "content/public/browser/load_notification_details.h"
#include "content/public/browser/navigation_details.h"
#include "content/public/browser/notification_details.h"
#include "content/public/browser/notification_service.h"
#include "content/public/browser/resource_request_details.h"
#include "content/public/browser/storage_partition.h"
#include "content/public/browser/user_metrics.h"
#include "content/public/browser/web_contents_delegate.h"
#include "content/public/browser/web_contents_observer.h"
#include "content/public/common/bindings_policy.h"
#include "content/public/common/content_constants.h"
#include "content/public/common/content_switches.h"
#include "content/public/common/page_zoom.h"
#include "content/public/common/result_codes.h"
#include "content/public/common/url_constants.h"
#include "content/public/common/url_utils.h"
#include "net/base/mime_util.h"
#include "net/base/net_util.h"
#include "net/http/http_cache.h"
#include "net/http/http_transaction_factory.h"
#include "net/url_request/url_request_context.h"
#include "net/url_request/url_request_context_getter.h"
#include "ui/base/layout.h"
#include "ui/gfx/display.h"
#include "ui/gfx/screen.h"
#include "ui/gl/gl_switches.h"
#include "webkit/common/webpreferences.h"

#if defined(OS_ANDROID)
#include "content/browser/android/date_time_chooser_android.h"
#include "content/browser/media/android/browser_media_player_manager.h"
#include "content/browser/web_contents/web_contents_android.h"
#include "content/public/browser/android/content_view_core.h"
#endif

#if defined(OS_MACOSX)
#include "base/mac/foundation_util.h"
#endif

// Cross-Site Navigations
//
// If a WebContentsImpl is told to navigate to a different web site (as
// determined by SiteInstance), it will replace its current RenderViewHost with
// a new RenderViewHost dedicated to the new SiteInstance.  This works as
// follows:
//
// - RVHM::Navigate determines whether the destination is cross-site, and if so,
//   it creates a pending_render_view_host_.
// - The pending RVH is "suspended," so that no navigation messages are sent to
//   its renderer until the beforeunload JavaScript handler has a chance to
//   run in the current RVH.
// - The pending RVH tells CrossSiteRequestManager (a thread-safe singleton)
//   that it has a pending cross-site request.  We will check this on the IO
//   thread when deciding how to handle the response.
// - The current RVH runs its beforeunload handler.  If it returns false, we
//   cancel all the pending logic.  Otherwise we allow the pending RVH to send
//   the navigation request to its renderer.
// - ResourceDispatcherHost receives a ResourceRequest on the IO thread for the
//   main resource load on the pending RVH.  It creates a
//   CrossSiteResourceHandler to check whether a process swap is needed when
//   the request is ready to commit.
// - When RDH receives a response, the BufferedResourceHandler determines
//   whether it is a download.  If so, it sends a message to the new renderer
//   causing it to cancel the request, and the download proceeds. For now, the
//   pending RVH remains until the next DidNavigate event for this
//   WebContentsImpl. This isn't ideal, but it doesn't affect any functionality.
// - After RDH receives a response and determines that it is safe and not a
//   download, the CrossSiteResourceHandler checks whether a process swap is
//   needed (either because CrossSiteRequestManager has state for it or because
//   a transfer was needed for a redirect).
// - If so, CrossSiteResourceHandler pauses the response to first run the old
//   page's unload handler.  It does this by asynchronously calling the
//   OnCrossSiteResponse method of RenderFrameHostManager on the UI thread,
//   which sends a SwapOut message to the current RVH.
// - Once the unload handler is finished, RVHM::SwappedOut checks if a transfer
//   to a new process is needed, based on the stored pending_nav_params_.  (This
//   is independent of whether we started out with a cross-process navigation.)
//   - If not, it just tells the ResourceDispatcherHost to resume the response
//     to its current RenderViewHost.
//   - If so, it cancels the current pending RenderViewHost and sets up a new
//     navigation using RequestTransferURL.  When the transferred request
//     arrives in the ResourceDispatcherHost, we transfer the response and
//     resume it.
// - The pending renderer sends a FrameNavigate message that invokes the
//   DidNavigate method.  This replaces the current RVH with the
//   pending RVH.
// - The previous renderer is kept swapped out in RenderFrameHostManager in case
//   the user goes back.  The process only stays live if another tab is using
//   it, but if so, the existing frame relationships will be maintained.

namespace content {
namespace {

const int kMinimumDelayBetweenLoadingUpdatesMS = 100;

// This matches what Blink's ProgressTracker has traditionally used for a
// minimum progress value.
const double kMinimumLoadingProgress = 0.1;

const char kDotGoogleDotCom[] = ".google.com";

#if defined(OS_ANDROID)
const char kWebContentsAndroidKey[] = "web_contents_android";
#endif  // OS_ANDROID

base::LazyInstance<std::vector<WebContentsImpl::CreatedCallback> >
g_created_callbacks = LAZY_INSTANCE_INITIALIZER;

static int StartDownload(content::RenderFrameHost* rfh,
                         const GURL& url,
                         bool is_favicon,
                         uint32_t max_bitmap_size) {
  static int g_next_image_download_id = 0;
  rfh->Send(new ImageMsg_DownloadImage(rfh->GetRoutingID(),
                                       ++g_next_image_download_id,
                                       url,
                                       is_favicon,
                                       max_bitmap_size));
  return g_next_image_download_id;
}

void NotifyCacheOnIO(
    scoped_refptr<net::URLRequestContextGetter> request_context,
    const GURL& url,
    const std::string& http_method) {
  request_context->GetURLRequestContext()->http_transaction_factory()->
      GetCache()->OnExternalCacheHit(url, http_method);
}

// Helper function for retrieving all the sites in a frame tree.
bool CollectSites(BrowserContext* context,
                  std::set<GURL>* sites,
                  FrameTreeNode* node) {
  sites->insert(SiteInstance::GetSiteForURL(context, node->current_url()));
  return true;
}

bool ForEachFrameInternal(
    const base::Callback<void(RenderFrameHost*)>& on_frame,
    FrameTreeNode* node) {
  on_frame.Run(node->current_frame_host());
  return true;
}

void SendToAllFramesInternal(IPC::Message* message, RenderFrameHost* rfh) {
  IPC::Message* message_copy = new IPC::Message(*message);
  message_copy->set_routing_id(rfh->GetRoutingID());
  rfh->Send(message_copy);
}

void AddRenderWidgetHostViewToSet(std::set<RenderWidgetHostView*>* set,
                                  RenderFrameHost* rfh) {
  RenderWidgetHostView* rwhv = static_cast<RenderFrameHostImpl*>(rfh)
                                   ->frame_tree_node()
                                   ->render_manager()
                                   ->GetRenderWidgetHostView();
  set->insert(rwhv);
}

}  // namespace

WebContents* WebContents::Create(const WebContents::CreateParams& params) {
  return WebContentsImpl::CreateWithOpener(
      params, static_cast<WebContentsImpl*>(params.opener));
}

WebContents* WebContents::CreateWithSessionStorage(
    const WebContents::CreateParams& params,
    const SessionStorageNamespaceMap& session_storage_namespace_map) {
  WebContentsImpl* new_contents = new WebContentsImpl(
      params.browser_context, NULL, params.render_process_affinity);

  for (SessionStorageNamespaceMap::const_iterator it =
           session_storage_namespace_map.begin();
       it != session_storage_namespace_map.end();
       ++it) {
    new_contents->GetController()
        .SetSessionStorageNamespace(it->first, it->second.get());
  }

  new_contents->Init(params);
  return new_contents;
}

void WebContentsImpl::AddCreatedCallback(const CreatedCallback& callback) {
  g_created_callbacks.Get().push_back(callback);
}

void WebContentsImpl::RemoveCreatedCallback(const CreatedCallback& callback) {
  for (size_t i = 0; i < g_created_callbacks.Get().size(); ++i) {
    if (g_created_callbacks.Get().at(i).Equals(callback)) {
      g_created_callbacks.Get().erase(g_created_callbacks.Get().begin() + i);
      return;
    }
  }
}

WebContents* WebContents::FromRenderViewHost(const RenderViewHost* rvh) {
  return rvh->GetDelegate()->GetAsWebContents();
}

WebContents* WebContents::FromRenderFrameHost(RenderFrameHost* rfh) {
  RenderFrameHostImpl* rfh_impl = static_cast<RenderFrameHostImpl*>(rfh);
  if (!rfh_impl)
    return NULL;
  return rfh_impl->delegate()->GetAsWebContents();
}

// WebContentsImpl::DestructionObserver ----------------------------------------

class WebContentsImpl::DestructionObserver : public WebContentsObserver {
 public:
  DestructionObserver(WebContentsImpl* owner, WebContents* watched_contents)
      : WebContentsObserver(watched_contents),
        owner_(owner) {
  }

  // WebContentsObserver:
  virtual void WebContentsDestroyed() OVERRIDE {
    owner_->OnWebContentsDestroyed(
        static_cast<WebContentsImpl*>(web_contents()));
  }

 private:
  WebContentsImpl* owner_;

  DISALLOW_COPY_AND_ASSIGN(DestructionObserver);
};

WebContentsImpl::ColorChooserInfo::ColorChooserInfo(int render_process_id,
                                                    int render_frame_id,
                                                    ColorChooser* chooser,
                                                    int identifier)
    : render_process_id(render_process_id),
      render_frame_id(render_frame_id),
      chooser(chooser),
      identifier(identifier) {
}

WebContentsImpl::ColorChooserInfo::~ColorChooserInfo() {
}

// WebContentsImpl -------------------------------------------------------------

WebContentsImpl::WebContentsImpl(
    BrowserContext* browser_context,
    WebContentsImpl* opener,
    int render_process_affinity)
    : delegate_(NULL),
      controller_(this, browser_context),
      render_view_host_delegate_view_(NULL),
      opener_(opener),
      created_with_opener_(!!opener),
#if defined(OS_WIN)
      accessible_parent_(NULL),
#endif
      frame_tree_(new NavigatorImpl(&controller_, this),
                  this, this, this, this, render_process_affinity),
      is_loading_(false),
      is_load_to_different_document_(false),
      crashed_status_(base::TERMINATION_STATUS_STILL_RUNNING),
      crashed_error_code_(0),
      waiting_for_response_(false),
      load_state_(net::LOAD_STATE_IDLE, base::string16()),
      loading_total_progress_(0.0),
      loading_weak_factory_(this),
      loading_frames_in_progress_(0),
      upload_size_(0),
      upload_position_(0),
      displayed_insecure_content_(false),
      has_accessed_initial_document_(false),
      capturer_count_(0),
      should_normally_be_visible_(true),
      is_being_destroyed_(false),
      notify_disconnection_(false),
      dialog_manager_(NULL),
      is_showing_before_unload_dialog_(false),
      last_active_time_(base::TimeTicks::Now()),
      closed_by_user_gesture_(false),
      minimum_zoom_percent_(static_cast<int>(kMinimumZoomFactor * 100)),
      maximum_zoom_percent_(static_cast<int>(kMaximumZoomFactor * 100)),
      totalPinchGestureAmount_(0),
      currentPinchZoomStepDelta_(0),
      render_view_message_source_(NULL),
      fullscreen_widget_routing_id_(MSG_ROUTING_NONE),
      is_subframe_(false),
      touch_emulation_enabled_(false),
      last_dialog_suppressed_(false) {
  for (size_t i = 0; i < g_created_callbacks.Get().size(); i++)
    g_created_callbacks.Get().at(i).Run(this);
  frame_tree_.SetFrameRemoveListener(
      base::Bind(&WebContentsImpl::OnFrameRemoved,
                 base::Unretained(this)));
}

WebContentsImpl::~WebContentsImpl() {
  is_being_destroyed_ = true;

  // Delete all RFH pending shutdown, which will lead the corresponding RVH to
  // shutdown and be deleted as well.
  frame_tree_.ForEach(
      base::Bind(&RenderFrameHostManager::ClearRFHsPendingShutdown));

  ClearAllPowerSaveBlockers();

  for (std::set<RenderWidgetHostImpl*>::iterator iter =
           created_widgets_.begin(); iter != created_widgets_.end(); ++iter) {
    (*iter)->DetachDelegate();
  }
  created_widgets_.clear();

  // Clear out any JavaScript state.
  if (dialog_manager_)
    dialog_manager_->WebContentsDestroyed(this);

  if (color_chooser_info_.get())
    color_chooser_info_->chooser->End();

  NotifyDisconnected();

  // Notify any observer that have a reference on this WebContents.
  NotificationService::current()->Notify(
      NOTIFICATION_WEB_CONTENTS_DESTROYED,
      Source<WebContents>(this),
      NotificationService::NoDetails());

  // Destroy all frame tree nodes except for the root; this notifies observers.
  frame_tree_.ResetForMainFrameSwap();
  GetRenderManager()->ResetProxyHosts();

  // Manually call the observer methods for the root frame tree node.
  RenderFrameHostManager* root = GetRenderManager();
  if (root->pending_frame_host()) {
    FOR_EACH_OBSERVER(WebContentsObserver,
                      observers_,
                      RenderFrameDeleted(root->pending_frame_host()));
  }
  FOR_EACH_OBSERVER(WebContentsObserver,
                    observers_,
                    RenderFrameDeleted(root->current_frame_host()));

  if (root->pending_render_view_host()) {
    FOR_EACH_OBSERVER(WebContentsObserver,
                      observers_,
                      RenderViewDeleted(root->pending_render_view_host()));
  }

  FOR_EACH_OBSERVER(WebContentsObserver,
                    observers_,
                    RenderViewDeleted(root->current_host()));

  FOR_EACH_OBSERVER(WebContentsObserver,
                    observers_,
                    WebContentsDestroyed());

  FOR_EACH_OBSERVER(WebContentsObserver,
                    observers_,
                    ResetWebContents());

  SetDelegate(NULL);

  STLDeleteContainerPairSecondPointers(destruction_observers_.begin(),
                                       destruction_observers_.end());
}

WebContentsImpl* WebContentsImpl::CreateWithOpener(
    const WebContents::CreateParams& params,
    WebContentsImpl* opener) {
  TRACE_EVENT0("browser", "WebContentsImpl::CreateWithOpener");
  WebContentsImpl* new_contents = new WebContentsImpl(
<<<<<<< HEAD
      params.browser_context, params.opener_suppressed ? NULL : opener);
=======
      params.browser_context, opener, params.render_process_affinity);
>>>>>>> b0c61495

  if (params.guest_instance_id) {
    scoped_ptr<base::DictionaryValue> extra_params;
    if (params.guest_extra_params)
        extra_params.reset(params.guest_extra_params->DeepCopy());
    // This makes |new_contents| act as a guest.
    // For more info, see comment above class BrowserPluginGuest.
    BrowserPluginGuest::Create(params.guest_instance_id,
                               params.site_instance,
                               new_contents,
                               extra_params.Pass(),
                               opener ? opener->GetBrowserPluginGuest() : NULL);
    // We are instantiating a WebContents for browser plugin. Set its subframe
    // bit to true.
    new_contents->is_subframe_ = true;
  }
  new_contents->Init(params);
  return new_contents;
}

<<<<<<< HEAD
=======
// static
BrowserPluginGuest* WebContentsImpl::CreateGuest(
    BrowserContext* browser_context,
    SiteInstance* site_instance,
    int guest_instance_id,
    scoped_ptr<base::DictionaryValue> extra_params) {
  // TODO: should CreateGuest() take a process affinity parameter?
  WebContentsImpl* new_contents = new WebContentsImpl(
      browser_context, NULL, SiteInstance::kNoProcessAffinity);

  // This makes |new_contents| act as a guest.
  // For more info, see comment above class BrowserPluginGuest.
  BrowserPluginGuest::Create(
      guest_instance_id, site_instance, new_contents, extra_params.Pass());

  WebContents::CreateParams create_params(browser_context, site_instance);
  new_contents->Init(create_params);

  // We are instantiating a WebContents for browser plugin. Set its subframe bit
  // to true.
  new_contents->is_subframe_ = true;

  return new_contents->browser_plugin_guest_.get();
}

>>>>>>> b0c61495
RenderFrameHostManager* WebContentsImpl::GetRenderManagerForTesting() {
  return GetRenderManager();
}

bool WebContentsImpl::OnMessageReceived(RenderViewHost* render_view_host,
                                        const IPC::Message& message) {
  return OnMessageReceived(render_view_host, NULL, message);
}

bool WebContentsImpl::OnMessageReceived(RenderViewHost* render_view_host,
                                        RenderFrameHost* render_frame_host,
                                        const IPC::Message& message) {
  DCHECK(render_view_host || render_frame_host);
  if (GetWebUI() &&
      static_cast<WebUIImpl*>(GetWebUI())->OnMessageReceived(message)) {
    return true;
  }

  ObserverListBase<WebContentsObserver>::Iterator it(observers_);
  WebContentsObserver* observer;
  if (render_frame_host) {
    while ((observer = it.GetNext()) != NULL)
      if (observer->OnMessageReceived(message, render_frame_host))
        return true;
  } else {
    while ((observer = it.GetNext()) != NULL)
      if (observer->OnMessageReceived(message))
        return true;
  }

  // Message handlers should be aware of which
  // RenderViewHost/RenderFrameHost sent the message, which is temporarily
  // stored in render_(view|frame)_message_source_.
  if (render_frame_host) {
    if (RenderViewDevToolsAgentHost::DispatchIPCMessage(
        render_frame_host->GetRenderViewHost(), message))
        return true;
    render_frame_message_source_ = render_frame_host;
  } else {
    if (RenderViewDevToolsAgentHost::DispatchIPCMessage(
        render_view_host, message))
        return true;
    render_view_message_source_ = render_view_host;
  }

  bool handled = true;
  IPC_BEGIN_MESSAGE_MAP(WebContentsImpl, message)
    IPC_MESSAGE_HANDLER(FrameHostMsg_PepperPluginHung, OnPepperPluginHung)
    IPC_MESSAGE_HANDLER(FrameHostMsg_PluginCrashed, OnPluginCrashed)
    IPC_MESSAGE_HANDLER(FrameHostMsg_DomOperationResponse,
                        OnDomOperationResponse)
    IPC_MESSAGE_HANDLER(FrameHostMsg_DidChangeThemeColor,
                        OnThemeColorChanged)
    IPC_MESSAGE_HANDLER(FrameHostMsg_DidFinishDocumentLoad,
                        OnDocumentLoadedInFrame)
    IPC_MESSAGE_HANDLER(FrameHostMsg_DidFinishLoad, OnDidFinishLoad)
    IPC_MESSAGE_HANDLER(FrameHostMsg_DidStartLoading, OnDidStartLoading)
    IPC_MESSAGE_HANDLER(FrameHostMsg_DidStopLoading, OnDidStopLoading)
    IPC_MESSAGE_HANDLER(FrameHostMsg_DidChangeLoadProgress,
                        OnDidChangeLoadProgress)
    IPC_MESSAGE_HANDLER(FrameHostMsg_OpenColorChooser, OnOpenColorChooser)
    IPC_MESSAGE_HANDLER(FrameHostMsg_EndColorChooser, OnEndColorChooser)
    IPC_MESSAGE_HANDLER(FrameHostMsg_SetSelectedColorInColorChooser,
                        OnSetSelectedColorInColorChooser)
    IPC_MESSAGE_HANDLER(FrameHostMsg_MediaPlayingNotification,
                        OnMediaPlayingNotification)
    IPC_MESSAGE_HANDLER(FrameHostMsg_MediaPausedNotification,
                        OnMediaPausedNotification)
    IPC_MESSAGE_HANDLER(ViewHostMsg_DidLoadResourceFromMemoryCache,
                        OnDidLoadResourceFromMemoryCache)
    IPC_MESSAGE_HANDLER(ViewHostMsg_DidDisplayInsecureContent,
                        OnDidDisplayInsecureContent)
    IPC_MESSAGE_HANDLER(ViewHostMsg_DidRunInsecureContent,
                        OnDidRunInsecureContent)
    IPC_MESSAGE_HANDLER(ViewHostMsg_GoToEntryAtOffset, OnGoToEntryAtOffset)
    IPC_MESSAGE_HANDLER(ViewHostMsg_UpdateZoomLimits, OnUpdateZoomLimits)
    IPC_MESSAGE_HANDLER(ViewHostMsg_EnumerateDirectory, OnEnumerateDirectory)
    IPC_MESSAGE_HANDLER(ViewHostMsg_RegisterProtocolHandler,
                        OnRegisterProtocolHandler)
    IPC_MESSAGE_HANDLER(ViewHostMsg_Find_Reply, OnFindReply)
    IPC_MESSAGE_HANDLER(ViewHostMsg_AppCacheAccessed, OnAppCacheAccessed)
    IPC_MESSAGE_HANDLER(ViewHostMsg_WebUISend, OnWebUISend)
    IPC_MESSAGE_HANDLER(ViewHostMsg_RequestPpapiBrokerPermission,
                        OnRequestPpapiBrokerPermission)
    IPC_MESSAGE_HANDLER_GENERIC(BrowserPluginHostMsg_Attach,
                                OnBrowserPluginMessage(message))
    IPC_MESSAGE_HANDLER(ImageHostMsg_DidDownloadImage, OnDidDownloadImage)
    IPC_MESSAGE_HANDLER(ViewHostMsg_UpdateFaviconURL, OnUpdateFaviconURL)
    IPC_MESSAGE_HANDLER(ViewHostMsg_DidFirstVisuallyNonEmptyPaint,
                        OnFirstVisuallyNonEmptyPaint)
    IPC_MESSAGE_HANDLER(ViewHostMsg_ShowValidationMessage,
                        OnShowValidationMessage)
    IPC_MESSAGE_HANDLER(ViewHostMsg_HideValidationMessage,
                        OnHideValidationMessage)
    IPC_MESSAGE_HANDLER(ViewHostMsg_MoveValidationMessage,
                        OnMoveValidationMessage)
#if defined(OS_ANDROID)
    IPC_MESSAGE_HANDLER(ViewHostMsg_FindMatchRects_Reply,
                        OnFindMatchRectsReply)
    IPC_MESSAGE_HANDLER(ViewHostMsg_OpenDateTimeDialog,
                        OnOpenDateTimeDialog)
#endif
    IPC_MESSAGE_UNHANDLED(handled = false)
  IPC_END_MESSAGE_MAP()
  render_view_message_source_ = NULL;
  render_frame_message_source_ = NULL;

  return handled;
}

void WebContentsImpl::RunFileChooser(
    RenderViewHost* render_view_host,
    const FileChooserParams& params) {
  if (delegate_)
    delegate_->RunFileChooser(this, params);
}

NavigationControllerImpl& WebContentsImpl::GetController() {
  return controller_;
}

const NavigationControllerImpl& WebContentsImpl::GetController() const {
  return controller_;
}

BrowserContext* WebContentsImpl::GetBrowserContext() const {
  return controller_.GetBrowserContext();
}

const GURL& WebContentsImpl::GetURL() const {
  // We may not have a navigation entry yet.
  NavigationEntry* entry = controller_.GetVisibleEntry();
  return entry ? entry->GetVirtualURL() : GURL::EmptyGURL();
}

const GURL& WebContentsImpl::GetVisibleURL() const {
  // We may not have a navigation entry yet.
  NavigationEntry* entry = controller_.GetVisibleEntry();
  return entry ? entry->GetVirtualURL() : GURL::EmptyGURL();
}

const GURL& WebContentsImpl::GetLastCommittedURL() const {
  // We may not have a navigation entry yet.
  NavigationEntry* entry = controller_.GetLastCommittedEntry();
  return entry ? entry->GetVirtualURL() : GURL::EmptyGURL();
}

WebContentsDelegate* WebContentsImpl::GetDelegate() {
  return delegate_;
}

void WebContentsImpl::SetDelegate(WebContentsDelegate* delegate) {
  // TODO(cbentzel): remove this debugging code?
  if (delegate == delegate_)
    return;
  if (delegate_)
    delegate_->Detach(this);
  delegate_ = delegate;
  if (delegate_) {
    delegate_->Attach(this);
    // Ensure the visible RVH reflects the new delegate's preferences.
    if (view_)
      view_->SetOverscrollControllerEnabled(CanOverscrollContent());
  }
}

RenderProcessHost* WebContentsImpl::GetRenderProcessHost() const {
  RenderViewHostImpl* host = GetRenderManager()->current_host();
  return host ? host->GetProcess() : NULL;
}

RenderFrameHost* WebContentsImpl::GetMainFrame() {
  return frame_tree_.root()->current_frame_host();
}

RenderFrameHost* WebContentsImpl::GetFocusedFrame() {
  if (!frame_tree_.GetFocusedFrame())
    return NULL;
  return frame_tree_.GetFocusedFrame()->current_frame_host();
}

void WebContentsImpl::ForEachFrame(
    const base::Callback<void(RenderFrameHost*)>& on_frame) {
  frame_tree_.ForEach(base::Bind(&ForEachFrameInternal, on_frame));
}

void WebContentsImpl::SendToAllFrames(IPC::Message* message) {
  ForEachFrame(base::Bind(&SendToAllFramesInternal, message));
  delete message;
}

RenderViewHost* WebContentsImpl::GetRenderViewHost() const {
  return GetRenderManager()->current_host();
}

int WebContentsImpl::GetRoutingID() const {
  if (!GetRenderViewHost())
    return MSG_ROUTING_NONE;

  return GetRenderViewHost()->GetRoutingID();
}

int WebContentsImpl::GetFullscreenWidgetRoutingID() const {
  return fullscreen_widget_routing_id_;
}

RenderWidgetHostView* WebContentsImpl::GetRenderWidgetHostView() const {
  return GetRenderManager()->GetRenderWidgetHostView();
}

RenderWidgetHostView* WebContentsImpl::GetFullscreenRenderWidgetHostView()
    const {
  RenderWidgetHost* const widget_host =
      RenderWidgetHostImpl::FromID(GetRenderProcessHost()->GetID(),
                                   GetFullscreenWidgetRoutingID());
  return widget_host ? widget_host->GetView() : NULL;
}

WebContentsView* WebContentsImpl::GetView() const {
  return view_.get();
}

WebUI* WebContentsImpl::CreateWebUI(const GURL& url) {
  WebUIImpl* web_ui = new WebUIImpl(this);
  WebUIController* controller = WebUIControllerFactoryRegistry::GetInstance()->
      CreateWebUIControllerForURL(web_ui, url);
  if (controller) {
    web_ui->AddMessageHandler(new GenericHandler());
    web_ui->SetController(controller);
    return web_ui;
  }

  delete web_ui;
  return NULL;
}

WebUI* WebContentsImpl::GetWebUI() const {
  return GetRenderManager()->web_ui() ? GetRenderManager()->web_ui()
      : GetRenderManager()->pending_web_ui();
}

WebUI* WebContentsImpl::GetCommittedWebUI() const {
  return GetRenderManager()->web_ui();
}

void WebContentsImpl::SetUserAgentOverride(const std::string& override) {
  if (GetUserAgentOverride() == override)
    return;

  renderer_preferences_.user_agent_override = override;

  // Send the new override string to the renderer.
  RenderViewHost* host = GetRenderViewHost();
  if (host)
    host->SyncRendererPrefs();

  // Reload the page if a load is currently in progress to avoid having
  // different parts of the page loaded using different user agents.
  NavigationEntry* entry = controller_.GetVisibleEntry();
  if (is_loading_ && entry != NULL && entry->GetIsOverridingUserAgent())
    controller_.ReloadIgnoringCache(true);

  FOR_EACH_OBSERVER(WebContentsObserver, observers_,
                    UserAgentOverrideSet(override));
}

const std::string& WebContentsImpl::GetUserAgentOverride() const {
  return renderer_preferences_.user_agent_override;
}

#if defined(OS_WIN)
void WebContentsImpl::SetParentNativeViewAccessible(
gfx::NativeViewAccessible accessible_parent) {
  accessible_parent_ = accessible_parent;
  if (GetRenderViewHost())
    GetRenderViewHostImpl()->SetParentNativeViewAccessible(accessible_parent);
}
#endif

const base::string16& WebContentsImpl::GetTitle() const {
  // Transient entries take precedence. They are used for interstitial pages
  // that are shown on top of existing pages.
  NavigationEntry* entry = controller_.GetTransientEntry();
  std::string accept_languages =
      GetContentClient()->browser()->GetAcceptLangs(
          GetBrowserContext());
  if (entry) {
    return entry->GetTitleForDisplay(accept_languages);
  }
  WebUI* our_web_ui = GetRenderManager()->pending_web_ui() ?
      GetRenderManager()->pending_web_ui() : GetRenderManager()->web_ui();
  if (our_web_ui) {
    // Don't override the title in view source mode.
    entry = controller_.GetVisibleEntry();
    if (!(entry && entry->IsViewSourceMode())) {
      // Give the Web UI the chance to override our title.
      const base::string16& title = our_web_ui->GetOverriddenTitle();
      if (!title.empty())
        return title;
    }
  }

  // We use the title for the last committed entry rather than a pending
  // navigation entry. For example, when the user types in a URL, we want to
  // keep the old page's title until the new load has committed and we get a new
  // title.
  entry = controller_.GetLastCommittedEntry();

  // We make an exception for initial navigations.
  if (controller_.IsInitialNavigation()) {
    // We only want to use the title from the visible entry in one of two cases:
    // 1. There's already a committed entry for an initial navigation, in which
    //    case we are doing a history navigation in a new tab (e.g., Ctrl+Back).
    // 2. The pending entry has been explicitly assigned a title to display.
    //
    // If there's no last committed entry and no assigned title, we should fall
    // back to |page_title_when_no_navigation_entry_| rather than showing the
    // URL.
    if (entry ||
        (controller_.GetVisibleEntry() &&
         !controller_.GetVisibleEntry()->GetTitle().empty())) {
      entry = controller_.GetVisibleEntry();
    }
  }

  if (entry) {
    return entry->GetTitleForDisplay(accept_languages);
  }

  // |page_title_when_no_navigation_entry_| is finally used
  // if no title cannot be retrieved.
  return page_title_when_no_navigation_entry_;
}

int32 WebContentsImpl::GetMaxPageID() {
  return GetMaxPageIDForSiteInstance(GetSiteInstance());
}

int32 WebContentsImpl::GetMaxPageIDForSiteInstance(
    SiteInstance* site_instance) {
  if (max_page_ids_.find(site_instance->GetId()) == max_page_ids_.end())
    max_page_ids_[site_instance->GetId()] = -1;

  return max_page_ids_[site_instance->GetId()];
}

void WebContentsImpl::UpdateMaxPageID(int32 page_id) {
  UpdateMaxPageIDForSiteInstance(GetSiteInstance(), page_id);
}

void WebContentsImpl::UpdateMaxPageIDForSiteInstance(
    SiteInstance* site_instance, int32 page_id) {
  if (GetMaxPageIDForSiteInstance(site_instance) < page_id)
    max_page_ids_[site_instance->GetId()] = page_id;
}

void WebContentsImpl::CopyMaxPageIDsFrom(WebContents* web_contents) {
  WebContentsImpl* contents = static_cast<WebContentsImpl*>(web_contents);
  max_page_ids_ = contents->max_page_ids_;
}

SiteInstance* WebContentsImpl::GetSiteInstance() const {
  return GetRenderManager()->current_host()->GetSiteInstance();
}

SiteInstance* WebContentsImpl::GetPendingSiteInstance() const {
  RenderViewHost* dest_rvh = GetRenderManager()->pending_render_view_host() ?
      GetRenderManager()->pending_render_view_host() :
      GetRenderManager()->current_host();
  return dest_rvh->GetSiteInstance();
}

bool WebContentsImpl::IsLoading() const {
  return is_loading_;
}

bool WebContentsImpl::IsLoadingToDifferentDocument() const {
  return is_loading_ && is_load_to_different_document_;
}

bool WebContentsImpl::IsWaitingForResponse() const {
  return waiting_for_response_ && is_load_to_different_document_;
}

const net::LoadStateWithParam& WebContentsImpl::GetLoadState() const {
  return load_state_;
}

const base::string16& WebContentsImpl::GetLoadStateHost() const {
  return load_state_host_;
}

uint64 WebContentsImpl::GetUploadSize() const {
  return upload_size_;
}

uint64 WebContentsImpl::GetUploadPosition() const {
  return upload_position_;
}

std::set<GURL> WebContentsImpl::GetSitesInTab() const {
  std::set<GURL> sites;
  frame_tree_.ForEach(base::Bind(&CollectSites,
                                 base::Unretained(GetBrowserContext()),
                                 base::Unretained(&sites)));
  return sites;
}

const std::string& WebContentsImpl::GetEncoding() const {
  return canonical_encoding_;
}

bool WebContentsImpl::DisplayedInsecureContent() const {
  return displayed_insecure_content_;
}

void WebContentsImpl::IncrementCapturerCount(const gfx::Size& capture_size) {
  DCHECK(!is_being_destroyed_);
  ++capturer_count_;
  DVLOG(1) << "There are now " << capturer_count_
           << " capturing(s) of WebContentsImpl@" << this;

  // Note: This provides a hint to upstream code to size the views optimally
  // for quality (e.g., to avoid scaling).
  if (!capture_size.IsEmpty() && preferred_size_for_capture_.IsEmpty()) {
    preferred_size_for_capture_ = capture_size;
    OnPreferredSizeChanged(preferred_size_);
  }
}

void WebContentsImpl::DecrementCapturerCount() {
  --capturer_count_;
  DVLOG(1) << "There are now " << capturer_count_
           << " capturing(s) of WebContentsImpl@" << this;
  DCHECK_LE(0, capturer_count_);

  if (is_being_destroyed_)
    return;

  if (capturer_count_ == 0) {
    const gfx::Size old_size = preferred_size_for_capture_;
    preferred_size_for_capture_ = gfx::Size();
    OnPreferredSizeChanged(old_size);
  }

  if (IsHidden()) {
    DVLOG(1) << "Executing delayed WasHidden().";
    WasHidden();
  }
}

int WebContentsImpl::GetCapturerCount() const {
  return capturer_count_;
}

bool WebContentsImpl::IsCrashed() const {
  return (crashed_status_ == base::TERMINATION_STATUS_PROCESS_CRASHED ||
          crashed_status_ == base::TERMINATION_STATUS_ABNORMAL_TERMINATION ||
          crashed_status_ == base::TERMINATION_STATUS_PROCESS_WAS_KILLED);
}

void WebContentsImpl::SetIsCrashed(base::TerminationStatus status,
                                   int error_code) {
  if (status == crashed_status_)
    return;

  crashed_status_ = status;
  crashed_error_code_ = error_code;
  NotifyNavigationStateChanged(INVALIDATE_TYPE_TAB);
}

base::TerminationStatus WebContentsImpl::GetCrashedStatus() const {
  return crashed_status_;
}

bool WebContentsImpl::IsBeingDestroyed() const {
  return is_being_destroyed_;
}

void WebContentsImpl::NotifyNavigationStateChanged(unsigned changed_flags) {
  if (delegate_)
    delegate_->NavigationStateChanged(this, changed_flags);
}

base::TimeTicks WebContentsImpl::GetLastActiveTime() const {
  return last_active_time_;
}

void WebContentsImpl::WasShown() {
  controller_.SetActive(true);

  std::set<RenderWidgetHostView*> widgets = GetRenderWidgetHostViewsInTree();
  for (std::set<RenderWidgetHostView*>::iterator iter = widgets.begin();
       iter != widgets.end();
       iter++) {
    if (*iter) {
      (*iter)->Show();
#if defined(OS_MACOSX)
      (*iter)->SetActive(true);
#endif
    }
  }

  last_active_time_ = base::TimeTicks::Now();

  // The resize rect might have changed while this was inactive -- send the new
  // one to make sure it's up to date.
  RenderViewHostImpl* rvh =
      static_cast<RenderViewHostImpl*>(GetRenderViewHost());
  if (rvh) {
    rvh->ResizeRectChanged(GetRootWindowResizerRect());
  }

  FOR_EACH_OBSERVER(WebContentsObserver, observers_, WasShown());

  should_normally_be_visible_ = true;
}

void WebContentsImpl::WasHidden() {
  // If there are entities capturing screenshots or video (e.g., mirroring),
  // don't activate the "disable rendering" optimization.
  if (capturer_count_ == 0) {
    // |GetRenderViewHost()| can be NULL if the user middle clicks a link to
    // open a tab in the background, then closes the tab before selecting it.
    // This is because closing the tab calls WebContentsImpl::Destroy(), which
    // removes the |GetRenderViewHost()|; then when we actually destroy the
    // window, OnWindowPosChanged() notices and calls WasHidden() (which
    // calls us).
    std::set<RenderWidgetHostView*> widgets = GetRenderWidgetHostViewsInTree();
    for (std::set<RenderWidgetHostView*>::iterator iter = widgets.begin();
         iter != widgets.end();
         iter++) {
      if (*iter)
        (*iter)->Hide();
    }
  }

  FOR_EACH_OBSERVER(WebContentsObserver, observers_, WasHidden());

  should_normally_be_visible_ = false;
}

bool WebContentsImpl::NeedToFireBeforeUnload() {
  // TODO(creis): Should we fire even for interstitial pages?
  return WillNotifyDisconnection() &&
      !ShowingInterstitialPage() &&
      !static_cast<RenderViewHostImpl*>(
          GetRenderViewHost())->SuddenTerminationAllowed();
}

void WebContentsImpl::DispatchBeforeUnload(bool for_cross_site_transition) {
  static_cast<RenderFrameHostImpl*>(GetMainFrame())->DispatchBeforeUnload(
      for_cross_site_transition);
}

void WebContentsImpl::Stop() {
  GetRenderManager()->Stop();
  FOR_EACH_OBSERVER(WebContentsObserver, observers_, NavigationStopped());
}

WebContents* WebContentsImpl::Clone() {
  // We use our current SiteInstance since the cloned entry will use it anyway.
  // We pass our own opener so that the cloned page can access it if it was
  // before.
  CreateParams create_params(GetBrowserContext(), GetSiteInstance());
  create_params.initial_size = GetContainerBounds().size();
  WebContentsImpl* tc = CreateWithOpener(create_params, opener_);
  tc->GetController().CopyStateFrom(controller_);
  FOR_EACH_OBSERVER(WebContentsObserver,
                    observers_,
                    DidCloneToNewWebContents(this, tc));
  return tc;
}

void WebContentsImpl::Observe(int type,
                              const NotificationSource& source,
                              const NotificationDetails& details) {
  switch (type) {
    case NOTIFICATION_RENDER_WIDGET_HOST_DESTROYED: {
      RenderWidgetHost* host = Source<RenderWidgetHost>(source).ptr();
      for (PendingWidgetViews::iterator i = pending_widget_views_.begin();
           i != pending_widget_views_.end(); ++i) {
        if (host->GetView() == i->second) {
          pending_widget_views_.erase(i);
          break;
        }
      }
      break;
    }
    default:
      NOTREACHED();
  }
}

WebContents* WebContentsImpl::GetWebContents() {
  return this;
}

void WebContentsImpl::Init(const WebContents::CreateParams& params) {
  // This is set before initializing the render manager since
  // RenderFrameHostManager::Init calls back into us via its delegate to ask if
  // it should be hidden.
  should_normally_be_visible_ = !params.initially_hidden;

  GetRenderManager()->Init(
      params.browser_context, params.site_instance, params.routing_id,
      params.main_frame_routing_id);

  WebContentsViewDelegate* delegate =
      GetContentClient()->browser()->GetWebContentsViewDelegate(this);

  if (browser_plugin_guest_) {
    scoped_ptr<WebContentsView> platform_view(CreateWebContentsView(
        this, delegate, &render_view_host_delegate_view_));

    WebContentsViewGuest* rv = new WebContentsViewGuest(
        this, browser_plugin_guest_.get(), platform_view.Pass(),
        render_view_host_delegate_view_);
    render_view_host_delegate_view_ = rv;
    view_.reset(rv);
  } else {
    // Regular WebContentsView.
    view_.reset(CreateWebContentsView(
        this, delegate, &render_view_host_delegate_view_));
  }
  CHECK(render_view_host_delegate_view_);
  CHECK(view_.get());

  gfx::Size initial_size = params.initial_size;
  view_->CreateView(initial_size, params.context);

  // Listen for whether our opener gets destroyed.
  if (opener_)
    AddDestructionObserver(opener_);

  registrar_.Add(this,
                 NOTIFICATION_RENDER_WIDGET_HOST_DESTROYED,
                 NotificationService::AllBrowserContextsAndSources());

  geolocation_dispatcher_host_.reset(new GeolocationDispatcherHost(this));
  midi_dispatcher_host_.reset(new MidiDispatcherHost(this));

  screen_orientation_dispatcher_host_.reset(
      new ScreenOrientationDispatcherHost(this));

#if defined(OS_ANDROID)
  date_time_chooser_.reset(new DateTimeChooserAndroid());
#endif
}

void WebContentsImpl::OnWebContentsDestroyed(WebContentsImpl* web_contents) {
  RemoveDestructionObserver(web_contents);

  // Clear the opener if it has been closed.
  if (web_contents == opener_) {
    opener_ = NULL;
    return;
  }
  // Clear a pending contents that has been closed before being shown.
  for (PendingContents::iterator iter = pending_contents_.begin();
       iter != pending_contents_.end();
       ++iter) {
    if (iter->second != web_contents)
      continue;
    pending_contents_.erase(iter);
    return;
  }
  NOTREACHED();
}

void WebContentsImpl::AddDestructionObserver(WebContentsImpl* web_contents) {
  if (!ContainsKey(destruction_observers_, web_contents)) {
    destruction_observers_[web_contents] =
        new DestructionObserver(this, web_contents);
  }
}

void WebContentsImpl::RemoveDestructionObserver(WebContentsImpl* web_contents) {
  DestructionObservers::iterator iter =
      destruction_observers_.find(web_contents);
  if (iter != destruction_observers_.end()) {
    delete destruction_observers_[web_contents];
    destruction_observers_.erase(iter);
  }
}

void WebContentsImpl::AddObserver(WebContentsObserver* observer) {
  observers_.AddObserver(observer);
}

void WebContentsImpl::RemoveObserver(WebContentsObserver* observer) {
  observers_.RemoveObserver(observer);
}

std::set<RenderWidgetHostView*>
WebContentsImpl::GetRenderWidgetHostViewsInTree() {
  std::set<RenderWidgetHostView*> set;
  if (ShowingInterstitialPage()) {
    set.insert(GetRenderWidgetHostView());
  } else {
    ForEachFrame(
        base::Bind(&AddRenderWidgetHostViewToSet, base::Unretained(&set)));
  }
  return set;
}

void WebContentsImpl::Activate() {
  if (delegate_)
    delegate_->ActivateContents(this);
}

void WebContentsImpl::Deactivate() {
  if (delegate_)
    delegate_->DeactivateContents(this);
}

void WebContentsImpl::LostCapture() {
  if (delegate_)
    delegate_->LostCapture();
}

void WebContentsImpl::RenderWidgetDeleted(
    RenderWidgetHostImpl* render_widget_host) {
  if (is_being_destroyed_) {
    // |created_widgets_| might have been destroyed.
    return;
  }

  std::set<RenderWidgetHostImpl*>::iterator iter =
      created_widgets_.find(render_widget_host);
  if (iter != created_widgets_.end())
    created_widgets_.erase(iter);

  if (render_widget_host &&
      render_widget_host->GetRoutingID() == fullscreen_widget_routing_id_) {
    if (delegate_ && delegate_->EmbedsFullscreenWidget())
      delegate_->ToggleFullscreenModeForTab(this, false);
    FOR_EACH_OBSERVER(WebContentsObserver,
                      observers_,
                      DidDestroyFullscreenWidget(
                          fullscreen_widget_routing_id_));
    fullscreen_widget_routing_id_ = MSG_ROUTING_NONE;
  }
}

bool WebContentsImpl::PreHandleKeyboardEvent(
    const NativeWebKeyboardEvent& event,
    bool* is_keyboard_shortcut) {
  return delegate_ &&
      delegate_->PreHandleKeyboardEvent(this, event, is_keyboard_shortcut);
}

void WebContentsImpl::HandleKeyboardEvent(const NativeWebKeyboardEvent& event) {
  if (delegate_)
    delegate_->HandleKeyboardEvent(this, event);
}

bool WebContentsImpl::HandleWheelEvent(
    const blink::WebMouseWheelEvent& event) {
#if !defined(OS_MACOSX)
  // On platforms other than Mac, control+mousewheel changes zoom. On Mac, this
  // isn't done for two reasons:
  //   -the OS already has a gesture to do this through pinch-zoom
  //   -if a user starts an inertial scroll, let's go, and presses control
  //      (i.e. control+tab) then the OS's buffered scroll events will come in
  //      with control key set which isn't what the user wants
  if (delegate_ &&
      event.wheelTicksY &&
      (event.modifiers & blink::WebInputEvent::ControlKey) &&
      // Avoid adjusting the zoom in response to two-finger-scrolling touchpad
      // gestures, which are regrettably easy to trigger accidentally.
      !event.hasPreciseScrollingDeltas) {
    delegate_->ContentsZoomChange(event.wheelTicksY > 0);
    return true;
  }
#endif
  return false;
}

bool WebContentsImpl::PreHandleGestureEvent(
    const blink::WebGestureEvent& event) {
  return delegate_ && delegate_->PreHandleGestureEvent(this, event);
}

bool WebContentsImpl::HandleGestureEvent(
    const blink::WebGestureEvent& event) {
  // Some platforms (eg. Mac) send GesturePinch events for trackpad pinch-zoom.
  // Use them to implement browser zoom, as for HandleWheelEvent above.
  if (event.type == blink::WebInputEvent::GesturePinchUpdate &&
      event.sourceDevice == blink::WebGestureDeviceTouchpad) {
    // The scale difference necessary to trigger a zoom action. Derived from
    // experimentation to find a value that feels reasonable.
    const float kZoomStepValue = 0.6f;

    // Find the (absolute) thresholds on either side of the current zoom factor,
    // then convert those to actual numbers to trigger a zoom in or out.
    // This logic deliberately makes the range around the starting zoom value
    // for the gesture twice as large as the other ranges (i.e., the notches are
    // at ..., -3*step, -2*step, -step, step, 2*step, 3*step, ... but not at 0)
    // so that it's easier to get back to your starting point than it is to
    // overshoot.
    float nextStep = (abs(currentPinchZoomStepDelta_) + 1) * kZoomStepValue;
    float backStep = abs(currentPinchZoomStepDelta_) * kZoomStepValue;
    float zoomInThreshold = (currentPinchZoomStepDelta_ >= 0) ? nextStep
        : -backStep;
    float zoomOutThreshold = (currentPinchZoomStepDelta_ <= 0) ? -nextStep
        : backStep;

    totalPinchGestureAmount_ += (event.data.pinchUpdate.scale - 1.0);
    if (totalPinchGestureAmount_ > zoomInThreshold) {
      currentPinchZoomStepDelta_++;
      if (delegate_)
        delegate_->ContentsZoomChange(true);
    } else if (totalPinchGestureAmount_ < zoomOutThreshold) {
      currentPinchZoomStepDelta_--;
      if (delegate_)
        delegate_->ContentsZoomChange(false);
    }
    return true;
  }

  return false;
}

bool WebContentsImpl::ShouldSetKeyboardFocusOnMouseDown() {
  return !delegate_ || delegate_->ShouldSetKeyboardFocusOnMouseDown();
}

bool WebContentsImpl::ShouldSetLogicalFocusOnMouseDown() {
  return !delegate_ || delegate_->ShouldSetLogicalFocusOnMouseDown();
}

bool WebContentsImpl::ShowTooltip(
    const base::string16& tooltip_text,
    blink::WebTextDirection text_direction_hint) {
  if (delegate_) {
    return delegate_->ShowTooltip(this, tooltip_text, text_direction_hint);
  }
  return false;
}

#if defined(OS_WIN)
gfx::NativeViewAccessible WebContentsImpl::GetParentNativeViewAccessible() {
  return accessible_parent_;
}
#endif

void WebContentsImpl::HandleMouseDown() {
  if (delegate_)
    delegate_->HandleMouseDown();
}

void WebContentsImpl::HandleMouseUp() {
  if (delegate_)
    delegate_->HandleMouseUp();
}

void WebContentsImpl::HandlePointerActivate() {
  if (delegate_)
    delegate_->HandlePointerActivate();
}

void WebContentsImpl::HandleGestureBegin() {
  if (delegate_)
    delegate_->HandleGestureBegin();
}

void WebContentsImpl::HandleGestureEnd() {
  if (delegate_)
    delegate_->HandleGestureEnd();
}

void WebContentsImpl::ToggleFullscreenMode(bool enter_fullscreen) {
  // This method is being called to enter or leave renderer-initiated fullscreen
  // mode.  Either way, make sure any existing fullscreen widget is shut down
  // first.
  RenderWidgetHostView* const widget_view = GetFullscreenRenderWidgetHostView();
  if (widget_view)
    RenderWidgetHostImpl::From(widget_view->GetRenderWidgetHost())->Shutdown();

  if (delegate_)
    delegate_->ToggleFullscreenModeForTab(this, enter_fullscreen);

  FOR_EACH_OBSERVER(WebContentsObserver,
                    observers_,
                    DidToggleFullscreenModeForTab(IsFullscreenForCurrentTab()));
}

bool WebContentsImpl::IsFullscreenForCurrentTab() const {
  return delegate_ ? delegate_->IsFullscreenForTabOrPending(this) : false;
}

void WebContentsImpl::RequestToLockMouse(bool user_gesture,
                                         bool last_unlocked_by_target) {
  if (delegate_) {
    delegate_->RequestToLockMouse(this, user_gesture, last_unlocked_by_target);
  } else {
    GotResponseToLockMouseRequest(false);
  }
}

void WebContentsImpl::LostMouseLock() {
  if (delegate_)
    delegate_->LostMouseLock();
}

void WebContentsImpl::CreateNewWindow(
    int render_process_id,
    int route_id,
    int main_frame_route_id,
    const ViewHostMsg_CreateWindow_Params& params,
    SessionStorageNamespace* session_storage_namespace) {
  // We usually create the new window in the same BrowsingInstance (group of
  // script-related windows), by passing in the current SiteInstance.  However,
  // if the opener is being suppressed (in a non-guest), we create a new
  // SiteInstance in its own BrowsingInstance.
  bool is_guest = BrowserPluginGuest::IsGuest(this);

  // If the opener is to be suppressed, the new window can be in any process.
  // Since routing ids are process specific, we must not have one passed in
  // as argument here.
  DCHECK(!params.opener_suppressed || route_id == MSG_ROUTING_NONE);

  scoped_refptr<SiteInstance> site_instance =
      params.opener_suppressed && !is_guest ?
      SiteInstance::CreateForURL(GetBrowserContext(), params.target_url) :
      GetSiteInstance();

  // A message to create a new window can only come from the active process for
  // this WebContentsImpl instance. If any other process sends the request,
  // it is invalid and the process must be terminated.
  if (GetRenderProcessHost()->GetID() != render_process_id) {
    base::ProcessHandle process_handle =
        RenderProcessHost::FromID(render_process_id)->GetHandle();
    if (process_handle != base::kNullProcessHandle) {
      RecordAction(
          base::UserMetricsAction("Terminate_ProcessMismatch_CreateNewWindow"));
      base::KillProcess(process_handle, content::RESULT_CODE_KILLED, false);
    }
    return;
  }

  // We must assign the SessionStorageNamespace before calling Init().
  //
  // http://crbug.com/142685
  const std::string& partition_id =
      GetContentClient()->browser()->
          GetStoragePartitionIdForSite(GetBrowserContext(),
                                       site_instance->GetSiteURL());
  StoragePartition* partition = BrowserContext::GetStoragePartition(
      GetBrowserContext(), site_instance.get());
  DOMStorageContextWrapper* dom_storage_context =
      static_cast<DOMStorageContextWrapper*>(partition->GetDOMStorageContext());
  SessionStorageNamespaceImpl* session_storage_namespace_impl =
      static_cast<SessionStorageNamespaceImpl*>(session_storage_namespace);
  CHECK(session_storage_namespace_impl->IsFromContext(dom_storage_context));

  if (delegate_ &&
      !delegate_->ShouldCreateWebContents(this,
                                          route_id,
                                          params.window_container_type,
                                          params.frame_name,
                                          params.target_url,
                                          partition_id,
                                          session_storage_namespace)) {
    if (route_id != MSG_ROUTING_NONE &&
        !RenderViewHost::FromID(render_process_id, route_id)) {
      // If the embedder didn't create a WebContents for this route, we need to
      // delete the RenderView that had already been created.
      Send(new ViewMsg_Close(route_id));
    }
    GetRenderViewHost()->GetProcess()->ResumeRequestsForView(route_id);
    GetRenderViewHost()->GetProcess()->ResumeRequestsForView(
        main_frame_route_id);
    return;
  }

  // Create the new web contents. This will automatically create the new
  // WebContentsView. In the future, we may want to create the view separately.
<<<<<<< HEAD
=======
  WebContentsImpl* new_contents =
      new WebContentsImpl(GetBrowserContext(),
                          params.opener_suppressed ? NULL : this,
                          frame_tree_.RenderProcessAffinity());

  new_contents->GetController().SetSessionStorageNamespace(
      partition_id,
      session_storage_namespace);
>>>>>>> b0c61495
  CreateParams create_params(GetBrowserContext(), site_instance.get());
  create_params.routing_id = route_id;
  create_params.main_frame_routing_id = main_frame_route_id;
  create_params.opener = this;
  create_params.opener_suppressed = params.opener_suppressed;
  if (params.disposition == NEW_BACKGROUND_TAB)
    create_params.initially_hidden = true;

  if (!is_guest) {
    create_params.context = view_->GetNativeView();
    create_params.initial_size = GetContainerBounds().size();
  } else {
    create_params.guest_instance_id =
        GetBrowserContext()->GetGuestManager()->GetNextInstanceID();
  }
  WebContentsImpl* new_contents = static_cast<WebContentsImpl*>(
      WebContents::Create(create_params));
  new_contents->GetController().SetSessionStorageNamespace(
      partition_id,
      session_storage_namespace);
  new_contents->RenderViewCreated(new_contents->GetRenderViewHost());

  // Save the window for later if we're not suppressing the opener (since it
  // will be shown immediately).
  if (!params.opener_suppressed) {
    if (!is_guest) {
      WebContentsView* new_view = new_contents->view_.get();

      // TODO(brettw): It seems bogus that we have to call this function on the
      // newly created object and give it one of its own member variables.
      new_view->CreateViewForWidget(new_contents->GetRenderViewHost());
    }
    // Save the created window associated with the route so we can show it
    // later.
    DCHECK_NE(MSG_ROUTING_NONE, route_id);
    pending_contents_[route_id] = new_contents;
    AddDestructionObserver(new_contents);
  }

  if (delegate_) {
    ContentCreatedParams delegate_params;
    delegate_params.disposition = params.disposition;
    delegate_params.x = params.features.x;
    delegate_params.y = params.features.y;
    delegate_params.width = params.features.width;
    delegate_params.height = params.features.height;
    delegate_params.x_set = params.features.xSet;
    delegate_params.y_set = params.features.ySet;
    delegate_params.width_set = params.features.widthSet;
    delegate_params.height_set = params.features.heightSet;
    delegate_params.additional_features = params.additional_features;
    delegate_->WebContentsCreated(
        this, params.opener_render_frame_id, params.frame_name,
        params.target_url, delegate_params, new_contents);
  }

  if (params.opener_suppressed) {
    // When the opener is suppressed, the original renderer cannot access the
    // new window.  As a result, we need to show and navigate the window here.
    bool was_blocked = false;
    if (delegate_) {
      gfx::Rect initial_pos;
      delegate_->AddNewContents(
          this, new_contents, params.disposition, initial_pos,
          params.user_gesture, &was_blocked);
    }
    if (!was_blocked) {
      OpenURLParams open_params(params.target_url,
                                Referrer(),
                                CURRENT_TAB,
                                PAGE_TRANSITION_LINK,
                                true /* is_renderer_initiated */);
      open_params.user_gesture = params.user_gesture;
      new_contents->OpenURL(open_params);
    }
  }
}

void WebContentsImpl::CreateNewWidget(int render_process_id,
                                      int route_id,
                                      blink::WebPopupType popup_type) {
  CreateNewWidget(render_process_id, route_id, false, popup_type);
}

void WebContentsImpl::CreateNewFullscreenWidget(int render_process_id,
                                                int route_id) {
  CreateNewWidget(render_process_id, route_id, true, blink::WebPopupTypeNone);
}

void WebContentsImpl::CreateNewWidget(int render_process_id,
                                      int route_id,
                                      bool is_fullscreen,
                                      blink::WebPopupType popup_type) {
  RenderProcessHost* process = GetRenderProcessHost();
  // A message to create a new widget can only come from the active process for
  // this WebContentsImpl instance. If any other process sends the request,
  // it is invalid and the process must be terminated.
  if (process->GetID() != render_process_id) {
    base::ProcessHandle process_handle =
        RenderProcessHost::FromID(render_process_id)->GetHandle();
    if (process_handle != base::kNullProcessHandle) {
      RecordAction(
          base::UserMetricsAction("Terminate_ProcessMismatch_CreateNewWidget"));
      base::KillProcess(process_handle, content::RESULT_CODE_KILLED, false);
    }
    return;
  }

  RenderWidgetHostImpl* widget_host =
      new RenderWidgetHostImpl(this, process, route_id, IsHidden());
  created_widgets_.insert(widget_host);

  RenderWidgetHostViewBase* widget_view =
      static_cast<RenderWidgetHostViewBase*>(
          view_->CreateViewForPopupWidget(widget_host));
  if (!widget_view)
    return;
  if (!is_fullscreen) {
    // Popups should not get activated.
    widget_view->SetPopupType(popup_type);
  }
  // Save the created widget associated with the route so we can show it later.
  pending_widget_views_[route_id] = widget_view;

#if defined(OS_MACOSX)
  // A RenderWidgetHostViewMac has lifetime scoped to the view. We'll retain it
  // to allow it to survive the trip without being hosted.
  base::mac::NSObjectRetain(widget_view->GetNativeView());
#endif
}

void WebContentsImpl::ShowCreatedWindow(int route_id,
                                        WindowOpenDisposition disposition,
                                        const gfx::Rect& initial_pos,
                                        bool user_gesture) {
  WebContentsImpl* contents = GetCreatedWindow(route_id);
  if (contents) {
    WebContentsDelegate* delegate = GetDelegate();
    if (delegate) {
      delegate->AddNewContents(
          this, contents, disposition, initial_pos, user_gesture, NULL);
    }
  }
}

void WebContentsImpl::ShowCreatedWidget(int route_id,
                                        const gfx::Rect& initial_pos) {
  ShowCreatedWidget(route_id, false, initial_pos);
}

void WebContentsImpl::ShowCreatedFullscreenWidget(int route_id) {
  ShowCreatedWidget(route_id, true, gfx::Rect());
}

void WebContentsImpl::ShowCreatedWidget(int route_id,
                                        bool is_fullscreen,
                                        const gfx::Rect& initial_pos) {
  RenderWidgetHostViewBase* widget_host_view =
      static_cast<RenderWidgetHostViewBase*>(GetCreatedWidget(route_id));
  if (!widget_host_view)
    return;

  RenderWidgetHostView* view = NULL;
  BrowserPluginGuest* guest = GetBrowserPluginGuest();
  if (guest && guest->embedder_web_contents()) {
    view = guest->embedder_web_contents()->GetRenderWidgetHostView();
  } else {
    view = GetRenderWidgetHostView();
  }

  if (is_fullscreen) {
    DCHECK_EQ(MSG_ROUTING_NONE, fullscreen_widget_routing_id_);
    fullscreen_widget_routing_id_ = route_id;
    if (delegate_ && delegate_->EmbedsFullscreenWidget()) {
      widget_host_view->InitAsChild(GetRenderWidgetHostView()->GetNativeView());
      delegate_->ToggleFullscreenModeForTab(this, true);
    } else {
      widget_host_view->InitAsFullscreen(view);
    }
    FOR_EACH_OBSERVER(WebContentsObserver,
                      observers_,
                      DidShowFullscreenWidget(route_id));
    if (!widget_host_view->HasFocus())
      widget_host_view->Focus();
  } else {
    widget_host_view->InitAsPopup(view, initial_pos);
  }

  RenderWidgetHostImpl* render_widget_host_impl =
      RenderWidgetHostImpl::From(widget_host_view->GetRenderWidgetHost());
  render_widget_host_impl->Init();
  // Only allow privileged mouse lock for fullscreen render widget, which is
  // used to implement Pepper Flash fullscreen.
  render_widget_host_impl->set_allow_privileged_mouse_lock(is_fullscreen);

#if defined(OS_MACOSX)
  // A RenderWidgetHostViewMac has lifetime scoped to the view. Now that it's
  // properly embedded (or purposefully ignored) we can release the retain we
  // took in CreateNewWidget().
  base::mac::NSObjectRelease(widget_host_view->GetNativeView());
#endif
}

WebContentsImpl* WebContentsImpl::GetCreatedWindow(int route_id) {
  PendingContents::iterator iter = pending_contents_.find(route_id);

  // Certain systems can block the creation of new windows. If we didn't succeed
  // in creating one, just return NULL.
  if (iter == pending_contents_.end()) {
    return NULL;
  }

  WebContentsImpl* new_contents = iter->second;
  pending_contents_.erase(route_id);
  RemoveDestructionObserver(new_contents);

  // Don't initialize the guest WebContents immediately.
  if (BrowserPluginGuest::IsGuest(new_contents))
    return new_contents;

  if (!new_contents->GetRenderProcessHost()->HasConnection() ||
      !new_contents->GetRenderViewHost()->GetView())
    return NULL;

  // TODO(brettw): It seems bogus to reach into here and initialize the host.
  static_cast<RenderViewHostImpl*>(new_contents->GetRenderViewHost())->Init();
  return new_contents;
}

RenderWidgetHostView* WebContentsImpl::GetCreatedWidget(int route_id) {
  PendingWidgetViews::iterator iter = pending_widget_views_.find(route_id);
  if (iter == pending_widget_views_.end()) {
    DCHECK(false);
    return NULL;
  }

  RenderWidgetHostView* widget_host_view = iter->second;
  pending_widget_views_.erase(route_id);

  RenderWidgetHost* widget_host = widget_host_view->GetRenderWidgetHost();
  if (!widget_host->GetProcess()->HasConnection()) {
    // The view has gone away or the renderer crashed. Nothing to do.
    return NULL;
  }

  return widget_host_view;
}

void WebContentsImpl::RequestMediaAccessPermission(
    const MediaStreamRequest& request,
    const MediaResponseCallback& callback) {
  if (delegate_) {
    delegate_->RequestMediaAccessPermission(this, request, callback);
  } else {
    callback.Run(MediaStreamDevices(),
                 MEDIA_DEVICE_INVALID_STATE,
                 scoped_ptr<MediaStreamUI>());
  }
}

SessionStorageNamespace* WebContentsImpl::GetSessionStorageNamespace(
    SiteInstance* instance) {
  return controller_.GetSessionStorageNamespace(instance);
}

SessionStorageNamespaceMap WebContentsImpl::GetSessionStorageNamespaceMap() {
  return controller_.GetSessionStorageNamespaceMap();
}

FrameTree* WebContentsImpl::GetFrameTree() {
  return &frame_tree_;
}

void WebContentsImpl::AccessibilityEventReceived(
    const std::vector<AXEventNotificationDetails>& details) {
  FOR_EACH_OBSERVER(
      WebContentsObserver, observers_, AccessibilityEventReceived(details));
}

void WebContentsImpl::OnShowValidationMessage(
    const gfx::Rect& anchor_in_root_view,
    const base::string16& main_text,
    const base::string16& sub_text) {
  if (delegate_)
    delegate_->ShowValidationMessage(
        this, anchor_in_root_view, main_text, sub_text);
}

void WebContentsImpl::OnHideValidationMessage() {
  if (delegate_)
    delegate_->HideValidationMessage(this);
}

void WebContentsImpl::OnMoveValidationMessage(
    const gfx::Rect& anchor_in_root_view) {
  if (delegate_)
    delegate_->MoveValidationMessage(this, anchor_in_root_view);
}

void WebContentsImpl::DidSendScreenRects(RenderWidgetHostImpl* rwh) {
  if (browser_plugin_embedder_)
    browser_plugin_embedder_->DidSendScreenRects();
}

void WebContentsImpl::OnTouchEmulationEnabled(bool enabled) {
  touch_emulation_enabled_ = enabled;
  if (view_)
    view_->SetOverscrollControllerEnabled(CanOverscrollContent());
}

void WebContentsImpl::UpdatePreferredSize(const gfx::Size& pref_size) {
  const gfx::Size old_size = GetPreferredSize();
  preferred_size_ = pref_size;
  OnPreferredSizeChanged(old_size);
}

void WebContentsImpl::ResizeDueToAutoResize(const gfx::Size& new_size) {
  if (delegate_)
    delegate_->ResizeDueToAutoResize(this, new_size);
}

WebContents* WebContentsImpl::OpenURL(const OpenURLParams& params) {
  if (!delegate_)
    return NULL;

  WebContents* new_contents = delegate_->OpenURLFromTab(this, params);
  return new_contents;
}

bool WebContentsImpl::Send(IPC::Message* message) {
  if (!GetRenderViewHost()) {
    delete message;
    return false;
  }

  return GetRenderViewHost()->Send(message);
}

bool WebContentsImpl::NavigateToPendingEntry(
    NavigationController::ReloadType reload_type) {
  FrameTreeNode* node = frame_tree_.root();

  // If we are using --site-per-process, we should navigate in the FrameTreeNode
  // specified in the pending entry.
  NavigationEntryImpl* pending_entry =
      NavigationEntryImpl::FromNavigationEntry(controller_.GetPendingEntry());
  if (CommandLine::ForCurrentProcess()->HasSwitch(switches::kSitePerProcess) &&
      pending_entry->frame_tree_node_id() != -1) {
    node = frame_tree_.FindByID(pending_entry->frame_tree_node_id());
  }

  return node->navigator()->NavigateToPendingEntry(
      node->current_frame_host(), reload_type);
}

void WebContentsImpl::RenderFrameForInterstitialPageCreated(
    RenderFrameHost* render_frame_host) {
  FOR_EACH_OBSERVER(WebContentsObserver, observers_,
                    RenderFrameForInterstitialPageCreated(render_frame_host));
}

void WebContentsImpl::AttachInterstitialPage(
    InterstitialPageImpl* interstitial_page) {
  DCHECK(interstitial_page);
  GetRenderManager()->set_interstitial_page(interstitial_page);

  // Cancel any visible dialogs so that they don't interfere with the
  // interstitial.
  if (dialog_manager_)
    dialog_manager_->CancelActiveAndPendingDialogs(this);

  FOR_EACH_OBSERVER(WebContentsObserver, observers_,
                    DidAttachInterstitialPage());
}

void WebContentsImpl::DetachInterstitialPage() {
  if (ShowingInterstitialPage())
    GetRenderManager()->remove_interstitial_page();
  FOR_EACH_OBSERVER(WebContentsObserver, observers_,
                    DidDetachInterstitialPage());
}

void WebContentsImpl::SetHistoryLengthAndPrune(
    const SiteInstance* site_instance,
    int history_length,
    int32 minimum_page_id) {
  // SetHistoryLengthAndPrune doesn't work when there are pending cross-site
  // navigations. Callers should ensure that this is the case.
  if (GetRenderManager()->pending_render_view_host()) {
    NOTREACHED();
    return;
  }
  RenderViewHostImpl* rvh = GetRenderViewHostImpl();
  if (!rvh) {
    NOTREACHED();
    return;
  }
  if (site_instance && rvh->GetSiteInstance() != site_instance) {
    NOTREACHED();
    return;
  }
  Send(new ViewMsg_SetHistoryLengthAndPrune(GetRoutingID(),
                                            history_length,
                                            minimum_page_id));
}

void WebContentsImpl::ReloadFocusedFrame(bool ignore_cache) {
  RenderFrameHost* focused_frame = GetFocusedFrame();
  if (!focused_frame)
    return;

  focused_frame->Send(new FrameMsg_Reload(
      focused_frame->GetRoutingID(), ignore_cache));
}

void WebContentsImpl::Undo() {
  RenderFrameHost* focused_frame = GetFocusedFrame();
  if (!focused_frame)
    return;

  focused_frame->Send(new InputMsg_Undo(focused_frame->GetRoutingID()));
  RecordAction(base::UserMetricsAction("Undo"));
}

void WebContentsImpl::Redo() {
  RenderFrameHost* focused_frame = GetFocusedFrame();
  if (!focused_frame)
    return;
  focused_frame->Send(new InputMsg_Redo(focused_frame->GetRoutingID()));
  RecordAction(base::UserMetricsAction("Redo"));
}

void WebContentsImpl::Cut() {
  RenderFrameHost* focused_frame = GetFocusedFrame();
  if (!focused_frame)
    return;

  focused_frame->Send(new InputMsg_Cut(focused_frame->GetRoutingID()));
  RecordAction(base::UserMetricsAction("Cut"));
}

void WebContentsImpl::Copy() {
  RenderFrameHost* focused_frame = GetFocusedFrame();
  if (!focused_frame)
    return;

  focused_frame->Send(new InputMsg_Copy(focused_frame->GetRoutingID()));
  RecordAction(base::UserMetricsAction("Copy"));
}

void WebContentsImpl::CopyToFindPboard() {
#if defined(OS_MACOSX)
  RenderFrameHost* focused_frame = GetFocusedFrame();
  if (!focused_frame)
    return;

  // Windows/Linux don't have the concept of a find pasteboard.
  focused_frame->Send(
      new InputMsg_CopyToFindPboard(focused_frame->GetRoutingID()));
  RecordAction(base::UserMetricsAction("CopyToFindPboard"));
#endif
}

void WebContentsImpl::Paste() {
  RenderFrameHost* focused_frame = GetFocusedFrame();
  if (!focused_frame)
    return;

  focused_frame->Send(new InputMsg_Paste(focused_frame->GetRoutingID()));
  RecordAction(base::UserMetricsAction("Paste"));
}

void WebContentsImpl::PasteAndMatchStyle() {
  RenderFrameHost* focused_frame = GetFocusedFrame();
  if (!focused_frame)
    return;

  focused_frame->Send(new InputMsg_PasteAndMatchStyle(
      focused_frame->GetRoutingID()));
  RecordAction(base::UserMetricsAction("PasteAndMatchStyle"));
}

void WebContentsImpl::Delete() {
  RenderFrameHost* focused_frame = GetFocusedFrame();
  if (!focused_frame)
    return;

  focused_frame->Send(new InputMsg_Delete(focused_frame->GetRoutingID()));
  RecordAction(base::UserMetricsAction("DeleteSelection"));
}

void WebContentsImpl::SelectAll() {
  RenderFrameHost* focused_frame = GetFocusedFrame();
  if (!focused_frame)
    return;

  focused_frame->Send(new InputMsg_SelectAll(focused_frame->GetRoutingID()));
  RecordAction(base::UserMetricsAction("SelectAll"));
}

void WebContentsImpl::Unselect() {
  RenderFrameHost* focused_frame = GetFocusedFrame();
  if (!focused_frame)
    return;

  focused_frame->Send(new InputMsg_Unselect(focused_frame->GetRoutingID()));
  RecordAction(base::UserMetricsAction("Unselect"));
}

void WebContentsImpl::Replace(const base::string16& word) {
  RenderFrameHost* focused_frame = GetFocusedFrame();
  if (!focused_frame)
    return;

  focused_frame->Send(new InputMsg_Replace(
      focused_frame->GetRoutingID(), word));
}

void WebContentsImpl::ReplaceMisspelling(const base::string16& word) {
  RenderFrameHost* focused_frame = GetFocusedFrame();
  if (!focused_frame)
    return;

  focused_frame->Send(new InputMsg_ReplaceMisspelling(
      focused_frame->GetRoutingID(), word));
}

void WebContentsImpl::NotifyContextMenuClosed(
    const CustomContextMenuContext& context) {
  RenderFrameHost* focused_frame = GetFocusedFrame();
  if (!focused_frame)
    return;

  focused_frame->Send(new FrameMsg_ContextMenuClosed(
      focused_frame->GetRoutingID(), context));
}

void WebContentsImpl::ExecuteCustomContextMenuCommand(
    int action, const CustomContextMenuContext& context) {
  RenderFrameHost* focused_frame = GetFocusedFrame();
  if (!focused_frame)
    return;

  focused_frame->Send(new FrameMsg_CustomContextMenuAction(
      focused_frame->GetRoutingID(), context, action));
}

gfx::NativeView WebContentsImpl::GetNativeView() {
  return view_->GetNativeView();
}

gfx::NativeView WebContentsImpl::GetContentNativeView() {
  return view_->GetContentNativeView();
}

gfx::NativeWindow WebContentsImpl::GetTopLevelNativeWindow() {
  return view_->GetTopLevelNativeWindow();
}

gfx::Rect WebContentsImpl::GetViewBounds() {
  return view_->GetViewBounds();
}

gfx::Rect WebContentsImpl::GetContainerBounds() {
  gfx::Rect rv;
  view_->GetContainerBounds(&rv);
  return rv;
}

DropData* WebContentsImpl::GetDropData() {
  return view_->GetDropData();
}

void WebContentsImpl::Focus() {
  view_->Focus();
}

void WebContentsImpl::SetInitialFocus() {
  view_->SetInitialFocus();
}

void WebContentsImpl::StoreFocus() {
  view_->StoreFocus();
}

void WebContentsImpl::RestoreFocus() {
  view_->RestoreFocus();
}

void WebContentsImpl::FocusThroughTabTraversal(bool reverse) {
  if (ShowingInterstitialPage()) {
    GetRenderManager()->interstitial_page()->FocusThroughTabTraversal(reverse);
    return;
  }
  GetRenderViewHostImpl()->SetInitialFocus(reverse);
}

bool WebContentsImpl::ShowingInterstitialPage() const {
  return GetRenderManager()->interstitial_page() != NULL;
}

InterstitialPage* WebContentsImpl::GetInterstitialPage() const {
  return GetRenderManager()->interstitial_page();
}

bool WebContentsImpl::IsSavable() {
  // WebKit creates Document object when MIME type is application/xhtml+xml,
  // so we also support this MIME type.
  return contents_mime_type_ == "text/html" ||
         contents_mime_type_ == "text/xml" ||
         contents_mime_type_ == "application/xhtml+xml" ||
         contents_mime_type_ == "text/plain" ||
         contents_mime_type_ == "text/css" ||
         net::IsSupportedJavascriptMimeType(contents_mime_type_.c_str());
}

void WebContentsImpl::OnSavePage() {
  // If we can not save the page, try to download it.
  if (!IsSavable()) {
    RecordDownloadSource(INITIATED_BY_SAVE_PACKAGE_ON_NON_HTML);
    SaveFrame(GetURL(), Referrer());
    return;
  }

  Stop();

  // Create the save package and possibly prompt the user for the name to save
  // the page as. The user prompt is an asynchronous operation that runs on
  // another thread.
  save_package_ = new SavePackage(this);
  save_package_->GetSaveInfo();
}

// Used in automated testing to bypass prompting the user for file names.
// Instead, the names and paths are hard coded rather than running them through
// file name sanitation and extension / mime checking.
bool WebContentsImpl::SavePage(const base::FilePath& main_file,
                               const base::FilePath& dir_path,
                               SavePageType save_type) {
  // Stop the page from navigating.
  Stop();

  save_package_ = new SavePackage(this, save_type, main_file, dir_path);
  return save_package_->Init(SavePackageDownloadCreatedCallback());
}

void WebContentsImpl::SaveFrame(const GURL& url,
                                const Referrer& referrer) {
  if (!GetURL().is_valid())
    return;
  bool is_main_frame = (url == GetURL());

  DownloadManager* dlm =
      BrowserContext::GetDownloadManager(GetBrowserContext());
  if (!dlm)
    return;
  int64 post_id = -1;
  if (is_main_frame) {
    const NavigationEntry* entry = controller_.GetLastCommittedEntry();
    if (entry)
      post_id = entry->GetPostID();
  }
  scoped_ptr<DownloadUrlParameters> params(
      DownloadUrlParameters::FromWebContents(this, url));
  params->set_referrer(referrer);
  params->set_post_id(post_id);
  params->set_prefer_cache(true);
  if (post_id >= 0)
    params->set_method("POST");
  params->set_prompt(true);
  dlm->DownloadUrl(params.Pass());
}

void WebContentsImpl::GenerateMHTML(
    const base::FilePath& file,
    const base::Callback<void(int64)>& callback) {
  MHTMLGenerationManager::GetInstance()->SaveMHTML(this, file, callback);
}

const std::string& WebContentsImpl::GetContentsMimeType() const {
  return contents_mime_type_;
}

bool WebContentsImpl::WillNotifyDisconnection() const {
  return notify_disconnection_;
}

void WebContentsImpl::SetOverrideEncoding(const std::string& encoding) {
  SetEncoding(encoding);
  Send(new ViewMsg_SetPageEncoding(GetRoutingID(), encoding));
}

void WebContentsImpl::ResetOverrideEncoding() {
  canonical_encoding_.clear();
  Send(new ViewMsg_ResetPageEncodingToDefault(GetRoutingID()));
}

RendererPreferences* WebContentsImpl::GetMutableRendererPrefs() {
  return &renderer_preferences_;
}

void WebContentsImpl::Close() {
  Close(GetRenderViewHost());
}

void WebContentsImpl::DragSourceEndedAt(int client_x, int client_y,
    int screen_x, int screen_y, blink::WebDragOperation operation) {
  if (browser_plugin_embedder_.get())
    browser_plugin_embedder_->DragSourceEndedAt(client_x, client_y,
        screen_x, screen_y, operation);
  if (GetRenderViewHost())
    GetRenderViewHostImpl()->DragSourceEndedAt(client_x, client_y,
        screen_x, screen_y, operation);
}

void WebContentsImpl::DidGetResourceResponseStart(
  const ResourceRequestDetails& details) {
  controller_.ssl_manager()->DidStartResourceResponse(details);

  FOR_EACH_OBSERVER(WebContentsObserver, observers_,
                    DidGetResourceResponseStart(details));

  // TODO(avi): Remove. http://crbug.com/170921
  NotificationService::current()->Notify(
      NOTIFICATION_RESOURCE_RESPONSE_STARTED,
      Source<WebContents>(this),
      Details<const ResourceRequestDetails>(&details));
}

void WebContentsImpl::DidGetRedirectForResourceRequest(
  RenderViewHost* render_view_host,
  const ResourceRedirectDetails& details) {
  controller_.ssl_manager()->DidReceiveResourceRedirect(details);

  FOR_EACH_OBSERVER(
      WebContentsObserver,
      observers_,
      DidGetRedirectForResourceRequest(render_view_host, details));

  // TODO(avi): Remove. http://crbug.com/170921
  NotificationService::current()->Notify(
      NOTIFICATION_RESOURCE_RECEIVED_REDIRECT,
      Source<WebContents>(this),
      Details<const ResourceRedirectDetails>(&details));
}

void WebContentsImpl::SystemDragEnded() {
  if (GetRenderViewHost())
    GetRenderViewHostImpl()->DragSourceSystemDragEnded();
  if (delegate_)
    delegate_->DragEnded();
  if (browser_plugin_embedder_.get())
    browser_plugin_embedder_->SystemDragEnded();
}

void WebContentsImpl::UserGestureDone() {
  OnUserGesture();
}

void WebContentsImpl::SetClosedByUserGesture(bool value) {
  closed_by_user_gesture_ = value;
}

bool WebContentsImpl::GetClosedByUserGesture() const {
  return closed_by_user_gesture_;
}

int WebContentsImpl::GetZoomPercent(bool* enable_increment,
                                    bool* enable_decrement) const {
  *enable_decrement = *enable_increment = false;
  // Calculate the zoom percent from the factor. Round up to the nearest whole
  // number.
  int percent = static_cast<int>(
      ZoomLevelToZoomFactor(HostZoomMap::GetZoomLevel(this)) * 100 + 0.5);
  *enable_decrement = percent > minimum_zoom_percent_;
  *enable_increment = percent < maximum_zoom_percent_;
  return percent;
}

void WebContentsImpl::ViewSource() {
  if (!delegate_)
    return;

  NavigationEntry* entry = GetController().GetLastCommittedEntry();
  if (!entry)
    return;

  delegate_->ViewSourceForTab(this, entry->GetURL());
}

void WebContentsImpl::ViewFrameSource(const GURL& url,
                                      const PageState& page_state) {
  if (!delegate_)
    return;

  delegate_->ViewSourceForFrame(this, url, page_state);
}

int WebContentsImpl::GetMinimumZoomPercent() const {
  return minimum_zoom_percent_;
}

int WebContentsImpl::GetMaximumZoomPercent() const {
  return maximum_zoom_percent_;
}

gfx::Size WebContentsImpl::GetPreferredSize() const {
  return capturer_count_ == 0 ? preferred_size_ : preferred_size_for_capture_;
}

bool WebContentsImpl::GotResponseToLockMouseRequest(bool allowed) {
  if (GetBrowserPluginGuest())
    return GetBrowserPluginGuest()->LockMouse(allowed);

  return GetRenderViewHost() ?
      GetRenderViewHostImpl()->GotResponseToLockMouseRequest(allowed) : false;
}

bool WebContentsImpl::HasOpener() const {
  return opener_ != NULL;
}

void WebContentsImpl::DidChooseColorInColorChooser(SkColor color) {
  if (!color_chooser_info_.get())
    return;
  RenderFrameHost* rfh = RenderFrameHost::FromID(
      color_chooser_info_->render_process_id,
      color_chooser_info_->render_frame_id);
  if (!rfh)
    return;

  rfh->Send(new FrameMsg_DidChooseColorResponse(
      rfh->GetRoutingID(), color_chooser_info_->identifier, color));
}

void WebContentsImpl::DidEndColorChooser() {
  if (!color_chooser_info_.get())
    return;
  RenderFrameHost* rfh = RenderFrameHost::FromID(
      color_chooser_info_->render_process_id,
      color_chooser_info_->render_frame_id);
  if (!rfh)
    return;

  rfh->Send(new FrameMsg_DidEndColorChooser(
      rfh->GetRoutingID(), color_chooser_info_->identifier));
  color_chooser_info_.reset();
}

int WebContentsImpl::DownloadImage(const GURL& url,
                                   bool is_favicon,
                                   uint32_t max_bitmap_size,
                                   const ImageDownloadCallback& callback) {
  int id = StartDownload(GetMainFrame(), url, is_favicon, max_bitmap_size);
  image_download_map_[id] = callback;
  return id;
}

bool WebContentsImpl::IsSubframe() const {
  return is_subframe_;
}

void WebContentsImpl::Find(int request_id,
                           const base::string16& search_text,
                           const blink::WebFindOptions& options) {
  Send(new ViewMsg_Find(GetRoutingID(), request_id, search_text, options));
}

void WebContentsImpl::StopFinding(StopFindAction action) {
  Send(new ViewMsg_StopFinding(GetRoutingID(), action));
}

void WebContentsImpl::InsertCSS(const std::string& css) {
  GetMainFrame()->Send(new FrameMsg_CSSInsertRequest(
      GetMainFrame()->GetRoutingID(), css));
}

bool WebContentsImpl::FocusLocationBarByDefault() {
  NavigationEntry* entry = controller_.GetVisibleEntry();
  if (entry && entry->GetURL() == GURL(url::kAboutBlankURL))
    return true;
  return delegate_ && delegate_->ShouldFocusLocationBarByDefault(this);
}

void WebContentsImpl::SetFocusToLocationBar(bool select_all) {
  if (delegate_)
    delegate_->SetFocusToLocationBar(select_all);
}

void WebContentsImpl::DidStartProvisionalLoad(
    RenderFrameHostImpl* render_frame_host,
    int parent_routing_id,
    const GURL& validated_url,
    bool is_error_page,
    bool is_iframe_srcdoc) {
  bool is_main_frame = render_frame_host->frame_tree_node()->IsMainFrame();

  // Notify observers about the start of the provisional load.
  int render_frame_id = render_frame_host->GetRoutingID();
  RenderViewHost* render_view_host = render_frame_host->render_view_host();
  FOR_EACH_OBSERVER(WebContentsObserver, observers_,
                    DidStartProvisionalLoadForFrame(
                        render_frame_id, parent_routing_id, is_main_frame,
                        validated_url, is_error_page, is_iframe_srcdoc,
                        render_view_host));

  if (is_main_frame) {
    FOR_EACH_OBSERVER(
        WebContentsObserver,
        observers_,
        ProvisionalChangeToMainFrameUrl(validated_url,
                                        render_frame_host));
  }
}

void WebContentsImpl::DidFailProvisionalLoadWithError(
    RenderFrameHostImpl* render_frame_host,
    const FrameHostMsg_DidFailProvisionalLoadWithError_Params& params) {
  GURL validated_url(params.url);
  int render_frame_id = render_frame_host->GetRoutingID();
  bool is_main_frame = render_frame_host->frame_tree_node()->IsMainFrame();
  RenderViewHost* render_view_host = render_frame_host->render_view_host();
  FOR_EACH_OBSERVER(
      WebContentsObserver,
      observers_,
      DidFailProvisionalLoad(render_frame_id,
                             params.frame_unique_name,
                             is_main_frame,
                             validated_url,
                             params.error_code,
                             params.error_description,
                             render_view_host));
}

void WebContentsImpl::DidFailLoadWithError(
    RenderFrameHostImpl* render_frame_host,
    const GURL& url,
    int error_code,
    const base::string16& error_description) {
  int render_frame_id = render_frame_host->GetRoutingID();
  bool is_main_frame = render_frame_host->frame_tree_node()->IsMainFrame();
  RenderViewHost* render_view_host = render_frame_host->render_view_host();
  FOR_EACH_OBSERVER(WebContentsObserver, observers_,
                    DidFailLoad(render_frame_id, url, is_main_frame, error_code,
                                error_description, render_view_host));
}

void WebContentsImpl::NotifyChangedNavigationState(
    InvalidateTypes changed_flags) {
  NotifyNavigationStateChanged(changed_flags);
}

void WebContentsImpl::AboutToNavigateRenderFrame(
      RenderFrameHostImpl* render_frame_host) {
  // Notify observers that we will navigate in this RenderView.
  RenderViewHost* render_view_host = render_frame_host->render_view_host();
  FOR_EACH_OBSERVER(
      WebContentsObserver,
      observers_,
      AboutToNavigateRenderView(render_view_host));
}

void WebContentsImpl::DidStartNavigationToPendingEntry(
      RenderFrameHostImpl* render_frame_host,
      const GURL& url,
      NavigationController::ReloadType reload_type) {
  // Notify observers about navigation.
  FOR_EACH_OBSERVER(
      WebContentsObserver,
      observers_,
      DidStartNavigationToPendingEntry(url, reload_type));
}

void WebContentsImpl::RequestOpenURL(RenderFrameHostImpl* render_frame_host,
                                     const OpenURLParams& params) {
  int source_render_frame_id = render_frame_host->GetRoutingID();
  WebContents* new_contents = OpenURL(params);

  if (new_contents) {
    // Notify observers.
    FOR_EACH_OBSERVER(WebContentsObserver, observers_,
                      DidOpenRequestedURL(new_contents,
                                          params.url,
                                          params.referrer,
                                          params.disposition,
                                          params.transition,
                                          source_render_frame_id));
  }
}

bool WebContentsImpl::ShouldPreserveAbortedURLs() {
  if (!delegate_)
    return false;
  return delegate_->ShouldPreserveAbortedURLs(this);
}

void WebContentsImpl::DidRedirectProvisionalLoad(
    RenderFrameHostImpl* render_frame_host,
    const GURL& validated_target_url) {
  // Notify observers about the provisional change in the main frame URL.
  FOR_EACH_OBSERVER(
      WebContentsObserver,
      observers_,
      ProvisionalChangeToMainFrameUrl(validated_target_url,
                                      render_frame_host));
}

void WebContentsImpl::DidCommitProvisionalLoad(
    RenderFrameHostImpl* render_frame_host,
    const base::string16& frame_unique_name,
    bool is_main_frame,
    const GURL& url,
    PageTransition transition_type) {
  int render_frame_id = render_frame_host->GetRoutingID();
  RenderViewHost* render_view_host = render_frame_host->render_view_host();
  // Notify observers about the commit of the provisional load.
  FOR_EACH_OBSERVER(
      WebContentsObserver,
      observers_,
      DidCommitProvisionalLoadForFrame(render_frame_id,
                                       frame_unique_name,
                                       is_main_frame,
                                       url,
                                       transition_type,
                                       render_view_host));
}

void WebContentsImpl::DidNavigateMainFramePreCommit(
    const FrameHostMsg_DidCommitProvisionalLoad_Params& params) {
  // Ensure fullscreen mode is exited before committing the navigation to a
  // different page.  The next page will not start out assuming it is in
  // fullscreen mode.
  if (controller_.IsURLInPageNavigation(params.url,
                                        params.was_within_same_page,
                                        NAVIGATION_TYPE_UNKNOWN)) {
    // No page change?  Then, the renderer and browser can remain in fullscreen.
    return;
  }
  if (IsFullscreenForCurrentTab())
    GetRenderViewHost()->ExitFullscreen();
  DCHECK(!IsFullscreenForCurrentTab());
}

void WebContentsImpl::DidNavigateMainFramePostCommit(
    const LoadCommittedDetails& details,
    const FrameHostMsg_DidCommitProvisionalLoad_Params& params) {
  if (details.is_navigation_to_different_page()) {
    // Clear the status bubble. This is a workaround for a bug where WebKit
    // doesn't let us know that the cursor left an element during a
    // transition (this is also why the mouse cursor remains as a hand after
    // clicking on a link); see bugs 1184641 and 980803. We don't want to
    // clear the bubble when a user navigates to a named anchor in the same
    // page.
    UpdateTargetURL(details.entry->GetPageID(), GURL());
  }

  if (!details.is_in_page) {
    // Once the main frame is navigated, we're no longer considered to have
    // displayed insecure content.
    displayed_insecure_content_ = false;
    SSLManager::NotifySSLInternalStateChanged(
        GetController().GetBrowserContext());
  }

  // Notify observers about navigation.
  FOR_EACH_OBSERVER(WebContentsObserver, observers_,
                    DidNavigateMainFrame(details, params));

  if (delegate_)
    delegate_->DidNavigateMainFramePostCommit(this);
  view_->SetOverscrollControllerEnabled(CanOverscrollContent());
}

void WebContentsImpl::DidNavigateAnyFramePostCommit(
    RenderFrameHostImpl* render_frame_host,
    const LoadCommittedDetails& details,
    const FrameHostMsg_DidCommitProvisionalLoad_Params& params) {
  // Now that something has committed, we don't need to track whether the
  // initial page has been accessed.
  has_accessed_initial_document_ = false;

  // If we navigate off the page, close all JavaScript dialogs.
  if (dialog_manager_ && !details.is_in_page)
    dialog_manager_->CancelActiveAndPendingDialogs(this);

  // Notify observers about navigation.
  FOR_EACH_OBSERVER(WebContentsObserver, observers_,
                    DidNavigateAnyFrame(details, params));
}

void WebContentsImpl::SetMainFrameMimeType(const std::string& mime_type) {
  contents_mime_type_ = mime_type;
}

bool WebContentsImpl::CanOverscrollContent() const {
  // Disable overscroll when touch emulation is on. See crbug.com/369938.
  if (touch_emulation_enabled_)
    return false;

  if (delegate_)
    return delegate_->CanOverscrollContent();

  return false;
}

void WebContentsImpl::OnThemeColorChanged(SkColor theme_color) {
  FOR_EACH_OBSERVER(WebContentsObserver, observers_,
                    DidChangeThemeColor(theme_color));
}

void WebContentsImpl::OnDidLoadResourceFromMemoryCache(
    const GURL& url,
    const std::string& security_info,
    const std::string& http_method,
    const std::string& mime_type,
    ResourceType::Type resource_type) {
  base::StatsCounter cache("WebKit.CacheHit");
  cache.Increment();

  // Send out a notification that we loaded a resource from our memory cache.
  int cert_id = 0;
  net::CertStatus cert_status = 0;
  int security_bits = -1;
  int connection_status = 0;
  SignedCertificateTimestampIDStatusList signed_certificate_timestamp_ids;
  DeserializeSecurityInfo(security_info, &cert_id, &cert_status,
                          &security_bits, &connection_status,
                          &signed_certificate_timestamp_ids);
  // TODO(alcutter,eranm): Pass signed_certificate_timestamp_ids into details
  LoadFromMemoryCacheDetails details(
      url, GetRenderProcessHost()->GetID(), cert_id, cert_status, http_method,
      mime_type, resource_type);

  controller_.ssl_manager()->DidLoadFromMemoryCache(details);

  FOR_EACH_OBSERVER(WebContentsObserver, observers_,
                    DidLoadResourceFromMemoryCache(details));

  if (url.is_valid() && url.SchemeIsHTTPOrHTTPS()) {
    scoped_refptr<net::URLRequestContextGetter> request_context(
        resource_type == ResourceType::MEDIA ?
            GetBrowserContext()->GetMediaRequestContextForRenderProcess(
                GetRenderProcessHost()->GetID()) :
            GetBrowserContext()->GetRequestContextForRenderProcess(
                GetRenderProcessHost()->GetID()));
    BrowserThread::PostTask(
        BrowserThread::IO,
        FROM_HERE,
        base::Bind(&NotifyCacheOnIO, request_context, url, http_method));
  }
}

void WebContentsImpl::OnDidDisplayInsecureContent() {
  RecordAction(base::UserMetricsAction("SSL.DisplayedInsecureContent"));
  displayed_insecure_content_ = true;
  SSLManager::NotifySSLInternalStateChanged(
      GetController().GetBrowserContext());
}

void WebContentsImpl::OnDidRunInsecureContent(
    const std::string& security_origin, const GURL& target_url) {
  LOG(WARNING) << security_origin << " ran insecure content from "
               << target_url.possibly_invalid_spec();
  RecordAction(base::UserMetricsAction("SSL.RanInsecureContent"));
  if (EndsWith(security_origin, kDotGoogleDotCom, false))
    RecordAction(base::UserMetricsAction("SSL.RanInsecureContentGoogle"));
  controller_.ssl_manager()->DidRunInsecureContent(security_origin);
  displayed_insecure_content_ = true;
  SSLManager::NotifySSLInternalStateChanged(
      GetController().GetBrowserContext());
}

void WebContentsImpl::OnDocumentLoadedInFrame() {
  CHECK(render_frame_message_source_);
  CHECK(!render_view_message_source_);
  RenderFrameHostImpl* rfh =
      static_cast<RenderFrameHostImpl*>(render_frame_message_source_);

  int render_frame_id = rfh->GetRoutingID();
  RenderViewHost* render_view_host = rfh->render_view_host();
  FOR_EACH_OBSERVER(WebContentsObserver,
                    observers_,
                    DocumentLoadedInFrame(render_frame_id, render_view_host));
}

void WebContentsImpl::OnDidFinishLoad(
    const GURL& url) {
  if (!render_frame_message_source_) {
    RecordAction(base::UserMetricsAction("BadMessageTerminate_RVD2"));
    GetRenderProcessHost()->ReceivedBadMessage();
    return;
  }

  GURL validated_url(url);
  RenderProcessHost* render_process_host =
      render_frame_message_source_->GetProcess();
  render_process_host->FilterURL(false, &validated_url);

  RenderFrameHostImpl* rfh =
      static_cast<RenderFrameHostImpl*>(render_frame_message_source_);
  int render_frame_id = rfh->GetRoutingID();
  RenderViewHost* render_view_host = rfh->render_view_host();
  bool is_main_frame = rfh->frame_tree_node()->IsMainFrame();
  FOR_EACH_OBSERVER(WebContentsObserver, observers_,
                    DidFinishLoad(render_frame_id, validated_url,
                                  is_main_frame, render_view_host));
}

void WebContentsImpl::OnDidStartLoading(bool to_different_document) {
  RenderFrameHostImpl* rfh =
      static_cast<RenderFrameHostImpl*>(render_frame_message_source_);
  int64 render_frame_id = rfh->frame_tree_node()->frame_tree_node_id();

  // It is possible to get multiple calls to OnDidStartLoading that don't have
  // corresponding calls to OnDidStopLoading:
  // - With "swappedout://" URLs, this happens when a RenderView gets swapped
  //   out for a cross-process navigation, and it turns into a placeholder for
  //   one being rendered in a different process.
  // - Also, there might be more than one RenderFrameHost sharing the same
  //   FrameTreeNode (and thus sharing its ID) each sending a start.
  // - But in the future, once clamy@ moves navigation network requests to the
  //   browser process, there's a good chance that callbacks about starting and
  //   stopping will all be handled by the browser. When that happens, there
  //   should no longer be a start/stop call imbalance. TODO(avi): When this
  //   future arrives, update this code to not allow this case.
  DCHECK_GE(loading_frames_in_progress_, 0);
  if (loading_progresses_.find(render_frame_id) == loading_progresses_.end()) {
    if (loading_frames_in_progress_ == 0)
      DidStartLoading(rfh, to_different_document);
    ++loading_frames_in_progress_;
  }

  loading_progresses_[render_frame_id] = kMinimumLoadingProgress;
  SendLoadProgressChanged();
}

void WebContentsImpl::OnDidStopLoading() {
  RenderFrameHostImpl* rfh =
      static_cast<RenderFrameHostImpl*>(render_frame_message_source_);
  int64 render_frame_id = rfh->frame_tree_node()->frame_tree_node_id();

  if (loading_progresses_.find(render_frame_id) != loading_progresses_.end()) {
    // Load stopped while we were still tracking load.  Make sure we update
    // progress based on this frame's completion.
    loading_progresses_[render_frame_id] = 1.0;
    SendLoadProgressChanged();
    // Then we clean-up our states.
    if (loading_total_progress_ == 1.0)
      ResetLoadProgressState();
  }

  // TODO(japhet): This should be a DCHECK, but the pdf plugin sometimes
  // calls DidStopLoading() without a matching DidStartLoading().
  if (loading_frames_in_progress_ == 0)
    return;
  --loading_frames_in_progress_;
  if (loading_frames_in_progress_ == 0)
    DidStopLoading(rfh);
}

void WebContentsImpl::OnDidChangeLoadProgress(double load_progress) {
  RenderFrameHostImpl* rfh =
      static_cast<RenderFrameHostImpl*>(render_frame_message_source_);
  int64 render_frame_id = rfh->frame_tree_node()->frame_tree_node_id();

  loading_progresses_[render_frame_id] = load_progress;

  // We notify progress change immediately for the first and last updates.
  // Also, since the message loop may be pretty busy when a page is loaded, it
  // might not execute a posted task in a timely manner so we make sure to
  // immediately send progress report if enough time has passed.
  base::TimeDelta min_delay =
      base::TimeDelta::FromMilliseconds(kMinimumDelayBetweenLoadingUpdatesMS);
  if (load_progress == 1.0 || loading_last_progress_update_.is_null() ||
      base::TimeTicks::Now() - loading_last_progress_update_ > min_delay) {
    // If there is a pending task to send progress, it is now obsolete.
    loading_weak_factory_.InvalidateWeakPtrs();
    SendLoadProgressChanged();
    if (loading_total_progress_ == 1.0)
      ResetLoadProgressState();
    return;
  }

  if (loading_weak_factory_.HasWeakPtrs())
    return;

  base::MessageLoop::current()->PostDelayedTask(
      FROM_HERE,
      base::Bind(&WebContentsImpl::SendLoadProgressChanged,
                 loading_weak_factory_.GetWeakPtr()),
      min_delay);
}

void WebContentsImpl::OnGoToEntryAtOffset(int offset) {
  if (!delegate_ || delegate_->OnGoToEntryOffset(offset))
    controller_.GoToOffset(offset);
}

void WebContentsImpl::OnUpdateZoomLimits(int minimum_percent,
                                         int maximum_percent) {
  minimum_zoom_percent_ = minimum_percent;
  maximum_zoom_percent_ = maximum_percent;
}

void WebContentsImpl::OnEnumerateDirectory(int request_id,
                                           const base::FilePath& path) {
  if (!delegate_)
    return;

  ChildProcessSecurityPolicyImpl* policy =
      ChildProcessSecurityPolicyImpl::GetInstance();
  if (policy->CanReadFile(GetRenderProcessHost()->GetID(), path))
    delegate_->EnumerateDirectory(this, request_id, path);
}

void WebContentsImpl::OnRegisterProtocolHandler(const std::string& protocol,
                                                const GURL& url,
                                                const base::string16& title,
                                                bool user_gesture) {
  if (!delegate_)
    return;

  ChildProcessSecurityPolicyImpl* policy =
      ChildProcessSecurityPolicyImpl::GetInstance();
  if (policy->IsPseudoScheme(protocol))
    return;

  delegate_->RegisterProtocolHandler(this, protocol, url, user_gesture);
}

void WebContentsImpl::OnFindReply(int request_id,
                                  int number_of_matches,
                                  const gfx::Rect& selection_rect,
                                  int active_match_ordinal,
                                  bool final_update) {
  if (delegate_) {
    delegate_->FindReply(this, request_id, number_of_matches, selection_rect,
                         active_match_ordinal, final_update);
  }
}

#if defined(OS_ANDROID)
void WebContentsImpl::OnFindMatchRectsReply(
    int version,
    const std::vector<gfx::RectF>& rects,
    const gfx::RectF& active_rect) {
  if (delegate_)
    delegate_->FindMatchRectsReply(this, version, rects, active_rect);
}

void WebContentsImpl::OnOpenDateTimeDialog(
    const ViewHostMsg_DateTimeDialogValue_Params& value) {
  date_time_chooser_->ShowDialog(ContentViewCore::FromWebContents(this),
                                 GetRenderViewHost(),
                                 value.dialog_type,
                                 value.dialog_value,
                                 value.minimum,
                                 value.maximum,
                                 value.step,
                                 value.suggestions);
}

#endif

void WebContentsImpl::OnPepperPluginHung(int plugin_child_id,
                                         const base::FilePath& path,
                                         bool is_hung) {
  UMA_HISTOGRAM_COUNTS("Pepper.PluginHung", 1);

  FOR_EACH_OBSERVER(WebContentsObserver, observers_,
                    PluginHungStatusChanged(plugin_child_id, path, is_hung));
}

void WebContentsImpl::OnPluginCrashed(const base::FilePath& plugin_path,
                                      base::ProcessId plugin_pid) {
  FOR_EACH_OBSERVER(WebContentsObserver, observers_,
                    PluginCrashed(plugin_path, plugin_pid));
}

void WebContentsImpl::OnDomOperationResponse(const std::string& json_string,
                                             int automation_id) {
  DomOperationNotificationDetails details(json_string, automation_id);
  NotificationService::current()->Notify(
      NOTIFICATION_DOM_OPERATION_RESPONSE,
      Source<WebContents>(this),
      Details<DomOperationNotificationDetails>(&details));
}

void WebContentsImpl::OnAppCacheAccessed(const GURL& manifest_url,
                                         bool blocked_by_policy) {
  // Notify observers about navigation.
  FOR_EACH_OBSERVER(WebContentsObserver, observers_,
                    AppCacheAccessed(manifest_url, blocked_by_policy));
}

void WebContentsImpl::OnOpenColorChooser(
    int color_chooser_id,
    SkColor color,
    const std::vector<ColorSuggestion>& suggestions) {
  ColorChooser* new_color_chooser = delegate_ ?
      delegate_->OpenColorChooser(this, color, suggestions) :
      NULL;
  if (!new_color_chooser)
    return;
  if (color_chooser_info_.get())
    color_chooser_info_->chooser->End();

  color_chooser_info_.reset(new ColorChooserInfo(
      render_frame_message_source_->GetProcess()->GetID(),
      render_frame_message_source_->GetRoutingID(),
      new_color_chooser,
      color_chooser_id));
}

void WebContentsImpl::OnEndColorChooser(int color_chooser_id) {
  if (color_chooser_info_ &&
      color_chooser_id == color_chooser_info_->identifier)
    color_chooser_info_->chooser->End();
}

void WebContentsImpl::OnSetSelectedColorInColorChooser(int color_chooser_id,
                                                       SkColor color) {
  if (color_chooser_info_ &&
      color_chooser_id == color_chooser_info_->identifier)
    color_chooser_info_->chooser->SetSelectedColor(color);
}

// This exists for render views that don't have a WebUI, but do have WebUI
// bindings enabled.
void WebContentsImpl::OnWebUISend(const GURL& source_url,
                                  const std::string& name,
                                  const base::ListValue& args) {
  if (delegate_)
    delegate_->WebUISend(this, source_url, name, args);
}

void WebContentsImpl::OnRequestPpapiBrokerPermission(
    int routing_id,
    const GURL& url,
    const base::FilePath& plugin_path) {
  if (!delegate_) {
    OnPpapiBrokerPermissionResult(routing_id, false);
    return;
  }

  if (!delegate_->RequestPpapiBrokerPermission(
      this, url, plugin_path,
      base::Bind(&WebContentsImpl::OnPpapiBrokerPermissionResult,
                 base::Unretained(this), routing_id))) {
    NOTIMPLEMENTED();
    OnPpapiBrokerPermissionResult(routing_id, false);
  }
}

void WebContentsImpl::OnPpapiBrokerPermissionResult(int routing_id,
                                                    bool result) {
  Send(new ViewMsg_PpapiBrokerPermissionResult(routing_id, result));
}

void WebContentsImpl::OnBrowserPluginMessage(const IPC::Message& message) {
  // This creates a BrowserPluginEmbedder, which handles all the BrowserPlugin
  // specific messages for this WebContents. This means that any message from
  // a BrowserPlugin prior to this will be ignored.
  // For more info, see comment above classes BrowserPluginEmbedder and
  // BrowserPluginGuest.
  CHECK(!browser_plugin_embedder_.get());
  browser_plugin_embedder_.reset(BrowserPluginEmbedder::Create(this));
  browser_plugin_embedder_->OnMessageReceived(message);
}

void WebContentsImpl::OnDidDownloadImage(
    int id,
    int http_status_code,
    const GURL& image_url,
    const std::vector<SkBitmap>& bitmaps,
    const std::vector<gfx::Size>& original_bitmap_sizes) {
  if (bitmaps.size() != original_bitmap_sizes.size())
    return;

  ImageDownloadMap::iterator iter = image_download_map_.find(id);
  if (iter == image_download_map_.end()) {
    // Currently WebContents notifies us of ANY downloads so that it is
    // possible to get here.
    return;
  }
  if (!iter->second.is_null()) {
    iter->second.Run(
        id, http_status_code, image_url, bitmaps, original_bitmap_sizes);
  }
  image_download_map_.erase(id);
}

void WebContentsImpl::OnUpdateFaviconURL(
    const std::vector<FaviconURL>& candidates) {
  FOR_EACH_OBSERVER(WebContentsObserver, observers_,
                    DidUpdateFaviconURL(candidates));
}

void WebContentsImpl::OnMediaPlayingNotification(int64 player_cookie,
                                                 bool has_video,
                                                 bool has_audio) {
// Chrome OS does its own detection of audio and video.
#if !defined(OS_CHROMEOS)
  scoped_ptr<PowerSaveBlocker> blocker;
  if (has_video) {
    blocker = PowerSaveBlocker::Create(
        PowerSaveBlocker::kPowerSaveBlockPreventDisplaySleep, "Playing video");
#if defined(OS_ANDROID)
    static_cast<PowerSaveBlockerImpl*>(blocker.get())
        ->InitDisplaySleepBlocker(GetView()->GetNativeView());
#endif
  } else if (has_audio) {
    blocker = PowerSaveBlocker::Create(
        PowerSaveBlocker::kPowerSaveBlockPreventAppSuspension, "Playing audio");
  }

  if (blocker) {
    power_save_blockers_[render_frame_message_source_][player_cookie] =
        blocker.release();
  }
#endif  // !defined(OS_CHROMEOS)
}

void WebContentsImpl::OnMediaPausedNotification(int64 player_cookie) {
  // Chrome OS does its own detection of audio and video.
#if !defined(OS_CHROMEOS)
  delete power_save_blockers_[render_frame_message_source_][player_cookie];
  power_save_blockers_[render_frame_message_source_].erase(player_cookie);
#endif  // !defined(OS_CHROMEOS)
}

void WebContentsImpl::OnFirstVisuallyNonEmptyPaint() {
  FOR_EACH_OBSERVER(WebContentsObserver, observers_,
                    DidFirstVisuallyNonEmptyPaint());
}

void WebContentsImpl::DidChangeVisibleSSLState() {
  if (delegate_)
    delegate_->VisibleSSLStateChanged(this);
}

void WebContentsImpl::NotifyBeforeFormRepostWarningShow() {
  FOR_EACH_OBSERVER(WebContentsObserver, observers_,
                    BeforeFormRepostWarningShow());
}


void WebContentsImpl::ActivateAndShowRepostFormWarningDialog() {
  Activate();
  if (delegate_)
    delegate_->ShowRepostFormWarningDialog(this);
}

bool WebContentsImpl::HasAccessedInitialDocument() {
  return has_accessed_initial_document_;
}

// Notifies the RenderWidgetHost instance about the fact that the page is
// loading, or done loading.
void WebContentsImpl::SetIsLoading(RenderViewHost* render_view_host,
                                   bool is_loading,
                                   bool to_different_document,
                                   LoadNotificationDetails* details) {
  if (is_loading == is_loading_)
    return;

  if (!is_loading) {
    load_state_ = net::LoadStateWithParam(net::LOAD_STATE_IDLE,
                                          base::string16());
    load_state_host_.clear();
    upload_size_ = 0;
    upload_position_ = 0;
  }

  GetRenderManager()->SetIsLoading(is_loading);

  is_loading_ = is_loading;
  waiting_for_response_ = is_loading;
  is_load_to_different_document_ = to_different_document;

  if (delegate_)
    delegate_->LoadingStateChanged(this, to_different_document);
  NotifyNavigationStateChanged(INVALIDATE_TYPE_LOAD);

  std::string url = (details ? details->url.possibly_invalid_spec() : "NULL");
  if (is_loading) {
    TRACE_EVENT_ASYNC_BEGIN1("browser", "WebContentsImpl Loading", this,
                             "URL", url);
    FOR_EACH_OBSERVER(WebContentsObserver, observers_,
                      DidStartLoading(render_view_host));
  } else {
    TRACE_EVENT_ASYNC_END1("browser", "WebContentsImpl Loading", this,
                           "URL", url);
    FOR_EACH_OBSERVER(WebContentsObserver, observers_,
                      DidStopLoading(render_view_host));
  }

  // TODO(avi): Remove. http://crbug.com/170921
  int type = is_loading ? NOTIFICATION_LOAD_START : NOTIFICATION_LOAD_STOP;
  NotificationDetails det = NotificationService::NoDetails();
  if (details)
      det = Details<LoadNotificationDetails>(details);
  NotificationService::current()->Notify(
      type, Source<NavigationController>(&controller_), det);
}

void WebContentsImpl::SelectRange(const gfx::Point& start,
                                  const gfx::Point& end) {
  RenderFrameHost* focused_frame = GetFocusedFrame();
  if (!focused_frame)
    return;

  focused_frame->Send(
      new InputMsg_SelectRange(focused_frame->GetRoutingID(), start, end));
}

void WebContentsImpl::UpdateMaxPageIDIfNecessary(RenderViewHost* rvh) {
  // If we are creating a RVH for a restored controller, then we need to make
  // sure the RenderView starts with a next_page_id_ larger than the number
  // of restored entries.  This must be called before the RenderView starts
  // navigating (to avoid a race between the browser updating max_page_id and
  // the renderer updating next_page_id_).  Because of this, we only call this
  // from CreateRenderView and allow that to notify the RenderView for us.
  int max_restored_page_id = controller_.GetMaxRestoredPageID();
  if (max_restored_page_id >
      GetMaxPageIDForSiteInstance(rvh->GetSiteInstance()))
    UpdateMaxPageIDForSiteInstance(rvh->GetSiteInstance(),
                                   max_restored_page_id);
}

bool WebContentsImpl::UpdateTitleForEntry(NavigationEntryImpl* entry,
                                          const base::string16& title) {
  // For file URLs without a title, use the pathname instead. In the case of a
  // synthesized title, we don't want the update to count toward the "one set
  // per page of the title to history."
  base::string16 final_title;
  bool explicit_set;
  if (entry && entry->GetURL().SchemeIsFile() && title.empty()) {
    final_title = base::UTF8ToUTF16(entry->GetURL().ExtractFileName());
    explicit_set = false;  // Don't count synthetic titles toward the set limit.
  } else {
    base::TrimWhitespace(title, base::TRIM_ALL, &final_title);
    explicit_set = true;
  }

  // If a page is created via window.open and never navigated,
  // there will be no navigation entry. In this situation,
  // |page_title_when_no_navigation_entry_| will be used for page title.
  if (entry) {
    if (final_title == entry->GetTitle())
      return false;  // Nothing changed, don't bother.

    entry->SetTitle(final_title);
  } else {
    if (page_title_when_no_navigation_entry_ == final_title)
      return false;  // Nothing changed, don't bother.

    page_title_when_no_navigation_entry_ = final_title;
  }

  // Lastly, set the title for the view.
  view_->SetPageTitle(final_title);

  FOR_EACH_OBSERVER(WebContentsObserver, observers_,
                    TitleWasSet(entry, explicit_set));

  // TODO(avi): Remove. http://crbug.com/170921
  std::pair<NavigationEntry*, bool> details =
      std::make_pair(entry, explicit_set);
  NotificationService::current()->Notify(
      NOTIFICATION_WEB_CONTENTS_TITLE_UPDATED,
      Source<WebContents>(this),
      Details<std::pair<NavigationEntry*, bool> >(&details));

  return true;
}

void WebContentsImpl::SendLoadProgressChanged() {
  loading_last_progress_update_ = base::TimeTicks::Now();
  double progress = 0.0;
  int frame_count = 0;

  for (LoadingProgressMap::iterator it = loading_progresses_.begin();
       it != loading_progresses_.end();
       ++it) {
    progress += it->second;
    ++frame_count;
  }
  if (frame_count == 0)
    return;
  progress /= frame_count;
  DCHECK(progress <= 1.0);

  if (progress <= loading_total_progress_)
    return;
  loading_total_progress_ = progress;

  if (delegate_)
    delegate_->LoadProgressChanged(this, progress);
}

void WebContentsImpl::ResetLoadProgressState() {
  loading_progresses_.clear();
  loading_total_progress_ = 0.0;
  loading_weak_factory_.InvalidateWeakPtrs();
  loading_last_progress_update_ = base::TimeTicks();
}

void WebContentsImpl::NotifySwapped(RenderViewHost* old_host,
                                    RenderViewHost* new_host) {
  // After sending out a swap notification, we need to send a disconnect
  // notification so that clients that pick up a pointer to |this| can NULL the
  // pointer.  See Bug 1230284.
  notify_disconnection_ = true;
  FOR_EACH_OBSERVER(WebContentsObserver, observers_,
                    RenderViewHostChanged(old_host, new_host));

  // TODO(avi): Remove. http://crbug.com/170921
  std::pair<RenderViewHost*, RenderViewHost*> details =
      std::make_pair(old_host, new_host);
  NotificationService::current()->Notify(
      NOTIFICATION_RENDER_VIEW_HOST_CHANGED,
      Source<WebContents>(this),
      Details<std::pair<RenderViewHost*, RenderViewHost*> >(&details));

  // Ensure that the associated embedder gets cleared after a RenderViewHost
  // gets swapped, so we don't reuse the same embedder next time a
  // RenderViewHost is attached to this WebContents.
  RemoveBrowserPluginEmbedder();
}

// TODO(avi): Remove this entire function because this notification is already
// covered by two observer functions. http://crbug.com/170921
void WebContentsImpl::NotifyDisconnected() {
  if (!notify_disconnection_)
    return;

  notify_disconnection_ = false;
  NotificationService::current()->Notify(
      NOTIFICATION_WEB_CONTENTS_DISCONNECTED,
      Source<WebContents>(this),
      NotificationService::NoDetails());
}

void WebContentsImpl::NotifyNavigationEntryCommitted(
    const LoadCommittedDetails& load_details) {
  FOR_EACH_OBSERVER(
      WebContentsObserver, observers_, NavigationEntryCommitted(load_details));
}

bool WebContentsImpl::OnMessageReceived(RenderFrameHost* render_frame_host,
                                        const IPC::Message& message) {
  return OnMessageReceived(NULL, render_frame_host, message);
}

const GURL& WebContentsImpl::GetMainFrameLastCommittedURL() const {
  return GetLastCommittedURL();
}

void WebContentsImpl::RenderFrameCreated(RenderFrameHost* render_frame_host) {
  // Note this is only for subframes, the notification for the main frame
  // happens in RenderViewCreated.
  FOR_EACH_OBSERVER(WebContentsObserver,
                    observers_,
                    RenderFrameCreated(render_frame_host));
}

void WebContentsImpl::RenderFrameDeleted(RenderFrameHost* render_frame_host) {
  ClearPowerSaveBlockers(render_frame_host);
  FOR_EACH_OBSERVER(WebContentsObserver,
                    observers_,
                    RenderFrameDeleted(render_frame_host));
}

void WebContentsImpl::WorkerCrashed(RenderFrameHost* render_frame_host) {
  if (delegate_)
    delegate_->WorkerCrashed(this);
}

void WebContentsImpl::ShowContextMenu(RenderFrameHost* render_frame_host,
                                      const ContextMenuParams& params) {
  ContextMenuParams context_menu_params(params);
  // Allow WebContentsDelegates to handle the context menu operation first.
  if (GetBrowserPluginGuest()) {
    WebContentsViewGuest* view_guest =
        static_cast<WebContentsViewGuest*>(GetView());
    context_menu_params = view_guest->ConvertContextMenuParams(params);
  }
  if (delegate_ && delegate_->HandleContextMenu(context_menu_params))
    return;

  render_view_host_delegate_view_->ShowContextMenu(render_frame_host,
                                                   context_menu_params);
}

void WebContentsImpl::RunJavaScriptMessage(
    RenderFrameHost* render_frame_host,
    const base::string16& message,
    const base::string16& default_prompt,
    const GURL& frame_url,
    JavaScriptMessageType javascript_message_type,
    IPC::Message* reply_msg) {
  // Suppress JavaScript dialogs when requested. Also suppress messages when
  // showing an interstitial as it's shown over the previous page and we don't
  // want the hidden page's dialogs to interfere with the interstitial.
  bool suppress_this_message =
      static_cast<RenderViewHostImpl*>(render_frame_host->GetRenderViewHost())->
          IsSwappedOut() ||
      ShowingInterstitialPage() ||
      !delegate_ ||
      delegate_->ShouldSuppressDialogs() ||
      !delegate_->GetJavaScriptDialogManager();

  if (!suppress_this_message) {
    std::string accept_lang = GetContentClient()->browser()->
      GetAcceptLangs(GetBrowserContext());
    dialog_manager_ = delegate_->GetJavaScriptDialogManager();
    dialog_manager_->RunJavaScriptDialog(
        this,
        frame_url.GetOrigin(),
        accept_lang,
        javascript_message_type,
        message,
        default_prompt,
        base::Bind(&WebContentsImpl::OnDialogClosed,
                   base::Unretained(this),
                   render_frame_host->GetProcess()->GetID(),
                   render_frame_host->GetRoutingID(),
                   reply_msg,
                   false),
        &suppress_this_message);
  }

  if (suppress_this_message) {
    // If we are suppressing messages, just reply as if the user immediately
    // pressed "Cancel", passing true to |dialog_was_suppressed|.
    OnDialogClosed(render_frame_host->GetProcess()->GetID(),
                   render_frame_host->GetRoutingID(), reply_msg,
                   true, false, base::string16());
  }

  // OnDialogClosed (two lines up) may have caused deletion of this object (see
  // http://crbug.com/288961 ). The only safe thing to do here is return.
}

void WebContentsImpl::RunBeforeUnloadConfirm(
    RenderFrameHost* render_frame_host,
    const base::string16& message,
    bool is_reload,
    IPC::Message* reply_msg) {
  RenderFrameHostImpl* rfhi =
      static_cast<RenderFrameHostImpl*>(render_frame_host);
  RenderViewHostImpl* rvhi =
      static_cast<RenderViewHostImpl*>(render_frame_host->GetRenderViewHost());
  if (delegate_)
    delegate_->WillRunBeforeUnloadConfirm();

  bool suppress_this_message =
      rvhi->rvh_state() != RenderViewHostImpl::STATE_DEFAULT ||
      !delegate_ ||
      delegate_->ShouldSuppressDialogs() ||
      !delegate_->GetJavaScriptDialogManager();
  if (suppress_this_message) {
    rfhi->JavaScriptDialogClosed(reply_msg, true, base::string16(), true);
    return;
  }

  is_showing_before_unload_dialog_ = true;
  dialog_manager_ = delegate_->GetJavaScriptDialogManager();
  dialog_manager_->RunBeforeUnloadDialog(
      this, message, is_reload,
      base::Bind(&WebContentsImpl::OnDialogClosed, base::Unretained(this),
                 render_frame_host->GetProcess()->GetID(),
                 render_frame_host->GetRoutingID(), reply_msg,
                 false));
}

WebContents* WebContentsImpl::GetAsWebContents() {
  return this;
}

bool WebContentsImpl::IsNeverVisible() {
  if (!delegate_)
    return false;
  return delegate_->IsNeverVisible(this);
}

RenderViewHostDelegateView* WebContentsImpl::GetDelegateView() {
  return render_view_host_delegate_view_;
}

RendererPreferences WebContentsImpl::GetRendererPrefs(
    BrowserContext* browser_context) const {
  return renderer_preferences_;
}

gfx::Rect WebContentsImpl::GetRootWindowResizerRect() const {
  if (delegate_)
    return delegate_->GetRootWindowResizerRect();
  return gfx::Rect();
}

void WebContentsImpl::RemoveBrowserPluginEmbedder() {
  if (browser_plugin_embedder_)
    browser_plugin_embedder_.reset();
}

void WebContentsImpl::RenderViewCreated(RenderViewHost* render_view_host) {
  // Don't send notifications if we are just creating a swapped-out RVH for
  // the opener chain.  These won't be used for view-source or WebUI, so it's
  // ok to return early.
  if (static_cast<RenderViewHostImpl*>(render_view_host)->IsSwappedOut())
    return;

  if (delegate_)
    view_->SetOverscrollControllerEnabled(CanOverscrollContent());

  NotificationService::current()->Notify(
      NOTIFICATION_WEB_CONTENTS_RENDER_VIEW_HOST_CREATED,
      Source<WebContents>(this),
      Details<RenderViewHost>(render_view_host));

  // When we're creating views, we're still doing initial setup, so we always
  // use the pending Web UI rather than any possibly existing committed one.
  if (GetRenderManager()->pending_web_ui())
    GetRenderManager()->pending_web_ui()->RenderViewCreated(render_view_host);

  NavigationEntry* entry = controller_.GetPendingEntry();
  if (entry && entry->IsViewSourceMode()) {
    // Put the renderer in view source mode.
    render_view_host->Send(
        new ViewMsg_EnableViewSourceMode(render_view_host->GetRoutingID()));
  }

  view_->RenderViewCreated(render_view_host);

  FOR_EACH_OBSERVER(
      WebContentsObserver, observers_, RenderViewCreated(render_view_host));

  // We tell the observers now instead of when the main RenderFrameHostImpl is
  // constructed because otherwise it would be too early (i.e. IPCs sent to the
  // frame would be dropped because it's not created yet).
  RenderFrameHost* main_frame = render_view_host->GetMainFrame();
  FOR_EACH_OBSERVER(
      WebContentsObserver, observers_, RenderFrameCreated(main_frame));
}

void WebContentsImpl::RenderViewReady(RenderViewHost* rvh) {
  if (rvh != GetRenderViewHost()) {
    // Don't notify the world, since this came from a renderer in the
    // background.
    return;
  }

  notify_disconnection_ = true;
  // TODO(avi): Remove. http://crbug.com/170921
  NotificationService::current()->Notify(
      NOTIFICATION_WEB_CONTENTS_CONNECTED,
      Source<WebContents>(this),
      NotificationService::NoDetails());

  bool was_crashed = IsCrashed();
  SetIsCrashed(base::TERMINATION_STATUS_STILL_RUNNING, 0);

  // Restore the focus to the tab (otherwise the focus will be on the top
  // window).
  if (was_crashed && !FocusLocationBarByDefault() &&
      (!delegate_ || delegate_->ShouldFocusPageAfterCrash())) {
    view_->Focus();
  }

  FOR_EACH_OBSERVER(WebContentsObserver, observers_, RenderViewReady());
}

void WebContentsImpl::RenderViewTerminated(RenderViewHost* rvh,
                                           base::TerminationStatus status,
                                           int error_code) {
  if (rvh != GetRenderViewHost()) {
    // The pending page's RenderViewHost is gone.
    return;
  }

  // Ensure fullscreen mode is exited in the |delegate_| since a crashed
  // renderer may not have made a clean exit.
  if (IsFullscreenForCurrentTab())
    ToggleFullscreenMode(false);

  // Cancel any visible dialogs so they are not left dangling over the sad tab.
  if (dialog_manager_)
    dialog_manager_->CancelActiveAndPendingDialogs(this);

  if (delegate_)
    delegate_->HideValidationMessage(this);

  SetIsLoading(rvh, false, true, NULL);
  NotifyDisconnected();
  SetIsCrashed(status, error_code);

  // Reset the loading progress. TODO(avi): What does it mean to have a
  // "renderer crash" when there is more than one renderer process serving a
  // webpage? Once this function is called at a more granular frame level, we
  // probably will need to more granularly reset the state here.
  ResetLoadProgressState();
  loading_frames_in_progress_ = 0;

  FOR_EACH_OBSERVER(WebContentsObserver,
                    observers_,
                    RenderProcessGone(GetCrashedStatus()));
}

void WebContentsImpl::RenderViewDeleted(RenderViewHost* rvh) {
  FOR_EACH_OBSERVER(WebContentsObserver, observers_, RenderViewDeleted(rvh));
}

void WebContentsImpl::UpdateState(RenderViewHost* rvh,
                                  int32 page_id,
                                  const PageState& page_state) {
  // Ensure that this state update comes from either the active RVH or one of
  // the swapped out RVHs.  We don't expect to hear from any other RVHs.
  // TODO(nasko): This should go through RenderFrameHost.
  // TODO(creis): We can't update state for cross-process subframes until we
  // have FrameNavigationEntries.  Once we do, this should be a DCHECK.
  if (rvh != GetRenderViewHost() &&
      !GetRenderManager()->IsRVHOnSwappedOutList(
          static_cast<RenderViewHostImpl*>(rvh)))
    return;

  // We must be prepared to handle state updates for any page, these occur
  // when the user is scrolling and entering form data, as well as when we're
  // leaving a page, in which case our state may have already been moved to
  // the next page. The navigation controller will look up the appropriate
  // NavigationEntry and update it when it is notified via the delegate.

  int entry_index = controller_.GetEntryIndexWithPageID(
      rvh->GetSiteInstance(), page_id);
  if (entry_index < 0)
    return;
  NavigationEntry* entry = controller_.GetEntryAtIndex(entry_index);

  if (page_state == entry->GetPageState())
    return;  // Nothing to update.
  entry->SetPageState(page_state);
  controller_.NotifyEntryChanged(entry, entry_index);
}

void WebContentsImpl::UpdateTargetURL(int32 page_id, const GURL& url) {
  if (delegate_)
    delegate_->UpdateTargetURL(this, page_id, url);
}

void WebContentsImpl::Close(RenderViewHost* rvh) {
#if defined(OS_MACOSX)
  // The UI may be in an event-tracking loop, such as between the
  // mouse-down and mouse-up in text selection or a button click.
  // Defer the close until after tracking is complete, so that we
  // don't free objects out from under the UI.
  // TODO(shess): This could get more fine-grained.  For instance,
  // closing a tab in another window while selecting text in the
  // current window's Omnibox should be just fine.
  if (view_->IsEventTracking()) {
    view_->CloseTabAfterEventTracking();
    return;
  }
#endif

  // Ignore this if it comes from a RenderViewHost that we aren't showing.
  if (delegate_ && rvh == GetRenderViewHost())
    delegate_->CloseContents(this);
}

void WebContentsImpl::SwappedOut(RenderFrameHost* rfh) {
  if (delegate_ && rfh->GetRenderViewHost() == GetRenderViewHost())
    delegate_->SwappedOut(this);
}

void WebContentsImpl::RequestMove(const gfx::Rect& new_bounds) {
  if (delegate_ && delegate_->IsPopupOrPanel(this))
    delegate_->MoveContents(this, new_bounds);
}

void WebContentsImpl::DidStartLoading(RenderFrameHost* render_frame_host,
                                      bool to_different_document) {
  SetIsLoading(render_frame_host->GetRenderViewHost(), true,
               to_different_document, NULL);
}

void WebContentsImpl::DidStopLoading(RenderFrameHost* render_frame_host) {
  scoped_ptr<LoadNotificationDetails> details;

  // Use the last committed entry rather than the active one, in case a
  // pending entry has been created.
  NavigationEntry* entry = controller_.GetLastCommittedEntry();
  Navigator* navigator = frame_tree_.root()->navigator();

  // An entry may not exist for a stop when loading an initial blank page or
  // if an iframe injected by script into a blank page finishes loading.
  if (entry) {
    base::TimeDelta elapsed =
        base::TimeTicks::Now() - navigator->GetCurrentLoadStart();

    details.reset(new LoadNotificationDetails(
        entry->GetVirtualURL(),
        entry->GetTransitionType(),
        elapsed,
        &controller_,
        controller_.GetCurrentEntryIndex()));
  }

  SetIsLoading(render_frame_host->GetRenderViewHost(), false, true,
               details.get());
}

void WebContentsImpl::DidCancelLoading() {
  controller_.DiscardNonCommittedEntries();

  // Update the URL display.
  NotifyNavigationStateChanged(INVALIDATE_TYPE_URL);
}

void WebContentsImpl::DidAccessInitialDocument() {
  has_accessed_initial_document_ = true;

  // We may have left a failed browser-initiated navigation in the address bar
  // to let the user edit it and try again.  Clear it now that content might
  // show up underneath it.
  if (!IsLoading() && controller_.GetPendingEntry())
    controller_.DiscardPendingEntry();

  // Update the URL display.
  NotifyNavigationStateChanged(content::INVALIDATE_TYPE_URL);
}

void WebContentsImpl::DidDisownOpener(RenderFrameHost* render_frame_host) {
  if (opener_) {
    // Clear our opener so that future cross-process navigations don't have an
    // opener assigned.
    RemoveDestructionObserver(opener_);
    opener_ = NULL;
  }

  // Notify all swapped out RenderViewHosts for this tab.  This is important
  // in case we go back to them, or if another window in those processes tries
  // to access window.opener.
  GetRenderManager()->DidDisownOpener(render_frame_host->GetRenderViewHost());
}

void WebContentsImpl::DocumentOnLoadCompleted(
    RenderFrameHost* render_frame_host) {
  FOR_EACH_OBSERVER(WebContentsObserver, observers_,
                    DocumentOnLoadCompletedInMainFrame());

  // TODO(avi): Remove. http://crbug.com/170921
  NotificationService::current()->Notify(
      NOTIFICATION_LOAD_COMPLETED_MAIN_FRAME,
      Source<WebContents>(this),
      NotificationService::NoDetails());
}

void WebContentsImpl::UpdateTitle(RenderFrameHost* render_frame_host,
                                  int32 page_id,
                                  const base::string16& title,
                                  base::i18n::TextDirection title_direction) {
  RenderViewHost* rvh = render_frame_host->GetRenderViewHost();

  // If we have a title, that's a pretty good indication that we've started
  // getting useful data.
  SetNotWaitingForResponse();

  // Try to find the navigation entry, which might not be the current one.
  // For example, it might be from a pending RVH for the pending entry.
  NavigationEntryImpl* entry = controller_.GetEntryWithPageID(
      rvh->GetSiteInstance(), page_id);

  // We can handle title updates when we don't have an entry in
  // UpdateTitleForEntry, but only if the update is from the current RVH.
  // TODO(avi): Change to make decisions based on the RenderFrameHost.
  if (!entry && rvh != GetRenderViewHost())
    return;

  // TODO(evan): make use of title_direction.
  // http://code.google.com/p/chromium/issues/detail?id=27094
  if (!UpdateTitleForEntry(entry, title))
    return;

  // Broadcast notifications when the UI should be updated.
  if (entry == controller_.GetEntryAtOffset(0))
    NotifyNavigationStateChanged(INVALIDATE_TYPE_TITLE);
}

void WebContentsImpl::UpdateEncoding(RenderFrameHost* render_frame_host,
                                     const std::string& encoding) {
  SetEncoding(encoding);
}

void WebContentsImpl::DocumentAvailableInMainFrame(
    RenderViewHost* render_view_host) {
  FOR_EACH_OBSERVER(WebContentsObserver, observers_,
                    DocumentAvailableInMainFrame());
}
void WebContentsImpl::RouteCloseEvent(RenderViewHost* rvh) {
  // Tell the active RenderViewHost to run unload handlers and close, as long
  // as the request came from a RenderViewHost in the same BrowsingInstance.
  // In most cases, we receive this from a swapped out RenderViewHost.
  // It is possible to receive it from one that has just been swapped in,
  // in which case we might as well deliver the message anyway.
  if (rvh->GetSiteInstance()->IsRelatedSiteInstance(GetSiteInstance()))
    GetRenderViewHost()->ClosePage();
}

void WebContentsImpl::RouteMessageEvent(
    RenderViewHost* rvh,
    const ViewMsg_PostMessage_Params& params) {
  // Only deliver the message to the active RenderViewHost if the request
  // came from a RenderViewHost in the same BrowsingInstance or if this
  // WebContents is dedicated to a browser plugin guest.
  // Note: This check means that an embedder could theoretically receive a
  // postMessage from anyone (not just its own guests). However, this is
  // probably not a risk for apps since other pages won't have references
  // to App windows.
  if (!rvh->GetSiteInstance()->IsRelatedSiteInstance(GetSiteInstance()) &&
      !GetBrowserPluginGuest() && !GetBrowserPluginEmbedder())
    return;

  ViewMsg_PostMessage_Params new_params(params);

  if (!params.message_port_ids.empty()) {
    MessagePortMessageFilter* message_port_message_filter =
        static_cast<RenderProcessHostImpl*>(GetRenderProcessHost())
            ->message_port_message_filter();
    message_port_message_filter->UpdateMessagePortsWithNewRoutes(
        params.message_port_ids,
        &new_params.new_routing_ids);
  }

  // If there is a source_routing_id, translate it to the routing ID for
  // the equivalent swapped out RVH in the target process.  If we need
  // to create a swapped out RVH for the source tab, we create its opener
  // chain as well, since those will also be accessible to the target page.
  if (new_params.source_routing_id != MSG_ROUTING_NONE) {
    // Try to look up the WebContents for the source page.
    WebContentsImpl* source_contents = NULL;
    RenderViewHostImpl* source_rvh = RenderViewHostImpl::FromID(
        rvh->GetProcess()->GetID(), params.source_routing_id);
    if (source_rvh) {
      source_contents = static_cast<WebContentsImpl*>(
          source_rvh->GetDelegate()->GetAsWebContents());
    }

    if (source_contents) {
      if (GetBrowserPluginGuest()) {
        // We create a swapped out RenderView for the embedder in the guest's
        // render process but we intentionally do not expose the embedder's
        // opener chain to it.
        new_params.source_routing_id =
            source_contents->CreateSwappedOutRenderView(GetSiteInstance());
      } else {
        new_params.source_routing_id =
            source_contents->CreateOpenerRenderViews(GetSiteInstance());
      }
    } else {
      // We couldn't find it, so don't pass a source frame.
      new_params.source_routing_id = MSG_ROUTING_NONE;
    }
  }

  // In most cases, we receive this from a swapped out RenderViewHost.
  // It is possible to receive it from one that has just been swapped in,
  // in which case we might as well deliver the message anyway.
  Send(new ViewMsg_PostMessageEvent(GetRoutingID(), new_params));
}

bool WebContentsImpl::AddMessageToConsole(int32 level,
                                          const base::string16& message,
                                          int32 line_no,
                                          const base::string16& source_id) {
  if (!delegate_)
    return false;
  return delegate_->AddMessageToConsole(this, level, message, line_no,
                                        source_id);
}

WebPreferences WebContentsImpl::GetWebkitPrefs() {
  // We want to base the page config off of the actual URL, rather than the
  // virtual URL.
  // TODO(nasko): Investigate how to remove the GetActiveEntry usage here,
  // as it is deprecated and can be out of sync with GetRenderViewHost().
  GURL url = controller_.GetActiveEntry()
      ? controller_.GetActiveEntry()->GetURL() : GURL::EmptyGURL();

  return GetRenderManager()->current_host()->GetWebkitPrefs(url);
}

int WebContentsImpl::CreateSwappedOutRenderView(
    SiteInstance* instance) {
  return GetRenderManager()->CreateRenderFrame(instance, MSG_ROUTING_NONE,
                                               true, true);
}

void WebContentsImpl::OnUserGesture() {
  // Notify observers.
  FOR_EACH_OBSERVER(WebContentsObserver, observers_, DidGetUserGesture());

  ResourceDispatcherHostImpl* rdh = ResourceDispatcherHostImpl::Get();
  if (rdh)  // NULL in unittests.
    rdh->OnUserGesture(this);
}

void WebContentsImpl::OnIgnoredUIEvent() {
  // Notify observers.
  FOR_EACH_OBSERVER(WebContentsObserver, observers_, DidGetIgnoredUIEvent());
}

void WebContentsImpl::RendererUnresponsive(RenderViewHost* rvh,
                                           bool is_during_beforeunload,
                                           bool is_during_unload) {
  // Don't show hung renderer dialog for a swapped out RVH.
  if (rvh != GetRenderViewHost())
    return;

  RenderViewHostImpl* rvhi = static_cast<RenderViewHostImpl*>(rvh);

  // Ignore renderer unresponsive event if debugger is attached to the tab
  // since the event may be a result of the renderer sitting on a breakpoint.
  // See http://crbug.com/65458
  if (DevToolsAgentHost::IsDebuggerAttached(this))
    return;

  if (is_during_beforeunload || is_during_unload) {
    // Hang occurred while firing the beforeunload/unload handler.
    // Pretend the handler fired so tab closing continues as if it had.
    rvhi->set_sudden_termination_allowed(true);

    if (!GetRenderManager()->ShouldCloseTabOnUnresponsiveRenderer())
      return;

    // If the tab hangs in the beforeunload/unload handler there's really
    // nothing we can do to recover. If the hang is in the beforeunload handler,
    // pretend the beforeunload listeners have all fired and allow the delegate
    // to continue closing; the user will not have the option of cancelling the
    // close. Otherwise, pretend the unload listeners have all fired and close
    // the tab.
    bool close = true;
    if (is_during_beforeunload && delegate_) {
      delegate_->BeforeUnloadFired(this, true, &close);
    }
    if (close)
      Close(rvh);
    return;
  }

  if (!GetRenderViewHostImpl() || !GetRenderViewHostImpl()->IsRenderViewLive())
    return;

  if (delegate_)
    delegate_->RendererUnresponsive(this);
}

void WebContentsImpl::RendererResponsive(RenderViewHost* render_view_host) {
  if (delegate_)
    delegate_->RendererResponsive(this);
}

void WebContentsImpl::LoadStateChanged(
    const GURL& url,
    const net::LoadStateWithParam& load_state,
    uint64 upload_position,
    uint64 upload_size) {
  load_state_ = load_state;
  upload_position_ = upload_position;
  upload_size_ = upload_size;
  load_state_host_ = net::IDNToUnicode(url.host(),
      GetContentClient()->browser()->GetAcceptLangs(
          GetBrowserContext()));
  if (load_state_.state == net::LOAD_STATE_READING_RESPONSE)
    SetNotWaitingForResponse();
  if (IsLoading()) {
    NotifyNavigationStateChanged(INVALIDATE_TYPE_LOAD | INVALIDATE_TYPE_TAB);
  }
}

void WebContentsImpl::BeforeUnloadFiredFromRenderManager(
    bool proceed, const base::TimeTicks& proceed_time,
    bool* proceed_to_fire_unload) {
  FOR_EACH_OBSERVER(WebContentsObserver, observers_,
                    BeforeUnloadFired(proceed_time));
  if (delegate_)
    delegate_->BeforeUnloadFired(this, proceed, proceed_to_fire_unload);
  // Note: |this| might be deleted at this point.
}

void WebContentsImpl::RenderProcessGoneFromRenderManager(
    RenderViewHost* render_view_host) {
  DCHECK(crashed_status_ != base::TERMINATION_STATUS_STILL_RUNNING);
  RenderViewTerminated(render_view_host, crashed_status_, crashed_error_code_);
}

void WebContentsImpl::UpdateRenderViewSizeForRenderManager() {
  // TODO(brettw) this is a hack. See WebContentsView::SizeContents.
  gfx::Size size = GetSizeForNewRenderView();
  // 0x0 isn't a valid window size (minimal window size is 1x1) but it may be
  // here during container initialization and normal window size will be set
  // later. In case of tab duplication this resizing to 0x0 prevents setting
  // normal size later so just ignore it.
  if (!size.IsEmpty())
    view_->SizeContents(size);
}

void WebContentsImpl::CancelModalDialogsForRenderManager() {
  // We need to cancel modal dialogs when doing a process swap, since the load
  // deferrer would prevent us from swapping out.
  if (dialog_manager_)
    dialog_manager_->CancelActiveAndPendingDialogs(this);
}

void WebContentsImpl::NotifySwappedFromRenderManager(RenderViewHost* old_host,
                                                     RenderViewHost* new_host) {
  NotifySwapped(old_host, new_host);

  // Make sure the visible RVH reflects the new delegate's preferences.
  if (delegate_)
    view_->SetOverscrollControllerEnabled(CanOverscrollContent());

  view_->RenderViewSwappedIn(new_host);
}

int WebContentsImpl::CreateOpenerRenderViewsForRenderManager(
    SiteInstance* instance) {
  if (!opener_)
    return MSG_ROUTING_NONE;

  // Recursively create RenderViews for anything else in the opener chain.
  return opener_->CreateOpenerRenderViews(instance);
}

int WebContentsImpl::CreateOpenerRenderViews(SiteInstance* instance) {
  int opener_route_id = MSG_ROUTING_NONE;

  // If this tab has an opener, ensure it has a RenderView in the given
  // SiteInstance as well.
  if (opener_)
    opener_route_id = opener_->CreateOpenerRenderViews(instance);

  // If any of the renderers (current, pending, or swapped out) for this
  // WebContents has the same SiteInstance, use it.
  if (GetRenderManager()->current_host()->GetSiteInstance() == instance)
    return GetRenderManager()->current_host()->GetRoutingID();

  if (GetRenderManager()->pending_render_view_host() &&
      GetRenderManager()->pending_render_view_host()->GetSiteInstance() ==
          instance)
    return GetRenderManager()->pending_render_view_host()->GetRoutingID();

  RenderViewHostImpl* rvh = GetRenderManager()->GetSwappedOutRenderViewHost(
      instance);
  if (rvh)
    return rvh->GetRoutingID();

  // Create a swapped out RenderView in the given SiteInstance if none exists,
  // setting its opener to the given route_id.  Return the new view's route_id.
  return GetRenderManager()->CreateRenderFrame(instance, opener_route_id,
                                               true, true);
}

NavigationControllerImpl& WebContentsImpl::GetControllerForRenderManager() {
  return GetController();
}

WebUIImpl* WebContentsImpl::CreateWebUIForRenderManager(const GURL& url) {
  return static_cast<WebUIImpl*>(CreateWebUI(url));
}

NavigationEntry*
    WebContentsImpl::GetLastCommittedNavigationEntryForRenderManager() {
  return controller_.GetLastCommittedEntry();
}

bool WebContentsImpl::CreateRenderViewForRenderManager(
    RenderViewHost* render_view_host,
    int opener_route_id,
    int proxy_routing_id,
    bool for_main_frame) {
  TRACE_EVENT0("browser", "WebContentsImpl::CreateRenderViewForRenderManager");
  // Can be NULL during tests.
  RenderWidgetHostViewBase* rwh_view;
  // TODO(kenrb): RenderWidgetHostViewChildFrame special casing is temporary
  // until RenderWidgetHost is attached to RenderFrameHost. We need to special
  // case this because RWH is still a base class of RenderViewHost, and child
  // frame RWHVs are unique in that they do not have their own WebContents.
  if (!for_main_frame) {
    RenderWidgetHostViewChildFrame* rwh_view_child =
        new RenderWidgetHostViewChildFrame(render_view_host);
    rwh_view = rwh_view_child;
  } else {
    rwh_view = view_->CreateViewForWidget(render_view_host);
  }

  // Now that the RenderView has been created, we need to tell it its size.
  if (rwh_view)
    rwh_view->SetSize(GetSizeForNewRenderView());

  // Make sure we use the correct starting page_id in the new RenderView.
  UpdateMaxPageIDIfNecessary(render_view_host);
  int32 max_page_id =
      GetMaxPageIDForSiteInstance(render_view_host->GetSiteInstance());

  if (!static_cast<RenderViewHostImpl*>(
          render_view_host)->CreateRenderView(base::string16(),
                                              opener_route_id,
                                              proxy_routing_id,
                                              max_page_id,
                                              created_with_opener_)) {
    return false;
  }

#if defined(OS_POSIX) && !defined(OS_MACOSX) && !defined(OS_ANDROID)
  // Force a ViewMsg_Resize to be sent, needed to make plugins show up on
  // linux. See crbug.com/83941.
  if (rwh_view) {
    if (RenderWidgetHost* render_widget_host = rwh_view->GetRenderWidgetHost())
      render_widget_host->WasResized();
  }
#endif

  return true;
}

#if defined(OS_ANDROID)

base::android::ScopedJavaLocalRef<jobject>
WebContentsImpl::GetJavaWebContents() {
  DCHECK(BrowserThread::CurrentlyOn(BrowserThread::UI));

  WebContentsAndroid* web_contents_android =
      static_cast<WebContentsAndroid*>(GetUserData(kWebContentsAndroidKey));
  if (!web_contents_android) {
    web_contents_android = new WebContentsAndroid(this);
    SetUserData(kWebContentsAndroidKey, web_contents_android);
  }
  return web_contents_android->GetJavaObject();
}

bool WebContentsImpl::CreateRenderViewForInitialEmptyDocument() {
  return CreateRenderViewForRenderManager(GetRenderViewHost(),
                                          MSG_ROUTING_NONE,
                                          MSG_ROUTING_NONE,
                                          true);
}

#elif defined(OS_MACOSX)

void WebContentsImpl::SetAllowOverlappingViews(bool overlapping) {
  view_->SetAllowOverlappingViews(overlapping);
}

bool WebContentsImpl::GetAllowOverlappingViews() {
  return view_->GetAllowOverlappingViews();
}

void WebContentsImpl::SetOverlayView(WebContents* overlay,
                                     const gfx::Point& offset) {
  view_->SetOverlayView(static_cast<WebContentsImpl*>(overlay)->GetView(),
                        offset);
}

void WebContentsImpl::RemoveOverlayView() {
  view_->RemoveOverlayView();
}

#endif

void WebContentsImpl::OnDialogClosed(int render_process_id,
                                     int render_frame_id,
                                     IPC::Message* reply_msg,
                                     bool dialog_was_suppressed,
                                     bool success,
                                     const base::string16& user_input) {
  RenderFrameHostImpl* rfh = RenderFrameHostImpl::FromID(render_process_id,
                                                         render_frame_id);
  last_dialog_suppressed_ = dialog_was_suppressed;

  if (is_showing_before_unload_dialog_ && !success) {
    // If a beforeunload dialog is canceled, we need to stop the throbber from
    // spinning, since we forced it to start spinning in Navigate.
    if (rfh)
      DidStopLoading(rfh);
    controller_.DiscardNonCommittedEntries();

    FOR_EACH_OBSERVER(WebContentsObserver, observers_,
                      BeforeUnloadDialogCancelled());
  }

  is_showing_before_unload_dialog_ = false;
  if (rfh) {
    rfh->JavaScriptDialogClosed(reply_msg, success, user_input,
                                dialog_was_suppressed);
  } else {
    // Don't leak the sync IPC reply if the RFH or process is gone.
    delete reply_msg;
  }
}

void WebContentsImpl::SetEncoding(const std::string& encoding) {
  if (encoding == last_reported_encoding_)
    return;
  last_reported_encoding_ = encoding;

  canonical_encoding_ = GetContentClient()->browser()->
      GetCanonicalEncodingNameByAliasName(encoding);
}

void WebContentsImpl::CreateViewAndSetSizeForRVH(RenderViewHost* rvh) {
  RenderWidgetHostViewBase* rwh_view = view_->CreateViewForWidget(rvh);
  // Can be NULL during tests.
  if (rwh_view)
    rwh_view->SetSize(GetContainerBounds().size());
}

bool WebContentsImpl::IsHidden() {
  return capturer_count_ == 0 && !should_normally_be_visible_;
}

RenderFrameHostManager* WebContentsImpl::GetRenderManager() const {
  return frame_tree_.root()->render_manager();
}

RenderViewHostImpl* WebContentsImpl::GetRenderViewHostImpl() {
  return static_cast<RenderViewHostImpl*>(GetRenderViewHost());
}

BrowserPluginGuest* WebContentsImpl::GetBrowserPluginGuest() const {
  return browser_plugin_guest_.get();
}

void WebContentsImpl::SetBrowserPluginGuest(BrowserPluginGuest* guest) {
  CHECK(!browser_plugin_guest_);
  browser_plugin_guest_.reset(guest);
}

BrowserPluginEmbedder* WebContentsImpl::GetBrowserPluginEmbedder() const {
  return browser_plugin_embedder_.get();
}

void WebContentsImpl::ClearPowerSaveBlockers(
    RenderFrameHost* render_frame_host) {
  STLDeleteValues(&power_save_blockers_[render_frame_host]);
  power_save_blockers_.erase(render_frame_host);
}

void WebContentsImpl::ClearAllPowerSaveBlockers() {
  for (PowerSaveBlockerMap::iterator i(power_save_blockers_.begin());
       i != power_save_blockers_.end(); ++i)
    STLDeleteValues(&power_save_blockers_[i->first]);
  power_save_blockers_.clear();
}

gfx::Size WebContentsImpl::GetSizeForNewRenderView() {
  gfx::Size size;
  if (delegate_)
    size = delegate_->GetSizeForNewRenderView(this);
  if (size.IsEmpty())
    size = GetContainerBounds().size();
  return size;
}

void WebContentsImpl::OnFrameRemoved(
    RenderViewHostImpl* render_view_host,
    int frame_routing_id) {
   FOR_EACH_OBSERVER(WebContentsObserver, observers_,
                     FrameDetached(render_view_host, frame_routing_id));
}

void WebContentsImpl::OnPreferredSizeChanged(const gfx::Size& old_size) {
  if (!delegate_)
    return;
  const gfx::Size new_size = GetPreferredSize();
  if (new_size != old_size)
    delegate_->UpdatePreferredSize(this, new_size);
}

}  // namespace content<|MERGE_RESOLUTION|>--- conflicted
+++ resolved
@@ -438,11 +438,8 @@
     WebContentsImpl* opener) {
   TRACE_EVENT0("browser", "WebContentsImpl::CreateWithOpener");
   WebContentsImpl* new_contents = new WebContentsImpl(
-<<<<<<< HEAD
-      params.browser_context, params.opener_suppressed ? NULL : opener);
-=======
-      params.browser_context, opener, params.render_process_affinity);
->>>>>>> b0c61495
+      params.browser_context, params.opener_suppressed ? NULL : opener,
+      params.render_process_affinity);
 
   if (params.guest_instance_id) {
     scoped_ptr<base::DictionaryValue> extra_params;
@@ -463,34 +460,6 @@
   return new_contents;
 }
 
-<<<<<<< HEAD
-=======
-// static
-BrowserPluginGuest* WebContentsImpl::CreateGuest(
-    BrowserContext* browser_context,
-    SiteInstance* site_instance,
-    int guest_instance_id,
-    scoped_ptr<base::DictionaryValue> extra_params) {
-  // TODO: should CreateGuest() take a process affinity parameter?
-  WebContentsImpl* new_contents = new WebContentsImpl(
-      browser_context, NULL, SiteInstance::kNoProcessAffinity);
-
-  // This makes |new_contents| act as a guest.
-  // For more info, see comment above class BrowserPluginGuest.
-  BrowserPluginGuest::Create(
-      guest_instance_id, site_instance, new_contents, extra_params.Pass());
-
-  WebContents::CreateParams create_params(browser_context, site_instance);
-  new_contents->Init(create_params);
-
-  // We are instantiating a WebContents for browser plugin. Set its subframe bit
-  // to true.
-  new_contents->is_subframe_ = true;
-
-  return new_contents->browser_plugin_guest_.get();
-}
-
->>>>>>> b0c61495
 RenderFrameHostManager* WebContentsImpl::GetRenderManagerForTesting() {
   return GetRenderManager();
 }
@@ -1470,20 +1439,10 @@
 
   // Create the new web contents. This will automatically create the new
   // WebContentsView. In the future, we may want to create the view separately.
-<<<<<<< HEAD
-=======
-  WebContentsImpl* new_contents =
-      new WebContentsImpl(GetBrowserContext(),
-                          params.opener_suppressed ? NULL : this,
-                          frame_tree_.RenderProcessAffinity());
-
-  new_contents->GetController().SetSessionStorageNamespace(
-      partition_id,
-      session_storage_namespace);
->>>>>>> b0c61495
   CreateParams create_params(GetBrowserContext(), site_instance.get());
   create_params.routing_id = route_id;
   create_params.main_frame_routing_id = main_frame_route_id;
+  create_params.render_process_affinity = frame_tree_.RenderProcessAffinity();
   create_params.opener = this;
   create_params.opener_suppressed = params.opener_suppressed;
   if (params.disposition == NEW_BACKGROUND_TAB)
