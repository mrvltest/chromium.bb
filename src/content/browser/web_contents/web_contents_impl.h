--- conflicted
+++ resolved
@@ -444,15 +444,12 @@
       const NativeWebKeyboardEvent& event) OVERRIDE;
   virtual bool PreHandleWheelEvent(
       const WebKit::WebMouseWheelEvent& event) OVERRIDE;
-<<<<<<< HEAD
+  virtual bool ShowTooltip(
+      const string16& tooltip_text, 
+      WebKit::WebTextDirection text_direction_hint) OVERRIDE;
 #if defined(OS_WIN) && defined(USE_AURA)
   virtual gfx::NativeViewAccessible GetParentNativeViewAccessible() OVERRIDE;
 #endif
-=======
-  virtual bool ShowTooltip(
-      const string16& tooltip_text, 
-      WebKit::WebTextDirection text_direction_hint) OVERRIDE;
->>>>>>> c7fd0c8b
 
   // RenderViewHostManager::Delegate -------------------------------------------
 
