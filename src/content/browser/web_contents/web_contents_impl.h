// Copyright (c) 2012 The Chromium Authors. All rights reserved.
// Use of this source code is governed by a BSD-style license that can be
// found in the LICENSE file.

#ifndef CONTENT_BROWSER_WEB_CONTENTS_WEB_CONTENTS_IMPL_H_
#define CONTENT_BROWSER_WEB_CONTENTS_WEB_CONTENTS_IMPL_H_

#include <map>
#include <set>
#include <string>

#include "base/compiler_specific.h"
#include "base/gtest_prod_util.h"
#include "base/memory/scoped_ptr.h"
#include "base/observer_list.h"
#include "base/process.h"
#include "content/browser/renderer_host/render_view_host_delegate.h"
#include "content/browser/renderer_host/render_widget_host_delegate.h"
#include "content/browser/web_contents/frame_tree_node.h"
#include "content/browser/web_contents/navigation_controller_impl.h"
#include "content/browser/web_contents/render_view_host_manager.h"
#include "content/common/content_export.h"
#include "content/public/browser/notification_observer.h"
#include "content/public/browser/notification_registrar.h"
#include "content/public/browser/web_contents.h"
#include "content/public/common/renderer_preferences.h"
#include "content/public/common/three_d_api_types.h"
#include "net/base/load_states.h"
#include "third_party/WebKit/public/web/WebDragOperation.h"
#include "ui/gfx/rect_f.h"
#include "ui/gfx/size.h"
#include "ui/gfx/vector2d.h"
#include "webkit/glue/resource_type.h"

struct BrowserPluginHostMsg_ResizeGuest_Params;
struct ViewHostMsg_DateTimeDialogValue_Params;
struct ViewMsg_PostMessage_Params;

namespace content {
class BrowserPluginEmbedder;
class BrowserPluginGuest;
class BrowserPluginGuestManager;
class ColorChooser;
class DateTimeChooserAndroid;
class DownloadItem;
class InterstitialPageImpl;
class JavaBridgeDispatcherHostManager;
class JavaScriptDialogManager;
class RenderViewHost;
class RenderViewHostDelegateView;
class RenderViewHostImpl;
class RenderWidgetHostImpl;
class RenderWidgetHostViewPort;
class SavePackage;
class SessionStorageNamespaceImpl;
class SiteInstance;
class TestWebContents;
class WebContentsDelegate;
class WebContentsImpl;
class WebContentsObserver;
class WebContentsViewPort;
class WebContentsViewDelegate;
struct FaviconURL;
struct LoadNotificationDetails;

// Factory function for the implementations that content knows about. Takes
// ownership of |delegate|.
WebContentsViewPort* CreateWebContentsView(
    WebContentsImpl* web_contents,
    WebContentsViewDelegate* delegate,
    RenderViewHostDelegateView** render_view_host_delegate_view);

class CONTENT_EXPORT WebContentsImpl
    : public NON_EXPORTED_BASE(WebContents),
      public RenderViewHostDelegate,
      public RenderWidgetHostDelegate,
      public RenderViewHostManager::Delegate,
      public NotificationObserver {
 public:
  virtual ~WebContentsImpl();

  static WebContentsImpl* CreateWithOpener(
      const WebContents::CreateParams& params,
      WebContentsImpl* opener);

  // Returns the opener WebContentsImpl, if any. This can be set to null if the
  // opener is closed or the page clears its window.opener.
  WebContentsImpl* opener() const { return opener_; }

  // Creates a WebContents to be used as a browser plugin guest.
  static BrowserPluginGuest* CreateGuest(
      BrowserContext* browser_context,
      content::SiteInstance* site_instance,
      int guest_instance_id);

  // Returns the content specific prefs for the given RVH.
  static WebPreferences GetWebkitPrefs(
      RenderViewHost* rvh, const GURL& url);

  // Creates a swapped out RenderView. This is used by the browser plugin to
  // create a swapped out RenderView in the embedder render process for the
  // guest, to expose the guest's window object to the embedder.
  // This returns the routing ID of the newly created swapped out RenderView.
  int CreateSwappedOutRenderView(SiteInstance* instance);

  // Complex initialization here. Specifically needed to avoid having
  // members call back into our virtual functions in the constructor.
  virtual void Init(const WebContents::CreateParams& params);

  // Returns the SavePackage which manages the page saving job. May be NULL.
  SavePackage* save_package() const { return save_package_.get(); }

  // Updates the max page ID for the current SiteInstance in this
  // WebContentsImpl to be at least |page_id|.
  void UpdateMaxPageID(int32 page_id);

  // Updates the max page ID for the given SiteInstance in this WebContentsImpl
  // to be at least |page_id|.
  void UpdateMaxPageIDForSiteInstance(SiteInstance* site_instance,
                                      int32 page_id);

  // Copy the current map of SiteInstance ID to max page ID from another tab.
  // This is necessary when this tab adopts the NavigationEntries from
  // |web_contents|.
  void CopyMaxPageIDsFrom(WebContentsImpl* web_contents);

  // Called by the NavigationController to cause the WebContentsImpl to navigate
  // to the current pending entry. The NavigationController should be called
  // back with RendererDidNavigate on success or DiscardPendingEntry on failure.
  // The callbacks can be inside of this function, or at some future time.
  //
  // The entry has a PageID of -1 if newly created (corresponding to navigation
  // to a new URL).
  //
  // If this method returns false, then the navigation is discarded (equivalent
  // to calling DiscardPendingEntry on the NavigationController).
  bool NavigateToPendingEntry(NavigationController::ReloadType reload_type);

  // Called by InterstitialPageImpl when it creates a RenderViewHost.
  void RenderViewForInterstitialPageCreated(RenderViewHost* render_view_host);

  // Sets the passed interstitial as the currently showing interstitial.
  // No interstitial page should already be attached.
  void AttachInterstitialPage(InterstitialPageImpl* interstitial_page);

  // Unsets the currently showing interstitial.
  void DetachInterstitialPage();

#if defined(OS_ANDROID)
  JavaBridgeDispatcherHostManager* java_bridge_dispatcher_host_manager() const {
    return java_bridge_dispatcher_host_manager_.get();
  }
#endif

  // Expose the render manager for testing.
  RenderViewHostManager* GetRenderManagerForTesting();

  // Returns guest browser plugin object, or NULL if this WebContents is not a
  // guest.
  BrowserPluginGuest* GetBrowserPluginGuest() const;
  // Returns embedder browser plugin object, or NULL if this WebContents is not
  // an embedder.
  BrowserPluginEmbedder* GetBrowserPluginEmbedder() const;
  // Returns the BrowserPluginGuestManager object, or NULL if this web contents
  // does not have a BrowserPluginGuestManager.
  BrowserPluginGuestManager* GetBrowserPluginGuestManager() const;

  // Gets the current fullscreen render widget's routing ID. Returns
  // MSG_ROUTING_NONE when there is no fullscreen render widget.
  int GetFullscreenWidgetRoutingID() const;

  // Invoked when visible SSL state (as defined by SSLStatus) changes.
  void DidChangeVisibleSSLState();

  // Invoked before a form repost warning is shown.
  void NotifyBeforeFormRepostWarningShow();


  // Informs the render view host and the BrowserPluginEmbedder, if present, of
  // a Drag Source End.
  void DragSourceEndedAt(int client_x, int client_y, int screen_x,
      int screen_y, WebKit::WebDragOperation operation);

  // Informs the render view host and the BrowserPluginEmbedder, if present, of
  // a Drag Source Move.
  void DragSourceMovedTo(int client_x, int client_y,
                         int screen_x, int screen_y);

  FrameTreeNode* GetFrameTreeRootForTesting() {
    return frame_tree_root_.get();
  }

  // WebContents ------------------------------------------------------
  virtual WebContentsDelegate* GetDelegate() OVERRIDE;
  virtual void SetDelegate(WebContentsDelegate* delegate) OVERRIDE;
  virtual NavigationControllerImpl& GetController() OVERRIDE;
  virtual const NavigationControllerImpl& GetController() const OVERRIDE;
  virtual BrowserContext* GetBrowserContext() const OVERRIDE;
  virtual RenderProcessHost* GetRenderProcessHost() const OVERRIDE;
  virtual RenderViewHost* GetRenderViewHost() const OVERRIDE;
  virtual void GetRenderViewHostAtPosition(
      int x,
      int y,
      const GetRenderViewHostCallback& callback) OVERRIDE;
  virtual WebContents* GetEmbedderWebContents() const OVERRIDE;
  virtual int GetEmbeddedInstanceID() const OVERRIDE;
  virtual int GetRoutingID() const OVERRIDE;
  virtual RenderWidgetHostView* GetRenderWidgetHostView() const OVERRIDE;
  virtual WebContentsView* GetView() const OVERRIDE;
  virtual WebUI* CreateWebUI(const GURL& url) OVERRIDE;
  virtual WebUI* GetWebUI() const OVERRIDE;
  virtual WebUI* GetCommittedWebUI() const OVERRIDE;
  virtual void SetUserAgentOverride(const std::string& override) OVERRIDE;
  virtual const std::string& GetUserAgentOverride() const OVERRIDE;
#if defined(OS_WIN) && defined(USE_AURA)
  virtual void SetParentNativeViewAccessible(
      gfx::NativeViewAccessible accessible_parent) OVERRIDE;
#endif
  virtual const string16& GetTitle() const OVERRIDE;
  virtual int32 GetMaxPageID() OVERRIDE;
  virtual int32 GetMaxPageIDForSiteInstance(
      SiteInstance* site_instance) OVERRIDE;
  virtual SiteInstance* GetSiteInstance() const OVERRIDE;
  virtual SiteInstance* GetPendingSiteInstance() const OVERRIDE;
  virtual bool IsLoading() const OVERRIDE;
  virtual bool IsWaitingForResponse() const OVERRIDE;
  virtual const net::LoadStateWithParam& GetLoadState() const OVERRIDE;
  virtual const string16& GetLoadStateHost() const OVERRIDE;
  virtual uint64 GetUploadSize() const OVERRIDE;
  virtual uint64 GetUploadPosition() const OVERRIDE;
  virtual std::set<GURL> GetSitesInTab() const OVERRIDE;
  virtual const std::string& GetEncoding() const OVERRIDE;
  virtual bool DisplayedInsecureContent() const OVERRIDE;
  virtual void IncrementCapturerCount() OVERRIDE;
  virtual void DecrementCapturerCount() OVERRIDE;
  virtual bool IsCrashed() const OVERRIDE;
  virtual void SetIsCrashed(base::TerminationStatus status,
                            int error_code) OVERRIDE;
  virtual base::TerminationStatus GetCrashedStatus() const OVERRIDE;
  virtual bool IsBeingDestroyed() const OVERRIDE;
  virtual void NotifyNavigationStateChanged(unsigned changed_flags) OVERRIDE;
  virtual base::TimeTicks GetLastSelectedTime() const OVERRIDE;
  virtual void WasShown() OVERRIDE;
  virtual void WasHidden() OVERRIDE;
  virtual bool NeedToFireBeforeUnload() OVERRIDE;
  virtual void Stop() OVERRIDE;
  virtual WebContents* Clone() OVERRIDE;
  virtual void FocusThroughTabTraversal(bool reverse) OVERRIDE;
  virtual bool ShowingInterstitialPage() const OVERRIDE;
  virtual InterstitialPage* GetInterstitialPage() const OVERRIDE;
  virtual bool IsSavable() OVERRIDE;
  virtual void OnSavePage() OVERRIDE;
  virtual bool SavePage(const base::FilePath& main_file,
                        const base::FilePath& dir_path,
                        SavePageType save_type) OVERRIDE;
  virtual void GenerateMHTML(
      const base::FilePath& file,
      const base::Callback<void(const base::FilePath&, int64)>& callback)
          OVERRIDE;
  virtual bool IsActiveEntry(int32 page_id) OVERRIDE;

  virtual const std::string& GetContentsMimeType() const OVERRIDE;
  virtual bool WillNotifyDisconnection() const OVERRIDE;
  virtual void SetOverrideEncoding(const std::string& encoding) OVERRIDE;
  virtual void ResetOverrideEncoding() OVERRIDE;
  virtual RendererPreferences* GetMutableRendererPrefs() OVERRIDE;
  virtual void Close() OVERRIDE;
  virtual void SystemDragEnded() OVERRIDE;
  virtual void UserGestureDone() OVERRIDE;
  virtual void SetClosedByUserGesture(bool value) OVERRIDE;
  virtual bool GetClosedByUserGesture() const OVERRIDE;
  virtual double GetZoomLevel() const OVERRIDE;
  virtual int GetZoomPercent(bool* enable_increment,
                             bool* enable_decrement) const OVERRIDE;
  virtual void ViewSource() OVERRIDE;
  virtual void ViewFrameSource(const GURL& url,
                               const PageState& page_state) OVERRIDE;
  virtual int GetMinimumZoomPercent() const OVERRIDE;
  virtual int GetMaximumZoomPercent() const OVERRIDE;
  virtual gfx::Size GetPreferredSize() const OVERRIDE;
  virtual int GetContentRestrictions() const OVERRIDE;
  virtual bool GotResponseToLockMouseRequest(bool allowed) OVERRIDE;
  virtual bool HasOpener() const OVERRIDE;
  virtual void DidChooseColorInColorChooser(SkColor color) OVERRIDE;
  virtual void DidEndColorChooser() OVERRIDE;
  virtual int DownloadImage(const GURL& url,
                            bool is_favicon,
                            uint32_t preferred_image_size,
                            uint32_t max_image_size,
                            const ImageDownloadCallback& callback) OVERRIDE;

  // Implementation of PageNavigator.
  virtual WebContents* OpenURL(const OpenURLParams& params) OVERRIDE;

  // Implementation of IPC::Sender.
  virtual bool Send(IPC::Message* message) OVERRIDE;

  // RenderViewHostDelegate ----------------------------------------------------

  virtual RenderViewHostDelegateView* GetDelegateView() OVERRIDE;
  virtual RenderViewHostDelegate::RendererManagement*
      GetRendererManagementDelegate() OVERRIDE;
  virtual bool OnMessageReceived(RenderViewHost* render_view_host,
                                 const IPC::Message& message) OVERRIDE;
  virtual const GURL& GetURL() const OVERRIDE;
  virtual const GURL& GetActiveURL() const OVERRIDE;
  virtual const GURL& GetLastCommittedURL() const OVERRIDE;
  virtual WebContents* GetAsWebContents() OVERRIDE;
  virtual gfx::Rect GetRootWindowResizerRect() const OVERRIDE;
  virtual void RenderViewCreated(RenderViewHost* render_view_host) OVERRIDE;
  virtual void RenderViewReady(RenderViewHost* render_view_host) OVERRIDE;
  virtual void RenderViewTerminated(RenderViewHost* render_view_host,
                                    base::TerminationStatus status,
                                    int error_code) OVERRIDE;
  virtual void RenderViewDeleted(RenderViewHost* render_view_host) OVERRIDE;
  virtual void DidStartProvisionalLoadForFrame(
      RenderViewHost* render_view_host,
      int64 frame_id,
      int64 parent_frame_id,
      bool main_frame,
      const GURL& url) OVERRIDE;
  virtual void DidRedirectProvisionalLoad(
      RenderViewHost* render_view_host,
      int32 page_id,
      const GURL& source_url,
      const GURL& target_url) OVERRIDE;
  virtual void DidFailProvisionalLoadWithError(
      RenderViewHost* render_view_host,
      const ViewHostMsg_DidFailProvisionalLoadWithError_Params& params)
          OVERRIDE;
  virtual void DidNavigate(
      RenderViewHost* render_view_host,
      const ViewHostMsg_FrameNavigate_Params& params) OVERRIDE;
  virtual void UpdateState(RenderViewHost* render_view_host,
                           int32 page_id,
                           const PageState& page_state) OVERRIDE;
  virtual void UpdateTitle(RenderViewHost* render_view_host,
                           int32 page_id,
                           const string16& title,
                           base::i18n::TextDirection title_direction) OVERRIDE;
  virtual void UpdateEncoding(RenderViewHost* render_view_host,
                              const std::string& encoding) OVERRIDE;
  virtual void UpdateTargetURL(int32 page_id, const GURL& url) OVERRIDE;
  virtual void Close(RenderViewHost* render_view_host) OVERRIDE;
  virtual void RequestMove(const gfx::Rect& new_bounds) OVERRIDE;
  virtual void SwappedOut(RenderViewHost* render_view_host) OVERRIDE;
  virtual void DidStartLoading(RenderViewHost* render_view_host) OVERRIDE;
  virtual void DidStopLoading(RenderViewHost* render_view_host) OVERRIDE;
  virtual void DidCancelLoading() OVERRIDE;
  virtual void DidChangeLoadProgress(double progress) OVERRIDE;
  virtual void DidDisownOpener(RenderViewHost* rvh) OVERRIDE;
  virtual void DidAccessInitialDocument() OVERRIDE;
  virtual void DocumentAvailableInMainFrame(
      RenderViewHost* render_view_host) OVERRIDE;
  virtual void DocumentOnLoadCompletedInMainFrame(
      RenderViewHost* render_view_host,
      int32 page_id) OVERRIDE;
  virtual void RequestOpenURL(RenderViewHost* rvh,
                              const GURL& url,
                              const Referrer& referrer,
                              WindowOpenDisposition disposition,
                              int64 source_frame_id,
                              bool is_cross_site_redirect) OVERRIDE;
  virtual void RequestTransferURL(
      const GURL& url,
      const Referrer& referrer,
      WindowOpenDisposition disposition,
      int64 source_frame_id,
      const GlobalRequestID& transferred_global_request_id,
      bool is_cross_site_redirect) OVERRIDE;
  virtual void RouteCloseEvent(RenderViewHost* rvh) OVERRIDE;
  virtual void RouteMessageEvent(
      RenderViewHost* rvh,
      const ViewMsg_PostMessage_Params& params) OVERRIDE;
  virtual void RunJavaScriptMessage(RenderViewHost* rvh,
                                    const string16& message,
                                    const string16& default_prompt,
                                    const GURL& frame_url,
                                    JavaScriptMessageType type,
                                    IPC::Message* reply_msg,
                                    bool* did_suppress_message) OVERRIDE;
  virtual void RunBeforeUnloadConfirm(RenderViewHost* rvh,
                                      const string16& message,
                                      bool is_reload,
                                      IPC::Message* reply_msg) OVERRIDE;
  virtual bool AddMessageToConsole(int32 level,
                                   const string16& message,
                                   int32 line_no,
                                   const string16& source_id) OVERRIDE;
  virtual RendererPreferences GetRendererPrefs(
      BrowserContext* browser_context) const OVERRIDE;
  virtual WebPreferences GetWebkitPrefs() OVERRIDE;
  virtual void OnUserGesture() OVERRIDE;
  virtual void OnIgnoredUIEvent() OVERRIDE;
  virtual void RendererUnresponsive(RenderViewHost* render_view_host,
                                    bool is_during_unload) OVERRIDE;
  virtual void RendererResponsive(RenderViewHost* render_view_host) OVERRIDE;
  virtual void LoadStateChanged(const GURL& url,
                                const net::LoadStateWithParam& load_state,
                                uint64 upload_position,
                                uint64 upload_size) OVERRIDE;
  virtual void WorkerCrashed() OVERRIDE;
  virtual void Activate() OVERRIDE;
  virtual void Deactivate() OVERRIDE;
  virtual void LostCapture() OVERRIDE;
  virtual void HandleMouseDown() OVERRIDE;
  virtual void HandleMouseUp() OVERRIDE;
  virtual void HandlePointerActivate() OVERRIDE;
  virtual void HandleGestureBegin() OVERRIDE;
  virtual void HandleGestureEnd() OVERRIDE;
  virtual void RunFileChooser(
      RenderViewHost* render_view_host,
      const FileChooserParams& params) OVERRIDE;
  virtual void ToggleFullscreenMode(bool enter_fullscreen) OVERRIDE;
  virtual bool IsFullscreenForCurrentTab() const OVERRIDE;
  virtual void UpdatePreferredSize(const gfx::Size& pref_size) OVERRIDE;
  virtual void ResizeDueToAutoResize(const gfx::Size& new_size) OVERRIDE;
  virtual void RequestToLockMouse(bool user_gesture,
                                  bool last_unlocked_by_target) OVERRIDE;
  virtual void LostMouseLock() OVERRIDE;
  virtual void CreateNewWindow(
      int route_id,
      int main_frame_route_id,
      const ViewHostMsg_CreateWindow_Params& params,
      SessionStorageNamespace* session_storage_namespace) OVERRIDE;
  virtual void CreateNewWidget(int route_id,
                               WebKit::WebPopupType popup_type) OVERRIDE;
  virtual void CreateNewFullscreenWidget(int route_id) OVERRIDE;
  virtual void ShowCreatedWindow(int route_id,
                                 WindowOpenDisposition disposition,
                                 const gfx::Rect& initial_pos,
                                 bool user_gesture) OVERRIDE;
  virtual void ShowCreatedWidget(int route_id,
                                 const gfx::Rect& initial_pos) OVERRIDE;
  virtual void ShowCreatedFullscreenWidget(int route_id) OVERRIDE;
  virtual void ShowContextMenu(const ContextMenuParams& params) OVERRIDE;
  virtual void RequestMediaAccessPermission(
      const MediaStreamRequest& request,
      const MediaResponseCallback& callback) OVERRIDE;
  virtual void HandleExternalProtocol(const GURL& url) OVERRIDE;

  // RenderWidgetHostDelegate --------------------------------------------------

  virtual void RenderWidgetDeleted(
      RenderWidgetHostImpl* render_widget_host) OVERRIDE;
  virtual bool PreHandleKeyboardEvent(
      const NativeWebKeyboardEvent& event,
      bool* is_keyboard_shortcut) OVERRIDE;
  virtual void HandleKeyboardEvent(
      const NativeWebKeyboardEvent& event) OVERRIDE;
  virtual bool PreHandleWheelEvent(
      const WebKit::WebMouseWheelEvent& event) OVERRIDE;
<<<<<<< HEAD
  virtual void DidSendScreenRects(RenderWidgetHostImpl* rwh) OVERRIDE;
=======
  virtual void DidUpdateBackingStore() OVERRIDE;
  virtual bool ShouldSetFocusOnMouseDown() OVERRIDE;
  virtual bool ShowTooltip(
      const string16& tooltip_text, 
      WebKit::WebTextDirection text_direction_hint) OVERRIDE;
>>>>>>> 68f962fd
#if defined(OS_WIN) && defined(USE_AURA)
  virtual gfx::NativeViewAccessible GetParentNativeViewAccessible() OVERRIDE;
#endif

  // RenderViewHostManager::Delegate -------------------------------------------

  virtual bool CreateRenderViewForRenderManager(
      RenderViewHost* render_view_host, int opener_route_id) OVERRIDE;
  virtual void BeforeUnloadFiredFromRenderManager(
      bool proceed, const base::TimeTicks& proceed_time,
      bool* proceed_to_fire_unload) OVERRIDE;
  virtual void RenderViewGoneFromRenderManager(
      RenderViewHost* render_view_host) OVERRIDE;
  virtual void UpdateRenderViewSizeForRenderManager() OVERRIDE;
  virtual void NotifySwappedFromRenderManager(
      RenderViewHost* old_render_view_host) OVERRIDE;
  virtual int CreateOpenerRenderViewsForRenderManager(
      SiteInstance* instance) OVERRIDE;
  virtual NavigationControllerImpl&
      GetControllerForRenderManager() OVERRIDE;
  virtual WebUIImpl* CreateWebUIForRenderManager(const GURL& url) OVERRIDE;
  virtual NavigationEntry*
      GetLastCommittedNavigationEntryForRenderManager() OVERRIDE;
  virtual bool FocusLocationBarByDefault() OVERRIDE;
  virtual void SetFocusToLocationBar(bool select_all) OVERRIDE;
  virtual void CreateViewAndSetSizeForRVH(RenderViewHost* rvh) OVERRIDE;

  // NotificationObserver ------------------------------------------------------

  virtual void Observe(int type,
                       const NotificationSource& source,
                       const NotificationDetails& details) OVERRIDE;


 private:
  friend class NavigationControllerImpl;
  friend class WebContentsObserver;
  friend class WebContents;  // To implement factory methods.

  FRIEND_TEST_ALL_PREFIXES(WebContentsImplTest, NoJSMessageOnInterstitials);
  FRIEND_TEST_ALL_PREFIXES(WebContentsImplTest, UpdateTitle);
  FRIEND_TEST_ALL_PREFIXES(WebContentsImplTest, FindOpenerRVHWhenPending);
  FRIEND_TEST_ALL_PREFIXES(WebContentsImplTest,
                           CrossSiteCantPreemptAfterUnload);
  FRIEND_TEST_ALL_PREFIXES(WebContentsImplTest, PendingContents);
  FRIEND_TEST_ALL_PREFIXES(WebContentsImplTest, FrameTreeShape);
  FRIEND_TEST_ALL_PREFIXES(FormStructureBrowserTest, HTMLFiles);
  FRIEND_TEST_ALL_PREFIXES(NavigationControllerTest, HistoryNavigate);
  FRIEND_TEST_ALL_PREFIXES(RenderViewHostManagerTest, PageDoesBackAndReload);

  // So InterstitialPageImpl can access SetIsLoading.
  friend class InterstitialPageImpl;

  // TODO(brettw) TestWebContents shouldn't exist!
  friend class TestWebContents;

  class DestructionObserver;

  // See WebContents::Create for a description of these parameters.
  WebContentsImpl(BrowserContext* browser_context,
                  WebContentsImpl* opener,
                  int render_process_affinity);

  // Add and remove observers for page navigation notifications. Adding or
  // removing multiple times has no effect. The order in which notifications
  // are sent to observers is undefined. Clients must be sure to remove the
  // observer before they go away.
  void AddObserver(WebContentsObserver* observer);
  void RemoveObserver(WebContentsObserver* observer);

  // Clears this tab's opener if it has been closed.
  void OnWebContentsDestroyed(WebContentsImpl* web_contents);

  // Creates and adds to the map a destruction observer watching |web_contents|.
  // No-op if such an observer already exists.
  void AddDestructionObserver(WebContentsImpl* web_contents);

  // Deletes and removes from the map a destruction observer
  // watching |web_contents|. No-op if there is no such observer.
  void RemoveDestructionObserver(WebContentsImpl* web_contents);

  // Callback function when showing JS dialogs.
  void OnDialogClosed(RenderViewHost* rvh,
                      IPC::Message* reply_msg,
                      bool success,
                      const string16& user_input);

  // Callback function when requesting permission to access the PPAPI broker.
  // |result| is true if permission was granted.
  void OnPpapiBrokerPermissionResult(int request_id, bool result);

  // IPC message handlers.
  void OnDidLoadResourceFromMemoryCache(const GURL& url,
                                        const std::string& security_info,
                                        const std::string& http_request,
                                        const std::string& mime_type,
                                        ResourceType::Type resource_type);
  void OnDidDisplayInsecureContent();
  void OnDidRunInsecureContent(const std::string& security_origin,
                               const GURL& target_url);
  void OnDocumentLoadedInFrame(int64 frame_id);
  void OnDidFinishLoad(int64 frame_id,
                       const GURL& url,
                       bool is_main_frame);
  void OnDidFailLoadWithError(int64 frame_id,
                              const GURL& url,
                              bool is_main_frame,
                              int error_code,
                              const string16& error_description);
  void OnUpdateContentRestrictions(int restrictions);
  void OnGoToEntryAtOffset(int offset);
  void OnUpdateZoomLimits(int minimum_percent,
                          int maximum_percent,
                          bool remember);
  void OnSaveURL(const GURL& url, const Referrer& referrer);
  void OnEnumerateDirectory(int request_id, const base::FilePath& path);
  void OnJSOutOfMemory();

  void OnRegisterProtocolHandler(const std::string& protocol,
                                 const GURL& url,
                                 const string16& title,
                                 bool user_gesture);
  void OnFindReply(int request_id,
                   int number_of_matches,
                   const gfx::Rect& selection_rect,
                   int active_match_ordinal,
                   bool final_update);
  void OnDidProgrammaticallyScroll(const gfx::Vector2d& scroll_point);
#if defined(OS_ANDROID)
  void OnFindMatchRectsReply(int version,
                             const std::vector<gfx::RectF>& rects,
                             const gfx::RectF& active_rect);

  void OnOpenDateTimeDialog(
      const ViewHostMsg_DateTimeDialogValue_Params& value);
#endif
  void OnCrashedPlugin(const base::FilePath& plugin_path,
                       base::ProcessId plugin_pid);
  void OnAppCacheAccessed(const GURL& manifest_url, bool blocked_by_policy);
  void OnOpenColorChooser(int color_chooser_id, SkColor color);
  void OnEndColorChooser(int color_chooser_id);
  void OnSetSelectedColorInColorChooser(int color_chooser_id, SkColor color);
  void OnPepperPluginHung(int plugin_child_id,
                          const base::FilePath& path,
                          bool is_hung);
  void OnWebUISend(const GURL& source_url,
                   const std::string& name,
                   const base::ListValue& args);
  void OnRequestPpapiBrokerPermission(int request_id,
                                      const GURL& url,
                                      const base::FilePath& plugin_path);
  void OnBrowserPluginMessage(const IPC::Message& message);
  void OnDidDownloadImage(int id,
                          int http_status_code,
                          const GURL& image_url,
                          int requested_size,
                          const std::vector<SkBitmap>& bitmaps);
  void OnUpdateFaviconURL(int32 page_id,
                          const std::vector<FaviconURL>& candidates);
  void OnFrameAttached(int64 parent_frame_id,
                       int64 frame_id,
                       const std::string& frame_name);
  void OnFrameDetached(int64 parent_frame_id, int64 frame_id);

  // Changes the IsLoading state and notifies delegate as needed
  // |details| is used to provide details on the load that just finished
  // (but can be null if not applicable). Can be overridden.
  void SetIsLoading(bool is_loading,
                    LoadNotificationDetails* details);

  // Called by derived classes to indicate that we're no longer waiting for a
  // response. This won't actually update the throbber, but it will get picked
  // up at the next animation step if the throbber is going.
  void SetNotWaitingForResponse() { waiting_for_response_ = false; }

  // Navigation helpers --------------------------------------------------------
  //
  // These functions are helpers for Navigate() and DidNavigate().

  // Handles post-navigation tasks in DidNavigate AFTER the entry has been
  // committed to the navigation controller. Note that the navigation entry is
  // not provided since it may be invalid/changed after being committed. The
  // current navigation entry is in the NavigationController at this point.
  void DidNavigateMainFramePostCommit(
      const LoadCommittedDetails& details,
      const ViewHostMsg_FrameNavigate_Params& params);
  void DidNavigateAnyFramePostCommit(
      RenderViewHost* render_view_host,
      const LoadCommittedDetails& details,
      const ViewHostMsg_FrameNavigate_Params& params);

  // Specifies whether the passed in URL should be assigned as the site of the
  // current SiteInstance, if it does not yet have a site.
  bool ShouldAssignSiteForURL(const GURL& url);

  // If our controller was restored, update the max page ID associated with the
  // given RenderViewHost to be larger than the number of restored entries.
  // This is called in CreateRenderView before any navigations in the RenderView
  // have begun, to prevent any races in updating RenderView::next_page_id.
  void UpdateMaxPageIDIfNecessary(RenderViewHost* rvh);

  // Saves the given title to the navigation entry and does associated work. It
  // will update history and the view for the new title, and also synthesize
  // titles for file URLs that have none (so we require that the URL of the
  // entry already be set).
  //
  // This is used as the backend for state updates, which include a new title,
  // or the dedicated set title message. It returns true if the new title is
  // different and was therefore updated.
  bool UpdateTitleForEntry(NavigationEntryImpl* entry,
                           const string16& title);

  // Causes the WebContentsImpl to navigate in the right renderer to |entry|,
  // which must be already part of the entries in the navigation controller.
  // This does not change the NavigationController state.
  bool NavigateToEntry(const NavigationEntryImpl& entry,
                       NavigationController::ReloadType reload_type);

  // Sets the history for this WebContentsImpl to |history_length| entries, and
  // moves the current page_id to the last entry in the list if it's valid.
  // This is mainly used when a prerendered page is swapped into the current
  // tab. The method is virtual for testing.
  virtual void SetHistoryLengthAndPrune(
      const SiteInstance* site_instance,
      int merge_history_length,
      int32 minimum_page_id);

  // Recursively creates swapped out RenderViews for this tab's opener chain
  // (including this tab) in the given SiteInstance, allowing other tabs to send
  // cross-process JavaScript calls to their opener(s).  Returns the route ID of
  // this tab's RenderView for |instance|.
  int CreateOpenerRenderViews(SiteInstance* instance);

  // Helper for CreateNewWidget/CreateNewFullscreenWidget.
  void CreateNewWidget(int route_id,
                       bool is_fullscreen,
                       WebKit::WebPopupType popup_type);

  // Helper for ShowCreatedWidget/ShowCreatedFullscreenWidget.
  void ShowCreatedWidget(int route_id,
                         bool is_fullscreen,
                         const gfx::Rect& initial_pos);

  // Finds the new RenderWidgetHost and returns it. Note that this can only be
  // called once as this call also removes it from the internal map.
  RenderWidgetHostView* GetCreatedWidget(int route_id);

  // Finds the new WebContentsImpl by route_id, initializes it for
  // renderer-initiated creation, and returns it. Note that this can only be
  // called once as this call also removes it from the internal map.
  WebContentsImpl* GetCreatedWindow(int route_id);

  // Returns the RenderWidgetHostView that is associated with a native window
  // and can be used in showing created widgets.
  // If this WebContents belongs to a browser plugin guest, there is no native
  // window 'view' associated with this WebContents. This method returns the
  // 'view' of the embedder instead.
  RenderWidgetHostViewPort* GetRenderWidgetHostViewPort() const;

  // Misc non-view stuff -------------------------------------------------------

  // Helper functions for sending notifications.
  void NotifySwapped(RenderViewHost* old_render_view_host);
  void NotifyConnected();
  void NotifyDisconnected();
  void NotifyNavigationEntryCommitted(const LoadCommittedDetails& load_details);

  void SetEncoding(const std::string& encoding);

  // Save a URL to the local filesystem.
  void SaveURL(const GURL& url,
               const Referrer& referrer,
               bool is_main_frame);

  RenderViewHostImpl* GetRenderViewHostImpl();

  FrameTreeNode* FindFrameTreeNodeByID(int64 frame_id);

  // Removes browser plugin embedder if there is one.
  void RemoveBrowserPluginEmbedder();

  // Data for core operation ---------------------------------------------------

  // Delegate for notifying our owner about stuff. Not owned by us.
  WebContentsDelegate* delegate_;

  // Handles the back/forward list and loading.
  NavigationControllerImpl controller_;

  // The corresponding view.
  scoped_ptr<WebContentsViewPort> view_;

  // The view of the RVHD. Usually this is our WebContentsView implementation,
  // but if an embedder uses a different WebContentsView, they'll need to
  // provide this.
  RenderViewHostDelegateView* render_view_host_delegate_view_;

  // Tracks created WebContentsImpl objects that have not been shown yet. They
  // are identified by the route ID passed to CreateNewWindow.
  typedef std::map<int, WebContentsImpl*> PendingContents;
  PendingContents pending_contents_;

  // These maps hold on to the widgets that we created on behalf of the renderer
  // that haven't shown yet.
  typedef std::map<int, RenderWidgetHostView*> PendingWidgetViews;
  PendingWidgetViews pending_widget_views_;

  typedef std::map<WebContentsImpl*, DestructionObserver*> DestructionObservers;
  DestructionObservers destruction_observers_;

  // A list of observers notified when page state changes. Weak references.
  // This MUST be listed above render_manager_ since at destruction time the
  // latter might cause RenderViewHost's destructor to call us and we might use
  // the observer list then.
  ObserverList<WebContentsObserver> observers_;

  // The tab that opened this tab, if any.  Will be set to null if the opener
  // is closed.
  WebContentsImpl* opener_;

#if defined(OS_WIN) && defined(USE_AURA)
  gfx::NativeViewAccessible accessible_parent_;
#endif

  // Helper classes ------------------------------------------------------------

  // Manages creation and swapping of render views.
  RenderViewHostManager render_manager_;

#if defined(OS_ANDROID)
  // Manages injecting Java objects into all RenderViewHosts associated with
  // this WebContentsImpl.
  scoped_ptr<JavaBridgeDispatcherHostManager>
      java_bridge_dispatcher_host_manager_;
#endif

  // SavePackage, lazily created.
  scoped_refptr<SavePackage> save_package_;

  // Data for loading state ----------------------------------------------------

  // Indicates whether we're currently loading a resource.
  bool is_loading_;

  // Indicates if the tab is considered crashed.
  base::TerminationStatus crashed_status_;
  int crashed_error_code_;

  // Whether this WebContents is waiting for a first-response for the
  // main resource of the page. This controls whether the throbber state is
  // "waiting" or "loading."
  bool waiting_for_response_;

  // Map of SiteInstance ID to max page ID for this tab. A page ID is specific
  // to a given tab and SiteInstance, and must be valid for the lifetime of the
  // WebContentsImpl.
  std::map<int32, int32> max_page_ids_;

  // System time at which the current load was started.
  base::TimeTicks current_load_start_;

  // The current load state and the URL associated with it.
  net::LoadStateWithParam load_state_;
  string16 load_state_host_;
  // Upload progress, for displaying in the status bar.
  // Set to zero when there is no significant upload happening.
  uint64 upload_size_;
  uint64 upload_position_;

  // Data for current page -----------------------------------------------------

  // When a title cannot be taken from any entry, this title will be used.
  string16 page_title_when_no_navigation_entry_;

  // When a navigation occurs, we record its contents MIME type. It can be
  // used to check whether we can do something for some special contents.
  std::string contents_mime_type_;

  // Character encoding.
  std::string encoding_;

  // True if this is a secure page which displayed insecure content.
  bool displayed_insecure_content_;

  // The frame tree structure of the current page.
  scoped_ptr<FrameTreeNode> frame_tree_root_;

  // Data for misc internal state ----------------------------------------------

  // When > 0, the WebContents is currently being captured (e.g., for
  // screenshots or mirroring); and the underlying RenderWidgetHost should not
  // be told it is hidden.
  int capturer_count_;

  // Tracks whether RWHV should be visible once capturer_count_ becomes zero.
  bool should_normally_be_visible_;

  // See getter above.
  bool is_being_destroyed_;

  // Indicates whether we should notify about disconnection of this
  // WebContentsImpl. This is used to ensure disconnection notifications only
  // happen if a connection notification has happened and that they happen only
  // once.
  bool notify_disconnection_;

  // Pointer to the JavaScript dialog manager, lazily assigned. Used because the
  // delegate of this WebContentsImpl is nulled before its destructor is called.
  JavaScriptDialogManager* dialog_manager_;

  // Set to true when there is an active "before unload" dialog.  When true,
  // we've forced the throbber to start in Navigate, and we need to remember to
  // turn it off in OnJavaScriptMessageBoxClosed if the navigation is canceled.
  bool is_showing_before_unload_dialog_;

  // Settings that get passed to the renderer process.
  RendererPreferences renderer_preferences_;

  // The time that this tab was last selected.
  base::TimeTicks last_selected_time_;

  // See description above setter.
  bool closed_by_user_gesture_;

  // Minimum/maximum zoom percent.
  int minimum_zoom_percent_;
  int maximum_zoom_percent_;
  // If true, the default zoom limits have been overriden for this tab, in which
  // case we don't want saved settings to apply to it and we don't want to
  // remember it.
  bool temporary_zoom_settings_;

  // The intrinsic size of the page.
  gfx::Size preferred_size_;

  // Content restrictions, used to disable print/copy etc based on content's
  // (full-page plugins for now only) permissions.
  int content_restrictions_;

#if defined(OS_ANDROID)
  // Date time chooser opened by this tab.
  // Only used in Android since all other platforms use a multi field UI.
  scoped_ptr<DateTimeChooserAndroid> date_time_chooser_;
#endif

  // Color chooser that was opened by this tab.
  scoped_ptr<ColorChooser> color_chooser_;

  // A unique identifier for the current color chooser.  Identifiers are unique
  // across a renderer process.  This avoids race conditions in synchronizing
  // the browser and renderer processes.  For example, if a renderer closes one
  // chooser and opens another, and simultaneously the user picks a color in the
  // first chooser, the IDs can be used to drop the "chose a color" message
  // rather than erroneously tell the renderer that the user picked a color in
  // the second chooser.
  int color_chooser_identifier_;

  // Manages the embedder state for browser plugins, if this WebContents is an
  // embedder; NULL otherwise.
  scoped_ptr<BrowserPluginEmbedder> browser_plugin_embedder_;
  // Manages the guest state for browser plugin, if this WebContents is a guest;
  // NULL otherwise.
  scoped_ptr<BrowserPluginGuest> browser_plugin_guest_;

  // This must be at the end, or else we might get notifications and use other
  // member variables that are gone.
  NotificationRegistrar registrar_;

  // Used during IPC message dispatching so that the handlers can get a pointer
  // to the RVH through which the message was received.
  RenderViewHost* message_source_;

  // All live RenderWidgetHostImpls that are created by this object and may
  // outlive it.
  std::set<RenderWidgetHostImpl*> created_widgets_;

  // Routing id of the shown fullscreen widget or MSG_ROUTING_NONE otherwise.
  int fullscreen_widget_routing_id_;

  // Maps the ids of pending image downloads to their callbacks
  typedef std::map<int, ImageDownloadCallback> ImageDownloadMap;
  ImageDownloadMap image_download_map_;

  DISALLOW_COPY_AND_ASSIGN(WebContentsImpl);
};

}  // namespace content

#endif  // CONTENT_BROWSER_WEB_CONTENTS_WEB_CONTENTS_IMPL_H_<|MERGE_RESOLUTION|>--- conflicted
+++ resolved
@@ -450,15 +450,12 @@
       const NativeWebKeyboardEvent& event) OVERRIDE;
   virtual bool PreHandleWheelEvent(
       const WebKit::WebMouseWheelEvent& event) OVERRIDE;
-<<<<<<< HEAD
-  virtual void DidSendScreenRects(RenderWidgetHostImpl* rwh) OVERRIDE;
-=======
   virtual void DidUpdateBackingStore() OVERRIDE;
   virtual bool ShouldSetFocusOnMouseDown() OVERRIDE;
   virtual bool ShowTooltip(
       const string16& tooltip_text, 
       WebKit::WebTextDirection text_direction_hint) OVERRIDE;
->>>>>>> 68f962fd
+  virtual void DidSendScreenRects(RenderWidgetHostImpl* rwh) OVERRIDE;
 #if defined(OS_WIN) && defined(USE_AURA)
   virtual gfx::NativeViewAccessible GetParentNativeViewAccessible() OVERRIDE;
 #endif
