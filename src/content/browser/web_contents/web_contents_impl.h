// Copyright (c) 2012 The Chromium Authors. All rights reserved.
// Use of this source code is governed by a BSD-style license that can be
// found in the LICENSE file.

#ifndef CONTENT_BROWSER_WEB_CONTENTS_WEB_CONTENTS_IMPL_H_
#define CONTENT_BROWSER_WEB_CONTENTS_WEB_CONTENTS_IMPL_H_

#include <map>
#include <set>
#include <string>

#include "base/compiler_specific.h"
#include "base/gtest_prod_util.h"
#include "base/memory/scoped_ptr.h"
#include "base/observer_list.h"
#include "base/process/process.h"
#include "base/values.h"
#include "content/browser/frame_host/frame_tree.h"
#include "content/browser/frame_host/navigation_controller_delegate.h"
#include "content/browser/frame_host/navigation_controller_impl.h"
#include "content/browser/frame_host/navigator_delegate.h"
#include "content/browser/frame_host/render_frame_host_delegate.h"
#include "content/browser/frame_host/render_frame_host_manager.h"
#include "content/browser/renderer_host/render_view_host_delegate.h"
#include "content/browser/renderer_host/render_widget_host_delegate.h"
#include "content/common/content_export.h"
#include "content/public/browser/ax_event_notification_details.h"
#include "content/public/browser/color_chooser.h"
#include "content/public/browser/notification_observer.h"
#include "content/public/browser/notification_registrar.h"
#include "content/public/browser/web_contents.h"
#include "content/public/common/page_transition_types.h"
#include "content/public/common/renderer_preferences.h"
#include "content/public/common/three_d_api_types.h"
#include "net/base/load_states.h"
#include "third_party/WebKit/public/web/WebDragOperation.h"
#include "ui/gfx/rect_f.h"
#include "ui/gfx/size.h"
#include "webkit/common/resource_type.h"

struct BrowserPluginHostMsg_ResizeGuest_Params;
struct ViewHostMsg_DateTimeDialogValue_Params;
struct ViewMsg_PostMessage_Params;

namespace content {
class BrowserPluginEmbedder;
class BrowserPluginGuest;
class BrowserPluginGuestManager;
class DateTimeChooserAndroid;
class DownloadItem;
class InterstitialPageImpl;
class JavaBridgeDispatcherHostManager;
class JavaScriptDialogManager;
class PowerSaveBlocker;
class RenderViewHost;
class RenderViewHostDelegateView;
class RenderViewHostImpl;
class RenderWidgetHostImpl;
class SavePackage;
class SiteInstance;
class TestWebContents;
class WebContentsDelegate;
class WebContentsImpl;
class WebContentsObserver;
class WebContentsView;
class WebContentsViewDelegate;
struct AXEventNotificationDetails;
struct ColorSuggestion;
struct FaviconURL;
struct LoadNotificationDetails;
struct ResourceRedirectDetails;
struct ResourceRequestDetails;

// Factory function for the implementations that content knows about. Takes
// ownership of |delegate|.
WebContentsView* CreateWebContentsView(
    WebContentsImpl* web_contents,
    WebContentsViewDelegate* delegate,
    RenderViewHostDelegateView** render_view_host_delegate_view);

class CONTENT_EXPORT WebContentsImpl
    : public NON_EXPORTED_BASE(WebContents),
      public NON_EXPORTED_BASE(RenderFrameHostDelegate),
      public RenderViewHostDelegate,
      public RenderWidgetHostDelegate,
      public RenderFrameHostManager::Delegate,
      public NotificationObserver,
      public NON_EXPORTED_BASE(NavigationControllerDelegate),
      public NON_EXPORTED_BASE(NavigatorDelegate) {
 public:
  virtual ~WebContentsImpl();

  static WebContentsImpl* CreateWithOpener(
      const WebContents::CreateParams& params,
      WebContentsImpl* opener);

  // Returns the opener WebContentsImpl, if any. This can be set to null if the
  // opener is closed or the page clears its window.opener.
  WebContentsImpl* opener() const { return opener_; }

  // Creates a WebContents to be used as a browser plugin guest.
  static BrowserPluginGuest* CreateGuest(
      BrowserContext* browser_context,
      content::SiteInstance* site_instance,
      int guest_instance_id,
      scoped_ptr<base::DictionaryValue> extra_params);

  // Creates a swapped out RenderView. This is used by the browser plugin to
  // create a swapped out RenderView in the embedder render process for the
  // guest, to expose the guest's window object to the embedder.
  // This returns the routing ID of the newly created swapped out RenderView.
  int CreateSwappedOutRenderView(SiteInstance* instance);

  // Complex initialization here. Specifically needed to avoid having
  // members call back into our virtual functions in the constructor.
  virtual void Init(const WebContents::CreateParams& params);

  // Returns the SavePackage which manages the page saving job. May be NULL.
  SavePackage* save_package() const { return save_package_.get(); }

#if defined(OS_ANDROID)
  JavaBridgeDispatcherHostManager* java_bridge_dispatcher_host_manager() const {
    return java_bridge_dispatcher_host_manager_.get();
  }

  // In Android WebView, the RenderView needs created even there is no
  // navigation entry, this allows Android WebViews to use
  // javascript: URLs that load into the DOMWindow before the first page
  // load. This is not safe to do in any context that a web page could get a
  // reference to the DOMWindow before the first page load.
  bool CreateRenderViewForInitialEmptyDocument();
#endif

  // Expose the render manager for testing.
  // TODO(creis): Remove this now that we can get to it via FrameTreeNode.
  RenderFrameHostManager* GetRenderManagerForTesting();

  // Returns guest browser plugin object, or NULL if this WebContents is not a
  // guest.
  BrowserPluginGuest* GetBrowserPluginGuest() const;

  // Sets a BrowserPluginGuest object for this WebContents. If this WebContents
  // has a BrowserPluginGuest then that implies that it is being hosted by
  // a BrowserPlugin object in an embedder renderer process.
  void SetBrowserPluginGuest(BrowserPluginGuest* guest);

  // Returns embedder browser plugin object, or NULL if this WebContents is not
  // an embedder.
  BrowserPluginEmbedder* GetBrowserPluginEmbedder() const;

  // Gets the current fullscreen render widget's routing ID. Returns
  // MSG_ROUTING_NONE when there is no fullscreen render widget.
  int GetFullscreenWidgetRoutingID() const;

  // Invoked when visible SSL state (as defined by SSLStatus) changes.
  void DidChangeVisibleSSLState();

  // Informs the render view host and the BrowserPluginEmbedder, if present, of
  // a Drag Source End.
  void DragSourceEndedAt(int client_x, int client_y, int screen_x,
      int screen_y, blink::WebDragOperation operation);

  // A response has been received for a resource request.
  void DidGetResourceResponseStart(
      const ResourceRequestDetails& details);

  // A redirect was received while requesting a resource.
  void DidGetRedirectForResourceRequest(
      RenderViewHost* render_view_host,
      const ResourceRedirectDetails& details);

  WebContentsView* GetView() const;

  // WebContents ------------------------------------------------------
  virtual WebContentsDelegate* GetDelegate() OVERRIDE;
  virtual void SetDelegate(WebContentsDelegate* delegate) OVERRIDE;
  virtual NavigationControllerImpl& GetController() OVERRIDE;
  virtual const NavigationControllerImpl& GetController() const OVERRIDE;
  virtual BrowserContext* GetBrowserContext() const OVERRIDE;
  virtual const GURL& GetURL() const OVERRIDE;
  virtual const GURL& GetVisibleURL() const OVERRIDE;
  virtual const GURL& GetLastCommittedURL() const OVERRIDE;
  virtual RenderProcessHost* GetRenderProcessHost() const OVERRIDE;
  virtual RenderFrameHost* GetMainFrame() OVERRIDE;
  virtual RenderFrameHost* GetFocusedFrame() OVERRIDE;
  virtual void ForEachFrame(
      const base::Callback<void(RenderFrameHost*)>& on_frame) OVERRIDE;
  virtual void SendToAllFrames(IPC::Message* message) OVERRIDE;
  virtual RenderViewHost* GetRenderViewHost() const OVERRIDE;
  virtual WebContents* GetEmbedderWebContents() const OVERRIDE;
  virtual int GetEmbeddedInstanceID() const OVERRIDE;
  virtual int GetRoutingID() const OVERRIDE;
  virtual RenderWidgetHostView* GetRenderWidgetHostView() const OVERRIDE;
  virtual RenderWidgetHostView* GetFullscreenRenderWidgetHostView() const
      OVERRIDE;
  virtual WebUI* CreateWebUI(const GURL& url) OVERRIDE;
  virtual WebUI* GetWebUI() const OVERRIDE;
  virtual WebUI* GetCommittedWebUI() const OVERRIDE;
  virtual void SetUserAgentOverride(const std::string& override) OVERRIDE;
  virtual const std::string& GetUserAgentOverride() const OVERRIDE;
#if defined(OS_WIN)
  virtual void SetParentNativeViewAccessible(
      gfx::NativeViewAccessible accessible_parent) OVERRIDE;
#endif
  virtual const base::string16& GetTitle() const OVERRIDE;
  virtual int32 GetMaxPageID() OVERRIDE;
  virtual int32 GetMaxPageIDForSiteInstance(
      SiteInstance* site_instance) OVERRIDE;
  virtual SiteInstance* GetSiteInstance() const OVERRIDE;
  virtual SiteInstance* GetPendingSiteInstance() const OVERRIDE;
  virtual bool IsLoading() const OVERRIDE;
  virtual bool IsWaitingForResponse() const OVERRIDE;
  virtual const net::LoadStateWithParam& GetLoadState() const OVERRIDE;
  virtual const base::string16& GetLoadStateHost() const OVERRIDE;
  virtual uint64 GetUploadSize() const OVERRIDE;
  virtual uint64 GetUploadPosition() const OVERRIDE;
  virtual std::set<GURL> GetSitesInTab() const OVERRIDE;
  virtual const std::string& GetEncoding() const OVERRIDE;
  virtual bool DisplayedInsecureContent() const OVERRIDE;
  virtual void IncrementCapturerCount(const gfx::Size& capture_size) OVERRIDE;
  virtual void DecrementCapturerCount() OVERRIDE;
  virtual int GetCapturerCount() const OVERRIDE;
  virtual bool IsCrashed() const OVERRIDE;
  virtual void SetIsCrashed(base::TerminationStatus status,
                            int error_code) OVERRIDE;
  virtual base::TerminationStatus GetCrashedStatus() const OVERRIDE;
  virtual bool IsBeingDestroyed() const OVERRIDE;
  virtual void NotifyNavigationStateChanged(unsigned changed_flags) OVERRIDE;
  virtual base::TimeTicks GetLastActiveTime() const OVERRIDE;
  virtual void WasShown() OVERRIDE;
  virtual void WasHidden() OVERRIDE;
  virtual bool NeedToFireBeforeUnload() OVERRIDE;
  virtual void DispatchBeforeUnload(bool for_cross_site_transition) OVERRIDE;
  virtual void Stop() OVERRIDE;
  virtual WebContents* Clone() OVERRIDE;
  virtual void ReloadFocusedFrame(bool ignore_cache) OVERRIDE;
  virtual void Undo() OVERRIDE;
  virtual void Redo() OVERRIDE;
  virtual void Cut() OVERRIDE;
  virtual void Copy() OVERRIDE;
  virtual void CopyToFindPboard() OVERRIDE;
  virtual void Paste() OVERRIDE;
  virtual void PasteAndMatchStyle() OVERRIDE;
  virtual void Delete() OVERRIDE;
  virtual void SelectAll() OVERRIDE;
  virtual void Unselect() OVERRIDE;
  virtual void Replace(const base::string16& word) OVERRIDE;
  virtual void ReplaceMisspelling(const base::string16& word) OVERRIDE;
  virtual void NotifyContextMenuClosed(
      const CustomContextMenuContext& context) OVERRIDE;
  virtual void ExecuteCustomContextMenuCommand(
      int action, const CustomContextMenuContext& context) OVERRIDE;
  virtual gfx::NativeView GetNativeView() OVERRIDE;
  virtual gfx::NativeView GetContentNativeView() OVERRIDE;
  virtual gfx::NativeWindow GetTopLevelNativeWindow() OVERRIDE;
  virtual gfx::Rect GetContainerBounds() OVERRIDE;
  virtual gfx::Rect GetViewBounds() OVERRIDE;
  virtual DropData* GetDropData() OVERRIDE;
  virtual void Focus() OVERRIDE;
  virtual void SetInitialFocus() OVERRIDE;
  virtual void StoreFocus() OVERRIDE;
  virtual void RestoreFocus() OVERRIDE;
  virtual void FocusThroughTabTraversal(bool reverse) OVERRIDE;
  virtual bool ShowingInterstitialPage() const OVERRIDE;
  virtual InterstitialPage* GetInterstitialPage() const OVERRIDE;
  virtual bool IsSavable() OVERRIDE;
  virtual void OnSavePage() OVERRIDE;
  virtual bool SavePage(const base::FilePath& main_file,
                        const base::FilePath& dir_path,
                        SavePageType save_type) OVERRIDE;
  virtual void SaveFrame(const GURL& url,
                         const Referrer& referrer) OVERRIDE;
  virtual void GenerateMHTML(
      const base::FilePath& file,
      const base::Callback<void(int64)>& callback)
          OVERRIDE;
  virtual bool IsActiveEntry(int32 page_id) OVERRIDE;

  virtual const std::string& GetContentsMimeType() const OVERRIDE;
  virtual bool WillNotifyDisconnection() const OVERRIDE;
  virtual void SetOverrideEncoding(const std::string& encoding) OVERRIDE;
  virtual void ResetOverrideEncoding() OVERRIDE;
  virtual RendererPreferences* GetMutableRendererPrefs() OVERRIDE;
  virtual void Close() OVERRIDE;
  virtual void SystemDragEnded() OVERRIDE;
  virtual void UserGestureDone() OVERRIDE;
  virtual void SetClosedByUserGesture(bool value) OVERRIDE;
  virtual bool GetClosedByUserGesture() const OVERRIDE;
  virtual double GetZoomLevel() const OVERRIDE;
  virtual int GetZoomPercent(bool* enable_increment,
                             bool* enable_decrement) const OVERRIDE;
  virtual void ViewSource() OVERRIDE;
  virtual void ViewFrameSource(const GURL& url,
                               const PageState& page_state) OVERRIDE;
  virtual int GetMinimumZoomPercent() const OVERRIDE;
  virtual int GetMaximumZoomPercent() const OVERRIDE;
  virtual gfx::Size GetPreferredSize() const OVERRIDE;
  virtual bool GotResponseToLockMouseRequest(bool allowed) OVERRIDE;
  virtual bool HasOpener() const OVERRIDE;
  virtual void DidChooseColorInColorChooser(SkColor color) OVERRIDE;
  virtual void DidEndColorChooser() OVERRIDE;
  virtual int DownloadImage(const GURL& url,
                            bool is_favicon,
                            uint32_t max_bitmap_size,
                            const ImageDownloadCallback& callback) OVERRIDE;
  virtual bool IsSubframe() const OVERRIDE;
  virtual void Find(int request_id,
                    const base::string16& search_text,
                    const blink::WebFindOptions& options) OVERRIDE;
  virtual void SetZoomLevel(double level) OVERRIDE;
  virtual void StopFinding(StopFindAction action) OVERRIDE;
  virtual void InsertCSS(const std::string& css) OVERRIDE;
#if defined(OS_ANDROID)
  virtual base::android::ScopedJavaLocalRef<jobject> GetJavaWebContents()
      OVERRIDE;
#elif defined(OS_MACOSX)
  virtual void SetAllowOverlappingViews(bool overlapping) OVERRIDE;
  virtual bool GetAllowOverlappingViews() OVERRIDE;
  virtual void SetOverlayView(WebContents* overlay,
                              const gfx::Point& offset) OVERRIDE;
  virtual void RemoveOverlayView() OVERRIDE;
#endif

  // Implementation of PageNavigator.
  virtual WebContents* OpenURL(const OpenURLParams& params) OVERRIDE;

  // Implementation of IPC::Sender.
  virtual bool Send(IPC::Message* message) OVERRIDE;

  // RenderFrameHostDelegate ---------------------------------------------------
  virtual bool OnMessageReceived(RenderFrameHost* render_frame_host,
                                 const IPC::Message& message) OVERRIDE;
  virtual const GURL& GetMainFrameLastCommittedURL() const OVERRIDE;
  virtual void RenderFrameCreated(RenderFrameHost* render_frame_host) OVERRIDE;
  virtual void RenderFrameDeleted(RenderFrameHost* render_frame_host) OVERRIDE;
  virtual void DidStartLoading(RenderFrameHost* render_frame_host,
                               bool to_different_document) OVERRIDE;
  virtual void DidStopLoading(RenderFrameHost* render_frame_host) OVERRIDE;
  virtual void SwappedOut(RenderFrameHost* render_frame_host) OVERRIDE;
  virtual void WorkerCrashed(RenderFrameHost* render_frame_host) OVERRIDE;
  virtual void ShowContextMenu(RenderFrameHost* render_frame_host,
                               const ContextMenuParams& params) OVERRIDE;
  virtual void RunJavaScriptMessage(RenderFrameHost* render_frame_host,
                                    const base::string16& message,
                                    const base::string16& default_prompt,
                                    const GURL& frame_url,
                                    JavaScriptMessageType type,
                                    IPC::Message* reply_msg) OVERRIDE;
  virtual void RunBeforeUnloadConfirm(RenderFrameHost* render_frame_host,
                                      const base::string16& message,
                                      bool is_reload,
                                      IPC::Message* reply_msg) OVERRIDE;
  virtual void DidAccessInitialDocument() OVERRIDE;
  virtual void DidDisownOpener(RenderFrameHost* render_frame_host) OVERRIDE;
  virtual void DocumentOnLoadCompleted(
      RenderFrameHost* render_frame_host) OVERRIDE;
  virtual WebContents* GetAsWebContents() OVERRIDE;
  virtual bool IsNeverVisible() OVERRIDE;

  // RenderViewHostDelegate ----------------------------------------------------
  virtual RenderViewHostDelegateView* GetDelegateView() OVERRIDE;
  virtual bool OnMessageReceived(RenderViewHost* render_view_host,
                                 const IPC::Message& message) OVERRIDE;
  // RenderFrameHostDelegate has the same method, so list it there because this
  // interface is going away.
  // virtual WebContents* GetAsWebContents() OVERRIDE;
  virtual gfx::Rect GetRootWindowResizerRect() const OVERRIDE;
  virtual void RenderViewCreated(RenderViewHost* render_view_host) OVERRIDE;
  virtual void RenderViewReady(RenderViewHost* render_view_host) OVERRIDE;
  virtual void RenderViewTerminated(RenderViewHost* render_view_host,
                                    base::TerminationStatus status,
                                    int error_code) OVERRIDE;
  virtual void RenderViewDeleted(RenderViewHost* render_view_host) OVERRIDE;
  virtual void UpdateState(RenderViewHost* render_view_host,
                           int32 page_id,
                           const PageState& page_state) OVERRIDE;
  virtual void UpdateTitle(RenderViewHost* render_view_host,
                           int32 page_id,
                           const base::string16& title,
                           base::i18n::TextDirection title_direction) OVERRIDE;
  virtual void UpdateEncoding(RenderViewHost* render_view_host,
                              const std::string& encoding) OVERRIDE;
  virtual void UpdateTargetURL(int32 page_id, const GURL& url) OVERRIDE;
  virtual void Close(RenderViewHost* render_view_host) OVERRIDE;
  virtual void RequestMove(const gfx::Rect& new_bounds) OVERRIDE;
  virtual void DidCancelLoading() OVERRIDE;
  virtual void DidChangeLoadProgress(double progress) OVERRIDE;
  virtual void DocumentAvailableInMainFrame(
      RenderViewHost* render_view_host) OVERRIDE;
  virtual void RouteCloseEvent(RenderViewHost* rvh) OVERRIDE;
  virtual void RouteMessageEvent(
      RenderViewHost* rvh,
      const ViewMsg_PostMessage_Params& params) OVERRIDE;
  virtual bool AddMessageToConsole(int32 level,
                                   const base::string16& message,
                                   int32 line_no,
                                   const base::string16& source_id) OVERRIDE;
  virtual RendererPreferences GetRendererPrefs(
      BrowserContext* browser_context) const OVERRIDE;
  virtual WebPreferences GetWebkitPrefs() OVERRIDE;
  virtual void OnUserGesture() OVERRIDE;
  virtual void OnIgnoredUIEvent() OVERRIDE;
  virtual void RendererUnresponsive(RenderViewHost* render_view_host,
                                    bool is_during_beforeunload,
                                    bool is_during_unload) OVERRIDE;
  virtual void RendererResponsive(RenderViewHost* render_view_host) OVERRIDE;
  virtual void LoadStateChanged(const GURL& url,
                                const net::LoadStateWithParam& load_state,
                                uint64 upload_position,
                                uint64 upload_size) OVERRIDE;
  virtual void Activate() OVERRIDE;
  virtual void Deactivate() OVERRIDE;
  virtual void LostCapture() OVERRIDE;
  virtual void HandleMouseDown() OVERRIDE;
  virtual void HandleMouseUp() OVERRIDE;
  virtual void HandlePointerActivate() OVERRIDE;
  virtual void HandleGestureBegin() OVERRIDE;
  virtual void HandleGestureEnd() OVERRIDE;
  virtual void RunFileChooser(
      RenderViewHost* render_view_host,
      const FileChooserParams& params) OVERRIDE;
  virtual void ToggleFullscreenMode(bool enter_fullscreen) OVERRIDE;
  virtual bool IsFullscreenForCurrentTab() const OVERRIDE;
  virtual void UpdatePreferredSize(const gfx::Size& pref_size) OVERRIDE;
  virtual void ResizeDueToAutoResize(const gfx::Size& new_size) OVERRIDE;
  virtual void RequestToLockMouse(bool user_gesture,
                                  bool last_unlocked_by_target) OVERRIDE;
  virtual void LostMouseLock() OVERRIDE;
  virtual void CreateNewWindow(
      int render_process_id,
      int route_id,
      int main_frame_route_id,
      const ViewHostMsg_CreateWindow_Params& params,
      SessionStorageNamespace* session_storage_namespace) OVERRIDE;
  virtual void CreateNewWidget(int render_process_id,
                               int route_id,
                               blink::WebPopupType popup_type) OVERRIDE;
  virtual void CreateNewFullscreenWidget(int render_process_id,
                                         int route_id) OVERRIDE;
  virtual void ShowCreatedWindow(int route_id,
                                 WindowOpenDisposition disposition,
                                 const gfx::Rect& initial_pos,
                                 bool user_gesture) OVERRIDE;
  virtual void ShowCreatedWidget(int route_id,
                                 const gfx::Rect& initial_pos) OVERRIDE;
  virtual void ShowCreatedFullscreenWidget(int route_id) OVERRIDE;
  virtual void RequestMediaAccessPermission(
      const MediaStreamRequest& request,
      const MediaResponseCallback& callback) OVERRIDE;
  virtual SessionStorageNamespace* GetSessionStorageNamespace(
      SiteInstance* instance) OVERRIDE;
  virtual SessionStorageNamespaceMap GetSessionStorageNamespaceMap() OVERRIDE;
  virtual FrameTree* GetFrameTree() OVERRIDE;
  virtual void AccessibilityEventReceived(
      const std::vector<AXEventNotificationDetails>& details) OVERRIDE;

  // NavigatorDelegate ---------------------------------------------------------

  virtual void DidStartProvisionalLoad(
      RenderFrameHostImpl* render_frame_host,
      int parent_routing_id,
      const GURL& validated_url,
      bool is_error_page,
      bool is_iframe_srcdoc) OVERRIDE;
  virtual void DidFailProvisionalLoadWithError(
      RenderFrameHostImpl* render_frame_host,
      const FrameHostMsg_DidFailProvisionalLoadWithError_Params& params)
      OVERRIDE;
  virtual void DidFailLoadWithError(
      RenderFrameHostImpl* render_frame_host,
      const GURL& url,
      int error_code,
      const base::string16& error_description) OVERRIDE;
  virtual void DidRedirectProvisionalLoad(
      RenderFrameHostImpl* render_frame_host,
      const GURL& validated_target_url) OVERRIDE;
  virtual void DidCommitProvisionalLoad(
      RenderFrameHostImpl* render_frame_host,
      const base::string16& frame_unique_name,
      bool is_main_frame,
      const GURL& url,
      PageTransition transition_type) OVERRIDE;
  virtual void DidNavigateMainFramePreCommit(
      const FrameHostMsg_DidCommitProvisionalLoad_Params& params) OVERRIDE;
  virtual void DidNavigateMainFramePostCommit(
      const LoadCommittedDetails& details,
      const FrameHostMsg_DidCommitProvisionalLoad_Params& params) OVERRIDE;
  virtual void DidNavigateAnyFramePostCommit(
      RenderFrameHostImpl* render_frame_host,
      const LoadCommittedDetails& details,
      const FrameHostMsg_DidCommitProvisionalLoad_Params& params) OVERRIDE;
  virtual void SetMainFrameMimeType(const std::string& mime_type) OVERRIDE;
  virtual bool CanOverscrollContent() OVERRIDE;
  virtual void NotifyChangedNavigationState(
      InvalidateTypes changed_flags) OVERRIDE;
  virtual void AboutToNavigateRenderFrame(
      RenderFrameHostImpl* render_frame_host) OVERRIDE;
  virtual void DidStartNavigationToPendingEntry(
      RenderFrameHostImpl* render_frame_host,
      const GURL& url,
      NavigationController::ReloadType reload_type) OVERRIDE;
  virtual void RequestOpenURL(RenderFrameHostImpl* render_frame_host,
                              const OpenURLParams& params) OVERRIDE;
  virtual bool ShouldPreserveAbortedURLs() OVERRIDE;

  // RenderWidgetHostDelegate --------------------------------------------------

  virtual void RenderWidgetDeleted(
      RenderWidgetHostImpl* render_widget_host) OVERRIDE;
  virtual bool PreHandleKeyboardEvent(
      const NativeWebKeyboardEvent& event,
      bool* is_keyboard_shortcut) OVERRIDE;
  virtual void HandleKeyboardEvent(
      const NativeWebKeyboardEvent& event) OVERRIDE;
  virtual bool HandleWheelEvent(
      const blink::WebMouseWheelEvent& event) OVERRIDE;
  virtual bool PreHandleGestureEvent(
      const blink::WebGestureEvent& event) OVERRIDE;
<<<<<<< HEAD
  virtual bool HandleGestureEvent(
      const blink::WebGestureEvent& event) OVERRIDE;
=======
  virtual bool ShouldSetKeyboardFocusOnMouseDown() OVERRIDE;
  virtual bool ShouldSetLogicalFocusOnMouseDown() OVERRIDE;
  virtual bool ShowTooltip(
      const base::string16& tooltip_text,
      blink::WebTextDirection text_direction_hint) OVERRIDE;
>>>>>>> d7784cd2
  virtual void DidSendScreenRects(RenderWidgetHostImpl* rwh) OVERRIDE;
#if defined(OS_WIN)
  virtual gfx::NativeViewAccessible GetParentNativeViewAccessible() OVERRIDE;
#endif

  // RenderFrameHostManager::Delegate ------------------------------------------

  virtual bool CreateRenderViewForRenderManager(
      RenderViewHost* render_view_host,
      int opener_route_id,
      CrossProcessFrameConnector* frame_connector) OVERRIDE;
  virtual void BeforeUnloadFiredFromRenderManager(
      bool proceed, const base::TimeTicks& proceed_time,
      bool* proceed_to_fire_unload) OVERRIDE;
  virtual void RenderProcessGoneFromRenderManager(
      RenderViewHost* render_view_host) OVERRIDE;
  virtual void UpdateRenderViewSizeForRenderManager() OVERRIDE;
  virtual void CancelModalDialogsForRenderManager() OVERRIDE;
  virtual void NotifySwappedFromRenderManager(
      RenderViewHost* old_host, RenderViewHost* new_host) OVERRIDE;
  virtual int CreateOpenerRenderViewsForRenderManager(
      SiteInstance* instance) OVERRIDE;
  virtual NavigationControllerImpl&
      GetControllerForRenderManager() OVERRIDE;
  virtual WebUIImpl* CreateWebUIForRenderManager(const GURL& url) OVERRIDE;
  virtual NavigationEntry*
      GetLastCommittedNavigationEntryForRenderManager() OVERRIDE;
  virtual bool FocusLocationBarByDefault() OVERRIDE;
  virtual void SetFocusToLocationBar(bool select_all) OVERRIDE;
  virtual void CreateViewAndSetSizeForRVH(RenderViewHost* rvh) OVERRIDE;
  virtual bool IsHidden() OVERRIDE;

  // NotificationObserver ------------------------------------------------------

  virtual void Observe(int type,
                       const NotificationSource& source,
                       const NotificationDetails& details) OVERRIDE;

  // NavigationControllerDelegate ----------------------------------------------

  virtual WebContents* GetWebContents() OVERRIDE;
  virtual void NotifyNavigationEntryCommitted(
      const LoadCommittedDetails& load_details) OVERRIDE;

  // Invoked before a form repost warning is shown.
  virtual void NotifyBeforeFormRepostWarningShow() OVERRIDE;

  // Activate this WebContents and show a form repost warning.
  virtual void ActivateAndShowRepostFormWarningDialog() OVERRIDE;

  // Whether the initial empty page of this view has been accessed by another
  // page, making it unsafe to show the pending URL. Always false after the
  // first commit.
  virtual bool HasAccessedInitialDocument() OVERRIDE;

  // Updates the max page ID for the current SiteInstance in this
  // WebContentsImpl to be at least |page_id|.
  virtual void UpdateMaxPageID(int32 page_id) OVERRIDE;

  // Updates the max page ID for the given SiteInstance in this WebContentsImpl
  // to be at least |page_id|.
  virtual void UpdateMaxPageIDForSiteInstance(SiteInstance* site_instance,
                                              int32 page_id) OVERRIDE;

  // Copy the current map of SiteInstance ID to max page ID from another tab.
  // This is necessary when this tab adopts the NavigationEntries from
  // |web_contents|.
  virtual void CopyMaxPageIDsFrom(WebContents* web_contents) OVERRIDE;

  // Called by the NavigationController to cause the WebContentsImpl to navigate
  // to the current pending entry. The NavigationController should be called
  // back with RendererDidNavigate on success or DiscardPendingEntry on failure.
  // The callbacks can be inside of this function, or at some future time.
  //
  // The entry has a PageID of -1 if newly created (corresponding to navigation
  // to a new URL).
  //
  // If this method returns false, then the navigation is discarded (equivalent
  // to calling DiscardPendingEntry on the NavigationController).
  virtual bool NavigateToPendingEntry(
      NavigationController::ReloadType reload_type) OVERRIDE;

  // Sets the history for this WebContentsImpl to |history_length| entries, and
  // moves the current page_id to the last entry in the list if it's valid.
  // This is mainly used when a prerendered page is swapped into the current
  // tab. The method is virtual for testing.
  virtual void SetHistoryLengthAndPrune(
      const SiteInstance* site_instance,
      int merge_history_length,
      int32 minimum_page_id) OVERRIDE;

  // Called by InterstitialPageImpl when it creates a RenderFrameHost.
  virtual void RenderFrameForInterstitialPageCreated(
      RenderFrameHost* render_frame_host) OVERRIDE;

  // Sets the passed interstitial as the currently showing interstitial.
  // No interstitial page should already be attached.
  virtual void AttachInterstitialPage(
      InterstitialPageImpl* interstitial_page) OVERRIDE;

  // Unsets the currently showing interstitial.
  virtual void DetachInterstitialPage() OVERRIDE;

  // Changes the IsLoading state and notifies the delegate as needed.
  // |details| is used to provide details on the load that just finished
  // (but can be null if not applicable).
  virtual void SetIsLoading(RenderViewHost* render_view_host,
                            bool is_loading,
                            bool to_different_document,
                            LoadNotificationDetails* details) OVERRIDE;

  typedef base::Callback<void(WebContents*)> CreatedCallback;

  // Requests the renderer to select the region between two points in the
  // currently focused frame.
  void SelectRange(const gfx::Point& start, const gfx::Point& end);

 private:
  friend class TestNavigationObserver;
  friend class WebContentsObserver;
  friend class WebContents;  // To implement factory methods.

  FRIEND_TEST_ALL_PREFIXES(WebContentsImplTest, NoJSMessageOnInterstitials);
  FRIEND_TEST_ALL_PREFIXES(WebContentsImplTest, UpdateTitle);
  FRIEND_TEST_ALL_PREFIXES(WebContentsImplTest, FindOpenerRVHWhenPending);
  FRIEND_TEST_ALL_PREFIXES(WebContentsImplTest,
                           CrossSiteCantPreemptAfterUnload);
  FRIEND_TEST_ALL_PREFIXES(WebContentsImplTest, PendingContents);
  FRIEND_TEST_ALL_PREFIXES(WebContentsImplTest, FrameTreeShape);
  FRIEND_TEST_ALL_PREFIXES(WebContentsImplTest, GetLastActiveTime);
  FRIEND_TEST_ALL_PREFIXES(FormStructureBrowserTest, HTMLFiles);
  FRIEND_TEST_ALL_PREFIXES(NavigationControllerTest, HistoryNavigate);
  FRIEND_TEST_ALL_PREFIXES(RenderFrameHostManagerTest, PageDoesBackAndReload);

  // So InterstitialPageImpl can access SetIsLoading.
  friend class InterstitialPageImpl;

  // TODO(brettw) TestWebContents shouldn't exist!
  friend class TestWebContents;

  class DestructionObserver;

  // See WebContents::Create for a description of these parameters.
  WebContentsImpl(BrowserContext* browser_context,
                  WebContentsImpl* opener,
                  int render_process_affinity);

  // Add and remove observers for page navigation notifications. The order in
  // which notifications are sent to observers is undefined. Clients must be
  // sure to remove the observer before they go away.
  void AddObserver(WebContentsObserver* observer);
  void RemoveObserver(WebContentsObserver* observer);

  // Clears this tab's opener if it has been closed.
  void OnWebContentsDestroyed(WebContentsImpl* web_contents);

  // Creates and adds to the map a destruction observer watching |web_contents|.
  // No-op if such an observer already exists.
  void AddDestructionObserver(WebContentsImpl* web_contents);

  // Deletes and removes from the map a destruction observer
  // watching |web_contents|. No-op if there is no such observer.
  void RemoveDestructionObserver(WebContentsImpl* web_contents);

  // Callback function when showing JavaScript dialogs.  Takes in a routing ID
  // pair to identify the RenderFrameHost that opened the dialog, because it's
  // possible for the RenderFrameHost to be deleted by the time this is called.
  void OnDialogClosed(int render_process_id,
                      int render_frame_id,
                      IPC::Message* reply_msg,
                      bool dialog_was_suppressed,
                      bool success,
                      const base::string16& user_input);

  // Callback function when requesting permission to access the PPAPI broker.
  // |result| is true if permission was granted.
  void OnPpapiBrokerPermissionResult(int routing_id, bool result);

  bool OnMessageReceived(RenderViewHost* render_view_host,
                         RenderFrameHost* render_frame_host,
                         const IPC::Message& message);

  // IPC message handlers.
  void OnDidLoadResourceFromMemoryCache(const GURL& url,
                                        const std::string& security_info,
                                        const std::string& http_request,
                                        const std::string& mime_type,
                                        ResourceType::Type resource_type);
  void OnDidDisplayInsecureContent();
  void OnDidRunInsecureContent(const std::string& security_origin,
                               const GURL& target_url);
  void OnDocumentLoadedInFrame();
  void OnDidFinishLoad(const GURL& url);
  void OnGoToEntryAtOffset(int offset);
  void OnUpdateZoomLimits(int minimum_percent,
                          int maximum_percent,
                          bool remember);
  void OnEnumerateDirectory(int request_id, const base::FilePath& path);

  void OnRegisterProtocolHandler(const std::string& protocol,
                                 const GURL& url,
                                 const base::string16& title,
                                 bool user_gesture);
  void OnFindReply(int request_id,
                   int number_of_matches,
                   const gfx::Rect& selection_rect,
                   int active_match_ordinal,
                   bool final_update);
#if defined(OS_ANDROID)
  void OnFindMatchRectsReply(int version,
                             const std::vector<gfx::RectF>& rects,
                             const gfx::RectF& active_rect);

  void OnOpenDateTimeDialog(
      const ViewHostMsg_DateTimeDialogValue_Params& value);
  void OnJavaBridgeGetChannelHandle(IPC::Message* reply_msg);
#endif
  void OnPepperPluginHung(int plugin_child_id,
                          const base::FilePath& path,
                          bool is_hung);
  void OnPluginCrashed(const base::FilePath& plugin_path,
                       base::ProcessId plugin_pid);
  void OnDomOperationResponse(const std::string& json_string,
                              int automation_id);
  void OnAppCacheAccessed(const GURL& manifest_url, bool blocked_by_policy);
  void OnOpenColorChooser(int color_chooser_id,
                          SkColor color,
                          const std::vector<ColorSuggestion>& suggestions);
  void OnEndColorChooser(int color_chooser_id);
  void OnSetSelectedColorInColorChooser(int color_chooser_id, SkColor color);
  void OnWebUISend(const GURL& source_url,
                   const std::string& name,
                   const base::ListValue& args);
  void OnRequestPpapiBrokerPermission(int routing_id,
                                      const GURL& url,
                                      const base::FilePath& plugin_path);
  void OnBrowserPluginMessage(const IPC::Message& message);
  void OnDidDownloadImage(int id,
                          int http_status_code,
                          const GURL& image_url,
                          const std::vector<SkBitmap>& bitmaps,
                          const std::vector<gfx::Size>& original_bitmap_sizes);
  void OnUpdateFaviconURL(const std::vector<FaviconURL>& candidates);
  void OnFirstVisuallyNonEmptyPaint();
  void OnMediaPlayingNotification(int64 player_cookie,
                                  bool has_video,
                                  bool has_audio);
  void OnMediaPausedNotification(int64 player_cookie);
  void OnShowValidationMessage(const gfx::Rect& anchor_in_root_view,
                               const base::string16& main_text,
                               const base::string16& sub_text);
  void OnHideValidationMessage();
  void OnMoveValidationMessage(const gfx::Rect& anchor_in_root_view);


  // Called by derived classes to indicate that we're no longer waiting for a
  // response. This won't actually update the throbber, but it will get picked
  // up at the next animation step if the throbber is going.
  void SetNotWaitingForResponse() { waiting_for_response_ = false; }

  // Navigation helpers --------------------------------------------------------
  //
  // These functions are helpers for Navigate() and DidNavigate().

  // Handles post-navigation tasks in DidNavigate AFTER the entry has been
  // committed to the navigation controller. Note that the navigation entry is
  // not provided since it may be invalid/changed after being committed. The
  // current navigation entry is in the NavigationController at this point.

  // If our controller was restored, update the max page ID associated with the
  // given RenderViewHost to be larger than the number of restored entries.
  // This is called in CreateRenderView before any navigations in the RenderView
  // have begun, to prevent any races in updating RenderView::next_page_id.
  void UpdateMaxPageIDIfNecessary(RenderViewHost* rvh);

  // Saves the given title to the navigation entry and does associated work. It
  // will update history and the view for the new title, and also synthesize
  // titles for file URLs that have none (so we require that the URL of the
  // entry already be set).
  //
  // This is used as the backend for state updates, which include a new title,
  // or the dedicated set title message. It returns true if the new title is
  // different and was therefore updated.
  bool UpdateTitleForEntry(NavigationEntryImpl* entry,
                           const base::string16& title);

  // Recursively creates swapped out RenderViews for this tab's opener chain
  // (including this tab) in the given SiteInstance, allowing other tabs to send
  // cross-process JavaScript calls to their opener(s).  Returns the route ID of
  // this tab's RenderView for |instance|.
  int CreateOpenerRenderViews(SiteInstance* instance);

  // Helper for CreateNewWidget/CreateNewFullscreenWidget.
  void CreateNewWidget(int render_process_id,
                       int route_id,
                       bool is_fullscreen,
                       blink::WebPopupType popup_type);

  // Helper for ShowCreatedWidget/ShowCreatedFullscreenWidget.
  void ShowCreatedWidget(int route_id,
                         bool is_fullscreen,
                         const gfx::Rect& initial_pos);

  // Finds the new RenderWidgetHost and returns it. Note that this can only be
  // called once as this call also removes it from the internal map.
  RenderWidgetHostView* GetCreatedWidget(int route_id);

  // Finds the new WebContentsImpl by route_id, initializes it for
  // renderer-initiated creation, and returns it. Note that this can only be
  // called once as this call also removes it from the internal map.
  WebContentsImpl* GetCreatedWindow(int route_id);

  // Misc non-view stuff -------------------------------------------------------

  // Helper functions for sending notifications.
  void NotifySwapped(RenderViewHost* old_host, RenderViewHost* new_host);
  void NotifyDisconnected();

  void SetEncoding(const std::string& encoding);

  // TODO(creis): This should take in a FrameTreeNode to know which node's
  // render manager to return.  For now, we just return the root's.
  RenderFrameHostManager* GetRenderManager() const;

  RenderViewHostImpl* GetRenderViewHostImpl();

  // Removes browser plugin embedder if there is one.
  void RemoveBrowserPluginEmbedder();

  // Clear |render_frame_host|'s PowerSaveBlockers.
  void ClearPowerSaveBlockers(RenderFrameHost* render_frame_host);

  // Clear all PowerSaveBlockers, leave power_save_blocker_ empty.
  void ClearAllPowerSaveBlockers();

  // Helper function to invoke WebContentsDelegate::GetSizeForNewRenderView().
  gfx::Size GetSizeForNewRenderView();

  void OnFrameRemoved(RenderViewHostImpl* render_view_host,
                      int frame_routing_id);

  // Helper method that's called whenever |preferred_size_| or
  // |preferred_size_for_capture_| changes, to propagate the new value to the
  // |delegate_|.
  void OnPreferredSizeChanged(const gfx::Size& old_size);

  // Adds/removes a callback called on creation of each new WebContents.
  // Deprecated, about to remove.
  static void AddCreatedCallback(const CreatedCallback& callback);
  static void RemoveCreatedCallback(const CreatedCallback& callback);

  // Data for core operation ---------------------------------------------------

  // Delegate for notifying our owner about stuff. Not owned by us.
  WebContentsDelegate* delegate_;

  // Handles the back/forward list and loading.
  NavigationControllerImpl controller_;

  // The corresponding view.
  scoped_ptr<WebContentsView> view_;

  // The view of the RVHD. Usually this is our WebContentsView implementation,
  // but if an embedder uses a different WebContentsView, they'll need to
  // provide this.
  RenderViewHostDelegateView* render_view_host_delegate_view_;

  // Tracks created WebContentsImpl objects that have not been shown yet. They
  // are identified by the route ID passed to CreateNewWindow.
  typedef std::map<int, WebContentsImpl*> PendingContents;
  PendingContents pending_contents_;

  // These maps hold on to the widgets that we created on behalf of the renderer
  // that haven't shown yet.
  typedef std::map<int, RenderWidgetHostView*> PendingWidgetViews;
  PendingWidgetViews pending_widget_views_;

  typedef std::map<WebContentsImpl*, DestructionObserver*> DestructionObservers;
  DestructionObservers destruction_observers_;

  // A list of observers notified when page state changes. Weak references.
  // This MUST be listed above frame_tree_ since at destruction time the
  // latter might cause RenderViewHost's destructor to call us and we might use
  // the observer list then.
  ObserverList<WebContentsObserver> observers_;

  // The tab that opened this tab, if any.  Will be set to null if the opener
  // is closed.
  WebContentsImpl* opener_;

  // True if this tab was opened by another tab. This is not unset if the opener
  // is closed.
  bool created_with_opener_;

#if defined(OS_WIN)
  gfx::NativeViewAccessible accessible_parent_;
#endif

  // Helper classes ------------------------------------------------------------

  // Maps the RenderFrameHost to its media_player_cookie and PowerSaveBlocker
  // pairs. Key is the RenderFrameHost, value is the map which maps
  // player_cookie on to PowerSaveBlocker.
  typedef std::map<RenderFrameHost*, std::map<int64, PowerSaveBlocker*> >
      PowerSaveBlockerMap;
  PowerSaveBlockerMap power_save_blockers_;

  // Manages the frame tree of the page and process swaps in each node.
  FrameTree frame_tree_;

#if defined(OS_ANDROID)
  // Manages injecting Java objects into all RenderViewHosts associated with
  // this WebContentsImpl.
  scoped_ptr<JavaBridgeDispatcherHostManager>
      java_bridge_dispatcher_host_manager_;
#endif

  // SavePackage, lazily created.
  scoped_refptr<SavePackage> save_package_;

  // Data for loading state ----------------------------------------------------

  // Indicates whether we're currently loading a resource.
  bool is_loading_;

  // Indicates if the tab is considered crashed.
  base::TerminationStatus crashed_status_;
  int crashed_error_code_;

  // Whether this WebContents is waiting for a first-response for the
  // main resource of the page. This controls whether the throbber state is
  // "waiting" or "loading."
  bool waiting_for_response_;

  // Map of SiteInstance ID to max page ID for this tab. A page ID is specific
  // to a given tab and SiteInstance, and must be valid for the lifetime of the
  // WebContentsImpl.
  std::map<int32, int32> max_page_ids_;

  // The current load state and the URL associated with it.
  net::LoadStateWithParam load_state_;
  base::string16 load_state_host_;
  // Upload progress, for displaying in the status bar.
  // Set to zero when there is no significant upload happening.
  uint64 upload_size_;
  uint64 upload_position_;

  // Data for current page -----------------------------------------------------

  // When a title cannot be taken from any entry, this title will be used.
  base::string16 page_title_when_no_navigation_entry_;

  // When a navigation occurs, we record its contents MIME type. It can be
  // used to check whether we can do something for some special contents.
  std::string contents_mime_type_;

  // Character encoding.
  std::string encoding_;

  // True if this is a secure page which displayed insecure content.
  bool displayed_insecure_content_;

  // Whether the initial empty page has been accessed by another page, making it
  // unsafe to show the pending URL. Usually false unless another window tries
  // to modify the blank page.  Always false after the first commit.
  bool has_accessed_initial_document_;

  // Data for misc internal state ----------------------------------------------

  // When > 0, the WebContents is currently being captured (e.g., for
  // screenshots or mirroring); and the underlying RenderWidgetHost should not
  // be told it is hidden.
  int capturer_count_;

  // Tracks whether RWHV should be visible once capturer_count_ becomes zero.
  bool should_normally_be_visible_;

  // See getter above.
  bool is_being_destroyed_;

  // Indicates whether we should notify about disconnection of this
  // WebContentsImpl. This is used to ensure disconnection notifications only
  // happen if a connection notification has happened and that they happen only
  // once.
  bool notify_disconnection_;

  // Pointer to the JavaScript dialog manager, lazily assigned. Used because the
  // delegate of this WebContentsImpl is nulled before its destructor is called.
  JavaScriptDialogManager* dialog_manager_;

  // Set to true when there is an active "before unload" dialog.  When true,
  // we've forced the throbber to start in Navigate, and we need to remember to
  // turn it off in OnJavaScriptMessageBoxClosed if the navigation is canceled.
  bool is_showing_before_unload_dialog_;

  // Settings that get passed to the renderer process.
  RendererPreferences renderer_preferences_;

  // The time that this WebContents was last made active. The initial value is
  // the WebContents creation time.
  base::TimeTicks last_active_time_;

  // See description above setter.
  bool closed_by_user_gesture_;

  // Minimum/maximum zoom percent.
  int minimum_zoom_percent_;
  int maximum_zoom_percent_;
  // If true, the default zoom limits have been overriden for this tab, in which
  // case we don't want saved settings to apply to it and we don't want to
  // remember it.
  bool temporary_zoom_settings_;

  // The raw accumulated zoom value and the actual zoom increments made for an
  // an in-progress pinch gesture.
  float totalPinchGestureAmount_;
  int currentPinchZoomStepDelta_;

  // The intrinsic size of the page.
  gfx::Size preferred_size_;

  // The preferred size for content screen capture.  When |capturer_count_| > 0,
  // this overrides |preferred_size_|.
  gfx::Size preferred_size_for_capture_;

#if defined(OS_ANDROID)
  // Date time chooser opened by this tab.
  // Only used in Android since all other platforms use a multi field UI.
  scoped_ptr<DateTimeChooserAndroid> date_time_chooser_;
#endif

  // Holds information about a current color chooser dialog, if one is visible.
  struct ColorChooserInfo {
    ColorChooserInfo(int render_process_id,
                     int render_frame_id,
                     ColorChooser* chooser,
                     int identifier);
    ~ColorChooserInfo();

    int render_process_id;
    int render_frame_id;

    // Color chooser that was opened by this tab.
    scoped_ptr<ColorChooser> chooser;

    // A unique identifier for the current color chooser.  Identifiers are
    // unique across a renderer process.  This avoids race conditions in
    // synchronizing the browser and renderer processes.  For example, if a
    // renderer closes one chooser and opens another, and simultaneously the
    // user picks a color in the first chooser, the IDs can be used to drop the
    // "chose a color" message rather than erroneously tell the renderer that
    // the user picked a color in the second chooser.
    int identifier;
  };

  scoped_ptr<ColorChooserInfo> color_chooser_info_;

  // Manages the embedder state for browser plugins, if this WebContents is an
  // embedder; NULL otherwise.
  scoped_ptr<BrowserPluginEmbedder> browser_plugin_embedder_;
  // Manages the guest state for browser plugin, if this WebContents is a guest;
  // NULL otherwise.
  scoped_ptr<BrowserPluginGuest> browser_plugin_guest_;

  // This must be at the end, or else we might get notifications and use other
  // member variables that are gone.
  NotificationRegistrar registrar_;

  // Used during IPC message dispatching from the RenderView/RenderFrame so that
  // the handlers can get a pointer to the RVH through which the message was
  // received.
  RenderViewHost* render_view_message_source_;
  RenderFrameHost* render_frame_message_source_;

  // All live RenderWidgetHostImpls that are created by this object and may
  // outlive it.
  std::set<RenderWidgetHostImpl*> created_widgets_;

  // Routing id of the shown fullscreen widget or MSG_ROUTING_NONE otherwise.
  int fullscreen_widget_routing_id_;

  // Maps the ids of pending image downloads to their callbacks
  typedef std::map<int, ImageDownloadCallback> ImageDownloadMap;
  ImageDownloadMap image_download_map_;

  // Whether this WebContents is responsible for displaying a subframe in a
  // different process from its parent page.
  bool is_subframe_;

  // Whether the last JavaScript dialog shown was suppressed. Used for testing.
  bool last_dialog_suppressed_;

  DISALLOW_COPY_AND_ASSIGN(WebContentsImpl);
};

}  // namespace content

#endif  // CONTENT_BROWSER_WEB_CONTENTS_WEB_CONTENTS_IMPL_H_<|MERGE_RESOLUTION|>--- conflicted
+++ resolved
@@ -516,16 +516,13 @@
       const blink::WebMouseWheelEvent& event) OVERRIDE;
   virtual bool PreHandleGestureEvent(
       const blink::WebGestureEvent& event) OVERRIDE;
-<<<<<<< HEAD
   virtual bool HandleGestureEvent(
       const blink::WebGestureEvent& event) OVERRIDE;
-=======
   virtual bool ShouldSetKeyboardFocusOnMouseDown() OVERRIDE;
   virtual bool ShouldSetLogicalFocusOnMouseDown() OVERRIDE;
   virtual bool ShowTooltip(
       const base::string16& tooltip_text,
       blink::WebTextDirection text_direction_hint) OVERRIDE;
->>>>>>> d7784cd2
   virtual void DidSendScreenRects(RenderWidgetHostImpl* rwh) OVERRIDE;
 #if defined(OS_WIN)
   virtual gfx::NativeViewAccessible GetParentNativeViewAccessible() OVERRIDE;
