--- conflicted
+++ resolved
@@ -495,7 +495,8 @@
   SessionStorageNamespaceImpl* session_storage_namespace_impl =
       new SessionStorageNamespaceImpl(dom_storage_context);
 
-<<<<<<< HEAD
+  // TODO: should this interstitial page support process affinity?
+
   RenderViewHostImpl* render_view_host =
       new RenderViewHostImpl(site_instance.get(),
                              this,
@@ -504,13 +505,6 @@
                              MSG_ROUTING_NONE,
                              false,
                              session_storage_namespace_impl);
-=======
-  // TODO: should this interstitial page support process affinity?
-
-  RenderViewHostImpl* render_view_host = new RenderViewHostImpl(
-      site_instance, this, this, MSG_ROUTING_NONE, false,
-      session_storage_namespace_impl);
->>>>>>> 68f962fd
   web_contents_->RenderViewForInterstitialPageCreated(render_view_host);
   return render_view_host;
 }
