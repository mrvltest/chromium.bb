--- conflicted
+++ resolved
@@ -63,11 +63,8 @@
 
   // WebContentsObserver overrides.
   virtual void AboutToNavigateRenderView(RenderViewHost* dest_rvh) OVERRIDE;
-<<<<<<< HEAD
-=======
   virtual void RenderViewHostChanged(RenderViewHost* old_host,
                                      RenderViewHost* new_host) OVERRIDE;
->>>>>>> 8c15b39e
   virtual void RenderViewDeleted(RenderViewHost* rvh) OVERRIDE;
   virtual void RenderProcessGone(base::TerminationStatus status) OVERRIDE;
   virtual void DidAttachInterstitialPage() OVERRIDE;
