--- conflicted
+++ resolved
@@ -231,10 +231,6 @@
   RenderViewHost* host = agent_->GetRenderViewHost();
   CHECK(host->GetView());
   gfx::Rect view_bounds = host->GetView()->GetViewBounds();
-<<<<<<< HEAD
-  float device_sf = last_compositor_frame_metadata_.device_scale_factor;
-=======
->>>>>>> 8c15b39e
   if (max_width > 0)
     *scale = std::min(*scale, max_width / view_bounds.width());
   if (max_height > 0)
@@ -642,13 +638,8 @@
     const base::Closure& barrier,
     int64 value) {
   base::DictionaryValue* usage_item = new base::DictionaryValue;
-<<<<<<< HEAD
-  usage_item->SetString(devtools::Page::UsageItem::kItemID, client_id);
-  usage_item->SetDouble(devtools::Page::UsageItem::kItemValue, value);
-=======
   usage_item->SetString(devtools::Page::UsageItem::kParamId, client_id);
   usage_item->SetDouble(devtools::Page::UsageItem::kParamValue, value);
->>>>>>> 8c15b39e
   list->Append(usage_item);
   barrier.Run();
 }
@@ -679,19 +670,11 @@
 std::string GetStorageTypeName(quota::StorageType type) {
   switch (type) {
     case quota::kStorageTypeTemporary:
-<<<<<<< HEAD
-      return devtools::Page::Usage::kItemTemporary;
-    case quota::kStorageTypePersistent:
-      return devtools::Page::Usage::kItemPersistent;
-    case quota::kStorageTypeSyncable:
-      return devtools::Page::Usage::kItemSyncable;
-=======
       return devtools::Page::Usage::kParamTemporary;
     case quota::kStorageTypePersistent:
       return devtools::Page::Usage::kParamPersistent;
     case quota::kStorageTypeSyncable:
       return devtools::Page::Usage::kParamSyncable;
->>>>>>> 8c15b39e
     case quota::kStorageTypeQuotaNotManaged:
     case quota::kStorageTypeUnknown:
       NOTREACHED();
@@ -702,15 +685,6 @@
 std::string GetQuotaClientName(quota::QuotaClient::ID id) {
   switch (id) {
     case quota::QuotaClient::kFileSystem:
-<<<<<<< HEAD
-      return devtools::Page::UsageItem::ID::kFilesystem;
-    case quota::QuotaClient::kDatabase:
-      return devtools::Page::UsageItem::ID::kDatabase;
-    case quota::QuotaClient::kAppcache:
-      return devtools::Page::UsageItem::ID::kAppcache;
-    case quota::QuotaClient::kIndexedDatabase:
-      return devtools::Page::UsageItem::ID::kIndexedDatabase;
-=======
       return devtools::Page::UsageItem::Id::kEnumFilesystem;
     case quota::QuotaClient::kDatabase:
       return devtools::Page::UsageItem::Id::kEnumDatabase;
@@ -718,7 +692,6 @@
       return devtools::Page::UsageItem::Id::kEnumAppcache;
     case quota::QuotaClient::kIndexedDatabase:
       return devtools::Page::UsageItem::Id::kEnumIndexeddatabase;
->>>>>>> 8c15b39e
     default:
       NOTREACHED();
       return "";
@@ -767,20 +740,12 @@
       security_origin,
       quota::kStorageTypeTemporary,
       base::Bind(&DidGetUsageAndQuotaForWebApps, quota_raw_ptr,
-<<<<<<< HEAD
-                 std::string(devtools::Page::Quota::kItemTemporary), barrier));
-=======
                  std::string(devtools::Page::Quota::kParamTemporary), barrier));
->>>>>>> 8c15b39e
 
   quota_manager->GetPersistentHostQuota(
       host,
       base::Bind(&DidGetQuotaValue, quota_raw_ptr,
-<<<<<<< HEAD
-                 std::string(devtools::Page::Quota::kItemPersistent),
-=======
                  std::string(devtools::Page::Quota::kParamPersistent),
->>>>>>> 8c15b39e
                  barrier));
 
   for (size_t i = 0; i != arraysize(kQuotaClients); i++) {
