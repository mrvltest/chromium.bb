// Copyright (c) 2012 The Chromium Authors. All rights reserved.
// Use of this source code is governed by a BSD-style license that can be
// found in the LICENSE file.

#include "content/browser/download/download_manager_impl.h"

#include <iterator>

#include "base/bind.h"
#include "base/callback.h"
#include "base/debug/alias.h"
#include "base/i18n/case_conversion.h"
#include "base/logging.h"
#include "base/message_loop/message_loop.h"
#include "base/stl_util.h"
#include "base/strings/stringprintf.h"
#include "base/strings/sys_string_conversions.h"
#include "base/supports_user_data.h"
#include "base/synchronization/lock.h"
#include "build/build_config.h"
#include "content/browser/byte_stream.h"
#include "content/browser/download/download_create_info.h"
#include "content/browser/download/download_file_factory.h"
#include "content/browser/download/download_item_factory.h"
#include "content/browser/download/download_item_impl.h"
#include "content/browser/download/download_stats.h"
#include "content/browser/loader/resource_dispatcher_host_impl.h"
#include "content/browser/renderer_host/render_view_host_impl.h"
#include "content/browser/web_contents/web_contents_impl.h"
#include "content/public/browser/browser_context.h"
#include "content/public/browser/browser_thread.h"
#include "content/public/browser/content_browser_client.h"
#include "content/public/browser/download_interrupt_reasons.h"
#include "content/public/browser/download_manager_delegate.h"
#include "content/public/browser/download_url_parameters.h"
#include "content/public/browser/notification_service.h"
#include "content/public/browser/notification_types.h"
#include "content/public/browser/render_process_host.h"
#include "content/public/browser/resource_context.h"
#include "content/public/browser/web_contents_delegate.h"
#include "content/public/common/referrer.h"
#include "net/base/load_flags.h"
#include "net/base/request_priority.h"
#include "net/base/upload_bytes_element_reader.h"
#include "net/base/upload_data_stream.h"
#include "net/url_request/url_request_context.h"

namespace content {
namespace {

void BeginDownload(scoped_ptr<DownloadUrlParameters> params,
                   uint32 download_id) {
  DCHECK(BrowserThread::CurrentlyOn(BrowserThread::IO));
  // ResourceDispatcherHost{Base} is-not-a URLRequest::Delegate, and
  // DownloadUrlParameters can-not include resource_dispatcher_host_impl.h, so
  // we must down cast. RDHI is the only subclass of RDH as of 2012 May 4.
  scoped_ptr<net::URLRequest> request(
      params->resource_context()->GetRequestContext()->CreateRequest(
          params->url(), net::DEFAULT_PRIORITY, NULL));
<<<<<<< HEAD
  request->set_load_flags(request->load_flags() | params->load_flags());
=======
  request->SetLoadFlags(request->load_flags() | params->load_flags());
>>>>>>> 8c15b39e
  request->set_method(params->method());
  if (!params->post_body().empty()) {
    const std::string& body = params->post_body();
    scoped_ptr<net::UploadElementReader> reader(
        net::UploadOwnedBytesElementReader::CreateWithString(body));
    request->set_upload(make_scoped_ptr(
        net::UploadDataStream::CreateWithReader(reader.Pass(), 0)));
  }
  if (params->post_id() >= 0) {
    // The POST in this case does not have an actual body, and only works
    // when retrieving data from cache. This is done because we don't want
    // to do a re-POST without user consent, and currently don't have a good
    // plan on how to display the UI for that.
    DCHECK(params->prefer_cache());
    DCHECK_EQ("POST", params->method());
    ScopedVector<net::UploadElementReader> element_readers;
    request->set_upload(make_scoped_ptr(
        new net::UploadDataStream(element_readers.Pass(), params->post_id())));
  }

  // If we're not at the beginning of the file, retrieve only the remaining
  // portion.
  bool has_last_modified = !params->last_modified().empty();
  bool has_etag = !params->etag().empty();

  // If we've asked for a range, we want to make sure that we only
  // get that range if our current copy of the information is good.
  // We shouldn't be asked to continue if we don't have a verifier.
  DCHECK(params->offset() == 0 || has_etag || has_last_modified);

  if (params->offset() > 0) {
    request->SetExtraRequestHeaderByName(
        "Range",
        base::StringPrintf("bytes=%" PRId64 "-", params->offset()),
        true);

    if (has_last_modified) {
      request->SetExtraRequestHeaderByName("If-Unmodified-Since",
                                           params->last_modified(),
                                           true);
    }
    if (has_etag) {
      request->SetExtraRequestHeaderByName("If-Match", params->etag(), true);
    }
  }

  for (DownloadUrlParameters::RequestHeadersType::const_iterator iter
           = params->request_headers_begin();
       iter != params->request_headers_end();
       ++iter) {
    request->SetExtraRequestHeaderByName(
        iter->first, iter->second, false /*overwrite*/);
  }

  scoped_ptr<DownloadSaveInfo> save_info(new DownloadSaveInfo());
  save_info->file_path = params->file_path();
  save_info->suggested_name = params->suggested_name();
  save_info->offset = params->offset();
  save_info->hash_state = params->hash_state();
  save_info->prompt_for_save_location = params->prompt();
  save_info->file_stream = params->GetFileStream();

  ResourceDispatcherHost::Get()->BeginDownload(
      request.Pass(),
      params->referrer(),
      params->content_initiated(),
      params->resource_context(),
      params->render_process_host_id(),
      params->render_view_host_routing_id(),
      params->prefer_cache(),
      save_info.Pass(),
      download_id,
      params->callback());
}

class MapValueIteratorAdapter {
 public:
  explicit MapValueIteratorAdapter(
      base::hash_map<int64, DownloadItem*>::const_iterator iter)
    : iter_(iter) {
  }
  ~MapValueIteratorAdapter() {}

  DownloadItem* operator*() { return iter_->second; }

  MapValueIteratorAdapter& operator++() {
    ++iter_;
    return *this;
  }

  bool operator!=(const MapValueIteratorAdapter& that) const {
    return iter_ != that.iter_;
  }

 private:
  base::hash_map<int64, DownloadItem*>::const_iterator iter_;
  // Allow copy and assign.
};

class DownloadItemFactoryImpl : public DownloadItemFactory {
 public:
  DownloadItemFactoryImpl() {}
  virtual ~DownloadItemFactoryImpl() {}

  virtual DownloadItemImpl* CreatePersistedItem(
      DownloadItemImplDelegate* delegate,
      uint32 download_id,
      const base::FilePath& current_path,
      const base::FilePath& target_path,
      const std::vector<GURL>& url_chain,
      const GURL& referrer_url,
      const base::Time& start_time,
      const base::Time& end_time,
      const std::string& etag,
      const std::string& last_modified,
      int64 received_bytes,
      int64 total_bytes,
      DownloadItem::DownloadState state,
      DownloadDangerType danger_type,
      DownloadInterruptReason interrupt_reason,
      bool opened,
      const net::BoundNetLog& bound_net_log) OVERRIDE {
    return new DownloadItemImpl(
        delegate,
        download_id,
        current_path,
        target_path,
        url_chain,
        referrer_url,
        start_time,
        end_time,
        etag,
        last_modified,
        received_bytes,
        total_bytes,
        state,
        danger_type,
        interrupt_reason,
        opened,
        bound_net_log);
  }

  virtual DownloadItemImpl* CreateActiveItem(
      DownloadItemImplDelegate* delegate,
      uint32 download_id,
      const DownloadCreateInfo& info,
      const net::BoundNetLog& bound_net_log) OVERRIDE {
    return new DownloadItemImpl(delegate, download_id, info, bound_net_log);
  }

  virtual DownloadItemImpl* CreateSavePageItem(
      DownloadItemImplDelegate* delegate,
      uint32 download_id,
      const base::FilePath& path,
      const GURL& url,
      const std::string& mime_type,
      scoped_ptr<DownloadRequestHandleInterface> request_handle,
      const net::BoundNetLog& bound_net_log) OVERRIDE {
    return new DownloadItemImpl(delegate, download_id, path, url,
                                mime_type, request_handle.Pass(),
                                bound_net_log);
  }
};

}  // namespace

DownloadManagerImpl::DownloadManagerImpl(
    net::NetLog* net_log,
    BrowserContext* browser_context)
    : item_factory_(new DownloadItemFactoryImpl()),
      file_factory_(new DownloadFileFactory()),
      history_size_(0),
      shutdown_needed_(true),
      browser_context_(browser_context),
      delegate_(NULL),
      net_log_(net_log),
      weak_factory_(this) {
  DCHECK(browser_context);
}

DownloadManagerImpl::~DownloadManagerImpl() {
  DCHECK(!shutdown_needed_);
}

DownloadItemImpl* DownloadManagerImpl::CreateActiveItem(
    uint32 id, const DownloadCreateInfo& info) {
  DCHECK(BrowserThread::CurrentlyOn(BrowserThread::UI));
  DCHECK(!ContainsKey(downloads_, id));
  net::BoundNetLog bound_net_log =
      net::BoundNetLog::Make(net_log_, net::NetLog::SOURCE_DOWNLOAD);
  DownloadItemImpl* download =
      item_factory_->CreateActiveItem(this, id, info, bound_net_log);
  downloads_[id] = download;
  return download;
}

void DownloadManagerImpl::GetNextId(const DownloadIdCallback& callback) {
  DCHECK(BrowserThread::CurrentlyOn(BrowserThread::UI));
  if (delegate_) {
    delegate_->GetNextId(callback);
    return;
  }
  static uint32 next_id = content::DownloadItem::kInvalidId + 1;
  callback.Run(next_id++);
}

void DownloadManagerImpl::DetermineDownloadTarget(
    DownloadItemImpl* item, const DownloadTargetCallback& callback) {
  // Note that this next call relies on
  // DownloadItemImplDelegate::DownloadTargetCallback and
  // DownloadManagerDelegate::DownloadTargetCallback having the same
  // type.  If the types ever diverge, gasket code will need to
  // be written here.
  if (!delegate_ || !delegate_->DetermineDownloadTarget(item, callback)) {
    base::FilePath target_path = item->GetForcedFilePath();
    // TODO(asanka): Determine a useful path if |target_path| is empty.
    callback.Run(target_path,
                 DownloadItem::TARGET_DISPOSITION_OVERWRITE,
                 DOWNLOAD_DANGER_TYPE_NOT_DANGEROUS,
                 target_path);
  }
}

bool DownloadManagerImpl::ShouldCompleteDownload(
    DownloadItemImpl* item, const base::Closure& complete_callback) {
  if (!delegate_ ||
      delegate_->ShouldCompleteDownload(item, complete_callback)) {
    return true;
  }
  // Otherwise, the delegate has accepted responsibility to run the
  // callback when the download is ready for completion.
  return false;
}

bool DownloadManagerImpl::ShouldOpenFileBasedOnExtension(
    const base::FilePath& path) {
  if (!delegate_)
    return false;

  return delegate_->ShouldOpenFileBasedOnExtension(path);
}

bool DownloadManagerImpl::ShouldOpenDownload(
    DownloadItemImpl* item, const ShouldOpenDownloadCallback& callback) {
  if (!delegate_)
    return true;

  // Relies on DownloadItemImplDelegate::ShouldOpenDownloadCallback and
  // DownloadManagerDelegate::DownloadOpenDelayedCallback "just happening"
  // to have the same type :-}.
  return delegate_->ShouldOpenDownload(item, callback);
}

void DownloadManagerImpl::SetDelegate(DownloadManagerDelegate* delegate) {
  delegate_ = delegate;
}

DownloadManagerDelegate* DownloadManagerImpl::GetDelegate() const {
  return delegate_;
}

void DownloadManagerImpl::Shutdown() {
  VLOG(20) << __FUNCTION__ << "()"
           << " shutdown_needed_ = " << shutdown_needed_;
  if (!shutdown_needed_)
    return;
  shutdown_needed_ = false;

  FOR_EACH_OBSERVER(Observer, observers_, ManagerGoingDown(this));
  // TODO(benjhayden): Consider clearing observers_.

  // If there are in-progress downloads, cancel them. This also goes for
  // dangerous downloads which will remain in history if they aren't explicitly
  // accepted or discarded. Canceling will remove the intermediate download
  // file.
  for (DownloadMap::iterator it = downloads_.begin(); it != downloads_.end();
       ++it) {
    DownloadItemImpl* download = it->second;
    if (download->GetState() == DownloadItem::IN_PROGRESS)
      download->Cancel(false);
  }
  STLDeleteValues(&downloads_);
  downloads_.clear();

  // We'll have nothing more to report to the observers after this point.
  observers_.Clear();

  if (delegate_)
    delegate_->Shutdown();
  delegate_ = NULL;
}

void DownloadManagerImpl::StartDownload(
    scoped_ptr<DownloadCreateInfo> info,
    scoped_ptr<ByteStreamReader> stream,
    const DownloadUrlParameters::OnStartedCallback& on_started) {
  DCHECK(BrowserThread::CurrentlyOn(BrowserThread::UI));
  DCHECK(info);
  uint32 download_id = info->download_id;
  const bool new_download = (download_id == content::DownloadItem::kInvalidId);
  base::Callback<void(uint32)> got_id(base::Bind(
      &DownloadManagerImpl::StartDownloadWithId,
      weak_factory_.GetWeakPtr(),
      base::Passed(info.Pass()),
      base::Passed(stream.Pass()),
      on_started,
      new_download));
  if (new_download) {
    GetNextId(got_id);
  } else {
    got_id.Run(download_id);
  }
}

void DownloadManagerImpl::StartDownloadWithId(
    scoped_ptr<DownloadCreateInfo> info,
    scoped_ptr<ByteStreamReader> stream,
    const DownloadUrlParameters::OnStartedCallback& on_started,
    bool new_download,
    uint32 id) {
  DCHECK(BrowserThread::CurrentlyOn(BrowserThread::UI));
  DCHECK_NE(content::DownloadItem::kInvalidId, id);
  DownloadItemImpl* download = NULL;
  if (new_download) {
    download = CreateActiveItem(id, *info);
  } else {
    DownloadMap::iterator item_iterator = downloads_.find(id);
    // Trying to resume an interrupted download.
    if (item_iterator == downloads_.end() ||
        (item_iterator->second->GetState() == DownloadItem::CANCELLED)) {
      // If the download is no longer known to the DownloadManager, then it was
      // removed after it was resumed. Ignore. If the download is cancelled
      // while resuming, then also ignore the request.
      info->request_handle.CancelRequest();
      if (!on_started.is_null())
        on_started.Run(NULL, net::ERR_ABORTED);
      return;
    }
    download = item_iterator->second;
    DCHECK_EQ(DownloadItem::INTERRUPTED, download->GetState());
    download->MergeOriginInfoOnResume(*info);
  }

  base::FilePath default_download_directory;
  if (delegate_) {
    base::FilePath website_save_directory;  // Unused
    bool skip_dir_check = false;            // Unused
    delegate_->GetSaveDir(GetBrowserContext(), &website_save_directory,
                          &default_download_directory, &skip_dir_check);
  }

  // Create the download file and start the download.
  scoped_ptr<DownloadFile> download_file(
      file_factory_->CreateFile(
          info->save_info.Pass(), default_download_directory,
          info->url(), info->referrer_url,
          delegate_ && delegate_->GenerateFileHash(),
          stream.Pass(), download->GetBoundNetLog(),
          download->DestinationObserverAsWeakPtr()));

  // Attach the client ID identifying the app to the AV system.
  if (download_file.get() && delegate_) {
    download_file->SetClientGuid(
        delegate_->ApplicationClientIdForFileScanning());
  }

  scoped_ptr<DownloadRequestHandleInterface> req_handle(
      new DownloadRequestHandle(info->request_handle));
  download->Start(download_file.Pass(), req_handle.Pass());

  // For interrupted downloads, Start() will transition the state to
  // IN_PROGRESS and consumers will be notified via OnDownloadUpdated().
  // For new downloads, we notify here, rather than earlier, so that
  // the download_file is bound to download and all the usual
  // setters (e.g. Cancel) work.
  if (new_download)
    FOR_EACH_OBSERVER(Observer, observers_, OnDownloadCreated(this, download));

  if (!on_started.is_null())
    on_started.Run(download, net::OK);
}

void DownloadManagerImpl::CheckForHistoryFilesRemoval() {
  DCHECK(BrowserThread::CurrentlyOn(BrowserThread::UI));
  for (DownloadMap::iterator it = downloads_.begin();
       it != downloads_.end(); ++it) {
    DownloadItemImpl* item = it->second;
    CheckForFileRemoval(item);
  }
}

void DownloadManagerImpl::CheckForFileRemoval(DownloadItemImpl* download_item) {
  DCHECK(BrowserThread::CurrentlyOn(BrowserThread::UI));
  if ((download_item->GetState() == DownloadItem::COMPLETE) &&
      !download_item->GetFileExternallyRemoved() &&
      delegate_) {
    delegate_->CheckForFileExistence(
        download_item,
        base::Bind(&DownloadManagerImpl::OnFileExistenceChecked,
                   weak_factory_.GetWeakPtr(), download_item->GetId()));
  }
}

void DownloadManagerImpl::OnFileExistenceChecked(uint32 download_id,
                                                 bool result) {
  DCHECK(BrowserThread::CurrentlyOn(BrowserThread::UI));
  if (!result) {  // File does not exist.
    if (ContainsKey(downloads_, download_id))
      downloads_[download_id]->OnDownloadedFileRemoved();
  }
}

BrowserContext* DownloadManagerImpl::GetBrowserContext() const {
  return browser_context_;
}

void DownloadManagerImpl::CreateSavePackageDownloadItem(
    const base::FilePath& main_file_path,
    const GURL& page_url,
    const std::string& mime_type,
    scoped_ptr<DownloadRequestHandleInterface> request_handle,
    const DownloadItemImplCreated& item_created) {
  DCHECK(BrowserThread::CurrentlyOn(BrowserThread::UI));
  GetNextId(base::Bind(
      &DownloadManagerImpl::CreateSavePackageDownloadItemWithId,
      weak_factory_.GetWeakPtr(),
      main_file_path,
      page_url,
      mime_type,
      base::Passed(request_handle.Pass()),
      item_created));
}

void DownloadManagerImpl::CreateSavePackageDownloadItemWithId(
    const base::FilePath& main_file_path,
    const GURL& page_url,
    const std::string& mime_type,
    scoped_ptr<DownloadRequestHandleInterface> request_handle,
    const DownloadItemImplCreated& item_created,
    uint32 id) {
  DCHECK(BrowserThread::CurrentlyOn(BrowserThread::UI));
  DCHECK_NE(content::DownloadItem::kInvalidId, id);
  DCHECK(!ContainsKey(downloads_, id));
  net::BoundNetLog bound_net_log =
      net::BoundNetLog::Make(net_log_, net::NetLog::SOURCE_DOWNLOAD);
  DownloadItemImpl* download_item = item_factory_->CreateSavePageItem(
      this,
      id,
      main_file_path,
      page_url,
      mime_type,
      request_handle.Pass(),
      bound_net_log);
  downloads_[download_item->GetId()] = download_item;
  FOR_EACH_OBSERVER(Observer, observers_, OnDownloadCreated(
      this, download_item));
  if (!item_created.is_null())
    item_created.Run(download_item);
}

void DownloadManagerImpl::OnSavePackageSuccessfullyFinished(
    DownloadItem* download_item) {
  FOR_EACH_OBSERVER(Observer, observers_,
                    OnSavePackageSuccessfullyFinished(this, download_item));
}

// Resume a download of a specific URL. We send the request to the
// ResourceDispatcherHost, and let it send us responses like a regular
// download.
void DownloadManagerImpl::ResumeInterruptedDownload(
    scoped_ptr<content::DownloadUrlParameters> params,
    uint32 id) {
  RecordDownloadSource(INITIATED_BY_RESUMPTION);
  BrowserThread::PostTask(
      BrowserThread::IO,
      FROM_HERE,
      base::Bind(&BeginDownload, base::Passed(&params), id));
}

void DownloadManagerImpl::SetDownloadItemFactoryForTesting(
    scoped_ptr<DownloadItemFactory> item_factory) {
  item_factory_ = item_factory.Pass();
}

void DownloadManagerImpl::SetDownloadFileFactoryForTesting(
    scoped_ptr<DownloadFileFactory> file_factory) {
  file_factory_ = file_factory.Pass();
}

DownloadFileFactory* DownloadManagerImpl::GetDownloadFileFactoryForTesting() {
  return file_factory_.get();
}

void DownloadManagerImpl::DownloadRemoved(DownloadItemImpl* download) {
  if (!download)
    return;

  uint32 download_id = download->GetId();
  if (downloads_.erase(download_id) == 0)
    return;
  delete download;
}

int DownloadManagerImpl::RemoveDownloadsBetween(base::Time remove_begin,
                                                base::Time remove_end) {
  int count = 0;
  DownloadMap::const_iterator it = downloads_.begin();
  while (it != downloads_.end()) {
    DownloadItemImpl* download = it->second;

    // Increment done here to protect against invalidation below.
    ++it;

    if (download->GetStartTime() >= remove_begin &&
        (remove_end.is_null() || download->GetStartTime() < remove_end) &&
        (download->GetState() != DownloadItem::IN_PROGRESS)) {
      // Erases the download from downloads_.
      download->Remove();
      count++;
    }
  }
  return count;
}

int DownloadManagerImpl::RemoveDownloads(base::Time remove_begin) {
  return RemoveDownloadsBetween(remove_begin, base::Time());
}

int DownloadManagerImpl::RemoveAllDownloads() {
  // The null times make the date range unbounded.
  int num_deleted = RemoveDownloadsBetween(base::Time(), base::Time());
  RecordClearAllSize(num_deleted);
  return num_deleted;
}

void DownloadManagerImpl::DownloadUrl(
    scoped_ptr<DownloadUrlParameters> params) {
  if (params->post_id() >= 0) {
    // Check this here so that the traceback is more useful.
    DCHECK(params->prefer_cache());
    DCHECK_EQ("POST", params->method());
  }
  BrowserThread::PostTask(BrowserThread::IO, FROM_HERE, base::Bind(
      &BeginDownload, base::Passed(&params),
      content::DownloadItem::kInvalidId));
}

void DownloadManagerImpl::AddObserver(Observer* observer) {
  observers_.AddObserver(observer);
}

void DownloadManagerImpl::RemoveObserver(Observer* observer) {
  observers_.RemoveObserver(observer);
}

DownloadItem* DownloadManagerImpl::CreateDownloadItem(
    uint32 id,
    const base::FilePath& current_path,
    const base::FilePath& target_path,
    const std::vector<GURL>& url_chain,
    const GURL& referrer_url,
    const base::Time& start_time,
    const base::Time& end_time,
    const std::string& etag,
    const std::string& last_modified,
    int64 received_bytes,
    int64 total_bytes,
    DownloadItem::DownloadState state,
    DownloadDangerType danger_type,
    DownloadInterruptReason interrupt_reason,
    bool opened) {
  if (ContainsKey(downloads_, id)) {
    NOTREACHED();
    return NULL;
  }
  DownloadItemImpl* item = item_factory_->CreatePersistedItem(
      this,
      id,
      current_path,
      target_path,
      url_chain,
      referrer_url,
      start_time,
      end_time,
      etag,
      last_modified,
      received_bytes,
      total_bytes,
      state,
      danger_type,
      interrupt_reason,
      opened,
      net::BoundNetLog::Make(net_log_, net::NetLog::SOURCE_DOWNLOAD));
  downloads_[id] = item;
  FOR_EACH_OBSERVER(Observer, observers_, OnDownloadCreated(this, item));
  VLOG(20) << __FUNCTION__ << "() download = " << item->DebugString(true);
  return item;
}

int DownloadManagerImpl::InProgressCount() const {
  int count = 0;
  for (DownloadMap::const_iterator it = downloads_.begin();
       it != downloads_.end(); ++it) {
    if (it->second->GetState() == DownloadItem::IN_PROGRESS)
      ++count;
  }
  return count;
}

int DownloadManagerImpl::NonMaliciousInProgressCount() const {
  int count = 0;
  for (DownloadMap::const_iterator it = downloads_.begin();
       it != downloads_.end(); ++it) {
    if (it->second->GetState() == DownloadItem::IN_PROGRESS &&
        it->second->GetDangerType() != DOWNLOAD_DANGER_TYPE_DANGEROUS_URL &&
        it->second->GetDangerType() != DOWNLOAD_DANGER_TYPE_DANGEROUS_CONTENT &&
        it->second->GetDangerType() != DOWNLOAD_DANGER_TYPE_DANGEROUS_HOST &&
        it->second->GetDangerType() !=
            DOWNLOAD_DANGER_TYPE_POTENTIALLY_UNWANTED) {
      ++count;
    }
  }
  return count;
}

DownloadItem* DownloadManagerImpl::GetDownload(uint32 download_id) {
  return ContainsKey(downloads_, download_id) ? downloads_[download_id] : NULL;
}

void DownloadManagerImpl::GetAllDownloads(DownloadVector* downloads) {
  for (DownloadMap::iterator it = downloads_.begin();
       it != downloads_.end(); ++it) {
    downloads->push_back(it->second);
  }
}

void DownloadManagerImpl::OpenDownload(DownloadItemImpl* download) {
  int num_unopened = 0;
  for (DownloadMap::iterator it = downloads_.begin();
       it != downloads_.end(); ++it) {
    DownloadItemImpl* item = it->second;
    if ((item->GetState() == DownloadItem::COMPLETE) &&
        !item->GetOpened())
      ++num_unopened;
  }
  RecordOpensOutstanding(num_unopened);

  if (delegate_)
    delegate_->OpenDownload(download);
}

void DownloadManagerImpl::ShowDownloadInShell(DownloadItemImpl* download) {
  if (delegate_)
    delegate_->ShowDownloadInShell(download);
}

}  // namespace content<|MERGE_RESOLUTION|>--- conflicted
+++ resolved
@@ -57,11 +57,7 @@
   scoped_ptr<net::URLRequest> request(
       params->resource_context()->GetRequestContext()->CreateRequest(
           params->url(), net::DEFAULT_PRIORITY, NULL));
-<<<<<<< HEAD
-  request->set_load_flags(request->load_flags() | params->load_flags());
-=======
   request->SetLoadFlags(request->load_flags() | params->load_flags());
->>>>>>> 8c15b39e
   request->set_method(params->method());
   if (!params->post_body().empty()) {
     const std::string& body = params->post_body();
