// Copyright (c) 2012 The Chromium Authors. All rights reserved.
// Use of this source code is governed by a BSD-style license that can be
// found in the LICENSE file.

#include "content/browser/download/download_resource_handler.h"

#include <string>

#include "base/bind.h"
#include "base/logging.h"
#include "base/message_loop/message_loop_proxy.h"
#include "base/metrics/histogram.h"
#include "base/metrics/stats_counters.h"
#include "base/strings/stringprintf.h"
#include "content/browser/byte_stream.h"
#include "content/browser/download/download_create_info.h"
#include "content/browser/download/download_interrupt_reasons_impl.h"
#include "content/browser/download/download_manager_impl.h"
#include "content/browser/download/download_request_handle.h"
#include "content/browser/download/download_stats.h"
#include "content/browser/loader/resource_dispatcher_host_impl.h"
#include "content/browser/loader/resource_request_info_impl.h"
#include "content/public/browser/browser_thread.h"
#include "content/public/browser/download_interrupt_reasons.h"
#include "content/public/browser/download_item.h"
#include "content/public/browser/download_manager_delegate.h"
#include "content/public/common/resource_response.h"
#include "net/base/io_buffer.h"
#include "net/base/net_errors.h"
#include "net/http/http_response_headers.h"
#include "net/http/http_status_code.h"
#include "net/url_request/url_request_context.h"

namespace content {
namespace {

void CallStartedCBOnUIThread(
    const DownloadUrlParameters::OnStartedCallback& started_cb,
    DownloadItem* item,
    net::Error error) {
  DCHECK(BrowserThread::CurrentlyOn(BrowserThread::UI));

  if (started_cb.is_null())
    return;
  started_cb.Run(item, error);
}

// Static function in order to prevent any accidental accesses to
// DownloadResourceHandler members from the UI thread.
static void StartOnUIThread(
    scoped_ptr<DownloadCreateInfo> info,
    scoped_ptr<ByteStreamReader> stream,
    const DownloadUrlParameters::OnStartedCallback& started_cb) {
  DCHECK(BrowserThread::CurrentlyOn(BrowserThread::UI));

  DownloadManager* download_manager = info->request_handle.GetDownloadManager();
  if (!download_manager) {
    // NULL in unittests or if the page closed right after starting the
    // download.
    if (!started_cb.is_null())
      started_cb.Run(NULL, net::ERR_ACCESS_DENIED);
    return;
  }

  download_manager->StartDownload(info.Pass(), stream.Pass(), started_cb);
}

}  // namespace

const int DownloadResourceHandler::kDownloadByteStreamSize = 100 * 1024;

DownloadResourceHandler::DownloadResourceHandler(
    uint32 id,
    net::URLRequest* request,
    const DownloadUrlParameters::OnStartedCallback& started_cb,
    scoped_ptr<DownloadSaveInfo> save_info)
    : ResourceHandler(request),
      download_id_(id),
<<<<<<< HEAD
      content_length_(0),
=======
>>>>>>> 8c15b39e
      started_cb_(started_cb),
      save_info_(save_info.Pass()),
      last_buffer_size_(0),
      bytes_read_(0),
      pause_count_(0),
      was_deferred_(false),
      on_response_started_called_(false) {
  RecordDownloadCount(UNTHROTTLED_COUNT);
}

bool DownloadResourceHandler::OnUploadProgress(int request_id,
                                               uint64 position,
                                               uint64 size) {
  return true;
}

bool DownloadResourceHandler::OnRequestRedirected(
    int request_id,
    const GURL& url,
    ResourceResponse* response,
    bool* defer) {
  // We treat a download as a main frame load, and thus update the policy URL
  // on redirects.
  request()->set_first_party_for_cookies(url);
  return true;
}

// Send the download creation information to the download thread.
bool DownloadResourceHandler::OnResponseStarted(
    int request_id,
    ResourceResponse* response,
    bool* defer) {
  DCHECK(BrowserThread::CurrentlyOn(BrowserThread::IO));
  // There can be only one (call)
  DCHECK(!on_response_started_called_);
  on_response_started_called_ = true;

  VLOG(20) << __FUNCTION__ << "()" << DebugString()
           << " request_id = " << request_id;
  download_start_time_ = base::TimeTicks::Now();

  // If it's a download, we don't want to poison the cache with it.
  request()->StopCaching();

  // Lower priority as well, so downloads don't contend for resources
  // with main frames.
  request()->SetPriority(net::IDLE);

<<<<<<< HEAD
  std::string content_disposition;
  request()->GetResponseHeaderByName("content-disposition",
                                     &content_disposition);
  SetContentDisposition(content_disposition);
  SetContentLength(response->head.content_length);
=======
  // If the content-length header is not present (or contains something other
  // than numbers), the incoming content_length is -1 (unknown size).
  // Set the content length to 0 to indicate unknown size to DownloadManager.
  int64 content_length =
      response->head.content_length > 0 ? response->head.content_length : 0;
>>>>>>> 8c15b39e

  const ResourceRequestInfoImpl* request_info = GetRequestInfo();

  // Deleted in DownloadManager.
<<<<<<< HEAD
  scoped_ptr<DownloadCreateInfo> info(new DownloadCreateInfo(
      base::Time::Now(), content_length_,
      request()->net_log(), request_info->HasUserGesture(),
      request_info->GetPageTransition()));
=======
  scoped_ptr<DownloadCreateInfo> info(
      new DownloadCreateInfo(base::Time::Now(),
                             content_length,
                             request()->net_log(),
                             request_info->HasUserGesture(),
                             request_info->GetPageTransition(),
                             save_info_.Pass()));
>>>>>>> 8c15b39e

  // Create the ByteStream for sending data to the download sink.
  scoped_ptr<ByteStreamReader> stream_reader;
  CreateByteStream(
      base::MessageLoopProxy::current(),
      BrowserThread::GetMessageLoopProxyForThread(BrowserThread::FILE),
      kDownloadByteStreamSize, &stream_writer_, &stream_reader);
  stream_writer_->RegisterCallback(
      base::Bind(&DownloadResourceHandler::ResumeRequest, AsWeakPtr()));

  info->download_id = download_id_;
  info->url_chain = request()->url_chain();
  info->referrer_url = GURL(request()->referrer());
<<<<<<< HEAD
  info->start_time = base::Time::Now();
  info->total_bytes = content_length_;
  info->has_user_gesture = request_info->HasUserGesture();
  info->content_disposition = content_disposition_;
  info->mime_type = response->head.mime_type;
  info->remote_address = request()->GetSocketAddress().host();
=======
  info->mime_type = response->head.mime_type;
  info->remote_address = request()->GetSocketAddress().host();
  request()->GetResponseHeaderByName("content-disposition",
                                     &info->content_disposition);
>>>>>>> 8c15b39e
  RecordDownloadMimeType(info->mime_type);
  RecordDownloadContentDisposition(info->content_disposition);

  info->request_handle =
      DownloadRequestHandle(AsWeakPtr(), request_info->GetChildID(),
                            request_info->GetRouteID(),
                            request_info->GetRequestID());

  // Get the last modified time and etag.
  const net::HttpResponseHeaders* headers = request()->response_headers();
  if (headers) {
    if (headers->HasStrongValidators()) {
      // If we don't have strong validators as per RFC 2616 section 13.3.3, then
      // we neither store nor use them for range requests.
      if (!headers->EnumerateHeader(NULL, "Last-Modified",
                                    &info->last_modified))
        info->last_modified.clear();
      if (!headers->EnumerateHeader(NULL, "ETag", &info->etag))
        info->etag.clear();
    }

    int status = headers->response_code();
    if (2 == status / 100  && status != net::HTTP_PARTIAL_CONTENT) {
      // Success & not range response; if we asked for a range, we didn't
      // get it--reset the file pointers to reflect that.
      info->save_info->offset = 0;
      info->save_info->hash_state = "";
    }

    if (!headers->GetMimeType(&info->original_mime_type))
      info->original_mime_type.clear();
  }

  BrowserThread::PostTask(
      BrowserThread::UI, FROM_HERE,
      base::Bind(&StartOnUIThread,
                 base::Passed(&info),
                 base::Passed(&stream_reader),
                 // Pass to StartOnUIThread so that variable
                 // access is always on IO thread but function
                 // is called on UI thread.
                 started_cb_));
  // Guaranteed to be called in StartOnUIThread
  started_cb_.Reset();

  return true;
}

void DownloadResourceHandler::CallStartedCB(
    DownloadItem* item, net::Error error) {
  DCHECK(BrowserThread::CurrentlyOn(BrowserThread::IO));
  if (started_cb_.is_null())
    return;
  BrowserThread::PostTask(
      BrowserThread::UI, FROM_HERE,
      base::Bind(&CallStartedCBOnUIThread, started_cb_, item, error));
  started_cb_.Reset();
}

bool DownloadResourceHandler::OnWillStart(int request_id,
                                          const GURL& url,
                                          bool* defer) {
  return true;
}

// Create a new buffer, which will be handed to the download thread for file
// writing and deletion.
bool DownloadResourceHandler::OnWillRead(int request_id,
                                         scoped_refptr<net::IOBuffer>* buf,
                                         int* buf_size,
                                         int min_size) {
  DCHECK(BrowserThread::CurrentlyOn(BrowserThread::IO));
  DCHECK(buf && buf_size);
  DCHECK(!read_buffer_.get());

  *buf_size = min_size < 0 ? kReadBufSize : min_size;
  last_buffer_size_ = *buf_size;
  read_buffer_ = new net::IOBuffer(*buf_size);
  *buf = read_buffer_.get();
  return true;
}

// Pass the buffer to the download file writer.
bool DownloadResourceHandler::OnReadCompleted(int request_id, int bytes_read,
                                              bool* defer) {
  DCHECK(BrowserThread::CurrentlyOn(BrowserThread::IO));
  DCHECK(read_buffer_.get());

  base::TimeTicks now(base::TimeTicks::Now());
  if (!last_read_time_.is_null()) {
    double seconds_since_last_read = (now - last_read_time_).InSecondsF();
    if (now == last_read_time_)
      // Use 1/10 ms as a "very small number" so that we avoid
      // divide-by-zero error and still record a very high potential bandwidth.
      seconds_since_last_read = 0.00001;

    double actual_bandwidth = (bytes_read)/seconds_since_last_read;
    double potential_bandwidth = last_buffer_size_/seconds_since_last_read;
    RecordBandwidth(actual_bandwidth, potential_bandwidth);
  }
  last_read_time_ = now;

  if (!bytes_read)
    return true;
  bytes_read_ += bytes_read;
  DCHECK(read_buffer_.get());

  // Take the data ship it down the stream.  If the stream is full, pause the
  // request; the stream callback will resume it.
  if (!stream_writer_->Write(read_buffer_, bytes_read)) {
    PauseRequest();
    *defer = was_deferred_ = true;
    last_stream_pause_time_ = now;
  }

  read_buffer_ = NULL;  // Drop our reference.

  if (pause_count_ > 0)
    *defer = was_deferred_ = true;

  return true;
}

void DownloadResourceHandler::OnResponseCompleted(
    int request_id,
    const net::URLRequestStatus& status,
    const std::string& security_info,
    bool* defer) {
  DCHECK(BrowserThread::CurrentlyOn(BrowserThread::IO));
  int response_code = status.is_success() ? request()->GetResponseCode() : 0;
  VLOG(20) << __FUNCTION__ << "()" << DebugString()
           << " request_id = " << request_id
           << " status.status() = " << status.status()
           << " status.error() = " << status.error()
           << " response_code = " << response_code;

  net::Error error_code = net::OK;
  if (status.status() == net::URLRequestStatus::FAILED ||
      // Note cancels as failures too.
      status.status() == net::URLRequestStatus::CANCELED) {
    error_code = static_cast<net::Error>(status.error());  // Normal case.
    // Make sure that at least the fact of failure comes through.
    if (error_code == net::OK)
      error_code = net::ERR_FAILED;
  }

  // ERR_CONTENT_LENGTH_MISMATCH and ERR_INCOMPLETE_CHUNKED_ENCODING are
  // allowed since a number of servers in the wild close the connection too
  // early by mistake. Other browsers - IE9, Firefox 11.0, and Safari 5.1.4 -
  // treat downloads as complete in both cases, so we follow their lead.
  if (error_code == net::ERR_CONTENT_LENGTH_MISMATCH ||
      error_code == net::ERR_INCOMPLETE_CHUNKED_ENCODING) {
    error_code = net::OK;
  }
  DownloadInterruptReason reason =
      ConvertNetErrorToInterruptReason(
        error_code, DOWNLOAD_INTERRUPT_FROM_NETWORK);

  if (status.status() == net::URLRequestStatus::CANCELED &&
      status.error() == net::ERR_ABORTED) {
    // CANCELED + ERR_ABORTED == something outside of the network
    // stack cancelled the request.  There aren't that many things that
    // could do this to a download request (whose lifetime is separated from
    // the tab from which it came).  We map this to USER_CANCELLED as the
    // case we know about (system suspend because of laptop close) corresponds
    // to a user action.
    // TODO(ahendrickson) -- Find a better set of codes to use here, as
    // CANCELED/ERR_ABORTED can occur for reasons other than user cancel.
    reason = DOWNLOAD_INTERRUPT_REASON_USER_CANCELED;
  }

  if (status.is_success() &&
      reason == DOWNLOAD_INTERRUPT_REASON_NONE &&
      request()->response_headers()) {
    // Handle server's response codes.
    switch(response_code) {
      case -1:                          // Non-HTTP request.
      case net::HTTP_OK:
      case net::HTTP_CREATED:
      case net::HTTP_ACCEPTED:
      case net::HTTP_NON_AUTHORITATIVE_INFORMATION:
      case net::HTTP_RESET_CONTENT:
      case net::HTTP_PARTIAL_CONTENT:
        // Expected successful codes.
        break;
      case net::HTTP_NO_CONTENT:
      case net::HTTP_NOT_FOUND:
        reason = DOWNLOAD_INTERRUPT_REASON_SERVER_BAD_CONTENT;
        break;
      case net::HTTP_PRECONDITION_FAILED:
        // Failed our 'If-Unmodified-Since' or 'If-Match'; see
        // download_manager_impl.cc BeginDownload()
        reason = DOWNLOAD_INTERRUPT_REASON_SERVER_PRECONDITION;
        break;
      case net::HTTP_REQUESTED_RANGE_NOT_SATISFIABLE:
        // Retry by downloading from the start automatically:
        // If we haven't received data when we get this error, we won't.
        reason = DOWNLOAD_INTERRUPT_REASON_SERVER_NO_RANGE;
        break;
      default:    // All other errors.
        // Redirection and informational codes should have been handled earlier
        // in the stack.
        DCHECK_NE(3, response_code / 100);
        DCHECK_NE(1, response_code / 100);
        reason = DOWNLOAD_INTERRUPT_REASON_SERVER_FAILED;
        break;
    }
  }

  std::string accept_ranges;
  bool has_strong_validators = false;
  if (request()->response_headers()) {
    request()->response_headers()->EnumerateHeader(
        NULL, "Accept-Ranges", &accept_ranges);
    has_strong_validators =
        request()->response_headers()->HasStrongValidators();
  }
  RecordAcceptsRanges(accept_ranges, bytes_read_, has_strong_validators);
  RecordNetworkBlockage(base::TimeTicks::Now() - download_start_time_,
                        total_pause_time_);

  CallStartedCB(NULL, error_code);

  // Send the info down the stream.  Conditional is in case we get
  // OnResponseCompleted without OnResponseStarted.
  if (stream_writer_)
    stream_writer_->Close(reason);

  // If the error mapped to something unknown, record it so that
  // we can drill down.
  if (reason == DOWNLOAD_INTERRUPT_REASON_NETWORK_FAILED) {
    UMA_HISTOGRAM_CUSTOM_ENUMERATION("Download.MapErrorNetworkFailed",
                                     std::abs(status.error()),
                                     net::GetAllErrorCodesForUma());
  }

  stream_writer_.reset();  // We no longer need the stream.
  read_buffer_ = NULL;
}

void DownloadResourceHandler::OnDataDownloaded(
    int request_id,
    int bytes_downloaded) {
  NOTREACHED();
}

void DownloadResourceHandler::PauseRequest() {
  DCHECK(BrowserThread::CurrentlyOn(BrowserThread::IO));

  ++pause_count_;
}

void DownloadResourceHandler::ResumeRequest() {
  DCHECK(BrowserThread::CurrentlyOn(BrowserThread::IO));
  DCHECK_LT(0, pause_count_);

  --pause_count_;

  if (!was_deferred_)
    return;
  if (pause_count_ > 0)
    return;

  was_deferred_ = false;
  if (!last_stream_pause_time_.is_null()) {
    total_pause_time_ += (base::TimeTicks::Now() - last_stream_pause_time_);
    last_stream_pause_time_ = base::TimeTicks();
  }

  controller()->Resume();
}

void DownloadResourceHandler::CancelRequest() {
  DCHECK(BrowserThread::CurrentlyOn(BrowserThread::IO));

  const ResourceRequestInfo* info = GetRequestInfo();
  ResourceDispatcherHostImpl::Get()->CancelRequest(
      info->GetChildID(),
      info->GetRequestID(),
      false);
}

std::string DownloadResourceHandler::DebugString() const {
  const ResourceRequestInfo* info = GetRequestInfo();
  return base::StringPrintf("{"
                            " url_ = " "\"%s\""
                            " info = {"
                            " child_id = " "%d"
                            " request_id = " "%d"
                            " route_id = " "%d"
                            " }"
                            " }",
                            request() ?
                                request()->url().spec().c_str() :
                                "<NULL request>",
                            info->GetChildID(),
                            info->GetRequestID(),
                            info->GetRouteID());
}

DownloadResourceHandler::~DownloadResourceHandler() {
  DCHECK(BrowserThread::CurrentlyOn(BrowserThread::IO));

  // This won't do anything if the callback was called before.
  // If it goes through, it will likely be because OnWillStart() returned
  // false somewhere in the chain of resource handlers.
  CallStartedCB(NULL, net::ERR_ACCESS_DENIED);

  // Remove output stream callback if a stream exists.
  if (stream_writer_)
    stream_writer_->RegisterCallback(base::Closure());

  UMA_HISTOGRAM_TIMES("SB2.DownloadDuration",
                      base::TimeTicks::Now() - download_start_time_);
}

}  // namespace content<|MERGE_RESOLUTION|>--- conflicted
+++ resolved
@@ -76,10 +76,6 @@
     scoped_ptr<DownloadSaveInfo> save_info)
     : ResourceHandler(request),
       download_id_(id),
-<<<<<<< HEAD
-      content_length_(0),
-=======
->>>>>>> 8c15b39e
       started_cb_(started_cb),
       save_info_(save_info.Pass()),
       last_buffer_size_(0),
@@ -128,29 +124,15 @@
   // with main frames.
   request()->SetPriority(net::IDLE);
 
-<<<<<<< HEAD
-  std::string content_disposition;
-  request()->GetResponseHeaderByName("content-disposition",
-                                     &content_disposition);
-  SetContentDisposition(content_disposition);
-  SetContentLength(response->head.content_length);
-=======
   // If the content-length header is not present (or contains something other
   // than numbers), the incoming content_length is -1 (unknown size).
   // Set the content length to 0 to indicate unknown size to DownloadManager.
   int64 content_length =
       response->head.content_length > 0 ? response->head.content_length : 0;
->>>>>>> 8c15b39e
 
   const ResourceRequestInfoImpl* request_info = GetRequestInfo();
 
   // Deleted in DownloadManager.
-<<<<<<< HEAD
-  scoped_ptr<DownloadCreateInfo> info(new DownloadCreateInfo(
-      base::Time::Now(), content_length_,
-      request()->net_log(), request_info->HasUserGesture(),
-      request_info->GetPageTransition()));
-=======
   scoped_ptr<DownloadCreateInfo> info(
       new DownloadCreateInfo(base::Time::Now(),
                              content_length,
@@ -158,7 +140,6 @@
                              request_info->HasUserGesture(),
                              request_info->GetPageTransition(),
                              save_info_.Pass()));
->>>>>>> 8c15b39e
 
   // Create the ByteStream for sending data to the download sink.
   scoped_ptr<ByteStreamReader> stream_reader;
@@ -172,19 +153,10 @@
   info->download_id = download_id_;
   info->url_chain = request()->url_chain();
   info->referrer_url = GURL(request()->referrer());
-<<<<<<< HEAD
-  info->start_time = base::Time::Now();
-  info->total_bytes = content_length_;
-  info->has_user_gesture = request_info->HasUserGesture();
-  info->content_disposition = content_disposition_;
-  info->mime_type = response->head.mime_type;
-  info->remote_address = request()->GetSocketAddress().host();
-=======
   info->mime_type = response->head.mime_type;
   info->remote_address = request()->GetSocketAddress().host();
   request()->GetResponseHeaderByName("content-disposition",
                                      &info->content_disposition);
->>>>>>> 8c15b39e
   RecordDownloadMimeType(info->mime_type);
   RecordDownloadContentDisposition(info->content_disposition);
 
