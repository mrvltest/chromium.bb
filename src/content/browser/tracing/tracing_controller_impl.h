--- conflicted
+++ resolved
@@ -29,14 +29,6 @@
   virtual bool GetCategories(
       const GetCategoriesDoneCallback& callback) OVERRIDE;
   virtual bool EnableRecording(
-<<<<<<< HEAD
-      const base::debug::CategoryFilter& filter,
-      TracingController::Options options,
-      const EnableRecordingDoneCallback& callback) OVERRIDE;
-  virtual bool DisableRecording(
-      const TracingFileResultCallback& callback) OVERRIDE;
-  virtual bool EnableMonitoring(const base::debug::CategoryFilter& filter,
-=======
       const std::string& category_filter,
       TracingController::Options options,
       const EnableRecordingDoneCallback& callback) OVERRIDE;
@@ -44,7 +36,6 @@
       const base::FilePath& result_file_path,
       const TracingFileResultCallback& callback) OVERRIDE;
   virtual bool EnableMonitoring(const std::string& category_filter,
->>>>>>> 8c15b39e
       TracingController::Options options,
       const EnableMonitoringDoneCallback& callback) OVERRIDE;
   virtual bool DisableMonitoring(
@@ -53,12 +44,8 @@
       bool* out_enabled,
       std::string* out_category_filter,
       TracingController::Options* out_options) OVERRIDE;
-<<<<<<< HEAD
-  virtual void CaptureMonitoringSnapshot(
-=======
   virtual bool CaptureMonitoringSnapshot(
       const base::FilePath& result_file_path,
->>>>>>> 8c15b39e
       const TracingFileResultCallback& callback) OVERRIDE;
   virtual bool GetTraceBufferPercentFull(
       const GetTraceBufferPercentFullCallback& callback) OVERRIDE;
@@ -77,30 +64,11 @@
   TracingControllerImpl();
   virtual ~TracingControllerImpl();
 
-<<<<<<< HEAD
-  // TraceSubscriber implementation.
-  virtual void OnTraceDataCollected(
-      const scoped_refptr<base::RefCountedString>& events_str_ptr) OVERRIDE;
-
-=======
->>>>>>> 8c15b39e
   bool can_enable_recording() const {
     return !is_recording_;
   }
 
   bool can_disable_recording() const {
-<<<<<<< HEAD
-    return is_recording_ && pending_disable_recording_ack_count_ == 0;
-  }
-
-  bool can_enable_monitoring() const {
-    return !is_monitoring_;
-  }
-
-  bool can_disable_monitoring() const {
-    return is_monitoring_ &&
-        pending_capture_monitoring_snapshot_ack_count_ == 0;
-=======
     return is_recording_ && !result_file_;
   }
 
@@ -118,7 +86,6 @@
 
   bool can_cancel_watch_event() const {
     return !watch_event_callback_.is_null();
->>>>>>> 8c15b39e
   }
 
   // Methods for use by TraceMessageFilter.
@@ -141,16 +108,12 @@
 
   void OnDisableRecordingAcked(
       const std::vector<std::string>& known_category_groups);
-<<<<<<< HEAD
-  void OnCaptureMonitoringSnapshotAcked();
-=======
   void OnResultFileClosed();
 
   void OnCaptureMonitoringSnapshotAcked();
   void OnMonitoringSnapshotFileClosed();
 
   void OnTraceBufferPercentFullReply(float percent_full);
->>>>>>> 8c15b39e
 
   void OnWatchEventMatched();
 
@@ -159,19 +122,6 @@
   int pending_disable_recording_ack_count_;
   // Pending acks for CaptureMonitoringSnapshot.
   int pending_capture_monitoring_snapshot_ack_count_;
-<<<<<<< HEAD
-  bool is_recording_;
-  bool is_monitoring_;
-  GetCategoriesDoneCallback pending_get_categories_done_callback_;
-  TracingFileResultCallback pending_disable_recording_done_callback_;
-  TracingFileResultCallback pending_capture_monitoring_snapshot_done_callback_;
-  std::set<std::string> known_category_groups_;
-  base::debug::TraceLog::Options trace_options_;
-  base::debug::CategoryFilter category_filter_;
-  FILE* result_file_;
-  scoped_ptr<base::FilePath> result_file_path_;
-  bool result_file_has_at_least_one_result_;
-=======
   // Pending acks for GetTraceBufferPercentFull.
   int pending_trace_buffer_percent_full_ack_count_;
   float maximum_trace_buffer_percent_full_;
@@ -183,7 +133,6 @@
   TracingFileResultCallback pending_disable_recording_done_callback_;
   TracingFileResultCallback pending_capture_monitoring_snapshot_done_callback_;
   GetTraceBufferPercentFullCallback pending_trace_buffer_percent_full_callback_;
->>>>>>> 8c15b39e
 
   std::string watch_category_name_;
   std::string watch_event_name_;
