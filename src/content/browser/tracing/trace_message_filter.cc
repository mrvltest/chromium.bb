--- conflicted
+++ resolved
@@ -5,10 +5,6 @@
 #include "content/browser/tracing/trace_message_filter.h"
 
 #include "components/tracing/tracing_messages.h"
-<<<<<<< HEAD
-#include "content/browser/tracing/trace_controller_impl.h"
-=======
->>>>>>> 8c15b39e
 #include "content/browser/tracing/tracing_controller_impl.h"
 
 namespace content {
@@ -20,11 +16,8 @@
     is_awaiting_buffer_percent_full_ack_(false) {
 }
 
-<<<<<<< HEAD
-=======
 TraceMessageFilter::~TraceMessageFilter() {}
 
->>>>>>> 8c15b39e
 void TraceMessageFilter::OnChannelClosing() {
   if (has_child_) {
     if (is_awaiting_end_ack_)
@@ -54,13 +47,8 @@
                         OnTraceDataCollected)
     IPC_MESSAGE_HANDLER(TracingHostMsg_MonitoringTraceDataCollected,
                         OnMonitoringTraceDataCollected)
-<<<<<<< HEAD
-    IPC_MESSAGE_HANDLER(TracingHostMsg_TraceNotification,
-                        OnTraceNotification)
-=======
     IPC_MESSAGE_HANDLER(TracingHostMsg_WatchEventMatched,
                         OnWatchEventMatched)
->>>>>>> 8c15b39e
     IPC_MESSAGE_HANDLER(TracingHostMsg_TraceBufferPercentFullReply,
                         OnTraceBufferPercentFullReply)
     IPC_MESSAGE_UNHANDLED(handled = false)
@@ -70,13 +58,11 @@
 
 void TraceMessageFilter::SendBeginTracing(
     const std::string& category_filter_str,
-    base::debug::TraceLog::Options options,
-    bool tracing_startup) {
+    base::debug::TraceLog::Options options) {
   DCHECK(BrowserThread::CurrentlyOn(BrowserThread::UI));
   Send(new TracingMsg_BeginTracing(category_filter_str,
                                    base::TimeTicks::NowFromSystemTraceTime(),
-                                   options,
-                                   tracing_startup));
+                                   options));
 }
 
 void TraceMessageFilter::SendEndTracing() {
@@ -152,17 +138,6 @@
   }
 }
 
-void TraceMessageFilter::OnCaptureMonitoringSnapshotAcked() {
-  // is_awaiting_capture_monitoring_snapshot_ack_ should always be true here,
-  // but check in case the child process is compromised.
-  if (is_awaiting_capture_monitoring_snapshot_ack_) {
-    is_awaiting_capture_monitoring_snapshot_ack_ = false;
-    TracingControllerImpl::GetInstance()->OnCaptureMonitoringSnapshotAcked();
-  } else {
-    NOTREACHED();
-  }
-}
-
 void TraceMessageFilter::OnTraceDataCollected(const std::string& data) {
   scoped_refptr<base::RefCountedString> data_ptr(new base::RefCountedString());
   data_ptr->data() = data;
@@ -177,20 +152,8 @@
       data_ptr);
 }
 
-<<<<<<< HEAD
-void TraceMessageFilter::OnMonitoringTraceDataCollected(
-    const std::string& data) {
-  scoped_refptr<base::RefCountedString> data_ptr(new base::RefCountedString());
-  data_ptr->data() = data;
-  TracingControllerImpl::GetInstance()->OnTraceDataCollected(data_ptr);
-}
-
-void TraceMessageFilter::OnTraceNotification(int notification) {
-  TraceControllerImpl::GetInstance()->OnTraceNotification(notification);
-=======
 void TraceMessageFilter::OnWatchEventMatched() {
   TracingControllerImpl::GetInstance()->OnWatchEventMatched();
->>>>>>> 8c15b39e
 }
 
 void TraceMessageFilter::OnTraceBufferPercentFullReply(float percent_full) {
