--- conflicted
+++ resolved
@@ -122,18 +122,11 @@
 void SyncResourceHandler::OnResponseCompleted(
     int request_id,
     const net::URLRequestStatus& status,
-<<<<<<< HEAD
-    const std::string& security_info) {
-  ResourceMessageFilter* filter = GetFilter();
-  if (!filter)
-    return false;
-=======
     const std::string& security_info,
     bool* defer) {
   ResourceMessageFilter* filter = GetFilter();
   if (!filter)
     return;
->>>>>>> 8c15b39e
 
   result_.error_code = status.error();
 
