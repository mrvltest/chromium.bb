// Copyright (c) 2012 The Chromium Authors. All rights reserved.
// Use of this source code is governed by a BSD-style license that can be
// found in the LICENSE file.

#include "content/browser/loader/async_resource_handler.h"

#include <algorithm>
#include <vector>

#include "base/command_line.h"
#include "base/containers/hash_tables.h"
#include "base/debug/alias.h"
#include "base/logging.h"
#include "base/memory/shared_memory.h"
#include "base/metrics/histogram.h"
#include "base/strings/string_number_conversions.h"
#include "content/browser/devtools/devtools_netlog_observer.h"
#include "content/browser/host_zoom_map_impl.h"
#include "content/browser/loader/resource_buffer.h"
#include "content/browser/loader/resource_dispatcher_host_impl.h"
#include "content/browser/loader/resource_message_filter.h"
#include "content/browser/loader/resource_request_info_impl.h"
#include "content/browser/resource_context_impl.h"
#include "content/common/resource_messages.h"
#include "content/common/view_messages.h"
#include "content/public/browser/global_request_id.h"
#include "content/public/browser/resource_dispatcher_host_delegate.h"
#include "content/public/common/resource_response.h"
#include "net/base/io_buffer.h"
#include "net/base/load_flags.h"
#include "net/base/net_log.h"
#include "net/base/net_util.h"

using base::TimeTicks;

namespace content {
namespace {

static int kBufferSize = 1024 * 512;
static int kMinAllocationSize = 1024 * 4;
static int kMaxAllocationSize = 1024 * 32;

void GetNumericArg(const std::string& name, int* result) {
  const std::string& value =
      CommandLine::ForCurrentProcess()->GetSwitchValueASCII(name);
  if (!value.empty())
    base::StringToInt(value, result);
}

void InitializeResourceBufferConstants() {
  static bool did_init = false;
  if (did_init)
    return;
  did_init = true;

  GetNumericArg("resource-buffer-size", &kBufferSize);
  GetNumericArg("resource-buffer-min-allocation-size", &kMinAllocationSize);
  GetNumericArg("resource-buffer-max-allocation-size", &kMaxAllocationSize);
}

int CalcUsedPercentage(int bytes_read, int buffer_size) {
  double ratio = static_cast<double>(bytes_read) / buffer_size;
  return static_cast<int>(ratio * 100.0 + 0.5);  // Round to nearest integer.
}

}  // namespace

class DependentIOBuffer : public net::WrappedIOBuffer {
 public:
  DependentIOBuffer(ResourceBuffer* backing, char* memory)
      : net::WrappedIOBuffer(memory),
        backing_(backing) {
  }
 private:
  virtual ~DependentIOBuffer() {}
  scoped_refptr<ResourceBuffer> backing_;
};

AsyncResourceHandler::AsyncResourceHandler(
    net::URLRequest* request,
    ResourceDispatcherHostImpl* rdh)
    : ResourceHandler(request),
      ResourceMessageDelegate(request),
      rdh_(rdh),
      pending_data_count_(0),
      allocation_size_(0),
      did_defer_(false),
      has_checked_for_sufficient_resources_(false),
      sent_received_response_msg_(false),
      sent_first_data_msg_(false) {
  InitializeResourceBufferConstants();
}

AsyncResourceHandler::~AsyncResourceHandler() {
  if (has_checked_for_sufficient_resources_)
    rdh_->FinishedWithResourcesForRequest(request());
}

bool AsyncResourceHandler::OnMessageReceived(const IPC::Message& message,
                                             bool* message_was_ok) {
  bool handled = true;
  IPC_BEGIN_MESSAGE_MAP_EX(AsyncResourceHandler, message, *message_was_ok)
    IPC_MESSAGE_HANDLER(ResourceHostMsg_FollowRedirect, OnFollowRedirect)
    IPC_MESSAGE_HANDLER(ResourceHostMsg_DataReceived_ACK, OnDataReceivedACK)
    IPC_MESSAGE_UNHANDLED(handled = false)
  IPC_END_MESSAGE_MAP_EX()
  return handled;
}

void AsyncResourceHandler::OnFollowRedirect(
    int request_id,
    bool has_new_first_party_for_cookies,
    const GURL& new_first_party_for_cookies) {
  if (!request()->status().is_success()) {
    DVLOG(1) << "OnFollowRedirect for invalid request";
    return;
  }

  if (has_new_first_party_for_cookies)
    request()->set_first_party_for_cookies(new_first_party_for_cookies);

  ResumeIfDeferred();
}

void AsyncResourceHandler::OnDataReceivedACK(int request_id) {
  if (pending_data_count_) {
    --pending_data_count_;

    buffer_->RecycleLeastRecentlyAllocated();
    if (buffer_->CanAllocate())
      ResumeIfDeferred();
  }
}

bool AsyncResourceHandler::OnUploadProgress(int request_id,
                                            uint64 position,
                                            uint64 size) {
  ResourceMessageFilter* filter = GetFilter();
  if (!filter)
    return false;
  return filter->Send(
      new ResourceMsg_UploadProgress(request_id, position, size));
}

bool AsyncResourceHandler::OnRequestRedirected(int request_id,
                                               const GURL& new_url,
                                               ResourceResponse* response,
                                               bool* defer) {
  const ResourceRequestInfoImpl* info = GetRequestInfo();
  if (!info->filter())
    return false;

  *defer = did_defer_ = true;
  OnDefer();

  if (rdh_->delegate()) {
    rdh_->delegate()->OnRequestRedirected(
        new_url, request(), info->GetContext(), response);
  }

  DevToolsNetLogObserver::PopulateResponseInfo(request(), response);
  response->head.request_start = request()->creation_time();
  response->head.response_start = TimeTicks::Now();
  return info->filter()->Send(new ResourceMsg_ReceivedRedirect(
      request_id, new_url, response->head));
}

bool AsyncResourceHandler::OnResponseStarted(int request_id,
                                             ResourceResponse* response,
                                             bool* defer) {
  // For changes to the main frame, inform the renderer of the new URL's
  // per-host settings before the request actually commits.  This way the
  // renderer will be able to set these precisely at the time the
  // request commits, avoiding the possibility of e.g. zooming the old content
  // or of having to layout the new content twice.

  const ResourceRequestInfoImpl* info = GetRequestInfo();
  if (!info->filter())
    return false;

  if (rdh_->delegate()) {
    rdh_->delegate()->OnResponseStarted(
        request(), info->GetContext(), response, info->filter());
  }

  DevToolsNetLogObserver::PopulateResponseInfo(request(), response);

  HostZoomMap* host_zoom_map =
      GetHostZoomMapForResourceContext(info->GetContext());

  if (info->GetResourceType() == ResourceType::MAIN_FRAME && host_zoom_map) {
    const GURL& request_url = request()->url();
    info->filter()->Send(new ViewMsg_SetZoomLevelForLoadingURL(
        info->GetRouteID(),
        request_url, host_zoom_map->GetZoomLevelForHostAndScheme(
            request_url.scheme(),
            net::GetHostOrSpecFromURL(request_url))));
  }

  response->head.request_start = request()->creation_time();
  response->head.response_start = TimeTicks::Now();
  info->filter()->Send(new ResourceMsg_ReceivedResponse(request_id,
                                                        response->head));
  sent_received_response_msg_ = true;

  if (request()->response_info().metadata.get()) {
    std::vector<char> copy(request()->response_info().metadata->data(),
                           request()->response_info().metadata->data() +
                               request()->response_info().metadata->size());
    info->filter()->Send(new ResourceMsg_ReceivedCachedMetadata(request_id,
                                                                copy));
  }

  return true;
}

bool AsyncResourceHandler::OnWillStart(int request_id,
                                       const GURL& url,
                                       bool* defer) {
  return true;
}

bool AsyncResourceHandler::OnWillRead(int request_id,
                                      scoped_refptr<net::IOBuffer>* buf,
                                      int* buf_size,
                                      int min_size) {
  DCHECK_EQ(-1, min_size);

  if (!EnsureResourceBufferIsInitialized())
    return false;

  DCHECK(buffer_->CanAllocate());
  char* memory = buffer_->Allocate(&allocation_size_);
  CHECK(memory);

  *buf = new DependentIOBuffer(buffer_.get(), memory);
  *buf_size = allocation_size_;

  UMA_HISTOGRAM_CUSTOM_COUNTS(
      "Net.AsyncResourceHandler_SharedIOBuffer_Alloc",
      *buf_size, 0, kMaxAllocationSize, 100);
  return true;
}

bool AsyncResourceHandler::OnReadCompleted(int request_id, int bytes_read,
                                           bool* defer) {
  DCHECK_GE(bytes_read, 0);

  if (!bytes_read)
    return true;

  ResourceMessageFilter* filter = GetFilter();
  if (!filter)
    return false;

  buffer_->ShrinkLastAllocation(bytes_read);

  UMA_HISTOGRAM_CUSTOM_COUNTS(
      "Net.AsyncResourceHandler_SharedIOBuffer_Used",
      bytes_read, 0, kMaxAllocationSize, 100);
  UMA_HISTOGRAM_PERCENTAGE(
      "Net.AsyncResourceHandler_SharedIOBuffer_UsedPercentage",
      CalcUsedPercentage(bytes_read, allocation_size_));

  if (!sent_first_data_msg_) {
    base::SharedMemoryHandle handle;
    int size;
    if (!buffer_->ShareToProcess(filter->PeerHandle(), &handle, &size))
      return false;
    filter->Send(new ResourceMsg_SetDataBuffer(
        request_id, handle, size, filter->peer_pid()));
    sent_first_data_msg_ = true;
  }

  int data_offset = buffer_->GetLastAllocationOffset();
  int encoded_data_length =
      DevToolsNetLogObserver::GetAndResetEncodedDataLength(request());

  filter->Send(new ResourceMsg_DataReceived(
      request_id, data_offset, bytes_read, encoded_data_length));
  ++pending_data_count_;
  UMA_HISTOGRAM_CUSTOM_COUNTS(
      "Net.AsyncResourceHandler_PendingDataCount",
      pending_data_count_, 0, 100, 100);

  if (!buffer_->CanAllocate()) {
    UMA_HISTOGRAM_CUSTOM_COUNTS(
        "Net.AsyncResourceHandler_PendingDataCount_WhenFull",
        pending_data_count_, 0, 100, 100);
    *defer = did_defer_ = true;
    OnDefer();
  }

  return true;
}

void AsyncResourceHandler::OnDataDownloaded(
    int request_id, int bytes_downloaded) {
  int encoded_data_length =
      DevToolsNetLogObserver::GetAndResetEncodedDataLength(request());

  ResourceMessageFilter* filter = GetFilter();
  if (filter) {
    filter->Send(new ResourceMsg_DataDownloaded(
        request_id, bytes_downloaded, encoded_data_length));
  }
}

void AsyncResourceHandler::OnResponseCompleted(
    int request_id,
    const net::URLRequestStatus& status,
<<<<<<< HEAD
    const std::string& security_info) {
  const ResourceRequestInfoImpl* info = GetRequestInfo();
  if (!info->filter())
    return false;
=======
    const std::string& security_info,
    bool* defer) {
  const ResourceRequestInfoImpl* info = GetRequestInfo();
  if (!info->filter())
    return;
>>>>>>> 8c15b39e

  // If we crash here, figure out what URL the renderer was requesting.
  // http://crbug.com/107692
  char url_buf[128];
  base::strlcpy(url_buf, request()->url().spec().c_str(), arraysize(url_buf));
  base::debug::Alias(url_buf);

  // TODO(gavinp): Remove this CHECK when we figure out the cause of
  // http://crbug.com/124680 . This check mirrors closely check in
  // WebURLLoaderImpl::OnCompletedRequest that routes this message to a WebCore
  // ResourceHandleInternal which asserts on its state and crashes. By crashing
  // when the message is sent, we should get better crash reports.
  CHECK(status.status() != net::URLRequestStatus::SUCCESS ||
        sent_received_response_msg_);

  TimeTicks completion_time = TimeTicks::Now();

  int error_code = status.error();
  bool was_ignored_by_handler = info->WasIgnoredByHandler();

  DCHECK(status.status() != net::URLRequestStatus::IO_PENDING);
  // If this check fails, then we're in an inconsistent state because all
  // requests ignored by the handler should be canceled (which should result in
  // the ERR_ABORTED error code).
  DCHECK(!was_ignored_by_handler || error_code == net::ERR_ABORTED);

  // TODO(mkosiba): Fix up cases where we create a URLRequestStatus
  // with a status() != SUCCESS and an error_code() == net::OK.
  if (status.status() == net::URLRequestStatus::CANCELED &&
      error_code == net::OK) {
    error_code = net::ERR_ABORTED;
  } else if (status.status() == net::URLRequestStatus::FAILED &&
             error_code == net::OK) {
    error_code = net::ERR_FAILED;
  }

  info->filter()->Send(
      new ResourceMsg_RequestComplete(request_id,
                                      error_code,
                                      was_ignored_by_handler,
                                      security_info,
                                      completion_time));
<<<<<<< HEAD
  return true;
=======
>>>>>>> 8c15b39e
}

bool AsyncResourceHandler::EnsureResourceBufferIsInitialized() {
  if (buffer_.get() && buffer_->IsInitialized())
    return true;

  if (!has_checked_for_sufficient_resources_) {
    has_checked_for_sufficient_resources_ = true;
    if (!rdh_->HasSufficientResourcesForRequest(request())) {
      controller()->CancelWithError(net::ERR_INSUFFICIENT_RESOURCES);
      return false;
    }
  }

  buffer_ = new ResourceBuffer();
  return buffer_->Initialize(kBufferSize,
                             kMinAllocationSize,
                             kMaxAllocationSize);
}

void AsyncResourceHandler::ResumeIfDeferred() {
  if (did_defer_) {
    did_defer_ = false;
    request()->LogUnblocked();
    controller()->Resume();
  }
}

void AsyncResourceHandler::OnDefer() {
  request()->LogBlockedBy("AsyncResourceHandler");
}

}  // namespace content<|MERGE_RESOLUTION|>--- conflicted
+++ resolved
@@ -309,18 +309,11 @@
 void AsyncResourceHandler::OnResponseCompleted(
     int request_id,
     const net::URLRequestStatus& status,
-<<<<<<< HEAD
-    const std::string& security_info) {
-  const ResourceRequestInfoImpl* info = GetRequestInfo();
-  if (!info->filter())
-    return false;
-=======
     const std::string& security_info,
     bool* defer) {
   const ResourceRequestInfoImpl* info = GetRequestInfo();
   if (!info->filter())
     return;
->>>>>>> 8c15b39e
 
   // If we crash here, figure out what URL the renderer was requesting.
   // http://crbug.com/107692
@@ -363,10 +356,6 @@
                                       was_ignored_by_handler,
                                       security_info,
                                       completion_time));
-<<<<<<< HEAD
-  return true;
-=======
->>>>>>> 8c15b39e
 }
 
 bool AsyncResourceHandler::EnsureResourceBufferIsInitialized() {
