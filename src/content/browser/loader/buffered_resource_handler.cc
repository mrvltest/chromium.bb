// Copyright (c) 2012 The Chromium Authors. All rights reserved.
// Use of this source code is governed by a BSD-style license that can be
// found in the LICENSE file.

#include "content/browser/loader/buffered_resource_handler.h"

#include <vector>

#include "base/bind.h"
#include "base/logging.h"
#include "base/metrics/histogram.h"
#include "base/strings/string_util.h"
#include "content/browser/download/download_resource_handler.h"
#include "content/browser/download/download_stats.h"
#include "content/browser/loader/certificate_resource_handler.h"
#include "content/browser/loader/resource_dispatcher_host_impl.h"
#include "content/browser/loader/resource_request_info_impl.h"
#include "content/browser/plugin_service_impl.h"
#include "content/public/browser/content_browser_client.h"
#include "content/public/browser/download_item.h"
#include "content/public/browser/download_save_info.h"
#include "content/public/browser/download_url_parameters.h"
#include "content/public/browser/resource_context.h"
#include "content/public/browser/resource_dispatcher_host_delegate.h"
#include "content/public/common/resource_response.h"
#include "content/public/common/webplugininfo.h"
#include "net/base/io_buffer.h"
#include "net/base/mime_sniffer.h"
#include "net/base/mime_util.h"
#include "net/base/net_errors.h"
#include "net/http/http_content_disposition.h"
#include "net/http/http_response_headers.h"

namespace content {

namespace {

void RecordSnifferMetrics(bool sniffing_blocked,
                          bool we_would_like_to_sniff,
                          const std::string& mime_type) {
  static base::HistogramBase* nosniff_usage(NULL);
  if (!nosniff_usage)
    nosniff_usage = base::BooleanHistogram::FactoryGet(
        "nosniff.usage", base::HistogramBase::kUmaTargetedHistogramFlag);
  nosniff_usage->AddBoolean(sniffing_blocked);

  if (sniffing_blocked) {
    static base::HistogramBase* nosniff_otherwise(NULL);
    if (!nosniff_otherwise)
      nosniff_otherwise = base::BooleanHistogram::FactoryGet(
          "nosniff.otherwise", base::HistogramBase::kUmaTargetedHistogramFlag);
    nosniff_otherwise->AddBoolean(we_would_like_to_sniff);

    static base::HistogramBase* nosniff_empty_mime_type(NULL);
    if (!nosniff_empty_mime_type)
      nosniff_empty_mime_type = base::BooleanHistogram::FactoryGet(
          "nosniff.empty_mime_type",
          base::HistogramBase::kUmaTargetedHistogramFlag);
    nosniff_empty_mime_type->AddBoolean(mime_type.empty());
  }
}

// Used to write into an existing IOBuffer at a given offset.
class DependentIOBuffer : public net::WrappedIOBuffer {
 public:
  DependentIOBuffer(net::IOBuffer* buf, int offset)
      : net::WrappedIOBuffer(buf->data() + offset),
        buf_(buf) {
  }

 private:
  virtual ~DependentIOBuffer() {}

  scoped_refptr<net::IOBuffer> buf_;
};

}  // namespace

BufferedResourceHandler::BufferedResourceHandler(
    scoped_ptr<ResourceHandler> next_handler,
    ResourceDispatcherHostImpl* host,
    net::URLRequest* request)
    : LayeredResourceHandler(request, next_handler.Pass()),
      state_(STATE_STARTING),
      host_(host),
      read_buffer_size_(0),
      bytes_read_(0),
      must_download_(false),
      must_download_is_set_(false),
      weak_ptr_factory_(this) {
}

BufferedResourceHandler::~BufferedResourceHandler() {
}

void BufferedResourceHandler::SetController(ResourceController* controller) {
  ResourceHandler::SetController(controller);

  // Downstream handlers see us as their ResourceController, which allows us to
  // consume part or all of the resource response, and then later replay it to
  // downstream handler.
  DCHECK(next_handler_.get());
  next_handler_->SetController(this);
}

bool BufferedResourceHandler::OnResponseStarted(
    int request_id,
    ResourceResponse* response,
    bool* defer) {
  response_ = response;

  // TODO(darin): It is very odd to special-case 304 responses at this level.
  // We do so only because the code always has, see r24977 and r29355.  The
  // fact that 204 is no longer special-cased this way suggests that 304 need
  // not be special-cased either.
  //
  // The network stack only forwards 304 responses that were not received in
  // response to a conditional request (i.e., If-Modified-Since).  Other 304
  // responses end up being translated to 200 or whatever the cached response
  // code happens to be.  It should be very rare to see a 304 at this level.

  if (!(response_->head.headers.get() &&
        response_->head.headers->response_code() == 304)) {
    if (ShouldSniffContent()) {
      state_ = STATE_BUFFERING;
      return true;
    }

    if (response_->head.mime_type.empty()) {
      // Ugg.  The server told us not to sniff the content but didn't give us
      // a mime type.  What's a browser to do?  Turns out, we're supposed to
      // treat the response as "text/plain".  This is the most secure option.
      response_->head.mime_type.assign("text/plain");
    }

    // Treat feed types as text/plain.
    if (response_->head.mime_type == "application/rss+xml" ||
        response_->head.mime_type == "application/atom+xml") {
      response_->head.mime_type.assign("text/plain");
    }
  }

  state_ = STATE_PROCESSING;
  return ProcessResponse(defer);
}

// We'll let the original event handler provide a buffer, and reuse it for
// subsequent reads until we're done buffering.
bool BufferedResourceHandler::OnWillRead(int request_id,
                                         scoped_refptr<net::IOBuffer>* buf,
                                         int* buf_size,
                                         int min_size) {
  if (state_ == STATE_STREAMING)
    return next_handler_->OnWillRead(request_id, buf, buf_size, min_size);

  DCHECK_EQ(-1, min_size);

  if (read_buffer_.get()) {
    CHECK_LT(bytes_read_, read_buffer_size_);
    *buf = new DependentIOBuffer(read_buffer_.get(), bytes_read_);
    *buf_size = read_buffer_size_ - bytes_read_;
  } else {
    if (!next_handler_->OnWillRead(request_id, buf, buf_size, min_size))
      return false;

    read_buffer_ = *buf;
    read_buffer_size_ = *buf_size;
    DCHECK_GE(read_buffer_size_, net::kMaxBytesToSniff * 2);
  }
  return true;
}

bool BufferedResourceHandler::OnReadCompleted(int request_id, int bytes_read,
                                              bool* defer) {
  if (state_ == STATE_STREAMING)
    return next_handler_->OnReadCompleted(request_id, bytes_read, defer);

  DCHECK_EQ(state_, STATE_BUFFERING);
  bytes_read_ += bytes_read;

  if (!DetermineMimeType() && (bytes_read > 0))
    return true;  // Needs more data, so keep buffering.

  state_ = STATE_PROCESSING;
  return ProcessResponse(defer);
}

void BufferedResourceHandler::OnResponseCompleted(
    int request_id,
    const net::URLRequestStatus& status,
    const std::string& security_info,
    bool* defer) {
  // Upon completion, act like a pass-through handler in case the downstream
  // handler defers OnResponseCompleted.
  state_ = STATE_STREAMING;

  next_handler_->OnResponseCompleted(request_id, status, security_info, defer);
}

void BufferedResourceHandler::Resume() {
  switch (state_) {
    case STATE_BUFFERING:
    case STATE_PROCESSING:
      NOTREACHED();
      break;
    case STATE_REPLAYING:
      base::MessageLoop::current()->PostTask(
          FROM_HERE,
          base::Bind(&BufferedResourceHandler::CallReplayReadCompleted,
                     weak_ptr_factory_.GetWeakPtr()));
      break;
    case STATE_STARTING:
    case STATE_STREAMING:
      controller()->Resume();
      break;
  }
}

void BufferedResourceHandler::Cancel() {
  controller()->Cancel();
}

void BufferedResourceHandler::CancelAndIgnore() {
  controller()->CancelAndIgnore();
}

void BufferedResourceHandler::CancelWithError(int error_code) {
  controller()->CancelWithError(error_code);
}

bool BufferedResourceHandler::ProcessResponse(bool* defer) {
  DCHECK_EQ(STATE_PROCESSING, state_);

  // TODO(darin): Stop special-casing 304 responses.
  if (!(response_->head.headers.get() &&
        response_->head.headers->response_code() == 304)) {
    if (!SelectNextHandler(defer))
      return false;
    if (*defer)
      return true;
  }

  state_ = STATE_REPLAYING;

  if (!next_handler_->OnResponseStarted(GetRequestID(), response_.get(), defer))
    return false;

  if (!read_buffer_.get()) {
    state_ = STATE_STREAMING;
    return true;
  }

  if (!*defer)
    return ReplayReadCompleted(defer);

  return true;
}

bool BufferedResourceHandler::ShouldSniffContent() {
  const std::string& mime_type = response_->head.mime_type;

  std::string content_type_options;
  request()->GetResponseHeaderByName("x-content-type-options",
                                     &content_type_options);

  bool sniffing_blocked =
      LowerCaseEqualsASCII(content_type_options, "nosniff");
  bool we_would_like_to_sniff =
      net::ShouldSniffMimeType(request()->url(), mime_type);

  RecordSnifferMetrics(sniffing_blocked, we_would_like_to_sniff, mime_type);

  if (!sniffing_blocked && we_would_like_to_sniff) {
    // We're going to look at the data before deciding what the content type
    // is.  That means we need to delay sending the ResponseStarted message
    // over the IPC channel.
    VLOG(1) << "To buffer: " << request()->url().spec();
    return true;
  }

  return false;
}

bool BufferedResourceHandler::DetermineMimeType() {
  DCHECK_EQ(STATE_BUFFERING, state_);

  const std::string& type_hint = response_->head.mime_type;

  std::string new_type;
  bool made_final_decision =
      net::SniffMimeType(read_buffer_->data(), bytes_read_, request()->url(),
                         type_hint, &new_type);

  // SniffMimeType() returns false if there is not enough data to determine
  // the mime type. However, even if it returns false, it returns a new type
  // that is probably better than the current one.
  response_->head.mime_type.assign(new_type);

  return made_final_decision;
}

bool BufferedResourceHandler::SelectNextHandler(bool* defer) {
  DCHECK(!response_->head.mime_type.empty());

  ResourceRequestInfoImpl* info = GetRequestInfo();
  const std::string& mime_type = response_->head.mime_type;

  if (net::IsSupportedCertificateMimeType(mime_type)) {
    // Install certificate file.
    scoped_ptr<ResourceHandler> handler(
        new CertificateResourceHandler(request()));
    return UseAlternateNextHandler(handler.Pass());
  }

  if (!info->allow_download())
    return true;

  bool must_download = MustDownload();
  if (!must_download) {
    if (net::IsSupportedMimeType(mime_type))
      return true;

    scoped_ptr<ResourceHandler> handler(
        host_->MaybeInterceptAsStream(request(), response_.get()));
    if (handler)
      return UseAlternateNextHandler(handler.Pass());

#if defined(ENABLE_PLUGINS)
    bool stale;
    bool has_plugin = HasSupportingPlugin(&stale);
    if (stale) {
      // Refresh the plugins asynchronously.
      PluginServiceImpl::GetInstance()->GetPlugins(
          base::Bind(&BufferedResourceHandler::OnPluginsLoaded,
                     weak_ptr_factory_.GetWeakPtr()));
      *defer = true;
      return true;
    }
    if (has_plugin)
      return true;
#endif
  }

  // Install download handler
  info->set_is_download(true);
  scoped_ptr<ResourceHandler> handler(
      host_->CreateResourceHandlerForDownload(
          request(),
          true,  // is_content_initiated
          must_download,
          content::DownloadItem::kInvalidId,
          scoped_ptr<DownloadSaveInfo>(new DownloadSaveInfo()),
          DownloadUrlParameters::OnStartedCallback()));
  return UseAlternateNextHandler(handler.Pass());
}

bool BufferedResourceHandler::UseAlternateNextHandler(
    scoped_ptr<ResourceHandler> new_handler) {
  if (response_->head.headers.get() &&  // Can be NULL if FTP.
      response_->head.headers->response_code() / 100 != 2) {
    // The response code indicates that this is an error page, but we don't
    // know how to display the content.  We follow Firefox here and show our
    // own error page instead of triggering a download.
    // TODO(abarth): We should abstract the response_code test, but this kind
    //               of check is scattered throughout our codebase.
    request()->CancelWithError(net::ERR_FILE_NOT_FOUND);
    return false;
  }

  int request_id = GetRequestID();

  // Inform the original ResourceHandler that this will be handled entirely by
  // the new ResourceHandler.
  // TODO(darin): We should probably check the return values of these.
  // TODO(davidben): These DCHECKs do actually trigger.
  bool defer_ignored = false;
  next_handler_->OnResponseStarted(request_id, response_.get(), &defer_ignored);
  DCHECK(!defer_ignored);
  net::URLRequestStatus status(net::URLRequestStatus::CANCELED,
                               net::ERR_ABORTED);
  next_handler_->OnResponseCompleted(request_id, status, std::string(),
                                     &defer_ignored);
  DCHECK(!defer_ignored);

  // This is handled entirely within the new ResourceHandler, so just reset the
  // original ResourceHandler.
  next_handler_ = new_handler.Pass();
  next_handler_->SetController(this);

  return CopyReadBufferToNextHandler(request_id);
}

bool BufferedResourceHandler::ReplayReadCompleted(bool* defer) {
  DCHECK(read_buffer_.get());

  bool result = next_handler_->OnReadCompleted(GetRequestID(), bytes_read_,
                                               defer);

  read_buffer_ = NULL;
  read_buffer_size_ = 0;
  bytes_read_ = 0;

  state_ = STATE_STREAMING;

  return result;
}

void BufferedResourceHandler::CallReplayReadCompleted() {
  bool defer = false;
  if (!ReplayReadCompleted(&defer)) {
    controller()->Cancel();
  } else if (!defer) {
    state_ = STATE_STREAMING;
    controller()->Resume();
  }
}

bool BufferedResourceHandler::MustDownload() {
  if (must_download_is_set_)
    return must_download_;

  must_download_is_set_ = true;

  std::string disposition;
  request()->GetResponseHeaderByName("content-disposition", &disposition);
  if (!disposition.empty() &&
      net::HttpContentDisposition(disposition, std::string()).is_attachment()) {
    must_download_ = true;
  } else if (host_->delegate() &&
             host_->delegate()->ShouldForceDownloadResource(
                 request()->url(), response_->head.mime_type)) {
    must_download_ = true;
  } else {
    must_download_ = false;
  }

  return must_download_;
}

bool BufferedResourceHandler::HasSupportingPlugin(bool* stale) {
<<<<<<< HEAD
=======
#if defined(ENABLE_PLUGINS)
>>>>>>> 8c15b39e
  ResourceRequestInfoImpl* info = GetRequestInfo();

  bool allow_wildcard = false;
  WebPluginInfo plugin;
  return PluginServiceImpl::GetInstance()->GetPluginInfo(
<<<<<<< HEAD
      info->GetChildID(), info->GetRouteID(), info->GetContext(),
=======
      info->GetChildID(), info->GetRenderFrameID(), info->GetContext(),
>>>>>>> 8c15b39e
      request()->url(), GURL(), response_->head.mime_type, allow_wildcard,
      stale, &plugin, NULL);
#else
  if (stale)
    *stale = false;
  return false;
#endif
}

bool BufferedResourceHandler::CopyReadBufferToNextHandler(int request_id) {
  if (!bytes_read_)
    return true;

  scoped_refptr<net::IOBuffer> buf;
  int buf_len = 0;
  if (!next_handler_->OnWillRead(request_id, &buf, &buf_len, bytes_read_))
    return false;

  CHECK((buf_len >= bytes_read_) && (bytes_read_ >= 0));
  memcpy(buf->data(), read_buffer_->data(), bytes_read_);
  return true;
}

void BufferedResourceHandler::OnPluginsLoaded(
    const std::vector<WebPluginInfo>& plugins) {
  bool defer = false;
  if (!ProcessResponse(&defer)) {
    controller()->Cancel();
  } else if (!defer) {
    controller()->Resume();
  }
}

}  // namespace content<|MERGE_RESOLUTION|>--- conflicted
+++ resolved
@@ -438,20 +438,13 @@
 }
 
 bool BufferedResourceHandler::HasSupportingPlugin(bool* stale) {
-<<<<<<< HEAD
-=======
 #if defined(ENABLE_PLUGINS)
->>>>>>> 8c15b39e
   ResourceRequestInfoImpl* info = GetRequestInfo();
 
   bool allow_wildcard = false;
   WebPluginInfo plugin;
   return PluginServiceImpl::GetInstance()->GetPluginInfo(
-<<<<<<< HEAD
-      info->GetChildID(), info->GetRouteID(), info->GetContext(),
-=======
       info->GetChildID(), info->GetRenderFrameID(), info->GetContext(),
->>>>>>> 8c15b39e
       request()->url(), GURL(), response_->head.mime_type, allow_wildcard,
       stale, &plugin, NULL);
 #else
