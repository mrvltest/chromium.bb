--- conflicted
+++ resolved
@@ -65,11 +65,7 @@
  public:
   virtual void Respond(bool should_allow, const std::string& user_input) = 0;
   virtual bool AllowedByDefault() const {
-<<<<<<< HEAD
-      return false;
-=======
     return false;
->>>>>>> 8c15b39e
   }
  protected:
   PermissionRequest() {
@@ -411,21 +407,6 @@
   web_contents->GetController().LoadURLWithParams(load_url_params);
 }
 
-void BrowserPluginGuest::LoadURLWithParams(WebContents* web_contents,
-                                           const GURL& url,
-                                           const Referrer& referrer,
-                                           PageTransition transition_type) {
-  NavigationController::LoadURLParams load_url_params(url);
-  load_url_params.referrer = referrer;
-  load_url_params.transition_type = transition_type;
-  load_url_params.extra_headers = std::string();
-  if (delegate_ && delegate_->IsOverridingUserAgent()) {
-    load_url_params.override_user_agent =
-        NavigationController::UA_OVERRIDE_TRUE;
-  }
-  web_contents->GetController().LoadURLWithParams(load_url_params);
-}
-
 void BrowserPluginGuest::RespondToPermissionRequest(
     int request_id,
     bool should_allow,
@@ -456,11 +437,7 @@
                   AsWeakPtr(),
                   request_id);
   // If BrowserPluginGuestDelegate hasn't handled the permission then we simply
-<<<<<<< HEAD
-  // reject it immediately.
-=======
   // perform the default action (which is one of allow or reject) immediately.
->>>>>>> 8c15b39e
   if (!delegate_->RequestPermission(
       permission_type, request_info, callback, request->AllowedByDefault())) {
     callback.Run(request->AllowedByDefault(), "");
@@ -836,11 +813,7 @@
   }
   if (params.disposition == CURRENT_TAB) {
     // This can happen for cross-site redirects.
-<<<<<<< HEAD
-    LoadURLWithParams(source, params.url, params.referrer, params.transition);
-=======
     LoadURLWithParams(params.url, params.referrer, params.transition, source);
->>>>>>> 8c15b39e
     return source;
   }
 
@@ -1088,11 +1061,7 @@
 
 void BrowserPluginGuest::DidCommitProvisionalLoadForFrame(
     int64 frame_id,
-<<<<<<< HEAD
-    const string16& frame_unique_name,
-=======
     const base::string16& frame_unique_name,
->>>>>>> 8c15b39e
     bool is_main_frame,
     const GURL& url,
     PageTransition transition_type,
@@ -1483,12 +1452,8 @@
   if (scheme_is_blocked || !url.is_valid()) {
     if (delegate_) {
       std::string error_type;
-<<<<<<< HEAD
-      RemoveChars(net::ErrorToString(net::ERR_ABORTED), "net::", &error_type);
-=======
       base::RemoveChars(net::ErrorToString(net::ERR_ABORTED), "net::",
                         &error_type);
->>>>>>> 8c15b39e
       delegate_->LoadAbort(true /* is_top_level */, url, error_type);
     }
     return;
@@ -1503,13 +1468,8 @@
   // normal web URLs are supported.  No protocol handlers are installed for
   // other schemes (e.g., WebUI or extensions), and no permissions or bindings
   // can be granted to the guest process.
-<<<<<<< HEAD
-  LoadURLWithParams(GetWebContents(), validated_url, Referrer(),
-                    PAGE_TRANSITION_AUTO_TOPLEVEL);
-=======
   LoadURLWithParams(validated_url, Referrer(), PAGE_TRANSITION_AUTO_TOPLEVEL,
                     GetWebContents());
->>>>>>> 8c15b39e
 }
 
 void BrowserPluginGuest::OnPluginDestroyed(int instance_id) {
