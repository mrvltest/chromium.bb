// Copyright 2013 The Chromium Authors. All rights reserved.
// Use of this source code is governed by a BSD-style license that can be
// found in the LICENSE file.

#include "content/browser/frame_host/render_frame_host_impl.h"

#include "base/bind.h"
#include "base/command_line.h"
#include "base/containers/hash_tables.h"
#include "base/lazy_instance.h"
#include "base/metrics/histogram.h"
#include "base/metrics/user_metrics_action.h"
#include "base/time/time.h"
#include "content/browser/accessibility/accessibility_mode_helper.h"
#include "content/browser/accessibility/browser_accessibility_manager.h"
#include "content/browser/accessibility/browser_accessibility_state_impl.h"
#include "content/browser/child_process_security_policy_impl.h"
#include "content/browser/frame_host/cross_process_frame_connector.h"
#include "content/browser/frame_host/cross_site_transferring_request.h"
#include "content/browser/frame_host/frame_accessibility.h"
#include "content/browser/frame_host/frame_tree.h"
#include "content/browser/frame_host/frame_tree_node.h"
#include "content/browser/frame_host/navigator.h"
#include "content/browser/frame_host/render_frame_host_delegate.h"
#include "content/browser/frame_host/render_frame_proxy_host.h"
#include "content/browser/frame_host/render_widget_host_view_child_frame.h"
#include "content/browser/geolocation/geolocation_service_context.h"
#include "content/browser/permissions/permission_service_context.h"
#include "content/browser/permissions/permission_service_impl.h"
#include "content/browser/renderer_host/input/input_router.h"
#include "content/browser/renderer_host/input/timeout_monitor.h"
#include "content/browser/renderer_host/render_process_host_impl.h"
#include "content/browser/renderer_host/render_view_host_delegate.h"
#include "content/browser/renderer_host/render_view_host_delegate_view.h"
#include "content/browser/renderer_host/render_view_host_impl.h"
#include "content/browser/renderer_host/render_widget_host_impl.h"
#include "content/browser/renderer_host/render_widget_host_view_base.h"
#include "content/browser/transition_request_manager.h"
#include "content/common/accessibility_messages.h"
#include "content/common/frame_messages.h"
#include "content/common/input_messages.h"
#include "content/common/inter_process_time_ticks_converter.h"
#include "content/common/navigation_params.h"
#include "content/common/render_frame_setup.mojom.h"
#include "content/common/swapped_out_messages.h"
#include "content/public/browser/ax_event_notification_details.h"
#include "content/public/browser/browser_accessibility_state.h"
#include "content/public/browser/browser_context.h"
#include "content/public/browser/browser_plugin_guest_manager.h"
#include "content/public/browser/browser_thread.h"
#include "content/public/browser/content_browser_client.h"
#include "content/public/browser/render_process_host.h"
#include "content/public/browser/render_widget_host_view.h"
#include "content/public/browser/stream_handle.h"
#include "content/public/browser/user_metrics.h"
#include "content/public/common/content_constants.h"
#include "content/public/common/content_switches.h"
#include "content/public/common/url_constants.h"
#include "content/public/common/url_utils.h"
#include "ui/accessibility/ax_tree.h"
#include "url/gurl.h"

#if defined(OS_MACOSX)
#include "content/browser/frame_host/popup_menu_helper_mac.h"
#endif

using base::TimeDelta;

namespace content {

namespace {

// The next value to use for the accessibility reset token.
int g_next_accessibility_reset_token = 1;

// The (process id, routing id) pair that identifies one RenderFrame.
typedef std::pair<int32, int32> RenderFrameHostID;
typedef base::hash_map<RenderFrameHostID, RenderFrameHostImpl*>
    RoutingIDFrameMap;
base::LazyInstance<RoutingIDFrameMap> g_routing_id_frame_map =
    LAZY_INSTANCE_INITIALIZER;

// Translate a WebKit text direction into a base::i18n one.
base::i18n::TextDirection WebTextDirectionToChromeTextDirection(
    blink::WebTextDirection dir) {
  switch (dir) {
    case blink::WebTextDirectionLeftToRight:
      return base::i18n::LEFT_TO_RIGHT;
    case blink::WebTextDirectionRightToLeft:
      return base::i18n::RIGHT_TO_LEFT;
    default:
      NOTREACHED();
      return base::i18n::UNKNOWN_DIRECTION;
  }
}

}  // namespace

// static
bool RenderFrameHostImpl::IsRFHStateActive(RenderFrameHostImplState rfh_state) {
  return rfh_state == STATE_DEFAULT;
}

// static
RenderFrameHost* RenderFrameHost::FromID(int render_process_id,
                                         int render_frame_id) {
  return RenderFrameHostImpl::FromID(render_process_id, render_frame_id);
}

// static
RenderFrameHostImpl* RenderFrameHostImpl::FromID(int process_id,
                                                 int routing_id) {
  DCHECK(BrowserThread::CurrentlyOn(BrowserThread::UI));
  RoutingIDFrameMap* frames = g_routing_id_frame_map.Pointer();
  RoutingIDFrameMap::iterator it = frames->find(
      RenderFrameHostID(process_id, routing_id));
  return it == frames->end() ? NULL : it->second;
}

RenderFrameHostImpl::RenderFrameHostImpl(RenderViewHostImpl* render_view_host,
                                         RenderFrameHostDelegate* delegate,
                                         FrameTree* frame_tree,
                                         FrameTreeNode* frame_tree_node,
                                         int routing_id,
                                         int flags)
    : render_view_host_(render_view_host),
      delegate_(delegate),
      cross_process_frame_connector_(NULL),
      render_frame_proxy_host_(NULL),
      frame_tree_(frame_tree),
      frame_tree_node_(frame_tree_node),
      routing_id_(routing_id),
      render_frame_created_(false),
      navigations_suspended_(false),
      is_waiting_for_beforeunload_ack_(false),
      unload_ack_is_for_cross_site_transition_(false),
      accessibility_reset_token_(0),
      accessibility_reset_count_(0),
      no_create_browser_accessibility_manager_for_testing_(false),
      weak_ptr_factory_(this) {
  bool is_swapped_out = !!(flags & CREATE_RF_SWAPPED_OUT);
  frame_tree_->RegisterRenderFrameHost(this);
  GetProcess()->AddRoute(routing_id_, this);
  g_routing_id_frame_map.Get().insert(std::make_pair(
      RenderFrameHostID(GetProcess()->GetID(), routing_id_),
      this));

  if (is_swapped_out) {
    rfh_state_ = STATE_SWAPPED_OUT;
  } else {
    rfh_state_ = STATE_DEFAULT;
    GetSiteInstance()->increment_active_frame_count();
  }

  SetUpMojoIfNeeded();
  swapout_event_monitor_timeout_.reset(new TimeoutMonitor(base::Bind(
      &RenderFrameHostImpl::OnSwappedOut, weak_ptr_factory_.GetWeakPtr())));
}

RenderFrameHostImpl::~RenderFrameHostImpl() {
  GetProcess()->RemoveRoute(routing_id_);
  g_routing_id_frame_map.Get().erase(
      RenderFrameHostID(GetProcess()->GetID(), routing_id_));

  if (delegate_)
    delegate_->RenderFrameDeleted(this);

  FrameAccessibility::GetInstance()->OnRenderFrameHostDestroyed(this);

  // If this was swapped out, it already decremented the active frame count of
  // the SiteInstance it belongs to.
  if (IsRFHStateActive(rfh_state_))
    GetSiteInstance()->decrement_active_frame_count();

  // Notify the FrameTree that this RFH is going away, allowing it to shut down
  // the corresponding RenderViewHost if it is no longer needed.
  frame_tree_->UnregisterRenderFrameHost(this);

  // NULL out the swapout timer; in crash dumps this member will be null only if
  // the dtor has run.
  swapout_event_monitor_timeout_.reset();
}

int RenderFrameHostImpl::GetRoutingID() {
  return routing_id_;
}

SiteInstanceImpl* RenderFrameHostImpl::GetSiteInstance() {
  return render_view_host_->GetSiteInstance();
}

RenderProcessHost* RenderFrameHostImpl::GetProcess() {
  // TODO(nasko): This should return its own process, once we have working
  // cross-process navigation for subframes.
  return render_view_host_->GetProcess();
}

RenderFrameHost* RenderFrameHostImpl::GetParent() {
  FrameTreeNode* parent_node = frame_tree_node_->parent();
  if (!parent_node)
    return NULL;
  return parent_node->current_frame_host();
}

const std::string& RenderFrameHostImpl::GetFrameName() {
  return frame_tree_node_->frame_name();
}

bool RenderFrameHostImpl::IsCrossProcessSubframe() {
  FrameTreeNode* parent_node = frame_tree_node_->parent();
  if (!parent_node)
    return false;
  return GetSiteInstance() !=
      parent_node->current_frame_host()->GetSiteInstance();
}

GURL RenderFrameHostImpl::GetLastCommittedURL() {
  return frame_tree_node_->current_url();
}

gfx::NativeView RenderFrameHostImpl::GetNativeView() {
  RenderWidgetHostView* view = render_view_host_->GetView();
  if (!view)
    return NULL;
  return view->GetNativeView();
}

void RenderFrameHostImpl::ExecuteJavaScript(
    const base::string16& javascript) {
  Send(new FrameMsg_JavaScriptExecuteRequest(routing_id_,
                                             javascript,
                                             0, false));
}

void RenderFrameHostImpl::ExecuteJavaScript(
     const base::string16& javascript,
     const JavaScriptResultCallback& callback) {
  static int next_id = 1;
  int key = next_id++;
  Send(new FrameMsg_JavaScriptExecuteRequest(routing_id_,
                                             javascript,
                                             key, true));
  javascript_callbacks_.insert(std::make_pair(key, callback));
}

void RenderFrameHostImpl::ExecuteJavaScriptForTests(
    const base::string16& javascript) {
  Send(new FrameMsg_JavaScriptExecuteRequestForTests(routing_id_,
                                                     javascript,
                                                     0, false));
}

RenderViewHost* RenderFrameHostImpl::GetRenderViewHost() {
  return render_view_host_;
}

ServiceRegistry* RenderFrameHostImpl::GetServiceRegistry() {
  return service_registry_.get();
}

bool RenderFrameHostImpl::Send(IPC::Message* message) {
  if (IPC_MESSAGE_ID_CLASS(message->type()) == InputMsgStart) {
    return render_view_host_->input_router()->SendInput(
        make_scoped_ptr(message));
  }

  return GetProcess()->Send(message);
}

bool RenderFrameHostImpl::OnMessageReceived(const IPC::Message &msg) {
  // Filter out most IPC messages if this frame is swapped out.
  // We still want to handle certain ACKs to keep our state consistent.
  if (is_swapped_out()) {
    if (!SwappedOutMessages::CanHandleWhileSwappedOut(msg)) {
      // If this is a synchronous message and we decided not to handle it,
      // we must send an error reply, or else the renderer will be stuck
      // and won't respond to future requests.
      if (msg.is_sync()) {
        IPC::Message* reply = IPC::SyncMessage::GenerateReply(&msg);
        reply->set_reply_error();
        Send(reply);
      }
      // Don't continue looking for someone to handle it.
      return true;
    }
  }

  if (delegate_->OnMessageReceived(this, msg))
    return true;

  RenderFrameProxyHost* proxy =
      frame_tree_node_->render_manager()->GetProxyToParent();
  if (proxy && proxy->cross_process_frame_connector() &&
      proxy->cross_process_frame_connector()->OnMessageReceived(msg))
    return true;

  bool handled = true;
  IPC_BEGIN_MESSAGE_MAP(RenderFrameHostImpl, msg)
    IPC_MESSAGE_HANDLER(FrameHostMsg_AddMessageToConsole, OnAddMessageToConsole)
    IPC_MESSAGE_HANDLER(FrameHostMsg_Detach, OnDetach)
    IPC_MESSAGE_HANDLER(FrameHostMsg_FrameFocused, OnFrameFocused)
    IPC_MESSAGE_HANDLER(FrameHostMsg_DidStartProvisionalLoadForFrame,
                        OnDidStartProvisionalLoadForFrame)
    IPC_MESSAGE_HANDLER(FrameHostMsg_DidFailProvisionalLoadWithError,
                        OnDidFailProvisionalLoadWithError)
    IPC_MESSAGE_HANDLER(FrameHostMsg_DidFailLoadWithError,
                        OnDidFailLoadWithError)
    IPC_MESSAGE_HANDLER_GENERIC(FrameHostMsg_DidCommitProvisionalLoad,
                                OnDidCommitProvisionalLoad(msg))
    IPC_MESSAGE_HANDLER(FrameHostMsg_DidDropNavigation, OnDidDropNavigation)
    IPC_MESSAGE_HANDLER(FrameHostMsg_OpenURL, OnOpenURL)
    IPC_MESSAGE_HANDLER(FrameHostMsg_DocumentOnLoadCompleted,
                        OnDocumentOnLoadCompleted)
    IPC_MESSAGE_HANDLER(FrameHostMsg_BeforeUnload_ACK, OnBeforeUnloadACK)
    IPC_MESSAGE_HANDLER(FrameHostMsg_SwapOut_ACK, OnSwapOutACK)
    IPC_MESSAGE_HANDLER(FrameHostMsg_ContextMenu, OnContextMenu)
    IPC_MESSAGE_HANDLER(FrameHostMsg_JavaScriptExecuteResponse,
                        OnJavaScriptExecuteResponse)
    IPC_MESSAGE_HANDLER_DELAY_REPLY(FrameHostMsg_RunJavaScriptMessage,
                                    OnRunJavaScriptMessage)
    IPC_MESSAGE_HANDLER_DELAY_REPLY(FrameHostMsg_RunBeforeUnloadConfirm,
                                    OnRunBeforeUnloadConfirm)
    IPC_MESSAGE_HANDLER(FrameHostMsg_DidAccessInitialDocument,
                        OnDidAccessInitialDocument)
    IPC_MESSAGE_HANDLER(FrameHostMsg_DidDisownOpener, OnDidDisownOpener)
    IPC_MESSAGE_HANDLER(FrameHostMsg_DidAssignPageId, OnDidAssignPageId)
    IPC_MESSAGE_HANDLER(FrameHostMsg_UpdateTitle, OnUpdateTitle)
    IPC_MESSAGE_HANDLER(FrameHostMsg_UpdateEncoding, OnUpdateEncoding)
    IPC_MESSAGE_HANDLER(FrameHostMsg_BeginNavigation,
                        OnBeginNavigation)
    IPC_MESSAGE_HANDLER(FrameHostMsg_TextSurroundingSelectionResponse,
                        OnTextSurroundingSelectionResponse)
    IPC_MESSAGE_HANDLER(AccessibilityHostMsg_Events, OnAccessibilityEvents)
    IPC_MESSAGE_HANDLER(AccessibilityHostMsg_LocationChanges,
                        OnAccessibilityLocationChanges)
    IPC_MESSAGE_HANDLER(AccessibilityHostMsg_FindInPageResult,
                        OnAccessibilityFindInPageResult)
#if defined(OS_MACOSX) || defined(OS_ANDROID)
    IPC_MESSAGE_HANDLER(FrameHostMsg_ShowPopup, OnShowPopup)
    IPC_MESSAGE_HANDLER(FrameHostMsg_HidePopup, OnHidePopup)
#endif
  IPC_END_MESSAGE_MAP()

  // No further actions here, since we may have been deleted.
  return handled;
}

void RenderFrameHostImpl::AccessibilitySetFocus(int object_id) {
  Send(new AccessibilityMsg_SetFocus(routing_id_, object_id));
}

void RenderFrameHostImpl::AccessibilityDoDefaultAction(int object_id) {
  Send(new AccessibilityMsg_DoDefaultAction(routing_id_, object_id));
}

void RenderFrameHostImpl::AccessibilityShowMenu(
    const gfx::Point& global_point) {
  RenderWidgetHostViewBase* view = static_cast<RenderWidgetHostViewBase*>(
      render_view_host_->GetView());
  if (view)
    view->AccessibilityShowMenu(global_point);
}

void RenderFrameHostImpl::AccessibilityScrollToMakeVisible(
    int acc_obj_id, const gfx::Rect& subfocus) {
  Send(new AccessibilityMsg_ScrollToMakeVisible(
      routing_id_, acc_obj_id, subfocus));
}

void RenderFrameHostImpl::AccessibilityScrollToPoint(
    int acc_obj_id, const gfx::Point& point) {
  Send(new AccessibilityMsg_ScrollToPoint(
      routing_id_, acc_obj_id, point));
}

void RenderFrameHostImpl::AccessibilitySetTextSelection(
    int object_id, int start_offset, int end_offset) {
  Send(new AccessibilityMsg_SetTextSelection(
      routing_id_, object_id, start_offset, end_offset));
}

void RenderFrameHostImpl::AccessibilitySetValue(
    int object_id, const base::string16& value) {
  Send(new AccessibilityMsg_SetValue(routing_id_, object_id, value));
}

bool RenderFrameHostImpl::AccessibilityViewHasFocus() const {
  RenderWidgetHostView* view = render_view_host_->GetView();
  if (view)
    return view->HasFocus();
  return false;
}

gfx::Rect RenderFrameHostImpl::AccessibilityGetViewBounds() const {
  RenderWidgetHostView* view = render_view_host_->GetView();
  if (view)
    return view->GetViewBounds();
  return gfx::Rect();
}

gfx::Point RenderFrameHostImpl::AccessibilityOriginInScreen(
    const gfx::Rect& bounds) const {
  RenderWidgetHostViewBase* view = static_cast<RenderWidgetHostViewBase*>(
      render_view_host_->GetView());
  if (view)
    return view->AccessibilityOriginInScreen(bounds);
  return gfx::Point();
}

void RenderFrameHostImpl::AccessibilityHitTest(const gfx::Point& point) {
  Send(new AccessibilityMsg_HitTest(routing_id_, point));
}

void RenderFrameHostImpl::AccessibilitySetAccessibilityFocus(int acc_obj_id) {
  Send(new AccessibilityMsg_SetAccessibilityFocus(routing_id_, acc_obj_id));
}

void RenderFrameHostImpl::AccessibilityFatalError() {
  browser_accessibility_manager_.reset(NULL);
  if (accessibility_reset_token_)
    return;

  accessibility_reset_count_++;
  if (accessibility_reset_count_ >= kMaxAccessibilityResets) {
    Send(new AccessibilityMsg_FatalError(routing_id_));
  } else {
    accessibility_reset_token_ = g_next_accessibility_reset_token++;
    UMA_HISTOGRAM_COUNTS("Accessibility.FrameResetCount", 1);
    Send(new AccessibilityMsg_Reset(routing_id_, accessibility_reset_token_));
  }
}

gfx::AcceleratedWidget
    RenderFrameHostImpl::AccessibilityGetAcceleratedWidget() {
  RenderWidgetHostViewBase* view = static_cast<RenderWidgetHostViewBase*>(
      render_view_host_->GetView());
  if (view)
    return view->AccessibilityGetAcceleratedWidget();
  return gfx::kNullAcceleratedWidget;
}

gfx::NativeViewAccessible
    RenderFrameHostImpl::AccessibilityGetNativeViewAccessible() {
  RenderWidgetHostViewBase* view = static_cast<RenderWidgetHostViewBase*>(
      render_view_host_->GetView());
  if (view)
    return view->AccessibilityGetNativeViewAccessible();
  return NULL;
}

BrowserAccessibilityManager* RenderFrameHostImpl::AccessibilityGetChildFrame(
    int accessibility_node_id) {
  RenderFrameHostImpl* child_frame =
      FrameAccessibility::GetInstance()->GetChild(this, accessibility_node_id);
  if (!child_frame || IsSameSiteInstance(child_frame))
    return nullptr;

  return child_frame->GetOrCreateBrowserAccessibilityManager();
}

void RenderFrameHostImpl::AccessibilityGetAllChildFrames(
    std::vector<BrowserAccessibilityManager*>* child_frames) {
  std::vector<RenderFrameHostImpl*> child_frame_hosts;
  FrameAccessibility::GetInstance()->GetAllChildFrames(
      this, &child_frame_hosts);
  for (size_t i = 0; i < child_frame_hosts.size(); ++i) {
    RenderFrameHostImpl* child_frame_host = child_frame_hosts[i];
    if (!child_frame_host || IsSameSiteInstance(child_frame_host))
      continue;

    BrowserAccessibilityManager* manager =
        child_frame_host->GetOrCreateBrowserAccessibilityManager();
    if (manager)
      child_frames->push_back(manager);
  }
}

BrowserAccessibility* RenderFrameHostImpl::AccessibilityGetParentFrame() {
  RenderFrameHostImpl* parent_frame = NULL;
  int parent_node_id = 0;
  if (!FrameAccessibility::GetInstance()->GetParent(
      this, &parent_frame, &parent_node_id)) {
    return NULL;
  }

  // As a sanity check, make sure the frame we're going to return belongs
  // to the same BrowserContext.
  if (GetSiteInstance()->GetBrowserContext() !=
      parent_frame->GetSiteInstance()->GetBrowserContext()) {
    NOTREACHED();
    return NULL;
  }

  BrowserAccessibilityManager* manager =
      parent_frame->browser_accessibility_manager();
  if (!manager)
    return NULL;

  return manager->GetFromID(parent_node_id);
}

bool RenderFrameHostImpl::CreateRenderFrame(int parent_routing_id,
                                            int proxy_routing_id) {
  TRACE_EVENT0("navigation", "RenderFrameHostImpl::CreateRenderFrame");
  DCHECK(!IsRenderFrameLive()) << "Creating frame twice";

  // The process may (if we're sharing a process with another host that already
  // initialized it) or may not (we have our own process or the old process
  // crashed) have been initialized. Calling Init multiple times will be
  // ignored, so this is safe.
  if (!GetProcess()->Init())
    return false;

  DCHECK(GetProcess()->HasConnection());

  Send(new FrameMsg_NewFrame(routing_id_, parent_routing_id, proxy_routing_id));

  // The renderer now has a RenderFrame for this RenderFrameHost.  Note that
  // this path is only used for out-of-process iframes.  Main frame RenderFrames
  // are created with their RenderView, and same-site iframes are created at the
  // time of OnCreateChildFrame.
  set_render_frame_created(true);

  return true;
}

bool RenderFrameHostImpl::IsRenderFrameLive() {
  // RenderFrames are created for main frames at the same time as RenderViews,
  // so we rely on IsRenderViewLive.  For subframes, we keep track of each
  // RenderFrame individually with render_frame_created_.
  bool is_live = !GetParent() ?
      render_view_host_->IsRenderViewLive() :
      GetProcess()->HasConnection() && render_frame_created_;

  // Sanity check: the RenderView should always be live if the RenderFrame is.
  DCHECK(!is_live || render_view_host_->IsRenderViewLive());

  return is_live;
}

void RenderFrameHostImpl::Init() {
  GetProcess()->ResumeRequestsForView(routing_id_);
}

void RenderFrameHostImpl::OnAddMessageToConsole(
    int32 level,
    const base::string16& message,
    int32 line_no,
    const base::string16& source_id) {
  if (delegate_->AddMessageToConsole(level, message, line_no, source_id))
    return;

  // Pass through log level only on WebUI pages to limit console spew.
<<<<<<< HEAD
  const bool is_web_ui =
      HasWebUIScheme(delegate_->GetMainFrameLastCommittedURL());
  const int32 resolved_level = is_web_ui ? level : ::logging::LOG_INFO;
=======
  int32 resolved_level = level;
      // upstream: HasWebUIScheme(delegate_->GetMainFrameLastCommittedURL()) ? level : 0;
>>>>>>> a6d56f29

  // LogMessages can be persisted so this shouldn't be logged in incognito mode.
  // This rule is not applied to WebUI pages, because source code of WebUI is a
  // part of Chrome source code, and we want to treat messages from WebUI the
  // same way as we treat log messages from native code.
  if (::logging::GetMinLogLevel() <= resolved_level &&
      (is_web_ui ||
       !GetSiteInstance()->GetBrowserContext()->IsOffTheRecord())) {
    logging::LogMessage("CONSOLE", line_no, resolved_level).stream()
        << "\"" << message << "\", source: " << source_id << " (" << line_no
        << ")";
  }
}

void RenderFrameHostImpl::OnCreateChildFrame(int new_routing_id,
                                             const std::string& frame_name) {
  // It is possible that while a new RenderFrameHost was committed, the
  // RenderFrame corresponding to this host sent an IPC message to create a
  // frame and it is delivered after this host is swapped out.
  // Ignore such messages, as we know this RenderFrameHost is going away.
  if (rfh_state_ != RenderFrameHostImpl::STATE_DEFAULT)
    return;

  RenderFrameHostImpl* new_frame = frame_tree_->AddFrame(
      frame_tree_node_, GetProcess()->GetID(), new_routing_id, frame_name);
  if (!new_frame)
    return;

  // We know that the RenderFrame has been created in this case, immediately
  // after the CreateChildFrame IPC was sent.
  new_frame->set_render_frame_created(true);

  if (delegate_)
    delegate_->RenderFrameCreated(new_frame);
}

void RenderFrameHostImpl::OnDetach() {
  frame_tree_->RemoveFrame(frame_tree_node_);
}

void RenderFrameHostImpl::OnFrameFocused() {
  frame_tree_->SetFocusedFrame(frame_tree_node_);
}

void RenderFrameHostImpl::OnOpenURL(const FrameHostMsg_OpenURL_Params& params) {
  OpenURL(params, GetSiteInstance());
}

void RenderFrameHostImpl::OnDocumentOnLoadCompleted(
    FrameMsg_UILoadMetricsReportType::Value report_type,
    base::TimeTicks ui_timestamp) {
  if (report_type == FrameMsg_UILoadMetricsReportType::REPORT_LINK) {
    UMA_HISTOGRAM_CUSTOM_TIMES("Navigation.UI_OnLoadComplete.Link",
                               base::TimeTicks::Now() - ui_timestamp,
                               base::TimeDelta::FromMilliseconds(10),
                               base::TimeDelta::FromMinutes(10), 100);
  } else if (report_type == FrameMsg_UILoadMetricsReportType::REPORT_INTENT) {
    UMA_HISTOGRAM_CUSTOM_TIMES("Navigation.UI_OnLoadComplete.Intent",
                               base::TimeTicks::Now() - ui_timestamp,
                               base::TimeDelta::FromMilliseconds(10),
                               base::TimeDelta::FromMinutes(10), 100);
  }
  // This message is only sent for top-level frames. TODO(avi): when frame tree
  // mirroring works correctly, add a check here to enforce it.
  delegate_->DocumentOnLoadCompleted(this);
}

void RenderFrameHostImpl::OnDidStartProvisionalLoadForFrame(
    const GURL& url,
    bool is_transition_navigation) {
  frame_tree_node_->navigator()->DidStartProvisionalLoad(
      this, url, is_transition_navigation);
}

void RenderFrameHostImpl::OnDidFailProvisionalLoadWithError(
    const FrameHostMsg_DidFailProvisionalLoadWithError_Params& params) {
  frame_tree_node_->navigator()->DidFailProvisionalLoadWithError(this, params);
}

void RenderFrameHostImpl::OnDidFailLoadWithError(
    const GURL& url,
    int error_code,
    const base::string16& error_description) {
  GURL validated_url(url);
  GetProcess()->FilterURL(false, &validated_url);

  frame_tree_node_->navigator()->DidFailLoadWithError(
      this, validated_url, error_code, error_description);
}

// Called when the renderer navigates.  For every frame loaded, we'll get this
// notification containing parameters identifying the navigation.
//
// Subframes are identified by the page transition type.  For subframes loaded
// as part of a wider page load, the page_id will be the same as for the top
// level frame.  If the user explicitly requests a subframe navigation, we will
// get a new page_id because we need to create a new navigation entry for that
// action.
void RenderFrameHostImpl::OnDidCommitProvisionalLoad(const IPC::Message& msg) {
  // Read the parameters out of the IPC message directly to avoid making another
  // copy when we filter the URLs.
  PickleIterator iter(msg);
  FrameHostMsg_DidCommitProvisionalLoad_Params validated_params;
  if (!IPC::ParamTraits<FrameHostMsg_DidCommitProvisionalLoad_Params>::
      Read(&msg, &iter, &validated_params))
    return;
  TRACE_EVENT1("navigation", "RenderFrameHostImpl::OnDidCommitProvisionalLoad",
               "url", validated_params.url.possibly_invalid_spec());

  // If we're waiting for a cross-site beforeunload ack from this renderer and
  // we receive a Navigate message from the main frame, then the renderer was
  // navigating already and sent it before hearing the FrameMsg_Stop message.
  // We do not want to cancel the pending navigation in this case, since the
  // old page will soon be stopped.  Instead, treat this as a beforeunload ack
  // to allow the pending navigation to continue.
  if (is_waiting_for_beforeunload_ack_ &&
      unload_ack_is_for_cross_site_transition_ &&
      ui::PageTransitionIsMainFrame(validated_params.transition)) {
    base::TimeTicks approx_renderer_start_time = send_before_unload_start_time_;
    OnBeforeUnloadACK(true, approx_renderer_start_time, base::TimeTicks::Now());
    return;
  }

  // If we're waiting for an unload ack from this renderer and we receive a
  // Navigate message, then the renderer was navigating before it received the
  // unload request.  It will either respond to the unload request soon or our
  // timer will expire.  Either way, we should ignore this message, because we
  // have already committed to closing this renderer.
  if (IsWaitingForUnloadACK())
    return;

  if (validated_params.report_type ==
      FrameMsg_UILoadMetricsReportType::REPORT_LINK) {
    UMA_HISTOGRAM_CUSTOM_TIMES(
        "Navigation.UI_OnCommitProvisionalLoad.Link",
        base::TimeTicks::Now() - validated_params.ui_timestamp,
        base::TimeDelta::FromMilliseconds(10), base::TimeDelta::FromMinutes(10),
        100);
  } else if (validated_params.report_type ==
             FrameMsg_UILoadMetricsReportType::REPORT_INTENT) {
    UMA_HISTOGRAM_CUSTOM_TIMES(
        "Navigation.UI_OnCommitProvisionalLoad.Intent",
        base::TimeTicks::Now() - validated_params.ui_timestamp,
        base::TimeDelta::FromMilliseconds(10), base::TimeDelta::FromMinutes(10),
        100);
  }

  RenderProcessHost* process = GetProcess();

  // Attempts to commit certain off-limits URL should be caught more strictly
  // than our FilterURL checks below.  If a renderer violates this policy, it
  // should be killed.
  if (!CanCommitURL(validated_params.url)) {
    VLOG(1) << "Blocked URL " << validated_params.url.spec();
    validated_params.url = GURL(url::kAboutBlankURL);
    RecordAction(base::UserMetricsAction("CanCommitURL_BlockedAndKilled"));
    // Kills the process.
    process->ReceivedBadMessage();
  }

  // Without this check, an evil renderer can trick the browser into creating
  // a navigation entry for a banned URL.  If the user clicks the back button
  // followed by the forward button (or clicks reload, or round-trips through
  // session restore, etc), we'll think that the browser commanded the
  // renderer to load the URL and grant the renderer the privileges to request
  // the URL.  To prevent this attack, we block the renderer from inserting
  // banned URLs into the navigation controller in the first place.
  process->FilterURL(false, &validated_params.url);
  process->FilterURL(true, &validated_params.referrer.url);
  for (std::vector<GURL>::iterator it(validated_params.redirects.begin());
      it != validated_params.redirects.end(); ++it) {
    process->FilterURL(false, &(*it));
  }
  process->FilterURL(true, &validated_params.searchable_form_url);

  // Without this check, the renderer can trick the browser into using
  // filenames it can't access in a future session restore.
  if (!render_view_host_->CanAccessFilesOfPageState(
          validated_params.page_state)) {
    GetProcess()->ReceivedBadMessage();
    return;
  }

  accessibility_reset_count_ = 0;
  frame_tree_node()->navigator()->DidNavigate(this, validated_params);
}

void RenderFrameHostImpl::OnDidDropNavigation() {
  // At the end of Navigate(), the delegate's DidStartLoading is called to force
  // the spinner to start, even if the renderer didn't yet begin the load. If it
  // turns out that the renderer dropped the navigation, we need to turn off the
  // spinner.
  delegate_->DidStopLoading(this);
}

RenderWidgetHostImpl* RenderFrameHostImpl::GetRenderWidgetHost() {
  return static_cast<RenderWidgetHostImpl*>(render_view_host_);
}

int RenderFrameHostImpl::GetEnabledBindings() {
  return render_view_host_->GetEnabledBindings();
}

void RenderFrameHostImpl::OnCrossSiteResponse(
    const GlobalRequestID& global_request_id,
    scoped_ptr<CrossSiteTransferringRequest> cross_site_transferring_request,
    const std::vector<GURL>& transfer_url_chain,
    const Referrer& referrer,
    ui::PageTransition page_transition,
    bool should_replace_current_entry) {
  frame_tree_node_->render_manager()->OnCrossSiteResponse(
      this, global_request_id, cross_site_transferring_request.Pass(),
      transfer_url_chain, referrer, page_transition,
      should_replace_current_entry);
}

void RenderFrameHostImpl::OnDeferredAfterResponseStarted(
    const GlobalRequestID& global_request_id,
    const TransitionLayerData& transition_data) {
  frame_tree_node_->render_manager()->OnDeferredAfterResponseStarted(
      global_request_id, this);

  if (GetParent() || !delegate_->WillHandleDeferAfterResponseStarted())
    frame_tree_node_->render_manager()->ResumeResponseDeferredAtStart();
  else
    delegate_->DidDeferAfterResponseStarted(transition_data);
}

void RenderFrameHostImpl::SwapOut(
    RenderFrameProxyHost* proxy,
    bool is_loading) {
  // The end of this event is in OnSwapOutACK when the RenderFrame has completed
  // the operation and sends back an IPC message.
  // The trace event may not end properly if the ACK times out.  We expect this
  // to be fixed when RenderViewHostImpl::OnSwapOut moves to RenderFrameHost.
  TRACE_EVENT_ASYNC_BEGIN0("navigation", "RenderFrameHostImpl::SwapOut", this);

  // If this RenderFrameHost is not in the default state, it must have already
  // gone through this, therefore just return.
  if (rfh_state_ != RenderFrameHostImpl::STATE_DEFAULT) {
    NOTREACHED() << "RFH should be in default state when calling SwapOut.";
    return;
  }

  SetState(RenderFrameHostImpl::STATE_PENDING_SWAP_OUT);
  swapout_event_monitor_timeout_->Start(
      base::TimeDelta::FromMilliseconds(RenderViewHostImpl::kUnloadTimeoutMS));

  // There may be no proxy if there are no active views in the process.
  int proxy_routing_id = MSG_ROUTING_NONE;
  FrameReplicationState replication_state;
  if (proxy) {
    set_render_frame_proxy_host(proxy);
    proxy_routing_id = proxy->GetRoutingID();
    replication_state = proxy->frame_tree_node()->current_replication_state();
  }

  if (IsRenderFrameLive()) {
    Send(new FrameMsg_SwapOut(routing_id_, proxy_routing_id, is_loading,
                              replication_state));
  }

  if (!GetParent())
    delegate_->SwappedOut(this);
}

void RenderFrameHostImpl::OnBeforeUnloadACK(
    bool proceed,
    const base::TimeTicks& renderer_before_unload_start_time,
    const base::TimeTicks& renderer_before_unload_end_time) {
  TRACE_EVENT_ASYNC_END0(
      "navigation", "RenderFrameHostImpl::BeforeUnload", this);
  DCHECK(!GetParent());
  // If this renderer navigated while the beforeunload request was in flight, we
  // may have cleared this state in OnDidCommitProvisionalLoad, in which case we
  // can ignore this message.
  // However renderer might also be swapped out but we still want to proceed
  // with navigation, otherwise it would block future navigations. This can
  // happen when pending cross-site navigation is canceled by a second one just
  // before OnDidCommitProvisionalLoad while current RVH is waiting for commit
  // but second navigation is started from the beginning.
  if (!is_waiting_for_beforeunload_ack_) {
    return;
  }
  DCHECK(!send_before_unload_start_time_.is_null());

  // Sets a default value for before_unload_end_time so that the browser
  // survives a hacked renderer.
  base::TimeTicks before_unload_end_time = renderer_before_unload_end_time;
  if (!renderer_before_unload_start_time.is_null() &&
      !renderer_before_unload_end_time.is_null()) {
    // When passing TimeTicks across process boundaries, we need to compensate
    // for any skew between the processes. Here we are converting the
    // renderer's notion of before_unload_end_time to TimeTicks in the browser
    // process. See comments in inter_process_time_ticks_converter.h for more.
    base::TimeTicks receive_before_unload_ack_time = base::TimeTicks::Now();
    InterProcessTimeTicksConverter converter(
        LocalTimeTicks::FromTimeTicks(send_before_unload_start_time_),
        LocalTimeTicks::FromTimeTicks(receive_before_unload_ack_time),
        RemoteTimeTicks::FromTimeTicks(renderer_before_unload_start_time),
        RemoteTimeTicks::FromTimeTicks(renderer_before_unload_end_time));
    LocalTimeTicks browser_before_unload_end_time =
        converter.ToLocalTimeTicks(
            RemoteTimeTicks::FromTimeTicks(renderer_before_unload_end_time));
    before_unload_end_time = browser_before_unload_end_time.ToTimeTicks();

    // Collect UMA on the inter-process skew.
    bool is_skew_additive = false;
    if (converter.IsSkewAdditiveForMetrics()) {
      is_skew_additive = true;
      base::TimeDelta skew = converter.GetSkewForMetrics();
      if (skew >= base::TimeDelta()) {
        UMA_HISTOGRAM_TIMES(
            "InterProcessTimeTicks.BrowserBehind_RendererToBrowser", skew);
      } else {
        UMA_HISTOGRAM_TIMES(
            "InterProcessTimeTicks.BrowserAhead_RendererToBrowser", -skew);
      }
    }
    UMA_HISTOGRAM_BOOLEAN(
        "InterProcessTimeTicks.IsSkewAdditive_RendererToBrowser",
        is_skew_additive);

    base::TimeDelta on_before_unload_overhead_time =
        (receive_before_unload_ack_time - send_before_unload_start_time_) -
        (renderer_before_unload_end_time - renderer_before_unload_start_time);
    UMA_HISTOGRAM_TIMES("Navigation.OnBeforeUnloadOverheadTime",
                        on_before_unload_overhead_time);

    frame_tree_node_->navigator()->LogBeforeUnloadTime(
        renderer_before_unload_start_time, renderer_before_unload_end_time);
  }
  // Resets beforeunload waiting state.
  is_waiting_for_beforeunload_ack_ = false;
  render_view_host_->decrement_in_flight_event_count();
  render_view_host_->StopHangMonitorTimeout();
  send_before_unload_start_time_ = base::TimeTicks();

  frame_tree_node_->render_manager()->OnBeforeUnloadACK(
      unload_ack_is_for_cross_site_transition_, proceed,
      before_unload_end_time);

  // If canceled, notify the delegate to cancel its pending navigation entry.
  if (!proceed)
    render_view_host_->GetDelegate()->DidCancelLoading();
}

bool RenderFrameHostImpl::IsWaitingForUnloadACK() const {
  return render_view_host_->is_waiting_for_close_ack_ ||
      rfh_state_ == STATE_PENDING_SWAP_OUT;
}

void RenderFrameHostImpl::OnSwapOutACK() {
  OnSwappedOut();
}

void RenderFrameHostImpl::OnSwappedOut() {
  // Ignore spurious swap out ack.
  if (rfh_state_ != STATE_PENDING_SWAP_OUT)
    return;

  TRACE_EVENT_ASYNC_END0("navigation", "RenderFrameHostImpl::SwapOut", this);
  swapout_event_monitor_timeout_->Stop();

  if (frame_tree_node_->render_manager()->DeleteFromPendingList(this)) {
    // We are now deleted.
    return;
  }

  // If this RFH wasn't pending deletion, then it is now swapped out.
  SetState(RenderFrameHostImpl::STATE_SWAPPED_OUT);
}

void RenderFrameHostImpl::OnContextMenu(const ContextMenuParams& params) {
  // Validate the URLs in |params|.  If the renderer can't request the URLs
  // directly, don't show them in the context menu.
  ContextMenuParams validated_params(params);
  RenderProcessHost* process = GetProcess();

  // We don't validate |unfiltered_link_url| so that this field can be used
  // when users want to copy the original link URL.
  process->FilterURL(true, &validated_params.link_url);
  process->FilterURL(true, &validated_params.src_url);
  process->FilterURL(false, &validated_params.page_url);
  process->FilterURL(true, &validated_params.frame_url);

  delegate_->ShowContextMenu(this, validated_params);
}

void RenderFrameHostImpl::OnJavaScriptExecuteResponse(
    int id, const base::ListValue& result) {
  const base::Value* result_value;
  if (!result.Get(0, &result_value)) {
    // Programming error or rogue renderer.
    NOTREACHED() << "Got bad arguments for OnJavaScriptExecuteResponse";
    return;
  }

  std::map<int, JavaScriptResultCallback>::iterator it =
      javascript_callbacks_.find(id);
  if (it != javascript_callbacks_.end()) {
    it->second.Run(result_value);
    javascript_callbacks_.erase(it);
  } else {
    NOTREACHED() << "Received script response for unknown request";
  }
}

void RenderFrameHostImpl::OnRunJavaScriptMessage(
    const base::string16& message,
    const base::string16& default_prompt,
    const GURL& frame_url,
    JavaScriptMessageType type,
    IPC::Message* reply_msg) {
  // While a JS message dialog is showing, tabs in the same process shouldn't
  // process input events.
  GetProcess()->SetIgnoreInputEvents(true);
  render_view_host_->StopHangMonitorTimeout();
  delegate_->RunJavaScriptMessage(this, message, default_prompt,
                                  frame_url, type, reply_msg);
}

void RenderFrameHostImpl::OnRunBeforeUnloadConfirm(
    const GURL& frame_url,
    const base::string16& message,
    bool is_reload,
    IPC::Message* reply_msg) {
  // While a JS beforeunload dialog is showing, tabs in the same process
  // shouldn't process input events.
  GetProcess()->SetIgnoreInputEvents(true);
  render_view_host_->StopHangMonitorTimeout();
  delegate_->RunBeforeUnloadConfirm(this, message, is_reload, reply_msg);
}

void RenderFrameHostImpl::OnTextSurroundingSelectionResponse(
    const base::string16& content,
    size_t start_offset,
    size_t end_offset) {
  render_view_host_->OnTextSurroundingSelectionResponse(
      content, start_offset, end_offset);
}

void RenderFrameHostImpl::OnDidAccessInitialDocument() {
  delegate_->DidAccessInitialDocument();
}

void RenderFrameHostImpl::OnDidDisownOpener() {
  // This message is only sent for top-level frames. TODO(avi): when frame tree
  // mirroring works correctly, add a check here to enforce it.
  delegate_->DidDisownOpener(this);
}

void RenderFrameHostImpl::OnDidAssignPageId(int32 page_id) {
  // Update the RVH's current page ID so that future IPCs from the renderer
  // correspond to the new page.
  render_view_host_->page_id_ = page_id;
}

void RenderFrameHostImpl::OnUpdateTitle(
    const base::string16& title,
    blink::WebTextDirection title_direction) {
  // This message is only sent for top-level frames. TODO(avi): when frame tree
  // mirroring works correctly, add a check here to enforce it.
  if (title.length() > kMaxTitleChars) {
    NOTREACHED() << "Renderer sent too many characters in title.";
    return;
  }

  delegate_->UpdateTitle(this, render_view_host_->page_id_, title,
                         WebTextDirectionToChromeTextDirection(
                             title_direction));
}

void RenderFrameHostImpl::OnUpdateEncoding(const std::string& encoding_name) {
  // This message is only sent for top-level frames. TODO(avi): when frame tree
  // mirroring works correctly, add a check here to enforce it.
  delegate_->UpdateEncoding(this, encoding_name);
}

void RenderFrameHostImpl::OnBeginNavigation(
    const FrameHostMsg_BeginNavigation_Params& params,
    const CommonNavigationParams& common_params) {
  CHECK(base::CommandLine::ForCurrentProcess()->HasSwitch(
      switches::kEnableBrowserSideNavigation));
  frame_tree_node()->navigator()->OnBeginNavigation(
      frame_tree_node(), params, common_params);
}

void RenderFrameHostImpl::OnAccessibilityEvents(
    const std::vector<AccessibilityHostMsg_EventParams>& params,
    int reset_token) {
  // Don't process this IPC if either we're waiting on a reset and this
  // IPC doesn't have the matching token ID, or if we're not waiting on a
  // reset but this message includes a reset token.
  if (accessibility_reset_token_ != reset_token) {
    Send(new AccessibilityMsg_Events_ACK(routing_id_));
    return;
  }
  accessibility_reset_token_ = 0;

  RenderWidgetHostViewBase* view = static_cast<RenderWidgetHostViewBase*>(
      render_view_host_->GetView());

  AccessibilityMode accessibility_mode = delegate_->GetAccessibilityMode();
  if ((accessibility_mode != AccessibilityModeOff) && view &&
      RenderFrameHostImpl::IsRFHStateActive(rfh_state())) {
    if (accessibility_mode & AccessibilityModeFlagPlatform) {
      GetOrCreateBrowserAccessibilityManager();
      if (browser_accessibility_manager_)
        browser_accessibility_manager_->OnAccessibilityEvents(params);
    }

    if (browser_accessibility_manager_) {
      // Get the frame routing ids from out-of-process iframes and
      // browser plugin instance ids from guests and update the mappings in
      // FrameAccessibility.
      for (size_t i = 0; i < params.size(); ++i) {
        const AccessibilityHostMsg_EventParams& param = params[i];
        UpdateCrossProcessIframeAccessibility(
            param.node_to_frame_routing_id_map);
        UpdateGuestFrameAccessibility(
            param.node_to_browser_plugin_instance_id_map);
      }
    }

    // Send the updates to the automation extension API.
    std::vector<AXEventNotificationDetails> details;
    details.reserve(params.size());
    for (size_t i = 0; i < params.size(); ++i) {
      const AccessibilityHostMsg_EventParams& param = params[i];
      AXEventNotificationDetails detail(param.update.node_id_to_clear,
                                        param.update.nodes,
                                        param.event_type,
                                        param.id,
                                        GetProcess()->GetID(),
                                        routing_id_);
      details.push_back(detail);
    }

    delegate_->AccessibilityEventReceived(details);
  }

  // Always send an ACK or the renderer can be in a bad state.
  Send(new AccessibilityMsg_Events_ACK(routing_id_));

  // The rest of this code is just for testing; bail out if we're not
  // in that mode.
  if (accessibility_testing_callback_.is_null())
    return;

  for (size_t i = 0; i < params.size(); i++) {
    const AccessibilityHostMsg_EventParams& param = params[i];
    if (static_cast<int>(param.event_type) < 0)
      continue;

    if (!ax_tree_for_testing_) {
      if (browser_accessibility_manager_) {
        ax_tree_for_testing_.reset(new ui::AXTree(
            browser_accessibility_manager_->SnapshotAXTreeForTesting()));
      } else {
        ax_tree_for_testing_.reset(new ui::AXTree());
        CHECK(ax_tree_for_testing_->Unserialize(param.update))
            << ax_tree_for_testing_->error();
      }
    } else {
      CHECK(ax_tree_for_testing_->Unserialize(param.update))
          << ax_tree_for_testing_->error();
    }
    accessibility_testing_callback_.Run(param.event_type, param.id);
  }
}

void RenderFrameHostImpl::OnAccessibilityLocationChanges(
    const std::vector<AccessibilityHostMsg_LocationChangeParams>& params) {
  if (accessibility_reset_token_)
    return;

  RenderWidgetHostViewBase* view = static_cast<RenderWidgetHostViewBase*>(
      render_view_host_->GetView());
  if (view && RenderFrameHostImpl::IsRFHStateActive(rfh_state())) {
    AccessibilityMode accessibility_mode = delegate_->GetAccessibilityMode();
    if (accessibility_mode & AccessibilityModeFlagPlatform) {
      BrowserAccessibilityManager* manager =
          GetOrCreateBrowserAccessibilityManager();
      if (manager)
        manager->OnLocationChanges(params);
    }
    // TODO(aboxhall): send location change events to web contents observers too
  }
}

void RenderFrameHostImpl::OnAccessibilityFindInPageResult(
    const AccessibilityHostMsg_FindInPageResultParams& params) {
  AccessibilityMode accessibility_mode = delegate_->GetAccessibilityMode();
  if (accessibility_mode & AccessibilityModeFlagPlatform) {
    BrowserAccessibilityManager* manager =
        GetOrCreateBrowserAccessibilityManager();
    if (manager) {
      manager->OnFindInPageResult(
          params.request_id, params.match_index, params.start_id,
          params.start_offset, params.end_id, params.end_offset);
    }
  }
}

#if defined(OS_MACOSX) || defined(OS_ANDROID)
void RenderFrameHostImpl::OnShowPopup(
    const FrameHostMsg_ShowPopup_Params& params) {
  RenderViewHostDelegateView* view =
      render_view_host_->delegate_->GetDelegateView();
  if (view) {
    view->ShowPopupMenu(this,
                        params.bounds,
                        params.item_height,
                        params.item_font_size,
                        params.selected_item,
                        params.popup_items,
                        params.right_aligned,
                        params.allow_multiple_selection);
  }
}

void RenderFrameHostImpl::OnHidePopup() {
  RenderViewHostDelegateView* view =
      render_view_host_->delegate_->GetDelegateView();
  if (view)
    view->HidePopupMenu();
}
#endif

void RenderFrameHostImpl::RegisterMojoServices() {
  GeolocationServiceContext* geolocation_service_context =
      delegate_ ? delegate_->GetGeolocationServiceContext() : NULL;
  if (geolocation_service_context) {
    // TODO(creis): Bind process ID here so that GeolocationServiceImpl
    // can perform permissions checks once site isolation is complete.
    // crbug.com/426384
    GetServiceRegistry()->AddService<GeolocationService>(
        base::Bind(&GeolocationServiceContext::CreateService,
                   base::Unretained(geolocation_service_context),
                   base::Bind(&RenderFrameHostImpl::DidUseGeolocationPermission,
                              base::Unretained(this))));
  }

  if (!permission_service_context_)
    permission_service_context_.reset(new PermissionServiceContext(this));

  GetServiceRegistry()->AddService<PermissionService>(
      base::Bind(&PermissionServiceContext::CreateService,
                 base::Unretained(permission_service_context_.get())));
}

void RenderFrameHostImpl::SetState(RenderFrameHostImplState rfh_state) {
  // Only main frames should be swapped out and retained inside a proxy host.
  if (rfh_state == STATE_SWAPPED_OUT)
    CHECK(!GetParent());

  // We update the number of RenderFrameHosts in a SiteInstance when the swapped
  // out status of a RenderFrameHost gets flipped to/from active.
  if (!IsRFHStateActive(rfh_state_) && IsRFHStateActive(rfh_state))
    GetSiteInstance()->increment_active_frame_count();
  else if (IsRFHStateActive(rfh_state_) && !IsRFHStateActive(rfh_state))
    GetSiteInstance()->decrement_active_frame_count();

  // The active and swapped out state of the RVH is determined by its main
  // frame, since subframes should have their own widgets.
  if (frame_tree_node_->IsMainFrame()) {
    render_view_host_->set_is_active(IsRFHStateActive(rfh_state));
    render_view_host_->set_is_swapped_out(rfh_state == STATE_SWAPPED_OUT);
  }

  // Whenever we change the RFH state to and from active or swapped out state,
  // we should not be waiting for beforeunload or close acks.  We clear them
  // here to be safe, since they can cause navigations to be ignored in
  // OnDidCommitProvisionalLoad.
  // TODO(creis): Move is_waiting_for_beforeunload_ack_ into the state machine.
  if (rfh_state == STATE_DEFAULT ||
      rfh_state == STATE_SWAPPED_OUT ||
      rfh_state_ == STATE_DEFAULT ||
      rfh_state_ == STATE_SWAPPED_OUT) {
    if (is_waiting_for_beforeunload_ack_) {
      is_waiting_for_beforeunload_ack_ = false;
      render_view_host_->decrement_in_flight_event_count();
      render_view_host_->StopHangMonitorTimeout();
    }
    send_before_unload_start_time_ = base::TimeTicks();
    render_view_host_->is_waiting_for_close_ack_ = false;
  }
  rfh_state_ = rfh_state;
}

bool RenderFrameHostImpl::CanCommitURL(const GURL& url) {
  // TODO(creis): We should also check for WebUI pages here.  Also, when the
  // out-of-process iframes implementation is ready, we should check for
  // cross-site URLs that are not allowed to commit in this process.

  // Give the client a chance to disallow URLs from committing.
  return GetContentClient()->browser()->CanCommitURL(GetProcess(), url);
}

void RenderFrameHostImpl::Navigate(const FrameMsg_Navigate_Params& params) {
  TRACE_EVENT0("navigation", "RenderFrameHostImpl::Navigate");
  // Browser plugin guests are not allowed to navigate outside web-safe schemes,
  // so do not grant them the ability to request additional URLs.
  if (!GetProcess()->IsIsolatedGuest()) {
    ChildProcessSecurityPolicyImpl::GetInstance()->GrantRequestURL(
        GetProcess()->GetID(), params.common_params.url);
    if (params.common_params.url.SchemeIs(url::kDataScheme) &&
        params.base_url_for_data_url.SchemeIs(url::kFileScheme)) {
      // If 'data:' is used, and we have a 'file:' base url, grant access to
      // local files.
      ChildProcessSecurityPolicyImpl::GetInstance()->GrantRequestURL(
          GetProcess()->GetID(), params.base_url_for_data_url);
    }
  }

  // We may be returning to an existing NavigationEntry that had been granted
  // file access.  If this is a different process, we will need to grant the
  // access again.  The files listed in the page state are validated when they
  // are received from the renderer to prevent abuse.
  if (params.commit_params.page_state.IsValid()) {
    render_view_host_->GrantFileAccessFromPageState(
        params.commit_params.page_state);
  }

  // Only send the message if we aren't suspended at the start of a cross-site
  // request.
  if (navigations_suspended_) {
    // Shouldn't be possible to have a second navigation while suspended, since
    // navigations will only be suspended during a cross-site request.  If a
    // second navigation occurs, RenderFrameHostManager will cancel this pending
    // RFH and create a new pending RFH.
    DCHECK(!suspended_nav_params_.get());
    suspended_nav_params_.reset(new FrameMsg_Navigate_Params(params));
  } else {
    // Get back to a clean state, in case we start a new navigation without
    // completing a RFH swap or unload handler.
    SetState(RenderFrameHostImpl::STATE_DEFAULT);

    Send(new FrameMsg_Navigate(routing_id_, params));
  }

  // Force the throbber to start. We do this because Blink's "started
  // loading" message will be received asynchronously from the UI of the
  // browser. But we want to keep the throbber in sync with what's happening
  // in the UI. For example, we want to start throbbing immediately when the
  // user navigates even if the renderer is delayed. There is also an issue
  // with the throbber starting because the WebUI (which controls whether the
  // favicon is displayed) happens synchronously. If the start loading
  // messages was asynchronous, then the default favicon would flash in.
  //
  // Blink doesn't send throb notifications for JavaScript URLs, so we
  // don't want to either.
  if (!params.common_params.url.SchemeIs(url::kJavaScriptScheme))
    delegate_->DidStartLoading(this, true);
}

void RenderFrameHostImpl::NavigateToURL(const GURL& url) {
  FrameMsg_Navigate_Params params;
  params.common_params.url = url;
  params.common_params.transition = ui::PAGE_TRANSITION_LINK;
  params.common_params.navigation_type = FrameMsg_Navigate_Type::NORMAL;
  params.commit_params.browser_navigation_start = base::TimeTicks::Now();
  params.page_id = -1;
  params.pending_history_list_offset = -1;
  params.current_history_list_offset = -1;
  params.current_history_list_length = 0;
  Navigate(params);
}

void RenderFrameHostImpl::OpenURL(const FrameHostMsg_OpenURL_Params& params,
                                  SiteInstance* source_site_instance) {
  GURL validated_url(params.url);
  GetProcess()->FilterURL(false, &validated_url);

  TRACE_EVENT1("navigation", "RenderFrameHostImpl::OpenURL", "url",
               validated_url.possibly_invalid_spec());
  frame_tree_node_->navigator()->RequestOpenURL(
      this, validated_url, source_site_instance, params.referrer,
      params.disposition, params.should_replace_current_entry,
      params.user_gesture);
}

void RenderFrameHostImpl::Stop() {
  Send(new FrameMsg_Stop(routing_id_));
}

void RenderFrameHostImpl::DispatchBeforeUnload(bool for_cross_site_transition) {
  // TODO(creis): Support beforeunload on subframes.  For now just pretend that
  // the handler ran and allowed the navigation to proceed.
  if (GetParent() || !IsRenderFrameLive()) {
    // We don't have a live renderer, so just skip running beforeunload.
    frame_tree_node_->render_manager()->OnBeforeUnloadACK(
        for_cross_site_transition, true, base::TimeTicks::Now());
    return;
  }
  TRACE_EVENT_ASYNC_BEGIN0(
      "navigation", "RenderFrameHostImpl::BeforeUnload", this);

  // This may be called more than once (if the user clicks the tab close button
  // several times, or if she clicks the tab close button then the browser close
  // button), and we only send the message once.
  if (is_waiting_for_beforeunload_ack_) {
    // Some of our close messages could be for the tab, others for cross-site
    // transitions. We always want to think it's for closing the tab if any
    // of the messages were, since otherwise it might be impossible to close
    // (if there was a cross-site "close" request pending when the user clicked
    // the close button). We want to keep the "for cross site" flag only if
    // both the old and the new ones are also for cross site.
    unload_ack_is_for_cross_site_transition_ =
        unload_ack_is_for_cross_site_transition_ && for_cross_site_transition;
  } else {
    // Start the hang monitor in case the renderer hangs in the beforeunload
    // handler.
    is_waiting_for_beforeunload_ack_ = true;
    unload_ack_is_for_cross_site_transition_ = for_cross_site_transition;
    // Increment the in-flight event count, to ensure that input events won't
    // cancel the timeout timer.
    render_view_host_->increment_in_flight_event_count();
    render_view_host_->StartHangMonitorTimeout(
        TimeDelta::FromMilliseconds(RenderViewHostImpl::kUnloadTimeoutMS));
    send_before_unload_start_time_ = base::TimeTicks::Now();
    Send(new FrameMsg_BeforeUnload(routing_id_));
  }
}

void RenderFrameHostImpl::DisownOpener() {
  Send(new FrameMsg_DisownOpener(GetRoutingID()));
}

void RenderFrameHostImpl::ExtendSelectionAndDelete(size_t before,
                                                   size_t after) {
  Send(new InputMsg_ExtendSelectionAndDelete(routing_id_, before, after));
}

void RenderFrameHostImpl::JavaScriptDialogClosed(
    IPC::Message* reply_msg,
    bool success,
    const base::string16& user_input,
    bool dialog_was_suppressed) {
  GetProcess()->SetIgnoreInputEvents(false);
  bool is_waiting = is_waiting_for_beforeunload_ack_ || IsWaitingForUnloadACK();

  // If we are executing as part of (before)unload event handling, we don't
  // want to use the regular hung_renderer_delay_ms_ if the user has agreed to
  // leave the current page. In this case, use the regular timeout value used
  // during the (before)unload handling.
  if (is_waiting) {
    render_view_host_->StartHangMonitorTimeout(TimeDelta::FromMilliseconds(
        success ? RenderViewHostImpl::kUnloadTimeoutMS
                : render_view_host_->hung_renderer_delay_ms_));
  }

  FrameHostMsg_RunJavaScriptMessage::WriteReplyParams(reply_msg,
                                                      success, user_input);
  Send(reply_msg);

  // If we are waiting for an unload or beforeunload ack and the user has
  // suppressed messages, kill the tab immediately; a page that's spamming
  // alerts in onbeforeunload is presumably malicious, so there's no point in
  // continuing to run its script and dragging out the process.
  // This must be done after sending the reply since RenderView can't close
  // correctly while waiting for a response.
  if (is_waiting && dialog_was_suppressed)
    render_view_host_->delegate_->RendererUnresponsive(render_view_host_);
}

// PlzNavigate
void RenderFrameHostImpl::CommitNavigation(
    ResourceResponse* response,
    scoped_ptr<StreamHandle> body,
    const CommonNavigationParams& common_params,
    const CommitNavigationParams& commit_params) {
  // TODO(clamy): Check if we have to add security checks for the browser plugin
  // guests.

  Send(new FrameMsg_CommitNavigation(
      routing_id_, response->head, body->GetURL(),
      common_params, commit_params));
  // TODO(clamy): Check if we should start the throbber for non javascript urls
  // here.

  // TODO(clamy): Release the stream handle once the renderer has finished
  // reading it.
  stream_handle_ = body.Pass();
}

void RenderFrameHostImpl::SetUpMojoIfNeeded() {
  if (service_registry_.get())
    return;

  service_registry_.reset(new ServiceRegistryImpl());
  if (!GetProcess()->GetServiceRegistry())
    return;

  RegisterMojoServices();
  RenderFrameSetupPtr setup;
  GetProcess()->GetServiceRegistry()->ConnectToRemoteService(&setup);
  mojo::ServiceProviderPtr service_provider;
  setup->GetServiceProviderForFrame(routing_id_,
                                    mojo::GetProxy(&service_provider));
  service_registry_->BindRemoteServiceProvider(
      service_provider.PassMessagePipe());

#if defined(OS_ANDROID)
  service_registry_android_.reset(
      new ServiceRegistryAndroid(service_registry_.get()));
#endif
}

void RenderFrameHostImpl::InvalidateMojoConnection() {
#if defined(OS_ANDROID)
  // The Android-specific service registry has a reference to
  // |service_registry_| and thus must be torn down first.
  service_registry_android_.reset();
#endif

  service_registry_.reset();
}

void RenderFrameHostImpl::UpdateCrossProcessIframeAccessibility(
    const std::map<int32, int>& node_to_frame_routing_id_map) {
  for (const auto& iter : node_to_frame_routing_id_map) {
    // This is the id of the accessibility node that has a child frame.
    int32 node_id = iter.first;
    // The routing id from either a RenderFrame or a RenderFrameProxy.
    int frame_routing_id = iter.second;

    FrameTree* frame_tree = frame_tree_node()->frame_tree();
    FrameTreeNode* child_frame_tree_node = frame_tree->FindByRoutingID(
        GetProcess()->GetID(), frame_routing_id);
    if (child_frame_tree_node) {
      FrameAccessibility::GetInstance()->AddChildFrame(
          this, node_id, child_frame_tree_node->frame_tree_node_id());
    }
  }
}

void RenderFrameHostImpl::UpdateGuestFrameAccessibility(
    const std::map<int32, int>& node_to_browser_plugin_instance_id_map) {
  for (const auto& iter : node_to_browser_plugin_instance_id_map) {
    // This is the id of the accessibility node that hosts a plugin.
    int32 node_id = iter.first;
    // The id of the browser plugin.
    int browser_plugin_instance_id = iter.second;
    FrameAccessibility::GetInstance()->AddGuestWebContents(
        this, node_id, browser_plugin_instance_id);
  }
}

bool RenderFrameHostImpl::IsSameSiteInstance(
    RenderFrameHostImpl* other_render_frame_host) {
  // As a sanity check, make sure the frame belongs to the same BrowserContext.
  CHECK_EQ(GetSiteInstance()->GetBrowserContext(),
           other_render_frame_host->GetSiteInstance()->GetBrowserContext());
  return GetSiteInstance() == other_render_frame_host->GetSiteInstance();
}

void RenderFrameHostImpl::SetAccessibilityMode(AccessibilityMode mode) {
  Send(new FrameMsg_SetAccessibilityMode(routing_id_, mode));
}

void RenderFrameHostImpl::SetAccessibilityCallbackForTesting(
    const base::Callback<void(ui::AXEvent, int)>& callback) {
  accessibility_testing_callback_ = callback;
}

const ui::AXTree* RenderFrameHostImpl::GetAXTreeForTesting() {
  return ax_tree_for_testing_.get();
}

BrowserAccessibilityManager*
    RenderFrameHostImpl::GetOrCreateBrowserAccessibilityManager() {
  RenderWidgetHostViewBase* view = static_cast<RenderWidgetHostViewBase*>(
      render_view_host_->GetView());
  if (view &&
      !browser_accessibility_manager_ &&
      !no_create_browser_accessibility_manager_for_testing_) {
    browser_accessibility_manager_.reset(
        view->CreateBrowserAccessibilityManager(this));
    if (browser_accessibility_manager_)
      UMA_HISTOGRAM_COUNTS("Accessibility.FrameEnabledCount", 1);
    else
      UMA_HISTOGRAM_COUNTS("Accessibility.FrameDidNotEnableCount", 1);
  }
  return browser_accessibility_manager_.get();
}

void RenderFrameHostImpl::ActivateFindInPageResultForAccessibility(
    int request_id) {
  AccessibilityMode accessibility_mode = delegate_->GetAccessibilityMode();
  if (accessibility_mode & AccessibilityModeFlagPlatform) {
    BrowserAccessibilityManager* manager =
        GetOrCreateBrowserAccessibilityManager();
    if (manager)
      manager->ActivateFindInPageResult(request_id);
  }
}

#if defined(OS_WIN)

void RenderFrameHostImpl::SetParentNativeViewAccessible(
    gfx::NativeViewAccessible accessible_parent) {
  RenderWidgetHostViewBase* view = static_cast<RenderWidgetHostViewBase*>(
      render_view_host_->GetView());
  if (view)
    view->SetParentNativeViewAccessible(accessible_parent);
}

gfx::NativeViewAccessible
RenderFrameHostImpl::GetParentNativeViewAccessible() const {
  return delegate_->GetParentNativeViewAccessible();
}

#elif defined(OS_MACOSX)

void RenderFrameHostImpl::DidSelectPopupMenuItem(int selected_index) {
  Send(new FrameMsg_SelectPopupMenuItem(routing_id_, selected_index));
}

void RenderFrameHostImpl::DidCancelPopupMenu() {
  Send(new FrameMsg_SelectPopupMenuItem(routing_id_, -1));
}

#elif defined(OS_ANDROID)

void RenderFrameHostImpl::DidSelectPopupMenuItems(
    const std::vector<int>& selected_indices) {
  Send(new FrameMsg_SelectPopupMenuItems(routing_id_, false, selected_indices));
}

void RenderFrameHostImpl::DidCancelPopupMenu() {
  Send(new FrameMsg_SelectPopupMenuItems(
      routing_id_, true, std::vector<int>()));
}

#endif

void RenderFrameHostImpl::ClearPendingTransitionRequestData() {
  BrowserThread::PostTask(
      BrowserThread::IO,
      FROM_HERE,
      base::Bind(
          &TransitionRequestManager::ClearPendingTransitionRequestData,
          base::Unretained(TransitionRequestManager::GetInstance()),
          GetProcess()->GetID(),
          routing_id_));
}

void RenderFrameHostImpl::SetNavigationsSuspended(
    bool suspend,
    const base::TimeTicks& proceed_time) {
  // This should only be called to toggle the state.
  DCHECK(navigations_suspended_ != suspend);

  navigations_suspended_ = suspend;
  if (navigations_suspended_) {
    TRACE_EVENT_ASYNC_BEGIN0("navigation",
                             "RenderFrameHostImpl navigation suspended", this);
  } else {
    TRACE_EVENT_ASYNC_END0("navigation",
                           "RenderFrameHostImpl navigation suspended", this);
  }

  if (!suspend && suspended_nav_params_) {
    // There's navigation message params waiting to be sent. Now that we're not
    // suspended anymore, resume navigation by sending them. If we were swapped
    // out, we should also stop filtering out the IPC messages now.
    SetState(RenderFrameHostImpl::STATE_DEFAULT);

    DCHECK(!proceed_time.is_null());
    suspended_nav_params_->commit_params.browser_navigation_start =
        proceed_time;
    Send(new FrameMsg_Navigate(routing_id_, *suspended_nav_params_));
    suspended_nav_params_.reset();
  }
}

void RenderFrameHostImpl::CancelSuspendedNavigations() {
  // Clear any state if a pending navigation is canceled or preempted.
  if (suspended_nav_params_)
    suspended_nav_params_.reset();

  TRACE_EVENT_ASYNC_END0("navigation",
                         "RenderFrameHostImpl navigation suspended", this);
  navigations_suspended_ = false;
}

void RenderFrameHostImpl::DidUseGeolocationPermission() {
  RenderFrameHost* top_frame = frame_tree_node()->frame_tree()->GetMainFrame();
  GetContentClient()->browser()->RegisterPermissionUsage(
      PERMISSION_GEOLOCATION,
      delegate_->GetAsWebContents(),
      GetLastCommittedURL().GetOrigin(),
      top_frame->GetLastCommittedURL().GetOrigin());
}

}  // namespace content<|MERGE_RESOLUTION|>--- conflicted
+++ resolved
@@ -551,21 +551,19 @@
     return;
 
   // Pass through log level only on WebUI pages to limit console spew.
-<<<<<<< HEAD
-  const bool is_web_ui =
-      HasWebUIScheme(delegate_->GetMainFrameLastCommittedURL());
-  const int32 resolved_level = is_web_ui ? level : ::logging::LOG_INFO;
-=======
-  int32 resolved_level = level;
-      // upstream: HasWebUIScheme(delegate_->GetMainFrameLastCommittedURL()) ? level : 0;
->>>>>>> a6d56f29
+  // SHEZ: Disregard the above.
+  // const bool is_web_ui =
+  //     HasWebUIScheme(delegate_->GetMainFrameLastCommittedURL());
+  const int32 resolved_level = level;
+      // upstream: is_web_ui ? level : ::logging::LOG_INFO;
 
   // LogMessages can be persisted so this shouldn't be logged in incognito mode.
   // This rule is not applied to WebUI pages, because source code of WebUI is a
   // part of Chrome source code, and we want to treat messages from WebUI the
   // same way as we treat log messages from native code.
+  // SHEZ: Disregard the above.
   if (::logging::GetMinLogLevel() <= resolved_level &&
-      (is_web_ui ||
+      (true || // upstream: is_web_ui ||
        !GetSiteInstance()->GetBrowserContext()->IsOffTheRecord())) {
     logging::LogMessage("CONSOLE", line_no, resolved_level).stream()
         << "\"" << message << "\", source: " << source_id << " (" << line_no
