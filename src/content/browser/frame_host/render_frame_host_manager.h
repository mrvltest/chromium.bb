--- conflicted
+++ resolved
@@ -191,14 +191,9 @@
       RenderFrameHostDelegate* render_frame_delegate,
       RenderViewHostDelegate* render_view_delegate,
       RenderWidgetHostDelegate* render_widget_delegate,
-<<<<<<< HEAD
-      Delegate* delegate);
-  ~RenderFrameHostManager() override;
-=======
       Delegate* delegate,
       int render_process_affinity);
-  virtual ~RenderFrameHostManager();
->>>>>>> 0d46546d
+  ~RenderFrameHostManager() override;
 
   // For arguments, see WebContentsImpl constructor.
   void Init(BrowserContext* browser_context,
