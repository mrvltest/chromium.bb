--- conflicted
+++ resolved
@@ -41,13 +41,9 @@
                 RenderViewHostDelegate* render_view_delegate,
                 RenderWidgetHostDelegate* render_widget_delegate,
                 RenderFrameHostManager::Delegate* manager_delegate,
-<<<<<<< HEAD
+                int render_process_affinity,
                 const std::string& name,
                 SandboxFlags sandbox_flags);
-=======
-                int render_process_affinity,
-                const std::string& name);
->>>>>>> 24e4b9d6
 
   ~FrameTreeNode();
 
