// Copyright 2013 The Chromium Authors. All rights reserved.
// Use of this source code is governed by a BSD-style license that can be
// found in the LICENSE file.

#ifndef CONTENT_BROWSER_FRAME_HOST_FRAME_TREE_NODE_H_
#define CONTENT_BROWSER_FRAME_HOST_FRAME_TREE_NODE_H_

#include <string>

#include "base/basictypes.h"
#include "base/memory/ref_counted.h"
#include "base/memory/scoped_ptr.h"
#include "base/memory/scoped_vector.h"
#include "content/browser/frame_host/render_frame_host_impl.h"
#include "content/browser/frame_host/render_frame_host_manager.h"
#include "content/common/content_export.h"
#include "url/gurl.h"

namespace content {

class FrameTree;
class Navigator;
class RenderFrameHostImpl;

// When a page contains iframes, its renderer process maintains a tree structure
// of those frames. We are mirroring this tree in the browser process. This
// class represents a node in this tree and is a wrapper for all objects that
// are frame-specific (as opposed to page-specific).
class CONTENT_EXPORT FrameTreeNode {
 public:

  FrameTreeNode(FrameTree* frame_tree,
                Navigator* navigator,
                RenderFrameHostDelegate* render_frame_delegate,
                RenderViewHostDelegate* render_view_delegate,
                RenderWidgetHostDelegate* render_widget_delegate,
                RenderFrameHostManager::Delegate* manager_delegate,
<<<<<<< HEAD
=======
                int render_process_affinity,
                int64 frame_id,
>>>>>>> 794c0b5c
                const std::string& name);

  ~FrameTreeNode();

  bool IsMainFrame() const;

  void AddChild(scoped_ptr<FrameTreeNode> child, int frame_routing_id);
  void RemoveChild(FrameTreeNode* child);

  // Clears process specific-state in this node to prepare for a new process.
  void ResetForNewProcess();

  FrameTree* frame_tree() const {
    return frame_tree_;
  }

  Navigator* navigator() {
    return navigator_.get();
  }

  RenderFrameHostManager* render_manager() {
    return &render_manager_;
  }

  int64 frame_tree_node_id() const {
    return frame_tree_node_id_;
  }

  const std::string& frame_name() const {
    return frame_name_;
  }

  size_t child_count() const {
    return children_.size();
  }

  FrameTreeNode* parent() const { return parent_; }

  FrameTreeNode* child_at(size_t index) const {
    return children_[index];
  }

  const GURL& current_url() const {
    return current_url_;
  }

  void set_current_url(const GURL& url) {
    current_url_ = url;
  }

  RenderFrameHostImpl* current_frame_host() const {
    return render_manager_.current_frame_host();
  }

 private:
  void set_parent(FrameTreeNode* parent) { parent_ = parent; }

  // The next available browser-global FrameTreeNode ID.
  static int64 next_frame_tree_node_id_;

  // The FrameTree that owns us.
  FrameTree* frame_tree_;  // not owned.

  // The Navigator object responsible for managing navigations at this node
  // of the frame tree.
  scoped_refptr<Navigator> navigator_;

  // Manages creation and swapping of RenderFrameHosts for this frame.  This
  // must be declared before |children_| so that it gets deleted after them.
  //  That's currently necessary so that RenderFrameHostImpl's destructor can
  // call GetProcess.
  RenderFrameHostManager render_manager_;

  // A browser-global identifier for the frame in the page, which stays stable
  // even if the frame does a cross-process navigation.
  const int64 frame_tree_node_id_;

  // The assigned name of the frame. This name can be empty, unlike the unique
  // name generated internally in the DOM tree.
  std::string frame_name_;

  // The parent node of this frame. NULL if this node is the root or if it has
  // not yet been attached to the frame tree.
  FrameTreeNode* parent_;

  // The immediate children of this specific frame.
  ScopedVector<FrameTreeNode> children_;

  // Track the current frame's last committed URL, so we can estimate the
  // process impact of out-of-process iframes.
  // TODO(creis): Remove this when we can store subframe URLs in the
  // NavigationController.
  GURL current_url_;

  DISALLOW_COPY_AND_ASSIGN(FrameTreeNode);
};

}  // namespace content

#endif  // CONTENT_BROWSER_FRAME_HOST_FRAME_TREE_NODE_H_<|MERGE_RESOLUTION|>--- conflicted
+++ resolved
@@ -35,11 +35,7 @@
                 RenderViewHostDelegate* render_view_delegate,
                 RenderWidgetHostDelegate* render_widget_delegate,
                 RenderFrameHostManager::Delegate* manager_delegate,
-<<<<<<< HEAD
-=======
                 int render_process_affinity,
-                int64 frame_id,
->>>>>>> 794c0b5c
                 const std::string& name);
 
   ~FrameTreeNode();
