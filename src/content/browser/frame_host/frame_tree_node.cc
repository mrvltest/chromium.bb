// Copyright 2013 The Chromium Authors. All rights reserved.
// Use of this source code is governed by a BSD-style license that can be
// found in the LICENSE file.

#include "content/browser/frame_host/frame_tree_node.h"

#include <queue>

#include "base/command_line.h"
#include "base/profiler/scoped_tracker.h"
#include "base/stl_util.h"
#include "content/browser/frame_host/frame_tree.h"
#include "content/browser/frame_host/navigation_request.h"
#include "content/browser/frame_host/navigator.h"
#include "content/browser/frame_host/render_frame_host_impl.h"
#include "content/browser/renderer_host/render_view_host_impl.h"
#include "content/common/frame_messages.h"
#include "content/common/site_isolation_policy.h"
#include "content/public/browser/browser_thread.h"
#include "content/public/common/content_switches.h"

namespace content {

namespace {

// This is a global map between frame_tree_node_ids and pointers to
// FrameTreeNodes.
typedef base::hash_map<int, FrameTreeNode*> FrameTreeNodeIDMap;

base::LazyInstance<FrameTreeNodeIDMap> g_frame_tree_node_id_map =
    LAZY_INSTANCE_INITIALIZER;

// These values indicate the loading progress status. The minimum progress
// value matches what Blink's ProgressTracker has traditionally used for a
// minimum progress value.
const double kLoadingProgressNotStarted = 0.0;
const double kLoadingProgressMinimum = 0.1;
const double kLoadingProgressDone = 1.0;

}  // namespace

// This observer watches the opener of its owner FrameTreeNode and clears the
// owner's opener if the opener is destroyed.
class FrameTreeNode::OpenerDestroyedObserver : public FrameTreeNode::Observer {
 public:
  OpenerDestroyedObserver(FrameTreeNode* owner) : owner_(owner) {}

  // FrameTreeNode::Observer
  void OnFrameTreeNodeDestroyed(FrameTreeNode* node) override {
    CHECK_EQ(owner_->opener(), node);
    owner_->SetOpener(nullptr);
  }

 private:
  FrameTreeNode* owner_;

  DISALLOW_COPY_AND_ASSIGN(OpenerDestroyedObserver);
};

int FrameTreeNode::next_frame_tree_node_id_ = 1;

// static
FrameTreeNode* FrameTreeNode::GloballyFindByID(int frame_tree_node_id) {
  DCHECK_CURRENTLY_ON(BrowserThread::UI);
  FrameTreeNodeIDMap* nodes = g_frame_tree_node_id_map.Pointer();
  FrameTreeNodeIDMap::iterator it = nodes->find(frame_tree_node_id);
  return it == nodes->end() ? nullptr : it->second;
}

<<<<<<< HEAD
FrameTreeNode::FrameTreeNode(FrameTree* frame_tree,
                             Navigator* navigator,
                             RenderFrameHostDelegate* render_frame_delegate,
                             RenderViewHostDelegate* render_view_delegate,
                             RenderWidgetHostDelegate* render_widget_delegate,
                             RenderFrameHostManager::Delegate* manager_delegate,
                             blink::WebTreeScopeType scope,
                             int render_process_affinity,
                             const std::string& name,
                             blink::WebSandboxFlags sandbox_flags)
=======
FrameTreeNode::FrameTreeNode(
    FrameTree* frame_tree,
    Navigator* navigator,
    RenderFrameHostDelegate* render_frame_delegate,
    RenderViewHostDelegate* render_view_delegate,
    RenderWidgetHostDelegate* render_widget_delegate,
    RenderFrameHostManager::Delegate* manager_delegate,
    blink::WebTreeScopeType scope,
    int render_process_affinity,
    const std::string& name,
    blink::WebSandboxFlags sandbox_flags,
    const blink::WebFrameOwnerProperties& frame_owner_properties)
>>>>>>> e7a828b3
    : frame_tree_(frame_tree),
      navigator_(navigator),
      render_manager_(this,
                      render_frame_delegate,
                      render_view_delegate,
                      render_widget_delegate,
                      manager_delegate,
                      render_process_affinity),
      frame_tree_node_id_(next_frame_tree_node_id_++),
      parent_(NULL),
      opener_(nullptr),
      opener_observer_(nullptr),
      has_committed_real_load_(false),
      replication_state_(scope, name, sandbox_flags),
      // Effective sandbox flags also need to be set, since initial sandbox
      // flags should apply to the initial empty document in the frame.
      effective_sandbox_flags_(sandbox_flags),
      frame_owner_properties_(frame_owner_properties),
      loading_progress_(kLoadingProgressNotStarted) {
  std::pair<FrameTreeNodeIDMap::iterator, bool> result =
      g_frame_tree_node_id_map.Get().insert(
          std::make_pair(frame_tree_node_id_, this));
  CHECK(result.second);
}

FrameTreeNode::~FrameTreeNode() {
  frame_tree_->FrameRemoved(this);
  FOR_EACH_OBSERVER(Observer, observers_, OnFrameTreeNodeDestroyed(this));

  if (opener_)
    opener_->RemoveObserver(opener_observer_.get());

  g_frame_tree_node_id_map.Get().erase(frame_tree_node_id_);
}

void FrameTreeNode::AddObserver(Observer* observer) {
  observers_.AddObserver(observer);
}

void FrameTreeNode::RemoveObserver(Observer* observer) {
  observers_.RemoveObserver(observer);
}

bool FrameTreeNode::IsMainFrame() const {
  return frame_tree_->root() == this;
}

void FrameTreeNode::AddChild(scoped_ptr<FrameTreeNode> child,
                             int process_id,
                             int frame_routing_id) {
  // Child frame must always be created in the same process as the parent.
  CHECK_EQ(process_id, render_manager_.current_host()->GetProcess()->GetID());
  child->set_parent(this);

  // Initialize the RenderFrameHost for the new node.  We always create child
  // frames in the same SiteInstance as the current frame, and they can swap to
  // a different one if they navigate away.
  child->render_manager()->Init(
      render_manager_.current_host()->GetSiteInstance(),
      render_manager_.current_host()->GetRoutingID(), frame_routing_id,
      MSG_ROUTING_NONE);

  // Other renderer processes in this BrowsingInstance may need to find out
  // about the new frame.  Create a proxy for the child frame in all
  // SiteInstances that have a proxy for the frame's parent, since all frames
  // in a frame tree should have the same set of proxies.
  // TODO(alexmos, nick): We ought to do this for non-oopif too, for openers.
  if (SiteIsolationPolicy::AreCrossProcessFramesPossible())
    render_manager_.CreateProxiesForChildFrame(child.get());

  children_.push_back(child.Pass());
}

void FrameTreeNode::RemoveChild(FrameTreeNode* child) {
  for (auto iter = children_.begin(); iter != children_.end(); ++iter) {
    if (iter->get() == child) {
      // Subtle: we need to make sure the node is gone from the tree before
      // observers are notified of its deletion.
      scoped_ptr<FrameTreeNode> node_to_delete(iter->Pass());
      children_.erase(iter);
      node_to_delete.reset();
      return;
    }
  }
}

void FrameTreeNode::ResetForNewProcess() {
  current_url_ = GURL();

  // Remove child nodes from the tree, then delete them. This destruction
  // operation will notify observers.
  std::vector<scoped_ptr<FrameTreeNode>>().swap(children_);
}

void FrameTreeNode::SetOpener(FrameTreeNode* opener) {
  if (opener_) {
    opener_->RemoveObserver(opener_observer_.get());
    opener_observer_.reset();
  }

  opener_ = opener;

  if (opener_) {
    if (!opener_observer_)
      opener_observer_ = make_scoped_ptr(new OpenerDestroyedObserver(this));
    opener_->AddObserver(opener_observer_.get());
  }
}

void FrameTreeNode::SetCurrentURL(const GURL& url) {
  if (!has_committed_real_load_ && url != GURL(url::kAboutBlankURL))
    has_committed_real_load_ = true;
  current_url_ = url;
}

void FrameTreeNode::SetCurrentOrigin(const url::Origin& origin) {
  if (!origin.IsSameOriginWith(replication_state_.origin))
    render_manager_.OnDidUpdateOrigin(origin);
  replication_state_.origin = origin;
}

void FrameTreeNode::SetFrameName(const std::string& name) {
  if (name != replication_state_.name)
    render_manager_.OnDidUpdateName(name);
  replication_state_.name = name;
}

bool FrameTreeNode::IsDescendantOf(FrameTreeNode* other) const {
  if (!other || !other->child_count())
    return false;

  for (FrameTreeNode* node = parent(); node; node = node->parent()) {
    if (node == other)
      return true;
  }

  return false;
}

FrameTreeNode* FrameTreeNode::PreviousSibling() const {
  if (!parent_)
    return nullptr;

  for (size_t i = 0; i < parent_->child_count(); ++i) {
    if (parent_->child_at(i) == this)
      return (i == 0) ? nullptr : parent_->child_at(i - 1);
  }

  NOTREACHED() << "FrameTreeNode not found in its parent's children.";
  return nullptr;
}

bool FrameTreeNode::IsLoading() const {
  RenderFrameHostImpl* current_frame_host =
      render_manager_.current_frame_host();
  RenderFrameHostImpl* pending_frame_host =
      render_manager_.pending_frame_host();

  DCHECK(current_frame_host);

  if (base::CommandLine::ForCurrentProcess()->HasSwitch(
          switches::kEnableBrowserSideNavigation)) {
    if (navigation_request_)
      return true;

    RenderFrameHostImpl* speculative_frame_host =
        render_manager_.speculative_frame_host();
    if (speculative_frame_host && speculative_frame_host->is_loading())
      return true;
  } else {
    if (pending_frame_host && pending_frame_host->is_loading())
      return true;
  }
  return current_frame_host->is_loading();
}

bool FrameTreeNode::CommitPendingSandboxFlags() {
  bool did_change_flags =
      effective_sandbox_flags_ != replication_state_.sandbox_flags;
  effective_sandbox_flags_ = replication_state_.sandbox_flags;
  return did_change_flags;
}

void FrameTreeNode::CreatedNavigationRequest(
    scoped_ptr<NavigationRequest> navigation_request) {
  CHECK(base::CommandLine::ForCurrentProcess()->HasSwitch(
      switches::kEnableBrowserSideNavigation));
  ResetNavigationRequest(false);

  // Force the throbber to start to keep it in sync with what is happening in
  // the UI. Blink doesn't send throb notifications for JavaScript URLs, so it
  // is not done here either.
  if (!navigation_request->common_params().url.SchemeIs(
          url::kJavaScriptScheme)) {
    // TODO(fdegans): Check if this is a same-document navigation and set the
    // proper argument.
    DidStartLoading(true);
  }

  navigation_request_ = navigation_request.Pass();

  render_manager()->DidCreateNavigationRequest(*navigation_request_);
}

void FrameTreeNode::ResetNavigationRequest(bool is_commit) {
  CHECK(base::CommandLine::ForCurrentProcess()->HasSwitch(
      switches::kEnableBrowserSideNavigation));
  if (!navigation_request_)
    return;
  navigation_request_.reset();

  // During commit, the clean up of a speculative RenderFrameHost is done in
  // RenderFrameHostManager::DidNavigateFrame. The load is also still being
  // tracked.
  if (is_commit)
    return;

  // If the reset corresponds to a cancelation, the RenderFrameHostManager
  // should clean up any speculative RenderFrameHost it created for the
  // navigation.
  DidStopLoading();
  render_manager_.CleanUpNavigation();
}

bool FrameTreeNode::has_started_loading() const {
  return loading_progress_ != kLoadingProgressNotStarted;
}

void FrameTreeNode::reset_loading_progress() {
  loading_progress_ = kLoadingProgressNotStarted;
}

void FrameTreeNode::DidStartLoading(bool to_different_document) {
  // Any main frame load to a new document should reset the load progress since
  // it will replace the current page and any frames. The WebContents will
  // be notified when DidChangeLoadProgress is called.
  if (to_different_document && IsMainFrame())
    frame_tree_->ResetLoadProgress();

  // Notify the WebContents.
  if (!frame_tree_->IsLoading())
    navigator()->GetDelegate()->DidStartLoading(this, to_different_document);

  // Set initial load progress and update overall progress. This will notify
  // the WebContents of the load progress change.
  DidChangeLoadProgress(kLoadingProgressMinimum);

  // Notify the RenderFrameHostManager of the event.
  render_manager()->OnDidStartLoading();
}

void FrameTreeNode::DidStopLoading() {
  // TODO(erikchen): Remove ScopedTracker below once crbug.com/465796 is fixed.
  tracked_objects::ScopedTracker tracking_profile1(
      FROM_HERE_WITH_EXPLICIT_FUNCTION(
          "465796 FrameTreeNode::DidStopLoading::Start"));

  // Set final load progress and update overall progress. This will notify
  // the WebContents of the load progress change.
  DidChangeLoadProgress(kLoadingProgressDone);

  // TODO(erikchen): Remove ScopedTracker below once crbug.com/465796 is fixed.
  tracked_objects::ScopedTracker tracking_profile2(
      FROM_HERE_WITH_EXPLICIT_FUNCTION(
          "465796 FrameTreeNode::DidStopLoading::WCIDidStopLoading"));

  // Notify the WebContents.
  if (!frame_tree_->IsLoading())
    navigator()->GetDelegate()->DidStopLoading();

  // TODO(erikchen): Remove ScopedTracker below once crbug.com/465796 is fixed.
  tracked_objects::ScopedTracker tracking_profile3(
      FROM_HERE_WITH_EXPLICIT_FUNCTION(
          "465796 FrameTreeNode::DidStopLoading::RFHMDidStopLoading"));

  // Notify the RenderFrameHostManager of the event.
  render_manager()->OnDidStopLoading();

  // TODO(erikchen): Remove ScopedTracker below once crbug.com/465796 is fixed.
  tracked_objects::ScopedTracker tracking_profile4(
      FROM_HERE_WITH_EXPLICIT_FUNCTION(
          "465796 FrameTreeNode::DidStopLoading::End"));
}

void FrameTreeNode::DidChangeLoadProgress(double load_progress) {
  loading_progress_ = load_progress;
  frame_tree_->UpdateLoadProgress();
}

bool FrameTreeNode::StopLoading() {
  if (base::CommandLine::ForCurrentProcess()->HasSwitch(
          switches::kEnableBrowserSideNavigation)) {
    ResetNavigationRequest(false);
  }

  // TODO(nasko): see if child frames should send IPCs in site-per-process
  // mode.
  if (!IsMainFrame())
    return true;

  render_manager_.Stop();
  return true;
}

void FrameTreeNode::DidFocus() {
  last_focus_time_ = base::TimeTicks::Now();
  FOR_EACH_OBSERVER(Observer, observers_, OnFrameTreeNodeFocused(this));
}

}  // namespace content<|MERGE_RESOLUTION|>--- conflicted
+++ resolved
@@ -67,18 +67,6 @@
   return it == nodes->end() ? nullptr : it->second;
 }
 
-<<<<<<< HEAD
-FrameTreeNode::FrameTreeNode(FrameTree* frame_tree,
-                             Navigator* navigator,
-                             RenderFrameHostDelegate* render_frame_delegate,
-                             RenderViewHostDelegate* render_view_delegate,
-                             RenderWidgetHostDelegate* render_widget_delegate,
-                             RenderFrameHostManager::Delegate* manager_delegate,
-                             blink::WebTreeScopeType scope,
-                             int render_process_affinity,
-                             const std::string& name,
-                             blink::WebSandboxFlags sandbox_flags)
-=======
 FrameTreeNode::FrameTreeNode(
     FrameTree* frame_tree,
     Navigator* navigator,
@@ -91,7 +79,6 @@
     const std::string& name,
     blink::WebSandboxFlags sandbox_flags,
     const blink::WebFrameOwnerProperties& frame_owner_properties)
->>>>>>> e7a828b3
     : frame_tree_(frame_tree),
       navigator_(navigator),
       render_manager_(this,
