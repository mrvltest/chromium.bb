// Copyright 2013 The Chromium Authors. All rights reserved.
// Use of this source code is governed by a BSD-style license that can be
// found in the LICENSE file.

#ifndef CONTENT_BROWSER_FRAME_HOST_FRAME_TREE_H_
#define CONTENT_BROWSER_FRAME_HOST_FRAME_TREE_H_

#include <string>

#include "base/callback.h"
#include "base/memory/scoped_ptr.h"
#include "content/browser/frame_host/frame_tree_node.h"
#include "content/common/content_export.h"

namespace content {

class FrameTreeNode;
class Navigator;
class RenderFrameHostDelegate;
class RenderProcessHost;
class RenderViewHostDelegate;
class RenderViewHostImpl;
class RenderFrameHostManager;
class RenderWidgetHostDelegate;

// Represents the frame tree for a page. With the exception of the main frame,
// all FrameTreeNodes will be created/deleted in response to frame attach and
// detach events in the DOM.
//
// The main frame's FrameTreeNode is special in that it is reused. This allows
// it to serve as an anchor for state that needs to persist across top-level
// page navigations.
//
// TODO(ajwong): Move NavigationController ownership to the main frame
// FrameTreeNode. Possibly expose access to it from here.
//
// This object is only used on the UI thread.
class CONTENT_EXPORT FrameTree {
 public:
  // Each FrameTreeNode will default to using the given |navigator| for
  // navigation tasks in the frame.
  // A set of delegates are remembered here so that we can create
  // RenderFrameHostManagers.
  // TODO(creis): This set of delegates will change as we move things to
  // Navigator.
  FrameTree(Navigator* navigator,
            RenderFrameHostDelegate* render_frame_delegate,
            RenderViewHostDelegate* render_view_delegate,
            RenderWidgetHostDelegate* render_widget_delegate,
            RenderFrameHostManager::Delegate* manager_delegate,
            int render_process_affinity);
  ~FrameTree();

  FrameTreeNode* root() const { return root_.get(); }

  // Returns the FrameTreeNode with the given |frame_tree_node_id|.
  FrameTreeNode* FindByID(int64 frame_tree_node_id);

  // Returns the FrameTreeNode with the given renderer-specific |routing_id|.
  FrameTreeNode* FindByRoutingID(int routing_id, int process_id);

  // Executes |on_node| on each node in the frame tree.  If |on_node| returns
  // false, terminates the iteration immediately. Returning false is useful
  // if |on_node| is just doing a search over the tree.  The iteration proceeds
  // top-down and visits a node before adding its children to the queue, making
  // it safe to remove children during the callback.
  void ForEach(const base::Callback<bool(FrameTreeNode*)>& on_node) const;

  // Frame tree manipulation routines.
  RenderFrameHostImpl* AddFrame(FrameTreeNode* parent,
                                int new_routing_id,
                                const std::string& frame_name);
  void RemoveFrame(FrameTreeNode* child);

  // Clears process specific-state after a main frame process swap.
  // This destroys most of the frame tree but retains the root node so that
  // navigation state may be kept on it between process swaps. Used to
  // support bookkeeping for top-level navigations.
  // TODO(creis): Look into how we can remove the need for this method.
  void ResetForMainFrameSwap();

  // Update the frame tree after a process exits.  Any nodes currently using the
  // given |render_view_host| will lose all their children.
  // TODO(creis): This should take a RenderProcessHost once RenderFrameHost
  // knows its process.  Until then, we would just be asking the RenderViewHost
  // for its process, so we'll skip that step.
  void RenderProcessGone(RenderViewHost* render_view_host);

  // Convenience accessor for the main frame's RenderFrameHostImpl.
  RenderFrameHostImpl* GetMainFrame() const;

  // Returns the focused frame.
  FrameTreeNode* GetFocusedFrame();

  // Sets the focused frame.
  void SetFocusedFrame(FrameTreeNode* node);

  // Allows a client to listen for frame removal.  The listener should expect
  // to receive the RenderViewHostImpl containing the frame and the renderer-
  // specific frame routing ID of the removed frame.
  // TODO(creis): These parameters will later change to be the RenderFrameHost.
  void SetFrameRemoveListener(
<<<<<<< HEAD
      const base::Callback<void(RenderViewHostImpl*, int)>& on_frame_removed);
=======
      const base::Callback<void(RenderViewHostImpl*, int64)>& on_frame_removed);

  // Returns the render process affinity, or SiteInstance::kNoProcessAffinity
  // if there is no affinity.
  int RenderProcessAffinity() const { return render_process_affinity_; }

  void ClearFrameRemoveListenerForTesting();
>>>>>>> 794c0b5c

  // Creates a RenderViewHost for a new main frame RenderFrameHost in the given
  // |site_instance|.  The RenderViewHost will have its Shutdown method called
  // when all of the RenderFrameHosts using it are deleted.
  RenderViewHostImpl* CreateRenderViewHostForMainFrame(
      SiteInstance* site_instance,
      int routing_id,
      int main_frame_routing_id,
      bool swapped_out,
      bool hidden);

  // Returns the existing RenderViewHost for a new subframe RenderFrameHost.
  // There should always be such a RenderViewHost, because the main frame
  // RenderFrameHost for each SiteInstance should be created before subframes.
  RenderViewHostImpl* GetRenderViewHostForSubFrame(SiteInstance* site_instance);

  // Keeps track of which RenderFrameHosts are using each RenderViewHost.  When
  // the number drops to zero, we call Shutdown on the RenderViewHost.
  void RegisterRenderFrameHost(RenderFrameHostImpl* render_frame_host);
  void UnregisterRenderFrameHost(RenderFrameHostImpl* render_frame_host);

 private:
  typedef base::hash_map<int, RenderViewHostImpl*> RenderViewHostMap;
  typedef std::multimap<int, RenderViewHostImpl*> RenderViewHostMultiMap;

  // These delegates are installed into all the RenderViewHosts and
  // RenderFrameHosts that we create.
  RenderFrameHostDelegate* render_frame_delegate_;
  RenderViewHostDelegate* render_view_delegate_;
  RenderWidgetHostDelegate* render_widget_delegate_;
  RenderFrameHostManager::Delegate* manager_delegate_;

  // Map of SiteInstance ID to a RenderViewHost.  This allows us to look up the
  // RenderViewHost for a given SiteInstance when creating RenderFrameHosts.
  // Combined with the refcount on RenderViewHost, this allows us to call
  // Shutdown on the RenderViewHost and remove it from the map when no more
  // RenderFrameHosts are using it.
  //
  // Must be declared before |root_| so that it is deleted afterward.  Otherwise
  // the map will be cleared before we delete the RenderFrameHosts in the tree.
  RenderViewHostMap render_view_host_map_;

  // Map of SiteInstance ID to RenderViewHosts that are pending shutdown. The
  // renderers of these RVH are currently executing the unload event in
  // background. When the SwapOutACK is received, they will be deleted. In the
  // meantime, they are kept in this map, as they should not be reused (part of
  // their state is already gone away).
  RenderViewHostMultiMap render_view_host_pending_shutdown_map_;

  // Render process affinity, or SiteInstance::kNoProcessAffinity if there is
  // no affinity.
  int render_process_affinity_;

  scoped_ptr<FrameTreeNode> root_;

  int64 focused_frame_tree_node_id_;

  base::Callback<void(RenderViewHostImpl*, int)> on_frame_removed_;

  DISALLOW_COPY_AND_ASSIGN(FrameTree);
};

}  // namespace content

#endif  // CONTENT_BROWSER_FRAME_HOST_FRAME_TREE_H_<|MERGE_RESOLUTION|>--- conflicted
+++ resolved
@@ -100,17 +100,11 @@
   // specific frame routing ID of the removed frame.
   // TODO(creis): These parameters will later change to be the RenderFrameHost.
   void SetFrameRemoveListener(
-<<<<<<< HEAD
       const base::Callback<void(RenderViewHostImpl*, int)>& on_frame_removed);
-=======
-      const base::Callback<void(RenderViewHostImpl*, int64)>& on_frame_removed);
 
   // Returns the render process affinity, or SiteInstance::kNoProcessAffinity
   // if there is no affinity.
   int RenderProcessAffinity() const { return render_process_affinity_; }
-
-  void ClearFrameRemoveListenerForTesting();
->>>>>>> 794c0b5c
 
   // Creates a RenderViewHost for a new main frame RenderFrameHost in the given
   // |site_instance|.  The RenderViewHost will have its Shutdown method called
