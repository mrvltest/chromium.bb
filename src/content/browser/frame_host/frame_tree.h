--- conflicted
+++ resolved
@@ -201,15 +201,11 @@
   // no affinity.
   int render_process_affinity_;
 
-<<<<<<< HEAD
-  scoped_ptr<FrameTreeNode> root_;
-=======
   // This is an owned ptr to the root FrameTreeNode, which never changes over
   // the lifetime of the FrameTree. It is not a scoped_ptr because we need the
   // pointer to remain valid even while the FrameTreeNode is being destroyed,
   // since it's common for a node to test whether it's the root node.
   FrameTreeNode* root_;
->>>>>>> e7a828b3
 
   int focused_frame_tree_node_id_;
 
