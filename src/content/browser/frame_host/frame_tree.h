// Copyright 2013 The Chromium Authors. All rights reserved.
// Use of this source code is governed by a BSD-style license that can be
// found in the LICENSE file.

#ifndef CONTENT_BROWSER_FRAME_HOST_FRAME_TREE_H_
#define CONTENT_BROWSER_FRAME_HOST_FRAME_TREE_H_

#include <string>

#include "base/callback.h"
#include "base/memory/scoped_ptr.h"
#include "content/browser/frame_host/frame_tree_node.h"
#include "content/common/content_export.h"

namespace content {

class FrameTreeNode;
class Navigator;
class RenderFrameHostDelegate;
class RenderProcessHost;
class RenderViewHostDelegate;
class RenderViewHostImpl;
class RenderFrameHostManager;
class RenderWidgetHostDelegate;

// Represents the frame tree for a page. With the exception of the main frame,
// all FrameTreeNodes will be created/deleted in response to frame attach and
// detach events in the DOM.
//
// The main frame's FrameTreeNode is special in that it is reused. This allows
// it to serve as an anchor for state that needs to persist across top-level
// page navigations.
//
// TODO(ajwong): Move NavigationController ownership to the main frame
// FrameTreeNode. Possibly expose access to it from here.
//
// This object is only used on the UI thread.
class CONTENT_EXPORT FrameTree {
 public:
  // Each FrameTreeNode will default to using the given |navigator| for
  // navigation tasks in the frame.
  // A set of delegates are remembered here so that we can create
  // RenderFrameHostManagers.
  // TODO(creis): This set of delegates will change as we move things to
  // Navigator.
  FrameTree(Navigator* navigator,
            RenderFrameHostDelegate* render_frame_delegate,
            RenderViewHostDelegate* render_view_delegate,
            RenderWidgetHostDelegate* render_widget_delegate,
            RenderFrameHostManager::Delegate* manager_delegate,
            int render_process_affinity);
  ~FrameTree();

  FrameTreeNode* root() const { return root_.get(); }

  // Returns the FrameTreeNode with the given |frame_tree_node_id|.
  FrameTreeNode* FindByID(int64 frame_tree_node_id);

  // Returns the FrameTreeNode with the given renderer-specific |routing_id|.
  FrameTreeNode* FindByRoutingID(int routing_id, int process_id);

  // Executes |on_node| on each node in the frame tree.  If |on_node| returns
  // false, terminates the iteration immediately. Returning false is useful
  // if |on_node| is just doing a search over the tree.  The iteration proceeds
  // top-down and visits a node before adding its children to the queue, making
  // it safe to remove children during the callback.
  void ForEach(const base::Callback<bool(FrameTreeNode*)>& on_node) const;

  // Frame tree manipulation routines.
  RenderFrameHostImpl* AddFrame(FrameTreeNode* parent,
                                int new_routing_id,
                                const std::string& frame_name);
  void RemoveFrame(FrameTreeNode* child);

  // Clears process specific-state after a main frame process swap.
  // This destroys most of the frame tree but retains the root node so that
  // navigation state may be kept on it between process swaps. Used to
  // support bookkeeping for top-level navigations.
  // TODO(creis): Look into how we can remove the need for this method.
  void ResetForMainFrameSwap();

  // Update the frame tree after a process exits.  Any nodes currently using the
  // given |render_view_host| will lose all their children.
  // TODO(creis): This should take a RenderProcessHost once RenderFrameHost
  // knows its process.  Until then, we would just be asking the RenderViewHost
  // for its process, so we'll skip that step.
  void RenderProcessGone(RenderViewHost* render_view_host);

  // Convenience accessor for the main frame's RenderFrameHostImpl.
  RenderFrameHostImpl* GetMainFrame() const;

  // Returns the focused frame.
  FrameTreeNode* GetFocusedFrame();

  // Sets the focused frame.
  void SetFocusedFrame(FrameTreeNode* node);

  // Allows a client to listen for frame removal.  The listener should expect
  // to receive the RenderViewHostImpl containing the frame and the renderer-
  // specific frame routing ID of the removed frame.
  // TODO(creis): These parameters will later change to be the RenderFrameHost.
  void SetFrameRemoveListener(
      const base::Callback<void(RenderViewHostImpl*, int)>& on_frame_removed);

  // Returns the render process affinity, or SiteInstance::kNoProcessAffinity
  // if there is no affinity.
  int RenderProcessAffinity() const { return render_process_affinity_; }
<<<<<<< HEAD

  void ClearFrameRemoveListenerForTesting();
=======
>>>>>>> 7c415e25

  // Creates a RenderViewHost for a new main frame RenderFrameHost in the given
  // |site_instance|.  The RenderViewHost will have its Shutdown method called
  // when all of the RenderFrameHosts using it are deleted.
  RenderViewHostImpl* CreateRenderViewHostForMainFrame(
      SiteInstance* site_instance,
      int routing_id,
      int main_frame_routing_id,
      bool swapped_out,
      bool hidden);

  // Returns the existing RenderViewHost for a new subframe RenderFrameHost.
  // There should always be such a RenderViewHost, because the main frame
  // RenderFrameHost for each SiteInstance should be created before subframes.
  RenderViewHostImpl* GetRenderViewHostForSubFrame(SiteInstance* site_instance);

  // Keeps track of which RenderFrameHosts are using each RenderViewHost.  When
  // the number drops to zero, we call Shutdown on the RenderViewHost.
  void RegisterRenderFrameHost(RenderFrameHostImpl* render_frame_host);
  void UnregisterRenderFrameHost(RenderFrameHostImpl* render_frame_host);

 private:
  typedef base::hash_map<int, RenderViewHostImpl*> RenderViewHostMap;
  typedef std::multimap<int, RenderViewHostImpl*> RenderViewHostMultiMap;

  // These delegates are installed into all the RenderViewHosts and
  // RenderFrameHosts that we create.
  RenderFrameHostDelegate* render_frame_delegate_;
  RenderViewHostDelegate* render_view_delegate_;
  RenderWidgetHostDelegate* render_widget_delegate_;
  RenderFrameHostManager::Delegate* manager_delegate_;

  // Map of SiteInstance ID to a RenderViewHost.  This allows us to look up the
  // RenderViewHost for a given SiteInstance when creating RenderFrameHosts.
  // Combined with the refcount on RenderViewHost, this allows us to call
  // Shutdown on the RenderViewHost and remove it from the map when no more
  // RenderFrameHosts are using it.
  //
  // Must be declared before |root_| so that it is deleted afterward.  Otherwise
  // the map will be cleared before we delete the RenderFrameHosts in the tree.
  RenderViewHostMap render_view_host_map_;

  // Map of SiteInstance ID to RenderViewHosts that are pending shutdown. The
  // renderers of these RVH are currently executing the unload event in
  // background. When the SwapOutACK is received, they will be deleted. In the
  // meantime, they are kept in this map, as they should not be reused (part of
  // their state is already gone away).
  RenderViewHostMultiMap render_view_host_pending_shutdown_map_;

  // Render process affinity, or SiteInstance::kNoProcessAffinity if there is
  // no affinity.
  int render_process_affinity_;

  scoped_ptr<FrameTreeNode> root_;

  int64 focused_frame_tree_node_id_;

  base::Callback<void(RenderViewHostImpl*, int)> on_frame_removed_;

  DISALLOW_COPY_AND_ASSIGN(FrameTree);
};

}  // namespace content

#endif  // CONTENT_BROWSER_FRAME_HOST_FRAME_TREE_H_<|MERGE_RESOLUTION|>--- conflicted
+++ resolved
@@ -105,11 +105,6 @@
   // Returns the render process affinity, or SiteInstance::kNoProcessAffinity
   // if there is no affinity.
   int RenderProcessAffinity() const { return render_process_affinity_; }
-<<<<<<< HEAD
-
-  void ClearFrameRemoveListenerForTesting();
-=======
->>>>>>> 7c415e25
 
   // Creates a RenderViewHost for a new main frame RenderFrameHost in the given
   // |site_instance|.  The RenderViewHost will have its Shutdown method called
