--- conflicted
+++ resolved
@@ -113,15 +113,11 @@
   void SetFrameRemoveListener(
       const base::Callback<void(RenderFrameHost*)>& on_frame_removed);
 
-<<<<<<< HEAD
-  // Creates a RenderViewHost for a new RenderFrameHost in the given
-=======
   // Returns the render process affinity, or SiteInstance::kNoProcessAffinity
   // if there is no affinity.
   int RenderProcessAffinity() const { return render_process_affinity_; }
 
-  // Creates a RenderViewHost for a new main frame RenderFrameHost in the given
->>>>>>> 3485da65
+  // Creates a RenderViewHost for a new RenderFrameHost in the given
   // |site_instance|.  The RenderViewHost will have its Shutdown method called
   // when all of the RenderFrameHosts using it are deleted.
   RenderViewHostImpl* CreateRenderViewHost(SiteInstance* site_instance,
