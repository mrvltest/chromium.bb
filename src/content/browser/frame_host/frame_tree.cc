// Copyright 2013 The Chromium Authors. All rights reserved.
// Use of this source code is governed by a BSD-style license that can be
// found in the LICENSE file.

#include "content/browser/frame_host/frame_tree.h"

#include <queue>

#include "base/bind.h"
#include "base/callback.h"
#include "base/containers/hash_tables.h"
#include "base/lazy_instance.h"
#include "content/browser/frame_host/frame_tree_node.h"
#include "content/browser/frame_host/navigator.h"
#include "content/browser/frame_host/render_frame_host_factory.h"
#include "content/browser/frame_host/render_frame_host_impl.h"
#include "content/browser/renderer_host/render_view_host_factory.h"
#include "content/browser/renderer_host/render_view_host_impl.h"
#include "content/public/browser/browser_thread.h"

namespace content {

namespace {

// This is a global map between frame_tree_node_ids and pointer to
// FrameTreeNodes.
typedef base::hash_map<int64, FrameTreeNode*> FrameTreeNodeIDMap;

base::LazyInstance<FrameTreeNodeIDMap> g_frame_tree_node_id_map =
    LAZY_INSTANCE_INITIALIZER;

// Used with FrameTree::ForEach() to search for the FrameTreeNode
// corresponding to |frame_tree_node_id| whithin a specific FrameTree.
bool FrameTreeNodeForId(int64 frame_tree_node_id,
                        FrameTreeNode** out_node,
                        FrameTreeNode* node) {
  if (node->frame_tree_node_id() == frame_tree_node_id) {
    *out_node = node;
    // Terminate iteration once the node has been found.
    return false;
  }
  return true;
}

bool FrameTreeNodeForRoutingId(int routing_id,
                               int process_id,
                               FrameTreeNode** out_node,
                               FrameTreeNode* node) {
  // TODO(creis): Look through the swapped out RFHs as well.
  if (node->current_frame_host()->GetProcess()->GetID() == process_id &&
      node->current_frame_host()->GetRoutingID() == routing_id) {
    *out_node = node;
    // Terminate iteration once the node has been found.
    return false;
  }
  return true;
}

// Iterate over the FrameTree to reset any node affected by the loss of the
// given RenderViewHost's process.
bool ResetNodesForNewProcess(RenderViewHost* render_view_host,
                             FrameTreeNode* node) {
  if (render_view_host == node->current_frame_host()->render_view_host())
    node->ResetForNewProcess();
  return true;
}

bool CreateProxyForSiteInstance(FrameTreeNode* source_node,
                                const scoped_refptr<SiteInstance>& instance,
                                FrameTreeNode* node) {
  // Skip the node that initiated the creation.
  if (source_node == node)
    return true;

  node->render_manager()->CreateRenderFrameProxy(instance);
  return true;
}

}  // namespace

FrameTree::FrameTree(Navigator* navigator,
                     RenderFrameHostDelegate* render_frame_delegate,
                     RenderViewHostDelegate* render_view_delegate,
                     RenderWidgetHostDelegate* render_widget_delegate,
                     RenderFrameHostManager::Delegate* manager_delegate,
                     int render_process_affinity)
    : render_frame_delegate_(render_frame_delegate),
      render_view_delegate_(render_view_delegate),
      render_widget_delegate_(render_widget_delegate),
      manager_delegate_(manager_delegate),
      render_process_affinity_(render_process_affinity),
      root_(new FrameTreeNode(this,
                              navigator,
                              render_frame_delegate,
                              render_view_delegate,
                              render_widget_delegate,
                              manager_delegate,
                              render_process_affinity,
                              std::string())),
      focused_frame_tree_node_id_(-1) {
    std::pair<FrameTreeNodeIDMap::iterator, bool> result =
        g_frame_tree_node_id_map.Get().insert(
            std::make_pair(root_->frame_tree_node_id(), root_.get()));
    CHECK(result.second);
}

FrameTree::~FrameTree() {
  g_frame_tree_node_id_map.Get().erase(root_->frame_tree_node_id());
}

// static
FrameTreeNode* FrameTree::GloballyFindByID(int64 frame_tree_node_id) {
  DCHECK(BrowserThread::CurrentlyOn(BrowserThread::UI));
  FrameTreeNodeIDMap* nodes = g_frame_tree_node_id_map.Pointer();
  FrameTreeNodeIDMap::iterator it = nodes->find(frame_tree_node_id);
  return it == nodes->end() ? NULL : it->second;
}

FrameTreeNode* FrameTree::FindByID(int64 frame_tree_node_id) {
  FrameTreeNode* node = NULL;
  ForEach(base::Bind(&FrameTreeNodeForId, frame_tree_node_id, &node));
  return node;
}

FrameTreeNode* FrameTree::FindByRoutingID(int routing_id, int process_id) {
  FrameTreeNode* node = NULL;
  ForEach(
      base::Bind(&FrameTreeNodeForRoutingId, routing_id, process_id, &node));
  return node;
}

void FrameTree::ForEach(
    const base::Callback<bool(FrameTreeNode*)>& on_node) const {
  std::queue<FrameTreeNode*> queue;
  queue.push(root_.get());

  while (!queue.empty()) {
    FrameTreeNode* node = queue.front();
    queue.pop();
    if (!on_node.Run(node))
      break;

    for (size_t i = 0; i < node->child_count(); ++i)
      queue.push(node->child_at(i));
  }
}

RenderFrameHostImpl* FrameTree::AddFrame(FrameTreeNode* parent,
                                         int new_routing_id,
                                         const std::string& frame_name) {
  scoped_ptr<FrameTreeNode> node(new FrameTreeNode(
      this, parent->navigator(), render_frame_delegate_, render_view_delegate_,
<<<<<<< HEAD
      render_widget_delegate_, manager_delegate_, frame_name));
  std::pair<FrameTreeNodeIDMap::iterator, bool> result =
      g_frame_tree_node_id_map.Get().insert(
          std::make_pair(node->frame_tree_node_id(), node.get()));
  CHECK(result.second);
=======
      render_widget_delegate_, manager_delegate_, render_process_affinity_, frame_name));
>>>>>>> 3485da65
  FrameTreeNode* node_ptr = node.get();
  // AddChild is what creates the RenderFrameHost.
  parent->AddChild(node.Pass(), new_routing_id);
  return node_ptr->current_frame_host();
}

void FrameTree::RemoveFrame(FrameTreeNode* child) {
  FrameTreeNode* parent = child->parent();
  if (!parent) {
    NOTREACHED() << "Unexpected RemoveFrame call for main frame.";
    return;
  }

  // Notify observers of the frame removal.
  RenderFrameHostImpl* render_frame_host = child->current_frame_host();
  if (!on_frame_removed_.is_null()) {
    on_frame_removed_.Run(render_frame_host);
  }
  g_frame_tree_node_id_map.Get().erase(child->frame_tree_node_id());
  parent->RemoveChild(child);
}

void FrameTree::CreateProxiesForSiteInstance(
    FrameTreeNode* source,
    SiteInstance* site_instance) {
  // Create the swapped out RVH for the new SiteInstance. This will create
  // a top-level swapped out RFH as well, which will then be wrapped by a
  // RenderFrameProxyHost.
  if (!source->IsMainFrame()) {
    RenderViewHostImpl* render_view_host =
        source->frame_tree()->GetRenderViewHost(site_instance);
    if (!render_view_host) {
      root()->render_manager()->CreateRenderFrame(site_instance,
                                                  MSG_ROUTING_NONE,
                                                  true,
                                                  false,
                                                  true);
    }
  }

  scoped_refptr<SiteInstance> instance(site_instance);
  ForEach(base::Bind(&CreateProxyForSiteInstance, source, instance));
}

void FrameTree::ResetForMainFrameSwap() {
  root_->ResetForNewProcess();
  focused_frame_tree_node_id_ = -1;
}

void FrameTree::RenderProcessGone(RenderViewHost* render_view_host) {
  // Walk the full tree looking for nodes that may be affected.  Once a frame
  // crashes, all of its child FrameTreeNodes go away.
  // Note that the helper function may call ResetForNewProcess on a node, which
  // clears its children before we iterate over them.  That's ok, because
  // ForEach does not add a node's children to the queue until after visiting
  // the node itself.
  ForEach(base::Bind(&ResetNodesForNewProcess, render_view_host));
}

RenderFrameHostImpl* FrameTree::GetMainFrame() const {
  return root_->current_frame_host();
}

FrameTreeNode* FrameTree::GetFocusedFrame() {
  return FindByID(focused_frame_tree_node_id_);
}

void FrameTree::SetFocusedFrame(FrameTreeNode* node) {
  focused_frame_tree_node_id_ = node->frame_tree_node_id();
}

void FrameTree::SetFrameRemoveListener(
    const base::Callback<void(RenderFrameHost*)>& on_frame_removed) {
  on_frame_removed_ = on_frame_removed;
}

RenderViewHostImpl* FrameTree::CreateRenderViewHost(SiteInstance* site_instance,
                                                    int routing_id,
                                                    int main_frame_routing_id,
                                                    bool swapped_out,
                                                    bool hidden) {
  DCHECK(main_frame_routing_id != MSG_ROUTING_NONE);
  RenderViewHostMap::iterator iter =
      render_view_host_map_.find(site_instance->GetId());
  if (iter != render_view_host_map_.end()) {
    // If a RenderViewHost is pending shutdown for this |site_instance|, put it
    // in the map of RenderViewHosts pending shutdown. Otherwise return the
    // existing RenderViewHost for the SiteInstance.
    if (iter->second->rvh_state() ==
        RenderViewHostImpl::STATE_PENDING_SHUTDOWN) {
      render_view_host_pending_shutdown_map_.insert(
          std::pair<int, RenderViewHostImpl*>(site_instance->GetId(),
                                              iter->second));
      render_view_host_map_.erase(iter);
    } else {
      return iter->second;
    }
  }
  RenderViewHostImpl* rvh = static_cast<RenderViewHostImpl*>(
      RenderViewHostFactory::Create(site_instance,
                                    render_view_delegate_,
                                    render_widget_delegate_,
                                    routing_id,
                                    main_frame_routing_id,
                                    swapped_out,
                                    hidden));

  render_view_host_map_[site_instance->GetId()] = rvh;
  return rvh;
}

RenderViewHostImpl* FrameTree::GetRenderViewHost(SiteInstance* site_instance) {
  RenderViewHostMap::iterator iter =
      render_view_host_map_.find(site_instance->GetId());
  // TODO(creis): Mirror the frame tree so this check can't fail.
  if (iter == render_view_host_map_.end())
    return NULL;
  return iter->second;
}

void FrameTree::RegisterRenderFrameHost(
    RenderFrameHostImpl* render_frame_host) {
  SiteInstance* site_instance =
      render_frame_host->render_view_host()->GetSiteInstance();
  RenderViewHostMap::iterator iter =
      render_view_host_map_.find(site_instance->GetId());
  CHECK(iter != render_view_host_map_.end());

  iter->second->increment_ref_count();
}

void FrameTree::UnregisterRenderFrameHost(
    RenderFrameHostImpl* render_frame_host) {
  SiteInstance* site_instance =
      render_frame_host->render_view_host()->GetSiteInstance();
  int32 site_instance_id = site_instance->GetId();
  RenderViewHostMap::iterator iter =
      render_view_host_map_.find(site_instance_id);
  if (iter != render_view_host_map_.end() &&
      iter->second == render_frame_host->render_view_host()) {
    // Decrement the refcount and shutdown the RenderViewHost if no one else is
    // using it.
    CHECK_GT(iter->second->ref_count(), 0);
    iter->second->decrement_ref_count();
    if (iter->second->ref_count() == 0) {
      iter->second->Shutdown();
      render_view_host_map_.erase(iter);
    }
  } else {
    // The RenderViewHost should be in the list of RenderViewHosts pending
    // shutdown.
    bool render_view_host_found = false;
    std::pair<RenderViewHostMultiMap::iterator,
              RenderViewHostMultiMap::iterator> result =
        render_view_host_pending_shutdown_map_.equal_range(site_instance_id);
    for (RenderViewHostMultiMap::iterator multi_iter = result.first;
         multi_iter != result.second;
         ++multi_iter) {
      if (multi_iter->second != render_frame_host->render_view_host())
        continue;
      render_view_host_found = true;
      RenderViewHostImpl* rvh = multi_iter->second;
      // Decrement the refcount and shutdown the RenderViewHost if no one else
      // is using it.
      CHECK_GT(rvh->ref_count(), 0);
      rvh->decrement_ref_count();
      if (rvh->ref_count() == 0) {
        rvh->Shutdown();
        render_view_host_pending_shutdown_map_.erase(multi_iter);
      }
      break;
    }
    CHECK(render_view_host_found);
  }
}

}  // namespace content<|MERGE_RESOLUTION|>--- conflicted
+++ resolved
@@ -150,15 +150,11 @@
                                          const std::string& frame_name) {
   scoped_ptr<FrameTreeNode> node(new FrameTreeNode(
       this, parent->navigator(), render_frame_delegate_, render_view_delegate_,
-<<<<<<< HEAD
-      render_widget_delegate_, manager_delegate_, frame_name));
+      render_widget_delegate_, manager_delegate_, render_process_affinity_, frame_name));
   std::pair<FrameTreeNodeIDMap::iterator, bool> result =
       g_frame_tree_node_id_map.Get().insert(
           std::make_pair(node->frame_tree_node_id(), node.get()));
   CHECK(result.second);
-=======
-      render_widget_delegate_, manager_delegate_, render_process_affinity_, frame_name));
->>>>>>> 3485da65
   FrameTreeNode* node_ptr = node.get();
   // AddChild is what creates the RenderFrameHost.
   parent->AddChild(node.Pass(), new_routing_id);
