--- conflicted
+++ resolved
@@ -64,13 +64,9 @@
       render_view_delegate_(render_view_delegate),
       render_widget_delegate_(render_widget_delegate),
       manager_delegate_(manager_delegate),
-<<<<<<< HEAD
+      render_process_affinity_(render_process_affinity),
       root_(new FrameTreeNode(this,
                               navigator,
-=======
-      render_process_affinity_(render_process_affinity),
-      root_(new FrameTreeNode(navigator,
->>>>>>> 0adf6396
                               render_frame_delegate,
                               render_view_delegate,
                               render_widget_delegate,
@@ -300,29 +296,4 @@
   return node;
 }
 
-<<<<<<< HEAD
-=======
-scoped_ptr<FrameTreeNode> FrameTree::CreateNode(
-    int64 frame_id,
-    const std::string& frame_name,
-    int render_frame_host_id,
-    FrameTreeNode* parent_node) {
-  scoped_ptr<FrameTreeNode> frame_tree_node(new FrameTreeNode(
-      parent_node->navigator(), render_frame_delegate_, render_view_delegate_,
-      render_widget_delegate_, manager_delegate_, render_process_affinity_, frame_id, frame_name));
-
-  scoped_ptr<RenderFrameHostImpl> render_frame_host(
-      RenderFrameHostFactory::Create(
-          parent_node->render_frame_host()->render_view_host(),
-          parent_node->render_frame_host()->delegate(),
-          this,
-          frame_tree_node.get(),
-          render_frame_host_id,
-          false));
-
-  frame_tree_node->set_render_frame_host(render_frame_host.release(), true);
-  return frame_tree_node.Pass();
-}
-
->>>>>>> 0adf6396
 }  // namespace content