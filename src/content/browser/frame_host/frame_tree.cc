// Copyright 2013 The Chromium Authors. All rights reserved.
// Use of this source code is governed by a BSD-style license that can be
// found in the LICENSE file.

#include "content/browser/frame_host/frame_tree.h"

#include <stddef.h>

#include <queue>
#include <utility>

#include "base/bind.h"
#include "base/callback.h"
#include "base/containers/hash_tables.h"
#include "base/lazy_instance.h"
#include "content/browser/frame_host/frame_tree_node.h"
#include "content/browser/frame_host/navigator.h"
#include "content/browser/frame_host/render_frame_host_factory.h"
#include "content/browser/frame_host/render_frame_host_impl.h"
#include "content/browser/frame_host/render_frame_proxy_host.h"
#include "content/browser/renderer_host/render_view_host_factory.h"
#include "content/browser/renderer_host/render_view_host_impl.h"
#include "content/common/input_messages.h"
#include "content/common/site_isolation_policy.h"
#include "third_party/WebKit/public/web/WebSandboxFlags.h"

namespace content {

namespace {

// Helper function to collect SiteInstances involved in rendering a single
// FrameTree (which is a subset of SiteInstances in main frame's proxy_hosts_
// because of openers).
std::set<SiteInstance*> CollectSiteInstances(FrameTree* tree) {
  std::set<SiteInstance*> instances;
  for (FrameTreeNode* node : tree->Nodes())
    instances.insert(node->current_frame_host()->GetSiteInstance());
  return instances;
}

}  // namespace

FrameTree::NodeIterator::NodeIterator(const NodeIterator& other) = default;

FrameTree::NodeIterator::~NodeIterator() {}

FrameTree::NodeIterator& FrameTree::NodeIterator::operator++() {
  for (size_t i = 0; i < current_node_->child_count(); ++i) {
    FrameTreeNode* child = current_node_->child_at(i);
    if (child == node_to_skip_)
      continue;
    queue_.push(child);
  }

  if (!queue_.empty()) {
    current_node_ = queue_.front();
    queue_.pop();
  } else {
    current_node_ = nullptr;
  }

  return *this;
}

bool FrameTree::NodeIterator::operator==(const NodeIterator& rhs) const {
  return current_node_ == rhs.current_node_;
}

FrameTree::NodeIterator::NodeIterator(FrameTreeNode* starting_node,
                                      FrameTreeNode* node_to_skip)
    : current_node_(starting_node != node_to_skip ? starting_node : nullptr),
      node_to_skip_(node_to_skip) {}

FrameTree::NodeIterator FrameTree::NodeRange::begin() {
  return NodeIterator(tree_->root(), node_to_skip_);
}

FrameTree::NodeIterator FrameTree::NodeRange::end() {
  return NodeIterator(nullptr, nullptr);
}

FrameTree::NodeRange::NodeRange(FrameTree* tree, FrameTreeNode* node_to_skip)
    : tree_(tree), node_to_skip_(node_to_skip) {}

FrameTree::ConstNodeIterator::~ConstNodeIterator() {}

FrameTree::ConstNodeIterator& FrameTree::ConstNodeIterator::operator++() {
  for (size_t i = 0; i < current_node_->child_count(); ++i) {
    const FrameTreeNode* child = current_node_->child_at(i);
    queue_.push(child);
  }

  if (!queue_.empty()) {
    current_node_ = queue_.front();
    queue_.pop();
  } else {
    current_node_ = nullptr;
  }

  return *this;
}

bool FrameTree::ConstNodeIterator::operator==(
    const ConstNodeIterator& rhs) const {
  return current_node_ == rhs.current_node_;
}

FrameTree::ConstNodeIterator::ConstNodeIterator(
    const FrameTreeNode* starting_node)
    : current_node_(starting_node) {}

FrameTree::ConstNodeIterator FrameTree::ConstNodeRange::begin() {
  return ConstNodeIterator(tree_->root());
}

FrameTree::ConstNodeIterator FrameTree::ConstNodeRange::end() {
  return ConstNodeIterator(nullptr);
}

FrameTree::ConstNodeRange::ConstNodeRange(const FrameTree* tree)
    : tree_(tree) {}

FrameTree::FrameTree(Navigator* navigator,
                     RenderFrameHostDelegate* render_frame_delegate,
                     RenderViewHostDelegate* render_view_delegate,
                     RenderWidgetHostDelegate* render_widget_delegate,
                     RenderFrameHostManager::Delegate* manager_delegate,
                     int render_process_affinity)
    : render_frame_delegate_(render_frame_delegate),
      render_view_delegate_(render_view_delegate),
      render_widget_delegate_(render_widget_delegate),
      manager_delegate_(manager_delegate),
      render_process_affinity_(render_process_affinity),
      root_(new FrameTreeNode(this,
                              navigator,
                              render_frame_delegate,
                              render_view_delegate,
                              render_widget_delegate,
                              manager_delegate,
                              // The top-level frame must always be in a
                              // document scope.
                              blink::WebTreeScopeType::Document,
                              render_process_affinity,
                              std::string(),
                              std::string(),
                              blink::WebFrameOwnerProperties())),
      focused_frame_tree_node_id_(-1),
      load_progress_(0.0) {}

FrameTree::~FrameTree() {
  delete root_;
  root_ = nullptr;
}

FrameTreeNode* FrameTree::FindByID(int frame_tree_node_id) {
  for (FrameTreeNode* node : Nodes()) {
    if (node->frame_tree_node_id() == frame_tree_node_id)
      return node;
  }
  return nullptr;
}

FrameTreeNode* FrameTree::FindByRoutingID(int process_id, int routing_id) {
  RenderFrameHostImpl* render_frame_host =
      RenderFrameHostImpl::FromID(process_id, routing_id);
  if (render_frame_host) {
    FrameTreeNode* result = render_frame_host->frame_tree_node();
    if (this == result->frame_tree())
      return result;
  }

  RenderFrameProxyHost* render_frame_proxy_host =
      RenderFrameProxyHost::FromID(process_id, routing_id);
  if (render_frame_proxy_host) {
    FrameTreeNode* result = render_frame_proxy_host->frame_tree_node();
    if (this == result->frame_tree())
      return result;
  }

  return nullptr;
}

FrameTreeNode* FrameTree::FindByName(const std::string& name) {
  if (name.empty())
    return root_;

  for (FrameTreeNode* node : Nodes()) {
    if (node->frame_name() == name)
      return node;
  }

  return nullptr;
}

FrameTree::NodeRange FrameTree::Nodes() {
  return NodesExcept(nullptr);
}

FrameTree::NodeRange FrameTree::NodesExcept(FrameTreeNode* node_to_skip) {
  return NodeRange(this, node_to_skip);
}

FrameTree::ConstNodeRange FrameTree::ConstNodes() const {
  return ConstNodeRange(this);
}

bool FrameTree::AddFrame(
    FrameTreeNode* parent,
    int process_id,
    int new_routing_id,
    blink::WebTreeScopeType scope,
    const std::string& frame_name,
    const std::string& frame_unique_name,
    blink::WebSandboxFlags sandbox_flags,
    const blink::WebFrameOwnerProperties& frame_owner_properties) {
  CHECK_NE(new_routing_id, MSG_ROUTING_NONE);

  // A child frame always starts with an initial empty document, which means
  // it is in the same SiteInstance as the parent frame. Ensure that the process
  // which requested a child frame to be added is the same as the process of the
  // parent node.
  if (parent->current_frame_host()->GetProcess()->GetID() != process_id)
    return false;

  // AddChild is what creates the RenderFrameHost.
  FrameTreeNode* added_node = parent->AddChild(
      make_scoped_ptr(new FrameTreeNode(
          this, parent->navigator(), render_frame_delegate_,
          render_view_delegate_, render_widget_delegate_, manager_delegate_,
<<<<<<< HEAD
          scope, render_process_affinity_, frame_name, sandbox_flags, frame_owner_properties)),
=======
          scope, frame_name, frame_unique_name, frame_owner_properties)),
>>>>>>> 9f8f03d9
      process_id, new_routing_id);

  // Set sandbox flags and make them effective immediately, since initial
  // sandbox flags should apply to the initial empty document in the frame.
  added_node->SetPendingSandboxFlags(sandbox_flags);
  added_node->CommitPendingSandboxFlags();

  // Now that the new node is part of the FrameTree and has a RenderFrameHost,
  // we can announce the creation of the initial RenderFrame which already
  // exists in the renderer process.
  added_node->current_frame_host()->SetRenderFrameCreated(true);
  return true;
}

void FrameTree::RemoveFrame(FrameTreeNode* child) {
  FrameTreeNode* parent = child->parent();
  if (!parent) {
    NOTREACHED() << "Unexpected RemoveFrame call for main frame.";
    return;
  }

  parent->RemoveChild(child);
}

void FrameTree::CreateProxiesForSiteInstance(
    FrameTreeNode* source,
    SiteInstance* site_instance) {
  // Create the swapped out RVH for the new SiteInstance. This will create
  // a top-level swapped out RFH as well, which will then be wrapped by a
  // RenderFrameProxyHost.
  if (!source || !source->IsMainFrame()) {
    RenderViewHostImpl* render_view_host = GetRenderViewHost(site_instance);
    if (!render_view_host) {
      if (SiteIsolationPolicy::IsSwappedOutStateForbidden()) {
        root()->render_manager()->CreateRenderFrameProxy(site_instance);
      } else {
        root()->render_manager()->CreateRenderFrame(
            site_instance, CREATE_RF_SWAPPED_OUT | CREATE_RF_HIDDEN, nullptr);
      }
    } else {
      root()->render_manager()->EnsureRenderViewInitialized(render_view_host,
                                                            site_instance);
    }
  }

  // Proxies are created in the FrameTree in response to a node navigating to a
  // new SiteInstance. Since |source|'s navigation will replace the currently
  // loaded document, the entire subtree under |source| will be removed.
  for (FrameTreeNode* node : NodesExcept(source)) {
    // If a new frame is created in the current SiteInstance, other frames in
    // that SiteInstance don't need a proxy for the new frame.
    SiteInstance* current_instance =
        node->render_manager()->current_frame_host()->GetSiteInstance();
    if (current_instance != site_instance)
      node->render_manager()->CreateRenderFrameProxy(site_instance);
  }
}

RenderFrameHostImpl* FrameTree::GetMainFrame() const {
  return root_->current_frame_host();
}

FrameTreeNode* FrameTree::GetFocusedFrame() {
  return FindByID(focused_frame_tree_node_id_);
}

void FrameTree::SetFocusedFrame(FrameTreeNode* node, SiteInstance* source) {
  if (node == GetFocusedFrame())
    return;

  std::set<SiteInstance*> frame_tree_site_instances =
      CollectSiteInstances(this);

  SiteInstance* current_instance =
      node->current_frame_host()->GetSiteInstance();

  // Update the focused frame in all other SiteInstances.  If focus changes to
  // a cross-process frame, this allows the old focused frame's renderer
  // process to clear focus from that frame and fire blur events.  It also
  // ensures that the latest focused frame is available in all renderers to
  // compute document.activeElement.
  //
  // We do not notify the |source| SiteInstance because it already knows the
  // new focused frame (since it initiated the focus change), and we notify the
  // new focused frame's SiteInstance (if it differs from |source|) separately
  // below.
  for (const auto& instance : frame_tree_site_instances) {
    if (instance != source && instance != current_instance) {
      DCHECK(SiteIsolationPolicy::AreCrossProcessFramesPossible());
      RenderFrameProxyHost* proxy =
          node->render_manager()->GetRenderFrameProxyHost(instance);
      proxy->SetFocusedFrame();
    }
  }

  // If |node| was focused from a cross-process frame (i.e., via
  // window.focus()), tell its RenderFrame that it should focus.
  if (current_instance != source)
    node->current_frame_host()->SetFocusedFrame();

  focused_frame_tree_node_id_ = node->frame_tree_node_id();
  node->DidFocus();
}

void FrameTree::SetFrameRemoveListener(
    const base::Callback<void(RenderFrameHost*)>& on_frame_removed) {
  on_frame_removed_ = on_frame_removed;
}

RenderViewHostImpl* FrameTree::CreateRenderViewHost(
    SiteInstance* site_instance,
    int32_t routing_id,
    int32_t main_frame_routing_id,
    bool swapped_out,
    bool hidden) {
  RenderViewHostMap::iterator iter =
      render_view_host_map_.find(site_instance->GetId());
  if (iter != render_view_host_map_.end()) {
    // If a RenderViewHost is pending deletion for this |site_instance|, it
    // shouldn't be reused, so put it in the map of RenderViewHosts pending
    // shutdown.  Otherwise, return the existing RenderViewHost for the
    // SiteInstance.  Note that if swapped-out is forbidden, the
    // RenderViewHost's main frame has already been cleared, so we cannot rely
    // on checking whether the main frame is pending deletion.
    if (iter->second->is_pending_deletion()) {
      render_view_host_pending_shutdown_map_.insert(
          std::make_pair(site_instance->GetId(), iter->second));
      render_view_host_map_.erase(iter);
    } else {
      return iter->second;
    }
  }
  RenderViewHostImpl* rvh =
      static_cast<RenderViewHostImpl*>(RenderViewHostFactory::Create(
          site_instance, render_view_delegate_, render_widget_delegate_,
          routing_id, main_frame_routing_id, swapped_out, hidden));

  render_view_host_map_[site_instance->GetId()] = rvh;
  return rvh;
}

RenderViewHostImpl* FrameTree::GetRenderViewHost(SiteInstance* site_instance) {
  RenderViewHostMap::iterator iter =
      render_view_host_map_.find(site_instance->GetId());
  if (iter == render_view_host_map_.end())
    return nullptr;
  return iter->second;
}

void FrameTree::AddRenderViewHostRef(RenderViewHostImpl* render_view_host) {
  SiteInstance* site_instance = render_view_host->GetSiteInstance();
  RenderViewHostMap::iterator iter =
      render_view_host_map_.find(site_instance->GetId());
  CHECK(iter != render_view_host_map_.end());
  CHECK(iter->second == render_view_host);

  iter->second->increment_ref_count();
}

void FrameTree::ReleaseRenderViewHostRef(RenderViewHostImpl* render_view_host) {
  SiteInstance* site_instance = render_view_host->GetSiteInstance();
  int32_t site_instance_id = site_instance->GetId();
  RenderViewHostMap::iterator iter =
      render_view_host_map_.find(site_instance_id);
  if (iter != render_view_host_map_.end() && iter->second == render_view_host) {
    // Decrement the refcount and shutdown the RenderViewHost if no one else is
    // using it.
    CHECK_GT(iter->second->ref_count(), 0);
    iter->second->decrement_ref_count();
    if (iter->second->ref_count() == 0) {
      iter->second->ShutdownAndDestroy();
      render_view_host_map_.erase(iter);
    }
  } else {
    // The RenderViewHost should be in the list of RenderViewHosts pending
    // shutdown.
    bool render_view_host_found = false;
    std::pair<RenderViewHostMultiMap::iterator,
              RenderViewHostMultiMap::iterator> result =
        render_view_host_pending_shutdown_map_.equal_range(site_instance_id);
    for (RenderViewHostMultiMap::iterator multi_iter = result.first;
         multi_iter != result.second;
         ++multi_iter) {
      if (multi_iter->second != render_view_host)
        continue;
      render_view_host_found = true;
      // Decrement the refcount and shutdown the RenderViewHost if no one else
      // is using it.
      CHECK_GT(render_view_host->ref_count(), 0);
      render_view_host->decrement_ref_count();
      if (render_view_host->ref_count() == 0) {
        render_view_host->ShutdownAndDestroy();
        render_view_host_pending_shutdown_map_.erase(multi_iter);
      }
      break;
    }
    CHECK(render_view_host_found);
  }
}

void FrameTree::FrameRemoved(FrameTreeNode* frame) {
  if (frame->frame_tree_node_id() == focused_frame_tree_node_id_)
    focused_frame_tree_node_id_ = -1;

  // No notification for the root frame.
  if (!frame->parent()) {
    CHECK_EQ(frame, root_);
    return;
  }

  // Notify observers of the frame removal.
  if (!on_frame_removed_.is_null())
    on_frame_removed_.Run(frame->current_frame_host());
}

void FrameTree::UpdateLoadProgress() {
  double progress = 0.0;
  int frame_count = 0;

  for (FrameTreeNode* node : Nodes()) {
    // Ignore the current frame if it has not started loading.
    if (!node->has_started_loading())
      continue;

    // Collect progress.
    progress += node->loading_progress();
    frame_count++;
  }

  if (frame_count != 0)
    progress /= frame_count;

  if (progress <= load_progress_)
    return;
  load_progress_ = progress;

  // Notify the WebContents.
  root_->navigator()->GetDelegate()->DidChangeLoadProgress();
}

void FrameTree::ResetLoadProgress() {
  for (FrameTreeNode* node : Nodes())
    node->reset_loading_progress();
  load_progress_ = 0.0;
}

bool FrameTree::IsLoading() const {
  for (const FrameTreeNode* node : ConstNodes()) {
    if (node->IsLoading())
      return true;
  }
  return false;
}

void FrameTree::ReplicatePageFocus(bool is_focused) {
  std::set<SiteInstance*> frame_tree_site_instances =
      CollectSiteInstances(this);

  // Send the focus update to main frame's proxies in all SiteInstances of
  // other frames in this FrameTree. Note that the main frame might also know
  // about proxies in SiteInstances for frames in a different FrameTree (e.g.,
  // for window.open), so we can't just iterate over its proxy_hosts_ in
  // RenderFrameHostManager.
  for (const auto& instance : frame_tree_site_instances)
    SetPageFocus(instance, is_focused);
}

void FrameTree::SetPageFocus(SiteInstance* instance, bool is_focused) {
  RenderFrameHostManager* root_manager = root_->render_manager();

  // This is only used to set page-level focus in cross-process subframes, and
  // requests to set focus in main frame's SiteInstance are ignored.
  if (instance != root_manager->current_frame_host()->GetSiteInstance()) {
    RenderFrameProxyHost* proxy =
        root_manager->GetRenderFrameProxyHost(instance);
    proxy->Send(new InputMsg_SetFocus(proxy->GetRoutingID(), is_focused));
  }
}

}  // namespace content<|MERGE_RESOLUTION|>--- conflicted
+++ resolved
@@ -227,11 +227,7 @@
       make_scoped_ptr(new FrameTreeNode(
           this, parent->navigator(), render_frame_delegate_,
           render_view_delegate_, render_widget_delegate_, manager_delegate_,
-<<<<<<< HEAD
-          scope, render_process_affinity_, frame_name, sandbox_flags, frame_owner_properties)),
-=======
-          scope, frame_name, frame_unique_name, frame_owner_properties)),
->>>>>>> 9f8f03d9
+          scope, render_process_affinity_, frame_name, frame_unique_name, frame_owner_properties)),
       process_id, new_routing_id);
 
   // Set sandbox flags and make them effective immediately, since initial
