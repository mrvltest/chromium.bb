// Copyright 2013 The Chromium Authors. All rights reserved.
// Use of this source code is governed by a BSD-style license that can be
// found in the LICENSE file.

#include "content/browser/frame_host/render_frame_host_manager.h"

#include <utility>

#include "base/command_line.h"
#include "base/logging.h"
#include "base/stl_util.h"
#include "base/trace_event/trace_event.h"
#include "content/browser/child_process_security_policy_impl.h"
#include "content/browser/devtools/render_frame_devtools_agent_host.h"
#include "content/browser/frame_host/cross_site_transferring_request.h"
#include "content/browser/frame_host/debug_urls.h"
#include "content/browser/frame_host/interstitial_page_impl.h"
#include "content/browser/frame_host/navigation_controller_impl.h"
#include "content/browser/frame_host/navigation_entry_impl.h"
#include "content/browser/frame_host/navigation_request.h"
#include "content/browser/frame_host/navigator.h"
#include "content/browser/frame_host/render_frame_host_factory.h"
#include "content/browser/frame_host/render_frame_host_impl.h"
#include "content/browser/frame_host/render_frame_proxy_host.h"
#include "content/browser/renderer_host/render_process_host_impl.h"
#include "content/browser/renderer_host/render_view_host_factory.h"
#include "content/browser/renderer_host/render_view_host_impl.h"
#include "content/browser/site_instance_impl.h"
#include "content/browser/webui/web_ui_controller_factory_registry.h"
#include "content/browser/webui/web_ui_impl.h"
#include "content/common/frame_messages.h"
#include "content/common/view_messages.h"
#include "content/public/browser/content_browser_client.h"
#include "content/public/browser/notification_service.h"
#include "content/public/browser/notification_types.h"
#include "content/public/browser/render_widget_host_iterator.h"
#include "content/public/browser/render_widget_host_view.h"
#include "content/public/browser/user_metrics.h"
#include "content/public/browser/web_ui_controller.h"
#include "content/public/common/content_switches.h"
#include "content/public/common/referrer.h"
#include "content/public/common/url_constants.h"

namespace content {

// static
bool RenderFrameHostManager::ClearRFHsPendingShutdown(FrameTreeNode* node) {
  node->render_manager()->pending_delete_hosts_.clear();
  return true;
}

RenderFrameHostManager::RenderFrameHostManager(
    FrameTreeNode* frame_tree_node,
    RenderFrameHostDelegate* render_frame_delegate,
    RenderViewHostDelegate* render_view_delegate,
    RenderWidgetHostDelegate* render_widget_delegate,
    Delegate* delegate,
    int render_process_affinity)
    : frame_tree_node_(frame_tree_node),
      delegate_(delegate),
      cross_navigation_pending_(false),
      render_frame_delegate_(render_frame_delegate),
      render_view_delegate_(render_view_delegate),
      render_widget_delegate_(render_widget_delegate),
<<<<<<< HEAD
      interstitial_page_(nullptr),
      should_reuse_web_ui_(false),
=======
      interstitial_page_(NULL),
      render_process_affinity_(render_process_affinity),
>>>>>>> 97153604
      weak_factory_(this) {
  DCHECK(frame_tree_node_);
}

RenderFrameHostManager::~RenderFrameHostManager() {
  if (pending_render_frame_host_)
    UnsetPendingRenderFrameHost();

  if (speculative_render_frame_host_)
    UnsetSpeculativeRenderFrameHost();

  if (render_frame_host_ &&
      render_frame_host_->GetSiteInstance()->active_frame_count() <= 1U) {
    ShutdownRenderFrameProxyHostsInSiteInstance(
        render_frame_host_->GetSiteInstance()->GetId());
  }

  // Delete any RenderFrameProxyHosts and swapped out RenderFrameHosts.
  // It is important to delete those prior to deleting the current
  // RenderFrameHost, since the CrossProcessFrameConnector (owned by
  // RenderFrameProxyHost) points to the RenderWidgetHostView associated with
  // the current RenderFrameHost and uses it during its destructor.
  STLDeleteValues(&proxy_hosts_);

  // We should always have a current RenderFrameHost except in some tests.
  SetRenderFrameHost(scoped_ptr<RenderFrameHostImpl>());
}

void RenderFrameHostManager::Init(BrowserContext* browser_context,
                                  SiteInstance* site_instance,
                                  int view_routing_id,
                                  int frame_routing_id) {
  // Create a RenderViewHost and RenderFrameHost, once we have an instance.  It
  // is important to immediately give this SiteInstance to a RenderViewHost so
  // that the SiteInstance is ref counted.
  if (!site_instance)
    site_instance = SiteInstance::Create(browser_context);
  // If we have affinity to a particular render process, then get the process
  // now, or forever hold your peace.
  if (render_process_affinity_ != SiteInstance::kNoProcessAffinity)
    site_instance->GetProcess(render_process_affinity_);

  int flags = delegate_->IsHidden() ? CREATE_RF_HIDDEN : 0;
  SetRenderFrameHost(CreateRenderFrameHost(site_instance, view_routing_id,
                                           frame_routing_id, flags));

  // Keep track of renderer processes as they start to shut down or are
  // crashed/killed.
  registrar_.Add(this, NOTIFICATION_RENDERER_PROCESS_CLOSED,
                 NotificationService::AllSources());
  registrar_.Add(this, NOTIFICATION_RENDERER_PROCESS_CLOSING,
                 NotificationService::AllSources());
}

RenderViewHostImpl* RenderFrameHostManager::current_host() const {
  if (!render_frame_host_)
    return NULL;
  return render_frame_host_->render_view_host();
}

RenderViewHostImpl* RenderFrameHostManager::pending_render_view_host() const {
  if (!pending_render_frame_host_)
    return NULL;
  return pending_render_frame_host_->render_view_host();
}

RenderWidgetHostView* RenderFrameHostManager::GetRenderWidgetHostView() const {
  if (interstitial_page_)
    return interstitial_page_->GetView();
  if (render_frame_host_)
    return render_frame_host_->GetView();
  return nullptr;
}

RenderFrameProxyHost* RenderFrameHostManager::GetProxyToParent() {
  if (frame_tree_node_->IsMainFrame())
    return NULL;

  RenderFrameProxyHostMap::iterator iter =
      proxy_hosts_.find(frame_tree_node_->parent()
                            ->render_manager()
                            ->current_frame_host()
                            ->GetSiteInstance()
                            ->GetId());
  if (iter == proxy_hosts_.end())
    return NULL;

  return iter->second;
}

void RenderFrameHostManager::SetPendingWebUI(const GURL& url, int bindings) {
  pending_web_ui_ = CreateWebUI(url, bindings);
  pending_and_current_web_ui_.reset();
}

scoped_ptr<WebUIImpl> RenderFrameHostManager::CreateWebUI(const GURL& url,
                                                          int bindings) {
  scoped_ptr<WebUIImpl> new_web_ui(delegate_->CreateWebUIForRenderManager(url));

  // If we have assigned (zero or more) bindings to this NavigationEntry in the
  // past, make sure we're not granting it different bindings than it had
  // before.  If so, note it and don't give it any bindings, to avoid a
  // potential privilege escalation.
  if (new_web_ui && bindings != NavigationEntryImpl::kInvalidBindings &&
      new_web_ui->GetBindings() != bindings) {
    RecordAction(base::UserMetricsAction("ProcessSwapBindingsMismatch_RVHM"));
    return nullptr;
  }
  return new_web_ui.Pass();
}

RenderFrameHostImpl* RenderFrameHostManager::Navigate(
    const NavigationEntryImpl& entry) {
  TRACE_EVENT1("navigation", "RenderFrameHostManager:Navigate",
               "FrameTreeNode id", frame_tree_node_->frame_tree_node_id());
  // Create a pending RenderFrameHost to use for the navigation.
  RenderFrameHostImpl* dest_render_frame_host = UpdateStateForNavigate(
      entry.GetURL(), entry.source_site_instance(), entry.site_instance(),
      entry.GetTransitionType(),
      entry.restore_type() != NavigationEntryImpl::RESTORE_NONE,
      entry.IsViewSourceMode(), entry.transferred_global_request_id(),
      entry.bindings());
  if (!dest_render_frame_host)
    return NULL;  // We weren't able to create a pending render frame host.

  // If the current render_frame_host_ isn't live, we should create it so
  // that we don't show a sad tab while the dest_render_frame_host fetches
  // its first page.  (Bug 1145340)
  if (dest_render_frame_host != render_frame_host_ &&
      !render_frame_host_->IsRenderFrameLive()) {
    // Note: we don't call InitRenderView here because we are navigating away
    // soon anyway, and we don't have the NavigationEntry for this host.
    delegate_->CreateRenderViewForRenderManager(
        render_frame_host_->render_view_host(), MSG_ROUTING_NONE,
        MSG_ROUTING_NONE, frame_tree_node_->IsMainFrame());
  }

  // If the renderer crashed, then try to create a new one to satisfy this
  // navigation request.
  if (!dest_render_frame_host->IsRenderFrameLive()) {
    // Instruct the destination render frame host to set up a Mojo connection
    // with the new render frame if necessary.  Note that this call needs to
    // occur before initializing the RenderView; the flow of creating the
    // RenderView can cause browser-side code to execute that expects the this
    // RFH's ServiceRegistry to be initialized (e.g., if the site is a WebUI
    // site that is handled via Mojo, then Mojo WebUI code in //chrome will
    // add a service to this RFH's ServiceRegistry).
    dest_render_frame_host->SetUpMojoIfNeeded();

    // Recreate the opener chain.
    int opener_route_id = delegate_->CreateOpenerRenderViewsForRenderManager(
        dest_render_frame_host->GetSiteInstance());
    if (!InitRenderView(dest_render_frame_host->render_view_host(),
                        opener_route_id,
                        MSG_ROUTING_NONE,
                        frame_tree_node_->IsMainFrame()))
      return NULL;

    // Now that we've created a new renderer, be sure to hide it if it isn't
    // our primary one.  Otherwise, we might crash if we try to call Show()
    // on it later.
    if (dest_render_frame_host != render_frame_host_ &&
        dest_render_frame_host->GetView()) {
      dest_render_frame_host->GetView()->Hide();
    } else {
      // Notify here as we won't be calling CommitPending (which does the
      // notify).
      delegate_->NotifySwappedFromRenderManager(
          NULL, render_frame_host_.get(), frame_tree_node_->IsMainFrame());
    }
  }

  // If entry includes the request ID of a request that is being transferred,
  // the destination render frame will take ownership, so release ownership of
  // the request.
  if (cross_site_transferring_request_.get() &&
      cross_site_transferring_request_->request_id() ==
          entry.transferred_global_request_id()) {
    cross_site_transferring_request_->ReleaseRequest();
  }

  return dest_render_frame_host;
}

void RenderFrameHostManager::Stop() {
  render_frame_host_->Stop();

  // If we are cross-navigating, we should stop the pending renderers.  This
  // will lead to a DidFailProvisionalLoad, which will properly destroy them.
  if (cross_navigation_pending_) {
    pending_render_frame_host_->Send(new FrameMsg_Stop(
        pending_render_frame_host_->GetRoutingID()));
  }
}

void RenderFrameHostManager::SetIsLoading(bool is_loading) {
  render_frame_host_->render_view_host()->SetIsLoading(is_loading);
  if (pending_render_frame_host_)
    pending_render_frame_host_->render_view_host()->SetIsLoading(is_loading);
}

bool RenderFrameHostManager::ShouldCloseTabOnUnresponsiveRenderer() {
  // If we're waiting for a close ACK, then the tab should close whether there's
  // a navigation in progress or not.  Unfortunately, we also need to check for
  // cases that we arrive here with no navigation in progress, since there are
  // some tab closure paths that don't set is_waiting_for_close_ack to true.
  // TODO(creis): Clean this up in http://crbug.com/418266.
  if (!cross_navigation_pending_ ||
      render_frame_host_->render_view_host()->is_waiting_for_close_ack())
    return true;

  // We should always have a pending RFH when there's a cross-process navigation
  // in progress.  Sanity check this for http://crbug.com/276333.
  CHECK(pending_render_frame_host_);

  // Unload handlers run in the background, so we should never get an
  // unresponsiveness warning for them.
  CHECK(!render_frame_host_->IsWaitingForUnloadACK());

  // If the tab becomes unresponsive during beforeunload while doing a
  // cross-site navigation, proceed with the navigation.  (This assumes that
  // the pending RenderFrameHost is still responsive.)
  if (render_frame_host_->IsWaitingForBeforeUnloadACK()) {
    // Haven't gotten around to starting the request, because we're still
    // waiting for the beforeunload handler to finish.  We'll pretend that it
    // did finish, to let the navigation proceed.  Note that there's a danger
    // that the beforeunload handler will later finish and possibly return
    // false (meaning the navigation should not proceed), but we'll ignore it
    // in this case because it took too long.
    if (pending_render_frame_host_->are_navigations_suspended()) {
      pending_render_frame_host_->SetNavigationsSuspended(
          false, base::TimeTicks::Now());
    }
  }
  return false;
}

void RenderFrameHostManager::OnBeforeUnloadACK(
    bool for_cross_site_transition,
    bool proceed,
    const base::TimeTicks& proceed_time) {
  if (for_cross_site_transition) {
    DCHECK(!base::CommandLine::ForCurrentProcess()->HasSwitch(
        switches::kEnableBrowserSideNavigation));
    // Ignore if we're not in a cross-site navigation.
    if (!cross_navigation_pending_)
      return;

    if (proceed) {
      // Ok to unload the current page, so proceed with the cross-site
      // navigation.  Note that if navigations are not currently suspended, it
      // might be because the renderer was deemed unresponsive and this call was
      // already made by ShouldCloseTabOnUnresponsiveRenderer.  In that case, it
      // is ok to do nothing here.
      if (pending_render_frame_host_ &&
          pending_render_frame_host_->are_navigations_suspended()) {
        pending_render_frame_host_->SetNavigationsSuspended(false,
                                                            proceed_time);
      }
    } else {
      // Current page says to cancel.
      CancelPending();
      cross_navigation_pending_ = false;
    }
  } else {
    // Non-cross site transition means closing the entire tab.
    bool proceed_to_fire_unload;
    delegate_->BeforeUnloadFiredFromRenderManager(proceed, proceed_time,
                                                  &proceed_to_fire_unload);

    if (proceed_to_fire_unload) {
      // If we're about to close the tab and there's a pending RFH, cancel it.
      // Otherwise, if the navigation in the pending RFH completes before the
      // close in the current RFH, we'll lose the tab close.
      if (pending_render_frame_host_) {
        CancelPending();
        cross_navigation_pending_ = false;
      }

      // This is not a cross-site navigation, the tab is being closed.
      render_frame_host_->render_view_host()->ClosePage();
    }
  }
}

void RenderFrameHostManager::OnCrossSiteResponse(
    RenderFrameHostImpl* pending_render_frame_host,
    const GlobalRequestID& global_request_id,
    scoped_ptr<CrossSiteTransferringRequest> cross_site_transferring_request,
    const std::vector<GURL>& transfer_url_chain,
    const Referrer& referrer,
    ui::PageTransition page_transition,
    bool should_replace_current_entry) {
  // We should only get here for transfer navigations.  Most cross-process
  // navigations can just continue and wait to run the unload handler (by
  // swapping out) when the new navigation commits.
  CHECK(cross_site_transferring_request.get());

  // A transfer should only have come from our pending or current RFH.
  // TODO(creis): We need to handle the case that the pending RFH has changed
  // in the mean time, while this was being posted from the IO thread.  We
  // should probably cancel the request in that case.
  DCHECK(pending_render_frame_host == pending_render_frame_host_ ||
         pending_render_frame_host == render_frame_host_);

  // Store the transferring request so that we can release it if the transfer
  // navigation matches.
  cross_site_transferring_request_ = cross_site_transferring_request.Pass();

  // Sanity check that the params are for the correct frame and process.
  // These should match the RenderFrameHost that made the request.
  // If it started as a cross-process navigation via OpenURL, this is the
  // pending one.  If it wasn't cross-process until the transfer, this is the
  // current one.
  int render_frame_id = pending_render_frame_host_ ?
      pending_render_frame_host_->GetRoutingID() :
      render_frame_host_->GetRoutingID();
  DCHECK_EQ(render_frame_id, pending_render_frame_host->GetRoutingID());
  int process_id = pending_render_frame_host_ ?
      pending_render_frame_host_->GetProcess()->GetID() :
      render_frame_host_->GetProcess()->GetID();
  DCHECK_EQ(process_id, global_request_id.child_id);

  // Treat the last URL in the chain as the destination and the remainder as
  // the redirect chain.
  CHECK(transfer_url_chain.size());
  GURL transfer_url = transfer_url_chain.back();
  std::vector<GURL> rest_of_chain = transfer_url_chain;
  rest_of_chain.pop_back();

  // We don't know whether the original request had |user_action| set to true.
  // However, since we force the navigation to be in the current tab, it
  // doesn't matter.
  pending_render_frame_host->frame_tree_node()->navigator()->RequestTransferURL(
      pending_render_frame_host, transfer_url, nullptr, rest_of_chain, referrer,
      page_transition, CURRENT_TAB, global_request_id,
      should_replace_current_entry, true);

  // The transferring request was only needed during the RequestTransferURL
  // call, so it is safe to clear at this point.
  cross_site_transferring_request_.reset();
}

void RenderFrameHostManager::OnDeferredAfterResponseStarted(
    const GlobalRequestID& global_request_id,
    RenderFrameHostImpl* pending_render_frame_host) {
  DCHECK(!response_started_id_.get());

  response_started_id_.reset(new GlobalRequestID(global_request_id));
}

void RenderFrameHostManager::ResumeResponseDeferredAtStart() {
  DCHECK(response_started_id_.get());

  RenderProcessHostImpl* process =
      static_cast<RenderProcessHostImpl*>(render_frame_host_->GetProcess());
  process->ResumeResponseDeferredAtStart(*response_started_id_);

  render_frame_host_->ClearPendingTransitionRequestData();

  response_started_id_.reset();
}

void RenderFrameHostManager::ClearNavigationTransitionData() {
  render_frame_host_->ClearPendingTransitionRequestData();
}

void RenderFrameHostManager::DidNavigateFrame(
    RenderFrameHostImpl* render_frame_host,
    bool was_caused_by_user_gesture) {
  if (base::CommandLine::ForCurrentProcess()->HasSwitch(
          switches::kEnableBrowserSideNavigation)) {
    if (render_frame_host == speculative_render_frame_host_.get()) {
      CommitPending();
    } else if (render_frame_host == render_frame_host_.get()) {
      // TODO(carlosk): this code doesn't properly handle in-page navigation or
      // interwoven navigation requests.
      DCHECK(!speculative_render_frame_host_);
    } else {
      // No one else should be sending us a DidNavigate in this state.
      DCHECK(false);
    }
    DCHECK(!speculative_render_frame_host_);
    return;
  }

  if (!cross_navigation_pending_) {
    DCHECK(!pending_render_frame_host_);

    // We should only hear this from our current renderer.
    DCHECK_EQ(render_frame_host_, render_frame_host);

    // Even when there is no pending RVH, there may be a pending Web UI.
    if (pending_web_ui())
      CommitPending();
    return;
  }

  if (render_frame_host == pending_render_frame_host_) {
    // The pending cross-site navigation completed, so show the renderer.
    CommitPending();
  } else if (render_frame_host == render_frame_host_) {
    if (was_caused_by_user_gesture) {
      // A navigation in the original page has taken place.  Cancel the pending
      // one. Only do it for user gesture originated navigations to prevent
      // page doing any shenanigans to prevent user from navigating.
      // See https://code.google.com/p/chromium/issues/detail?id=75195
      CancelPending();
      cross_navigation_pending_ = false;
    }
  } else {
    // No one else should be sending us DidNavigate in this state.
    DCHECK(false);
  }
}

void RenderFrameHostManager::DidDisownOpener(
    RenderFrameHost* render_frame_host) {
  // Notify all RenderFrameHosts but the one that notified us. This is necessary
  // in case a process swap has occurred while the message was in flight.
  for (RenderFrameProxyHostMap::iterator iter = proxy_hosts_.begin();
       iter != proxy_hosts_.end();
       ++iter) {
    DCHECK_NE(iter->second->GetSiteInstance(),
              current_frame_host()->GetSiteInstance());
    iter->second->DisownOpener();
  }

  if (render_frame_host_.get() != render_frame_host)
    render_frame_host_->DisownOpener();

  if (pending_render_frame_host_ &&
      pending_render_frame_host_.get() != render_frame_host) {
    pending_render_frame_host_->DisownOpener();
  }
}

void RenderFrameHostManager::RendererProcessClosing(
    RenderProcessHost* render_process_host) {
  // Remove any swapped out RVHs from this process, so that we don't try to
  // swap them back in while the process is exiting.  Start by finding them,
  // since there could be more than one.
  std::list<int> ids_to_remove;
  // Do not remove proxies in the dead process that still have active frame
  // count though, we just reset them to be uninitialized.
  std::list<int> ids_to_keep;
  for (RenderFrameProxyHostMap::iterator iter = proxy_hosts_.begin();
       iter != proxy_hosts_.end();
       ++iter) {
    RenderFrameProxyHost* proxy = iter->second;
    if (proxy->GetProcess() != render_process_host)
      continue;

    if (static_cast<SiteInstanceImpl*>(proxy->GetSiteInstance())
            ->active_frame_count() >= 1U) {
      ids_to_keep.push_back(iter->first);
    } else {
      ids_to_remove.push_back(iter->first);
    }
  }

  // Now delete them.
  while (!ids_to_remove.empty()) {
    delete proxy_hosts_[ids_to_remove.back()];
    proxy_hosts_.erase(ids_to_remove.back());
    ids_to_remove.pop_back();
  }

  while (!ids_to_keep.empty()) {
    frame_tree_node_->frame_tree()->ForEach(
        base::Bind(
            &RenderFrameHostManager::ResetProxiesInSiteInstance,
            ids_to_keep.back()));
    ids_to_keep.pop_back();
  }
}

void RenderFrameHostManager::SwapOutOldFrame(
    scoped_ptr<RenderFrameHostImpl> old_render_frame_host) {
  TRACE_EVENT1("navigation", "RenderFrameHostManager::SwapOutOldFrame",
               "FrameTreeNode id", frame_tree_node_->frame_tree_node_id());

  // Tell the renderer to suppress any further modal dialogs so that we can swap
  // it out.  This must be done before canceling any current dialog, in case
  // there is a loop creating additional dialogs.
  // TODO(creis): Handle modal dialogs in subframe processes.
  old_render_frame_host->render_view_host()->SuppressDialogsUntilSwapOut();

  // Now close any modal dialogs that would prevent us from swapping out.  This
  // must be done separately from SwapOut, so that the PageGroupLoadDeferrer is
  // no longer on the stack when we send the SwapOut message.
  delegate_->CancelModalDialogsForRenderManager();

  // If the old RFH is not live, just return as there is no further work to do.
  // It will be deleted and there will be no proxy created.
  int32 old_site_instance_id =
      old_render_frame_host->GetSiteInstance()->GetId();
  if (!old_render_frame_host->IsRenderFrameLive()) {
    ShutdownRenderFrameProxyHostsInSiteInstance(old_site_instance_id);
    return;
  }

  // If there are no active frames besides this one, we can delete the old
  // RenderFrameHost once it runs its unload handler, without replacing it with
  // a proxy.
  size_t active_frame_count =
      old_render_frame_host->GetSiteInstance()->active_frame_count();
  if (active_frame_count <= 1) {
    // Tell the old RenderFrameHost to swap out, with no proxy to replace it.
    old_render_frame_host->SwapOut(NULL, true);
    MoveToPendingDeleteHosts(old_render_frame_host.Pass());

    // Also clear out any proxies from this SiteInstance, in case this was the
    // last one keeping other proxies alive.
    ShutdownRenderFrameProxyHostsInSiteInstance(old_site_instance_id);

    return;
  }

  // Otherwise there are active views and we need a proxy for the old RFH.
  // (There should not be one yet.)
  CHECK(!GetRenderFrameProxyHost(old_render_frame_host->GetSiteInstance()));
  RenderFrameProxyHost* proxy = new RenderFrameProxyHost(
      old_render_frame_host->GetSiteInstance(), frame_tree_node_);
  CHECK(proxy_hosts_.insert(std::make_pair(old_site_instance_id, proxy)).second)
      << "Inserting a duplicate item.";

  // Tell the old RenderFrameHost to swap out and be replaced by the proxy.
  old_render_frame_host->SwapOut(proxy, true);

  // SwapOut creates a RenderFrameProxy, so set the proxy to be initialized.
  proxy->set_render_frame_proxy_created(true);

  bool is_main_frame = frame_tree_node_->IsMainFrame();
  if (base::CommandLine::ForCurrentProcess()->HasSwitch(
          switches::kSitePerProcess) &&
      !is_main_frame) {
    // In --site-per-process, subframes delete their RFH rather than storing it
    // in the proxy.  Schedule it for deletion once the SwapOutACK comes in.
    // TODO(creis): This will be the default when we remove swappedout://.
    MoveToPendingDeleteHosts(old_render_frame_host.Pass());
  } else {
    // We shouldn't get here for subframes, since we only swap subframes when
    // --site-per-process is used.
    DCHECK(is_main_frame);

    // The old RenderFrameHost will stay alive inside the proxy so that existing
    // JavaScript window references to it stay valid.
    proxy->TakeFrameHostOwnership(old_render_frame_host.Pass());
  }
}

void RenderFrameHostManager::DiscardUnusedFrame(
    scoped_ptr<RenderFrameHostImpl> render_frame_host) {
  // TODO(carlosk): this code is very similar to what can be found in
  // SwapOutOldFrame and we should see that these are unified at some point.

  // If the SiteInstance for the pending RFH is being used by others don't
  // delete the RFH. Just swap it out and it can be reused at a later point.
  SiteInstanceImpl* site_instance = render_frame_host->GetSiteInstance();
  if (site_instance->HasSite() && site_instance->active_frame_count() > 1) {
    // Any currently suspended navigations are no longer needed.
    render_frame_host->CancelSuspendedNavigations();

    RenderFrameProxyHost* proxy =
        new RenderFrameProxyHost(site_instance, frame_tree_node_);
    proxy_hosts_[site_instance->GetId()] = proxy;

    // Check if the RenderFrameHost is already swapped out, to avoid swapping it
    // out again.
    if (!render_frame_host->is_swapped_out())
      render_frame_host->SwapOut(proxy, false);

    if (frame_tree_node_->IsMainFrame())
      proxy->TakeFrameHostOwnership(render_frame_host.Pass());
  } else {
    // We won't be coming back, so delete this one.
    render_frame_host.reset();
  }
}

void RenderFrameHostManager::MoveToPendingDeleteHosts(
    scoped_ptr<RenderFrameHostImpl> render_frame_host) {
  // |render_frame_host| will be deleted when its SwapOut ACK is received, or
  // when the timer times out, or when the RFHM itself is deleted (whichever
  // comes first).
  pending_delete_hosts_.push_back(
      linked_ptr<RenderFrameHostImpl>(render_frame_host.release()));
}

bool RenderFrameHostManager::IsPendingDeletion(
    RenderFrameHostImpl* render_frame_host) {
  for (const auto& rfh : pending_delete_hosts_) {
    if (rfh == render_frame_host)
      return true;
  }
  return false;
}

bool RenderFrameHostManager::DeleteFromPendingList(
    RenderFrameHostImpl* render_frame_host) {
  for (RFHPendingDeleteList::iterator iter = pending_delete_hosts_.begin();
       iter != pending_delete_hosts_.end();
       iter++) {
    if (*iter == render_frame_host) {
      pending_delete_hosts_.erase(iter);
      return true;
    }
  }
  return false;
}

void RenderFrameHostManager::ResetProxyHosts() {
  STLDeleteValues(&proxy_hosts_);
}

// PlzNavigate
void RenderFrameHostManager::BeginNavigation(const NavigationRequest& request) {
  CHECK(base::CommandLine::ForCurrentProcess()->HasSwitch(
      switches::kEnableBrowserSideNavigation));
  // Clean up any state in case there's an ongoing navigation.
  // TODO(carlosk): remove this cleanup here once we properly cancel ongoing
  // navigations.
  CleanUpNavigation();

  RenderFrameHostImpl* dest_rfh = GetFrameHostForNavigation(request);
  DCHECK(dest_rfh);
}

// PlzNavigate
RenderFrameHostImpl* RenderFrameHostManager::GetFrameHostForNavigation(
    const NavigationRequest& request) {
  CHECK(base::CommandLine::ForCurrentProcess()->HasSwitch(
      switches::kEnableBrowserSideNavigation));

  SiteInstance* current_site_instance = render_frame_host_->GetSiteInstance();

  scoped_refptr<SiteInstance> dest_site_instance = GetSiteInstanceForNavigation(
      request.common_params().url, request.source_site_instance(),
      request.dest_site_instance(), request.common_params().transition,
      request.restore_type() != NavigationEntryImpl::RESTORE_NONE,
      request.is_view_source());
  // The appropriate RenderFrameHost to commit the navigation.
  RenderFrameHostImpl* navigation_rfh = nullptr;

  // TODO(carlosk): do not swap processes for renderer initiated navigations
  // (see crbug.com/440266).
  if (current_site_instance == dest_site_instance.get() ||
      (!frame_tree_node_->IsMainFrame() &&
       !base::CommandLine::ForCurrentProcess()->HasSwitch(
           switches::kSitePerProcess))) {
    // Reuse the current RFH if its SiteInstance matches the the navigation's
    // or if this is a subframe navigation. We only swap RFHs for subframes when
    // --site-per-process is enabled.
    CleanUpNavigation();
    navigation_rfh = render_frame_host_.get();

    // As SiteInstances are the same, check if the WebUI should be reused.
    const NavigationEntry* current_navigation_entry =
        delegate_->GetLastCommittedNavigationEntryForRenderManager();
    bool should_reuse_web_ui_ = ShouldReuseWebUI(current_navigation_entry,
                                                 request.common_params().url);
    if (!should_reuse_web_ui_) {
      speculative_web_ui_ = CreateWebUI(request.common_params().url,
                                        request.bindings());
      // Make sure the current RenderViewHost has the right bindings.
      if (speculative_web_ui() &&
          !render_frame_host_->GetProcess()->IsIsolatedGuest()) {
        render_frame_host_->render_view_host()->AllowBindings(
            speculative_web_ui()->GetBindings());
      }
    }
  } else {
    // If the SiteInstance for the final URL doesn't match the one from the
    // speculatively created RenderFrameHost, create a new RenderFrameHost using
    // this new SiteInstance.
    if (!speculative_render_frame_host_ ||
        speculative_render_frame_host_->GetSiteInstance() !=
            dest_site_instance.get()) {
      CleanUpNavigation();
      bool success = CreateSpeculativeRenderFrameHost(
          request.common_params().url, current_site_instance,
          dest_site_instance.get(), request.bindings());
      DCHECK(success);
    }
    DCHECK(speculative_render_frame_host_);
    navigation_rfh = speculative_render_frame_host_.get();

    // Check if our current RFH is live.
    if (!render_frame_host_->IsRenderFrameLive()) {
      // The current RFH is not live.  There's no reason to sit around with a
      // sad tab or a newly created RFH while we wait for the navigation to
      // complete. Just switch to the speculative RFH now and go back to non
      // cross-navigating (Note that we don't care about on{before}unload
      // handlers if the current RFH isn't live.)
      CommitPending();
    }
  }
  DCHECK(navigation_rfh &&
         (navigation_rfh == render_frame_host_.get() ||
          navigation_rfh == speculative_render_frame_host_.get()));

  // If the RenderFrame that needs to navigate is not live (its process was just
  // created or has crashed), initialize it.
  if (!navigation_rfh->IsRenderFrameLive()) {
    // Recreate the opener chain.
    int opener_route_id = delegate_->CreateOpenerRenderViewsForRenderManager(
        navigation_rfh->GetSiteInstance());
    if (!InitRenderView(navigation_rfh->render_view_host(), opener_route_id,
                        MSG_ROUTING_NONE, frame_tree_node_->IsMainFrame())) {
      return nullptr;
    }
  }

  cross_navigation_pending_ = navigation_rfh != render_frame_host_.get();
  return navigation_rfh;
}

// PlzNavigate
void RenderFrameHostManager::CleanUpNavigation() {
  CHECK(base::CommandLine::ForCurrentProcess()->HasSwitch(
      switches::kEnableBrowserSideNavigation));
  speculative_web_ui_.reset();
  should_reuse_web_ui_ = false;
  if (speculative_render_frame_host_)
    DiscardUnusedFrame(UnsetSpeculativeRenderFrameHost());
}

// PlzNavigate
scoped_ptr<RenderFrameHostImpl>
RenderFrameHostManager::UnsetSpeculativeRenderFrameHost() {
  CHECK(base::CommandLine::ForCurrentProcess()->HasSwitch(
      switches::kEnableBrowserSideNavigation));
  speculative_render_frame_host_->GetProcess()->RemovePendingView();
  return speculative_render_frame_host_.Pass();
}

void RenderFrameHostManager::OnDidStartLoading() {
  for (const auto& pair : proxy_hosts_) {
    pair.second->Send(
        new FrameMsg_DidStartLoading(pair.second->GetRoutingID()));
  }
}

void RenderFrameHostManager::OnDidStopLoading() {
  for (const auto& pair : proxy_hosts_) {
    pair.second->Send(new FrameMsg_DidStopLoading(pair.second->GetRoutingID()));
  }
}

void RenderFrameHostManager::Observe(
    int type,
    const NotificationSource& source,
    const NotificationDetails& details) {
  switch (type) {
    case NOTIFICATION_RENDERER_PROCESS_CLOSED:
    case NOTIFICATION_RENDERER_PROCESS_CLOSING:
      RendererProcessClosing(
          Source<RenderProcessHost>(source).ptr());
      break;

    default:
      NOTREACHED();
  }
}

// static
bool RenderFrameHostManager::ClearProxiesInSiteInstance(
    int32 site_instance_id,
    FrameTreeNode* node) {
  RenderFrameProxyHostMap::iterator iter =
      node->render_manager()->proxy_hosts_.find(site_instance_id);
  if (iter != node->render_manager()->proxy_hosts_.end()) {
    RenderFrameProxyHost* proxy = iter->second;
    // Delete the proxy.  If it is for a main frame (and thus the RFH is stored
    // in the proxy) and it was still pending swap out, move the RFH to the
    // pending deletion list first.
    if (node->IsMainFrame() &&
        proxy->render_frame_host()->rfh_state() ==
        RenderFrameHostImpl::STATE_PENDING_SWAP_OUT) {
      scoped_ptr<RenderFrameHostImpl> swapped_out_rfh =
          proxy->PassFrameHostOwnership();
      node->render_manager()->MoveToPendingDeleteHosts(swapped_out_rfh.Pass());
    }
    delete proxy;
    node->render_manager()->proxy_hosts_.erase(site_instance_id);
  }

  return true;
}

// static.
bool RenderFrameHostManager::ResetProxiesInSiteInstance(int32 site_instance_id,
                                                        FrameTreeNode* node) {
  RenderFrameProxyHostMap::iterator iter =
      node->render_manager()->proxy_hosts_.find(site_instance_id);
  if (iter != node->render_manager()->proxy_hosts_.end())
    iter->second->set_render_frame_proxy_created(false);

  return true;
}

bool RenderFrameHostManager::ShouldTransitionCrossSite() {
  // True for --site-per-process, which overrides both kSingleProcess and
  // kProcessPerTab.
  if (base::CommandLine::ForCurrentProcess()->HasSwitch(
          switches::kSitePerProcess))
    return true;

  // False in the single-process mode, as it makes RVHs to accumulate
  // in swapped_out_hosts_.
  // True if we are using process-per-site-instance (default) or
  // process-per-site (kProcessPerSite).
  return !base::CommandLine::ForCurrentProcess()->HasSwitch(
             switches::kSingleProcess) &&
         !base::CommandLine::ForCurrentProcess()->HasSwitch(
             switches::kProcessPerTab);
}

bool RenderFrameHostManager::ShouldSwapBrowsingInstancesForNavigation(
    const GURL& current_effective_url,
    bool current_is_view_source_mode,
    SiteInstance* new_site_instance,
    const GURL& new_effective_url,
    bool new_is_view_source_mode) const {
  // If new_entry already has a SiteInstance, assume it is correct.  We only
  // need to force a swap if it is in a different BrowsingInstance.
  if (new_site_instance) {
    return !new_site_instance->IsRelatedSiteInstance(
        render_frame_host_->GetSiteInstance());
  }

  // Check for reasons to swap processes even if we are in a process model that
  // doesn't usually swap (e.g., process-per-tab).  Any time we return true,
  // the new_entry will be rendered in a new SiteInstance AND BrowsingInstance.
  BrowserContext* browser_context =
      delegate_->GetControllerForRenderManager().GetBrowserContext();

  // Don't force a new BrowsingInstance for debug URLs that are handled in the
  // renderer process, like javascript: or chrome://crash.
  if (IsRendererDebugURL(new_effective_url))
    return false;

  // For security, we should transition between processes when one is a Web UI
  // page and one isn't.
  if (ChildProcessSecurityPolicyImpl::GetInstance()->HasWebUIBindings(
          render_frame_host_->GetProcess()->GetID()) ||
      WebUIControllerFactoryRegistry::GetInstance()->UseWebUIForURL(
          browser_context, current_effective_url)) {
    // If so, force a swap if destination is not an acceptable URL for Web UI.
    // Here, data URLs are never allowed.
    if (!WebUIControllerFactoryRegistry::GetInstance()->IsURLAcceptableForWebUI(
            browser_context, new_effective_url)) {
      return true;
    }
  } else {
    // Force a swap if it's a Web UI URL.
    if (WebUIControllerFactoryRegistry::GetInstance()->UseWebUIForURL(
            browser_context, new_effective_url)) {
      return true;
    }
  }

  // Check with the content client as well.  Important to pass
  // current_effective_url here, which uses the SiteInstance's site if there is
  // no current_entry.
  if (GetContentClient()->browser()->ShouldSwapBrowsingInstancesForNavigation(
          render_frame_host_->GetSiteInstance(),
          current_effective_url, new_effective_url)) {
    return true;
  }

  // We can't switch a RenderView between view source and non-view source mode
  // without screwing up the session history sometimes (when navigating between
  // "view-source:http://foo.com/" and "http://foo.com/", Blink doesn't treat
  // it as a new navigation). So require a BrowsingInstance switch.
  if (current_is_view_source_mode != new_is_view_source_mode)
    return true;

  return false;
}

bool RenderFrameHostManager::ShouldReuseWebUI(
    const NavigationEntry* current_entry,
    const GURL& new_url) const {
  NavigationControllerImpl& controller =
      delegate_->GetControllerForRenderManager();
  return current_entry && web_ui_.get() &&
      (WebUIControllerFactoryRegistry::GetInstance()->GetWebUIType(
          controller.GetBrowserContext(), current_entry->GetURL()) ==
       WebUIControllerFactoryRegistry::GetInstance()->GetWebUIType(
          controller.GetBrowserContext(), new_url));
}

SiteInstance* RenderFrameHostManager::GetSiteInstanceForNavigation(
    const GURL& dest_url,
    SiteInstance* source_instance,
    SiteInstance* dest_instance,
    ui::PageTransition transition,
    bool dest_is_restore,
    bool dest_is_view_source_mode) {
  SiteInstance* current_instance = render_frame_host_->GetSiteInstance();
  SiteInstance* new_instance = current_instance;

  // We do not currently swap processes for navigations in webview tag guests.
  if (current_instance->GetSiteURL().SchemeIs(kGuestScheme))
    return current_instance;

  // Determine if we need a new BrowsingInstance for this entry.  If true, this
  // implies that it will get a new SiteInstance (and likely process), and that
  // other tabs in the current BrowsingInstance will be unable to script it.
  // This is used for cases that require a process swap even in the
  // process-per-tab model, such as WebUI pages.
  // TODO(clamy): Remove the dependency on the current entry.
  const NavigationEntry* current_entry =
      delegate_->GetLastCommittedNavigationEntryForRenderManager();
  BrowserContext* browser_context =
      delegate_->GetControllerForRenderManager().GetBrowserContext();
  const GURL& current_effective_url = current_entry ?
      SiteInstanceImpl::GetEffectiveURL(browser_context,
                                        current_entry->GetURL()) :
      render_frame_host_->GetSiteInstance()->GetSiteURL();
  bool current_is_view_source_mode = current_entry ?
      current_entry->IsViewSourceMode() : dest_is_view_source_mode;
  bool force_swap = ShouldSwapBrowsingInstancesForNavigation(
      current_effective_url,
      current_is_view_source_mode,
      dest_instance,
      SiteInstanceImpl::GetEffectiveURL(browser_context, dest_url),
      dest_is_view_source_mode);
  if (ShouldTransitionCrossSite() || force_swap) {
    new_instance = GetSiteInstanceForURL(
        dest_url, source_instance, current_instance, dest_instance,
        transition, dest_is_restore, dest_is_view_source_mode, force_swap);
 
    // If we have affinity to a particular process, get it now or forever hold
    // your peace.
    if (render_process_affinity_ != SiteInstance::kNoProcessAffinity)
      new_instance->GetProcess(render_process_affinity_);
  }

  // If force_swap is true, we must use a different SiteInstance.  If we didn't,
  // we would have two RenderFrameHosts in the same SiteInstance and the same
  // frame, resulting in page_id conflicts for their NavigationEntries.
  if (force_swap)
    CHECK_NE(new_instance, current_instance);
  return new_instance;
}

SiteInstance* RenderFrameHostManager::GetSiteInstanceForURL(
    const GURL& dest_url,
    SiteInstance* source_instance,
    SiteInstance* current_instance,
    SiteInstance* dest_instance,
    ui::PageTransition transition,
    bool dest_is_restore,
    bool dest_is_view_source_mode,
    bool force_browsing_instance_swap) {
  NavigationControllerImpl& controller =
      delegate_->GetControllerForRenderManager();
  BrowserContext* browser_context = controller.GetBrowserContext();

  // If the entry has an instance already we should use it.
  if (dest_instance) {
    // If we are forcing a swap, this should be in a different BrowsingInstance.
    if (force_browsing_instance_swap) {
      CHECK(!dest_instance->IsRelatedSiteInstance(
                render_frame_host_->GetSiteInstance()));
    }
    return dest_instance;
  }

  // If a swap is required, we need to force the SiteInstance AND
  // BrowsingInstance to be different ones, using CreateForURL.
  if (force_browsing_instance_swap)
    return SiteInstance::CreateForURL(browser_context, dest_url);

  // (UGLY) HEURISTIC, process-per-site only:
  //
  // If this navigation is generated, then it probably corresponds to a search
  // query.  Given that search results typically lead to users navigating to
  // other sites, we don't really want to use the search engine hostname to
  // determine the site instance for this navigation.
  //
  // NOTE: This can be removed once we have a way to transition between
  //       RenderViews in response to a link click.
  //
  if (base::CommandLine::ForCurrentProcess()->HasSwitch(
          switches::kProcessPerSite) &&
      ui::PageTransitionCoreTypeIs(transition, ui::PAGE_TRANSITION_GENERATED)) {
    return current_instance;
  }

  SiteInstanceImpl* current_site_instance =
      static_cast<SiteInstanceImpl*>(current_instance);

  // If we haven't used our SiteInstance (and thus RVH) yet, then we can use it
  // for this entry.  We won't commit the SiteInstance to this site until the
  // navigation commits (in DidNavigate), unless the navigation entry was
  // restored or it's a Web UI as described below.
  if (!current_site_instance->HasSite()) {
    // If we've already created a SiteInstance for our destination, we don't
    // want to use this unused SiteInstance; use the existing one.  (We don't
    // do this check if the current_instance has a site, because for now, we
    // want to compare against the current URL and not the SiteInstance's site.
    // In this case, there is no current URL, so comparing against the site is
    // ok.  See additional comments below.)
    //
    // Also, if the URL should use process-per-site mode and there is an
    // existing process for the site, we should use it.  We can call
    // GetRelatedSiteInstance() for this, which will eagerly set the site and
    // thus use the correct process.
    bool use_process_per_site =
        RenderProcessHost::ShouldUseProcessPerSite(browser_context, dest_url) &&
        RenderProcessHostImpl::GetProcessHostForSite(browser_context, dest_url);
    if (current_site_instance->HasRelatedSiteInstance(dest_url) ||
        use_process_per_site) {
      return current_site_instance->GetRelatedSiteInstance(dest_url);
    }

    // For extensions, Web UI URLs (such as the new tab page), and apps we do
    // not want to use the current_instance if it has no site, since it will
    // have a RenderProcessHost of PRIV_NORMAL.  Create a new SiteInstance for
    // this URL instead (with the correct process type).
    if (current_site_instance->HasWrongProcessForURL(dest_url))
      return current_site_instance->GetRelatedSiteInstance(dest_url);

    // View-source URLs must use a new SiteInstance and BrowsingInstance.
    // TODO(nasko): This is the same condition as later in the function. This
    // should be taken into account when refactoring this method as part of
    // http://crbug.com/123007.
    if (dest_is_view_source_mode)
      return SiteInstance::CreateForURL(browser_context, dest_url);

    // If we are navigating from a blank SiteInstance to a WebUI, make sure we
    // create a new SiteInstance.
    if (WebUIControllerFactoryRegistry::GetInstance()->UseWebUIForURL(
            browser_context, dest_url)) {
        return SiteInstance::CreateForURL(browser_context, dest_url);
    }

    // Normally the "site" on the SiteInstance is set lazily when the load
    // actually commits. This is to support better process sharing in case
    // the site redirects to some other site: we want to use the destination
    // site in the site instance.
    //
    // In the case of session restore, as it loads all the pages immediately
    // we need to set the site first, otherwise after a restore none of the
    // pages would share renderers in process-per-site.
    //
    // The embedder can request some urls never to be assigned to SiteInstance
    // through the ShouldAssignSiteForURL() content client method, so that
    // renderers created for particular chrome urls (e.g. the chrome-native://
    // scheme) can be reused for subsequent navigations in the same WebContents.
    // See http://crbug.com/386542.
    if (dest_is_restore &&
        GetContentClient()->browser()->ShouldAssignSiteForURL(dest_url)) {
      current_site_instance->SetSite(dest_url);
    }

    return current_site_instance;
  }

  // Otherwise, only create a new SiteInstance for a cross-site navigation.

  // TODO(creis): Once we intercept links and script-based navigations, we
  // will be able to enforce that all entries in a SiteInstance actually have
  // the same site, and it will be safe to compare the URL against the
  // SiteInstance's site, as follows:
  // const GURL& current_url = current_instance->site();
  // For now, though, we're in a hybrid model where you only switch
  // SiteInstances if you type in a cross-site URL.  This means we have to
  // compare the entry's URL to the last committed entry's URL.
  NavigationEntry* current_entry = controller.GetLastCommittedEntry();
  if (interstitial_page_) {
    // The interstitial is currently the last committed entry, but we want to
    // compare against the last non-interstitial entry.
    current_entry = controller.GetEntryAtOffset(-1);
  }

  // View-source URLs must use a new SiteInstance and BrowsingInstance.
  // We don't need a swap when going from view-source to a debug URL like
  // chrome://crash, however.
  // TODO(creis): Refactor this method so this duplicated code isn't needed.
  // See http://crbug.com/123007.
  if (current_entry &&
      current_entry->IsViewSourceMode() != dest_is_view_source_mode &&
      !IsRendererDebugURL(dest_url)) {
    return SiteInstance::CreateForURL(browser_context, dest_url);
  }

  // Use the source SiteInstance in case of data URLs or about:blank pages,
  // because the content is then controlled and/or scriptable by the source
  // SiteInstance.
  GURL about_blank(url::kAboutBlankURL);
  if (source_instance &&
      (dest_url == about_blank || dest_url.scheme() == url::kDataScheme))
    return source_instance;

  // Use the current SiteInstance for same site navigations, as long as the
  // process type is correct.  (The URL may have been installed as an app since
  // the last time we visited it.)
  const GURL& current_url =
      GetCurrentURLForSiteInstance(current_instance, current_entry);
  if (SiteInstance::IsSameWebSite(browser_context, current_url, dest_url) &&
      !current_site_instance->HasWrongProcessForURL(dest_url)) {
    return current_instance;
  }

  // Start the new renderer in a new SiteInstance, but in the current
  // BrowsingInstance.  It is important to immediately give this new
  // SiteInstance to a RenderViewHost (if it is different than our current
  // SiteInstance), so that it is ref counted.  This will happen in
  // CreateRenderView.
  return current_instance->GetRelatedSiteInstance(dest_url);
}

const GURL& RenderFrameHostManager::GetCurrentURLForSiteInstance(
    SiteInstance* current_instance, NavigationEntry* current_entry) {
  // If this is a subframe that is potentially out of process from its parent,
  // don't consider using current_entry's url for SiteInstance selection, since
  // current_entry's url is for the main frame and may be in a different site
  // than this frame.
  // TODO(creis): Remove this when we can check the FrameNavigationEntry's url.
  // See http://crbug.com/369654
  if (!frame_tree_node_->IsMainFrame() &&
      base::CommandLine::ForCurrentProcess()->HasSwitch(
          switches::kSitePerProcess))
    return frame_tree_node_->current_url();

  // If there is no last non-interstitial entry (and current_instance already
  // has a site), then we must have been opened from another tab.  We want
  // to compare against the URL of the page that opened us, but we can't
  // get to it directly.  The best we can do is check against the site of
  // the SiteInstance.  This will be correct when we intercept links and
  // script-based navigations, but for now, it could place some pages in a
  // new process unnecessarily.  We should only hit this case if a page tries
  // to open a new tab to an interstitial-inducing URL, and then navigates
  // the page to a different same-site URL.  (This seems very unlikely in
  // practice.)
  if (current_entry)
    return current_entry->GetURL();
  return current_instance->GetSiteURL();
}

void RenderFrameHostManager::CreatePendingRenderFrameHost(
    SiteInstance* old_instance,
    SiteInstance* new_instance,
    bool is_main_frame) {
  int create_render_frame_flags = 0;
  if (is_main_frame)
    create_render_frame_flags |= CREATE_RF_FOR_MAIN_FRAME_NAVIGATION;

  if (delegate_->IsHidden())
    create_render_frame_flags |= CREATE_RF_HIDDEN;

  int opener_route_id = CreateOpenerRenderViewsIfNeeded(
      old_instance, new_instance, &create_render_frame_flags);

  if (pending_render_frame_host_)
    CancelPending();

  // Create a non-swapped-out RFH with the given opener.
  pending_render_frame_host_ =
      CreateRenderFrame(new_instance, pending_web_ui(), opener_route_id,
                        create_render_frame_flags, nullptr);
}

int RenderFrameHostManager::CreateOpenerRenderViewsIfNeeded(
    SiteInstance* old_instance,
    SiteInstance* new_instance,
    int* create_render_frame_flags) {
  int opener_route_id = MSG_ROUTING_NONE;
  if (new_instance->IsRelatedSiteInstance(old_instance)) {
    opener_route_id =
        delegate_->CreateOpenerRenderViewsForRenderManager(new_instance);
    if (base::CommandLine::ForCurrentProcess()->HasSwitch(
            switches::kSitePerProcess)) {
      // Ensure that the frame tree has RenderFrameProxyHosts for the new
      // SiteInstance in all nodes except the current one.
      frame_tree_node_->frame_tree()->CreateProxiesForSiteInstance(
          frame_tree_node_, new_instance);
      // RenderFrames in different processes from their parent RenderFrames
      // in the frame tree require RenderWidgets for rendering and processing
      // input events.
      if (frame_tree_node_->parent() &&
          frame_tree_node_->parent()->current_frame_host()->GetSiteInstance() !=
              new_instance)
        *create_render_frame_flags |= CREATE_RF_NEEDS_RENDER_WIDGET_HOST;
    }
  }
  return opener_route_id;
}

scoped_ptr<RenderFrameHostImpl> RenderFrameHostManager::CreateRenderFrameHost(
    SiteInstance* site_instance,
    int view_routing_id,
    int frame_routing_id,
    int flags) {
  if (frame_routing_id == MSG_ROUTING_NONE)
    frame_routing_id = site_instance->GetProcess()->GetNextRoutingID();

  bool swapped_out = !!(flags & CREATE_RF_SWAPPED_OUT);
  bool hidden = !!(flags & CREATE_RF_HIDDEN);

  // Create a RVH for main frames, or find the existing one for subframes.
  FrameTree* frame_tree = frame_tree_node_->frame_tree();
  RenderViewHostImpl* render_view_host = nullptr;
  if (frame_tree_node_->IsMainFrame()) {
    render_view_host = frame_tree->CreateRenderViewHost(
        site_instance, view_routing_id, frame_routing_id, swapped_out, hidden);
  } else {
    render_view_host = frame_tree->GetRenderViewHost(site_instance);

    CHECK(render_view_host);
  }

  // TODO(creis): Pass hidden to RFH.
  scoped_ptr<RenderFrameHostImpl> render_frame_host = make_scoped_ptr(
      RenderFrameHostFactory::Create(
          site_instance, render_view_host, render_frame_delegate_,
          render_widget_delegate_, frame_tree, frame_tree_node_,
          frame_routing_id, flags).release());
  return render_frame_host.Pass();
}

// PlzNavigate
bool RenderFrameHostManager::CreateSpeculativeRenderFrameHost(
    const GURL& url,
    SiteInstance* old_instance,
    SiteInstance* new_instance,
    int bindings) {
  CHECK(new_instance);
  CHECK_NE(old_instance, new_instance);
  CHECK(!should_reuse_web_ui_);

  // Note: |speculative_web_ui_| must be initialized before starting the
  // |speculative_render_frame_host_| creation steps otherwise the WebUI
  // won't be properly initialized.
  speculative_web_ui_ = CreateWebUI(url, bindings);

  int create_render_frame_flags = 0;
  int opener_route_id =
      CreateOpenerRenderViewsIfNeeded(old_instance, new_instance,
                                      &create_render_frame_flags);

  if (frame_tree_node_->IsMainFrame())
    create_render_frame_flags |= CREATE_RF_FOR_MAIN_FRAME_NAVIGATION;
  if (delegate_->IsHidden())
    create_render_frame_flags |= CREATE_RF_HIDDEN;
  speculative_render_frame_host_ =
      CreateRenderFrame(new_instance, speculative_web_ui_.get(),
                        opener_route_id, create_render_frame_flags, nullptr);

  if (!speculative_render_frame_host_) {
    speculative_web_ui_.reset();
    return false;
  }
  return true;
}

scoped_ptr<RenderFrameHostImpl> RenderFrameHostManager::CreateRenderFrame(
    SiteInstance* instance,
    WebUIImpl* web_ui,
    int opener_route_id,
    int flags,
    int* view_routing_id_ptr) {
  bool swapped_out = !!(flags & CREATE_RF_SWAPPED_OUT);
  CHECK(instance);
  // Swapped out views should always be hidden.
  DCHECK(!swapped_out || (flags & CREATE_RF_HIDDEN));

  // TODO(nasko): Remove the following CHECK once cross-site navigation no
  // longer relies on swapped out RFH for the top-level frame.
  if (!frame_tree_node_->IsMainFrame())
    CHECK(!swapped_out);

  scoped_ptr<RenderFrameHostImpl> new_render_frame_host;
  bool success = true;
  if (view_routing_id_ptr)
    *view_routing_id_ptr = MSG_ROUTING_NONE;

  // We are creating a pending, speculative or swapped out RFH here. We should
  // never create it in the same SiteInstance as our current RFH.
  CHECK_NE(render_frame_host_->GetSiteInstance(), instance);

  // Check if we've already created an RFH for this SiteInstance.  If so, try
  // to re-use the existing one, which has already been initialized.  We'll
  // remove it from the list of proxy hosts below if it will be active.
  RenderFrameProxyHost* proxy = GetRenderFrameProxyHost(instance);
  if (proxy && proxy->render_frame_host()) {
    if (view_routing_id_ptr)
      *view_routing_id_ptr = proxy->GetRenderViewHost()->GetRoutingID();
    // Delete the existing RenderFrameProxyHost, but reuse the RenderFrameHost.
    // Prevent the process from exiting while we're trying to use it.
    if (!swapped_out) {
      new_render_frame_host = proxy->PassFrameHostOwnership();
      new_render_frame_host->GetProcess()->AddPendingView();

      proxy_hosts_.erase(instance->GetId());
      delete proxy;

      // When a new render view is created by the renderer, the new WebContents
      // gets a RenderViewHost in the SiteInstance of its opener WebContents.
      // If not used in the first navigation, this RVH is swapped out and is not
      // granted bindings, so we may need to grant them when swapping it in.
      if (web_ui && !new_render_frame_host->GetProcess()->IsIsolatedGuest()) {
        int required_bindings = web_ui->GetBindings();
        RenderViewHost* render_view_host =
            new_render_frame_host->render_view_host();
        if ((render_view_host->GetEnabledBindings() & required_bindings) !=
            required_bindings) {
          render_view_host->AllowBindings(required_bindings);
        }
      }
    }
  } else {
    // Create a new RenderFrameHost if we don't find an existing one.
    new_render_frame_host = CreateRenderFrameHost(instance, MSG_ROUTING_NONE,
                                                  MSG_ROUTING_NONE, flags);
    RenderViewHostImpl* render_view_host =
        new_render_frame_host->render_view_host();
    int proxy_routing_id = MSG_ROUTING_NONE;

    // Prevent the process from exiting while we're trying to navigate in it.
    // Otherwise, if the new RFH is swapped out already, store it.
    if (!swapped_out) {
      new_render_frame_host->GetProcess()->AddPendingView();
    } else {
      proxy = new RenderFrameProxyHost(
          new_render_frame_host->GetSiteInstance(), frame_tree_node_);
      proxy_hosts_[instance->GetId()] = proxy;
      proxy_routing_id = proxy->GetRoutingID();
      proxy->TakeFrameHostOwnership(new_render_frame_host.Pass());
    }

    success =
        InitRenderView(render_view_host, opener_route_id, proxy_routing_id,
                       !!(flags & CREATE_RF_FOR_MAIN_FRAME_NAVIGATION));
    if (success) {
      if (frame_tree_node_->IsMainFrame()) {
        // Don't show the main frame's view until we get a DidNavigate from it.
        // Only the RenderViewHost for the top-level RenderFrameHost has a
        // RenderWidgetHostView; RenderWidgetHosts for out-of-process iframes
        // will be created later and hidden.
        if (render_view_host->GetView())
          render_view_host->GetView()->Hide();
      } else if (!swapped_out) {
        // Init the RFH, so a RenderFrame is created in the renderer.
        DCHECK(new_render_frame_host.get());
        success = InitRenderFrame(new_render_frame_host.get());
      }
    }

    if (success) {
      if (view_routing_id_ptr)
        *view_routing_id_ptr = render_view_host->GetRoutingID();

      // A brand new RenderFrame was created by one of the Init calls above.
      // Announce it to observers.
      if (swapped_out)
        render_frame_delegate_->RenderFrameCreated(proxy->render_frame_host());
      else
        render_frame_delegate_->RenderFrameCreated(new_render_frame_host.get());
    }
  }

  // Returns the new RFH if it isn't swapped out.
  if (success && !swapped_out) {
    DCHECK(new_render_frame_host->GetSiteInstance() == instance);
    return new_render_frame_host.Pass();
  }
  return nullptr;
}

int RenderFrameHostManager::CreateRenderFrameProxy(SiteInstance* instance) {
  // A RenderFrameProxyHost should never be created in the same SiteInstance as
  // the current RFH.
  CHECK(instance);
  CHECK_NE(instance, render_frame_host_->GetSiteInstance());

  RenderFrameProxyHost* proxy = GetRenderFrameProxyHost(instance);
  if (proxy)
    return proxy->GetRoutingID();

  proxy = new RenderFrameProxyHost(instance, frame_tree_node_);
  proxy_hosts_[instance->GetId()] = proxy;
  proxy->InitRenderFrameProxy();
  return proxy->GetRoutingID();
}

void RenderFrameHostManager::EnsureRenderViewInitialized(
    FrameTreeNode* source,
    RenderViewHostImpl* render_view_host,
    SiteInstance* instance) {
  DCHECK(frame_tree_node_->IsMainFrame());

  if (render_view_host->IsRenderViewLive())
    return;

  // Recreate the opener chain.
  int opener_route_id =
      delegate_->CreateOpenerRenderViewsForRenderManager(instance);
  RenderFrameProxyHost* proxy = GetRenderFrameProxyHost(instance);
  InitRenderView(render_view_host, opener_route_id, proxy->GetRoutingID(),
                 source->IsMainFrame());
}

bool RenderFrameHostManager::InitRenderView(
    RenderViewHostImpl* render_view_host,
    int opener_route_id,
    int proxy_routing_id,
    bool for_main_frame_navigation) {
  // We may have initialized this RenderViewHost for another RenderFrameHost.
  if (render_view_host->IsRenderViewLive())
    return true;

  // If the ongoing navigation is to a WebUI and the RenderView is not in a
  // guest process, tell the RenderViewHost about any bindings it will need
  // enabled.
  WebUIImpl* dest_web_ui = nullptr;
  if (base::CommandLine::ForCurrentProcess()->HasSwitch(
          switches::kEnableBrowserSideNavigation)) {
    dest_web_ui =
        should_reuse_web_ui_ ? web_ui_.get() : speculative_web_ui_.get();
  } else {
    dest_web_ui = pending_web_ui();
  }
  if (dest_web_ui && !render_view_host->GetProcess()->IsIsolatedGuest()) {
    render_view_host->AllowBindings(dest_web_ui->GetBindings());
  } else {
    // Ensure that we don't create an unprivileged RenderView in a WebUI-enabled
    // process unless it's swapped out.
    if (render_view_host->is_active()) {
      CHECK(!ChildProcessSecurityPolicyImpl::GetInstance()->HasWebUIBindings(
                render_view_host->GetProcess()->GetID()));
    }
  }

  return delegate_->CreateRenderViewForRenderManager(render_view_host,
                                                     opener_route_id,
                                                     proxy_routing_id,
                                                     for_main_frame_navigation);
}

bool RenderFrameHostManager::InitRenderFrame(
    RenderFrameHostImpl* render_frame_host) {
  if (render_frame_host->IsRenderFrameLive())
    return true;

  int parent_routing_id = MSG_ROUTING_NONE;
  int proxy_routing_id = MSG_ROUTING_NONE;
  if (frame_tree_node_->parent()) {
    parent_routing_id = frame_tree_node_->parent()->render_manager()->
        GetRoutingIdForSiteInstance(render_frame_host->GetSiteInstance());
    CHECK_NE(parent_routing_id, MSG_ROUTING_NONE);
  }
  // Check whether there is an existing proxy for this frame in this
  // SiteInstance. If there is, the new RenderFrame needs to be able to find
  // the proxy it is replacing, so that it can fully initialize itself.
  // NOTE: This is the only time that a RenderFrameProxyHost can be in the same
  // SiteInstance as its RenderFrameHost. This is only the case until the
  // RenderFrameHost commits, at which point it will replace and delete the
  // RenderFrameProxyHost.
  RenderFrameProxyHost* existing_proxy =
      GetRenderFrameProxyHost(render_frame_host->GetSiteInstance());
  if (existing_proxy) {
    proxy_routing_id = existing_proxy->GetRoutingID();
    CHECK_NE(proxy_routing_id, MSG_ROUTING_NONE);
    if (!existing_proxy->is_render_frame_proxy_live())
      existing_proxy->InitRenderFrameProxy();
  }
  return delegate_->CreateRenderFrameForRenderManager(render_frame_host,
                                                      parent_routing_id,
                                                      proxy_routing_id);
}

int RenderFrameHostManager::GetRoutingIdForSiteInstance(
    SiteInstance* site_instance) {
  if (render_frame_host_->GetSiteInstance() == site_instance)
    return render_frame_host_->GetRoutingID();

  RenderFrameProxyHostMap::iterator iter =
      proxy_hosts_.find(site_instance->GetId());
  if (iter != proxy_hosts_.end())
    return iter->second->GetRoutingID();

  return MSG_ROUTING_NONE;
}

void RenderFrameHostManager::CommitPending() {
  TRACE_EVENT1("navigation", "RenderFrameHostManager::CommitPending",
               "FrameTreeNode id", frame_tree_node_->frame_tree_node_id());
  bool browser_side_navigation =
      base::CommandLine::ForCurrentProcess()->HasSwitch(
          switches::kEnableBrowserSideNavigation);
  // First check whether we're going to want to focus the location bar after
  // this commit.  We do this now because the navigation hasn't formally
  // committed yet, so if we've already cleared |pending_web_ui_| the call chain
  // this triggers won't be able to figure out what's going on.
  bool will_focus_location_bar = delegate_->FocusLocationBarByDefault();

  if (!browser_side_navigation) {
    DCHECK(!speculative_web_ui_);
    // Next commit the Web UI, if any. Either replace |web_ui_| with
    // |pending_web_ui_|, or clear |web_ui_| if there is no pending WebUI, or
    // leave |web_ui_| as is if reusing it.
    DCHECK(!(pending_web_ui_.get() && pending_and_current_web_ui_.get()));
    if (pending_web_ui_) {
      web_ui_.reset(pending_web_ui_.release());
    } else if (!pending_and_current_web_ui_.get()) {
      web_ui_.reset();
    } else {
      DCHECK_EQ(pending_and_current_web_ui_.get(), web_ui_.get());
      pending_and_current_web_ui_.reset();
    }
  } else {
    // PlzNavigate
    if (!should_reuse_web_ui_)
      web_ui_.reset(speculative_web_ui_.release());
    DCHECK(!speculative_web_ui_);
  }

  // It's possible for the pending_render_frame_host_ to be nullptr when we
  // aren't crossing process boundaries. If so, we just needed to handle the Web
  // UI committing above and we're done.
  if (!pending_render_frame_host_ && !speculative_render_frame_host_) {
    if (will_focus_location_bar)
      delegate_->SetFocusToLocationBar(false);
    return;
  }

  // Remember if the page was focused so we can focus the new renderer in
  // that case.
  bool focus_render_view = !will_focus_location_bar &&
                           render_frame_host_->GetView() &&
                           render_frame_host_->GetView()->HasFocus();

  bool is_main_frame = frame_tree_node_->IsMainFrame();

  // Swap in the pending or speculative frame and make it active. Also ensure
  // the FrameTree stays in sync.
  scoped_ptr<RenderFrameHostImpl> old_render_frame_host;
  if (!browser_side_navigation) {
    DCHECK(!speculative_render_frame_host_);
    old_render_frame_host =
        SetRenderFrameHost(pending_render_frame_host_.Pass());
  } else {
    // PlzNavigate
    DCHECK(speculative_render_frame_host_);
    old_render_frame_host =
        SetRenderFrameHost(speculative_render_frame_host_.Pass());
  }
  cross_navigation_pending_ = false;

  if (is_main_frame)
    render_frame_host_->render_view_host()->AttachToFrameTree();

  // The process will no longer try to exit, so we can decrement the count.
  render_frame_host_->GetProcess()->RemovePendingView();

  // Show the new view (or a sad tab) if necessary.
  bool new_rfh_has_view = !!render_frame_host_->GetView();
  if (!delegate_->IsHidden() && new_rfh_has_view) {
    // In most cases, we need to show the new view.
    render_frame_host_->GetView()->Show();
  }
  if (!new_rfh_has_view) {
    // If the view is gone, then this RenderViewHost died while it was hidden.
    // We ignored the RenderProcessGone call at the time, so we should send it
    // now to make sure the sad tab shows up, etc.
    DCHECK(!render_frame_host_->IsRenderFrameLive());
    DCHECK(!render_frame_host_->render_view_host()->IsRenderViewLive());
    delegate_->RenderProcessGoneFromRenderManager(
        render_frame_host_->render_view_host());
  }

  // For top-level frames, also hide the old RenderViewHost's view.
  // TODO(creis): As long as show/hide are on RVH, we don't want to hide on
  // subframe navigations or we will interfere with the top-level frame.
  if (is_main_frame && old_render_frame_host->render_view_host()->GetView())
    old_render_frame_host->render_view_host()->GetView()->Hide();

  // Make sure the size is up to date.  (Fix for bug 1079768.)
  delegate_->UpdateRenderViewSizeForRenderManager();

  if (will_focus_location_bar) {
    delegate_->SetFocusToLocationBar(false);
  } else if (focus_render_view && render_frame_host_->GetView()) {
    render_frame_host_->GetView()->Focus();
  }

  // Notify that we've swapped RenderFrameHosts. We do this before shutting down
  // the RFH so that we can clean up RendererResources related to the RFH first.
  delegate_->NotifySwappedFromRenderManager(
      old_render_frame_host.get(), render_frame_host_.get(), is_main_frame);

  // Swap out the old frame now that the new one is visible.
  // This will swap it out and then put it on the proxy list (if there are other
  // active views in its SiteInstance) or schedule it for deletion when the swap
  // out ack arrives (or immediately if the process isn't live).
  // In the --site-per-process case, old subframe RHFs are not kept alive inside
  // the proxy.
  SwapOutOldFrame(old_render_frame_host.Pass());

  if (base::CommandLine::ForCurrentProcess()->HasSwitch(
          switches::kSitePerProcess) &&
      !is_main_frame) {
    // If this is a subframe, it should have a CrossProcessFrameConnector
    // created already.  Use it to link the new RFH's view to the proxy that
    // belongs to the parent frame's SiteInstance.
    // Note: We do this after swapping out the old RFH because that may create
    // the proxy we're looking for.
    RenderFrameProxyHost* proxy_to_parent = GetProxyToParent();
    if (proxy_to_parent) {
      proxy_to_parent->SetChildRWHView(render_frame_host_->GetView());
    }

    // Since the new RenderFrameHost is now committed, there must be no proxies
    // for its SiteInstance. Delete any existing ones.
    RenderFrameProxyHostMap::iterator iter =
        proxy_hosts_.find(render_frame_host_->GetSiteInstance()->GetId());
    if (iter != proxy_hosts_.end()) {
      delete iter->second;
      proxy_hosts_.erase(iter);
    }
  }

  // After all is done, there must never be a proxy in the list which has the
  // same SiteInstance as the current RenderFrameHost.
  CHECK(proxy_hosts_.find(render_frame_host_->GetSiteInstance()->GetId()) ==
        proxy_hosts_.end());
}

void RenderFrameHostManager::ShutdownRenderFrameProxyHostsInSiteInstance(
    int32 site_instance_id) {
  // First remove any swapped out RFH for this SiteInstance from our own list.
  ClearProxiesInSiteInstance(site_instance_id, frame_tree_node_);

  // Use the safe RenderWidgetHost iterator for now to find all RenderViewHosts
  // in the SiteInstance, then tell their respective FrameTrees to remove all
  // RenderFrameProxyHosts corresponding to them.
  // TODO(creis): Replace this with a RenderFrameHostIterator that protects
  // against use-after-frees if a later element is deleted before getting to it.
  scoped_ptr<RenderWidgetHostIterator> widgets(
      RenderWidgetHostImpl::GetAllRenderWidgetHosts());
  while (RenderWidgetHost* widget = widgets->GetNextHost()) {
    if (!widget->IsRenderView())
      continue;
    RenderViewHostImpl* rvh =
        static_cast<RenderViewHostImpl*>(RenderViewHost::From(widget));
    if (site_instance_id == rvh->GetSiteInstance()->GetId()) {
      // This deletes all RenderFrameHosts using the |rvh|, which then causes
      // |rvh| to Shutdown.
      FrameTree* tree = rvh->GetDelegate()->GetFrameTree();
      tree->ForEach(base::Bind(
          &RenderFrameHostManager::ClearProxiesInSiteInstance,
          site_instance_id));
    }
  }
}

RenderFrameHostImpl* RenderFrameHostManager::UpdateStateForNavigate(
    const GURL& dest_url,
    SiteInstance* source_instance,
    SiteInstance* dest_instance,
    ui::PageTransition transition,
    bool dest_is_restore,
    bool dest_is_view_source_mode,
    const GlobalRequestID& transferred_request_id,
    int bindings) {
  // If we are currently navigating cross-process, we want to get back to normal
  // and then navigate as usual.
  if (cross_navigation_pending_) {
    if (pending_render_frame_host_)
      CancelPending();
    cross_navigation_pending_ = false;
  }

  SiteInstance* current_instance = render_frame_host_->GetSiteInstance();
  scoped_refptr<SiteInstance> new_instance = GetSiteInstanceForNavigation(
      dest_url, source_instance, dest_instance, transition,
      dest_is_restore, dest_is_view_source_mode);

  const NavigationEntry* current_entry =
      delegate_->GetLastCommittedNavigationEntryForRenderManager();

  DCHECK(!cross_navigation_pending_);

  if (new_instance.get() != current_instance) {
    TRACE_EVENT_INSTANT2(
        "navigation",
        "RenderFrameHostManager::UpdateStateForNavigate:New SiteInstance",
        TRACE_EVENT_SCOPE_THREAD,
        "current_instance id", current_instance->GetId(),
        "new_instance id", new_instance->GetId());

    // New SiteInstance: create a pending RFH to navigate.

    // This will possibly create (set to nullptr) a Web UI object for the
    // pending page. We'll use this later to give the page special access. This
    // must happen before the new renderer is created below so it will get
    // bindings. It must also happen after the above conditional call to
    // CancelPending(), otherwise CancelPending may clear the pending_web_ui_
    // and the page will not have its bindings set appropriately.
    SetPendingWebUI(dest_url, bindings);
    CreatePendingRenderFrameHost(current_instance, new_instance.get(),
                                 frame_tree_node_->IsMainFrame());
    if (!pending_render_frame_host_.get()) {
      return nullptr;
    }

    // Check if our current RFH is live before we set up a transition.
    if (!render_frame_host_->IsRenderFrameLive()) {
      if (!cross_navigation_pending_) {
        // The current RFH is not live.  There's no reason to sit around with a
        // sad tab or a newly created RFH while we wait for the pending RFH to
        // navigate.  Just switch to the pending RFH now and go back to non
        // cross-navigating (Note that we don't care about on{before}unload
        // handlers if the current RFH isn't live.)
        CommitPending();
        return render_frame_host_.get();
      } else {
        NOTREACHED();
        return render_frame_host_.get();
      }
    }
    // Otherwise, it's safe to treat this as a pending cross-site transition.

    // We now have a pending RFH.
    DCHECK(!cross_navigation_pending_);
    cross_navigation_pending_ = true;

    // We need to wait until the beforeunload handler has run, unless we are
    // transferring an existing request (in which case it has already run).
    // Suspend the new render view (i.e., don't let it send the cross-site
    // Navigate message) until we hear back from the old renderer's
    // beforeunload handler.  If the handler returns false, we'll have to
    // cancel the request.
    //
    DCHECK(!pending_render_frame_host_->are_navigations_suspended());
    bool is_transfer = transferred_request_id != GlobalRequestID();
    if (is_transfer) {
      // We don't need to stop the old renderer or run beforeunload/unload
      // handlers, because those have already been done.
      DCHECK(cross_site_transferring_request_->request_id() ==
             transferred_request_id);
    } else {
      // Also make sure the old render view stops, in case a load is in
      // progress.  (We don't want to do this for transfers, since it will
      // interrupt the transfer with an unexpected DidStopLoading.)
      render_frame_host_->Send(new FrameMsg_Stop(
          render_frame_host_->GetRoutingID()));
      pending_render_frame_host_->SetNavigationsSuspended(true,
                                                          base::TimeTicks());
      // Unless we are transferring an existing request, we should now tell the
      // old render view to run its beforeunload handler, since it doesn't
      // otherwise know that the cross-site request is happening.  This will
      // trigger a call to OnBeforeUnloadACK with the reply.
      render_frame_host_->DispatchBeforeUnload(true);
    }

    return pending_render_frame_host_.get();
  }

  // Otherwise the same SiteInstance can be used.  Navigate render_frame_host_.

  // It's possible to swap out the current RFH and then decide to navigate in it
  // anyway (e.g., a cross-process navigation that redirects back to the
  // original site).  In that case, we have a proxy for the current RFH but
  // haven't deleted it yet.  The new navigation will swap it back in, so we can
  // delete the proxy.
  DeleteRenderFrameProxyHost(new_instance.get());

  if (ShouldReuseWebUI(current_entry, dest_url)) {
    pending_web_ui_.reset();
    pending_and_current_web_ui_ = web_ui_->AsWeakPtr();
  } else {
    SetPendingWebUI(dest_url, bindings);
    // Make sure the new RenderViewHost has the right bindings.
    if (pending_web_ui() &&
        !render_frame_host_->GetProcess()->IsIsolatedGuest()) {
      render_frame_host_->render_view_host()->AllowBindings(
          pending_web_ui()->GetBindings());
    }
  }

  if (pending_web_ui() && render_frame_host_->IsRenderFrameLive()) {
    pending_web_ui()->GetController()->RenderViewReused(
        render_frame_host_->render_view_host());
  }

  // The renderer can exit view source mode when any error or cancellation
  // happen. We must overwrite to recover the mode.
  if (dest_is_view_source_mode) {
    render_frame_host_->render_view_host()->Send(
        new ViewMsg_EnableViewSourceMode(
            render_frame_host_->render_view_host()->GetRoutingID()));
  }

  return render_frame_host_.get();
}

void RenderFrameHostManager::CancelPending() {
  TRACE_EVENT1("navigation", "RenderFrameHostManager::CancelPending",
               "FrameTreeNode id", frame_tree_node_->frame_tree_node_id());
  DiscardUnusedFrame(UnsetPendingRenderFrameHost());
}

scoped_ptr<RenderFrameHostImpl>
RenderFrameHostManager::UnsetPendingRenderFrameHost() {
  scoped_ptr<RenderFrameHostImpl> pending_render_frame_host =
      pending_render_frame_host_.Pass();

  RenderFrameDevToolsAgentHost::OnCancelPendingNavigation(
      pending_render_frame_host.get(),
      render_frame_host_.get());

  // We no longer need to prevent the process from exiting.
  pending_render_frame_host->GetProcess()->RemovePendingView();

  pending_web_ui_.reset();
  pending_and_current_web_ui_.reset();

  return pending_render_frame_host.Pass();
}

scoped_ptr<RenderFrameHostImpl> RenderFrameHostManager::SetRenderFrameHost(
    scoped_ptr<RenderFrameHostImpl> render_frame_host) {
  // Swap the two.
  scoped_ptr<RenderFrameHostImpl> old_render_frame_host =
      render_frame_host_.Pass();
  render_frame_host_ = render_frame_host.Pass();

  if (frame_tree_node_->IsMainFrame()) {
    // Update the count of top-level frames using this SiteInstance.  All
    // subframes are in the same BrowsingInstance as the main frame, so we only
    // count top-level ones.  This makes the value easier for consumers to
    // interpret.
    if (render_frame_host_) {
      render_frame_host_->GetSiteInstance()->
          IncrementRelatedActiveContentsCount();
    }
    if (old_render_frame_host) {
      old_render_frame_host->GetSiteInstance()->
          DecrementRelatedActiveContentsCount();
    }
  }

  return old_render_frame_host.Pass();
}

bool RenderFrameHostManager::IsRVHOnSwappedOutList(
    RenderViewHostImpl* rvh) const {
  RenderFrameProxyHost* proxy = GetRenderFrameProxyHost(
      rvh->GetSiteInstance());
  if (!proxy)
    return false;
  // If there is a proxy without RFH, it is for a subframe in the SiteInstance
  // of |rvh|. Subframes should be ignored in this case.
  if (!proxy->render_frame_host())
    return false;
  return IsOnSwappedOutList(proxy->render_frame_host());
}

bool RenderFrameHostManager::IsOnSwappedOutList(
    RenderFrameHostImpl* rfh) const {
  if (!rfh->GetSiteInstance())
    return false;

  RenderFrameProxyHostMap::const_iterator iter = proxy_hosts_.find(
      rfh->GetSiteInstance()->GetId());
  if (iter == proxy_hosts_.end())
    return false;

  return iter->second->render_frame_host() == rfh;
}

RenderViewHostImpl* RenderFrameHostManager::GetSwappedOutRenderViewHost(
   SiteInstance* instance) const {
  RenderFrameProxyHost* proxy = GetRenderFrameProxyHost(instance);
  if (proxy)
    return proxy->GetRenderViewHost();
  return NULL;
}

RenderFrameProxyHost* RenderFrameHostManager::GetRenderFrameProxyHost(
    SiteInstance* instance) const {
  RenderFrameProxyHostMap::const_iterator iter =
      proxy_hosts_.find(instance->GetId());
  if (iter != proxy_hosts_.end())
    return iter->second;

  return NULL;
}

void RenderFrameHostManager::DeleteRenderFrameProxyHost(
    SiteInstance* instance) {
  RenderFrameProxyHostMap::iterator iter = proxy_hosts_.find(instance->GetId());
  if (iter != proxy_hosts_.end()) {
    delete iter->second;
    proxy_hosts_.erase(iter);
  }
}

}  // namespace content<|MERGE_RESOLUTION|>--- conflicted
+++ resolved
@@ -62,13 +62,9 @@
       render_frame_delegate_(render_frame_delegate),
       render_view_delegate_(render_view_delegate),
       render_widget_delegate_(render_widget_delegate),
-<<<<<<< HEAD
       interstitial_page_(nullptr),
+      render_process_affinity_(render_process_affinity),
       should_reuse_web_ui_(false),
-=======
-      interstitial_page_(NULL),
-      render_process_affinity_(render_process_affinity),
->>>>>>> 97153604
       weak_factory_(this) {
   DCHECK(frame_tree_node_);
 }
