// Copyright 2013 The Chromium Authors. All rights reserved.
// Use of this source code is governed by a BSD-style license that can be
// found in the LICENSE file.

#include "content/browser/frame_host/render_frame_host_manager.h"

#include <stddef.h>

#include <algorithm>
#include <utility>

#include "base/command_line.h"
#include "base/logging.h"
#include "base/stl_util.h"
#include "base/trace_event/trace_event.h"
#include "content/browser/child_process_security_policy_impl.h"
#include "content/browser/devtools/render_frame_devtools_agent_host.h"
#include "content/browser/frame_host/cross_site_transferring_request.h"
#include "content/browser/frame_host/debug_urls.h"
#include "content/browser/frame_host/frame_navigation_entry.h"
#include "content/browser/frame_host/interstitial_page_impl.h"
#include "content/browser/frame_host/navigation_controller_impl.h"
#include "content/browser/frame_host/navigation_entry_impl.h"
#include "content/browser/frame_host/navigation_handle_impl.h"
#include "content/browser/frame_host/navigation_request.h"
#include "content/browser/frame_host/navigator.h"
#include "content/browser/frame_host/render_frame_host_factory.h"
#include "content/browser/frame_host/render_frame_host_impl.h"
#include "content/browser/frame_host/render_frame_proxy_host.h"
#include "content/browser/renderer_host/render_process_host_impl.h"
#include "content/browser/renderer_host/render_view_host_factory.h"
#include "content/browser/renderer_host/render_view_host_impl.h"
#include "content/browser/site_instance_impl.h"
#include "content/browser/webui/web_ui_controller_factory_registry.h"
#include "content/common/frame_messages.h"
#include "content/common/site_isolation_policy.h"
#include "content/common/view_messages.h"
#include "content/public/browser/content_browser_client.h"
#include "content/public/browser/render_process_host_observer.h"
#include "content/public/browser/render_widget_host_iterator.h"
#include "content/public/browser/render_widget_host_view.h"
#include "content/public/browser/user_metrics.h"
#include "content/public/common/browser_plugin_guest_mode.h"
#include "content/public/common/browser_side_navigation_policy.h"
#include "content/public/common/content_switches.h"
#include "content/public/common/referrer.h"
#include "content/public/common/url_constants.h"

namespace content {

namespace {

// Helper function to add the FrameTree of the given node's opener to the list
// of |opener_trees|, if it doesn't exist there already. |visited_index|
// indicates which FrameTrees in |opener_trees| have already been visited
// (i.e., those at indices less than |visited_index|). |nodes_with_back_links|
// collects FrameTreeNodes with openers in FrameTrees that have already been
// visited (such as those with cycles).  This function is intended to be used
// with FrameTree::ForEach, so it always returns true to visit all nodes in the
// tree.
bool OpenerForFrameTreeNode(
    size_t visited_index,
    std::vector<FrameTree*>* opener_trees,
    base::hash_set<FrameTreeNode*>* nodes_with_back_links,
    FrameTreeNode* node) {
  if (!node->opener())
    return true;

  FrameTree* opener_tree = node->opener()->frame_tree();

  const auto& existing_tree_it =
      std::find(opener_trees->begin(), opener_trees->end(), opener_tree);
  if (existing_tree_it == opener_trees->end()) {
    // This is a new opener tree that we will need to process.
    opener_trees->push_back(opener_tree);
  } else {
    // If this tree is already on our processing list *and* we have visited it,
    // then this node's opener is a back link.  This means the node will need
    // special treatment to process its opener.
    size_t position = std::distance(opener_trees->begin(), existing_tree_it);
    if (position < visited_index)
      nodes_with_back_links->insert(node);
  }
  return true;
}

}  // namespace

// static
bool RenderFrameHostManager::ClearRFHsPendingShutdown(FrameTreeNode* node) {
  node->render_manager()->pending_delete_hosts_.clear();
  return true;
}

// static
bool RenderFrameHostManager::ClearWebUIInstances(FrameTreeNode* node) {
  node->current_frame_host()->ClearAllWebUI();
  if (node->render_manager()->pending_render_frame_host_)
    node->render_manager()->pending_render_frame_host_->ClearAllWebUI();
  // PlzNavigate
  if (node->render_manager()->speculative_render_frame_host_)
    node->render_manager()->speculative_render_frame_host_->ClearAllWebUI();
  return true;
}

RenderFrameHostManager::RenderFrameHostManager(
    FrameTreeNode* frame_tree_node,
    RenderFrameHostDelegate* render_frame_delegate,
    RenderViewHostDelegate* render_view_delegate,
    RenderWidgetHostDelegate* render_widget_delegate,
    Delegate* delegate,
    int render_process_affinity)
    : frame_tree_node_(frame_tree_node),
      delegate_(delegate),
      render_frame_delegate_(render_frame_delegate),
      render_view_delegate_(render_view_delegate),
      render_widget_delegate_(render_widget_delegate),
      interstitial_page_(nullptr),
<<<<<<< HEAD
      render_process_affinity_(render_process_affinity),
      should_reuse_web_ui_(false),
=======
>>>>>>> b6cd7b0e
      weak_factory_(this) {
  DCHECK(frame_tree_node_);
}

RenderFrameHostManager::~RenderFrameHostManager() {
  if (pending_render_frame_host_)
    UnsetPendingRenderFrameHost();

  if (speculative_render_frame_host_)
    UnsetSpeculativeRenderFrameHost();

  // Delete any RenderFrameProxyHosts and swapped out RenderFrameHosts.
  // It is important to delete those prior to deleting the current
  // RenderFrameHost, since the CrossProcessFrameConnector (owned by
  // RenderFrameProxyHost) points to the RenderWidgetHostView associated with
  // the current RenderFrameHost and uses it during its destructor.
  ResetProxyHosts();

  // We should always have a current RenderFrameHost except in some tests.
  SetRenderFrameHost(scoped_ptr<RenderFrameHostImpl>());
}

void RenderFrameHostManager::Init(SiteInstance* site_instance,
                                  int32_t view_routing_id,
                                  int32_t frame_routing_id,
                                  int32_t widget_routing_id) {
  DCHECK(site_instance);
  // TODO(avi): While RenderViewHostImpl is-a RenderWidgetHostImpl, this must
  // hold true to avoid having two RenderWidgetHosts for the top-level frame.
  // https://crbug.com/545684
  DCHECK(!frame_tree_node_->IsMainFrame() ||
         view_routing_id == widget_routing_id);

  // If we have affinity to a particular render process, then get the process
  // now, or forever hold your peace.
  if (render_process_affinity_ != SiteInstance::kNoProcessAffinity)
    site_instance->GetProcess(render_process_affinity_);

  int flags = delegate_->IsHidden() ? CREATE_RF_HIDDEN : 0;
  SetRenderFrameHost(CreateRenderFrameHost(site_instance, view_routing_id,
                                           frame_routing_id, widget_routing_id,
                                           flags));

  // Notify the delegate of the creation of the current RenderFrameHost.
  // Do this only for subframes, as the main frame case is taken care of by
  // WebContentsImpl::Init.
  if (!frame_tree_node_->IsMainFrame()) {
    delegate_->NotifySwappedFromRenderManager(
        nullptr, render_frame_host_.get(), false);
  }
}

RenderViewHostImpl* RenderFrameHostManager::current_host() const {
  if (!render_frame_host_)
    return nullptr;
  return render_frame_host_->render_view_host();
}

RenderViewHostImpl* RenderFrameHostManager::pending_render_view_host() const {
  if (!pending_render_frame_host_)
    return nullptr;
  return pending_render_frame_host_->render_view_host();
}

WebUIImpl* RenderFrameHostManager::GetNavigatingWebUI() const {
  if (IsBrowserSideNavigationEnabled()) {
    if (speculative_render_frame_host_)
      return speculative_render_frame_host_->web_ui();
  } else {
    if (pending_render_frame_host_)
      return pending_render_frame_host_->web_ui();
  }
  return render_frame_host_->pending_web_ui();
}

RenderWidgetHostView* RenderFrameHostManager::GetRenderWidgetHostView() const {
  if (interstitial_page_)
    return interstitial_page_->GetView();
  if (render_frame_host_)
    return render_frame_host_->GetView();
  return nullptr;
}

bool RenderFrameHostManager::ForInnerDelegate() {
  return delegate_->GetOuterDelegateFrameTreeNodeId() !=
      FrameTreeNode::kFrameTreeNodeInvalidId;
}

RenderWidgetHostImpl*
RenderFrameHostManager::GetOuterRenderWidgetHostForKeyboardInput() {
  if (!ForInnerDelegate() || !frame_tree_node_->IsMainFrame())
    return nullptr;

  FrameTreeNode* outer_contents_frame_tree_node =
      FrameTreeNode::GloballyFindByID(
          delegate_->GetOuterDelegateFrameTreeNodeId());
  return outer_contents_frame_tree_node->parent()
      ->current_frame_host()
      ->render_view_host()
      ->GetWidget();
}

FrameTreeNode* RenderFrameHostManager::GetOuterDelegateNode() {
  int outer_contents_frame_tree_node_id =
      delegate_->GetOuterDelegateFrameTreeNodeId();
  return FrameTreeNode::GloballyFindByID(outer_contents_frame_tree_node_id);
}

RenderFrameProxyHost* RenderFrameHostManager::GetProxyToParent() {
  if (frame_tree_node_->IsMainFrame())
    return nullptr;

  return GetRenderFrameProxyHost(frame_tree_node_->parent()
                                     ->render_manager()
                                     ->current_frame_host()
                                     ->GetSiteInstance());
}

RenderFrameProxyHost* RenderFrameHostManager::GetProxyToOuterDelegate() {
  int outer_contents_frame_tree_node_id =
      delegate_->GetOuterDelegateFrameTreeNodeId();
  FrameTreeNode* outer_contents_frame_tree_node =
      FrameTreeNode::GloballyFindByID(outer_contents_frame_tree_node_id);
  if (!outer_contents_frame_tree_node ||
      !outer_contents_frame_tree_node->parent()) {
    return nullptr;
  }

  return GetRenderFrameProxyHost(outer_contents_frame_tree_node->parent()
                                     ->current_frame_host()
                                     ->GetSiteInstance());
}

void RenderFrameHostManager::RemoveOuterDelegateFrame() {
  FrameTreeNode* outer_delegate_frame_tree_node =
      FrameTreeNode::GloballyFindByID(
          delegate_->GetOuterDelegateFrameTreeNodeId());
  DCHECK(outer_delegate_frame_tree_node->parent());
  outer_delegate_frame_tree_node->frame_tree()->RemoveFrame(
      outer_delegate_frame_tree_node);
}

RenderFrameHostImpl* RenderFrameHostManager::Navigate(
    const GURL& dest_url,
    const FrameNavigationEntry& frame_entry,
    const NavigationEntryImpl& entry) {
  TRACE_EVENT1("navigation", "RenderFrameHostManager:Navigate",
               "FrameTreeNode id", frame_tree_node_->frame_tree_node_id());
  // Create a pending RenderFrameHost to use for the navigation.
  RenderFrameHostImpl* dest_render_frame_host = UpdateStateForNavigate(
      dest_url,
      // TODO(creis): Move source_site_instance to FNE.
      entry.source_site_instance(), frame_entry.site_instance(),
      entry.GetTransitionType(),
      entry.restore_type() != NavigationEntryImpl::RESTORE_NONE,
      entry.IsViewSourceMode(), entry.transferred_global_request_id(),
      entry.bindings());
  if (!dest_render_frame_host)
    return nullptr;  // We weren't able to create a pending render frame host.

  // If the current render_frame_host_ isn't live, we should create it so
  // that we don't show a sad tab while the dest_render_frame_host fetches
  // its first page.  (Bug 1145340)
  if (dest_render_frame_host != render_frame_host_.get() &&
      !render_frame_host_->IsRenderFrameLive()) {
    // Note: we don't call InitRenderView here because we are navigating away
    // soon anyway, and we don't have the NavigationEntry for this host.
    delegate_->CreateRenderViewForRenderManager(
        render_frame_host_->render_view_host(), MSG_ROUTING_NONE,
        MSG_ROUTING_NONE, frame_tree_node_->current_replication_state());
  }

  // If the renderer isn't live, then try to create a new one to satisfy this
  // navigation request.
  if (!dest_render_frame_host->IsRenderFrameLive()) {
    // Instruct the destination render frame host to set up a Mojo connection
    // with the new render frame if necessary.  Note that this call needs to
    // occur before initializing the RenderView; the flow of creating the
    // RenderView can cause browser-side code to execute that expects the this
    // RFH's ServiceRegistry to be initialized (e.g., if the site is a WebUI
    // site that is handled via Mojo, then Mojo WebUI code in //chrome will
    // add a service to this RFH's ServiceRegistry).
    dest_render_frame_host->SetUpMojoIfNeeded();

    // Recreate the opener chain.
    CreateOpenerProxies(dest_render_frame_host->GetSiteInstance(),
                        frame_tree_node_);
    if (!InitRenderView(dest_render_frame_host->render_view_host(), nullptr))
      return nullptr;

    if (GetNavigatingWebUI()) {
      // A new RenderView was created and there is a navigating WebUI which
      // never interacted with it. So notify the WebUI using RenderViewCreated.
      GetNavigatingWebUI()->RenderViewCreated(
          dest_render_frame_host->render_view_host());
    }

    // Now that we've created a new renderer, be sure to hide it if it isn't
    // our primary one.  Otherwise, we might crash if we try to call Show()
    // on it later.
    if (dest_render_frame_host != render_frame_host_.get()) {
      if (dest_render_frame_host->GetView())
        dest_render_frame_host->GetView()->Hide();
    } else {
      // After a renderer crash we'd have marked the host as invisible, so we
      // need to set the visibility of the new View to the correct value here
      // after reload.
      if (dest_render_frame_host->GetView() &&
          dest_render_frame_host->render_view_host()
                  ->GetWidget()
                  ->is_hidden() != delegate_->IsHidden()) {
        if (delegate_->IsHidden()) {
          dest_render_frame_host->GetView()->Hide();
        } else {
          dest_render_frame_host->GetView()->Show();
        }
      }

      // TODO(nasko): This is a very ugly hack. The Chrome extensions process
      // manager still uses NotificationService and expects to see a
      // RenderViewHost changed notification after WebContents and
      // RenderFrameHostManager are completely initialized. This should be
      // removed once the process manager moves away from NotificationService.
      // See https://crbug.com/462682.
      delegate_->NotifyMainFrameSwappedFromRenderManager(
          nullptr, render_frame_host_->render_view_host());
    }
  }

  // If entry includes the request ID of a request that is being transferred,
  // the destination render frame will take ownership, so release ownership of
  // the request.
  if (cross_site_transferring_request_.get() &&
      cross_site_transferring_request_->request_id() ==
          entry.transferred_global_request_id()) {
    cross_site_transferring_request_->ReleaseRequest();

    // The navigating RenderFrameHost should take ownership of the
    // NavigationHandle that came from the transferring RenderFrameHost.
    DCHECK(transfer_navigation_handle_);
    dest_render_frame_host->SetNavigationHandle(
        std::move(transfer_navigation_handle_));
  }
  DCHECK(!transfer_navigation_handle_);

  return dest_render_frame_host;
}

void RenderFrameHostManager::Stop() {
  render_frame_host_->Stop();

  // If a cross-process navigation is happening, the pending RenderFrameHost
  // should stop. This will lead to a DidFailProvisionalLoad, which will
  // properly destroy it.
  if (pending_render_frame_host_) {
    pending_render_frame_host_->Send(new FrameMsg_Stop(
        pending_render_frame_host_->GetRoutingID()));
  }

  // PlzNavigate: a loading speculative RenderFrameHost should also stop.
  if (IsBrowserSideNavigationEnabled()) {
    if (speculative_render_frame_host_ &&
        speculative_render_frame_host_->is_loading()) {
      speculative_render_frame_host_->Send(
          new FrameMsg_Stop(speculative_render_frame_host_->GetRoutingID()));
    }
  }
}

void RenderFrameHostManager::SetIsLoading(bool is_loading) {
  render_frame_host_->render_view_host()->GetWidget()->SetIsLoading(is_loading);
  if (pending_render_frame_host_) {
    pending_render_frame_host_->render_view_host()->GetWidget()->SetIsLoading(
        is_loading);
  }
}

bool RenderFrameHostManager::ShouldCloseTabOnUnresponsiveRenderer() {
  // If we're waiting for a close ACK, then the tab should close whether there's
  // a navigation in progress or not.  Unfortunately, we also need to check for
  // cases that we arrive here with no navigation in progress, since there are
  // some tab closure paths that don't set is_waiting_for_close_ack to true.
  // TODO(creis): Clean this up in http://crbug.com/418266.
  if (!pending_render_frame_host_ ||
      render_frame_host_->render_view_host()->is_waiting_for_close_ack())
    return true;

  // We should always have a pending RFH when there's a cross-process navigation
  // in progress.  Sanity check this for http://crbug.com/276333.
  CHECK(pending_render_frame_host_);

  // Unload handlers run in the background, so we should never get an
  // unresponsiveness warning for them.
  CHECK(!render_frame_host_->IsWaitingForUnloadACK());

  // If the tab becomes unresponsive during beforeunload while doing a
  // cross-process navigation, proceed with the navigation.  (This assumes that
  // the pending RenderFrameHost is still responsive.)
  if (render_frame_host_->is_waiting_for_beforeunload_ack()) {
    // Haven't gotten around to starting the request, because we're still
    // waiting for the beforeunload handler to finish.  We'll pretend that it
    // did finish, to let the navigation proceed.  Note that there's a danger
    // that the beforeunload handler will later finish and possibly return
    // false (meaning the navigation should not proceed), but we'll ignore it
    // in this case because it took too long.
    if (pending_render_frame_host_->are_navigations_suspended()) {
      pending_render_frame_host_->SetNavigationsSuspended(
          false, base::TimeTicks::Now());
    }
  }
  return false;
}

void RenderFrameHostManager::OnBeforeUnloadACK(
    bool for_cross_site_transition,
    bool proceed,
    const base::TimeTicks& proceed_time) {
  if (for_cross_site_transition) {
    DCHECK(!IsBrowserSideNavigationEnabled());
    // Ignore if we're not in a cross-process navigation.
    if (!pending_render_frame_host_)
      return;

    if (proceed) {
      // Ok to unload the current page, so proceed with the cross-process
      // navigation.  Note that if navigations are not currently suspended, it
      // might be because the renderer was deemed unresponsive and this call was
      // already made by ShouldCloseTabOnUnresponsiveRenderer.  In that case, it
      // is ok to do nothing here.
      if (pending_render_frame_host_ &&
          pending_render_frame_host_->are_navigations_suspended()) {
        pending_render_frame_host_->SetNavigationsSuspended(false,
                                                            proceed_time);
      }
    } else {
      // Current page says to cancel.
      CancelPending();
    }
  } else {
    // Non-cross-process transition means closing the entire tab.
    bool proceed_to_fire_unload;
    delegate_->BeforeUnloadFiredFromRenderManager(proceed, proceed_time,
                                                  &proceed_to_fire_unload);

    if (proceed_to_fire_unload) {
      // If we're about to close the tab and there's a pending RFH, cancel it.
      // Otherwise, if the navigation in the pending RFH completes before the
      // close in the current RFH, we'll lose the tab close.
      if (pending_render_frame_host_) {
        CancelPending();
      }

      // PlzNavigate: clean up the speculative RenderFrameHost if there is one.
      if (IsBrowserSideNavigationEnabled() && speculative_render_frame_host_)
        CleanUpNavigation();

      // This is not a cross-process navigation; the tab is being closed.
      render_frame_host_->render_view_host()->ClosePage();
    }
  }
}

void RenderFrameHostManager::OnCrossSiteResponse(
    RenderFrameHostImpl* pending_render_frame_host,
    const GlobalRequestID& global_request_id,
    scoped_ptr<CrossSiteTransferringRequest> cross_site_transferring_request,
    const std::vector<GURL>& transfer_url_chain,
    const Referrer& referrer,
    ui::PageTransition page_transition,
    bool should_replace_current_entry) {
  // We should only get here for transfer navigations.  Most cross-process
  // navigations can just continue and wait to run the unload handler (by
  // swapping out) when the new navigation commits.
  CHECK(cross_site_transferring_request);

  // A transfer should only have come from our pending or current RFH.
  // TODO(creis): We need to handle the case that the pending RFH has changed
  // in the mean time, while this was being posted from the IO thread.  We
  // should probably cancel the request in that case.
  DCHECK(pending_render_frame_host == pending_render_frame_host_.get() ||
         pending_render_frame_host == render_frame_host_.get());

  // Store the transferring request so that we can release it if the transfer
  // navigation matches.
  cross_site_transferring_request_ = std::move(cross_site_transferring_request);

  // Store the NavigationHandle to give it to the appropriate RenderFrameHost
  // after it started navigating.
  transfer_navigation_handle_ =
      pending_render_frame_host->PassNavigationHandleOwnership();
  DCHECK(transfer_navigation_handle_);

  // Sanity check that the params are for the correct frame and process.
  // These should match the RenderFrameHost that made the request.
  // If it started as a cross-process navigation via OpenURL, this is the
  // pending one.  If it wasn't cross-process until the transfer, this is
  // the current one.
  int render_frame_id = pending_render_frame_host_
                            ? pending_render_frame_host_->GetRoutingID()
                            : render_frame_host_->GetRoutingID();
  DCHECK_EQ(render_frame_id, pending_render_frame_host->GetRoutingID());
  int process_id = pending_render_frame_host_ ?
      pending_render_frame_host_->GetProcess()->GetID() :
      render_frame_host_->GetProcess()->GetID();
  DCHECK_EQ(process_id, global_request_id.child_id);

  // Treat the last URL in the chain as the destination and the remainder as
  // the redirect chain.
  CHECK(transfer_url_chain.size());
  GURL transfer_url = transfer_url_chain.back();
  std::vector<GURL> rest_of_chain = transfer_url_chain;
  rest_of_chain.pop_back();

  pending_render_frame_host->frame_tree_node()->navigator()->RequestTransferURL(
      pending_render_frame_host, transfer_url, rest_of_chain, referrer,
      page_transition, global_request_id, should_replace_current_entry);

  // The transferring request was only needed during the RequestTransferURL
  // call, so it is safe to clear at this point.
  cross_site_transferring_request_.reset();

  // If the navigation continued, the NavigationHandle should have been
  // transfered to a RenderFrameHost. In the other cases, it should be cleared.
  transfer_navigation_handle_.reset();
}

void RenderFrameHostManager::DidNavigateFrame(
    RenderFrameHostImpl* render_frame_host,
    bool was_caused_by_user_gesture) {
  CommitPendingIfNecessary(render_frame_host, was_caused_by_user_gesture);

  // Make sure any dynamic changes to this frame's sandbox flags that were made
  // prior to navigation take effect.
  CommitPendingSandboxFlags();
}

void RenderFrameHostManager::CommitPendingIfNecessary(
    RenderFrameHostImpl* render_frame_host,
    bool was_caused_by_user_gesture) {
  if (!pending_render_frame_host_ && !speculative_render_frame_host_) {
    // There's no pending/speculative RenderFrameHost so it must be that the
    // current renderer process completed a navigation.

    // We should only hear this from our current renderer.
    DCHECK_EQ(render_frame_host_.get(), render_frame_host);

    // If the current RenderFrameHost has a pending WebUI it must be committed.
    // Note: When one tries to move same-site commit logic into RenderFrameHost
    // itself, mind that the focus setting logic inside CommitPending also needs
    // to be moved there.
    if (render_frame_host_->pending_web_ui())
      CommitPendingWebUI();
    return;
  }

  if (render_frame_host == pending_render_frame_host_.get() ||
      render_frame_host == speculative_render_frame_host_.get()) {
    // A cross-process navigation completed, so show the new renderer. If a
    // same-process navigation is also ongoing, it will be canceled when the
    // pending/speculative RenderFrameHost replaces the current one in the
    // commit call below.
    CommitPending();
  } else if (render_frame_host == render_frame_host_.get()) {
    // A same-process navigation committed while a simultaneous cross-process
    // navigation is still ongoing.

    // If the current RenderFrameHost has a pending WebUI it must be committed.
    if (render_frame_host_->pending_web_ui())
      CommitPendingWebUI();

    // Decide on canceling the ongoing cross-process navigation.
    if (IsBrowserSideNavigationEnabled()) {
      CleanUpNavigation();
    } else {
      if (was_caused_by_user_gesture) {
        // A navigation in the original page has taken place.  Cancel the
        // pending one. Only do it for user gesture originated navigations to
        // prevent page doing any shenanigans to prevent user from navigating.
        // See https://code.google.com/p/chromium/issues/detail?id=75195
        CancelPending();
      }
    }
  } else {
    // No one else should be sending us DidNavigate in this state.
    NOTREACHED();
  }
}

void RenderFrameHostManager::DidChangeOpener(
    int opener_routing_id,
    SiteInstance* source_site_instance) {
  FrameTreeNode* opener = nullptr;
  if (opener_routing_id != MSG_ROUTING_NONE) {
    RenderFrameHostImpl* opener_rfhi = RenderFrameHostImpl::FromID(
        source_site_instance->GetProcess()->GetID(), opener_routing_id);
    // If |opener_rfhi| is null, the opener RFH has already disappeared.  In
    // this case, clear the opener rather than keeping the old opener around.
    if (opener_rfhi)
      opener = opener_rfhi->frame_tree_node();
  }

  if (frame_tree_node_->opener() == opener)
    return;

  frame_tree_node_->SetOpener(opener);

  for (const auto& pair : proxy_hosts_) {
    if (pair.second->GetSiteInstance() == source_site_instance)
      continue;
    pair.second->UpdateOpener();
  }

  if (render_frame_host_->GetSiteInstance() != source_site_instance)
    render_frame_host_->UpdateOpener();

  // Notify the pending and speculative RenderFrameHosts as well.  This is
  // necessary in case a process swap has started while the message was in
  // flight.
  if (pending_render_frame_host_ &&
      pending_render_frame_host_->GetSiteInstance() != source_site_instance) {
    pending_render_frame_host_->UpdateOpener();
  }

  if (speculative_render_frame_host_ &&
      speculative_render_frame_host_->GetSiteInstance() !=
          source_site_instance) {
    speculative_render_frame_host_->UpdateOpener();
  }
}

void RenderFrameHostManager::CommitPendingSandboxFlags() {
  // Return early if there were no pending sandbox flags updates.
  if (!frame_tree_node_->CommitPendingSandboxFlags())
    return;

  // Sandbox flags updates can only happen when the frame has a parent.
  CHECK(frame_tree_node_->parent());

  // Notify all of the frame's proxies about updated sandbox flags, excluding
  // the parent process since it already knows the latest flags.
  SiteInstance* parent_site_instance =
      frame_tree_node_->parent()->current_frame_host()->GetSiteInstance();
  for (const auto& pair : proxy_hosts_) {
    if (pair.second->GetSiteInstance() != parent_site_instance) {
      pair.second->Send(new FrameMsg_DidUpdateSandboxFlags(
          pair.second->GetRoutingID(),
          frame_tree_node_->current_replication_state().sandbox_flags));
    }
  }
}

void RenderFrameHostManager::SwapOutOldFrame(
    scoped_ptr<RenderFrameHostImpl> old_render_frame_host) {
  TRACE_EVENT1("navigation", "RenderFrameHostManager::SwapOutOldFrame",
               "FrameTreeNode id", frame_tree_node_->frame_tree_node_id());

  // Tell the renderer to suppress any further modal dialogs so that we can swap
  // it out.  This must be done before canceling any current dialog, in case
  // there is a loop creating additional dialogs.
  // TODO(creis): Handle modal dialogs in subframe processes.
  old_render_frame_host->render_view_host()->SuppressDialogsUntilSwapOut();

  // Now close any modal dialogs that would prevent us from swapping out.  This
  // must be done separately from SwapOut, so that the PageGroupLoadDeferrer is
  // no longer on the stack when we send the SwapOut message.
  delegate_->CancelModalDialogsForRenderManager();

  // If the old RFH is not live, just return as there is no further work to do.
  // It will be deleted and there will be no proxy created.
  if (!old_render_frame_host->IsRenderFrameLive())
    return;

  // If there are no active frames besides this one, we can delete the old
  // RenderFrameHost once it runs its unload handler, without replacing it with
  // a proxy.
  if (old_render_frame_host->GetSiteInstance()->active_frame_count() <= 1) {
    // Tell the old RenderFrameHost to swap out, with no proxy to replace it.
    old_render_frame_host->SwapOut(nullptr, true);
    MoveToPendingDeleteHosts(std::move(old_render_frame_host));
    return;
  }

  // Otherwise there are active views and we need a proxy for the old RFH.
  // (There should not be one yet.)
  RenderFrameProxyHost* proxy =
      CreateRenderFrameProxyHost(old_render_frame_host->GetSiteInstance(),
                                 old_render_frame_host->render_view_host());

  // Tell the old RenderFrameHost to swap out and be replaced by the proxy.
  old_render_frame_host->SwapOut(proxy, true);

  // SwapOut creates a RenderFrameProxy, so set the proxy to be initialized.
  proxy->set_render_frame_proxy_created(true);

  if (SiteIsolationPolicy::IsSwappedOutStateForbidden()) {
    // In --site-per-process, frames delete their RFH rather than storing it
    // in the proxy.  Schedule it for deletion once the SwapOutACK comes in.
    // TODO(creis): This will be the default when we remove swappedout://.
    MoveToPendingDeleteHosts(std::move(old_render_frame_host));
  } else {
    // We shouldn't get here for subframes, since we only swap subframes when
    // --site-per-process is used.
    DCHECK(frame_tree_node_->IsMainFrame());

    // The old RenderFrameHost will stay alive inside the proxy so that existing
    // JavaScript window references to it stay valid.
    proxy->TakeFrameHostOwnership(std::move(old_render_frame_host));
  }
}

void RenderFrameHostManager::DiscardUnusedFrame(
    scoped_ptr<RenderFrameHostImpl> render_frame_host) {
  // TODO(carlosk): this code is very similar to what can be found in
  // SwapOutOldFrame and we should see that these are unified at some point.

  // If the SiteInstance for the pending RFH is being used by others don't
  // delete the RFH. Just swap it out and it can be reused at a later point.
  // In --site-per-process, RenderFrameHosts are not kept around and are
  // deleted when not used, replaced by RenderFrameProxyHosts.
  SiteInstanceImpl* site_instance = render_frame_host->GetSiteInstance();
  if (site_instance->HasSite() && site_instance->active_frame_count() > 1) {
    // Any currently suspended navigations are no longer needed.
    render_frame_host->CancelSuspendedNavigations();

    // If a proxy already exists for the |site_instance|, just reuse it instead
    // of creating a new one. There is no need to call SwapOut on the
    // |render_frame_host|, as this method is only called to discard a pending
    // or speculative RenderFrameHost, i.e. one that has never hosted an actual
    // document.
    RenderFrameProxyHost* proxy = GetRenderFrameProxyHost(site_instance);
    if (!proxy) {
      proxy = CreateRenderFrameProxyHost(site_instance,
                                         render_frame_host->render_view_host());
    }

    if (!SiteIsolationPolicy::IsSwappedOutStateForbidden()) {
      DCHECK(frame_tree_node_->IsMainFrame());

      // When using swapped out RenderFrameHosts, it is possible for the pending
      // RenderFrameHost to be an existing one in swapped out state. Since it
      // has been used to start a navigation, it could have committed a
      // document. Check if |render_frame_host| is already swapped out, to avoid
      // swapping it out again.
      if (!render_frame_host->is_swapped_out())
        render_frame_host->SwapOut(proxy, false);

      proxy->TakeFrameHostOwnership(std::move(render_frame_host));
    }
  }

  render_frame_host.reset();
}

void RenderFrameHostManager::MoveToPendingDeleteHosts(
    scoped_ptr<RenderFrameHostImpl> render_frame_host) {
  // If this is the main frame going away and there are no more references to
  // its RenderViewHost, mark it for deletion as well so that we don't try to
  // reuse it.
  if (render_frame_host->frame_tree_node()->IsMainFrame() &&
      render_frame_host->render_view_host()->ref_count() <= 1) {
    render_frame_host->render_view_host()->set_pending_deletion();
  }

  // |render_frame_host| will be deleted when its SwapOut ACK is received, or
  // when the timer times out, or when the RFHM itself is deleted (whichever
  // comes first).
  pending_delete_hosts_.push_back(
      linked_ptr<RenderFrameHostImpl>(render_frame_host.release()));
}

bool RenderFrameHostManager::IsPendingDeletion(
    RenderFrameHostImpl* render_frame_host) {
  for (const auto& rfh : pending_delete_hosts_) {
    if (rfh == render_frame_host)
      return true;
  }
  return false;
}

bool RenderFrameHostManager::DeleteFromPendingList(
    RenderFrameHostImpl* render_frame_host) {
  for (RFHPendingDeleteList::iterator iter = pending_delete_hosts_.begin();
       iter != pending_delete_hosts_.end();
       iter++) {
    if (*iter == render_frame_host) {
      pending_delete_hosts_.erase(iter);
      return true;
    }
  }
  return false;
}

void RenderFrameHostManager::ResetProxyHosts() {
  for (auto& pair : proxy_hosts_) {
    static_cast<SiteInstanceImpl*>(pair.second->GetSiteInstance())
        ->RemoveObserver(this);
  }
  proxy_hosts_.clear();
}

// PlzNavigate
void RenderFrameHostManager::DidCreateNavigationRequest(
    const NavigationRequest& request) {
  CHECK(IsBrowserSideNavigationEnabled());
  // Clean up any state in case there's an ongoing navigation.
  // TODO(carlosk): remove this cleanup here once we properly cancel ongoing
  // navigations.
  CleanUpNavigation();

  RenderFrameHostImpl* dest_rfh = GetFrameHostForNavigation(request);
  DCHECK(dest_rfh);
}

// PlzNavigate
RenderFrameHostImpl* RenderFrameHostManager::GetFrameHostForNavigation(
    const NavigationRequest& request) {
  CHECK(IsBrowserSideNavigationEnabled());

  SiteInstance* current_site_instance = render_frame_host_->GetSiteInstance();

  SiteInstance* candidate_site_instance =
      speculative_render_frame_host_
          ? speculative_render_frame_host_->GetSiteInstance()
          : nullptr;

  scoped_refptr<SiteInstance> dest_site_instance = GetSiteInstanceForNavigation(
      request.common_params().url, request.source_site_instance(),
      request.dest_site_instance(), candidate_site_instance,
      request.common_params().transition,
      request.restore_type() != NavigationEntryImpl::RESTORE_NONE,
      request.is_view_source());

  // The appropriate RenderFrameHost to commit the navigation.
  RenderFrameHostImpl* navigation_rfh = nullptr;

  // Renderer-initiated main frame navigations that may require a SiteInstance
  // swap are sent to the browser via the OpenURL IPC and are afterwards treated
  // as browser-initiated navigations. NavigationRequests marked as
  // renderer-initiated are created by receiving a BeginNavigation IPC, and will
  // then proceed in the same renderer that sent the IPC due to the condition
  // below.
  // Subframe navigations will use the current renderer, unless
  // --site-per-process is enabled.
  // TODO(carlosk): Have renderer-initated main frame navigations swap processes
  // if needed when it no longer breaks OAuth popups (see
  // https://crbug.com/440266).
  bool is_main_frame = frame_tree_node_->IsMainFrame();
  bool notify_webui_of_rv_creation = false;
  if (current_site_instance == dest_site_instance.get() ||
      (!request.browser_initiated() && is_main_frame) ||
      (!is_main_frame && !dest_site_instance->RequiresDedicatedProcess() &&
       !current_site_instance->RequiresDedicatedProcess())) {
    // Reuse the current RenderFrameHost if its SiteInstance matches the
    // navigation's or if this is a subframe navigation. We only swap
    // RenderFrameHosts for subframes when --site-per-process is enabled.

    // GetFrameHostForNavigation will be called more than once during a
    // navigation (currently twice, on request and when it's about to commit in
    // the renderer). In the follow up calls an existing pending WebUI should
    // not be recreated if the URL didn't change. So instead of calling
    // CleanUpNavigation just discard the speculative RenderFrameHost if one
    // exists.
    if (speculative_render_frame_host_)
      DiscardUnusedFrame(UnsetSpeculativeRenderFrameHost());

    UpdatePendingWebUIOnCurrentFrameHost(request.common_params().url,
                                         request.bindings());

    navigation_rfh = render_frame_host_.get();

    DCHECK(!speculative_render_frame_host_);
  } else {
    // If the current RenderFrameHost cannot be used a speculative one is
    // created with the SiteInstance for the current URL. If a speculative
    // RenderFrameHost already exists we try as much as possible to reuse it and
    // its associated WebUI.

    // Check if an existing speculative RenderFrameHost can be reused.
    if (!speculative_render_frame_host_ ||
        speculative_render_frame_host_->GetSiteInstance() !=
            dest_site_instance.get()) {
      // If a previous speculative RenderFrameHost didn't exist or if its
      // SiteInstance differs from the one for the current URL, a new one needs
      // to be created.
      CleanUpNavigation();
      bool success = CreateSpeculativeRenderFrameHost(current_site_instance,
                                                      dest_site_instance.get());
      DCHECK(success);
    }
    DCHECK(speculative_render_frame_host_);

    bool changed_web_ui = speculative_render_frame_host_->UpdatePendingWebUI(
        request.common_params().url, request.bindings());
    speculative_render_frame_host_->CommitPendingWebUI();
    DCHECK_EQ(GetNavigatingWebUI(), speculative_render_frame_host_->web_ui());
    notify_webui_of_rv_creation =
        changed_web_ui && speculative_render_frame_host_->web_ui();

    navigation_rfh = speculative_render_frame_host_.get();

    // Check if our current RFH is live.
    if (!render_frame_host_->IsRenderFrameLive()) {
      // The current RFH is not live.  There's no reason to sit around with a
      // sad tab or a newly created RFH while we wait for the navigation to
      // complete. Just switch to the speculative RFH now and go back to normal.
      // (Note that we don't care about on{before}unload handlers if the current
      // RFH isn't live.)
      CommitPending();
    }
  }
  DCHECK(navigation_rfh &&
         (navigation_rfh == render_frame_host_.get() ||
          navigation_rfh == speculative_render_frame_host_.get()));

  // If the RenderFrame that needs to navigate is not live (its process was just
  // created or has crashed), initialize it.
  if (!navigation_rfh->IsRenderFrameLive()) {
    // Recreate the opener chain.
    CreateOpenerProxies(navigation_rfh->GetSiteInstance(), frame_tree_node_);
    if (!InitRenderView(navigation_rfh->render_view_host(), nullptr))
      return nullptr;
    notify_webui_of_rv_creation = true;

    if (navigation_rfh == render_frame_host_.get()) {
      // TODO(nasko): This is a very ugly hack. The Chrome extensions process
      // manager still uses NotificationService and expects to see a
      // RenderViewHost changed notification after WebContents and
      // RenderFrameHostManager are completely initialized. This should be
      // removed once the process manager moves away from NotificationService.
      // See https://crbug.com/462682.
      delegate_->NotifyMainFrameSwappedFromRenderManager(
          nullptr, render_frame_host_->render_view_host());
    }
    DCHECK(navigation_rfh->IsRenderFrameLive());
  }

  // If a WebUI was created in a speculative RenderFrameHost or a new RenderView
  // was created then the WebUI never interacted with the RenderView. Notify
  // using RenderViewCreated.
  if (notify_webui_of_rv_creation && GetNavigatingWebUI())
    GetNavigatingWebUI()->RenderViewCreated(navigation_rfh->render_view_host());

  return navigation_rfh;
}

// PlzNavigate
void RenderFrameHostManager::CleanUpNavigation() {
  CHECK(IsBrowserSideNavigationEnabled());
  render_frame_host_->ClearPendingWebUI();
  if (speculative_render_frame_host_)
    DiscardUnusedFrame(UnsetSpeculativeRenderFrameHost());
}

// PlzNavigate
scoped_ptr<RenderFrameHostImpl>
RenderFrameHostManager::UnsetSpeculativeRenderFrameHost() {
  CHECK(IsBrowserSideNavigationEnabled());
  speculative_render_frame_host_->GetProcess()->RemovePendingView();
  return std::move(speculative_render_frame_host_);
}

void RenderFrameHostManager::OnDidStartLoading() {
  for (const auto& pair : proxy_hosts_) {
    pair.second->Send(
        new FrameMsg_DidStartLoading(pair.second->GetRoutingID()));
  }
}

void RenderFrameHostManager::OnDidStopLoading() {
  for (const auto& pair : proxy_hosts_) {
    pair.second->Send(new FrameMsg_DidStopLoading(pair.second->GetRoutingID()));
  }
}

void RenderFrameHostManager::OnDidUpdateName(const std::string& name) {
  // The window.name message may be sent outside of --site-per-process when
  // report_frame_name_changes renderer preference is set (used by
  // WebView).  Don't send the update to proxies in those cases.
  // TODO(nick,nasko): Should this be IsSwappedOutStateForbidden, to match
  // OnDidUpdateOrigin?
  if (!SiteIsolationPolicy::AreCrossProcessFramesPossible())
    return;

  for (const auto& pair : proxy_hosts_) {
    pair.second->Send(
        new FrameMsg_DidUpdateName(pair.second->GetRoutingID(), name));
  }
}

void RenderFrameHostManager::OnEnforceStrictMixedContentChecking(
    bool should_enforce) {
  if (!SiteIsolationPolicy::AreCrossProcessFramesPossible())
    return;

  for (const auto& pair : proxy_hosts_) {
    pair.second->Send(new FrameMsg_EnforceStrictMixedContentChecking(
        pair.second->GetRoutingID(), should_enforce));
  }
}

void RenderFrameHostManager::OnDidUpdateOrigin(const url::Origin& origin) {
  if (!SiteIsolationPolicy::IsSwappedOutStateForbidden())
    return;

  for (const auto& pair : proxy_hosts_) {
    pair.second->Send(
        new FrameMsg_DidUpdateOrigin(pair.second->GetRoutingID(), origin));
  }
}

RenderFrameHostManager::SiteInstanceDescriptor::SiteInstanceDescriptor(
    BrowserContext* browser_context,
    GURL dest_url,
    bool related_to_current)
    : existing_site_instance(nullptr),
      new_is_related_to_current(related_to_current) {
  new_site_url = SiteInstance::GetSiteForURL(browser_context, dest_url);
}

void RenderFrameHostManager::RenderProcessGone(SiteInstanceImpl* instance) {
  GetRenderFrameProxyHost(instance)->set_render_frame_proxy_created(false);
}

void RenderFrameHostManager::ActiveFrameCountIsZero(
    SiteInstanceImpl* site_instance) {
  // |site_instance| no longer contains any active RenderFrameHosts, so we don't
  // need to maintain a proxy there anymore.
  RenderFrameProxyHost* proxy = GetRenderFrameProxyHost(site_instance);
  CHECK(proxy);

  // Delete the proxy.  If it is for a main frame (and the RFH is stored
  // in the proxy) and it was still pending swap out, move the RFH to the
  // pending deletion list first.
  if (frame_tree_node_->IsMainFrame() && proxy->render_frame_host() &&
      proxy->render_frame_host()->rfh_state() ==
          RenderFrameHostImpl::STATE_PENDING_SWAP_OUT) {
    DCHECK(!SiteIsolationPolicy::IsSwappedOutStateForbidden());
    scoped_ptr<RenderFrameHostImpl> swapped_out_rfh =
        proxy->PassFrameHostOwnership();
    MoveToPendingDeleteHosts(std::move(swapped_out_rfh));
  }

  DeleteRenderFrameProxyHost(site_instance);
}

RenderFrameProxyHost* RenderFrameHostManager::CreateRenderFrameProxyHost(
    SiteInstance* site_instance,
    RenderViewHostImpl* rvh) {
  auto result = proxy_hosts_.add(site_instance->GetId(),
                                 make_scoped_ptr(new RenderFrameProxyHost(
                                     site_instance, rvh, frame_tree_node_)));
  CHECK(result.second) << "A proxy already existed for this SiteInstance.";
  static_cast<SiteInstanceImpl*>(site_instance)->AddObserver(this);
  return result.first->second;
}

void RenderFrameHostManager::DeleteRenderFrameProxyHost(
    SiteInstance* site_instance) {
  static_cast<SiteInstanceImpl*>(site_instance)->RemoveObserver(this);
  proxy_hosts_.erase(site_instance->GetId());
}

bool RenderFrameHostManager::ShouldTransitionCrossSite() {
  // The logic below is weaker than "are all sites isolated" -- it asks instead,
  // "is any site isolated". That's appropriate here since we're just trying to
  // figure out if we're in any kind of site isolated mode, and in which case,
  // we ignore the kSingleProcess and kProcessPerTab settings.
  //
  // TODO(nick): Move all handling of kSingleProcess/kProcessPerTab into
  // SiteIsolationPolicy so we have a consistent behavior around the interaction
  // of the process model flags.
  if (SiteIsolationPolicy::AreCrossProcessFramesPossible())
    return true;

  // False in the single-process mode, as it makes RVHs to accumulate
  // in swapped_out_hosts_.
  // True if we are using process-per-site-instance (default) or
  // process-per-site (kProcessPerSite).
  // TODO(nick): Move handling of kSingleProcess and kProcessPerTab into
  // SiteIsolationPolicy.
  return !base::CommandLine::ForCurrentProcess()->HasSwitch(
             switches::kSingleProcess) &&
         !base::CommandLine::ForCurrentProcess()->HasSwitch(
             switches::kProcessPerTab);
}

bool RenderFrameHostManager::ShouldSwapBrowsingInstancesForNavigation(
    const GURL& current_effective_url,
    bool current_is_view_source_mode,
    SiteInstance* new_site_instance,
    const GURL& new_effective_url,
    bool new_is_view_source_mode) const {
  // A subframe must stay in the same BrowsingInstance as its parent.
  // TODO(nasko): Ensure that SiteInstance swap is still triggered for subframes
  // in the cases covered by the rest of the checks in this method.
  if (!frame_tree_node_->IsMainFrame())
    return false;

  // If new_entry already has a SiteInstance, assume it is correct.  We only
  // need to force a swap if it is in a different BrowsingInstance.
  if (new_site_instance) {
    return !new_site_instance->IsRelatedSiteInstance(
        render_frame_host_->GetSiteInstance());
  }

  // Check for reasons to swap processes even if we are in a process model that
  // doesn't usually swap (e.g., process-per-tab).  Any time we return true,
  // the new_entry will be rendered in a new SiteInstance AND BrowsingInstance.
  BrowserContext* browser_context =
      delegate_->GetControllerForRenderManager().GetBrowserContext();

  // Don't force a new BrowsingInstance for debug URLs that are handled in the
  // renderer process, like javascript: or chrome://crash.
  if (IsRendererDebugURL(new_effective_url))
    return false;

  // For security, we should transition between processes when one is a Web UI
  // page and one isn't, or if the WebUI types differ.
  if (ChildProcessSecurityPolicyImpl::GetInstance()->HasWebUIBindings(
          render_frame_host_->GetProcess()->GetID()) ||
      WebUIControllerFactoryRegistry::GetInstance()->UseWebUIForURL(
          browser_context, current_effective_url)) {
    // If so, force a swap if destination is not an acceptable URL for Web UI.
    // Here, data URLs are never allowed.
    if (!WebUIControllerFactoryRegistry::GetInstance()->IsURLAcceptableForWebUI(
            browser_context, new_effective_url)) {
      return true;
    }

    // Force swap if the current WebUI type differs from the one for the
    // destination.
    if (WebUIControllerFactoryRegistry::GetInstance()->GetWebUIType(
            browser_context, current_effective_url) !=
        WebUIControllerFactoryRegistry::GetInstance()->GetWebUIType(
            browser_context, new_effective_url)) {
      return true;
    }
  } else {
    // Force a swap if it's a Web UI URL.
    if (WebUIControllerFactoryRegistry::GetInstance()->UseWebUIForURL(
            browser_context, new_effective_url)) {
      return true;
    }
  }

  // Check with the content client as well.  Important to pass
  // current_effective_url here, which uses the SiteInstance's site if there is
  // no current_entry.
  if (GetContentClient()->browser()->ShouldSwapBrowsingInstancesForNavigation(
          render_frame_host_->GetSiteInstance(),
          current_effective_url, new_effective_url)) {
    return true;
  }

  // We can't switch a RenderView between view source and non-view source mode
  // without screwing up the session history sometimes (when navigating between
  // "view-source:http://foo.com/" and "http://foo.com/", Blink doesn't treat
  // it as a new navigation). So require a BrowsingInstance switch.
  if (current_is_view_source_mode != new_is_view_source_mode)
    return true;

  return false;
}

SiteInstance* RenderFrameHostManager::GetSiteInstanceForNavigation(
    const GURL& dest_url,
    SiteInstance* source_instance,
    SiteInstance* dest_instance,
    SiteInstance* candidate_instance,
    ui::PageTransition transition,
    bool dest_is_restore,
    bool dest_is_view_source_mode) {
  SiteInstance* current_instance = render_frame_host_->GetSiteInstance();

  // We do not currently swap processes for navigations in webview tag guests.
  if (current_instance->GetSiteURL().SchemeIs(kGuestScheme))
    return current_instance;

  // Determine if we need a new BrowsingInstance for this entry.  If true, this
  // implies that it will get a new SiteInstance (and likely process), and that
  // other tabs in the current BrowsingInstance will be unable to script it.
  // This is used for cases that require a process swap even in the
  // process-per-tab model, such as WebUI pages.
  // TODO(clamy): Remove the dependency on the current entry.
  const NavigationEntry* current_entry =
      delegate_->GetLastCommittedNavigationEntryForRenderManager();
  BrowserContext* browser_context =
      delegate_->GetControllerForRenderManager().GetBrowserContext();
  const GURL& current_effective_url = current_entry ?
      SiteInstanceImpl::GetEffectiveURL(browser_context,
                                        current_entry->GetURL()) :
      render_frame_host_->GetSiteInstance()->GetSiteURL();
  bool current_is_view_source_mode = current_entry ?
      current_entry->IsViewSourceMode() : dest_is_view_source_mode;
  bool force_swap = ShouldSwapBrowsingInstancesForNavigation(
      current_effective_url,
      current_is_view_source_mode,
      dest_instance,
      SiteInstanceImpl::GetEffectiveURL(browser_context, dest_url),
      dest_is_view_source_mode);
  SiteInstanceDescriptor new_instance_descriptor =
      SiteInstanceDescriptor(current_instance);
  if (ShouldTransitionCrossSite() || force_swap) {
    new_instance_descriptor = DetermineSiteInstanceForURL(
        dest_url, source_instance, current_instance, dest_instance, transition,
        dest_is_restore, dest_is_view_source_mode, force_swap);
  }

  SiteInstance* new_instance =
      ConvertToSiteInstance(new_instance_descriptor, candidate_instance);

  // If we have affinity to a particular process, get it now or forever hold
  // your peace.
  if (render_process_affinity_ != SiteInstance::kNoProcessAffinity)
    new_instance->GetProcess(render_process_affinity_);

  // If |force_swap| is true, we must use a different SiteInstance than the
  // current one. If we didn't, we would have two RenderFrameHosts in the same
  // SiteInstance and the same frame, resulting in page_id conflicts for their
  // NavigationEntries.
  if (force_swap)
    CHECK_NE(new_instance, current_instance);
  return new_instance;
}

RenderFrameHostManager::SiteInstanceDescriptor
RenderFrameHostManager::DetermineSiteInstanceForURL(
    const GURL& dest_url,
    SiteInstance* source_instance,
    SiteInstance* current_instance,
    SiteInstance* dest_instance,
    ui::PageTransition transition,
    bool dest_is_restore,
    bool dest_is_view_source_mode,
    bool force_browsing_instance_swap) {
  SiteInstanceImpl* current_instance_impl =
      static_cast<SiteInstanceImpl*>(current_instance);
  NavigationControllerImpl& controller =
      delegate_->GetControllerForRenderManager();
  BrowserContext* browser_context = controller.GetBrowserContext();

  // If the entry has an instance already we should use it.
  if (dest_instance) {
    // If we are forcing a swap, this should be in a different BrowsingInstance.
    if (force_browsing_instance_swap) {
      CHECK(!dest_instance->IsRelatedSiteInstance(
                render_frame_host_->GetSiteInstance()));
    }
    return SiteInstanceDescriptor(dest_instance);
  }

  // If a swap is required, we need to force the SiteInstance AND
  // BrowsingInstance to be different ones, using CreateForURL.
  if (force_browsing_instance_swap)
    return SiteInstanceDescriptor(browser_context, dest_url, false);

  // (UGLY) HEURISTIC, process-per-site only:
  //
  // If this navigation is generated, then it probably corresponds to a search
  // query.  Given that search results typically lead to users navigating to
  // other sites, we don't really want to use the search engine hostname to
  // determine the site instance for this navigation.
  //
  // NOTE: This can be removed once we have a way to transition between
  //       RenderViews in response to a link click.
  //
  if (base::CommandLine::ForCurrentProcess()->HasSwitch(
          switches::kProcessPerSite) &&
      ui::PageTransitionCoreTypeIs(transition, ui::PAGE_TRANSITION_GENERATED)) {
    return SiteInstanceDescriptor(current_instance_impl);
  }

  // If we haven't used our SiteInstance (and thus RVH) yet, then we can use it
  // for this entry.  We won't commit the SiteInstance to this site until the
  // navigation commits (in DidNavigate), unless the navigation entry was
  // restored or it's a Web UI as described below.
  if (!current_instance_impl->HasSite()) {
    // If we've already created a SiteInstance for our destination, we don't
    // want to use this unused SiteInstance; use the existing one.  (We don't
    // do this check if the current_instance has a site, because for now, we
    // want to compare against the current URL and not the SiteInstance's site.
    // In this case, there is no current URL, so comparing against the site is
    // ok.  See additional comments below.)
    //
    // Also, if the URL should use process-per-site mode and there is an
    // existing process for the site, we should use it.  We can call
    // GetRelatedSiteInstance() for this, which will eagerly set the site and
    // thus use the correct process.
    bool use_process_per_site =
        RenderProcessHost::ShouldUseProcessPerSite(browser_context, dest_url) &&
        RenderProcessHostImpl::GetProcessHostForSite(browser_context, dest_url);
    if (current_instance_impl->HasRelatedSiteInstance(dest_url) ||
        use_process_per_site) {
      return SiteInstanceDescriptor(browser_context, dest_url, true);
    }

    // For extensions, Web UI URLs (such as the new tab page), and apps we do
    // not want to use the |current_instance_impl| if it has no site, since it
    // will have a RenderProcessHost of PRIV_NORMAL. Create a new SiteInstance
    // for this URL instead (with the correct process type).
    if (current_instance_impl->HasWrongProcessForURL(dest_url))
      return SiteInstanceDescriptor(browser_context, dest_url, true);

    // View-source URLs must use a new SiteInstance and BrowsingInstance.
    // TODO(nasko): This is the same condition as later in the function. This
    // should be taken into account when refactoring this method as part of
    // http://crbug.com/123007.
    if (dest_is_view_source_mode)
      return SiteInstanceDescriptor(browser_context, dest_url, false);

    // If we are navigating from a blank SiteInstance to a WebUI, make sure we
    // create a new SiteInstance.
    if (WebUIControllerFactoryRegistry::GetInstance()->UseWebUIForURL(
            browser_context, dest_url)) {
      return SiteInstanceDescriptor(browser_context, dest_url, false);
    }

    // Normally the "site" on the SiteInstance is set lazily when the load
    // actually commits. This is to support better process sharing in case
    // the site redirects to some other site: we want to use the destination
    // site in the site instance.
    //
    // In the case of session restore, as it loads all the pages immediately
    // we need to set the site first, otherwise after a restore none of the
    // pages would share renderers in process-per-site.
    //
    // The embedder can request some urls never to be assigned to SiteInstance
    // through the ShouldAssignSiteForURL() content client method, so that
    // renderers created for particular chrome urls (e.g. the chrome-native://
    // scheme) can be reused for subsequent navigations in the same WebContents.
    // See http://crbug.com/386542.
    if (dest_is_restore &&
        GetContentClient()->browser()->ShouldAssignSiteForURL(dest_url)) {
      current_instance_impl->SetSite(dest_url);
    }

    return SiteInstanceDescriptor(current_instance_impl);
  }

  // Otherwise, only create a new SiteInstance for a cross-process navigation.

  // TODO(creis): Once we intercept links and script-based navigations, we
  // will be able to enforce that all entries in a SiteInstance actually have
  // the same site, and it will be safe to compare the URL against the
  // SiteInstance's site, as follows:
  // const GURL& current_url = current_instance_impl->site();
  // For now, though, we're in a hybrid model where you only switch
  // SiteInstances if you type in a cross-site URL.  This means we have to
  // compare the entry's URL to the last committed entry's URL.
  NavigationEntry* current_entry = controller.GetLastCommittedEntry();
  if (interstitial_page_) {
    // The interstitial is currently the last committed entry, but we want to
    // compare against the last non-interstitial entry.
    current_entry = controller.GetEntryAtOffset(-1);
  }

  // View-source URLs must use a new SiteInstance and BrowsingInstance.
  // We don't need a swap when going from view-source to a debug URL like
  // chrome://crash, however.
  // TODO(creis): Refactor this method so this duplicated code isn't needed.
  // See http://crbug.com/123007.
  if (current_entry &&
      current_entry->IsViewSourceMode() != dest_is_view_source_mode &&
      !IsRendererDebugURL(dest_url)) {
    return SiteInstanceDescriptor(browser_context, dest_url, false);
  }

  // Use the source SiteInstance in case of data URLs or about:blank pages,
  // because the content is then controlled and/or scriptable by the source
  // SiteInstance.
  GURL about_blank(url::kAboutBlankURL);
  if (source_instance &&
      (dest_url == about_blank || dest_url.scheme() == url::kDataScheme)) {
    return SiteInstanceDescriptor(source_instance);
  }

  // Use the current SiteInstance for same site navigations, as long as the
  // process type is correct.  (The URL may have been installed as an app since
  // the last time we visited it.)
  const GURL& current_url =
      GetCurrentURLForSiteInstance(current_instance_impl, current_entry);
  if (SiteInstance::IsSameWebSite(browser_context, current_url, dest_url) &&
      !current_instance_impl->HasWrongProcessForURL(dest_url)) {
    return SiteInstanceDescriptor(current_instance_impl);
  }

  // Start the new renderer in a new SiteInstance, but in the current
  // BrowsingInstance.  It is important to immediately give this new
  // SiteInstance to a RenderViewHost (if it is different than our current
  // SiteInstance), so that it is ref counted.  This will happen in
  // CreateRenderView.
  return SiteInstanceDescriptor(browser_context, dest_url, true);
}

bool RenderFrameHostManager::IsRendererTransferNeededForNavigation(
    RenderFrameHostImpl* rfh,
    const GURL& dest_url) {
  // A transfer is not needed if the current SiteInstance doesn't yet have a
  // site.  This is the case for tests that use NavigateToURL.
  if (!rfh->GetSiteInstance()->HasSite())
    return false;

  // We do not currently swap processes for navigations in webview tag guests.
  if (rfh->GetSiteInstance()->GetSiteURL().SchemeIs(kGuestScheme))
    return false;

  // Don't swap processes for extensions embedded in DevTools. See
  // https://crbug.com/564216.
  if (rfh->GetSiteInstance()->GetSiteURL().SchemeIs(kChromeDevToolsScheme)) {
    // TODO(nick): https://crbug.com/570483 Check to see if |dest_url| is a
    // devtools extension, and swap processes if not.
    return false;
  }

  BrowserContext* context = rfh->GetSiteInstance()->GetBrowserContext();
  GURL effective_url = SiteInstanceImpl::GetEffectiveURL(context, dest_url);

  // TODO(nasko, nick): These following --site-per-process checks are
  // overly simplistic. Update them to match all the cases
  // considered by DetermineSiteInstanceForURL.
  if (SiteInstance::IsSameWebSite(rfh->GetSiteInstance()->GetBrowserContext(),
                                  rfh->GetSiteInstance()->GetSiteURL(),
                                  dest_url)) {
    return false;  // The same site, no transition needed.
  }

  // The sites differ. If either one requires a dedicated process,
  // then a transfer is needed.
  return rfh->GetSiteInstance()->RequiresDedicatedProcess() ||
         SiteInstanceImpl::DoesSiteRequireDedicatedProcess(context,
                                                           effective_url);
}

SiteInstance* RenderFrameHostManager::ConvertToSiteInstance(
    const SiteInstanceDescriptor& descriptor,
    SiteInstance* candidate_instance) {
  SiteInstance* current_instance = render_frame_host_->GetSiteInstance();

  // Note: If the |candidate_instance| matches the descriptor, it will already
  // be set to |descriptor.existing_site_instance|.
  if (descriptor.existing_site_instance)
    return descriptor.existing_site_instance;

  // Note: If the |candidate_instance| matches the descriptor,
  // GetRelatedSiteInstance will return it.
  if (descriptor.new_is_related_to_current)
    return current_instance->GetRelatedSiteInstance(descriptor.new_site_url);

  // At this point we know an unrelated site instance must be returned. First
  // check if the candidate matches.
  if (candidate_instance &&
      !current_instance->IsRelatedSiteInstance(candidate_instance) &&
      candidate_instance->GetSiteURL() == descriptor.new_site_url) {
    return candidate_instance;
  }

  // Otherwise return a newly created one.
  return SiteInstance::CreateForURL(
      delegate_->GetControllerForRenderManager().GetBrowserContext(),
      descriptor.new_site_url);
}

const GURL& RenderFrameHostManager::GetCurrentURLForSiteInstance(
    SiteInstance* current_instance, NavigationEntry* current_entry) {
  // If this is a subframe that is potentially out of process from its parent,
  // don't consider using current_entry's url for SiteInstance selection, since
  // current_entry's url is for the main frame and may be in a different site
  // than this frame.
  // TODO(creis): Remove this when we can check the FrameNavigationEntry's url.
  // See http://crbug.com/369654
  if (!frame_tree_node_->IsMainFrame() &&
      SiteIsolationPolicy::AreCrossProcessFramesPossible())
    return frame_tree_node_->current_url();

  // If there is no last non-interstitial entry (and current_instance already
  // has a site), then we must have been opened from another tab.  We want
  // to compare against the URL of the page that opened us, but we can't
  // get to it directly.  The best we can do is check against the site of
  // the SiteInstance.  This will be correct when we intercept links and
  // script-based navigations, but for now, it could place some pages in a
  // new process unnecessarily.  We should only hit this case if a page tries
  // to open a new tab to an interstitial-inducing URL, and then navigates
  // the page to a different same-site URL.  (This seems very unlikely in
  // practice.)
  if (current_entry)
    return current_entry->GetURL();
  return current_instance->GetSiteURL();
}

void RenderFrameHostManager::CreatePendingRenderFrameHost(
    SiteInstance* old_instance,
    SiteInstance* new_instance) {
  int create_render_frame_flags = 0;
  if (delegate_->IsHidden())
    create_render_frame_flags |= CREATE_RF_HIDDEN;

  if (pending_render_frame_host_)
    CancelPending();

  // The process for the new SiteInstance may (if we're sharing a process with
  // another host that already initialized it) or may not (we have our own
  // process or the existing process crashed) have been initialized. Calling
  // Init multiple times will be ignored, so this is safe.
  if (!new_instance->GetProcess()->Init())
    return;

  CreateProxiesForNewRenderFrameHost(old_instance, new_instance);

  // Create a non-swapped-out RFH with the given opener.
  pending_render_frame_host_ =
      CreateRenderFrame(new_instance, create_render_frame_flags, nullptr);
}

void RenderFrameHostManager::CreateProxiesForNewRenderFrameHost(
    SiteInstance* old_instance,
    SiteInstance* new_instance) {
  // Only create opener proxies if they are in the same BrowsingInstance.
  if (new_instance->IsRelatedSiteInstance(old_instance)) {
    CreateOpenerProxies(new_instance, frame_tree_node_);
  } else if (SiteIsolationPolicy::AreCrossProcessFramesPossible()) {
    // Ensure that the frame tree has RenderFrameProxyHosts for the
    // new SiteInstance in all nodes except the current one.  We do this for
    // all frames in the tree, whether they are in the same BrowsingInstance or
    // not.  If |new_instance| is in the same BrowsingInstance as
    // |old_instance|, this will be done as part of CreateOpenerProxies above;
    // otherwise, we do this here.  We will still check whether two frames are
    // in the same BrowsingInstance before we allow them to interact (e.g.,
    // postMessage).
    frame_tree_node_->frame_tree()->CreateProxiesForSiteInstance(
        frame_tree_node_, new_instance);
  }
}

void RenderFrameHostManager::CreateProxiesForNewNamedFrame() {
  if (!SiteIsolationPolicy::AreCrossProcessFramesPossible())
    return;

  DCHECK(!frame_tree_node_->frame_name().empty());

  // If this is a top-level frame, create proxies for this node in the
  // SiteInstances of its opener's ancestors, which are allowed to discover
  // this frame by name (see https://crbug.com/511474 and part 4 of
  // https://html.spec.whatwg.org/#the-rules-for-choosing-a-browsing-context-
  // given-a-browsing-context-name).
  FrameTreeNode* opener = frame_tree_node_->opener();
  if (!opener || !frame_tree_node_->IsMainFrame())
    return;
  SiteInstance* current_instance = render_frame_host_->GetSiteInstance();

  // Start from opener's parent.  There's no need to create a proxy in the
  // opener's SiteInstance, since new windows are always first opened in the
  // same SiteInstance as their opener, and if the new window navigates
  // cross-site, that proxy would be created as part of swapping out.
  for (FrameTreeNode* ancestor = opener->parent(); ancestor;
       ancestor = ancestor->parent()) {
    RenderFrameHostImpl* ancestor_rfh = ancestor->current_frame_host();
    if (ancestor_rfh->GetSiteInstance() != current_instance)
      CreateRenderFrameProxy(ancestor_rfh->GetSiteInstance());
  }
}

scoped_ptr<RenderFrameHostImpl> RenderFrameHostManager::CreateRenderFrameHost(
    SiteInstance* site_instance,
    int32_t view_routing_id,
    int32_t frame_routing_id,
    int32_t widget_routing_id,
    int flags) {
  if (frame_routing_id == MSG_ROUTING_NONE)
    frame_routing_id = site_instance->GetProcess()->GetNextRoutingID();

  bool swapped_out = !!(flags & CREATE_RF_SWAPPED_OUT);
  bool hidden = !!(flags & CREATE_RF_HIDDEN);

  // Create a RVH for main frames, or find the existing one for subframes.
  FrameTree* frame_tree = frame_tree_node_->frame_tree();
  RenderViewHostImpl* render_view_host = nullptr;
  if (frame_tree_node_->IsMainFrame()) {
    render_view_host = frame_tree->CreateRenderViewHost(
        site_instance, view_routing_id, frame_routing_id, swapped_out, hidden);
    // TODO(avi): It's a bit bizarre that this logic lives here instead of in
    // CreateRenderFrame(). It turns out that FrameTree::CreateRenderViewHost
    // doesn't /always/ create a new RenderViewHost. It first tries to find an
    // already existing one to reuse by a SiteInstance lookup. If it finds one,
    // then the supplied routing IDs are completely ignored.
    // CreateRenderFrame() could do this lookup too, but it seems redundant to
    // do this lookup in two places. This is a good yak shave to clean up, or,
    // if just ignored, should be an easy cleanup once RenderViewHostImpl has-a
    // RenderWidgetHostImpl. https://crbug.com/545684
    if (view_routing_id == MSG_ROUTING_NONE) {
      widget_routing_id = render_view_host->GetRoutingID();
    } else {
      DCHECK_EQ(view_routing_id, render_view_host->GetRoutingID());
    }
  } else {
    render_view_host = frame_tree->GetRenderViewHost(site_instance);
    CHECK(render_view_host);
  }

  return RenderFrameHostFactory::Create(
      site_instance, render_view_host, render_frame_delegate_,
      render_widget_delegate_, frame_tree, frame_tree_node_, frame_routing_id,
      widget_routing_id, flags);
}

// PlzNavigate
bool RenderFrameHostManager::CreateSpeculativeRenderFrameHost(
    SiteInstance* old_instance,
    SiteInstance* new_instance) {
  CHECK(new_instance);
  CHECK_NE(old_instance, new_instance);

  // The process for the new SiteInstance may (if we're sharing a process with
  // another host that already initialized it) or may not (we have our own
  // process or the existing process crashed) have been initialized. Calling
  // Init multiple times will be ignored, so this is safe.
  if (!new_instance->GetProcess()->Init())
    return false;

  CreateProxiesForNewRenderFrameHost(old_instance, new_instance);

  int create_render_frame_flags = 0;
  if (delegate_->IsHidden())
    create_render_frame_flags |= CREATE_RF_HIDDEN;
  speculative_render_frame_host_ =
      CreateRenderFrame(new_instance, create_render_frame_flags, nullptr);

  return !!speculative_render_frame_host_;
}

scoped_ptr<RenderFrameHostImpl> RenderFrameHostManager::CreateRenderFrame(
    SiteInstance* instance,
    int flags,
    int* view_routing_id_ptr) {
  bool swapped_out = !!(flags & CREATE_RF_SWAPPED_OUT);
  bool swapped_out_forbidden =
      SiteIsolationPolicy::IsSwappedOutStateForbidden();

  CHECK(instance);
  CHECK(!swapped_out_forbidden || !swapped_out);
  CHECK(SiteIsolationPolicy::AreCrossProcessFramesPossible() ||
        frame_tree_node_->IsMainFrame());

  // Swapped out views should always be hidden.
  DCHECK(!swapped_out || (flags & CREATE_RF_HIDDEN));

  scoped_ptr<RenderFrameHostImpl> new_render_frame_host;
  bool success = true;
  if (view_routing_id_ptr)
    *view_routing_id_ptr = MSG_ROUTING_NONE;

  // We are creating a pending, speculative or swapped out RFH here. We should
  // never create it in the same SiteInstance as our current RFH.
  CHECK_NE(render_frame_host_->GetSiteInstance(), instance);

  // Check if we've already created an RFH for this SiteInstance.  If so, try
  // to re-use the existing one, which has already been initialized.  We'll
  // remove it from the list of proxy hosts below if it will be active.
  RenderFrameProxyHost* proxy = GetRenderFrameProxyHost(instance);
  if (proxy && proxy->render_frame_host()) {
    RenderViewHost* render_view_host = proxy->GetRenderViewHost();
    CHECK(!swapped_out_forbidden);
    if (view_routing_id_ptr)
      *view_routing_id_ptr = proxy->GetRenderViewHost()->GetRoutingID();
    // Delete the existing RenderFrameProxyHost, but reuse the RenderFrameHost.
    // Prevent the process from exiting while we're trying to use it.
    if (!swapped_out) {
      new_render_frame_host = proxy->PassFrameHostOwnership();
      new_render_frame_host->GetProcess()->AddPendingView();

      DeleteRenderFrameProxyHost(instance);
      // NB |proxy| is deleted at this point.

      // If we are reusing the RenderViewHost and it doesn't already have a
      // RenderWidgetHostView, we need to create one if this is the main frame.
      if (render_view_host->IsRenderViewLive() &&
          !render_view_host->GetWidget()->GetView() &&
          frame_tree_node_->IsMainFrame()) {
        delegate_->CreateRenderWidgetHostViewForRenderManager(render_view_host);
      }
    }
  } else {
    // Create a new RenderFrameHost if we don't find an existing one.

    int32_t widget_routing_id = MSG_ROUTING_NONE;

    // A RenderFrame in a different process from its parent RenderFrame
    // requires a RenderWidget for input/layout/painting.
    if (frame_tree_node_->parent() &&
        frame_tree_node_->parent()->current_frame_host()->GetSiteInstance() !=
            instance) {
      CHECK(SiteIsolationPolicy::AreCrossProcessFramesPossible());
      widget_routing_id = instance->GetProcess()->GetNextRoutingID();
    }

    new_render_frame_host = CreateRenderFrameHost(
        instance, MSG_ROUTING_NONE, MSG_ROUTING_NONE, widget_routing_id, flags);
    RenderViewHostImpl* render_view_host =
        new_render_frame_host->render_view_host();

    // Prevent the process from exiting while we're trying to navigate in it.
    // Otherwise, if the new RFH is swapped out already, store it.
    if (!swapped_out) {
      new_render_frame_host->GetProcess()->AddPendingView();
    } else {
      proxy =
          CreateRenderFrameProxyHost(new_render_frame_host->GetSiteInstance(),
                                     new_render_frame_host->render_view_host());
      proxy->TakeFrameHostOwnership(std::move(new_render_frame_host));
    }

    if (frame_tree_node_->IsMainFrame()) {
      success = InitRenderView(render_view_host, proxy);

      // If we are reusing the RenderViewHost and it doesn't already have a
      // RenderWidgetHostView, we need to create one if this is the main frame.
      if (!swapped_out && !render_view_host->GetWidget()->GetView())
        delegate_->CreateRenderWidgetHostViewForRenderManager(render_view_host);
    } else {
      DCHECK(render_view_host->IsRenderViewLive());
    }

    if (success) {
      if (frame_tree_node_->IsMainFrame()) {
        // Don't show the main frame's view until we get a DidNavigate from it.
        // Only the RenderViewHost for the top-level RenderFrameHost has a
        // RenderWidgetHostView; RenderWidgetHosts for out-of-process iframes
        // will be created later and hidden.
        if (render_view_host->GetWidget()->GetView())
          render_view_host->GetWidget()->GetView()->Hide();
      }
      // RenderViewHost for |instance| might exist prior to calling
      // CreateRenderFrame. In such a case, InitRenderView will not create the
      // RenderFrame in the renderer process and it needs to be done
      // explicitly.
      if (swapped_out_forbidden) {
        // Init the RFH, so a RenderFrame is created in the renderer.
        DCHECK(new_render_frame_host);
        success = InitRenderFrame(new_render_frame_host.get());
      }
    }

    if (success) {
      if (view_routing_id_ptr)
        *view_routing_id_ptr = render_view_host->GetRoutingID();
    }
  }

  // Returns the new RFH if it isn't swapped out.
  if (success && !swapped_out) {
    DCHECK(new_render_frame_host->GetSiteInstance() == instance);
    return new_render_frame_host;
  }
  return nullptr;
}

int RenderFrameHostManager::CreateRenderFrameProxy(SiteInstance* instance) {
  // A RenderFrameProxyHost should never be created in the same SiteInstance as
  // the current RFH.
  CHECK(instance);
  CHECK_NE(instance, render_frame_host_->GetSiteInstance());

  RenderViewHostImpl* render_view_host = nullptr;

  // Ensure a RenderViewHost exists for |instance|, as it creates the page
  // level structure in Blink.
  if (SiteIsolationPolicy::IsSwappedOutStateForbidden()) {
    render_view_host =
        frame_tree_node_->frame_tree()->GetRenderViewHost(instance);
    if (!render_view_host) {
      CHECK(frame_tree_node_->IsMainFrame());
      render_view_host = frame_tree_node_->frame_tree()->CreateRenderViewHost(
          instance, MSG_ROUTING_NONE, MSG_ROUTING_NONE, true, true);
    }
  }

  RenderFrameProxyHost* proxy = GetRenderFrameProxyHost(instance);
  if (proxy && proxy->is_render_frame_proxy_live())
    return proxy->GetRoutingID();

  if (!proxy)
    proxy = CreateRenderFrameProxyHost(instance, render_view_host);

  if (SiteIsolationPolicy::IsSwappedOutStateForbidden() &&
      frame_tree_node_->IsMainFrame()) {
    InitRenderView(render_view_host, proxy);
  } else {
    proxy->InitRenderFrameProxy();
  }

  return proxy->GetRoutingID();
}

void RenderFrameHostManager::CreateProxiesForChildFrame(FrameTreeNode* child) {
  RenderFrameProxyHost* outer_delegate_proxy =
      ForInnerDelegate() ? GetProxyToOuterDelegate() : nullptr;
  for (const auto& pair : proxy_hosts_) {
    // Do not create proxies for subframes in the outer delegate's process,
    // since the outer delegate does not need to interact with them.
    if (pair.second == outer_delegate_proxy)
      continue;

    child->render_manager()->CreateRenderFrameProxy(
        pair.second->GetSiteInstance());
  }
}

void RenderFrameHostManager::EnsureRenderViewInitialized(
    RenderViewHostImpl* render_view_host,
    SiteInstance* instance) {
  DCHECK(frame_tree_node_->IsMainFrame());

  if (render_view_host->IsRenderViewLive())
    return;

  // If the proxy in |instance| doesn't exist, this RenderView is not swapped
  // out and shouldn't be reinitialized here.
  RenderFrameProxyHost* proxy = GetRenderFrameProxyHost(instance);
  if (!proxy)
    return;

  InitRenderView(render_view_host, proxy);
}

void RenderFrameHostManager::CreateOuterDelegateProxy(
    SiteInstance* outer_contents_site_instance,
    RenderFrameHostImpl* render_frame_host) {
  CHECK(BrowserPluginGuestMode::UseCrossProcessFramesForGuests());
  RenderFrameProxyHost* proxy =
      CreateRenderFrameProxyHost(outer_contents_site_instance, nullptr);

  // Swap the outer WebContents's frame with the proxy to inner WebContents.
  //
  // We are in the outer WebContents, and its FrameTree would never see
  // a load start for any of its inner WebContents. Eventually, that also makes
  // the FrameTree never see the matching load stop. Therefore, we always pass
  // false to |is_loading| below.
  // TODO(lazyboy): This |is_loading| behavior might not be what we want,
  // investigate and fix.
  render_frame_host->Send(new FrameMsg_SwapOut(
      render_frame_host->GetRoutingID(), proxy->GetRoutingID(),
      false /* is_loading */, FrameReplicationState()));
  proxy->set_render_frame_proxy_created(true);
}

void RenderFrameHostManager::SetRWHViewForInnerContents(
    RenderWidgetHostView* child_rwhv) {
  DCHECK(ForInnerDelegate() && frame_tree_node_->IsMainFrame());
  GetProxyToOuterDelegate()->SetChildRWHView(child_rwhv);
}

bool RenderFrameHostManager::InitRenderView(
    RenderViewHostImpl* render_view_host,
    RenderFrameProxyHost* proxy) {
  // Ensure the renderer process is initialized before creating the
  // RenderView.
  if (!render_view_host->GetProcess()->Init())
    return false;

  // We may have initialized this RenderViewHost for another RenderFrameHost.
  if (render_view_host->IsRenderViewLive())
    return true;

  int opener_frame_routing_id =
      GetOpenerRoutingID(render_view_host->GetSiteInstance());

  bool created = delegate_->CreateRenderViewForRenderManager(
      render_view_host, opener_frame_routing_id,
      proxy ? proxy->GetRoutingID() : MSG_ROUTING_NONE,
      frame_tree_node_->current_replication_state());

  if (created && proxy)
    proxy->set_render_frame_proxy_created(true);

  return created;
}

bool RenderFrameHostManager::InitRenderFrame(
    RenderFrameHostImpl* render_frame_host) {
  if (render_frame_host->IsRenderFrameLive())
    return true;

  SiteInstance* site_instance = render_frame_host->GetSiteInstance();

  int opener_routing_id = MSG_ROUTING_NONE;
  if (frame_tree_node_->opener())
    opener_routing_id = GetOpenerRoutingID(site_instance);

  int parent_routing_id = MSG_ROUTING_NONE;
  if (frame_tree_node_->parent()) {
    parent_routing_id = frame_tree_node_->parent()
                            ->render_manager()
                            ->GetRoutingIdForSiteInstance(site_instance);
    CHECK_NE(parent_routing_id, MSG_ROUTING_NONE);
  }

  // At this point, all RenderFrameProxies for sibling frames have already been
  // created, including any proxies that come after this frame.  To preserve
  // correct order for indexed window access (e.g., window.frames[1]), pass the
  // previous sibling frame so that this frame is correctly inserted into the
  // frame tree on the renderer side.
  int previous_sibling_routing_id = MSG_ROUTING_NONE;
  FrameTreeNode* previous_sibling = frame_tree_node_->PreviousSibling();
  if (previous_sibling) {
    previous_sibling_routing_id =
        previous_sibling->render_manager()->GetRoutingIdForSiteInstance(
            site_instance);
    CHECK_NE(previous_sibling_routing_id, MSG_ROUTING_NONE);
  }

  // Check whether there is an existing proxy for this frame in this
  // SiteInstance. If there is, the new RenderFrame needs to be able to find
  // the proxy it is replacing, so that it can fully initialize itself.
  // NOTE: This is the only time that a RenderFrameProxyHost can be in the same
  // SiteInstance as its RenderFrameHost. This is only the case until the
  // RenderFrameHost commits, at which point it will replace and delete the
  // RenderFrameProxyHost.
  int proxy_routing_id = MSG_ROUTING_NONE;
  RenderFrameProxyHost* existing_proxy = GetRenderFrameProxyHost(site_instance);
  if (existing_proxy) {
    proxy_routing_id = existing_proxy->GetRoutingID();
    CHECK_NE(proxy_routing_id, MSG_ROUTING_NONE);
    if (!existing_proxy->is_render_frame_proxy_live())
      existing_proxy->InitRenderFrameProxy();
  }

  return delegate_->CreateRenderFrameForRenderManager(
      render_frame_host, proxy_routing_id, opener_routing_id, parent_routing_id,
      previous_sibling_routing_id);
}

int RenderFrameHostManager::GetRoutingIdForSiteInstance(
    SiteInstance* site_instance) {
  if (render_frame_host_->GetSiteInstance() == site_instance)
    return render_frame_host_->GetRoutingID();

  // If there is a matching pending RFH, only return it if swapped out is
  // allowed, since otherwise there should be a proxy that should be used
  // instead.
  if (pending_render_frame_host_ &&
      pending_render_frame_host_->GetSiteInstance() == site_instance &&
      !SiteIsolationPolicy::IsSwappedOutStateForbidden())
    return pending_render_frame_host_->GetRoutingID();

  RenderFrameProxyHost* proxy = GetRenderFrameProxyHost(site_instance);
  if (proxy)
    return proxy->GetRoutingID();

  return MSG_ROUTING_NONE;
}

void RenderFrameHostManager::CommitPendingWebUI() {
  TRACE_EVENT1("navigation", "RenderFrameHostManager::CommitPendingWebUI",
               "FrameTreeNode id", frame_tree_node_->frame_tree_node_id());
  DCHECK(render_frame_host_->pending_web_ui());

  // First check whether we're going to want to focus the location bar after
  // this commit.  We do this now because the navigation hasn't formally
  // committed yet, so if we've already cleared the pending WebUI the call chain
  // this triggers won't be able to figure out what's going on.
  bool will_focus_location_bar = delegate_->FocusLocationBarByDefault();

  render_frame_host_->CommitPendingWebUI();

  if (will_focus_location_bar)
    delegate_->SetFocusToLocationBar(false);
}

void RenderFrameHostManager::CommitPending() {
  TRACE_EVENT1("navigation", "RenderFrameHostManager::CommitPending",
               "FrameTreeNode id", frame_tree_node_->frame_tree_node_id());
  DCHECK(pending_render_frame_host_ || speculative_render_frame_host_);

  // First check whether we're going to want to focus the location bar after
  // this commit.  We do this now because the navigation hasn't formally
  // committed yet, so if we've already cleared the pending WebUI the call chain
  // this triggers won't be able to figure out what's going on.
  bool will_focus_location_bar = delegate_->FocusLocationBarByDefault();

  // Remember if the page was focused so we can focus the new renderer in
  // that case.
  bool focus_render_view = !will_focus_location_bar &&
                           render_frame_host_->GetView() &&
                           render_frame_host_->GetView()->HasFocus();

  bool is_main_frame = frame_tree_node_->IsMainFrame();

  // While the old frame is still current, remove its children from the tree.
  frame_tree_node_->ResetForNewProcess();

  // Swap in the pending or speculative frame and make it active. Also ensure
  // the FrameTree stays in sync.
  scoped_ptr<RenderFrameHostImpl> old_render_frame_host;
  if (!IsBrowserSideNavigationEnabled()) {
    DCHECK(!speculative_render_frame_host_);
    old_render_frame_host =
        SetRenderFrameHost(std::move(pending_render_frame_host_));
  } else {
    // PlzNavigate
    DCHECK(speculative_render_frame_host_);
    old_render_frame_host =
        SetRenderFrameHost(std::move(speculative_render_frame_host_));
  }

  // The process will no longer try to exit, so we can decrement the count.
  render_frame_host_->GetProcess()->RemovePendingView();

  // Show the new view (or a sad tab) if necessary.
  bool new_rfh_has_view = !!render_frame_host_->GetView();
  if (!delegate_->IsHidden() && new_rfh_has_view) {
    // In most cases, we need to show the new view.
    render_frame_host_->GetView()->Show();
  }
  if (!new_rfh_has_view) {
    // If the view is gone, then this RenderViewHost died while it was hidden.
    // We ignored the RenderProcessGone call at the time, so we should send it
    // now to make sure the sad tab shows up, etc.
    DCHECK(!render_frame_host_->IsRenderFrameLive());
    DCHECK(!render_frame_host_->render_view_host()->IsRenderViewLive());
    delegate_->RenderProcessGoneFromRenderManager(
        render_frame_host_->render_view_host());
  }

  // For top-level frames, also hide the old RenderViewHost's view.
  // TODO(creis): As long as show/hide are on RVH, we don't want to hide on
  // subframe navigations or we will interfere with the top-level frame.
  if (is_main_frame &&
      old_render_frame_host->render_view_host()->GetWidget()->GetView()) {
    old_render_frame_host->render_view_host()->GetWidget()->GetView()->Hide();
  }

  // Make sure the size is up to date.  (Fix for bug 1079768.)
  delegate_->UpdateRenderViewSizeForRenderManager();

  if (will_focus_location_bar) {
    delegate_->SetFocusToLocationBar(false);
  } else if (focus_render_view && render_frame_host_->GetView()) {
    if (is_main_frame) {
      render_frame_host_->GetView()->Focus();
    } else {
      // The main frame's view is already focused, but we need to set
      // page-level focus in the subframe's renderer.
      frame_tree_node_->frame_tree()->SetPageFocus(
          render_frame_host_->GetSiteInstance(), true);
    }
  }

  // Notify that we've swapped RenderFrameHosts. We do this before shutting down
  // the RFH so that we can clean up RendererResources related to the RFH first.
  delegate_->NotifySwappedFromRenderManager(
      old_render_frame_host.get(), render_frame_host_.get(), is_main_frame);

  // The RenderViewHost keeps track of the main RenderFrameHost routing id.
  // If this is committing a main frame navigation, update it and set the
  // routing id in the RenderViewHost associated with the old RenderFrameHost
  // to MSG_ROUTING_NONE.
  if (is_main_frame && SiteIsolationPolicy::IsSwappedOutStateForbidden()) {
    render_frame_host_->render_view_host()->set_main_frame_routing_id(
        render_frame_host_->routing_id());
    old_render_frame_host->render_view_host()->set_main_frame_routing_id(
        MSG_ROUTING_NONE);
  }

  // Swap out the old frame now that the new one is visible.
  // This will swap it out and then put it on the proxy list (if there are other
  // active views in its SiteInstance) or schedule it for deletion when the swap
  // out ack arrives (or immediately if the process isn't live).
  // In the --site-per-process case, old subframe RFHs are not kept alive inside
  // the proxy.
  SwapOutOldFrame(std::move(old_render_frame_host));

  if (SiteIsolationPolicy::IsSwappedOutStateForbidden()) {
    // Since the new RenderFrameHost is now committed, there must be no proxies
    // for its SiteInstance. Delete any existing ones.
    DeleteRenderFrameProxyHost(render_frame_host_->GetSiteInstance());
  }

  // If this is a subframe, it should have a CrossProcessFrameConnector
  // created already.  Use it to link the new RFH's view to the proxy that
  // belongs to the parent frame's SiteInstance. If this navigation causes
  // an out-of-process frame to return to the same process as its parent, the
  // proxy would have been removed from proxy_hosts_ above.
  // Note: We do this after swapping out the old RFH because that may create
  // the proxy we're looking for.
  RenderFrameProxyHost* proxy_to_parent = GetProxyToParent();
  if (proxy_to_parent) {
    CHECK(SiteIsolationPolicy::AreCrossProcessFramesPossible());
    proxy_to_parent->SetChildRWHView(render_frame_host_->GetView());
  }

  // After all is done, there must never be a proxy in the list which has the
  // same SiteInstance as the current RenderFrameHost.
  CHECK(!GetRenderFrameProxyHost(render_frame_host_->GetSiteInstance()));
}

RenderFrameHostImpl* RenderFrameHostManager::UpdateStateForNavigate(
    const GURL& dest_url,
    SiteInstance* source_instance,
    SiteInstance* dest_instance,
    ui::PageTransition transition,
    bool dest_is_restore,
    bool dest_is_view_source_mode,
    const GlobalRequestID& transferred_request_id,
    int bindings) {
  if (!frame_tree_node_->IsMainFrame()) {
    // Don't swap for subframes unless we are in an OOPIF-enabled mode.  We can
    // get here in tests for subframes (e.g., NavigateFrameToURL).
    if (!SiteIsolationPolicy::AreCrossProcessFramesPossible())
      return render_frame_host_.get();

    // If dest_url is a unique origin like about:blank, then the need for a swap
    // is determined by the source_instance.
    GURL resolved_url = dest_url;
    if (url::Origin(resolved_url).unique()) {
      // If there is no source_instance for a unique origin, then we should
      // avoid a process swap.
      if (!source_instance)
        return render_frame_host_.get();

      // Use source_instance to determine if a swap is needed.
      resolved_url = source_instance->GetSiteURL();
    }

    // If we are in an OOPIF mode that only applies to some sites, only swap if
    // the policy determines that a transfer would have been needed.  We can get
    // here for session restore.
    if (!IsRendererTransferNeededForNavigation(render_frame_host_.get(),
                                               resolved_url)) {
      DCHECK(!dest_instance ||
             dest_instance == render_frame_host_->GetSiteInstance());
      return render_frame_host_.get();
    }
  }

  SiteInstance* current_instance = render_frame_host_->GetSiteInstance();
  scoped_refptr<SiteInstance> new_instance = GetSiteInstanceForNavigation(
      dest_url, source_instance, dest_instance, nullptr, transition,
      dest_is_restore, dest_is_view_source_mode);

  // If we are currently navigating cross-process to a pending RFH for a
  // different SiteInstance, we want to get back to normal and then navigate as
  // usual.  We will reuse the pending RFH below if it matches the destination
  // SiteInstance.
  if (pending_render_frame_host_ &&
      pending_render_frame_host_->GetSiteInstance() != new_instance)
    CancelPending();

  if (new_instance.get() != current_instance) {
    TRACE_EVENT_INSTANT2(
        "navigation",
        "RenderFrameHostManager::UpdateStateForNavigate:New SiteInstance",
        TRACE_EVENT_SCOPE_THREAD,
        "current_instance id", current_instance->GetId(),
        "new_instance id", new_instance->GetId());

    // New SiteInstance: create a pending RFH to navigate.

    if (!pending_render_frame_host_)
      CreatePendingRenderFrameHost(current_instance, new_instance.get());
    DCHECK(pending_render_frame_host_);
    if (!pending_render_frame_host_)
      return nullptr;
    DCHECK_EQ(new_instance, pending_render_frame_host_->GetSiteInstance());

    pending_render_frame_host_->UpdatePendingWebUI(dest_url, bindings);
    pending_render_frame_host_->CommitPendingWebUI();
    DCHECK_EQ(GetNavigatingWebUI(), pending_render_frame_host_->web_ui());

    // If a WebUI exists in the pending RenderFrameHost it was just created, as
    // well as the RenderView, and they never interacted. So notify it using
    // RenderViewCreated.
    if (pending_render_frame_host_->web_ui()) {
      pending_render_frame_host_->web_ui()->RenderViewCreated(
          pending_render_frame_host_->render_view_host());
    }

    // Check if our current RFH is live before we set up a transition.
    if (!render_frame_host_->IsRenderFrameLive()) {
      // The current RFH is not live.  There's no reason to sit around with a
      // sad tab or a newly created RFH while we wait for the pending RFH to
      // navigate.  Just switch to the pending RFH now and go back to normal.
      // (Note that we don't care about on{before}unload handlers if the current
      // RFH isn't live.)
      CommitPending();
      return render_frame_host_.get();
    }
    // Otherwise, it's safe to treat this as a pending cross-process transition.

    bool is_transfer = transferred_request_id != GlobalRequestID();
    if (is_transfer) {
      // We don't need to stop the old renderer or run beforeunload/unload
      // handlers, because those have already been done.
      DCHECK(cross_site_transferring_request_->request_id() ==
             transferred_request_id);
    } else if (!pending_render_frame_host_->are_navigations_suspended()) {
      // If the pending RFH hasn't already been suspended from a previous
      // attempt to navigate it, then we need to wait for the beforeunload
      // handler to run.  Suspend navigations in the pending RFH until we hear
      // back from the old RFH's beforeunload handler (via OnBeforeUnloadACK or
      // a timeout).  If the handler returns false, we'll have to cancel the
      // request.
      //
      // Also make sure the old render view stops, in case a load is in
      // progress.  (We don't want to do this for transfers, since it will
      // interrupt the transfer with an unexpected DidStopLoading.)
      render_frame_host_->Send(new FrameMsg_Stop(
          render_frame_host_->GetRoutingID()));
      pending_render_frame_host_->SetNavigationsSuspended(true,
                                                          base::TimeTicks());
      render_frame_host_->DispatchBeforeUnload(true);
    }

    return pending_render_frame_host_.get();
  }

  // Otherwise the same SiteInstance can be used.  Navigate render_frame_host_.

  // It's possible to swap out the current RFH and then decide to navigate in it
  // anyway (e.g., a cross-process navigation that redirects back to the
  // original site).  In that case, we have a proxy for the current RFH but
  // haven't deleted it yet.  The new navigation will swap it back in, so we can
  // delete the proxy.
  DeleteRenderFrameProxyHost(new_instance.get());

  UpdatePendingWebUIOnCurrentFrameHost(dest_url, bindings);

  // The renderer can exit view source mode when any error or cancellation
  // happen. We must overwrite to recover the mode.
  if (dest_is_view_source_mode) {
    render_frame_host_->render_view_host()->Send(
        new ViewMsg_EnableViewSourceMode(
            render_frame_host_->render_view_host()->GetRoutingID()));
  }

  return render_frame_host_.get();
}

void RenderFrameHostManager::UpdatePendingWebUIOnCurrentFrameHost(
    const GURL& dest_url,
    int entry_bindings) {
  bool pending_webui_changed =
      render_frame_host_->UpdatePendingWebUI(dest_url, entry_bindings);
  DCHECK_EQ(GetNavigatingWebUI(), render_frame_host_->pending_web_ui());

  if (render_frame_host_->pending_web_ui() && pending_webui_changed &&
      render_frame_host_->IsRenderFrameLive()) {
    // If a pending WebUI exists in the current RenderFrameHost and it has been
    // updated and the associated RenderFrame is alive, notify the WebUI about
    // the RenderView.
    // Note: If the RenderFrame is not alive at this point the notification will
    // happen later, when the RenderView is created.
    if (render_frame_host_->pending_web_ui() == render_frame_host_->web_ui()) {
      // If the active WebUI is being reused it has already interacting with
      // this RenderView in the past, so call RenderViewReused.
      render_frame_host_->pending_web_ui()->RenderViewReused(
          render_frame_host_->render_view_host(),
          frame_tree_node_->IsMainFrame());
    } else {
      // If this is a new WebUI it has never interacted with the existing
      // RenderView so call RenderViewCreated.
      render_frame_host_->pending_web_ui()->RenderViewCreated(
          render_frame_host_->render_view_host());
    }
  }
}

void RenderFrameHostManager::CancelPending() {
  TRACE_EVENT1("navigation", "RenderFrameHostManager::CancelPending",
               "FrameTreeNode id", frame_tree_node_->frame_tree_node_id());
  render_frame_host_->ClearPendingWebUI();
  DiscardUnusedFrame(UnsetPendingRenderFrameHost());
}

scoped_ptr<RenderFrameHostImpl>
RenderFrameHostManager::UnsetPendingRenderFrameHost() {
  scoped_ptr<RenderFrameHostImpl> pending_render_frame_host =
      std::move(pending_render_frame_host_);

  RenderFrameDevToolsAgentHost::OnCancelPendingNavigation(
      pending_render_frame_host.get(),
      render_frame_host_.get());

  // We no longer need to prevent the process from exiting.
  pending_render_frame_host->GetProcess()->RemovePendingView();

  return pending_render_frame_host;
}

scoped_ptr<RenderFrameHostImpl> RenderFrameHostManager::SetRenderFrameHost(
    scoped_ptr<RenderFrameHostImpl> render_frame_host) {
  // Swap the two.
  scoped_ptr<RenderFrameHostImpl> old_render_frame_host =
      std::move(render_frame_host_);
  render_frame_host_ = std::move(render_frame_host);

  if (frame_tree_node_->IsMainFrame()) {
    // Update the count of top-level frames using this SiteInstance.  All
    // subframes are in the same BrowsingInstance as the main frame, so we only
    // count top-level ones.  This makes the value easier for consumers to
    // interpret.
    if (render_frame_host_) {
      render_frame_host_->GetSiteInstance()->
          IncrementRelatedActiveContentsCount();
    }
    if (old_render_frame_host) {
      old_render_frame_host->GetSiteInstance()->
          DecrementRelatedActiveContentsCount();
    }
  }

  return old_render_frame_host;
}

bool RenderFrameHostManager::IsRVHOnSwappedOutList(
    RenderViewHostImpl* rvh) const {
  RenderFrameProxyHost* proxy = GetRenderFrameProxyHost(rvh->GetSiteInstance());
  if (!proxy)
    return false;
  // If there is a proxy without RFH, it is for a subframe in the SiteInstance
  // of |rvh|. Subframes should be ignored in this case.
  if (!proxy->render_frame_host())
    return false;
  return IsOnSwappedOutList(proxy->render_frame_host());
}

bool RenderFrameHostManager::IsOnSwappedOutList(
    RenderFrameHostImpl* rfh) const {
  if (!rfh->GetSiteInstance())
    return false;

  RenderFrameProxyHost* host = GetRenderFrameProxyHost(rfh->GetSiteInstance());
  if (!host)
    return false;

  return host->render_frame_host() == rfh;
}

RenderViewHostImpl* RenderFrameHostManager::GetSwappedOutRenderViewHost(
   SiteInstance* instance) const {
  RenderFrameProxyHost* proxy = GetRenderFrameProxyHost(instance);
  if (proxy)
    return proxy->GetRenderViewHost();
  return nullptr;
}

RenderFrameProxyHost* RenderFrameHostManager::GetRenderFrameProxyHost(
    SiteInstance* instance) const {
  auto it = proxy_hosts_.find(instance->GetId());
  if (it != proxy_hosts_.end())
    return it->second;
  return nullptr;
}

std::map<int, RenderFrameProxyHost*>
RenderFrameHostManager::GetAllProxyHostsForTesting() {
  std::map<int, RenderFrameProxyHost*> result;
  for (const auto& pair : proxy_hosts_)
    result[pair.first] = pair.second;
  return result;
}

void RenderFrameHostManager::CollectOpenerFrameTrees(
    std::vector<FrameTree*>* opener_frame_trees,
    base::hash_set<FrameTreeNode*>* nodes_with_back_links) {
  CHECK(opener_frame_trees);
  opener_frame_trees->push_back(frame_tree_node_->frame_tree());

  size_t visited_index = 0;
  while (visited_index < opener_frame_trees->size()) {
    FrameTree* frame_tree = (*opener_frame_trees)[visited_index];
    visited_index++;
    frame_tree->ForEach(base::Bind(&OpenerForFrameTreeNode, visited_index,
                                   opener_frame_trees, nodes_with_back_links));
  }
}

void RenderFrameHostManager::CreateOpenerProxies(
    SiteInstance* instance,
    FrameTreeNode* skip_this_node) {
  std::vector<FrameTree*> opener_frame_trees;
  base::hash_set<FrameTreeNode*> nodes_with_back_links;

  CollectOpenerFrameTrees(&opener_frame_trees, &nodes_with_back_links);

  // Create opener proxies for frame trees, processing furthest openers from
  // this node first and this node last.  In the common case without cycles,
  // this will ensure that each tree's openers are created before the tree's
  // nodes need to reference them.
  for (int i = opener_frame_trees.size() - 1; i >= 0; i--) {
    opener_frame_trees[i]
        ->root()
        ->render_manager()
        ->CreateOpenerProxiesForFrameTree(instance, skip_this_node);
  }

  // Set openers for nodes in |nodes_with_back_links| in a second pass.
  // The proxies created at these FrameTreeNodes in
  // CreateOpenerProxiesForFrameTree won't have their opener routing ID
  // available when created due to cycles or back links in the opener chain.
  // They must have their openers updated as a separate step after proxy
  // creation.
  for (const auto& node : nodes_with_back_links) {
    RenderFrameProxyHost* proxy =
        node->render_manager()->GetRenderFrameProxyHost(instance);
    // If there is no proxy, the cycle may involve nodes in the same process,
    // or, if this is a subframe, --site-per-process may be off.  Either way,
    // there's nothing more to do.
    if (!proxy)
      continue;

    int opener_routing_id =
        node->render_manager()->GetOpenerRoutingID(instance);
    DCHECK_NE(opener_routing_id, MSG_ROUTING_NONE);
    proxy->Send(new FrameMsg_UpdateOpener(proxy->GetRoutingID(),
                                          opener_routing_id));
  }
}

void RenderFrameHostManager::CreateOpenerProxiesForFrameTree(
    SiteInstance* instance,
    FrameTreeNode* skip_this_node) {
  // Currently, this function is only called on main frames.  It should
  // actually work correctly for subframes as well, so if that need ever
  // arises, it should be sufficient to remove this DCHECK.
  DCHECK(frame_tree_node_->IsMainFrame());

  if (frame_tree_node_ == skip_this_node)
    return;

  FrameTree* frame_tree = frame_tree_node_->frame_tree();
  if (SiteIsolationPolicy::AreCrossProcessFramesPossible()) {
    // Ensure that all the nodes in the opener's FrameTree have
    // RenderFrameProxyHosts for the new SiteInstance.  Only pass the node to
    // be skipped if it's in the same FrameTree.
    if (skip_this_node && skip_this_node->frame_tree() != frame_tree)
      skip_this_node = nullptr;
    frame_tree->CreateProxiesForSiteInstance(skip_this_node, instance);
  } else {
    // If any of the RenderViewHosts (current, pending, or swapped out) for this
    // FrameTree has the same SiteInstance, then we can return early and reuse
    // them.  An exception is if we are in IsSwappedOutStateForbidden mode and
    // find a pending RenderViewHost: in this case, we should still create a
    // proxy, which will allow communicating with the opener until the pending
    // RenderView commits, or if the pending navigation is canceled.
    RenderViewHostImpl* rvh = frame_tree->GetRenderViewHost(instance);
    bool need_proxy_for_pending_rvh =
        SiteIsolationPolicy::IsSwappedOutStateForbidden() &&
        (rvh == pending_render_view_host());
    if (rvh && rvh->IsRenderViewLive() && !need_proxy_for_pending_rvh)
      return;

    if (rvh && !rvh->IsRenderViewLive()) {
      EnsureRenderViewInitialized(rvh, instance);
    } else {
      // Create a swapped out RenderView in the given SiteInstance if none
      // exists. Since an opener can point to a subframe, do this on the root
      // frame of the current opener's frame tree.
      if (SiteIsolationPolicy::IsSwappedOutStateForbidden()) {
        frame_tree->root()->render_manager()->CreateRenderFrameProxy(instance);
      } else {
        frame_tree->root()->render_manager()->CreateRenderFrame(
            instance, CREATE_RF_SWAPPED_OUT | CREATE_RF_HIDDEN, nullptr);
      }
    }
  }
}

int RenderFrameHostManager::GetOpenerRoutingID(SiteInstance* instance) {
  if (!frame_tree_node_->opener())
    return MSG_ROUTING_NONE;

  return frame_tree_node_->opener()
      ->render_manager()
      ->GetRoutingIdForSiteInstance(instance);
}

}  // namespace content<|MERGE_RESOLUTION|>--- conflicted
+++ resolved
@@ -116,11 +116,7 @@
       render_view_delegate_(render_view_delegate),
       render_widget_delegate_(render_widget_delegate),
       interstitial_page_(nullptr),
-<<<<<<< HEAD
       render_process_affinity_(render_process_affinity),
-      should_reuse_web_ui_(false),
-=======
->>>>>>> b6cd7b0e
       weak_factory_(this) {
   DCHECK(frame_tree_node_);
 }
