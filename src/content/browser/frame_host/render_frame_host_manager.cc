// Copyright 2013 The Chromium Authors. All rights reserved.
// Use of this source code is governed by a BSD-style license that can be
// found in the LICENSE file.

#include "content/browser/frame_host/render_frame_host_manager.h"

#include <utility>

#include "base/command_line.h"
#include "base/debug/trace_event.h"
#include "base/logging.h"
#include "base/stl_util.h"
#include "content/browser/child_process_security_policy_impl.h"
#include "content/browser/devtools/render_view_devtools_agent_host.h"
#include "content/browser/frame_host/cross_site_transferring_request.h"
#include "content/browser/frame_host/debug_urls.h"
#include "content/browser/frame_host/interstitial_page_impl.h"
#include "content/browser/frame_host/navigation_controller_impl.h"
#include "content/browser/frame_host/navigation_entry_impl.h"
#include "content/browser/frame_host/navigator.h"
#include "content/browser/frame_host/render_frame_host_factory.h"
#include "content/browser/frame_host/render_frame_host_impl.h"
#include "content/browser/frame_host/render_frame_proxy_host.h"
#include "content/browser/renderer_host/render_process_host_impl.h"
#include "content/browser/renderer_host/render_view_host_factory.h"
#include "content/browser/renderer_host/render_view_host_impl.h"
#include "content/browser/site_instance_impl.h"
#include "content/browser/webui/web_ui_controller_factory_registry.h"
#include "content/browser/webui/web_ui_impl.h"
#include "content/common/frame_messages.h"
#include "content/common/view_messages.h"
#include "content/public/browser/content_browser_client.h"
#include "content/public/browser/notification_service.h"
#include "content/public/browser/notification_types.h"
#include "content/public/browser/render_widget_host_iterator.h"
#include "content/public/browser/render_widget_host_view.h"
#include "content/public/browser/user_metrics.h"
#include "content/public/browser/web_ui_controller.h"
#include "content/public/common/content_switches.h"
#include "content/public/common/referrer.h"
#include "content/public/common/url_constants.h"

namespace content {

// static
bool RenderFrameHostManager::ClearRFHsPendingShutdown(FrameTreeNode* node) {
  node->render_manager()->pending_delete_hosts_.clear();
  return true;
}

RenderFrameHostManager::RenderFrameHostManager(
    FrameTreeNode* frame_tree_node,
    RenderFrameHostDelegate* render_frame_delegate,
    RenderViewHostDelegate* render_view_delegate,
    RenderWidgetHostDelegate* render_widget_delegate,
    Delegate* delegate,
    int render_process_affinity)
    : frame_tree_node_(frame_tree_node),
      delegate_(delegate),
      cross_navigation_pending_(false),
      render_frame_delegate_(render_frame_delegate),
      render_view_delegate_(render_view_delegate),
      render_widget_delegate_(render_widget_delegate),
      interstitial_page_(NULL),
      render_process_affinity_(render_process_affinity),
      weak_factory_(this) {
  DCHECK(frame_tree_node_);
}

RenderFrameHostManager::~RenderFrameHostManager() {
  if (pending_render_frame_host_)
    UnsetPendingRenderFrameHost();

  if (render_frame_host_ &&
      render_frame_host_->GetSiteInstance()->active_frame_count() <= 1U) {
    ShutdownRenderFrameProxyHostsInSiteInstance(
        render_frame_host_->GetSiteInstance()->GetId());
  }

  // We should always have a current RenderFrameHost except in some tests.
  SetRenderFrameHost(scoped_ptr<RenderFrameHostImpl>());

  // Delete any swapped out RenderFrameHosts.
  STLDeleteValues(&proxy_hosts_);
}

void RenderFrameHostManager::Init(BrowserContext* browser_context,
                                  SiteInstance* site_instance,
                                  int view_routing_id,
                                  int frame_routing_id) {
  // Create a RenderViewHost and RenderFrameHost, once we have an instance.  It
  // is important to immediately give this SiteInstance to a RenderViewHost so
  // that the SiteInstance is ref counted.
  if (!site_instance)
    site_instance = SiteInstance::Create(browser_context);
  // If we have affinity to a particular render process, then get the process
  // now, or forever hold your peace.
  if (render_process_affinity_ != SiteInstance::kNoProcessAffinity)
    site_instance->GetProcess(render_process_affinity_);

  int flags = delegate_->IsHidden() ? CREATE_RF_HIDDEN : 0;
  SetRenderFrameHost(CreateRenderFrameHost(site_instance, view_routing_id,
                                           frame_routing_id, flags));

  // Keep track of renderer processes as they start to shut down or are
  // crashed/killed.
  registrar_.Add(this, NOTIFICATION_RENDERER_PROCESS_CLOSED,
                 NotificationService::AllSources());
  registrar_.Add(this, NOTIFICATION_RENDERER_PROCESS_CLOSING,
                 NotificationService::AllSources());
}

RenderViewHostImpl* RenderFrameHostManager::current_host() const {
  if (!render_frame_host_)
    return NULL;
  return render_frame_host_->render_view_host();
}

RenderViewHostImpl* RenderFrameHostManager::pending_render_view_host() const {
  if (!pending_render_frame_host_)
    return NULL;
  return pending_render_frame_host_->render_view_host();
}

RenderWidgetHostView* RenderFrameHostManager::GetRenderWidgetHostView() const {
  if (interstitial_page_)
    return interstitial_page_->GetView();
  if (!render_frame_host_)
    return NULL;
  return render_frame_host_->render_view_host()->GetView();
}

RenderFrameProxyHost* RenderFrameHostManager::GetProxyToParent() {
  if (frame_tree_node_->IsMainFrame())
    return NULL;

  RenderFrameProxyHostMap::iterator iter =
      proxy_hosts_.find(frame_tree_node_->parent()
                            ->render_manager()
                            ->current_frame_host()
                            ->GetSiteInstance()
                            ->GetId());
  if (iter == proxy_hosts_.end())
    return NULL;

  return iter->second;
}

void RenderFrameHostManager::SetPendingWebUI(const GURL& url, int bindings) {
  pending_web_ui_ = CreateWebUI(url, bindings);
  pending_and_current_web_ui_.reset();
}

scoped_ptr<WebUIImpl> RenderFrameHostManager::CreateWebUI(const GURL& url,
                                                          int bindings) {
  scoped_ptr<WebUIImpl> new_web_ui(delegate_->CreateWebUIForRenderManager(url));

  // If we have assigned (zero or more) bindings to this NavigationEntry in the
  // past, make sure we're not granting it different bindings than it had
  // before.  If so, note it and don't give it any bindings, to avoid a
  // potential privilege escalation.
  if (new_web_ui && bindings != NavigationEntryImpl::kInvalidBindings &&
      new_web_ui->GetBindings() != bindings) {
    RecordAction(base::UserMetricsAction("ProcessSwapBindingsMismatch_RVHM"));
    return nullptr;
  }
  return new_web_ui.Pass();
}

RenderFrameHostImpl* RenderFrameHostManager::Navigate(
    const NavigationEntryImpl& entry) {
  TRACE_EVENT1("navigation", "RenderFrameHostManager:Navigate",
               "FrameTreeNode id", frame_tree_node_->frame_tree_node_id());
  // Create a pending RenderFrameHost to use for the navigation.
  RenderFrameHostImpl* dest_render_frame_host = UpdateStateForNavigate(
      entry.GetURL(), entry.source_site_instance(), entry.site_instance(),
      entry.GetTransitionType(),
      entry.restore_type() != NavigationEntryImpl::RESTORE_NONE,
      entry.IsViewSourceMode(), entry.transferred_global_request_id(),
      entry.bindings());
  if (!dest_render_frame_host)
    return NULL;  // We weren't able to create a pending render frame host.

  // If the current render_frame_host_ isn't live, we should create it so
  // that we don't show a sad tab while the dest_render_frame_host fetches
  // its first page.  (Bug 1145340)
  if (dest_render_frame_host != render_frame_host_ &&
      !render_frame_host_->IsRenderFrameLive()) {
    // Note: we don't call InitRenderView here because we are navigating away
    // soon anyway, and we don't have the NavigationEntry for this host.
    delegate_->CreateRenderViewForRenderManager(
        render_frame_host_->render_view_host(), MSG_ROUTING_NONE,
        MSG_ROUTING_NONE, frame_tree_node_->IsMainFrame());
  }

  // If the renderer crashed, then try to create a new one to satisfy this
  // navigation request.
  if (!dest_render_frame_host->IsRenderFrameLive()) {
    // Instruct the destination render frame host to set up a Mojo connection
    // with the new render frame if necessary.  Note that this call needs to
    // occur before initializing the RenderView; the flow of creating the
    // RenderView can cause browser-side code to execute that expects the this
    // RFH's ServiceRegistry to be initialized (e.g., if the site is a WebUI
    // site that is handled via Mojo, then Mojo WebUI code in //chrome will
    // add a service to this RFH's ServiceRegistry).
    dest_render_frame_host->SetUpMojoIfNeeded();

    // Recreate the opener chain.
    int opener_route_id = delegate_->CreateOpenerRenderViewsForRenderManager(
        dest_render_frame_host->GetSiteInstance());
    if (!InitRenderView(dest_render_frame_host->render_view_host(),
                        opener_route_id,
                        MSG_ROUTING_NONE,
                        frame_tree_node_->IsMainFrame()))
      return NULL;

    // Now that we've created a new renderer, be sure to hide it if it isn't
    // our primary one.  Otherwise, we might crash if we try to call Show()
    // on it later.
    if (dest_render_frame_host != render_frame_host_ &&
        dest_render_frame_host->render_view_host()->GetView()) {
      dest_render_frame_host->render_view_host()->GetView()->Hide();
    } else {
      // Notify here as we won't be calling CommitPending (which does the
      // notify).
      delegate_->NotifySwappedFromRenderManager(
          NULL, render_frame_host_.get(), frame_tree_node_->IsMainFrame());
    }
  }

  // If entry includes the request ID of a request that is being transferred,
  // the destination render frame will take ownership, so release ownership of
  // the request.
  if (cross_site_transferring_request_.get() &&
      cross_site_transferring_request_->request_id() ==
          entry.transferred_global_request_id()) {
    cross_site_transferring_request_->ReleaseRequest();
  }

  return dest_render_frame_host;
}

void RenderFrameHostManager::Stop() {
  render_frame_host_->Stop();

  // If we are cross-navigating, we should stop the pending renderers.  This
  // will lead to a DidFailProvisionalLoad, which will properly destroy them.
  if (cross_navigation_pending_) {
    pending_render_frame_host_->Send(new FrameMsg_Stop(
        pending_render_frame_host_->GetRoutingID()));
  }
}

void RenderFrameHostManager::SetIsLoading(bool is_loading) {
  render_frame_host_->render_view_host()->SetIsLoading(is_loading);
  if (pending_render_frame_host_)
    pending_render_frame_host_->render_view_host()->SetIsLoading(is_loading);
}

bool RenderFrameHostManager::ShouldCloseTabOnUnresponsiveRenderer() {
  // If we're waiting for a close ACK, then the tab should close whether there's
  // a navigation in progress or not.  Unfortunately, we also need to check for
  // cases that we arrive here with no navigation in progress, since there are
  // some tab closure paths that don't set is_waiting_for_close_ack to true.
  // TODO(creis): Clean this up in http://crbug.com/418266.
  if (!cross_navigation_pending_ ||
      render_frame_host_->render_view_host()->is_waiting_for_close_ack())
    return true;

  // We should always have a pending RFH when there's a cross-process navigation
  // in progress.  Sanity check this for http://crbug.com/276333.
  CHECK(pending_render_frame_host_);

  // Unload handlers run in the background, so we should never get an
  // unresponsiveness warning for them.
  CHECK(!render_frame_host_->IsWaitingForUnloadACK());

  // If the tab becomes unresponsive during beforeunload while doing a
  // cross-site navigation, proceed with the navigation.  (This assumes that
  // the pending RenderFrameHost is still responsive.)
  if (render_frame_host_->is_waiting_for_beforeunload_ack()) {
    // Haven't gotten around to starting the request, because we're still
    // waiting for the beforeunload handler to finish.  We'll pretend that it
    // did finish, to let the navigation proceed.  Note that there's a danger
    // that the beforeunload handler will later finish and possibly return
    // false (meaning the navigation should not proceed), but we'll ignore it
    // in this case because it took too long.
    if (pending_render_frame_host_->are_navigations_suspended()) {
      pending_render_frame_host_->SetNavigationsSuspended(
          false, base::TimeTicks::Now());
    }
  }
  return false;
}

void RenderFrameHostManager::OnBeforeUnloadACK(
    bool for_cross_site_transition,
    bool proceed,
    const base::TimeTicks& proceed_time) {
  if (for_cross_site_transition) {
    // Ignore if we're not in a cross-site navigation.
    if (!cross_navigation_pending_)
      return;

    if (proceed) {
      // Ok to unload the current page, so proceed with the cross-site
      // navigation.  Note that if navigations are not currently suspended, it
      // might be because the renderer was deemed unresponsive and this call was
      // already made by ShouldCloseTabOnUnresponsiveRenderer.  In that case, it
      // is ok to do nothing here.
      if (pending_render_frame_host_ &&
          pending_render_frame_host_->are_navigations_suspended()) {
        pending_render_frame_host_->SetNavigationsSuspended(false,
                                                            proceed_time);
      }
    } else {
      // Current page says to cancel.
      CancelPending();
      cross_navigation_pending_ = false;
    }
  } else {
    // Non-cross site transition means closing the entire tab.
    bool proceed_to_fire_unload;
    delegate_->BeforeUnloadFiredFromRenderManager(proceed, proceed_time,
                                                  &proceed_to_fire_unload);

    if (proceed_to_fire_unload) {
      // If we're about to close the tab and there's a pending RFH, cancel it.
      // Otherwise, if the navigation in the pending RFH completes before the
      // close in the current RFH, we'll lose the tab close.
      if (pending_render_frame_host_) {
        CancelPending();
        cross_navigation_pending_ = false;
      }

      // This is not a cross-site navigation, the tab is being closed.
      render_frame_host_->render_view_host()->ClosePage();
    }
  }
}

void RenderFrameHostManager::OnCrossSiteResponse(
    RenderFrameHostImpl* pending_render_frame_host,
    const GlobalRequestID& global_request_id,
    scoped_ptr<CrossSiteTransferringRequest> cross_site_transferring_request,
    const std::vector<GURL>& transfer_url_chain,
    const Referrer& referrer,
    ui::PageTransition page_transition,
    bool should_replace_current_entry) {
  // We should only get here for transfer navigations.  Most cross-process
  // navigations can just continue and wait to run the unload handler (by
  // swapping out) when the new navigation commits.
  CHECK(cross_site_transferring_request.get());

  // A transfer should only have come from our pending or current RFH.
  // TODO(creis): We need to handle the case that the pending RFH has changed
  // in the mean time, while this was being posted from the IO thread.  We
  // should probably cancel the request in that case.
  DCHECK(pending_render_frame_host == pending_render_frame_host_ ||
         pending_render_frame_host == render_frame_host_);

  // Store the transferring request so that we can release it if the transfer
  // navigation matches.
  cross_site_transferring_request_ = cross_site_transferring_request.Pass();

  // Sanity check that the params are for the correct frame and process.
  // These should match the RenderFrameHost that made the request.
  // If it started as a cross-process navigation via OpenURL, this is the
  // pending one.  If it wasn't cross-process until the transfer, this is the
  // current one.
  int render_frame_id = pending_render_frame_host_ ?
      pending_render_frame_host_->GetRoutingID() :
      render_frame_host_->GetRoutingID();
  DCHECK_EQ(render_frame_id, pending_render_frame_host->GetRoutingID());
  int process_id = pending_render_frame_host_ ?
      pending_render_frame_host_->GetProcess()->GetID() :
      render_frame_host_->GetProcess()->GetID();
  DCHECK_EQ(process_id, global_request_id.child_id);

  // Treat the last URL in the chain as the destination and the remainder as
  // the redirect chain.
  CHECK(transfer_url_chain.size());
  GURL transfer_url = transfer_url_chain.back();
  std::vector<GURL> rest_of_chain = transfer_url_chain;
  rest_of_chain.pop_back();

  // We don't know whether the original request had |user_action| set to true.
  // However, since we force the navigation to be in the current tab, it
  // doesn't matter.
  pending_render_frame_host->frame_tree_node()->navigator()->RequestTransferURL(
      pending_render_frame_host, transfer_url, nullptr, rest_of_chain, referrer,
      page_transition, CURRENT_TAB, global_request_id,
      should_replace_current_entry, true);

  // The transferring request was only needed during the RequestTransferURL
  // call, so it is safe to clear at this point.
  cross_site_transferring_request_.reset();
}

void RenderFrameHostManager::OnDeferredAfterResponseStarted(
    const GlobalRequestID& global_request_id,
    RenderFrameHostImpl* pending_render_frame_host) {
  DCHECK(!response_started_id_.get());

  response_started_id_.reset(new GlobalRequestID(global_request_id));
}

void RenderFrameHostManager::ResumeResponseDeferredAtStart() {
  DCHECK(response_started_id_.get());

  RenderProcessHostImpl* process =
      static_cast<RenderProcessHostImpl*>(render_frame_host_->GetProcess());
  process->ResumeResponseDeferredAtStart(*response_started_id_);

  render_frame_host_->ClearPendingTransitionRequestData();

  response_started_id_.reset();
}

void RenderFrameHostManager::ClearNavigationTransitionData() {
  render_frame_host_->ClearPendingTransitionRequestData();
}

void RenderFrameHostManager::DidNavigateFrame(
    RenderFrameHostImpl* render_frame_host,
    bool was_caused_by_user_gesture) {
  if (!cross_navigation_pending_) {
    DCHECK(!pending_render_frame_host_);

    // We should only hear this from our current renderer.
    DCHECK_EQ(render_frame_host_, render_frame_host);

    // Even when there is no pending RVH, there may be a pending Web UI.
    if (pending_web_ui())
      CommitPending();
    return;
  }

  if (render_frame_host == pending_render_frame_host_) {
    // The pending cross-site navigation completed, so show the renderer.
    CommitPending();
    cross_navigation_pending_ = false;
  } else if (render_frame_host == render_frame_host_) {
    if (was_caused_by_user_gesture) {
      // A navigation in the original page has taken place.  Cancel the pending
      // one. Only do it for user gesture originated navigations to prevent
      // page doing any shenanigans to prevent user from navigating.
      // See https://code.google.com/p/chromium/issues/detail?id=75195
      CancelPending();
      cross_navigation_pending_ = false;
    }
  } else {
    // No one else should be sending us DidNavigate in this state.
    DCHECK(false);
  }
}

void RenderFrameHostManager::DidDisownOpener(
    RenderFrameHost* render_frame_host) {
  // Notify all RenderFrameHosts but the one that notified us. This is necessary
  // in case a process swap has occurred while the message was in flight.
  for (RenderFrameProxyHostMap::iterator iter = proxy_hosts_.begin();
       iter != proxy_hosts_.end();
       ++iter) {
    DCHECK_NE(iter->second->GetSiteInstance(),
              current_frame_host()->GetSiteInstance());
    iter->second->DisownOpener();
  }

  if (render_frame_host_.get() != render_frame_host)
    render_frame_host_->DisownOpener();

  if (pending_render_frame_host_ &&
      pending_render_frame_host_.get() != render_frame_host) {
    pending_render_frame_host_->DisownOpener();
  }
}

void RenderFrameHostManager::RendererProcessClosing(
    RenderProcessHost* render_process_host) {
  // Remove any swapped out RVHs from this process, so that we don't try to
  // swap them back in while the process is exiting.  Start by finding them,
  // since there could be more than one.
  std::list<int> ids_to_remove;
  for (RenderFrameProxyHostMap::iterator iter = proxy_hosts_.begin();
       iter != proxy_hosts_.end();
       ++iter) {
    if (iter->second->GetProcess() == render_process_host)
      ids_to_remove.push_back(iter->first);
  }

  // Now delete them.
  while (!ids_to_remove.empty()) {
    delete proxy_hosts_[ids_to_remove.back()];
    proxy_hosts_.erase(ids_to_remove.back());
    ids_to_remove.pop_back();
  }
}

void RenderFrameHostManager::SwapOutOldFrame(
    scoped_ptr<RenderFrameHostImpl> old_render_frame_host) {
  TRACE_EVENT1("navigation", "RenderFrameHostManager::SwapOutOldFrame",
               "FrameTreeNode id", frame_tree_node_->frame_tree_node_id());

  // Tell the renderer to suppress any further modal dialogs so that we can swap
  // it out.  This must be done before canceling any current dialog, in case
  // there is a loop creating additional dialogs.
  // TODO(creis): Handle modal dialogs in subframe processes.
  old_render_frame_host->render_view_host()->SuppressDialogsUntilSwapOut();

  // Now close any modal dialogs that would prevent us from swapping out.  This
  // must be done separately from SwapOut, so that the PageGroupLoadDeferrer is
  // no longer on the stack when we send the SwapOut message.
  delegate_->CancelModalDialogsForRenderManager();

  // If the old RFH is not live, just return as there is no further work to do.
  // It will be deleted and there will be no proxy created.
  int32 old_site_instance_id =
      old_render_frame_host->GetSiteInstance()->GetId();
  if (!old_render_frame_host->IsRenderFrameLive()) {
    ShutdownRenderFrameProxyHostsInSiteInstance(old_site_instance_id);
    return;
  }

  // If there are no active frames besides this one, we can delete the old
  // RenderFrameHost once it runs its unload handler, without replacing it with
  // a proxy.
  size_t active_frame_count =
      old_render_frame_host->GetSiteInstance()->active_frame_count();
  if (active_frame_count <= 1) {
    // Tell the old RenderFrameHost to swap out, with no proxy to replace it.
    old_render_frame_host->SwapOut(NULL, true);
    MoveToPendingDeleteHosts(old_render_frame_host.Pass());

    // Also clear out any proxies from this SiteInstance, in case this was the
    // last one keeping other proxies alive.
    ShutdownRenderFrameProxyHostsInSiteInstance(old_site_instance_id);

    return;
  }

  // Otherwise there are active views and we need a proxy for the old RFH.
  // (There should not be one yet.)
  CHECK(!GetRenderFrameProxyHost(old_render_frame_host->GetSiteInstance()));
  RenderFrameProxyHost* proxy = new RenderFrameProxyHost(
      old_render_frame_host->GetSiteInstance(), frame_tree_node_);
  CHECK(proxy_hosts_.insert(std::make_pair(old_site_instance_id, proxy)).second)
      << "Inserting a duplicate item.";

  // Tell the old RenderFrameHost to swap out and be replaced by the proxy.
  old_render_frame_host->SwapOut(proxy, true);

  bool is_main_frame = frame_tree_node_->IsMainFrame();
  if (base::CommandLine::ForCurrentProcess()->HasSwitch(
          switches::kSitePerProcess) &&
      !is_main_frame) {
    // In --site-per-process, subframes delete their RFH rather than storing it
    // in the proxy.  Schedule it for deletion once the SwapOutACK comes in.
    // TODO(creis): This will be the default when we remove swappedout://.
    MoveToPendingDeleteHosts(old_render_frame_host.Pass());
  } else {
    // We shouldn't get here for subframes, since we only swap subframes when
    // --site-per-process is used.
    DCHECK(is_main_frame);

    // The old RenderFrameHost will stay alive inside the proxy so that existing
    // JavaScript window references to it stay valid.
    proxy->TakeFrameHostOwnership(old_render_frame_host.Pass());
  }
}

void RenderFrameHostManager::DiscardUnusedFrame(
    scoped_ptr<RenderFrameHostImpl> render_frame_host) {
  // TODO(carlosk): this code is very similar to what can be found in
  // SwapOutOldFrame and we should see that these are unified at some point.

  // If the SiteInstance for the pending RFH is being used by others don't
  // delete the RFH. Just swap it out and it can be reused at a later point.
  SiteInstanceImpl* site_instance = render_frame_host->GetSiteInstance();
  if (site_instance->HasSite() && site_instance->active_frame_count() > 1) {
    // Any currently suspended navigations are no longer needed.
    render_frame_host->CancelSuspendedNavigations();

    RenderFrameProxyHost* proxy =
        new RenderFrameProxyHost(site_instance, frame_tree_node_);
    proxy_hosts_[site_instance->GetId()] = proxy;
    render_frame_host->SwapOut(proxy, false);
    if (frame_tree_node_->IsMainFrame())
      proxy->TakeFrameHostOwnership(render_frame_host.Pass());
  } else {
    // We won't be coming back, so delete this one.
    render_frame_host.reset();
  }
}

void RenderFrameHostManager::MoveToPendingDeleteHosts(
    scoped_ptr<RenderFrameHostImpl> render_frame_host) {
  // |render_frame_host| will be deleted when its SwapOut ACK is received, or
  // when the timer times out, or when the RFHM itself is deleted (whichever
  // comes first).
  pending_delete_hosts_.push_back(
      linked_ptr<RenderFrameHostImpl>(render_frame_host.release()));
}

bool RenderFrameHostManager::IsPendingDeletion(
    RenderFrameHostImpl* render_frame_host) {
  for (const auto& rfh : pending_delete_hosts_) {
    if (rfh == render_frame_host)
      return true;
  }
  return false;
}

bool RenderFrameHostManager::DeleteFromPendingList(
    RenderFrameHostImpl* render_frame_host) {
  for (RFHPendingDeleteList::iterator iter = pending_delete_hosts_.begin();
       iter != pending_delete_hosts_.end();
       iter++) {
    if (*iter == render_frame_host) {
      pending_delete_hosts_.erase(iter);
      return true;
    }
  }
  return false;
}

void RenderFrameHostManager::ResetProxyHosts() {
  STLDeleteValues(&proxy_hosts_);
}

// PlzNavigate
RenderFrameHostImpl* RenderFrameHostManager::GetFrameHostForNavigation(
      const GURL& url,
      ui::PageTransition transition) {
  CHECK(base::CommandLine::ForCurrentProcess()->HasSwitch(
      switches::kEnableBrowserSideNavigation));
  // TODO(clamy): When we handle renderer initiated navigations, make sure not
  // to use a different process for subframes if --site-per-process is not
  // enabled.

  // Pick the right RenderFrameHost to commit the navigation.
  // TODO(clamy): Replace the default values by the right ones.
  RenderFrameHostImpl* render_frame_host = UpdateStateForNavigate(
      url, nullptr, nullptr, transition, false, false, GlobalRequestID(),
      NavigationEntryImpl::kInvalidBindings);

  // If the renderer that needs to navigate is not live (it was just created or
  // it crashed), initialize it.
  if (!render_frame_host->render_view_host()->IsRenderViewLive()) {
    // Recreate the opener chain.
    int opener_route_id = delegate_->CreateOpenerRenderViewsForRenderManager(
        render_frame_host->GetSiteInstance());
    if (!InitRenderView(render_frame_host->render_view_host(),
                        opener_route_id,
                        MSG_ROUTING_NONE,
                        frame_tree_node_->IsMainFrame())) {
      return nullptr;
    }
  }
  return render_frame_host;
}

void RenderFrameHostManager::OnDidStartLoading() {
  for (const auto& pair : proxy_hosts_) {
    pair.second->Send(
        new FrameMsg_DidStartLoading(pair.second->GetRoutingID()));
  }
}

void RenderFrameHostManager::OnDidStopLoading() {
  for (const auto& pair : proxy_hosts_) {
    pair.second->Send(new FrameMsg_DidStopLoading(pair.second->GetRoutingID()));
  }
}

void RenderFrameHostManager::Observe(
    int type,
    const NotificationSource& source,
    const NotificationDetails& details) {
  switch (type) {
    case NOTIFICATION_RENDERER_PROCESS_CLOSED:
    case NOTIFICATION_RENDERER_PROCESS_CLOSING:
      RendererProcessClosing(
          Source<RenderProcessHost>(source).ptr());
      break;

    default:
      NOTREACHED();
  }
}

// static
bool RenderFrameHostManager::ClearProxiesInSiteInstance(
    int32 site_instance_id,
    FrameTreeNode* node) {
  RenderFrameProxyHostMap::iterator iter =
      node->render_manager()->proxy_hosts_.find(site_instance_id);
  if (iter != node->render_manager()->proxy_hosts_.end()) {
    RenderFrameProxyHost* proxy = iter->second;
    // Delete the proxy.  If it is for a main frame (and thus the RFH is stored
    // in the proxy) and it was still pending swap out, move the RFH to the
    // pending deletion list first.
    if (node->IsMainFrame() &&
        proxy->render_frame_host()->rfh_state() ==
        RenderFrameHostImpl::STATE_PENDING_SWAP_OUT) {
      scoped_ptr<RenderFrameHostImpl> swapped_out_rfh =
          proxy->PassFrameHostOwnership();
      node->render_manager()->MoveToPendingDeleteHosts(swapped_out_rfh.Pass());
    }
    delete proxy;
    node->render_manager()->proxy_hosts_.erase(site_instance_id);
  }

  return true;
}

bool RenderFrameHostManager::ShouldTransitionCrossSite() {
  // False in the single-process mode, as it makes RVHs to accumulate
  // in swapped_out_hosts_.
  // True if we are using process-per-site-instance (default) or
  // process-per-site (kProcessPerSite).
  return !base::CommandLine::ForCurrentProcess()->HasSwitch(
             switches::kSingleProcess) &&
         !base::CommandLine::ForCurrentProcess()->HasSwitch(
             switches::kProcessPerTab);
}

bool RenderFrameHostManager::ShouldSwapBrowsingInstancesForNavigation(
    const GURL& current_effective_url,
    bool current_is_view_source_mode,
    SiteInstance* new_site_instance,
    const GURL& new_effective_url,
    bool new_is_view_source_mode) const {
  // If new_entry already has a SiteInstance, assume it is correct.  We only
  // need to force a swap if it is in a different BrowsingInstance.
  if (new_site_instance) {
    return !new_site_instance->IsRelatedSiteInstance(
        render_frame_host_->GetSiteInstance());
  }

  // Check for reasons to swap processes even if we are in a process model that
  // doesn't usually swap (e.g., process-per-tab).  Any time we return true,
  // the new_entry will be rendered in a new SiteInstance AND BrowsingInstance.
  BrowserContext* browser_context =
      delegate_->GetControllerForRenderManager().GetBrowserContext();

  // Don't force a new BrowsingInstance for debug URLs that are handled in the
  // renderer process, like javascript: or chrome://crash.
  if (IsRendererDebugURL(new_effective_url))
    return false;

  // For security, we should transition between processes when one is a Web UI
  // page and one isn't.
  if (ChildProcessSecurityPolicyImpl::GetInstance()->HasWebUIBindings(
          render_frame_host_->GetProcess()->GetID()) ||
      WebUIControllerFactoryRegistry::GetInstance()->UseWebUIForURL(
          browser_context, current_effective_url)) {
    // If so, force a swap if destination is not an acceptable URL for Web UI.
    // Here, data URLs are never allowed.
    if (!WebUIControllerFactoryRegistry::GetInstance()->IsURLAcceptableForWebUI(
            browser_context, new_effective_url)) {
      return true;
    }
  } else {
    // Force a swap if it's a Web UI URL.
    if (WebUIControllerFactoryRegistry::GetInstance()->UseWebUIForURL(
            browser_context, new_effective_url)) {
      return true;
    }
  }

  // Check with the content client as well.  Important to pass
  // current_effective_url here, which uses the SiteInstance's site if there is
  // no current_entry.
  if (GetContentClient()->browser()->ShouldSwapBrowsingInstancesForNavigation(
          render_frame_host_->GetSiteInstance(),
          current_effective_url, new_effective_url)) {
    return true;
  }

  // We can't switch a RenderView between view source and non-view source mode
  // without screwing up the session history sometimes (when navigating between
  // "view-source:http://foo.com/" and "http://foo.com/", Blink doesn't treat
  // it as a new navigation). So require a BrowsingInstance switch.
  if (current_is_view_source_mode != new_is_view_source_mode)
    return true;

  return false;
}

bool RenderFrameHostManager::ShouldReuseWebUI(
    const NavigationEntry* current_entry,
    const GURL& new_url) const {
  NavigationControllerImpl& controller =
      delegate_->GetControllerForRenderManager();
  return current_entry && web_ui_.get() &&
      (WebUIControllerFactoryRegistry::GetInstance()->GetWebUIType(
          controller.GetBrowserContext(), current_entry->GetURL()) ==
       WebUIControllerFactoryRegistry::GetInstance()->GetWebUIType(
          controller.GetBrowserContext(), new_url));
}

SiteInstance* RenderFrameHostManager::GetSiteInstanceForNavigation(
    const GURL& dest_url,
    SiteInstance* source_instance,
    SiteInstance* dest_instance,
    ui::PageTransition transition,
    bool dest_is_restore,
    bool dest_is_view_source_mode) {
  SiteInstance* current_instance = render_frame_host_->GetSiteInstance();
  SiteInstance* new_instance = current_instance;

  // We do not currently swap processes for navigations in webview tag guests.
  if (current_instance->GetSiteURL().SchemeIs(kGuestScheme))
    return current_instance;

  // Determine if we need a new BrowsingInstance for this entry.  If true, this
  // implies that it will get a new SiteInstance (and likely process), and that
  // other tabs in the current BrowsingInstance will be unable to script it.
  // This is used for cases that require a process swap even in the
  // process-per-tab model, such as WebUI pages.
  // TODO(clamy): Remove the dependency on the current entry.
  const NavigationEntry* current_entry =
      delegate_->GetLastCommittedNavigationEntryForRenderManager();
  BrowserContext* browser_context =
      delegate_->GetControllerForRenderManager().GetBrowserContext();
  const GURL& current_effective_url = current_entry ?
      SiteInstanceImpl::GetEffectiveURL(browser_context,
                                        current_entry->GetURL()) :
      render_frame_host_->GetSiteInstance()->GetSiteURL();
  bool current_is_view_source_mode = current_entry ?
      current_entry->IsViewSourceMode() : dest_is_view_source_mode;
  bool force_swap = ShouldSwapBrowsingInstancesForNavigation(
      current_effective_url,
      current_is_view_source_mode,
      dest_instance,
      SiteInstanceImpl::GetEffectiveURL(browser_context, dest_url),
      dest_is_view_source_mode);
  if (ShouldTransitionCrossSite() || force_swap) {
    new_instance = GetSiteInstanceForURL(
<<<<<<< HEAD
        dest_url, source_instance, current_instance, dest_instance,
        transition, dest_is_restore, dest_is_view_source_mode, force_swap);
=======
        dest_url,
        dest_instance,
        dest_transition,
        dest_is_restore,
        dest_is_view_source_mode,
        current_instance,
        force_swap);
 
    // If we have affinity to a particular process, get it now or forever hold
    // your peace.
    if (render_process_affinity_ != SiteInstance::kNoProcessAffinity)
      new_instance->GetProcess(render_process_affinity_);
>>>>>>> a6d56f29
  }

  // If force_swap is true, we must use a different SiteInstance.  If we didn't,
  // we would have two RenderFrameHosts in the same SiteInstance and the same
  // frame, resulting in page_id conflicts for their NavigationEntries.
  if (force_swap)
    CHECK_NE(new_instance, current_instance);
  return new_instance;
}

SiteInstance* RenderFrameHostManager::GetSiteInstanceForURL(
    const GURL& dest_url,
    SiteInstance* source_instance,
    SiteInstance* current_instance,
    SiteInstance* dest_instance,
    ui::PageTransition transition,
    bool dest_is_restore,
    bool dest_is_view_source_mode,
    bool force_browsing_instance_swap) {
  NavigationControllerImpl& controller =
      delegate_->GetControllerForRenderManager();
  BrowserContext* browser_context = controller.GetBrowserContext();

  // If the entry has an instance already we should use it.
  if (dest_instance) {
    // If we are forcing a swap, this should be in a different BrowsingInstance.
    if (force_browsing_instance_swap) {
      CHECK(!dest_instance->IsRelatedSiteInstance(
                render_frame_host_->GetSiteInstance()));
    }
    return dest_instance;
  }

  // If a swap is required, we need to force the SiteInstance AND
  // BrowsingInstance to be different ones, using CreateForURL.
  if (force_browsing_instance_swap)
    return SiteInstance::CreateForURL(browser_context, dest_url);

  // (UGLY) HEURISTIC, process-per-site only:
  //
  // If this navigation is generated, then it probably corresponds to a search
  // query.  Given that search results typically lead to users navigating to
  // other sites, we don't really want to use the search engine hostname to
  // determine the site instance for this navigation.
  //
  // NOTE: This can be removed once we have a way to transition between
  //       RenderViews in response to a link click.
  //
  if (base::CommandLine::ForCurrentProcess()->HasSwitch(
          switches::kProcessPerSite) &&
      ui::PageTransitionCoreTypeIs(transition, ui::PAGE_TRANSITION_GENERATED)) {
    return current_instance;
  }

  SiteInstanceImpl* current_site_instance =
      static_cast<SiteInstanceImpl*>(current_instance);

  // If we haven't used our SiteInstance (and thus RVH) yet, then we can use it
  // for this entry.  We won't commit the SiteInstance to this site until the
  // navigation commits (in DidNavigate), unless the navigation entry was
  // restored or it's a Web UI as described below.
  if (!current_site_instance->HasSite()) {
    // If we've already created a SiteInstance for our destination, we don't
    // want to use this unused SiteInstance; use the existing one.  (We don't
    // do this check if the current_instance has a site, because for now, we
    // want to compare against the current URL and not the SiteInstance's site.
    // In this case, there is no current URL, so comparing against the site is
    // ok.  See additional comments below.)
    //
    // Also, if the URL should use process-per-site mode and there is an
    // existing process for the site, we should use it.  We can call
    // GetRelatedSiteInstance() for this, which will eagerly set the site and
    // thus use the correct process.
    bool use_process_per_site =
        RenderProcessHost::ShouldUseProcessPerSite(browser_context, dest_url) &&
        RenderProcessHostImpl::GetProcessHostForSite(browser_context, dest_url);
    if (current_site_instance->HasRelatedSiteInstance(dest_url) ||
        use_process_per_site) {
      return current_site_instance->GetRelatedSiteInstance(dest_url);
    }

    // For extensions, Web UI URLs (such as the new tab page), and apps we do
    // not want to use the current_instance if it has no site, since it will
    // have a RenderProcessHost of PRIV_NORMAL.  Create a new SiteInstance for
    // this URL instead (with the correct process type).
    if (current_site_instance->HasWrongProcessForURL(dest_url))
      return current_site_instance->GetRelatedSiteInstance(dest_url);

    // View-source URLs must use a new SiteInstance and BrowsingInstance.
    // TODO(nasko): This is the same condition as later in the function. This
    // should be taken into account when refactoring this method as part of
    // http://crbug.com/123007.
    if (dest_is_view_source_mode)
      return SiteInstance::CreateForURL(browser_context, dest_url);

    // If we are navigating from a blank SiteInstance to a WebUI, make sure we
    // create a new SiteInstance.
    if (WebUIControllerFactoryRegistry::GetInstance()->UseWebUIForURL(
            browser_context, dest_url)) {
        return SiteInstance::CreateForURL(browser_context, dest_url);
    }

    // Normally the "site" on the SiteInstance is set lazily when the load
    // actually commits. This is to support better process sharing in case
    // the site redirects to some other site: we want to use the destination
    // site in the site instance.
    //
    // In the case of session restore, as it loads all the pages immediately
    // we need to set the site first, otherwise after a restore none of the
    // pages would share renderers in process-per-site.
    //
    // The embedder can request some urls never to be assigned to SiteInstance
    // through the ShouldAssignSiteForURL() content client method, so that
    // renderers created for particular chrome urls (e.g. the chrome-native://
    // scheme) can be reused for subsequent navigations in the same WebContents.
    // See http://crbug.com/386542.
    if (dest_is_restore &&
        GetContentClient()->browser()->ShouldAssignSiteForURL(dest_url)) {
      current_site_instance->SetSite(dest_url);
    }

    return current_site_instance;
  }

  // Otherwise, only create a new SiteInstance for a cross-site navigation.

  // TODO(creis): Once we intercept links and script-based navigations, we
  // will be able to enforce that all entries in a SiteInstance actually have
  // the same site, and it will be safe to compare the URL against the
  // SiteInstance's site, as follows:
  // const GURL& current_url = current_instance->site();
  // For now, though, we're in a hybrid model where you only switch
  // SiteInstances if you type in a cross-site URL.  This means we have to
  // compare the entry's URL to the last committed entry's URL.
  NavigationEntry* current_entry = controller.GetLastCommittedEntry();
  if (interstitial_page_) {
    // The interstitial is currently the last committed entry, but we want to
    // compare against the last non-interstitial entry.
    current_entry = controller.GetEntryAtOffset(-1);
  }

  // View-source URLs must use a new SiteInstance and BrowsingInstance.
  // We don't need a swap when going from view-source to a debug URL like
  // chrome://crash, however.
  // TODO(creis): Refactor this method so this duplicated code isn't needed.
  // See http://crbug.com/123007.
  if (current_entry &&
      current_entry->IsViewSourceMode() != dest_is_view_source_mode &&
      !IsRendererDebugURL(dest_url)) {
    return SiteInstance::CreateForURL(browser_context, dest_url);
  }

  // Use the source SiteInstance in case of data URLs or about:blank pages,
  // because the content is then controlled and/or scriptable by the source
  // SiteInstance.
  GURL about_blank(url::kAboutBlankURL);
  if (source_instance &&
      (dest_url == about_blank || dest_url.scheme() == url::kDataScheme))
    return source_instance;

  // Use the current SiteInstance for same site navigations, as long as the
  // process type is correct.  (The URL may have been installed as an app since
  // the last time we visited it.)
  const GURL& current_url =
      GetCurrentURLForSiteInstance(current_instance, current_entry);
  if (SiteInstance::IsSameWebSite(browser_context, current_url, dest_url) &&
      !current_site_instance->HasWrongProcessForURL(dest_url)) {
    return current_instance;
  }

  // Start the new renderer in a new SiteInstance, but in the current
  // BrowsingInstance.  It is important to immediately give this new
  // SiteInstance to a RenderViewHost (if it is different than our current
  // SiteInstance), so that it is ref counted.  This will happen in
  // CreateRenderView.
  return current_instance->GetRelatedSiteInstance(dest_url);
}

const GURL& RenderFrameHostManager::GetCurrentURLForSiteInstance(
    SiteInstance* current_instance, NavigationEntry* current_entry) {
  // If this is a subframe that is potentially out of process from its parent,
  // don't consider using current_entry's url for SiteInstance selection, since
  // current_entry's url is for the main frame and may be in a different site
  // than this frame.
  // TODO(creis): Remove this when we can check the FrameNavigationEntry's url.
  // See http://crbug.com/369654
  if (!frame_tree_node_->IsMainFrame() &&
      base::CommandLine::ForCurrentProcess()->HasSwitch(
          switches::kSitePerProcess))
    return frame_tree_node_->current_url();

  // If there is no last non-interstitial entry (and current_instance already
  // has a site), then we must have been opened from another tab.  We want
  // to compare against the URL of the page that opened us, but we can't
  // get to it directly.  The best we can do is check against the site of
  // the SiteInstance.  This will be correct when we intercept links and
  // script-based navigations, but for now, it could place some pages in a
  // new process unnecessarily.  We should only hit this case if a page tries
  // to open a new tab to an interstitial-inducing URL, and then navigates
  // the page to a different same-site URL.  (This seems very unlikely in
  // practice.)
  if (current_entry)
    return current_entry->GetURL();
  return current_instance->GetSiteURL();
}

void RenderFrameHostManager::CreatePendingRenderFrameHost(
    SiteInstance* old_instance,
    SiteInstance* new_instance,
    bool is_main_frame) {
  int create_render_frame_flags = 0;
  if (is_main_frame)
    create_render_frame_flags |= CREATE_RF_FOR_MAIN_FRAME_NAVIGATION;

  if (delegate_->IsHidden())
    create_render_frame_flags |= CREATE_RF_HIDDEN;

  int opener_route_id =
      CreateOpenerRenderViewsIfNeeded(old_instance, new_instance);

  if (pending_render_frame_host_)
    CancelPending();

  // Create a non-swapped-out RFH with the given opener.
  pending_render_frame_host_ =
      CreateRenderFrame(new_instance, pending_web_ui(), opener_route_id,
                        create_render_frame_flags, nullptr);
}

int RenderFrameHostManager::CreateOpenerRenderViewsIfNeeded(
    SiteInstance* old_instance,
    SiteInstance* new_instance) {
  int opener_route_id = MSG_ROUTING_NONE;
  if (new_instance->IsRelatedSiteInstance(old_instance)) {
    opener_route_id =
        delegate_->CreateOpenerRenderViewsForRenderManager(new_instance);
    if (base::CommandLine::ForCurrentProcess()->HasSwitch(
            switches::kSitePerProcess)) {
      // Ensure that the frame tree has RenderFrameProxyHosts for the new
      // SiteInstance in all nodes except the current one.
      frame_tree_node_->frame_tree()->CreateProxiesForSiteInstance(
          frame_tree_node_, new_instance);
    }
  }
  return opener_route_id;
}

scoped_ptr<RenderFrameHostImpl> RenderFrameHostManager::CreateRenderFrameHost(
    SiteInstance* site_instance,
    int view_routing_id,
    int frame_routing_id,
    int flags) {
  if (frame_routing_id == MSG_ROUTING_NONE)
    frame_routing_id = site_instance->GetProcess()->GetNextRoutingID();

  bool swapped_out = !!(flags & CREATE_RF_SWAPPED_OUT);
  bool hidden = !!(flags & CREATE_RF_HIDDEN);

  // Create a RVH for main frames, or find the existing one for subframes.
  FrameTree* frame_tree = frame_tree_node_->frame_tree();
  RenderViewHostImpl* render_view_host = NULL;
  if (frame_tree_node_->IsMainFrame()) {
    render_view_host = frame_tree->CreateRenderViewHost(
        site_instance, view_routing_id, frame_routing_id, swapped_out, hidden);
  } else {
    render_view_host = frame_tree->GetRenderViewHost(site_instance);

    CHECK(render_view_host);
  }

  // TODO(creis): Pass hidden to RFH.
  scoped_ptr<RenderFrameHostImpl> render_frame_host =
      make_scoped_ptr(RenderFrameHostFactory::Create(
                          render_view_host, render_frame_delegate_, frame_tree,
                          frame_tree_node_, frame_routing_id, flags).release());
  return render_frame_host.Pass();
}

scoped_ptr<RenderFrameHostImpl> RenderFrameHostManager::CreateRenderFrame(
    SiteInstance* instance,
    WebUIImpl* web_ui,
    int opener_route_id,
    int flags,
    int* view_routing_id_ptr) {
  bool swapped_out = !!(flags & CREATE_RF_SWAPPED_OUT);
  CHECK(instance);
  // Swapped out views should always be hidden.
  DCHECK(!swapped_out || (flags & CREATE_RF_HIDDEN));

  // TODO(nasko): Remove the following CHECK once cross-site navigation no
  // longer relies on swapped out RFH for the top-level frame.
  if (!frame_tree_node_->IsMainFrame())
    CHECK(!swapped_out);

  scoped_ptr<RenderFrameHostImpl> new_render_frame_host;
  bool success = true;
  if (view_routing_id_ptr)
    *view_routing_id_ptr = MSG_ROUTING_NONE;

  // We are creating a pending or swapped out RFH here. We should never create
  // it in the same SiteInstance as our current RFH.
  CHECK_NE(render_frame_host_->GetSiteInstance(), instance);

  // Check if we've already created an RFH for this SiteInstance.  If so, try
  // to re-use the existing one, which has already been initialized.  We'll
  // remove it from the list of proxy hosts below if it will be active.
  RenderFrameProxyHost* proxy = GetRenderFrameProxyHost(instance);
  if (proxy && proxy->render_frame_host()) {
    if (view_routing_id_ptr)
      *view_routing_id_ptr = proxy->GetRenderViewHost()->GetRoutingID();
    // Delete the existing RenderFrameProxyHost, but reuse the RenderFrameHost.
    // Prevent the process from exiting while we're trying to use it.
    if (!swapped_out) {
      new_render_frame_host = proxy->PassFrameHostOwnership();
      new_render_frame_host->GetProcess()->AddPendingView();

      proxy_hosts_.erase(instance->GetId());
      delete proxy;

      // When a new render view is created by the renderer, the new WebContents
      // gets a RenderViewHost in the SiteInstance of its opener WebContents.
      // If not used in the first navigation, this RVH is swapped out and is not
      // granted bindings, so we may need to grant them when swapping it in.
      if (web_ui && !new_render_frame_host->GetProcess()->IsIsolatedGuest()) {
        int required_bindings = web_ui->GetBindings();
        RenderViewHost* render_view_host =
            new_render_frame_host->render_view_host();
        if ((render_view_host->GetEnabledBindings() & required_bindings) !=
            required_bindings) {
          render_view_host->AllowBindings(required_bindings);
        }
      }
    }
  } else {
    // Create a new RenderFrameHost if we don't find an existing one.
    new_render_frame_host = CreateRenderFrameHost(instance, MSG_ROUTING_NONE,
                                                  MSG_ROUTING_NONE, flags);
    RenderViewHostImpl* render_view_host =
        new_render_frame_host->render_view_host();
    int proxy_routing_id = MSG_ROUTING_NONE;

    // Prevent the process from exiting while we're trying to navigate in it.
    // Otherwise, if the new RFH is swapped out already, store it.
    if (!swapped_out) {
      new_render_frame_host->GetProcess()->AddPendingView();
    } else {
      proxy = new RenderFrameProxyHost(
          new_render_frame_host->GetSiteInstance(), frame_tree_node_);
      proxy_hosts_[instance->GetId()] = proxy;
      proxy_routing_id = proxy->GetRoutingID();
      proxy->TakeFrameHostOwnership(new_render_frame_host.Pass());
    }

    success =
        InitRenderView(render_view_host, opener_route_id, proxy_routing_id,
                       !!(flags & CREATE_RF_FOR_MAIN_FRAME_NAVIGATION));
    if (success) {
      if (frame_tree_node_->IsMainFrame()) {
        // Don't show the main frame's view until we get a DidNavigate from it.
        render_view_host->GetView()->Hide();
      } else if (!swapped_out) {
        // Init the RFH, so a RenderFrame is created in the renderer.
        DCHECK(new_render_frame_host.get());
        success = InitRenderFrame(new_render_frame_host.get());
      }
    }

    if (success) {
      if (view_routing_id_ptr)
        *view_routing_id_ptr = render_view_host->GetRoutingID();

      // A brand new RenderFrame was created by one of the Init calls above.
      // Announce it to observers.
      if (swapped_out)
        render_frame_delegate_->RenderFrameCreated(proxy->render_frame_host());
      else
        render_frame_delegate_->RenderFrameCreated(new_render_frame_host.get());
    }
  }

  // Returns the new RFH if it isn't swapped out.
  if (success && !swapped_out) {
    DCHECK(new_render_frame_host->GetSiteInstance() == instance);
    return new_render_frame_host.Pass();
  }
  return nullptr;
}

int RenderFrameHostManager::CreateRenderFrameProxy(SiteInstance* instance) {
  // A RenderFrameProxyHost should never be created in the same SiteInstance as
  // the current RFH.
  CHECK(instance);
  CHECK_NE(instance, render_frame_host_->GetSiteInstance());

  RenderFrameProxyHost* proxy = GetRenderFrameProxyHost(instance);
  if (proxy)
    return proxy->GetRoutingID();

  proxy = new RenderFrameProxyHost(instance, frame_tree_node_);
  proxy_hosts_[instance->GetId()] = proxy;
  proxy->InitRenderFrameProxy();
  return proxy->GetRoutingID();
}

bool RenderFrameHostManager::InitRenderView(
    RenderViewHostImpl* render_view_host,
    int opener_route_id,
    int proxy_routing_id,
    bool for_main_frame_navigation) {
  // We may have initialized this RenderViewHost for another RenderFrameHost.
  if (render_view_host->IsRenderViewLive())
    return true;

  // If the pending navigation is to a WebUI and the RenderView is not in a
  // guest process, tell the RenderViewHost about any bindings it will need
  // enabled.
  if (pending_web_ui() && !render_view_host->GetProcess()->IsIsolatedGuest()) {
    render_view_host->AllowBindings(pending_web_ui()->GetBindings());
  } else {
    // Ensure that we don't create an unprivileged RenderView in a WebUI-enabled
    // process unless it's swapped out.
    if (render_view_host->is_active()) {
      CHECK(!ChildProcessSecurityPolicyImpl::GetInstance()->HasWebUIBindings(
                render_view_host->GetProcess()->GetID()));
    }
  }

  return delegate_->CreateRenderViewForRenderManager(render_view_host,
                                                     opener_route_id,
                                                     proxy_routing_id,
                                                     for_main_frame_navigation);
}

bool RenderFrameHostManager::InitRenderFrame(
    RenderFrameHostImpl* render_frame_host) {
  if (render_frame_host->IsRenderFrameLive())
    return true;

  int parent_routing_id = MSG_ROUTING_NONE;
  int proxy_routing_id = MSG_ROUTING_NONE;
  if (frame_tree_node_->parent()) {
    parent_routing_id = frame_tree_node_->parent()->render_manager()->
        GetRoutingIdForSiteInstance(render_frame_host->GetSiteInstance());
    CHECK_NE(parent_routing_id, MSG_ROUTING_NONE);
  }
  // Check whether there is an existing proxy for this frame in this
  // SiteInstance. If there is, the new RenderFrame needs to be able to find
  // the proxy it is replacing, so that it can fully initialize itself.
  // NOTE: This is the only time that a RenderFrameProxyHost can be in the same
  // SiteInstance as its RenderFrameHost. This is only the case until the
  // RenderFrameHost commits, at which point it will replace and delete the
  // RenderFrameProxyHost.
  RenderFrameProxyHost* existing_proxy =
      GetRenderFrameProxyHost(render_frame_host->GetSiteInstance());
  if (existing_proxy) {
    proxy_routing_id = existing_proxy->GetRoutingID();
    CHECK_NE(proxy_routing_id, MSG_ROUTING_NONE);
  }
  return delegate_->CreateRenderFrameForRenderManager(render_frame_host,
                                                      parent_routing_id,
                                                      proxy_routing_id);
}

int RenderFrameHostManager::GetRoutingIdForSiteInstance(
    SiteInstance* site_instance) {
  if (render_frame_host_->GetSiteInstance() == site_instance)
    return render_frame_host_->GetRoutingID();

  RenderFrameProxyHostMap::iterator iter =
      proxy_hosts_.find(site_instance->GetId());
  if (iter != proxy_hosts_.end())
    return iter->second->GetRoutingID();

  return MSG_ROUTING_NONE;
}

void RenderFrameHostManager::CommitPending() {
  TRACE_EVENT1("navigation", "RenderFrameHostManager::CommitPending",
               "FrameTreeNode id", frame_tree_node_->frame_tree_node_id());
  // First check whether we're going to want to focus the location bar after
  // this commit.  We do this now because the navigation hasn't formally
  // committed yet, so if we've already cleared |pending_web_ui_| the call chain
  // this triggers won't be able to figure out what's going on.
  bool will_focus_location_bar = delegate_->FocusLocationBarByDefault();

  // Next commit the Web UI, if any. Either replace |web_ui_| with
  // |pending_web_ui_|, or clear |web_ui_| if there is no pending WebUI, or
  // leave |web_ui_| as is if reusing it.
  DCHECK(!(pending_web_ui_.get() && pending_and_current_web_ui_.get()));
  if (pending_web_ui_) {
    web_ui_.reset(pending_web_ui_.release());
  } else if (!pending_and_current_web_ui_.get()) {
    web_ui_.reset();
  } else {
    DCHECK_EQ(pending_and_current_web_ui_.get(), web_ui_.get());
    pending_and_current_web_ui_.reset();
  }

  // It's possible for the pending_render_frame_host_ to be NULL when we aren't
  // crossing process boundaries. If so, we just needed to handle the Web UI
  // committing above and we're done.
  if (!pending_render_frame_host_) {
    if (will_focus_location_bar)
      delegate_->SetFocusToLocationBar(false);
    return;
  }

  // Remember if the page was focused so we can focus the new renderer in
  // that case.
  bool focus_render_view = !will_focus_location_bar &&
      render_frame_host_->render_view_host()->GetView() &&
      render_frame_host_->render_view_host()->GetView()->HasFocus();

  bool is_main_frame = frame_tree_node_->IsMainFrame();

  // Swap in the pending frame and make it active. Also ensure the FrameTree
  // stays in sync.
  scoped_ptr<RenderFrameHostImpl> old_render_frame_host =
      SetRenderFrameHost(pending_render_frame_host_.Pass());
  if (is_main_frame)
    render_frame_host_->render_view_host()->AttachToFrameTree();

  // The process will no longer try to exit, so we can decrement the count.
  render_frame_host_->GetProcess()->RemovePendingView();

  // Show the new view (or a sad tab) if necessary.
  bool new_rfh_has_view = !!render_frame_host_->render_view_host()->GetView();
  if (!delegate_->IsHidden() && new_rfh_has_view) {
    // In most cases, we need to show the new view.
    render_frame_host_->render_view_host()->GetView()->Show();
  }
  if (!new_rfh_has_view) {
    // If the view is gone, then this RenderViewHost died while it was hidden.
    // We ignored the RenderProcessGone call at the time, so we should send it
    // now to make sure the sad tab shows up, etc.
    DCHECK(!render_frame_host_->IsRenderFrameLive());
    DCHECK(!render_frame_host_->render_view_host()->IsRenderViewLive());
    delegate_->RenderProcessGoneFromRenderManager(
        render_frame_host_->render_view_host());
  }

  // For top-level frames, also hide the old RenderViewHost's view.
  // TODO(creis): As long as show/hide are on RVH, we don't want to hide on
  // subframe navigations or we will interfere with the top-level frame.
  if (is_main_frame && old_render_frame_host->render_view_host()->GetView())
    old_render_frame_host->render_view_host()->GetView()->Hide();

  // Make sure the size is up to date.  (Fix for bug 1079768.)
  delegate_->UpdateRenderViewSizeForRenderManager();

  if (will_focus_location_bar) {
    delegate_->SetFocusToLocationBar(false);
  } else if (focus_render_view &&
             render_frame_host_->render_view_host()->GetView()) {
    render_frame_host_->render_view_host()->GetView()->Focus();
  }

  // Notify that we've swapped RenderFrameHosts. We do this before shutting down
  // the RFH so that we can clean up RendererResources related to the RFH first.
  delegate_->NotifySwappedFromRenderManager(
      old_render_frame_host.get(), render_frame_host_.get(), is_main_frame);

  // Swap out the old frame now that the new one is visible.
  // This will swap it out and then put it on the proxy list (if there are other
  // active views in its SiteInstance) or schedule it for deletion when the swap
  // out ack arrives (or immediately if the process isn't live).
  // In the --site-per-process case, old subframe RHFs are not kept alive inside
  // the proxy.
  SwapOutOldFrame(old_render_frame_host.Pass());

  if (base::CommandLine::ForCurrentProcess()->HasSwitch(
          switches::kSitePerProcess) &&
      !is_main_frame) {
    // If this is a subframe, it should have a CrossProcessFrameConnector
    // created already.  Use it to link the new RFH's view to the proxy that
    // belongs to the parent frame's SiteInstance.
    // Note: We do this after swapping out the old RFH because that may create
    // the proxy we're looking for.
    RenderFrameProxyHost* proxy_to_parent = GetProxyToParent();
    if (proxy_to_parent) {
      proxy_to_parent->SetChildRWHView(
          render_frame_host_->render_view_host()->GetView());
    }

    // Since the new RenderFrameHost is now committed, there must be no proxies
    // for its SiteInstance. Delete any existing ones.
    RenderFrameProxyHostMap::iterator iter =
        proxy_hosts_.find(render_frame_host_->GetSiteInstance()->GetId());
    if (iter != proxy_hosts_.end()) {
      delete iter->second;
      proxy_hosts_.erase(iter);
    }
  }

  // After all is done, there must never be a proxy in the list which has the
  // same SiteInstance as the current RenderFrameHost.
  CHECK(proxy_hosts_.find(render_frame_host_->GetSiteInstance()->GetId()) ==
        proxy_hosts_.end());
}

void RenderFrameHostManager::ShutdownRenderFrameProxyHostsInSiteInstance(
    int32 site_instance_id) {
  // First remove any swapped out RFH for this SiteInstance from our own list.
  ClearProxiesInSiteInstance(site_instance_id, frame_tree_node_);

  // Use the safe RenderWidgetHost iterator for now to find all RenderViewHosts
  // in the SiteInstance, then tell their respective FrameTrees to remove all
  // RenderFrameProxyHosts corresponding to them.
  // TODO(creis): Replace this with a RenderFrameHostIterator that protects
  // against use-after-frees if a later element is deleted before getting to it.
  scoped_ptr<RenderWidgetHostIterator> widgets(
      RenderWidgetHostImpl::GetAllRenderWidgetHosts());
  while (RenderWidgetHost* widget = widgets->GetNextHost()) {
    if (!widget->IsRenderView())
      continue;
    RenderViewHostImpl* rvh =
        static_cast<RenderViewHostImpl*>(RenderViewHost::From(widget));
    if (site_instance_id == rvh->GetSiteInstance()->GetId()) {
      // This deletes all RenderFrameHosts using the |rvh|, which then causes
      // |rvh| to Shutdown.
      FrameTree* tree = rvh->GetDelegate()->GetFrameTree();
      tree->ForEach(base::Bind(
          &RenderFrameHostManager::ClearProxiesInSiteInstance,
          site_instance_id));
    }
  }
}

RenderFrameHostImpl* RenderFrameHostManager::UpdateStateForNavigate(
    const GURL& dest_url,
    SiteInstance* source_instance,
    SiteInstance* dest_instance,
    ui::PageTransition transition,
    bool dest_is_restore,
    bool dest_is_view_source_mode,
    const GlobalRequestID& transferred_request_id,
    int bindings) {
  // If we are currently navigating cross-process, we want to get back to normal
  // and then navigate as usual.
  if (cross_navigation_pending_) {
    if (pending_render_frame_host_)
      CancelPending();
    cross_navigation_pending_ = false;
  }

  SiteInstance* current_instance = render_frame_host_->GetSiteInstance();
  scoped_refptr<SiteInstance> new_instance = GetSiteInstanceForNavigation(
      dest_url, source_instance, dest_instance, transition,
      dest_is_restore, dest_is_view_source_mode);

  const NavigationEntry* current_entry =
      delegate_->GetLastCommittedNavigationEntryForRenderManager();

  if (new_instance.get() != current_instance) {
    TRACE_EVENT_INSTANT2(
        "navigation",
        "RenderFrameHostManager::UpdateStateForNavigate:New SiteInstance",
        TRACE_EVENT_SCOPE_THREAD,
        "current_instance id", current_instance->GetId(),
        "new_instance id", new_instance->GetId());

    // New SiteInstance: create a pending RFH to navigate.
    DCHECK(!cross_navigation_pending_);

    // This will possibly create (set to NULL) a Web UI object for the pending
    // page. We'll use this later to give the page special access. This must
    // happen before the new renderer is created below so it will get bindings.
    // It must also happen after the above conditional call to CancelPending(),
    // otherwise CancelPending may clear the pending_web_ui_ and the page will
    // not have its bindings set appropriately.
    SetPendingWebUI(dest_url, bindings);
    CreatePendingRenderFrameHost(current_instance, new_instance.get(),
                                 frame_tree_node_->IsMainFrame());
    if (!pending_render_frame_host_.get()) {
      return NULL;
    }

    // Check if our current RFH is live before we set up a transition.
    if (!render_frame_host_->IsRenderFrameLive()) {
      if (!cross_navigation_pending_) {
        // The current RFH is not live.  There's no reason to sit around with a
        // sad tab or a newly created RFH while we wait for the pending RFH to
        // navigate.  Just switch to the pending RFH now and go back to non
        // cross-navigating (Note that we don't care about on{before}unload
        // handlers if the current RFH isn't live.)
        CommitPending();
        return render_frame_host_.get();
      } else {
        NOTREACHED();
        return render_frame_host_.get();
      }
    }
    // Otherwise, it's safe to treat this as a pending cross-site transition.

    // We now have a pending RFH.
    DCHECK(!cross_navigation_pending_);
    cross_navigation_pending_ = true;

    // PlzNavigate: There is no notion of transfer navigations, and the old
    // renderer before unload handler has already run at that point, so return
    // here.
    if (base::CommandLine::ForCurrentProcess()->HasSwitch(
            switches::kEnableBrowserSideNavigation)) {
      return pending_render_frame_host_.get();
    }

    // We need to wait until the beforeunload handler has run, unless we are
    // transferring an existing request (in which case it has already run).
    // Suspend the new render view (i.e., don't let it send the cross-site
    // Navigate message) until we hear back from the old renderer's
    // beforeunload handler.  If the handler returns false, we'll have to
    // cancel the request.
    //
    DCHECK(!pending_render_frame_host_->are_navigations_suspended());
    bool is_transfer = transferred_request_id != GlobalRequestID();
    if (is_transfer) {
      // We don't need to stop the old renderer or run beforeunload/unload
      // handlers, because those have already been done.
      DCHECK(cross_site_transferring_request_->request_id() ==
             transferred_request_id);
    } else {
      // Also make sure the old render view stops, in case a load is in
      // progress.  (We don't want to do this for transfers, since it will
      // interrupt the transfer with an unexpected DidStopLoading.)
      render_frame_host_->Send(new FrameMsg_Stop(
          render_frame_host_->GetRoutingID()));
      pending_render_frame_host_->SetNavigationsSuspended(true,
                                                          base::TimeTicks());
      // Unless we are transferring an existing request, we should now tell the
      // old render view to run its beforeunload handler, since it doesn't
      // otherwise know that the cross-site request is happening.  This will
      // trigger a call to OnBeforeUnloadACK with the reply.
      render_frame_host_->DispatchBeforeUnload(true);
    }

    return pending_render_frame_host_.get();
  }

  // Otherwise the same SiteInstance can be used.  Navigate render_frame_host_.
  DCHECK(!cross_navigation_pending_);

  // It's possible to swap out the current RFH and then decide to navigate in it
  // anyway (e.g., a cross-process navigation that redirects back to the
  // original site).  In that case, we have a proxy for the current RFH but
  // haven't deleted it yet.  The new navigation will swap it back in, so we can
  // delete the proxy.
  DeleteRenderFrameProxyHost(new_instance.get());

  if (ShouldReuseWebUI(current_entry, dest_url)) {
    pending_web_ui_.reset();
    pending_and_current_web_ui_ = web_ui_->AsWeakPtr();
  } else {
    SetPendingWebUI(dest_url, bindings);
    // Make sure the new RenderViewHost has the right bindings.
    if (pending_web_ui() &&
        !render_frame_host_->GetProcess()->IsIsolatedGuest()) {
      render_frame_host_->render_view_host()->AllowBindings(
          pending_web_ui()->GetBindings());
    }
  }

  if (pending_web_ui() && render_frame_host_->IsRenderFrameLive()) {
    pending_web_ui()->GetController()->RenderViewReused(
        render_frame_host_->render_view_host());
  }

  // The renderer can exit view source mode when any error or cancellation
  // happen. We must overwrite to recover the mode.
  if (dest_is_view_source_mode) {
    render_frame_host_->render_view_host()->Send(
        new ViewMsg_EnableViewSourceMode(
            render_frame_host_->render_view_host()->GetRoutingID()));
  }

  return render_frame_host_.get();
}

void RenderFrameHostManager::CancelPending() {
  TRACE_EVENT1("navigation", "RenderFrameHostManager::CancelPending",
               "FrameTreeNode id", frame_tree_node_->frame_tree_node_id());
  DiscardUnusedFrame(UnsetPendingRenderFrameHost());
}

scoped_ptr<RenderFrameHostImpl>
RenderFrameHostManager::UnsetPendingRenderFrameHost() {
  scoped_ptr<RenderFrameHostImpl> pending_render_frame_host =
      pending_render_frame_host_.Pass();

  RenderViewDevToolsAgentHost::OnCancelPendingNavigation(
      pending_render_frame_host->render_view_host(),
      render_frame_host_->render_view_host());

  // We no longer need to prevent the process from exiting.
  pending_render_frame_host->GetProcess()->RemovePendingView();

  pending_web_ui_.reset();
  pending_and_current_web_ui_.reset();

  return pending_render_frame_host.Pass();
}

scoped_ptr<RenderFrameHostImpl> RenderFrameHostManager::SetRenderFrameHost(
    scoped_ptr<RenderFrameHostImpl> render_frame_host) {
  // Swap the two.
  scoped_ptr<RenderFrameHostImpl> old_render_frame_host =
      render_frame_host_.Pass();
  render_frame_host_ = render_frame_host.Pass();

  if (frame_tree_node_->IsMainFrame()) {
    // Update the count of top-level frames using this SiteInstance.  All
    // subframes are in the same BrowsingInstance as the main frame, so we only
    // count top-level ones.  This makes the value easier for consumers to
    // interpret.
    if (render_frame_host_) {
      render_frame_host_->GetSiteInstance()->
          IncrementRelatedActiveContentsCount();
    }
    if (old_render_frame_host) {
      old_render_frame_host->GetSiteInstance()->
          DecrementRelatedActiveContentsCount();
    }
  }

  return old_render_frame_host.Pass();
}

bool RenderFrameHostManager::IsRVHOnSwappedOutList(
    RenderViewHostImpl* rvh) const {
  RenderFrameProxyHost* proxy = GetRenderFrameProxyHost(
      rvh->GetSiteInstance());
  if (!proxy)
    return false;
  // If there is a proxy without RFH, it is for a subframe in the SiteInstance
  // of |rvh|. Subframes should be ignored in this case.
  if (!proxy->render_frame_host())
    return false;
  return IsOnSwappedOutList(proxy->render_frame_host());
}

bool RenderFrameHostManager::IsOnSwappedOutList(
    RenderFrameHostImpl* rfh) const {
  if (!rfh->GetSiteInstance())
    return false;

  RenderFrameProxyHostMap::const_iterator iter = proxy_hosts_.find(
      rfh->GetSiteInstance()->GetId());
  if (iter == proxy_hosts_.end())
    return false;

  return iter->second->render_frame_host() == rfh;
}

RenderViewHostImpl* RenderFrameHostManager::GetSwappedOutRenderViewHost(
   SiteInstance* instance) const {
  RenderFrameProxyHost* proxy = GetRenderFrameProxyHost(instance);
  if (proxy)
    return proxy->GetRenderViewHost();
  return NULL;
}

RenderFrameProxyHost* RenderFrameHostManager::GetRenderFrameProxyHost(
    SiteInstance* instance) const {
  RenderFrameProxyHostMap::const_iterator iter =
      proxy_hosts_.find(instance->GetId());
  if (iter != proxy_hosts_.end())
    return iter->second;

  return NULL;
}

void RenderFrameHostManager::DeleteRenderFrameProxyHost(
    SiteInstance* instance) {
  RenderFrameProxyHostMap::iterator iter = proxy_hosts_.find(instance->GetId());
  if (iter != proxy_hosts_.end()) {
    delete iter->second;
    proxy_hosts_.erase(iter);
  }
}

}  // namespace content<|MERGE_RESOLUTION|>--- conflicted
+++ resolved
@@ -838,23 +838,13 @@
       dest_is_view_source_mode);
   if (ShouldTransitionCrossSite() || force_swap) {
     new_instance = GetSiteInstanceForURL(
-<<<<<<< HEAD
         dest_url, source_instance, current_instance, dest_instance,
         transition, dest_is_restore, dest_is_view_source_mode, force_swap);
-=======
-        dest_url,
-        dest_instance,
-        dest_transition,
-        dest_is_restore,
-        dest_is_view_source_mode,
-        current_instance,
-        force_swap);
  
     // If we have affinity to a particular process, get it now or forever hold
     // your peace.
     if (render_process_affinity_ != SiteInstance::kNoProcessAffinity)
       new_instance->GetProcess(render_process_affinity_);
->>>>>>> a6d56f29
   }
 
   // If force_swap is true, we must use a different SiteInstance.  If we didn't,
