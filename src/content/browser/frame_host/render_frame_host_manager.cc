--- conflicted
+++ resolved
@@ -78,11 +78,7 @@
       render_view_delegate_(render_view_delegate),
       render_widget_delegate_(render_widget_delegate),
       interstitial_page_(NULL),
-<<<<<<< HEAD
-=======
       render_process_affinity_(render_process_affinity),
-      cross_process_frame_connector_(NULL),
->>>>>>> b0c61495
       weak_factory_(this) {
   DCHECK(frame_tree_node_);
 }
