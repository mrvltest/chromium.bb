--- conflicted
+++ resolved
@@ -1338,7 +1338,6 @@
   bool current_is_view_source_mode = current_entry ?
       current_entry->IsViewSourceMode() : entry.IsViewSourceMode();
   bool force_swap = !is_guest_scheme &&
-<<<<<<< HEAD
       ShouldSwapBrowsingInstancesForNavigation(
           current_effective_url,
           current_is_view_source_mode,
@@ -1354,16 +1353,11 @@
         entry.IsViewSourceMode(),
         current_instance,
         force_swap);
-=======
-      ShouldSwapBrowsingInstancesForNavigation(current_entry, &entry);
-  if (!is_guest_scheme && (ShouldTransitionCrossSite() || force_swap)) {
-    new_instance = GetSiteInstanceForEntry(entry, current_instance, force_swap);
  
     // If we have affinity to a particular process, get it now or forever hold
     // your peace.
     if (render_process_affinity_ != SiteInstance::kNoProcessAffinity)
       new_instance->GetProcess(render_process_affinity_);
->>>>>>> 3485da65
   }
 
   // If force_swap is true, we must use a different SiteInstance.  If we didn't,
