// Copyright 2012 The Chromium Authors. All rights reserved.
// Use of this source code is governed by a BSD-style license that can be
// found in the LICENSE file.

// Represents the browser side of the browser <--> renderer communication
// channel. There will be one RenderProcessHost per renderer process.

#include "content/browser/renderer_host/render_process_host_impl.h"

#include <algorithm>
#include <limits>
#include <vector>

#include "base/base_switches.h"
#include "base/bind.h"
#include "base/bind_helpers.h"
#include "base/callback.h"
#include "base/command_line.h"
#include "base/debug/dump_without_crashing.h"
#include "base/files/file.h"
#include "base/lazy_instance.h"
#include "base/location.h"
#include "base/logging.h"
#include "base/metrics/field_trial.h"
#include "base/metrics/histogram.h"
#include "base/process/process_handle.h"
#include "base/profiler/scoped_tracker.h"
#include "base/rand_util.h"
#include "base/single_thread_task_runner.h"
#include "base/stl_util.h"
#include "base/strings/string_number_conversions.h"
#include "base/strings/string_util.h"
#include "base/supports_user_data.h"
#include "base/sys_info.h"
#include "base/threading/thread.h"
#include "base/threading/thread_restrictions.h"
#include "base/trace_event/trace_event.h"
#include "base/tracked_objects.h"
#include "cc/base/switches.h"
#include "components/scheduler/common/scheduler_switches.h"
#include "content/browser/appcache/appcache_dispatcher_host.h"
#include "content/browser/appcache/chrome_appcache_service.h"
#include "content/browser/background_sync/background_sync_service_impl.h"
#include "content/browser/bad_message.h"
#include "content/browser/bluetooth/bluetooth_dispatcher_host.h"
#include "content/browser/browser_child_process_host_impl.h"
#include "content/browser/browser_main.h"
#include "content/browser/browser_main_loop.h"
#include "content/browser/browser_plugin/browser_plugin_message_filter.h"
#include "content/browser/cache_storage/cache_storage_context_impl.h"
#include "content/browser/cache_storage/cache_storage_dispatcher_host.h"
#include "content/browser/child_process_security_policy_impl.h"
#include "content/browser/device_sensors/device_light_message_filter.h"
#include "content/browser/device_sensors/device_motion_message_filter.h"
#include "content/browser/device_sensors/device_orientation_message_filter.h"
#include "content/browser/dom_storage/dom_storage_context_wrapper.h"
#include "content/browser/dom_storage/dom_storage_message_filter.h"
#include "content/browser/download/mhtml_generation_manager.h"
#include "content/browser/fileapi/chrome_blob_storage_context.h"
#include "content/browser/fileapi/fileapi_message_filter.h"
#include "content/browser/frame_host/render_frame_message_filter.h"
#include "content/browser/geofencing/geofencing_dispatcher_host.h"
#include "content/browser/gpu/browser_gpu_memory_buffer_manager.h"
#include "content/browser/gpu/compositor_util.h"
#include "content/browser/gpu/gpu_data_manager_impl.h"
#include "content/browser/gpu/gpu_process_host.h"
#include "content/browser/gpu/shader_disk_cache.h"
#include "content/browser/histogram_message_filter.h"
#include "content/browser/indexed_db/indexed_db_context_impl.h"
#include "content/browser/indexed_db/indexed_db_dispatcher_host.h"
#include "content/browser/loader/resource_message_filter.h"
#include "content/browser/loader/resource_scheduler_filter.h"
#include "content/browser/media/capture/audio_mirroring_manager.h"
#include "content/browser/media/media_internals.h"
#include "content/browser/media/midi_host.h"
#include "content/browser/message_port_message_filter.h"
#include "content/browser/mime_registry_message_filter.h"
#include "content/browser/mojo/mojo_application_host.h"
#include "content/browser/navigator_connect/service_port_service_impl.h"
#include "content/browser/notifications/notification_message_filter.h"
#include "content/browser/permissions/permission_service_context.h"
#include "content/browser/permissions/permission_service_impl.h"
#include "content/browser/profiler_message_filter.h"
#include "content/browser/push_messaging/push_messaging_message_filter.h"
#include "content/browser/quota_dispatcher_host.h"
#include "content/browser/renderer_host/clipboard_message_filter.h"
#include "content/browser/renderer_host/database_message_filter.h"
#include "content/browser/renderer_host/file_utilities_message_filter.h"
#include "content/browser/renderer_host/gamepad_browser_message_filter.h"
#include "content/browser/renderer_host/gpu_message_filter.h"
#include "content/browser/renderer_host/media/audio_input_renderer_host.h"
#include "content/browser/renderer_host/media/audio_renderer_host.h"
#include "content/browser/renderer_host/media/media_stream_dispatcher_host.h"
#include "content/browser/renderer_host/media/peer_connection_tracker_host.h"
#include "content/browser/renderer_host/media/video_capture_host.h"
#include "content/browser/renderer_host/memory_benchmark_message_filter.h"
#include "content/browser/renderer_host/pepper/pepper_message_filter.h"
#include "content/browser/renderer_host/pepper/pepper_renderer_connection.h"
#include "content/browser/renderer_host/render_message_filter.h"
#include "content/browser/renderer_host/render_view_host_delegate.h"
#include "content/browser/renderer_host/render_view_host_impl.h"
#include "content/browser/renderer_host/render_widget_helper.h"
#include "content/browser/renderer_host/render_widget_host_impl.h"
#include "content/browser/renderer_host/text_input_client_message_filter.h"
#include "content/browser/renderer_host/websocket_dispatcher_host.h"
#include "content/browser/resolve_proxy_msg_helper.h"
#include "content/browser/service_worker/service_worker_context_wrapper.h"
#include "content/browser/service_worker/service_worker_dispatcher_host.h"
#include "content/browser/shared_worker/shared_worker_message_filter.h"
#include "content/browser/shared_worker/worker_storage_partition.h"
#include "content/browser/speech/speech_recognition_dispatcher_host.h"
#include "content/browser/storage_partition_impl.h"
#include "content/browser/streams/stream_context.h"
#include "content/browser/tracing/trace_message_filter.h"
#include "content/browser/webui/web_ui_controller_factory_registry.h"
#include "content/common/child_process_host_impl.h"
#include "content/common/child_process_messages.h"
#include "content/common/content_switches_internal.h"
#include "content/common/frame_messages.h"
#include "content/common/gpu/gpu_messages.h"
#include "content/common/in_process_child_thread_params.h"
#include "content/common/mojo/channel_init.h"
#include "content/common/mojo/mojo_messages.h"
#include "content/common/resource_messages.h"
#include "content/common/view_messages.h"
#include "content/public/browser/browser_context.h"
#include "content/public/browser/content_browser_client.h"
#include "content/public/browser/navigator_connect_context.h"
#include "content/public/browser/notification_service.h"
#include "content/public/browser/notification_types.h"
#include "content/public/browser/render_process_host_factory.h"
#include "content/public/browser/render_process_host_observer.h"
#include "content/public/browser/render_widget_host.h"
#include "content/public/browser/render_widget_host_iterator.h"
#include "content/public/browser/render_widget_host_view_frame_subscriber.h"
#include "content/public/browser/resource_context.h"
#include "content/public/browser/user_metrics.h"
#include "content/public/browser/worker_service.h"
#include "content/public/common/child_process_host.h"
#include "content/public/common/content_constants.h"
#include "content/public/common/content_switches.h"
#include "content/public/common/mojo_channel_switches.h"
#include "content/public/common/process_type.h"
#include "content/public/common/resource_type.h"
#include "content/public/common/result_codes.h"
#include "content/public/common/sandboxed_process_launcher_delegate.h"
#include "content/public/common/url_constants.h"
#include "device/battery/battery_monitor_impl.h"
#include "device/vibration/vibration_manager_impl.h"
#include "gpu/GLES2/gl2extchromium.h"
#include "gpu/command_buffer/client/gpu_switches.h"
#include "gpu/command_buffer/common/gles2_cmd_utils.h"
#include "gpu/command_buffer/service/gpu_switches.h"
#include "ipc/ipc_channel.h"
#include "ipc/ipc_logging.h"
#include "ipc/ipc_switches.h"
#include "ipc/mojo/ipc_channel_mojo.h"
#include "media/base/media_switches.h"
#include "net/url_request/url_request_context_getter.h"
#include "ppapi/shared_impl/ppapi_switches.h"
#include "storage/browser/fileapi/sandbox_file_system_backend.h"
#include "third_party/icu/source/common/unicode/unistr.h"
#include "third_party/icu/source/i18n/unicode/timezone.h"
#include "third_party/skia/include/core/SkBitmap.h"
#include "ui/base/ui_base_switches.h"
#include "ui/events/event_switches.h"
#include "ui/gfx/switches.h"
#include "ui/gl/gl_switches.h"
#include "ui/gl/gpu_switching_manager.h"
#include "ui/native_theme/native_theme_switches.h"

#if defined(OS_ANDROID)
#include "content/browser/android/child_process_launcher_android.h"
#include "content/browser/media/android/browser_demuxer_android.h"
#include "content/browser/mojo/service_registrar_android.h"
#include "content/browser/screen_orientation/screen_orientation_message_filter_android.h"
#endif

#if defined(OS_WIN)
#include "base/win/scoped_com_initializer.h"
#include "base/win/windows_version.h"
#include "content/common/font_cache_dispatcher_win.h"
#include "content/common/sandbox_win.h"
#include "sandbox/win/src/sandbox_policy.h"
#include "ui/gfx/win/dpi.h"
#endif

#if defined(OS_MACOSX) && !defined(OS_IOS)
#include "content/browser/browser_io_surface_manager_mac.h"
#endif

#if defined(ENABLE_BROWSER_CDMS)
#include "content/browser/media/cdm/browser_cdm_manager.h"
#endif

#if defined(ENABLE_PLUGINS)
#include "content/browser/plugin_service_impl.h"
#endif

#if defined(ENABLE_WEBRTC)
#include "content/browser/media/webrtc_internals.h"
#include "content/browser/renderer_host/media/media_stream_track_metrics_host.h"
#include "content/browser/renderer_host/media/webrtc_identity_service_host.h"
#include "content/browser/renderer_host/p2p/socket_dispatcher_host.h"
#include "content/common/media/aec_dump_messages.h"
#include "content/common/media/media_stream_messages.h"
#endif

extern bool g_exited_main_message_loop;

namespace content {
namespace {

const char kSiteProcessMapKeyName[] = "content_site_process_map";

void CacheShaderInfo(int32 id, base::FilePath path) {
  ShaderCacheFactory::GetInstance()->SetCacheInfo(id, path);
}

void RemoveShaderInfo(int32 id) {
  ShaderCacheFactory::GetInstance()->RemoveCacheInfo(id);
}

net::URLRequestContext* GetRequestContext(
    scoped_refptr<net::URLRequestContextGetter> request_context,
    scoped_refptr<net::URLRequestContextGetter> media_request_context,
    ResourceType resource_type) {
  // If the request has resource type of RESOURCE_TYPE_MEDIA, we use a request
  // context specific to media for handling it because these resources have
  // specific needs for caching.
  if (resource_type == RESOURCE_TYPE_MEDIA)
    return media_request_context->GetURLRequestContext();
  return request_context->GetURLRequestContext();
}

void GetContexts(
    ResourceContext* resource_context,
    scoped_refptr<net::URLRequestContextGetter> request_context,
    scoped_refptr<net::URLRequestContextGetter> media_request_context,
    const ResourceHostMsg_Request& request,
    ResourceContext** resource_context_out,
    net::URLRequestContext** request_context_out) {
  *resource_context_out = resource_context;
  *request_context_out =
      GetRequestContext(request_context, media_request_context,
                        request.resource_type);
}

#if defined(ENABLE_WEBRTC)

// Allow us to only run the trial in the first renderer.
bool has_done_stun_trials = false;

// Creates a file used for diagnostic echo canceller recordings for handing
// over to the renderer.
IPC::PlatformFileForTransit CreateAecDumpFileForProcess(
    base::FilePath file_path,
    base::ProcessHandle process) {
  DCHECK_CURRENTLY_ON(BrowserThread::FILE);
  base::File dump_file(file_path,
                       base::File::FLAG_OPEN_ALWAYS | base::File::FLAG_APPEND);
  if (!dump_file.IsValid()) {
    VLOG(1) << "Could not open AEC dump file, error=" <<
               dump_file.error_details();
    return IPC::InvalidPlatformFileForTransit();
  }
  return IPC::TakeFileHandleForProcess(dump_file.Pass(), process);
}

// Does nothing. Just to avoid races between enable and disable.
void DisableAecDumpOnFileThread() {
  DCHECK_CURRENTLY_ON(BrowserThread::FILE);
}
#endif

// the global list of all renderer processes
base::LazyInstance<IDMap<RenderProcessHost> >::Leaky
    g_all_hosts = LAZY_INSTANCE_INITIALIZER;

// Map of site to process, to ensure we only have one RenderProcessHost per
// site in process-per-site mode.  Each map is specific to a BrowserContext.
class SiteProcessMap : public base::SupportsUserData::Data {
 public:
  typedef base::hash_map<std::string, RenderProcessHost*> SiteToProcessMap;
  SiteProcessMap() {}

  void RegisterProcess(const std::string& site, RenderProcessHost* process) {
    map_[site] = process;
  }

  RenderProcessHost* FindProcess(const std::string& site) {
    SiteToProcessMap::iterator i = map_.find(site);
    if (i != map_.end())
      return i->second;
    return NULL;
  }

  void RemoveProcess(RenderProcessHost* host) {
    // Find all instances of this process in the map, then separately remove
    // them.
    std::set<std::string> sites;
    for (SiteToProcessMap::const_iterator i = map_.begin();
         i != map_.end();
         i++) {
      if (i->second == host)
        sites.insert(i->first);
    }
    for (std::set<std::string>::iterator i = sites.begin();
         i != sites.end();
         i++) {
      SiteToProcessMap::iterator iter = map_.find(*i);
      if (iter != map_.end()) {
        DCHECK_EQ(iter->second, host);
        map_.erase(iter);
      }
    }
  }

 private:
  SiteToProcessMap map_;
};

// Find the SiteProcessMap specific to the given context.
SiteProcessMap* GetSiteProcessMapForBrowserContext(BrowserContext* context) {
  DCHECK(context);
  SiteProcessMap* map = static_cast<SiteProcessMap*>(
      context->GetUserData(kSiteProcessMapKeyName));
  if (!map) {
    map = new SiteProcessMap();
    context->SetUserData(kSiteProcessMapKeyName, map);
  }
  return map;
}

// NOTE: changes to this class need to be reviewed by the security team.
class RendererSandboxedProcessLauncherDelegate
    : public SandboxedProcessLauncherDelegate {
 public:
  explicit RendererSandboxedProcessLauncherDelegate(IPC::ChannelProxy* channel)
#if defined(OS_POSIX)
      : ipc_fd_(channel->TakeClientFileDescriptor())
#endif  // OS_POSIX
  {}

  ~RendererSandboxedProcessLauncherDelegate() override {}

#if defined(OS_WIN)
  void PreSpawnTarget(sandbox::TargetPolicy* policy, bool* success) override {
    AddBaseHandleClosePolicy(policy);

    const base::string16& sid =
        GetContentClient()->browser()->GetAppContainerSidForSandboxType(
            GetSandboxType());
    if (!sid.empty())
      AddAppContainerPolicy(policy, sid.c_str());

    GetContentClient()->browser()->PreSpawnRenderer(policy, success);
  }

#elif defined(OS_POSIX)
  bool ShouldUseZygote() override {
    const base::CommandLine& browser_command_line =
        *base::CommandLine::ForCurrentProcess();
    base::CommandLine::StringType renderer_prefix =
        browser_command_line.GetSwitchValueNative(switches::kRendererCmdPrefix);
    return renderer_prefix.empty();
  }
  base::ScopedFD TakeIpcFd() override { return ipc_fd_.Pass(); }
#endif  // OS_WIN

  SandboxType GetSandboxType() override {
    return SANDBOX_TYPE_RENDERER;
  }

 private:
#if defined(OS_POSIX)
  base::ScopedFD ipc_fd_;
#endif  // OS_POSIX
};

const char kSessionStorageHolderKey[] = "kSessionStorageHolderKey";

class SessionStorageHolder : public base::SupportsUserData::Data {
 public:
  SessionStorageHolder() {}
  ~SessionStorageHolder() override {}

  void Hold(const SessionStorageNamespaceMap& sessions, int view_route_id) {
    session_storage_namespaces_awaiting_close_[view_route_id] = sessions;
  }

  void Release(int old_route_id) {
    session_storage_namespaces_awaiting_close_.erase(old_route_id);
  }

 private:
  std::map<int, SessionStorageNamespaceMap >
      session_storage_namespaces_awaiting_close_;
  DISALLOW_COPY_AND_ASSIGN(SessionStorageHolder);
};

}  // namespace

// Stores the maximum number of renderer processes the content module can
// create.
static size_t g_max_renderer_count_override = 0;

int RenderProcessHostImpl::kInvalidId = ChildProcessHost::kInvalidUniqueID;

// static
size_t RenderProcessHost::GetMaxRendererProcessCount() {
  if (g_max_renderer_count_override)
    return g_max_renderer_count_override;

#if defined(OS_ANDROID)
  // On Android we don't maintain a limit of renderer process hosts - we are
  // happy with keeping a lot of these, as long as the number of live renderer
  // processes remains reasonable, and on Android the OS takes care of that.
  return std::numeric_limits<size_t>::max();
#endif

  // On other platforms, we calculate the maximum number of renderer process
  // hosts according to the amount of installed memory as reported by the OS.
  // The calculation assumes that you want the renderers to use half of the
  // installed RAM and assuming that each WebContents uses ~40MB.  If you modify
  // this assumption, you need to adjust the ThirtyFourTabs test to match the
  // expected number of processes.
  //
  // With the given amounts of installed memory below on a 32-bit CPU, the
  // maximum renderer count will roughly be as follows:
  //
  //   128 MB -> 3
  //   512 MB -> 6
  //  1024 MB -> 12
  //  4096 MB -> 51
  // 16384 MB -> 82 (kMaxRendererProcessCount)

  static size_t max_count = 0;
  if (!max_count) {
    const size_t kEstimatedWebContentsMemoryUsage =
#if defined(ARCH_CPU_64_BITS)
        60;  // In MB
#else
        40;  // In MB
#endif
    max_count = base::SysInfo::AmountOfPhysicalMemoryMB() / 2;
    max_count /= kEstimatedWebContentsMemoryUsage;

    const size_t kMinRendererProcessCount = 3;
    max_count = std::max(max_count, kMinRendererProcessCount);
    max_count = std::min(max_count, kMaxRendererProcessCount);
  }
  return max_count;
}

// static
void RenderProcessHost::SetMaxRendererProcessCount(size_t count) {
  g_max_renderer_count_override = count;
}

// static
RenderProcessHost* RenderProcessHost::CreateProcessHost(
    base::ProcessHandle processHandle,
    content::BrowserContext* browserContext)
{
    DCHECK(browserContext);

    content::StoragePartition* partition
        = content::BrowserContext::GetDefaultStoragePartition(browserContext);
    content::StoragePartitionImpl* partitionImpl
        = static_cast<content::StoragePartitionImpl*>(partition);

    int id = content::RenderProcessHostImpl::GenerateUniqueId();
    bool isGuest = false;
    return new content::RenderProcessHostImpl(id, processHandle,
                                              browserContext, partitionImpl,
                                              isGuest);
}

// static
void RenderProcessHost::ClearWebCacheOnAllRenderers() {
  DCHECK(BrowserThread::CurrentlyOn(BrowserThread::UI));
  for (iterator i(AllHostsIterator()); !i.IsAtEnd(); i.Advance()) {
    i.GetCurrentValue()->Send(new ViewMsg_ClearWebCache());
  }
}

RenderProcessHostImpl::RenderProcessHostImpl(
    int host_id,
    base::ProcessHandle externally_managed_handle,
    BrowserContext* browser_context,
    StoragePartitionImpl* storage_partition_impl,
    bool is_for_guests_only)
    : fast_shutdown_started_(false),
      deleting_soon_(false),
#ifndef NDEBUG
      is_self_deleted_(false),
#endif
      pending_views_(0),
      mojo_application_host_(new MojoApplicationHost),
      visible_widgets_(0),
      backgrounded_(true),
      is_initialized_(false),
      externally_managed_handle_(externally_managed_handle),
      id_(host_id),
      browser_context_(browser_context),
      storage_partition_impl_(storage_partition_impl),
      sudden_termination_allowed_(true),
      ignore_input_events_(false),
      is_for_guests_only_(is_for_guests_only),
      gpu_observer_registered_(false),
      delayed_cleanup_needed_(false),
      within_process_died_observer_(false),
      power_monitor_broadcaster_(this),
      worker_ref_count_(0),
      max_worker_count_(0),
      permission_service_context_(new PermissionServiceContext(this)),
      pending_valuebuffer_state_(new gpu::ValueStateMap()),
      subscribe_uniform_enabled_(false),
      weak_factory_(this) {
  widget_helper_ = new RenderWidgetHelper();

  ChildProcessSecurityPolicyImpl::GetInstance()->Add(GetID());

  CHECK(!g_exited_main_message_loop);
  RegisterHost(GetID(), this);
  g_all_hosts.Get().set_check_on_null_data(true);
  // Initialize |child_process_activity_time_| to a reasonable value.
  mark_child_process_activity_time();

  if (!GetBrowserContext()->IsOffTheRecord() &&
      !base::CommandLine::ForCurrentProcess()->HasSwitch(
          switches::kDisableGpuShaderDiskCache)) {
    BrowserThread::PostTask(BrowserThread::IO, FROM_HERE,
                            base::Bind(&CacheShaderInfo, GetID(),
                                       storage_partition_impl_->GetPath()));
  }
  subscribe_uniform_enabled_ =
      base::CommandLine::ForCurrentProcess()->HasSwitch(
          switches::kEnableSubscribeUniformExtension);

  // Note: When we create the RenderProcessHostImpl, it's technically
  //       backgrounded, because it has no visible listeners.  But the process
  //       doesn't actually exist yet, so we'll Background it later, after
  //       creation.
}

RenderProcessHostImpl::~RenderProcessHostImpl() {
#ifndef NDEBUG
  DCHECK(is_self_deleted_)
      << "RenderProcessHostImpl is destroyed by something other than itself";
#endif

  ChildProcessSecurityPolicyImpl::GetInstance()->Remove(GetID());

  if (gpu_observer_registered_) {
    ui::GpuSwitchingManager::GetInstance()->RemoveObserver(this);
    gpu_observer_registered_ = false;
  }

  // We may have some unsent messages at this point, but that's OK.
  channel_.reset();
  while (!queued_messages_.empty()) {
    delete queued_messages_.front();
    queued_messages_.pop();
  }

  UnregisterHost(GetID());

  if (!base::CommandLine::ForCurrentProcess()->HasSwitch(
      switches::kDisableGpuShaderDiskCache)) {
    BrowserThread::PostTask(BrowserThread::IO, FROM_HERE,
                            base::Bind(&RemoveShaderInfo, GetID()));
  }
}

void RenderProcessHostImpl::EnableSendQueue() {
  is_initialized_ = false;
}

bool RenderProcessHostImpl::Init() {
  // calling Init() more than once does nothing, this makes it more convenient
  // for the view host which may not be sure in some cases
  if (channel_)
    return true;

  base::CommandLine::StringType renderer_prefix;
  // A command prefix is something prepended to the command line of the spawned
  // process.
  const base::CommandLine& browser_command_line =
      *base::CommandLine::ForCurrentProcess();
  renderer_prefix =
      browser_command_line.GetSwitchValueNative(switches::kRendererCmdPrefix);

#if defined(OS_LINUX)
  int flags = renderer_prefix.empty() ? ChildProcessHost::CHILD_ALLOW_SELF :
                                        ChildProcessHost::CHILD_NORMAL;
#else
  int flags = ChildProcessHost::CHILD_NORMAL;
#endif

  // Find the renderer before creating the channel so if this fails early we
  // return without creating the channel.
  base::FilePath renderer_path = ChildProcessHost::GetChildPath(flags);
  if (renderer_path.empty())
    return false;

  // Setup the IPC channel.
  const std::string channel_id =
      IPC::Channel::GenerateVerifiedChannelID(std::string());
  channel_ = CreateChannelProxy(channel_id);

  // Setup the Mojo channel.
  mojo_application_host_->Init();

  // Call the embedder first so that their IPC filters have priority.
  GetContentClient()->browser()->RenderProcessWillLaunch(this);

  CreateMessageFilters();
  RegisterMojoServices();

  if (IsProcessManagedExternally() &&
      externally_managed_handle_ != base::GetCurrentProcessHandle()) {
    // Renderer is running in a separate process that is being managed
    // externally.
    OnProcessLaunched();  // Fake a callback that the process is ready.
  }
  else
  // Single-process mode not supported in multiple-dll mode currently.
  if (IsProcessManagedExternally()) {
    DCHECK(externally_managed_handle_ == base::GetCurrentProcessHandle());
    DCHECK(GetContentClient()->browser()->SupportsInProcessRenderer());

    // Crank up a thread and run the initialization there.  With the way that
    // messages flow between the browser and renderer, this thread is required
    // to prevent a deadlock in single-process mode.  Since the primordial
    // thread in the renderer process runs the WebKit code and can sometimes
    // make blocking calls to the UI thread (i.e. this thread), they need to run
    // on separate threads.

    // As for execution sequence, this callback should have no any dependency
    // on starting in-process-render-thread.
    // So put it here to trigger ChannelMojo initialization earlier to enable
    // in-process-render-thread using ChannelMojo there.
    OnProcessLaunched();  // Fake a callback that the process is ready.

    GetContentClient()->browser()->StartInProcessRendererThread(channel_id);
  } else {
    // Build command line for renderer.  We call AppendRendererCommandLine()
    // first so the process type argument will appear first.
    base::CommandLine* cmd_line = new base::CommandLine(renderer_path);
    if (!renderer_prefix.empty())
      cmd_line->PrependWrapper(renderer_prefix);
    AppendRendererCommandLine(cmd_line);
    cmd_line->AppendSwitchASCII(switches::kProcessChannelID, channel_id);

    // Spawn the child process asynchronously to avoid blocking the UI thread.
    // As long as there's no renderer prefix, we can use the zygote process
    // at this stage.
    child_process_launcher_.reset(new ChildProcessLauncher(
        new RendererSandboxedProcessLauncherDelegate(channel_.get()),
        cmd_line,
        GetID(),
        this));

    fast_shutdown_started_ = false;
  }

  if (!gpu_observer_registered_) {
    gpu_observer_registered_ = true;
    ui::GpuSwitchingManager::GetInstance()->AddObserver(this);
  }

  power_monitor_broadcaster_.Init();

  is_initialized_ = true;
  init_time_ = base::TimeTicks::Now();
  return true;
}

scoped_ptr<IPC::ChannelProxy> RenderProcessHostImpl::CreateChannelProxy(
    const std::string& channel_id) {
  scoped_refptr<base::SingleThreadTaskRunner> runner =
      BrowserThread::GetMessageLoopProxyForThread(BrowserThread::IO);
  scoped_refptr<base::SequencedTaskRunner> mojo_task_runner =
      BrowserThread::UnsafeGetMessageLoopForThread(BrowserThread::IO)
            ->task_runner();
  if (ShouldUseMojoChannel()) {
    VLOG(1) << "Mojo Channel is enabled on host";

    return IPC::ChannelProxy::Create(
        IPC::ChannelMojo::CreateServerFactory(
            mojo_task_runner, channel_id,
            content::ChildProcessHost::GetAttachmentBroker()),
        this, runner.get());
  }

  return IPC::ChannelProxy::Create(
      channel_id, IPC::Channel::MODE_SERVER, this, runner.get(),
      content::ChildProcessHost::GetAttachmentBroker());
}

void RenderProcessHostImpl::CreateMessageFilters() {
  DCHECK_CURRENTLY_ON(BrowserThread::UI);
  const base::CommandLine& browser_command_line =
      *base::CommandLine::ForCurrentProcess();
  AddFilter(new ResourceSchedulerFilter(GetID()));
  MediaInternals* media_internals = MediaInternals::GetInstance();
  media::AudioManager* audio_manager =
      BrowserMainLoop::GetInstance()->audio_manager();
  // Add BrowserPluginMessageFilter to ensure it gets the first stab at messages
  // from guests.
  scoped_refptr<BrowserPluginMessageFilter> bp_message_filter(
      new BrowserPluginMessageFilter(GetID()));
  AddFilter(bp_message_filter.get());

  scoped_refptr<RenderMessageFilter> render_message_filter(
      new RenderMessageFilter(
          GetID(),
#if defined(ENABLE_PLUGINS)
          PluginServiceImpl::GetInstance(),
#else
          NULL,
#endif
          GetBrowserContext(),
          GetBrowserContext()->GetRequestContextForRenderProcess(GetID()),
          widget_helper_.get(),
          audio_manager,
          media_internals,
          storage_partition_impl_->GetDOMStorageContext()));
  AddFilter(render_message_filter.get());
  AddFilter(
      new RenderFrameMessageFilter(GetID(), widget_helper_.get()));
  BrowserContext* browser_context = GetBrowserContext();
  ResourceContext* resource_context = browser_context->GetResourceContext();

  scoped_refptr<net::URLRequestContextGetter> request_context(
      browser_context->GetRequestContextForRenderProcess(GetID()));
  scoped_refptr<net::URLRequestContextGetter> media_request_context(
      browser_context->GetMediaRequestContextForRenderProcess(GetID()));

  ResourceMessageFilter::GetContextsCallback get_contexts_callback(
      base::Bind(&GetContexts, browser_context->GetResourceContext(),
                 request_context, media_request_context));

  ResourceMessageFilter* resource_message_filter = new ResourceMessageFilter(
      GetID(), PROCESS_TYPE_RENDERER,
      storage_partition_impl_->GetAppCacheService(),
      ChromeBlobStorageContext::GetFor(browser_context),
      storage_partition_impl_->GetFileSystemContext(),
      storage_partition_impl_->GetServiceWorkerContext(),
      storage_partition_impl_->GetHostZoomLevelContext(),
      get_contexts_callback);

  AddFilter(resource_message_filter);
  MediaStreamManager* media_stream_manager =
      BrowserMainLoop::GetInstance()->media_stream_manager();
  AddFilter(new AudioInputRendererHost(
      GetID(),
      audio_manager,
      media_stream_manager,
      AudioMirroringManager::GetInstance(),
      BrowserMainLoop::GetInstance()->user_input_monitor()));
  // The AudioRendererHost needs to be available for lookup, so it's
  // stashed in a member variable.
  audio_renderer_host_ = new AudioRendererHost(
      GetID(),
      audio_manager,
      AudioMirroringManager::GetInstance(),
      media_internals,
      media_stream_manager,
      browser_context->GetResourceContext()->GetMediaDeviceIDSalt());
  AddFilter(audio_renderer_host_.get());
  AddFilter(
      new MidiHost(GetID(), BrowserMainLoop::GetInstance()->midi_manager()));
  AddFilter(new VideoCaptureHost(media_stream_manager));
  AddFilter(new AppCacheDispatcherHost(
      storage_partition_impl_->GetAppCacheService(),
      GetID()));
  AddFilter(new ClipboardMessageFilter);
  AddFilter(new DOMStorageMessageFilter(
      storage_partition_impl_->GetDOMStorageContext()));
  AddFilter(new IndexedDBDispatcherHost(
      GetID(),
      storage_partition_impl_->GetURLRequestContext(),
      storage_partition_impl_->GetIndexedDBContext(),
      ChromeBlobStorageContext::GetFor(browser_context)));

  gpu_message_filter_ = new GpuMessageFilter(GetID(), widget_helper_.get());
  AddFilter(gpu_message_filter_);
#if defined(ENABLE_WEBRTC)
  AddFilter(new WebRTCIdentityServiceHost(
      GetID(),
      storage_partition_impl_->GetWebRTCIdentityStore(),
      resource_context));
  peer_connection_tracker_host_ = new PeerConnectionTrackerHost(GetID());
  AddFilter(peer_connection_tracker_host_.get());
  AddFilter(new MediaStreamDispatcherHost(
      GetID(),
      browser_context->GetResourceContext()->GetMediaDeviceIDSalt(),
      media_stream_manager));
  AddFilter(new MediaStreamTrackMetricsHost());
#endif
#if defined(ENABLE_PLUGINS)
  AddFilter(new PepperRendererConnection(GetID()));
#endif
  AddFilter(new SpeechRecognitionDispatcherHost(
      GetID(), storage_partition_impl_->GetURLRequestContext()));
  AddFilter(new FileAPIMessageFilter(
      GetID(),
      storage_partition_impl_->GetURLRequestContext(),
      storage_partition_impl_->GetFileSystemContext(),
      ChromeBlobStorageContext::GetFor(browser_context),
      StreamContext::GetFor(browser_context)));
  AddFilter(new FileUtilitiesMessageFilter(GetID()));
  AddFilter(new MimeRegistryMessageFilter());
  AddFilter(new DatabaseMessageFilter(
      storage_partition_impl_->GetDatabaseTracker()));
#if defined(OS_MACOSX)
  AddFilter(new TextInputClientMessageFilter(GetID()));
#elif defined(OS_WIN)
  // The FontCacheDispatcher is required only when we're using GDI rendering.
  // TODO(scottmg): pdf/ppapi still require the renderer to be able to precache
  // GDI fonts (http://crbug.com/383227), even when using DirectWrite. This
  // should eventually be if (!ShouldUseDirectWrite()) guarded.
  channel_->AddFilter(new FontCacheDispatcher());
#elif defined(OS_ANDROID)
  browser_demuxer_android_ = new BrowserDemuxerAndroid();
  AddFilter(browser_demuxer_android_.get());
#endif
#if defined(ENABLE_BROWSER_CDMS)
  AddFilter(new BrowserCdmManager(GetID(), NULL));
#endif

  WebSocketDispatcherHost::GetRequestContextCallback
      websocket_request_context_callback(
          base::Bind(&GetRequestContext, request_context,
                     media_request_context, RESOURCE_TYPE_SUB_RESOURCE));

  AddFilter(
      new WebSocketDispatcherHost(GetID(), websocket_request_context_callback));

  message_port_message_filter_ = new MessagePortMessageFilter(
      base::Bind(&RenderWidgetHelper::GetNextRoutingID,
                 base::Unretained(widget_helper_.get())));
  AddFilter(message_port_message_filter_.get());

  scoped_refptr<CacheStorageDispatcherHost> cache_storage_filter =
      new CacheStorageDispatcherHost();
  cache_storage_filter->Init(storage_partition_impl_->GetCacheStorageContext());
  AddFilter(cache_storage_filter.get());

  scoped_refptr<ServiceWorkerDispatcherHost> service_worker_filter =
      new ServiceWorkerDispatcherHost(
          GetID(), message_port_message_filter_.get(), resource_context);
  service_worker_filter->Init(
      storage_partition_impl_->GetServiceWorkerContext());
  AddFilter(service_worker_filter.get());

  AddFilter(new SharedWorkerMessageFilter(
      GetID(),
      resource_context,
      WorkerStoragePartition(
          storage_partition_impl_->GetURLRequestContext(),
          storage_partition_impl_->GetMediaURLRequestContext(),
          storage_partition_impl_->GetAppCacheService(),
          storage_partition_impl_->GetQuotaManager(),
          storage_partition_impl_->GetFileSystemContext(),
          storage_partition_impl_->GetDatabaseTracker(),
          storage_partition_impl_->GetIndexedDBContext(),
          storage_partition_impl_->GetServiceWorkerContext()),
      message_port_message_filter_.get()));

#if defined(ENABLE_WEBRTC)
  p2p_socket_dispatcher_host_ = new P2PSocketDispatcherHost(
      resource_context,
      browser_context->GetRequestContextForRenderProcess(GetID()));
  AddFilter(p2p_socket_dispatcher_host_.get());
#endif

  AddFilter(new TraceMessageFilter(GetID()));
  AddFilter(new ResolveProxyMsgHelper(
      browser_context->GetRequestContextForRenderProcess(GetID())));
  AddFilter(new QuotaDispatcherHost(
      GetID(),
      storage_partition_impl_->GetQuotaManager(),
      GetContentClient()->browser()->CreateQuotaPermissionContext()));

  notification_message_filter_ = new NotificationMessageFilter(
      GetID(),
      storage_partition_impl_->GetPlatformNotificationContext(),
      resource_context,
      browser_context);
  AddFilter(notification_message_filter_.get());

  AddFilter(new GamepadBrowserMessageFilter());
  AddFilter(new DeviceLightMessageFilter());
  AddFilter(new DeviceMotionMessageFilter());
  AddFilter(new DeviceOrientationMessageFilter());
  AddFilter(new ProfilerMessageFilter(PROCESS_TYPE_RENDERER));
  AddFilter(new HistogramMessageFilter());
#if defined(USE_TCMALLOC) && (defined(OS_LINUX) || defined(OS_ANDROID))
  if (browser_command_line.HasSwitch(switches::kEnableMemoryBenchmarking))
    AddFilter(new MemoryBenchmarkMessageFilter());
#endif
  AddFilter(new PushMessagingMessageFilter(
      GetID(), storage_partition_impl_->GetServiceWorkerContext()));
#if defined(OS_ANDROID)
  AddFilter(new ScreenOrientationMessageFilterAndroid());
#endif
  AddFilter(new GeofencingDispatcherHost(
      storage_partition_impl_->GetGeofencingManager()));
  if (browser_command_line.HasSwitch(switches::kEnableWebBluetooth)) {
    bluetooth_dispatcher_host_ = new BluetoothDispatcherHost();
    AddFilter(bluetooth_dispatcher_host_.get());
  }
}

void RenderProcessHostImpl::RegisterMojoServices() {
  mojo_application_host_->service_registry()->AddService(
      base::Bind(&device::BatteryMonitorImpl::Create));

  mojo_application_host_->service_registry()->AddService(
      base::Bind(&device::VibrationManagerImpl::Create));

  mojo_application_host_->service_registry()->AddService(
      base::Bind(&PermissionServiceContext::CreateService,
                 base::Unretained(permission_service_context_.get())));

  mojo_application_host_->service_registry()->AddService(base::Bind(
      &content::BackgroundSyncServiceImpl::Create,
      base::Unretained(storage_partition_impl_->GetBackgroundSyncContext())));

  mojo_application_host_->service_registry()->AddService(base::Bind(
      &content::ServicePortServiceImpl::Create,
      make_scoped_refptr(storage_partition_impl_->GetNavigatorConnectContext()),
      message_port_message_filter_));

#if defined(OS_ANDROID)
  ServiceRegistrarAndroid::RegisterProcessHostServices(
      mojo_application_host_->service_registry_android());
#endif

  GetContentClient()->browser()->OverrideRenderProcessMojoServices(
      mojo_application_host_->service_registry());
}

int RenderProcessHostImpl::GetNextRoutingID() {
  return widget_helper_->GetNextRoutingID();
}

void RenderProcessHostImpl::ResumeDeferredNavigation(
    const GlobalRequestID& request_id) {
  widget_helper_->ResumeDeferredNavigation(request_id);
}

void RenderProcessHostImpl::NotifyTimezoneChange(const std::string& zone_id) {
  Send(new ViewMsg_TimezoneChange(zone_id));
}

ServiceRegistry* RenderProcessHostImpl::GetServiceRegistry() {
  DCHECK(mojo_application_host_);
  return mojo_application_host_->service_registry();
}

const base::TimeTicks& RenderProcessHostImpl::GetInitTimeForNavigationMetrics()
    const {
  return init_time_;
}

bool RenderProcessHostImpl::SubscribeUniformEnabled() const {
  return subscribe_uniform_enabled_;
}

void RenderProcessHostImpl::OnAddSubscription(unsigned int target) {
  DCHECK(subscribe_uniform_enabled_);
  subscription_set_.insert(target);
  const gpu::ValueState* state = pending_valuebuffer_state_->GetState(target);
  if (state) {
    SendUpdateValueState(target, *state);
  }
}

void RenderProcessHostImpl::OnRemoveSubscription(unsigned int target) {
  DCHECK(subscribe_uniform_enabled_);
  subscription_set_.erase(target);
}

void RenderProcessHostImpl::SendUpdateValueState(unsigned int target,
                                                 const gpu::ValueState& state) {
  DCHECK(subscribe_uniform_enabled_);
  if (subscription_set_.find(target) != subscription_set_.end()) {
    GpuProcessHost::SendOnIO(
        GpuProcessHost::GPU_PROCESS_KIND_SANDBOXED,
        CAUSE_FOR_GPU_LAUNCH_NO_LAUNCH,
        new GpuMsg_UpdateValueState(id_, target, state));
  } else {
    // Store the ValueState locally in case a Valuebuffer subscribes to it later
    pending_valuebuffer_state_->UpdateState(target, state);
  }
}

#if defined(ENABLE_BROWSER_CDMS)
media::BrowserCdm* RenderProcessHostImpl::GetBrowserCdm(int render_frame_id,
                                                        int cdm_id) const {
  DCHECK_CURRENTLY_ON(BrowserThread::UI);
  BrowserCdmManager* manager = BrowserCdmManager::FromProcess(GetID());
  if (!manager)
    return nullptr;
  return manager->GetCdm(render_frame_id, cdm_id);
}
#endif

void RenderProcessHostImpl::AddRoute(
    int32 routing_id,
    IPC::Listener* listener) {
  CHECK(!listeners_.Lookup(routing_id))
      << "Found Routing ID Conflict: " << routing_id;
  listeners_.AddWithID(listener, routing_id);
}

void RenderProcessHostImpl::RemoveRoute(int32 routing_id) {
  DCHECK(listeners_.Lookup(routing_id) != NULL);
  listeners_.Remove(routing_id);

  // Keep the renderer around forever in externally-managed mode.
  if (!IsProcessManagedExternally())
    Cleanup();
}

void RenderProcessHostImpl::AddObserver(RenderProcessHostObserver* observer) {
  observers_.AddObserver(observer);
}

void RenderProcessHostImpl::RemoveObserver(
    RenderProcessHostObserver* observer) {
  observers_.RemoveObserver(observer);
}

size_t RenderProcessHostImpl::NumListeners() {
  return listeners_.size();
}

void RenderProcessHostImpl::ShutdownForBadMessage() {
  base::CommandLine* command_line = base::CommandLine::ForCurrentProcess();
  if (command_line->HasSwitch(switches::kDisableKillAfterBadIPC))
    return;

  if (externally_managed_handle_ == base::GetCurrentProcessHandle()) {
    // In single process mode it is better if we don't suicide but just
    // crash.
    CHECK(false);
  }
  // We kill the renderer but don't include a NOTREACHED, because we want the
  // browser to try to survive when it gets illegal messages from the renderer.
  Shutdown(RESULT_CODE_KILLED_BAD_MESSAGE, false);
}

void RenderProcessHostImpl::WidgetRestored() {
  // Verify we were properly backgrounded.
  DCHECK_EQ(backgrounded_, (visible_widgets_ == 0));
  visible_widgets_++;
  SetBackgrounded(false);
}

void RenderProcessHostImpl::WidgetHidden() {
  // On startup, the browser will call Hide
  if (backgrounded_)
    return;

  DCHECK_EQ(backgrounded_, (visible_widgets_ == 0));
  visible_widgets_--;
  DCHECK_GE(visible_widgets_, 0);
  if (visible_widgets_ == 0) {
    DCHECK(!backgrounded_);
    SetBackgrounded(true);
  }
}

int RenderProcessHostImpl::VisibleWidgetCount() const {
  return visible_widgets_;
}

bool RenderProcessHostImpl::IsForGuestsOnly() const {
  return is_for_guests_only_;
}

StoragePartition* RenderProcessHostImpl::GetStoragePartition() const {
  return storage_partition_impl_;
}

static void AppendCompositorCommandLineFlags(base::CommandLine* command_line) {
  if (IsPropertyTreeVerificationEnabled())
    command_line->AppendSwitch(cc::switches::kEnablePropertyTreeVerification);

  if (IsDelegatedRendererEnabled())
    command_line->AppendSwitch(switches::kEnableDelegatedRenderer);

  command_line->AppendSwitchASCII(
      switches::kNumRasterThreads,
      base::IntToString(NumberOfRendererRasterThreads()));

  if (IsGpuRasterizationEnabled())
    command_line->AppendSwitch(switches::kEnableGpuRasterization);

  int msaa_sample_count = GpuRasterizationMSAASampleCount();
  if (msaa_sample_count > 0) {
    command_line->AppendSwitchASCII(
        switches::kGpuRasterizationMSAASampleCount,
        base::IntToString(msaa_sample_count));
  }

  DCHECK_IMPLIES(IsZeroCopyUploadEnabled(), !IsOneCopyUploadEnabled());
  DCHECK_IMPLIES(IsOneCopyUploadEnabled(), !IsZeroCopyUploadEnabled());
  if (IsZeroCopyUploadEnabled())
    command_line->AppendSwitch(switches::kEnableZeroCopy);
  if (!IsOneCopyUploadEnabled())
    command_line->AppendSwitch(switches::kDisableOneCopy);

  if (IsForceGpuRasterizationEnabled())
    command_line->AppendSwitch(switches::kForceGpuRasterization);

  command_line->AppendSwitchASCII(
      switches::kContentImageTextureTarget,
      base::UintToString(
          // TODO(reveman): We currently assume that the compositor will use
          // BGRA_8888 if it's able to, and RGBA_8888 otherwise. Since we don't
          // know what it will use we hardcode BGRA_8888 here for now. We should
          // instead move decisions about GpuMemoryBuffer format to the browser
          // embedder so we know it here, and pass that decision to the
          // compositor for each usage.
          // crbug.com/490362
          BrowserGpuMemoryBufferManager::GetImageTextureTarget(
              gfx::GpuMemoryBuffer::BGRA_8888,
              // TODO(danakj): When one-copy supports partial update, change
              // this usage to PERSISTENT_MAP for one-copy.
              gfx::GpuMemoryBuffer::MAP)));

  command_line->AppendSwitchASCII(
      switches::kVideoImageTextureTarget,
      base::UintToString(BrowserGpuMemoryBufferManager::GetImageTextureTarget(
          gfx::GpuMemoryBuffer::R_8, gfx::GpuMemoryBuffer::MAP)));

  // Appending disable-gpu-feature switches due to software rendering list.
  GpuDataManagerImpl* gpu_data_manager = GpuDataManagerImpl::GetInstance();
  DCHECK(gpu_data_manager);
  gpu_data_manager->AppendRendererCommandLine(command_line);
}

void RenderProcessHostImpl::AppendRendererCommandLine(
    base::CommandLine* command_line) const {
  RenderProcessHost::AdjustCommandLineForRenderer(command_line);

  // Disable databases in incognito mode.
  if (GetBrowserContext()->IsOffTheRecord() &&
      command_line->HasSwitch(switches::kDisableDatabases)) {
    command_line->AppendSwitch(switches::kDisableDatabases);
  }

  GetContentClient()->browser()->AppendExtraCommandLineSwitches(
      command_line, GetID());
}

static void PropagateBrowserCommandLineToRenderer(
    const base::CommandLine& browser_cmd,
    base::CommandLine* renderer_cmd);

// static
void RenderProcessHost::AdjustCommandLineForRenderer(
    base::CommandLine* command_line) {
  // Pass the process type first, so it shows first in process listings.
  command_line->AppendSwitchASCII(switches::kProcessType,
                                  switches::kRendererProcess);

  // Now send any options from our own command line we want to propagate.
  const base::CommandLine& browser_command_line =
      *base::CommandLine::ForCurrentProcess();
  PropagateBrowserCommandLineToRenderer(browser_command_line, command_line);

  // Pass on the browser locale.
  const std::string locale =
      GetContentClient()->browser()->GetApplicationLocale();
  command_line->AppendSwitchASCII(switches::kLang, locale);

  // If we run base::FieldTrials, we want to pass to their state to the
  // renderer so that it can act in accordance with each state, or record
  // histograms relating to the base::FieldTrial states.
  std::string field_trial_states;
  base::FieldTrialList::AllStatesToString(&field_trial_states);
  if (!field_trial_states.empty()) {
    command_line->AppendSwitchASCII(switches::kForceFieldTrials,
                                    field_trial_states);
  }

  if (IsPinchToZoomEnabled())
    command_line->AppendSwitch(switches::kEnablePinch);

#if defined(OS_WIN)
  command_line->AppendSwitchASCII(switches::kDeviceScaleFactor,
                                  base::DoubleToString(gfx::GetDPIScale()));
#endif

  AppendCompositorCommandLineFlags(command_line);
}

static void PropagateBrowserCommandLineToRenderer(
    const base::CommandLine& browser_cmd,
    base::CommandLine* renderer_cmd) {
  // Propagate the following switches to the renderer command line (along
  // with any associated values) if present in the browser command line.
  static const char* const kSwitchNames[] = {
    switches::kAllowLoopbackInPeerConnection,
    switches::kAudioBufferSize,
    switches::kBlinkPlatformLogChannels,
    switches::kBlinkSettings,
    switches::kDefaultTileWidth,
    switches::kDefaultTileHeight,
    switches::kDisable3DAPIs,
    switches::kDisableAcceleratedJpegDecoding,
    switches::kDisableAcceleratedVideoDecode,
    switches::kDisableBlinkFeatures,
    switches::kDisableBreakpad,
    switches::kDisablePreferCompositingToLCDText,
    switches::kDisableDatabases,
    switches::kDisableDelayAgnosticAec,
    switches::kDisableDirectNPAPIRequests,
    switches::kDisableDisplayList2dCanvas,
    switches::kDisableDistanceFieldText,
    switches::kDisableEncryptedMedia,
    switches::kDisableFileSystem,
    switches::kDisableGpuCompositing,
    switches::kDisableGpuVsync,
    switches::kDisableLowResTiling,
    switches::kDisableHistogramCustomizer,
    switches::kDisableIconNtp,
    switches::kDisableLCDText,
    switches::kDisableLocalStorage,
    switches::kDisableLogging,
    switches::kDisableMediaSource,
    switches::kDisableMojoChannel,
    switches::kDisableNewVideoRenderer,
    switches::kDisableNotifications,
    switches::kDisableOverlayScrollbar,
    switches::kDisablePermissionsAPI,
    switches::kDisablePinch,
    switches::kDisablePrefixedEncryptedMedia,
    switches::kDisableSeccompFilterSandbox,
    switches::kDisableSharedWorkers,
    switches::kDisableSlimmingPaint,
    switches::kDisableSpeechAPI,
    switches::kDisableSVG1DOM,
    switches::kDisableThreadedCompositing,
    switches::kDisableThreadedScrolling,
    switches::kDisableTouchAdjustment,
    switches::kDisableTouchDragDrop,
    switches::kDisableTouchEditing,
    switches::kDisableV8IdleTasks,
    switches::kDomAutomationController,
    switches::kEnableBleedingEdgeRenderingFastPaths,
    switches::kEnableBlinkFeatures,
    switches::kEnableBrowserSideNavigation,
    switches::kEnableCSS3TextDecorations,
    switches::kEnableCSS3Text,
    switches::kEnableCSSGridLayout,
    switches::kEnableCompositorAnimationTimelines,
    switches::kEnableCredentialManagerAPI,
    switches::kEnableDelayAgnosticAec,
    switches::kEnableDisplayList2dCanvas,
    switches::kEnableDistanceFieldText,
    switches::kEnableExperimentalCanvasFeatures,
    switches::kEnableExperimentalWebPlatformFeatures,
    switches::kEnableGPUClientLogging,
    switches::kEnableGpuClientTracing,
    switches::kEnableGPUServiceLogging,
    switches::kEnableIconNtp,
    switches::kEnableLinkDisambiguationPopup,
    switches::kEnableLowResTiling,
    switches::kEnableInbandTextTracks,
    switches::kEnableLCDText,
    switches::kEnableLogging,
    switches::kEnableMemoryBenchmarking,
    switches::kEnableNetworkInformation,
    switches::kEnableOverlayFullscreenVideo,
    switches::kEnableOverlayScrollbar,
    switches::kEnablePinch,
    switches::kEnablePluginPlaceholderTesting,
    switches::kEnablePreciseMemoryInfo,
    switches::kEnablePreferCompositingToLCDText,
    switches::kEnablePushMessagePayload,
    switches::kEnableRendererMojoChannel,
    switches::kEnableSeccompFilterSandbox,
    switches::kEnableSkiaBenchmarking,
    switches::kEnableSlimmingPaint,
    switches::kEnableSmoothScrolling,
    switches::kEnableStaleWhileRevalidate,
    switches::kEnableStatsTable,
    switches::kEnableThreadedCompositing,
    switches::kEnableTouchDragDrop,
    switches::kEnableTouchEditing,
    switches::kEnableUnsafeES3APIs,
    switches::kEnableViewport,
    switches::kEnableViewportMeta,
    switches::kInvertViewportScrollOrder,
    switches::kEnableVtune,
    switches::kEnableWebBluetooth,
    switches::kEnableWebGLDraftExtensions,
    switches::kEnableWebGLImageChromium,
    switches::kEnableWebVR,
    switches::kExplicitlyAllowedPorts,
    switches::kForceDeviceScaleFactor,
    switches::kForceDisplayList2dCanvas,
    switches::kFullMemoryCrashReport,
    switches::kIPCConnectionTimeout,
    switches::kJavaScriptFlags,
    switches::kLoggingLevel,
    switches::kMainFrameResizesAreOrientationChanges,
    switches::kMaxUntiledLayerWidth,
    switches::kMaxUntiledLayerHeight,
    switches::kMemoryMetrics,
    switches::kNoReferrers,
    switches::kNoSandbox,
    switches::kOverridePluginPowerSaverForTesting,
    switches::kPpapiInProcess,
    switches::kProfilerTiming,
    switches::kReducedReferrerGranularity,
    switches::kReduceSecurityForTesting,
    switches::kRegisterPepperPlugins,
    switches::kRendererStartupDialog,
    switches::kRootLayerScrolls,
    switches::kShowPaintRects,
    switches::kSitePerProcess,
    switches::kStatsCollectionController,
    switches::kTestType,
    switches::kTouchEvents,
    switches::kTouchTextSelectionStrategy,
    switches::kTraceToConsole,
    // This flag needs to be propagated to the renderer process for
    // --in-process-webgl.
    switches::kUseGL,
    switches::kUseMobileUserAgent,
    switches::kUseNormalPriorityForTileTaskWorkerThreads,
    switches::kV,
    switches::kVideoThreads,
    switches::kVideoUnderflowThresholdMs,
    switches::kVModule,
    // Please keep these in alphabetical order. Compositor switches here should
    // also be added to chrome/browser/chromeos/login/chrome_restart_request.cc.
    cc::switches::kCompositeToMailbox,
    cc::switches::kDisableCompositedAntialiasing,
    cc::switches::kDisableMainFrameBeforeActivation,
    cc::switches::kDisableThreadedAnimation,
    cc::switches::kEnableBeginFrameScheduling,
    cc::switches::kEnableGpuBenchmarking,
    cc::switches::kEnableMainFrameBeforeActivation,
    cc::switches::kMaxTilesForInterestArea,
    cc::switches::kMaxUnusedResourceMemoryUsagePercentage,
    cc::switches::kShowCompositedLayerBorders,
    cc::switches::kShowFPSCounter,
    cc::switches::kShowLayerAnimationBounds,
    cc::switches::kShowPropertyChangedRects,
    cc::switches::kShowReplicaScreenSpaceRects,
    cc::switches::kShowScreenSpaceRects,
    cc::switches::kShowSurfaceDamageRects,
    cc::switches::kSlowDownRasterScaleFactor,
    cc::switches::kStrictLayerPropertyChangeChecking,
    cc::switches::kTopControlsHideThreshold,
    cc::switches::kTopControlsShowThreshold,

    scheduler::switches::kDisableBlinkScheduler,

#if defined(ENABLE_PLUGINS)
    switches::kEnablePepperTesting,
#endif
#if defined(ENABLE_WEBRTC)
    switches::kDisableWebRtcHWDecoding,
    switches::kDisableWebRtcHWEncoding,
    switches::kEnableWebRtcDtls12,
    switches::kEnableWebRtcHWH264Encoding,
    switches::kEnableWebRtcStunOrigin,
    switches::kWebRtcMaxCaptureFramerate,
#endif
    switches::kEnableLowEndDeviceMode,
    switches::kDisableLowEndDeviceMode,
#if defined(OS_ANDROID)
    switches::kDisableGestureRequirementForMediaPlayback,
    switches::kDisableWebRTC,
    switches::kDisableWebAudio,
    switches::kRendererWaitForJavaDebugger,
#endif
#if defined(OS_MACOSX)
    // Allow this to be set when invoking the browser and relayed along.
    switches::kEnableSandboxLogging,
#endif
#if defined(OS_WIN)
    switches::kDisableDirectWrite,
    switches::kDisableWin32kRendererLockDown,
    switches::kTraceExportEventsToETW,
#endif
#if defined(OS_CHROMEOS)
    switches::kDisableVaapiAcceleratedVideoEncode,
#endif
  };
  renderer_cmd->CopySwitchesFrom(browser_cmd, kSwitchNames,
                                 arraysize(kSwitchNames));

  if (browser_cmd.HasSwitch(switches::kTraceStartup) &&
      BrowserMainLoop::GetInstance()->is_tracing_startup()) {
    // Pass kTraceStartup switch to renderer only if startup tracing has not
    // finished.
    renderer_cmd->AppendSwitchASCII(
        switches::kTraceStartup,
        browser_cmd.GetSwitchValueASCII(switches::kTraceStartup));
  }

<<<<<<< HEAD
#if defined(ENABLE_WEBRTC)
  // Only run the Stun trials in the first renderer.
  if (!has_done_stun_trials &&
      browser_cmd.HasSwitch(switches::kWebRtcStunProbeTrialParameter)) {
    has_done_stun_trials = true;
    renderer_cmd->AppendSwitchASCII(
        switches::kWebRtcStunProbeTrialParameter,
        browser_cmd.GetSwitchValueASCII(
            switches::kWebRtcStunProbeTrialParameter));
  }
#endif

  // Disable databases in incognito mode.
  if (GetBrowserContext()->IsOffTheRecord() &&
      !browser_cmd.HasSwitch(switches::kDisableDatabases)) {
    renderer_cmd->AppendSwitch(switches::kDisableDatabases);
  }
=======
  // Enforce the extra command line flags for impl-side painting.
  if (IsImplSidePaintingEnabled() &&
      !browser_cmd.HasSwitch(switches::kEnableDeferredImageDecoding))
    renderer_cmd->AppendSwitch(switches::kEnableDeferredImageDecoding);
>>>>>>> b23d14d8

  // Add kWaitForDebugger to let renderer process wait for a debugger.
  if (browser_cmd.HasSwitch(switches::kWaitForDebuggerChildren)) {
    // Look to pass-on the kWaitForDebugger flag.
    std::string value =
        browser_cmd.GetSwitchValueASCII(switches::kWaitForDebuggerChildren);
    if (value.empty() || value == switches::kRendererProcess) {
      renderer_cmd->AppendSwitch(switches::kWaitForDebugger);
    }
  }
}

base::ProcessHandle RenderProcessHostImpl::GetHandle() const {
  if (IsProcessManagedExternally())
    return externally_managed_handle_;

  if (!child_process_launcher_.get() || child_process_launcher_->IsStarting())
    return base::kNullProcessHandle;

  return child_process_launcher_->GetProcess().Handle();
}

bool RenderProcessHostImpl::Shutdown(int exit_code, bool wait) {
  if (IsProcessManagedExternally())
    return false;  // Externally managed process never shuts down the renderer.

#if defined(OS_ANDROID)
  // Android requires a different approach for killing.
  StopChildProcess(GetHandle());
  return true;
#else
  if (!child_process_launcher_.get() || child_process_launcher_->IsStarting())
    return false;

  return child_process_launcher_->GetProcess().Terminate(exit_code, wait);
#endif
}

bool RenderProcessHostImpl::FastShutdownIfPossible() {
  if (IsProcessManagedExternally())
    return false;  // Externally managed process never shuts down the renderer.

  if (!GetContentClient()->browser()->IsFastShutdownPossible())
    return false;

  if (!child_process_launcher_.get() ||
      child_process_launcher_->IsStarting() ||
      !GetHandle())
    return false;  // Render process hasn't started or is probably crashed.

  // Test if there's an unload listener.
  // NOTE: It's possible that an onunload listener may be installed
  // while we're shutting down, so there's a small race here.  Given that
  // the window is small, it's unlikely that the web page has much
  // state that will be lost by not calling its unload handlers properly.
  if (!SuddenTerminationAllowed())
    return false;

  if (worker_ref_count_ != 0) {
    if (survive_for_worker_start_time_.is_null())
      survive_for_worker_start_time_ = base::TimeTicks::Now();
    return false;
  }

  // Set this before ProcessDied() so observers can tell if the render process
  // died due to fast shutdown versus another cause.
  fast_shutdown_started_ = true;

  ProcessDied(false /* already_dead */, nullptr);
  return true;
}

bool RenderProcessHostImpl::Send(IPC::Message* msg) {
  TRACE_EVENT0("renderer_host", "RenderProcessHostImpl::Send");
  if (!channel_) {
    if (!is_initialized_) {
      queued_messages_.push(msg);
      return true;
    } else {
      delete msg;
      return false;
    }
  }

  if (child_process_launcher_.get() && child_process_launcher_->IsStarting()) {
    queued_messages_.push(msg);
    return true;
  }

  return channel_->Send(msg);
}

bool RenderProcessHostImpl::OnMessageReceived(const IPC::Message& msg) {
  // If we're about to be deleted, or have initiated the fast shutdown sequence,
  // we ignore incoming messages.

  if (deleting_soon_ || fast_shutdown_started_)
    return false;

  mark_child_process_activity_time();
  if (msg.routing_id() == MSG_ROUTING_CONTROL) {
    // Dispatch control messages.
    IPC_BEGIN_MESSAGE_MAP(RenderProcessHostImpl, msg)
      IPC_MESSAGE_HANDLER(ChildProcessHostMsg_ShutdownRequest,
                          OnShutdownRequest)
      IPC_MESSAGE_HANDLER(ViewHostMsg_SuddenTerminationChanged,
                          SuddenTerminationChanged)
      IPC_MESSAGE_HANDLER(ViewHostMsg_UserMetricsRecordAction,
                          OnUserMetricsRecordAction)
      IPC_MESSAGE_HANDLER(ViewHostMsg_SavedPageAsMHTML, OnSavedPageAsMHTML)
      IPC_MESSAGE_HANDLER(ViewHostMsg_Close_ACK, OnCloseACK)
#if defined(ENABLE_WEBRTC)
      IPC_MESSAGE_HANDLER(AecDumpMsg_RegisterAecDumpConsumer,
                          OnRegisterAecDumpConsumer)
      IPC_MESSAGE_HANDLER(AecDumpMsg_UnregisterAecDumpConsumer,
                          OnUnregisterAecDumpConsumer)
#endif
      // Adding single handlers for your service here is fine, but once your
      // service needs more than one handler, please extract them into a new
      // message filter and add that filter to CreateMessageFilters().
    IPC_END_MESSAGE_MAP()

    return true;
  }

  // Dispatch incoming messages to the appropriate IPC::Listener.
  IPC::Listener* listener = listeners_.Lookup(msg.routing_id());
  if (!listener) {
    if (msg.is_sync()) {
      // The listener has gone away, so we must respond or else the caller will
      // hang waiting for a reply.
      IPC::Message* reply = IPC::SyncMessage::GenerateReply(&msg);
      reply->set_reply_error();
      Send(reply);
    }
    return true;
  }
  return listener->OnMessageReceived(msg);
}

void RenderProcessHostImpl::OnChannelConnected(int32 peer_pid) {
#if defined(IPC_MESSAGE_LOG_ENABLED)
  Send(new ChildProcessMsg_SetIPCLoggingEnabled(
      IPC::Logging::GetInstance()->Enabled()));
#endif

  tracked_objects::ThreadData::Status status =
      tracked_objects::ThreadData::status();
  Send(new ChildProcessMsg_SetProfilerStatus(status));

#if defined(OS_MACOSX) && !defined(OS_IOS)
  io_surface_manager_token_ =
      BrowserIOSurfaceManager::GetInstance()->GenerateChildProcessToken(
          GetID());
  Send(new ChildProcessMsg_SetIOSurfaceManagerToken(io_surface_manager_token_));
#endif
}

void RenderProcessHostImpl::OnChannelError() {
  ProcessDied(true /* already_dead */, nullptr);
}

void RenderProcessHostImpl::OnBadMessageReceived(const IPC::Message& message) {
  // Message de-serialization failed. We consider this a capital crime. Kill the
  // renderer if we have one.
  LOG(ERROR) << "bad message " << message.type() << " terminating renderer.";
  BrowserChildProcessHostImpl::HistogramBadMessageTerminated(
      PROCESS_TYPE_RENDERER);

  // Create a memory dump. This will contain enough stack frames to work out
  // what the bad message was.
  base::debug::DumpWithoutCrashing();

  bad_message::ReceivedBadMessage(this,
                                  bad_message::RPH_DESERIALIZATION_FAILED);
}

BrowserContext* RenderProcessHostImpl::GetBrowserContext() const {
  return browser_context_;
}

bool RenderProcessHostImpl::InSameStoragePartition(
    StoragePartition* partition) const {
  return storage_partition_impl_ == partition;
}

int RenderProcessHostImpl::GetID() const {
  return id_;
}

bool RenderProcessHostImpl::HasConnection() const {
  return channel_.get() != NULL;
}

void RenderProcessHostImpl::SetIgnoreInputEvents(bool ignore_input_events) {
  ignore_input_events_ = ignore_input_events;
}

bool RenderProcessHostImpl::IgnoreInputEvents() const {
  return ignore_input_events_;
}

void RenderProcessHostImpl::Cleanup() {
  // If within_process_died_observer_ is true, one of our observers performed an
  // action that caused us to die (e.g. http://crbug.com/339504). Therefore,
  // delay the destruction until all of the observer callbacks have been made,
  // and guarantee that the RenderProcessHostDestroyed observer callback is
  // always the last callback fired.
  if (within_process_died_observer_) {
    delayed_cleanup_needed_ = true;
    return;
  }
  delayed_cleanup_needed_ = false;

  // Records the time when the process starts surviving for workers for UMA.
  if (listeners_.IsEmpty() && worker_ref_count_ > 0 &&
      survive_for_worker_start_time_.is_null()) {
    survive_for_worker_start_time_ = base::TimeTicks::Now();
  }

  // When there are no other owners of this object, we can delete ourselves.
  if (listeners_.IsEmpty() && worker_ref_count_ == 0) {
    if (!survive_for_worker_start_time_.is_null()) {
      UMA_HISTOGRAM_LONG_TIMES(
          "SharedWorker.RendererSurviveForWorkerTime",
          base::TimeTicks::Now() - survive_for_worker_start_time_);
    }

    if (max_worker_count_ > 0) {
      // Record the max number of workers (SharedWorker or ServiceWorker)
      // that are simultaneously hosted in this renderer process.
      UMA_HISTOGRAM_COUNTS("Render.Workers.MaxWorkerCountInRendererProcess",
                           max_worker_count_);
    }

    // We cannot clean up twice; if this fails, there is an issue with our
    // control flow.
    DCHECK(!deleting_soon_);

    DCHECK_EQ(0, pending_views_);
    FOR_EACH_OBSERVER(RenderProcessHostObserver,
                      observers_,
                      RenderProcessHostDestroyed(this));
    NotificationService::current()->Notify(
        NOTIFICATION_RENDERER_PROCESS_TERMINATED,
        Source<RenderProcessHost>(this),
        NotificationService::NoDetails());

#ifndef NDEBUG
    is_self_deleted_ = true;
#endif
    base::MessageLoop::current()->DeleteSoon(FROM_HERE, this);
    deleting_soon_ = true;
    // It's important not to wait for the DeleteTask to delete the channel
    // proxy. Kill it off now. That way, in case the profile is going away, the
    // rest of the objects attached to this RenderProcessHost start going
    // away first, since deleting the channel proxy will post a
    // OnChannelClosed() to IPC::ChannelProxy::Context on the IO thread.
    channel_.reset();

    // The following members should be cleared in ProcessDied() as well!
    gpu_message_filter_ = NULL;
    message_port_message_filter_ = NULL;

    RemoveUserData(kSessionStorageHolderKey);

    if (externally_managed_handle_ == base::GetCurrentProcessHandle())
      GetContentClient()->browser()->StopInProcessRendererThread();

    // Remove ourself from the list of renderer processes so that we can't be
    // reused in between now and when the Delete task runs.
    UnregisterHost(GetID());

#if defined(OS_MACOSX) && !defined(OS_IOS)
    if (!io_surface_manager_token_.IsZero()) {
      BrowserIOSurfaceManager::GetInstance()->InvalidateChildProcessToken(
          io_surface_manager_token_);
      io_surface_manager_token_.SetZero();
    }
#endif

  }
}

void RenderProcessHostImpl::AddPendingView() {
  pending_views_++;
}

void RenderProcessHostImpl::RemovePendingView() {
  DCHECK(pending_views_);
  pending_views_--;
}

void RenderProcessHostImpl::SetSuddenTerminationAllowed(bool enabled) {
  sudden_termination_allowed_ = enabled;
}

bool RenderProcessHostImpl::SuddenTerminationAllowed() const {
  return sudden_termination_allowed_;
}

base::TimeDelta RenderProcessHostImpl::GetChildProcessIdleTime() const {
  return base::TimeTicks::Now() - child_process_activity_time_;
}

void RenderProcessHostImpl::ResumeRequestsForView(int route_id) {
  widget_helper_->ResumeRequestsForView(route_id);
}

void RenderProcessHostImpl::FilterURL(bool empty_allowed, GURL* url) {
  FilterURL(this, empty_allowed, url);
}

#if defined(ENABLE_WEBRTC)
void RenderProcessHostImpl::EnableAecDump(const base::FilePath& file) {
  DCHECK_CURRENTLY_ON(BrowserThread::UI);
  // Enable AEC dump for each registered consumer.
  for (std::vector<int>::iterator it = aec_dump_consumers_.begin();
       it != aec_dump_consumers_.end(); ++it) {
    EnableAecDumpForId(file, *it);
  }
}

void RenderProcessHostImpl::DisableAecDump() {
  DCHECK_CURRENTLY_ON(BrowserThread::UI);
  // Posting on the FILE thread and then replying back on the UI thread is only
  // for avoiding races between enable and disable. Nothing is done on the FILE
  // thread.
  BrowserThread::PostTaskAndReply(
      BrowserThread::FILE, FROM_HERE,
      base::Bind(&DisableAecDumpOnFileThread),
      base::Bind(&RenderProcessHostImpl::SendDisableAecDumpToRenderer,
                 weak_factory_.GetWeakPtr()));
}

void RenderProcessHostImpl::SetWebRtcLogMessageCallback(
    base::Callback<void(const std::string&)> callback) {
  webrtc_log_message_callback_ = callback;
}

RenderProcessHostImpl::WebRtcStopRtpDumpCallback
RenderProcessHostImpl::StartRtpDump(
    bool incoming,
    bool outgoing,
    const WebRtcRtpPacketCallback& packet_callback) {
  if (!p2p_socket_dispatcher_host_.get())
    return WebRtcStopRtpDumpCallback();

  BrowserThread::PostTask(BrowserThread::IO,
                          FROM_HERE,
                          base::Bind(&P2PSocketDispatcherHost::StartRtpDump,
                                     p2p_socket_dispatcher_host_,
                                     incoming,
                                     outgoing,
                                     packet_callback));

  if (stop_rtp_dump_callback_.is_null()) {
    stop_rtp_dump_callback_ =
        base::Bind(&P2PSocketDispatcherHost::StopRtpDumpOnUIThread,
                   p2p_socket_dispatcher_host_);
  }
  return stop_rtp_dump_callback_;
}
#endif

bool RenderProcessHostImpl::IsProcessManagedExternally() const {
  return externally_managed_handle_ != base::kNullProcessHandle;
}

IPC::ChannelProxy* RenderProcessHostImpl::GetChannel() {
  return channel_.get();
}

void RenderProcessHostImpl::AddFilter(BrowserMessageFilter* filter) {
  channel_->AddFilter(filter->GetFilter());
}

bool RenderProcessHostImpl::FastShutdownForPageCount(size_t count) {
  if (static_cast<size_t>(GetActiveViewCount()) == count)
    return FastShutdownIfPossible();
  return false;
}

bool RenderProcessHostImpl::FastShutdownStarted() const {
  return fast_shutdown_started_;
}

// static
int RenderProcessHostImpl::GenerateUniqueId()
{
  return ChildProcessHostImpl::GenerateChildProcessUniqueId();
}

// static
void RenderProcessHostImpl::RegisterHost(int host_id, RenderProcessHost* host) {
  g_all_hosts.Get().AddWithID(host, host_id);
}

// static
void RenderProcessHostImpl::UnregisterHost(int host_id) {
  RenderProcessHost* host = g_all_hosts.Get().Lookup(host_id);
  if (!host)
    return;

  g_all_hosts.Get().Remove(host_id);

  // Look up the map of site to process for the given browser_context,
  // in case we need to remove this process from it.  It will be registered
  // under any sites it rendered that use process-per-site mode.
  SiteProcessMap* map =
      GetSiteProcessMapForBrowserContext(host->GetBrowserContext());
  map->RemoveProcess(host);
}

// static
void RenderProcessHostImpl::FilterURL(RenderProcessHost* rph,
                                      bool empty_allowed,
                                      GURL* url) {
  ChildProcessSecurityPolicyImpl* policy =
      ChildProcessSecurityPolicyImpl::GetInstance();

  if (empty_allowed && url->is_empty())
    return;

  // The browser process should never hear the swappedout:// URL from any
  // of the renderer's messages.  Check for this in debug builds, but don't
  // let it crash a release browser.
  DCHECK(GURL(kSwappedOutURL) != *url);

  if (!url->is_valid()) {
    // Have to use about:blank for the denied case, instead of an empty GURL.
    // This is because the browser treats navigation to an empty GURL as a
    // navigation to the home page. This is often a privileged page
    // (chrome://newtab/) which is exactly what we don't want.
    *url = GURL(url::kAboutBlankURL);
    return;
  }

  if (url->SchemeIs(url::kAboutScheme)) {
    // The renderer treats all URLs in the about: scheme as being about:blank.
    // Canonicalize about: URLs to about:blank.
    *url = GURL(url::kAboutBlankURL);
  }

  // Do not allow browser plugin guests to navigate to non-web URLs, since they
  // cannot swap processes or grant bindings.
  bool non_web_url_in_guest = rph->IsForGuestsOnly() &&
      !(url->is_valid() && policy->IsWebSafeScheme(url->scheme()));

  if (non_web_url_in_guest || !policy->CanRequestURL(rph->GetID(), *url)) {
    // If this renderer is not permitted to request this URL, we invalidate the
    // URL.  This prevents us from storing the blocked URL and becoming confused
    // later.
    VLOG(1) << "Blocked URL " << url->spec();
    *url = GURL(url::kAboutBlankURL);
  }
}

// static
bool RenderProcessHostImpl::IsSuitableHost(
    RenderProcessHost* host,
    BrowserContext* browser_context,
    const GURL& site_url) {
  if (base::CommandLine::ForCurrentProcess()->HasSwitch(switches::kSingleProcess))
    return true;

  if (host->GetBrowserContext() != browser_context)
    return false;

  // Do not allow sharing of guest hosts. This is to prevent bugs where guest
  // and non-guest storage gets mixed. In the future, we might consider enabling
  // the sharing of guests, in this case this check should be removed and
  // InSameStoragePartition should handle the possible sharing.
  if (host->IsForGuestsOnly())
    return false;

  // Check whether the given host and the intended site_url will be using the
  // same StoragePartition, since a RenderProcessHost can only support a single
  // StoragePartition.  This is relevant for packaged apps and isolated sites.
  StoragePartition* dest_partition =
      BrowserContext::GetStoragePartitionForSite(browser_context, site_url);
  if (!host->InSameStoragePartition(dest_partition))
    return false;

  if (ChildProcessSecurityPolicyImpl::GetInstance()->HasWebUIBindings(
          host->GetID()) !=
      WebUIControllerFactoryRegistry::GetInstance()->UseWebUIBindingsForURL(
          browser_context, site_url)) {
    return false;
  }

  return GetContentClient()->browser()->IsSuitableHost(host, site_url);
}

// static
void RenderProcessHost::AdjustCommandLineForInProcessRenderer(
    base::CommandLine* command_line) {
  {
    if (!command_line->HasSwitch(switches::kLang)) {
      // Modify the current process' command line to include the browser locale,
      // as the renderer expects this flag to be set.
      const std::string locale =
          GetContentClient()->browser()->GetApplicationLocale();
      command_line->AppendSwitchASCII(switches::kLang, locale);
    }
    // TODO(piman): we should really send configuration through bools rather
    // than by parsing strings, i.e. sending an IPC rather than command line
    // args. crbug.com/314909
    AppendCompositorCommandLineFlags(command_line);
  }
}

// static
RenderProcessHost::iterator RenderProcessHost::AllHostsIterator() {
  DCHECK_CURRENTLY_ON(BrowserThread::UI);
  return iterator(g_all_hosts.Pointer());
}

// static
RenderProcessHost* RenderProcessHost::FromID(int render_process_id) {
  DCHECK_CURRENTLY_ON(BrowserThread::UI);
  return g_all_hosts.Get().Lookup(render_process_id);
}

// static
bool RenderProcessHost::ShouldTryToUseExistingProcessHost(
    BrowserContext* browser_context, const GURL& url) {
  // If --site-per-process is enabled, do not try to reuse renderer processes
  // when over the limit.  (We could allow pages from the same site to share, if
  // we knew what the given process was dedicated to.  Allowing no sharing is
  // simpler for now.)  This may cause resource exhaustion issues if too many
  // sites are open at once.
  const base::CommandLine& command_line =
      *base::CommandLine::ForCurrentProcess();
  if (command_line.HasSwitch(switches::kSitePerProcess))
    return false;

  if (command_line.HasSwitch(switches::kSingleProcess))
    return true;

  // NOTE: Sometimes it's necessary to create more render processes than
  //       GetMaxRendererProcessCount(), for instance when we want to create
  //       a renderer process for a browser context that has no existing
  //       renderers. This is OK in moderation, since the
  //       GetMaxRendererProcessCount() is conservative.
  if (g_all_hosts.Get().size() >= GetMaxRendererProcessCount())
    return true;

  return GetContentClient()->browser()->
      ShouldTryToUseExistingProcessHost(browser_context, url);
}

// static
RenderProcessHost* RenderProcessHost::GetExistingProcessHost(
    BrowserContext* browser_context,
    const GURL& site_url) {
  // First figure out which existing renderers we can use.
  std::vector<RenderProcessHost*> suitable_renderers;
  suitable_renderers.reserve(g_all_hosts.Get().size());

  iterator iter(AllHostsIterator());
  while (!iter.IsAtEnd()) {
    if (GetContentClient()->browser()->MayReuseHost(iter.GetCurrentValue()) &&
        RenderProcessHostImpl::IsSuitableHost(
            iter.GetCurrentValue(),
            browser_context, site_url)) {
      suitable_renderers.push_back(iter.GetCurrentValue());
    }
    iter.Advance();
  }

  // Now pick a random suitable renderer, if we have any.
  if (!suitable_renderers.empty()) {
    int suitable_count = static_cast<int>(suitable_renderers.size());
    int random_index = base::RandInt(0, suitable_count - 1);
    return suitable_renderers[random_index];
  }

  return NULL;
}

// static
bool RenderProcessHost::ShouldUseProcessPerSite(
    BrowserContext* browser_context,
    const GURL& url) {
  // Returns true if we should use the process-per-site model.  This will be
  // the case if the --process-per-site switch is specified, or in
  // process-per-site-instance for particular sites (e.g., WebUI).
  // Note that --single-process is handled in ShouldTryToUseExistingProcessHost.
  const base::CommandLine& command_line =
      *base::CommandLine::ForCurrentProcess();
  if (command_line.HasSwitch(switches::kProcessPerSite))
    return true;

  // We want to consolidate particular sites like WebUI even when we are using
  // the process-per-tab or process-per-site-instance models.
  // Note: DevTools pages have WebUI type but should not reuse the same host.
  if (WebUIControllerFactoryRegistry::GetInstance()->UseWebUIForURL(
          browser_context, url) &&
      !url.SchemeIs(kChromeDevToolsScheme)) {
    return true;
  }

  // Otherwise let the content client decide, defaulting to false.
  return GetContentClient()->browser()->ShouldUseProcessPerSite(browser_context,
                                                                url);
}

// static
RenderProcessHost* RenderProcessHostImpl::GetProcessHostForSite(
    BrowserContext* browser_context,
    const GURL& url) {
  // Look up the map of site to process for the given browser_context.
  SiteProcessMap* map =
      GetSiteProcessMapForBrowserContext(browser_context);

  // See if we have an existing process with appropriate bindings for this site.
  // If not, the caller should create a new process and register it.
  std::string site = SiteInstance::GetSiteForURL(browser_context, url)
      .possibly_invalid_spec();
  RenderProcessHost* host = map->FindProcess(site);
  if (host && (!GetContentClient()->browser()->MayReuseHost(host) ||
               !IsSuitableHost(host, browser_context, url))) {
    // The registered process does not have an appropriate set of bindings for
    // the url.  Remove it from the map so we can register a better one.
    RecordAction(
        base::UserMetricsAction("BindingsMismatch_GetProcessHostPerSite"));
    map->RemoveProcess(host);
    host = NULL;
  }

  return host;
}

void RenderProcessHostImpl::RegisterProcessHostForSite(
    BrowserContext* browser_context,
    RenderProcessHost* process,
    const GURL& url) {
  // Look up the map of site to process for the given browser_context.
  SiteProcessMap* map =
      GetSiteProcessMapForBrowserContext(browser_context);

  // Only register valid, non-empty sites.  Empty or invalid sites will not
  // use process-per-site mode.  We cannot check whether the process has
  // appropriate bindings here, because the bindings have not yet been granted.
  std::string site = SiteInstance::GetSiteForURL(browser_context, url)
      .possibly_invalid_spec();
  if (!site.empty())
    map->RegisterProcess(site, process);
}

void RenderProcessHostImpl::ProcessDied(bool already_dead,
                                        RendererClosedDetails* known_details) {
  // Our child process has died.  If we didn't expect it, it's a crash.
  // In any case, we need to let everyone know it's gone.
  // The OnChannelError notification can fire multiple times due to nested sync
  // calls to a renderer. If we don't have a valid channel here it means we
  // already handled the error.

  // It should not be possible for us to be called re-entrantly.
  DCHECK(!within_process_died_observer_);

  // It should not be possible for a process death notification to come in while
  // we are dying.
  DCHECK(!deleting_soon_);

  // child_process_launcher_ can be NULL in single process mode or if fast
  // termination happened.
  base::TerminationStatus status = base::TERMINATION_STATUS_NORMAL_TERMINATION;
  int exit_code = 0;
  if (known_details) {
    status = known_details->status;
    exit_code = known_details->exit_code;
  } else if (child_process_launcher_.get()) {
    status = child_process_launcher_->GetChildTerminationStatus(already_dead,
                                                                &exit_code);
    if (already_dead && status == base::TERMINATION_STATUS_STILL_RUNNING) {
      // May be in case of IPC error, if it takes long time for renderer
      // to exit. Child process will be killed in any case during
      // child_process_launcher_.reset(). Make sure we will not broadcast
      // FrameHostMsg_RenderProcessGone with status
      // TERMINATION_STATUS_STILL_RUNNING, since this will break WebContentsImpl
      // logic.
      status = base::TERMINATION_STATUS_PROCESS_CRASHED;
    }
  }

  RendererClosedDetails details(status, exit_code);
  mojo_application_host_->WillDestroySoon();

  child_process_launcher_.reset();
  channel_.reset();
  while (!queued_messages_.empty()) {
    delete queued_messages_.front();
    queued_messages_.pop();
  }

  within_process_died_observer_ = true;
  NotificationService::current()->Notify(
      NOTIFICATION_RENDERER_PROCESS_CLOSED,
      Source<RenderProcessHost>(this),
      Details<RendererClosedDetails>(&details));
  FOR_EACH_OBSERVER(RenderProcessHostObserver,
                    observers_,
                    RenderProcessExited(this, status, exit_code));
  within_process_died_observer_ = false;

  gpu_message_filter_ = NULL;
  message_port_message_filter_ = NULL;
  RemoveUserData(kSessionStorageHolderKey);

  IDMap<IPC::Listener>::iterator iter(&listeners_);
  while (!iter.IsAtEnd()) {
    iter.GetCurrentValue()->OnMessageReceived(
        FrameHostMsg_RenderProcessGone(iter.GetCurrentKey(),
                                       static_cast<int>(status),
                                       exit_code));
    iter.Advance();
  }

  mojo_application_host_.reset(new MojoApplicationHost);

  // It's possible that one of the calls out to the observers might have caused
  // this object to be no longer needed.
  if (delayed_cleanup_needed_)
    Cleanup();

  // This object is not deleted at this point and might be reused later.
  // TODO(darin): clean this up
}

int RenderProcessHost::GetActiveViewCount() {
  int num_active_views = 0;
  scoped_ptr<RenderWidgetHostIterator> widgets(
      RenderWidgetHost::GetRenderWidgetHosts());
  while (RenderWidgetHost* widget = widgets->GetNextHost()) {
    // Count only RenderWidgetHosts in this process.
    if (widget->GetProcess()->GetID() == GetID())
      num_active_views++;
  }
  return num_active_views;
}

// Frame subscription API for this class is for accelerated composited path
// only. These calls are redirected to GpuMessageFilter.
void RenderProcessHostImpl::BeginFrameSubscription(
    int route_id,
    scoped_ptr<RenderWidgetHostViewFrameSubscriber> subscriber) {
  if (!gpu_message_filter_)
    return;
  BrowserThread::PostTask(BrowserThread::IO, FROM_HERE, base::Bind(
      &GpuMessageFilter::BeginFrameSubscription,
      gpu_message_filter_,
      route_id, base::Passed(&subscriber)));
}

void RenderProcessHostImpl::EndFrameSubscription(int route_id) {
  if (!gpu_message_filter_)
    return;
  BrowserThread::PostTask(BrowserThread::IO, FROM_HERE, base::Bind(
      &GpuMessageFilter::EndFrameSubscription,
      gpu_message_filter_,
      route_id));
}

#if defined(ENABLE_WEBRTC)
void RenderProcessHostImpl::WebRtcLogMessage(const std::string& message) {
  DCHECK_CURRENTLY_ON(BrowserThread::UI);
  if (!webrtc_log_message_callback_.is_null())
    webrtc_log_message_callback_.Run(message);
}
#endif

void RenderProcessHostImpl::ReleaseOnCloseACK(
    RenderProcessHost* host,
    const SessionStorageNamespaceMap& sessions,
    int view_route_id) {
  DCHECK(host);
  if (sessions.empty())
    return;
  SessionStorageHolder* holder = static_cast<SessionStorageHolder*>
      (host->GetUserData(kSessionStorageHolderKey));
  if (!holder) {
    holder = new SessionStorageHolder();
    host->SetUserData(
        kSessionStorageHolderKey,
        holder);
  }
  holder->Hold(sessions, view_route_id);
}

void RenderProcessHostImpl::OnShutdownRequest() {
  // Don't shut down if there are active RenderViews, or if there are pending
  // RenderViews being swapped back in.
  // We never shutdown externally-managed renderers.
  int num_active_views = GetActiveViewCount();
  if (pending_views_ || num_active_views > 0 || IsProcessManagedExternally())
    return;

  // Notify any contents that might have swapped out renderers from this
  // process. They should not attempt to swap them back in.
  NotificationService::current()->Notify(
      NOTIFICATION_RENDERER_PROCESS_CLOSING,
      Source<RenderProcessHost>(this),
      NotificationService::NoDetails());

  mojo_application_host_->WillDestroySoon();

  Send(new ChildProcessMsg_Shutdown());
}

void RenderProcessHostImpl::SuddenTerminationChanged(bool enabled) {
  SetSuddenTerminationAllowed(enabled);
}

void RenderProcessHostImpl::SetBackgrounded(bool backgrounded) {
  TRACE_EVENT1("renderer_host", "RenderProcessHostImpl::SetBackgrounded",
               "backgrounded", backgrounded);
  // Note: we always set the backgrounded_ value.  If the process is NULL
  // (and hence hasn't been created yet), we will set the process priority
  // later when we create the process.
  backgrounded_ = backgrounded;
  if (!child_process_launcher_.get() || child_process_launcher_->IsStarting())
    return;

  // Don't background processes which have active audio streams.
  if (backgrounded_ && audio_renderer_host_->HasActiveAudio())
    return;

  const base::CommandLine* command_line =
      base::CommandLine::ForCurrentProcess();
  if (command_line->HasSwitch(switches::kDisableRendererBackgrounding))
    return;

#if defined(OS_WIN)
  // The cbstext.dll loads as a global GetMessage hook in the browser process
  // and intercepts/unintercepts the kernel32 API SetPriorityClass in a
  // background thread. If the UI thread invokes this API just when it is
  // intercepted the stack is messed up on return from the interceptor
  // which causes random crashes in the browser process. Our hack for now
  // is to not invoke the SetPriorityClass API if the dll is loaded.
  if (GetModuleHandle(L"cbstext.dll"))
    return;
#endif  // OS_WIN

#if defined(OS_WIN) || defined(OS_MACOSX)
  // Same as below, but bound to an experiment (http://crbug.com/458594 on
  // Windows, http://crbug.com/398103 on the Mac). Enabled by default in the
  // absence of field trials to get coverage on the perf waterfall.
  base::FieldTrial* trial =
      base::FieldTrialList::Find("BackgroundRendererProcesses");
  if (!trial || !base::StartsWith(trial->group_name(), "Disallow",
                                  base::CompareCase::SENSITIVE)) {
    child_process_launcher_->SetProcessBackgrounded(backgrounded);
  }
#else
  // Control the background state from the browser process, otherwise the task
  // telling the renderer to "unbackground" itself may be preempted by other
  // tasks executing at lowered priority ahead of it or simply by not being
  // swiftly scheduled by the OS per the low process priority
  // (http://crbug.com/398103).
  child_process_launcher_->SetProcessBackgrounded(backgrounded);
#endif  // OS_WIN

  // Notify the child process of background state.
  Send(new ChildProcessMsg_SetProcessBackgrounded(backgrounded));
}

void RenderProcessHostImpl::OnProcessLaunched() {
  // TODO(erikchen): Remove ScopedTracker below once http://crbug.com/465841
  // is fixed.
  tracked_objects::ScopedTracker tracking_profile1(
      FROM_HERE_WITH_EXPLICIT_FUNCTION(
          "465841 RenderProcessHostImpl::OnProcessLaunched::Start"));
  // No point doing anything, since this object will be destructed soon.  We
  // especially don't want to send the RENDERER_PROCESS_CREATED notification,
  // since some clients might expect a RENDERER_PROCESS_TERMINATED afterwards to
  // properly cleanup.
  if (deleting_soon_)
    return;

  if (child_process_launcher_) {
    // TODO(erikchen): Remove ScopedTracker below once http://crbug.com/465841
    // is fixed.
    tracked_objects::ScopedTracker tracking_profile2(
        FROM_HERE_WITH_EXPLICIT_FUNCTION(
            "465841 RenderProcessHostImpl::OnProcessLaunched::Backgrounded"));
    DCHECK(child_process_launcher_->GetProcess().IsValid());
    SetBackgrounded(backgrounded_);
  }

  // TODO(erikchen): Remove ScopedTracker below once http://crbug.com/465841
  // is fixed.
  tracked_objects::ScopedTracker tracking_profile3(
      FROM_HERE_WITH_EXPLICIT_FUNCTION(
          "465841 RenderProcessHostImpl::OnProcessLaunched::Notify"));
  // NOTE: This needs to be before sending queued messages because
  // ExtensionService uses this notification to initialize the renderer process
  // with state that must be there before any JavaScript executes.
  //
  // The queued messages contain such things as "navigate". If this notification
  // was after, we can end up executing JavaScript before the initialization
  // happens.
  NotificationService::current()->Notify(
      NOTIFICATION_RENDERER_PROCESS_CREATED,
      Source<RenderProcessHost>(this),
      NotificationService::NoDetails());

  // TODO(erikchen): Remove ScopedTracker below once http://crbug.com/465841
  // is fixed.
  tracked_objects::ScopedTracker tracking_profile4(
      FROM_HERE_WITH_EXPLICIT_FUNCTION(
          "465841 RenderProcessHostImpl::OnProcessLaunched::MojoActivate"));
  // Allow Mojo to be setup before the renderer sees any Chrome IPC messages.
  // This way, Mojo can be safely used from the renderer in response to any
  // Chrome IPC message.
  mojo_application_host_->Activate(this, GetHandle());

  // TODO(erikchen): Remove ScopedTracker below once http://crbug.com/465841
  // is fixed.
  tracked_objects::ScopedTracker tracking_profile5(
      FROM_HERE_WITH_EXPLICIT_FUNCTION(
          "465841 RenderProcessHostImpl::OnProcessLaunched::MojoClientLaunch"));

  // TODO(erikchen): Remove ScopedTracker below once http://crbug.com/465841
  // is fixed.
  tracked_objects::ScopedTracker tracking_profile6(
      FROM_HERE_WITH_EXPLICIT_FUNCTION(
          "465841 "
          "RenderProcessHostImpl::OnProcessLaunched::SendQueuedMessages"));
  while (!queued_messages_.empty()) {
    Send(queued_messages_.front());
    queued_messages_.pop();
  }

#if defined(ENABLE_WEBRTC)
  // TODO(erikchen): Remove ScopedTracker below once http://crbug.com/465841
  // is fixed.
  tracked_objects::ScopedTracker tracking_profile7(
      FROM_HERE_WITH_EXPLICIT_FUNCTION(
          "465841 RenderProcessHostImpl::OnProcessLaunched::EnableAec"));
  if (WebRTCInternals::GetInstance()->aec_dump_enabled())
    EnableAecDump(WebRTCInternals::GetInstance()->aec_dump_file_path());
#endif
}

void RenderProcessHostImpl::OnProcessLaunchFailed() {
  // If this object will be destructed soon, then observers have already been
  // sent a RenderProcessHostDestroyed notification, and we must observe our
  // contract that says that will be the last call.
  if (deleting_soon_)
    return;

  RendererClosedDetails details { base::TERMINATION_STATUS_PROCESS_WAS_KILLED,
                                  -1 };
  ProcessDied(true, &details);
}

scoped_refptr<AudioRendererHost>
RenderProcessHostImpl::audio_renderer_host() const {
  return audio_renderer_host_;
}

void RenderProcessHostImpl::OnUserMetricsRecordAction(
    const std::string& action) {
  RecordComputedAction(action);
}

void RenderProcessHostImpl::OnCloseACK(int old_route_id) {
  SessionStorageHolder* holder = static_cast<SessionStorageHolder*>
      (GetUserData(kSessionStorageHolderKey));
  if (!holder)
    return;
  holder->Release(old_route_id);
}

void RenderProcessHostImpl::OnSavedPageAsMHTML(int job_id, int64 data_size) {
  MHTMLGenerationManager::GetInstance()->MHTMLGenerated(job_id, data_size);
}

void RenderProcessHostImpl::OnGpuSwitched() {
  // We are updating all widgets including swapped out ones.
  scoped_ptr<RenderWidgetHostIterator> widgets(
      RenderWidgetHostImpl::GetAllRenderWidgetHosts());
  while (RenderWidgetHost* widget = widgets->GetNextHost()) {
    if (!widget->IsRenderView())
      continue;

    // Skip widgets in other processes.
    if (widget->GetProcess()->GetID() != GetID())
      continue;

    RenderViewHost* rvh = RenderViewHost::From(widget);
    rvh->OnWebkitPreferencesChanged();
  }
}

#if defined(ENABLE_WEBRTC)
void RenderProcessHostImpl::OnRegisterAecDumpConsumer(int id) {
  BrowserThread::PostTask(
      BrowserThread::UI,
      FROM_HERE,
      base::Bind(
          &RenderProcessHostImpl::RegisterAecDumpConsumerOnUIThread,
          weak_factory_.GetWeakPtr(),
          id));
}

void RenderProcessHostImpl::OnUnregisterAecDumpConsumer(int id) {
  BrowserThread::PostTask(
      BrowserThread::UI,
      FROM_HERE,
      base::Bind(
          &RenderProcessHostImpl::UnregisterAecDumpConsumerOnUIThread,
          weak_factory_.GetWeakPtr(),
          id));
}

void RenderProcessHostImpl::RegisterAecDumpConsumerOnUIThread(int id) {
  DCHECK_CURRENTLY_ON(BrowserThread::UI);
  aec_dump_consumers_.push_back(id);
  if (WebRTCInternals::GetInstance()->aec_dump_enabled()) {
    EnableAecDumpForId(WebRTCInternals::GetInstance()->aec_dump_file_path(),
                       id);
  }
}

void RenderProcessHostImpl::UnregisterAecDumpConsumerOnUIThread(int id) {
  DCHECK_CURRENTLY_ON(BrowserThread::UI);
  for (std::vector<int>::iterator it = aec_dump_consumers_.begin();
       it != aec_dump_consumers_.end(); ++it) {
    if (*it == id) {
      aec_dump_consumers_.erase(it);
      break;
    }
  }
}

#if defined(OS_WIN)
#define IntToStringType base::IntToString16
#else
#define IntToStringType base::IntToString
#endif

void RenderProcessHostImpl::EnableAecDumpForId(const base::FilePath& file,
                                               int id) {
  DCHECK_CURRENTLY_ON(BrowserThread::UI);
  base::FilePath unique_file =
      file.AddExtension(IntToStringType(base::GetProcId(GetHandle())))
          .AddExtension(IntToStringType(id));
  BrowserThread::PostTaskAndReplyWithResult(
      BrowserThread::FILE, FROM_HERE,
      base::Bind(&CreateAecDumpFileForProcess, unique_file, GetHandle()),
      base::Bind(&RenderProcessHostImpl::SendAecDumpFileToRenderer,
                 weak_factory_.GetWeakPtr(),
                 id));
}

#undef IntToStringType

void RenderProcessHostImpl::SendAecDumpFileToRenderer(
    int id,
    IPC::PlatformFileForTransit file_for_transit) {
  if (file_for_transit == IPC::InvalidPlatformFileForTransit())
    return;
  Send(new AecDumpMsg_EnableAecDump(id, file_for_transit));
}

void RenderProcessHostImpl::SendDisableAecDumpToRenderer() {
  Send(new AecDumpMsg_DisableAecDump());
}
#endif

void RenderProcessHostImpl::IncrementWorkerRefCount() {
  DCHECK_CURRENTLY_ON(BrowserThread::UI);
  ++worker_ref_count_;
  if (worker_ref_count_ > max_worker_count_)
    max_worker_count_ = worker_ref_count_;
}

void RenderProcessHostImpl::DecrementWorkerRefCount() {
  DCHECK_CURRENTLY_ON(BrowserThread::UI);
  DCHECK_GT(worker_ref_count_, 0);
  --worker_ref_count_;
  if (worker_ref_count_ == 0)
    Cleanup();
}

void RenderProcessHostImpl::GetAudioOutputControllers(
    const GetAudioOutputControllersCallback& callback) const {
  audio_renderer_host()->GetOutputControllers(callback);
}

BluetoothDispatcherHost* RenderProcessHostImpl::GetBluetoothDispatcherHost() {
  return bluetooth_dispatcher_host_.get();
}

}  // namespace content<|MERGE_RESOLUTION|>--- conflicted
+++ resolved
@@ -1412,7 +1412,6 @@
         browser_cmd.GetSwitchValueASCII(switches::kTraceStartup));
   }
 
-<<<<<<< HEAD
 #if defined(ENABLE_WEBRTC)
   // Only run the Stun trials in the first renderer.
   if (!has_done_stun_trials &&
@@ -1424,18 +1423,6 @@
             switches::kWebRtcStunProbeTrialParameter));
   }
 #endif
-
-  // Disable databases in incognito mode.
-  if (GetBrowserContext()->IsOffTheRecord() &&
-      !browser_cmd.HasSwitch(switches::kDisableDatabases)) {
-    renderer_cmd->AppendSwitch(switches::kDisableDatabases);
-  }
-=======
-  // Enforce the extra command line flags for impl-side painting.
-  if (IsImplSidePaintingEnabled() &&
-      !browser_cmd.HasSwitch(switches::kEnableDeferredImageDecoding))
-    renderer_cmd->AppendSwitch(switches::kEnableDeferredImageDecoding);
->>>>>>> b23d14d8
 
   // Add kWaitForDebugger to let renderer process wait for a debugger.
   if (browser_cmd.HasSwitch(switches::kWaitForDebuggerChildren)) {
