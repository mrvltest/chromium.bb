// Copyright 2012 The Chromium Authors. All rights reserved.
// Use of this source code is governed by a BSD-style license that can be
// found in the LICENSE file.

// Represents the browser side of the browser <--> renderer communication
// channel. There will be one RenderProcessHost per renderer process.

#include "content/browser/renderer_host/render_process_host_impl.h"

#include <algorithm>
#include <limits>
#include <vector>

#include "base/base_switches.h"
#include "base/bind.h"
#include "base/bind_helpers.h"
#include "base/callback.h"
#include "base/command_line.h"
#include "base/debug/dump_without_crashing.h"
#include "base/files/file.h"
#include "base/lazy_instance.h"
#include "base/logging.h"
#include "base/metrics/field_trial.h"
#include "base/metrics/histogram.h"
#include "base/process/process_handle.h"
#include "base/profiler/scoped_tracker.h"
#include "base/rand_util.h"
#include "base/stl_util.h"
#include "base/strings/string_number_conversions.h"
#include "base/strings/string_util.h"
#include "base/supports_user_data.h"
#include "base/sys_info.h"
#include "base/threading/thread.h"
#include "base/threading/thread_restrictions.h"
#include "base/trace_event/trace_event.h"
#include "base/tracked_objects.h"
#include "cc/base/switches.h"
#include "components/scheduler/common/scheduler_switches.h"
#include "content/browser/appcache/appcache_dispatcher_host.h"
#include "content/browser/appcache/chrome_appcache_service.h"
#include "content/browser/bad_message.h"
#include "content/browser/bluetooth/bluetooth_dispatcher_host.h"
#include "content/browser/browser_child_process_host_impl.h"
#include "content/browser/browser_main.h"
#include "content/browser/browser_main_loop.h"
#include "content/browser/browser_plugin/browser_plugin_message_filter.h"
#include "content/browser/cache_storage/cache_storage_context_impl.h"
#include "content/browser/cache_storage/cache_storage_dispatcher_host.h"
#include "content/browser/child_process_security_policy_impl.h"
#include "content/browser/device_sensors/device_light_message_filter.h"
#include "content/browser/device_sensors/device_motion_message_filter.h"
#include "content/browser/device_sensors/device_orientation_message_filter.h"
#include "content/browser/dom_storage/dom_storage_context_wrapper.h"
#include "content/browser/dom_storage/dom_storage_message_filter.h"
#include "content/browser/download/mhtml_generation_manager.h"
#include "content/browser/fileapi/chrome_blob_storage_context.h"
#include "content/browser/fileapi/fileapi_message_filter.h"
#include "content/browser/frame_host/render_frame_message_filter.h"
#include "content/browser/geofencing/geofencing_dispatcher_host.h"
#include "content/browser/gpu/browser_gpu_channel_host_factory.h"
#include "content/browser/gpu/compositor_util.h"
#include "content/browser/gpu/gpu_data_manager_impl.h"
#include "content/browser/gpu/gpu_process_host.h"
#include "content/browser/gpu/shader_disk_cache.h"
#include "content/browser/histogram_message_filter.h"
#include "content/browser/indexed_db/indexed_db_context_impl.h"
#include "content/browser/indexed_db/indexed_db_dispatcher_host.h"
#include "content/browser/loader/resource_message_filter.h"
#include "content/browser/loader/resource_scheduler_filter.h"
#include "content/browser/media/capture/audio_mirroring_manager.h"
#include "content/browser/media/media_internals.h"
#include "content/browser/media/midi_host.h"
#include "content/browser/message_port_message_filter.h"
#include "content/browser/mime_registry_message_filter.h"
#include "content/browser/mojo/mojo_application_host.h"
#include "content/browser/navigator_connect/navigator_connect_dispatcher_host.h"
#include "content/browser/notifications/notification_message_filter.h"
#include "content/browser/permissions/permission_service_context.h"
#include "content/browser/permissions/permission_service_impl.h"
#include "content/browser/profiler_message_filter.h"
#include "content/browser/push_messaging/push_messaging_message_filter.h"
#include "content/browser/quota_dispatcher_host.h"
#include "content/browser/renderer_host/clipboard_message_filter.h"
#include "content/browser/renderer_host/database_message_filter.h"
#include "content/browser/renderer_host/file_utilities_message_filter.h"
#include "content/browser/renderer_host/gamepad_browser_message_filter.h"
#include "content/browser/renderer_host/gpu_message_filter.h"
#include "content/browser/renderer_host/media/audio_input_renderer_host.h"
#include "content/browser/renderer_host/media/audio_renderer_host.h"
#include "content/browser/renderer_host/media/media_stream_dispatcher_host.h"
#include "content/browser/renderer_host/media/peer_connection_tracker_host.h"
#include "content/browser/renderer_host/media/video_capture_host.h"
#include "content/browser/renderer_host/memory_benchmark_message_filter.h"
#include "content/browser/renderer_host/pepper/pepper_message_filter.h"
#include "content/browser/renderer_host/pepper/pepper_renderer_connection.h"
#include "content/browser/renderer_host/render_message_filter.h"
#include "content/browser/renderer_host/render_view_host_delegate.h"
#include "content/browser/renderer_host/render_view_host_impl.h"
#include "content/browser/renderer_host/render_widget_helper.h"
#include "content/browser/renderer_host/render_widget_host_impl.h"
#include "content/browser/renderer_host/text_input_client_message_filter.h"
#include "content/browser/renderer_host/websocket_dispatcher_host.h"
#include "content/browser/resolve_proxy_msg_helper.h"
#include "content/browser/service_worker/service_worker_context_wrapper.h"
#include "content/browser/service_worker/service_worker_dispatcher_host.h"
#include "content/browser/shared_worker/shared_worker_message_filter.h"
#include "content/browser/shared_worker/worker_storage_partition.h"
#include "content/browser/speech/speech_recognition_dispatcher_host.h"
#include "content/browser/storage_partition_impl.h"
#include "content/browser/streams/stream_context.h"
#include "content/browser/tracing/trace_message_filter.h"
#include "content/browser/webui/web_ui_controller_factory_registry.h"
#include "content/common/child_process_host_impl.h"
#include "content/common/child_process_messages.h"
#include "content/common/content_switches_internal.h"
#include "content/common/frame_messages.h"
#include "content/common/gpu/gpu_memory_buffer_factory.h"
#include "content/common/gpu/gpu_messages.h"
#include "content/common/in_process_child_thread_params.h"
#include "content/common/mojo/channel_init.h"
#include "content/common/mojo/mojo_messages.h"
#include "content/common/resource_messages.h"
#include "content/common/view_messages.h"
#include "content/public/browser/browser_context.h"
#include "content/public/browser/content_browser_client.h"
#include "content/public/browser/navigator_connect_context.h"
#include "content/public/browser/notification_service.h"
#include "content/public/browser/notification_types.h"
#include "content/public/browser/render_process_host_factory.h"
#include "content/public/browser/render_process_host_observer.h"
#include "content/public/browser/render_widget_host.h"
#include "content/public/browser/render_widget_host_iterator.h"
#include "content/public/browser/render_widget_host_view_frame_subscriber.h"
#include "content/public/browser/resource_context.h"
#include "content/public/browser/user_metrics.h"
#include "content/public/browser/worker_service.h"
#include "content/public/common/content_constants.h"
#include "content/public/common/content_switches.h"
#include "content/public/common/mojo_channel_switches.h"
#include "content/public/common/process_type.h"
#include "content/public/common/resource_type.h"
#include "content/public/common/result_codes.h"
#include "content/public/common/sandboxed_process_launcher_delegate.h"
#include "content/public/common/url_constants.h"
#include "device/battery/battery_monitor_impl.h"
#include "device/vibration/vibration_manager_impl.h"
#include "gpu/GLES2/gl2extchromium.h"
#include "gpu/command_buffer/client/gpu_switches.h"
#include "gpu/command_buffer/common/gles2_cmd_utils.h"
#include "gpu/command_buffer/service/gpu_switches.h"
#include "ipc/ipc_channel.h"
#include "ipc/ipc_logging.h"
#include "ipc/ipc_switches.h"
#include "ipc/mojo/ipc_channel_mojo.h"
#include "ipc/mojo/ipc_channel_mojo_host.h"
#include "media/base/media_switches.h"
#include "net/url_request/url_request_context_getter.h"
#include "ppapi/shared_impl/ppapi_switches.h"
#include "storage/browser/fileapi/sandbox_file_system_backend.h"
#include "third_party/icu/source/common/unicode/unistr.h"
#include "third_party/icu/source/i18n/unicode/timezone.h"
#include "third_party/skia/include/core/SkBitmap.h"
#include "ui/base/ui_base_switches.h"
#include "ui/events/event_switches.h"
#include "ui/gfx/switches.h"
#include "ui/gl/gl_switches.h"
#include "ui/gl/gpu_switching_manager.h"
#include "ui/native_theme/native_theme_switches.h"

#if defined(OS_ANDROID)
#include "content/browser/android/child_process_launcher_android.h"
#include "content/browser/media/android/browser_demuxer_android.h"
#include "content/browser/mojo/service_registrar_android.h"
#include "content/browser/screen_orientation/screen_orientation_message_filter_android.h"
#endif

#if defined(OS_WIN)
#include "base/win/scoped_com_initializer.h"
#include "base/win/windows_version.h"
#include "content/common/font_cache_dispatcher_win.h"
#include "content/common/sandbox_win.h"
#include "sandbox/win/src/sandbox_policy.h"
#include "ui/gfx/win/dpi.h"
#endif

#if defined(ENABLE_BROWSER_CDMS)
#include "content/browser/media/cdm/browser_cdm_manager.h"
#endif

#if defined(ENABLE_PLUGINS)
#include "content/browser/plugin_service_impl.h"
#endif

#if defined(ENABLE_WEBRTC)
#include "content/browser/media/webrtc_internals.h"
#include "content/browser/renderer_host/media/media_stream_track_metrics_host.h"
#include "content/browser/renderer_host/media/webrtc_identity_service_host.h"
#include "content/browser/renderer_host/p2p/socket_dispatcher_host.h"
#include "content/common/media/aec_dump_messages.h"
#include "content/common/media/media_stream_messages.h"
#endif

extern bool g_exited_main_message_loop;

namespace content {
namespace {

const char kSiteProcessMapKeyName[] = "content_site_process_map";

void CacheShaderInfo(int32 id, base::FilePath path) {
  ShaderCacheFactory::GetInstance()->SetCacheInfo(id, path);
}

void RemoveShaderInfo(int32 id) {
  ShaderCacheFactory::GetInstance()->RemoveCacheInfo(id);
}

net::URLRequestContext* GetRequestContext(
    scoped_refptr<net::URLRequestContextGetter> request_context,
    scoped_refptr<net::URLRequestContextGetter> media_request_context,
    ResourceType resource_type) {
  // If the request has resource type of RESOURCE_TYPE_MEDIA, we use a request
  // context specific to media for handling it because these resources have
  // specific needs for caching.
  if (resource_type == RESOURCE_TYPE_MEDIA)
    return media_request_context->GetURLRequestContext();
  return request_context->GetURLRequestContext();
}

void GetContexts(
    ResourceContext* resource_context,
    scoped_refptr<net::URLRequestContextGetter> request_context,
    scoped_refptr<net::URLRequestContextGetter> media_request_context,
    const ResourceHostMsg_Request& request,
    ResourceContext** resource_context_out,
    net::URLRequestContext** request_context_out) {
  *resource_context_out = resource_context;
  *request_context_out =
      GetRequestContext(request_context, media_request_context,
                        request.resource_type);
}

#if defined(ENABLE_WEBRTC)
// Creates a file used for diagnostic echo canceller recordings for handing
// over to the renderer.
IPC::PlatformFileForTransit CreateAecDumpFileForProcess(
    base::FilePath file_path,
    base::ProcessHandle process) {
  DCHECK_CURRENTLY_ON(BrowserThread::FILE);
  base::File dump_file(file_path,
                       base::File::FLAG_OPEN_ALWAYS | base::File::FLAG_APPEND);
  if (!dump_file.IsValid()) {
    VLOG(1) << "Could not open AEC dump file, error=" <<
               dump_file.error_details();
    return IPC::InvalidPlatformFileForTransit();
  }
  return IPC::TakeFileHandleForProcess(dump_file.Pass(), process);
}

// Does nothing. Just to avoid races between enable and disable.
void DisableAecDumpOnFileThread() {
  DCHECK_CURRENTLY_ON(BrowserThread::FILE);
}
#endif

// the global list of all renderer processes
base::LazyInstance<IDMap<RenderProcessHost> >::Leaky
    g_all_hosts = LAZY_INSTANCE_INITIALIZER;

// Map of site to process, to ensure we only have one RenderProcessHost per
// site in process-per-site mode.  Each map is specific to a BrowserContext.
class SiteProcessMap : public base::SupportsUserData::Data {
 public:
  typedef base::hash_map<std::string, RenderProcessHost*> SiteToProcessMap;
  SiteProcessMap() {}

  void RegisterProcess(const std::string& site, RenderProcessHost* process) {
    map_[site] = process;
  }

  RenderProcessHost* FindProcess(const std::string& site) {
    SiteToProcessMap::iterator i = map_.find(site);
    if (i != map_.end())
      return i->second;
    return NULL;
  }

  void RemoveProcess(RenderProcessHost* host) {
    // Find all instances of this process in the map, then separately remove
    // them.
    std::set<std::string> sites;
    for (SiteToProcessMap::const_iterator i = map_.begin();
         i != map_.end();
         i++) {
      if (i->second == host)
        sites.insert(i->first);
    }
    for (std::set<std::string>::iterator i = sites.begin();
         i != sites.end();
         i++) {
      SiteToProcessMap::iterator iter = map_.find(*i);
      if (iter != map_.end()) {
        DCHECK_EQ(iter->second, host);
        map_.erase(iter);
      }
    }
  }

 private:
  SiteToProcessMap map_;
};

// Find the SiteProcessMap specific to the given context.
SiteProcessMap* GetSiteProcessMapForBrowserContext(BrowserContext* context) {
  DCHECK(context);
  SiteProcessMap* map = static_cast<SiteProcessMap*>(
      context->GetUserData(kSiteProcessMapKeyName));
  if (!map) {
    map = new SiteProcessMap();
    context->SetUserData(kSiteProcessMapKeyName, map);
  }
  return map;
}

// NOTE: changes to this class need to be reviewed by the security team.
class RendererSandboxedProcessLauncherDelegate
    : public SandboxedProcessLauncherDelegate {
 public:
  explicit RendererSandboxedProcessLauncherDelegate(IPC::ChannelProxy* channel)
#if defined(OS_POSIX)
      : ipc_fd_(channel->TakeClientFileDescriptor())
#endif  // OS_POSIX
  {}

  ~RendererSandboxedProcessLauncherDelegate() override {}

#if defined(OS_WIN)
  void PreSpawnTarget(sandbox::TargetPolicy* policy, bool* success) override {
    AddBaseHandleClosePolicy(policy);

    if (base::win::GetVersion() == base::win::VERSION_WIN8 ||
        base::win::GetVersion() == base::win::VERSION_WIN8_1) {
      const base::CommandLine& command_line =
          *base::CommandLine::ForCurrentProcess();
      if (!command_line.HasSwitch(switches::kDisableAppContainer)) {
        // TODO(shrikant): Check if these constants should be different across
        // various versions of Chromium code base or could be same.
        // If there should be different SID per channel then move this code
        // in chrome rather than content and assign SID based on
        // VersionInfo::GetChannel().
        const wchar_t kAppContainerSid[] =
            L"S-1-15-2-3251537155-1984446955-2931258699-841473695-1938553385-"
            L"924012148-129201922";

        policy->SetLowBox(kAppContainerSid);
      }
    }

    GetContentClient()->browser()->PreSpawnRenderer(policy, success);
  }

#elif defined(OS_POSIX)
  bool ShouldUseZygote() override {
    const base::CommandLine& browser_command_line =
        *base::CommandLine::ForCurrentProcess();
    base::CommandLine::StringType renderer_prefix =
        browser_command_line.GetSwitchValueNative(switches::kRendererCmdPrefix);
    return renderer_prefix.empty();
  }
  base::ScopedFD TakeIpcFd() override { return ipc_fd_.Pass(); }
#endif  // OS_WIN

 private:
#if defined(OS_POSIX)
  base::ScopedFD ipc_fd_;
#endif  // OS_POSIX
};

const char kSessionStorageHolderKey[] = "kSessionStorageHolderKey";

class SessionStorageHolder : public base::SupportsUserData::Data {
 public:
  SessionStorageHolder() {}
  ~SessionStorageHolder() override {}

  void Hold(const SessionStorageNamespaceMap& sessions, int view_route_id) {
    session_storage_namespaces_awaiting_close_[view_route_id] = sessions;
  }

  void Release(int old_route_id) {
    session_storage_namespaces_awaiting_close_.erase(old_route_id);
  }

 private:
  std::map<int, SessionStorageNamespaceMap >
      session_storage_namespaces_awaiting_close_;
  DISALLOW_COPY_AND_ASSIGN(SessionStorageHolder);
};

}  // namespace

// Stores the maximum number of renderer processes the content module can
// create.
static size_t g_max_renderer_count_override = 0;

int RenderProcessHostImpl::kInvalidId = ChildProcessHost::kInvalidUniqueID;

// static
size_t RenderProcessHost::GetMaxRendererProcessCount() {
  if (g_max_renderer_count_override)
    return g_max_renderer_count_override;

#if defined(OS_ANDROID)
  // On Android we don't maintain a limit of renderer process hosts - we are
  // happy with keeping a lot of these, as long as the number of live renderer
  // processes remains reasonable, and on Android the OS takes care of that.
  return std::numeric_limits<size_t>::max();
#endif

  // On other platforms, we calculate the maximum number of renderer process
  // hosts according to the amount of installed memory as reported by the OS.
  // The calculation assumes that you want the renderers to use half of the
  // installed RAM and assuming that each WebContents uses ~40MB.  If you modify
  // this assumption, you need to adjust the ThirtyFourTabs test to match the
  // expected number of processes.
  //
  // With the given amounts of installed memory below on a 32-bit CPU, the
  // maximum renderer count will roughly be as follows:
  //
  //   128 MB -> 3
  //   512 MB -> 6
  //  1024 MB -> 12
  //  4096 MB -> 51
  // 16384 MB -> 82 (kMaxRendererProcessCount)

  static size_t max_count = 0;
  if (!max_count) {
    const size_t kEstimatedWebContentsMemoryUsage =
#if defined(ARCH_CPU_64_BITS)
        60;  // In MB
#else
        40;  // In MB
#endif
    max_count = base::SysInfo::AmountOfPhysicalMemoryMB() / 2;
    max_count /= kEstimatedWebContentsMemoryUsage;

    const size_t kMinRendererProcessCount = 3;
    max_count = std::max(max_count, kMinRendererProcessCount);
    max_count = std::min(max_count, kMaxRendererProcessCount);
  }
  return max_count;
}

// static
void RenderProcessHost::SetMaxRendererProcessCount(size_t count) {
  g_max_renderer_count_override = count;
}

// static
RenderProcessHost* RenderProcessHost::CreateProcessHost(
    base::ProcessHandle processHandle,
    content::BrowserContext* browserContext)
{
    DCHECK(browserContext);

    content::StoragePartition* partition
        = content::BrowserContext::GetDefaultStoragePartition(browserContext);
    content::StoragePartitionImpl* partitionImpl
        = static_cast<content::StoragePartitionImpl*>(partition);

    int id = content::RenderProcessHostImpl::GenerateUniqueId();
    bool isGuest = false;
    return new content::RenderProcessHostImpl(id, processHandle,
                                              browserContext, partitionImpl,
                                              isGuest);
}

// static
void RenderProcessHost::ClearWebCacheOnAllRenderers() {
  DCHECK(BrowserThread::CurrentlyOn(BrowserThread::UI));
  for (iterator i(AllHostsIterator()); !i.IsAtEnd(); i.Advance()) {
    i.GetCurrentValue()->Send(new ViewMsg_ClearWebCache());
  }
}

RenderProcessHostImpl::RenderProcessHostImpl(
    int host_id,
    base::ProcessHandle externally_managed_handle,
    BrowserContext* browser_context,
    StoragePartitionImpl* storage_partition_impl,
    bool is_isolated_guest)
    : fast_shutdown_started_(false),
      deleting_soon_(false),
#ifndef NDEBUG
      is_self_deleted_(false),
#endif
      pending_views_(0),
      mojo_application_host_(new MojoApplicationHost),
      visible_widgets_(0),
      backgrounded_(true),
      is_initialized_(false),
      externally_managed_handle_(externally_managed_handle),
      id_(host_id),
      browser_context_(browser_context),
      storage_partition_impl_(storage_partition_impl),
      sudden_termination_allowed_(true),
      ignore_input_events_(false),
      is_isolated_guest_(is_isolated_guest),
      gpu_observer_registered_(false),
      delayed_cleanup_needed_(false),
      within_process_died_observer_(false),
      power_monitor_broadcaster_(this),
      worker_ref_count_(0),
      max_worker_count_(0),
      permission_service_context_(new PermissionServiceContext(this)),
      pending_valuebuffer_state_(new gpu::ValueStateMap()),
      subscribe_uniform_enabled_(false),
      weak_factory_(this) {
  widget_helper_ = new RenderWidgetHelper();

  ChildProcessSecurityPolicyImpl::GetInstance()->Add(GetID());

  CHECK(!g_exited_main_message_loop);
  RegisterHost(GetID(), this);
  g_all_hosts.Get().set_check_on_null_data(true);
  // Initialize |child_process_activity_time_| to a reasonable value.
  mark_child_process_activity_time();

  if (!GetBrowserContext()->IsOffTheRecord() &&
      !base::CommandLine::ForCurrentProcess()->HasSwitch(
          switches::kDisableGpuShaderDiskCache)) {
    BrowserThread::PostTask(BrowserThread::IO, FROM_HERE,
                            base::Bind(&CacheShaderInfo, GetID(),
                                       storage_partition_impl_->GetPath()));
  }
  subscribe_uniform_enabled_ =
      base::CommandLine::ForCurrentProcess()->HasSwitch(
          switches::kEnableSubscribeUniformExtension);

  // Note: When we create the RenderProcessHostImpl, it's technically
  //       backgrounded, because it has no visible listeners.  But the process
  //       doesn't actually exist yet, so we'll Background it later, after
  //       creation.
}

RenderProcessHostImpl::~RenderProcessHostImpl() {
#ifndef NDEBUG
  DCHECK(is_self_deleted_)
      << "RenderProcessHostImpl is destroyed by something other than itself";
#endif

  ChildProcessSecurityPolicyImpl::GetInstance()->Remove(GetID());

  if (gpu_observer_registered_) {
    ui::GpuSwitchingManager::GetInstance()->RemoveObserver(this);
    gpu_observer_registered_ = false;
  }

  // We may have some unsent messages at this point, but that's OK.
  channel_.reset();
  while (!queued_messages_.empty()) {
    delete queued_messages_.front();
    queued_messages_.pop();
  }

  UnregisterHost(GetID());

  if (!base::CommandLine::ForCurrentProcess()->HasSwitch(
      switches::kDisableGpuShaderDiskCache)) {
    BrowserThread::PostTask(BrowserThread::IO, FROM_HERE,
                            base::Bind(&RemoveShaderInfo, GetID()));
  }
}

void RenderProcessHostImpl::EnableSendQueue() {
  is_initialized_ = false;
}

bool RenderProcessHostImpl::Init() {
  // calling Init() more than once does nothing, this makes it more convenient
  // for the view host which may not be sure in some cases
  if (channel_)
    return true;

  base::CommandLine::StringType renderer_prefix;
  // A command prefix is something prepended to the command line of the spawned
  // process.
  const base::CommandLine& browser_command_line =
      *base::CommandLine::ForCurrentProcess();
  renderer_prefix =
      browser_command_line.GetSwitchValueNative(switches::kRendererCmdPrefix);

#if defined(OS_LINUX)
  int flags = renderer_prefix.empty() ? ChildProcessHost::CHILD_ALLOW_SELF :
                                        ChildProcessHost::CHILD_NORMAL;
#else
  int flags = ChildProcessHost::CHILD_NORMAL;
#endif

  // Find the renderer before creating the channel so if this fails early we
  // return without creating the channel.
  base::FilePath renderer_path = ChildProcessHost::GetChildPath(flags);
  if (renderer_path.empty())
    return false;

  // Setup the IPC channel.
  const std::string channel_id =
      IPC::Channel::GenerateVerifiedChannelID(std::string());
  channel_ = CreateChannelProxy(channel_id);

  // Setup the Mojo channel.
  mojo_application_host_->Init();

  // Call the embedder first so that their IPC filters have priority.
  GetContentClient()->browser()->RenderProcessWillLaunch(this);

  CreateMessageFilters();
  RegisterMojoServices();

  if (IsProcessManagedExternally() &&
      externally_managed_handle_ != base::GetCurrentProcessHandle()) {
    // Renderer is running in a separate process that is being managed
    // externally.
    OnProcessLaunched();  // Fake a callback that the process is ready.
  }
  else
  // Single-process mode not supported in multiple-dll mode currently.
  if (IsProcessManagedExternally()) {
    DCHECK(externally_managed_handle_ == base::GetCurrentProcessHandle());
    DCHECK(GetContentClient()->browser()->SupportsInProcessRenderer());

    // Crank up a thread and run the initialization there.  With the way that
    // messages flow between the browser and renderer, this thread is required
    // to prevent a deadlock in single-process mode.  Since the primordial
    // thread in the renderer process runs the WebKit code and can sometimes
    // make blocking calls to the UI thread (i.e. this thread), they need to run
    // on separate threads.

    // As for execution sequence, this callback should have no any dependency
    // on starting in-process-render-thread.
    // So put it here to trigger ChannelMojo initialization earlier to enable
    // in-process-render-thread using ChannelMojo there.
    OnProcessLaunched();  // Fake a callback that the process is ready.

    GetContentClient()->browser()->StartInProcessRendererThread(channel_id);
  } else {
    // Build command line for renderer.  We call AppendRendererCommandLine()
    // first so the process type argument will appear first.
    base::CommandLine* cmd_line = new base::CommandLine(renderer_path);
    if (!renderer_prefix.empty())
      cmd_line->PrependWrapper(renderer_prefix);
    AppendRendererCommandLine(cmd_line);
    cmd_line->AppendSwitchASCII(switches::kProcessChannelID, channel_id);

    // Spawn the child process asynchronously to avoid blocking the UI thread.
    // As long as there's no renderer prefix, we can use the zygote process
    // at this stage.
    child_process_launcher_.reset(new ChildProcessLauncher(
        new RendererSandboxedProcessLauncherDelegate(channel_.get()),
        cmd_line,
        GetID(),
        this));

    fast_shutdown_started_ = false;
  }

  if (!gpu_observer_registered_) {
    gpu_observer_registered_ = true;
    ui::GpuSwitchingManager::GetInstance()->AddObserver(this);
  }

  power_monitor_broadcaster_.Init();

  is_initialized_ = true;
  init_time_ = base::TimeTicks::Now();
  return true;
}

scoped_ptr<IPC::ChannelProxy> RenderProcessHostImpl::CreateChannelProxy(
    const std::string& channel_id) {
  scoped_refptr<base::SingleThreadTaskRunner> runner =
      BrowserThread::GetMessageLoopProxyForThread(BrowserThread::IO);
  scoped_refptr<base::SequencedTaskRunner> mojo_task_runner =
      BrowserThread::UnsafeGetMessageLoopForThread(BrowserThread::IO)
            ->task_runner();
  if (ShouldUseMojoChannel()) {
    VLOG(1) << "Mojo Channel is enabled on host";
    if (!channel_mojo_host_) {
      channel_mojo_host_.reset(new IPC::ChannelMojoHost(mojo_task_runner));
    }

    return IPC::ChannelProxy::Create(IPC::ChannelMojo::CreateServerFactory(
                                         channel_mojo_host_->channel_delegate(),
                                         mojo_task_runner, channel_id),
                                     this, runner.get());
  }

  return IPC::ChannelProxy::Create(
      channel_id, IPC::Channel::MODE_SERVER, this, runner.get());
}

void RenderProcessHostImpl::CreateMessageFilters() {
  DCHECK_CURRENTLY_ON(BrowserThread::UI);
  const base::CommandLine& browser_command_line =
      *base::CommandLine::ForCurrentProcess();
  AddFilter(new ResourceSchedulerFilter(GetID()));
  MediaInternals* media_internals = MediaInternals::GetInstance();
  media::AudioManager* audio_manager =
      BrowserMainLoop::GetInstance()->audio_manager();
  // Add BrowserPluginMessageFilter to ensure it gets the first stab at messages
  // from guests.
  scoped_refptr<BrowserPluginMessageFilter> bp_message_filter(
      new BrowserPluginMessageFilter(GetID()));
  AddFilter(bp_message_filter.get());

  scoped_refptr<RenderMessageFilter> render_message_filter(
      new RenderMessageFilter(
          GetID(),
#if defined(ENABLE_PLUGINS)
          PluginServiceImpl::GetInstance(),
#else
          NULL,
#endif
          GetBrowserContext(),
          GetBrowserContext()->GetRequestContextForRenderProcess(GetID()),
          widget_helper_.get(),
          audio_manager,
          media_internals,
          storage_partition_impl_->GetDOMStorageContext()));
  AddFilter(render_message_filter.get());
  AddFilter(
      new RenderFrameMessageFilter(GetID(), widget_helper_.get()));
  BrowserContext* browser_context = GetBrowserContext();
  ResourceContext* resource_context = browser_context->GetResourceContext();

  scoped_refptr<net::URLRequestContextGetter> request_context(
      browser_context->GetRequestContextForRenderProcess(GetID()));
  scoped_refptr<net::URLRequestContextGetter> media_request_context(
      browser_context->GetMediaRequestContextForRenderProcess(GetID()));

  ResourceMessageFilter::GetContextsCallback get_contexts_callback(
      base::Bind(&GetContexts, browser_context->GetResourceContext(),
                 request_context, media_request_context));

  ResourceMessageFilter* resource_message_filter = new ResourceMessageFilter(
      GetID(), PROCESS_TYPE_RENDERER,
      storage_partition_impl_->GetAppCacheService(),
      ChromeBlobStorageContext::GetFor(browser_context),
      storage_partition_impl_->GetFileSystemContext(),
      storage_partition_impl_->GetServiceWorkerContext(),
      storage_partition_impl_->GetHostZoomLevelContext(),
      get_contexts_callback);

  AddFilter(resource_message_filter);
  MediaStreamManager* media_stream_manager =
      BrowserMainLoop::GetInstance()->media_stream_manager();
  AddFilter(new AudioInputRendererHost(
      GetID(),
      audio_manager,
      media_stream_manager,
      AudioMirroringManager::GetInstance(),
      BrowserMainLoop::GetInstance()->user_input_monitor()));
  // The AudioRendererHost needs to be available for lookup, so it's
  // stashed in a member variable.
  audio_renderer_host_ = new AudioRendererHost(
      GetID(),
      audio_manager,
      AudioMirroringManager::GetInstance(),
      media_internals,
      media_stream_manager);
  AddFilter(audio_renderer_host_.get());
  AddFilter(
      new MidiHost(GetID(), BrowserMainLoop::GetInstance()->midi_manager()));
  AddFilter(new VideoCaptureHost(media_stream_manager));
  AddFilter(new AppCacheDispatcherHost(
      storage_partition_impl_->GetAppCacheService(),
      GetID()));
  AddFilter(new ClipboardMessageFilter);
  AddFilter(new DOMStorageMessageFilter(
      storage_partition_impl_->GetDOMStorageContext()));
  AddFilter(new IndexedDBDispatcherHost(
      GetID(),
      storage_partition_impl_->GetURLRequestContext(),
      storage_partition_impl_->GetIndexedDBContext(),
      ChromeBlobStorageContext::GetFor(browser_context)));

  gpu_message_filter_ = new GpuMessageFilter(GetID(), widget_helper_.get());
  AddFilter(gpu_message_filter_);
#if defined(ENABLE_WEBRTC)
  AddFilter(new WebRTCIdentityServiceHost(
      GetID(), storage_partition_impl_->GetWebRTCIdentityStore()));
  peer_connection_tracker_host_ = new PeerConnectionTrackerHost(GetID());
  AddFilter(peer_connection_tracker_host_.get());
  AddFilter(new MediaStreamDispatcherHost(
      GetID(),
      browser_context->GetResourceContext()->GetMediaDeviceIDSalt(),
      media_stream_manager));
  AddFilter(new MediaStreamTrackMetricsHost());
#endif
#if defined(ENABLE_PLUGINS)
  AddFilter(new PepperRendererConnection(GetID()));
#endif
  AddFilter(new SpeechRecognitionDispatcherHost(
      GetID(), storage_partition_impl_->GetURLRequestContext()));
  AddFilter(new FileAPIMessageFilter(
      GetID(),
      storage_partition_impl_->GetURLRequestContext(),
      storage_partition_impl_->GetFileSystemContext(),
      ChromeBlobStorageContext::GetFor(browser_context),
      StreamContext::GetFor(browser_context)));
  AddFilter(new FileUtilitiesMessageFilter(GetID()));
  AddFilter(new MimeRegistryMessageFilter());
  AddFilter(new DatabaseMessageFilter(
      storage_partition_impl_->GetDatabaseTracker()));
#if defined(OS_MACOSX)
  AddFilter(new TextInputClientMessageFilter(GetID()));
#elif defined(OS_WIN)
  // The FontCacheDispatcher is required only when we're using GDI rendering.
  // TODO(scottmg): pdf/ppapi still require the renderer to be able to precache
  // GDI fonts (http://crbug.com/383227), even when using DirectWrite. This
  // should eventually be if (!ShouldUseDirectWrite()) guarded.
  channel_->AddFilter(new FontCacheDispatcher());
#elif defined(OS_ANDROID)
  browser_demuxer_android_ = new BrowserDemuxerAndroid();
  AddFilter(browser_demuxer_android_.get());
#endif
#if defined(ENABLE_BROWSER_CDMS)
  browser_cdm_manager_ = new BrowserCdmManager(GetID(), NULL);
  AddFilter(browser_cdm_manager_.get());
#endif

  WebSocketDispatcherHost::GetRequestContextCallback
      websocket_request_context_callback(
          base::Bind(&GetRequestContext, request_context,
                     media_request_context, RESOURCE_TYPE_SUB_RESOURCE));

  AddFilter(
      new WebSocketDispatcherHost(GetID(), websocket_request_context_callback));

  message_port_message_filter_ = new MessagePortMessageFilter(
      base::Bind(&RenderWidgetHelper::GetNextRoutingID,
                 base::Unretained(widget_helper_.get())));
  AddFilter(message_port_message_filter_.get());

  scoped_refptr<CacheStorageDispatcherHost> cache_storage_filter =
      new CacheStorageDispatcherHost();
  cache_storage_filter->Init(storage_partition_impl_->GetCacheStorageContext());
  AddFilter(cache_storage_filter.get());

  scoped_refptr<ServiceWorkerDispatcherHost> service_worker_filter =
      new ServiceWorkerDispatcherHost(
          GetID(), message_port_message_filter_.get(), resource_context);
  service_worker_filter->Init(
      storage_partition_impl_->GetServiceWorkerContext());
  AddFilter(service_worker_filter.get());

  AddFilter(new SharedWorkerMessageFilter(
      GetID(),
      resource_context,
      WorkerStoragePartition(
          storage_partition_impl_->GetURLRequestContext(),
          storage_partition_impl_->GetMediaURLRequestContext(),
          storage_partition_impl_->GetAppCacheService(),
          storage_partition_impl_->GetQuotaManager(),
          storage_partition_impl_->GetFileSystemContext(),
          storage_partition_impl_->GetDatabaseTracker(),
          storage_partition_impl_->GetIndexedDBContext(),
          storage_partition_impl_->GetServiceWorkerContext()),
      message_port_message_filter_.get()));

#if defined(ENABLE_WEBRTC)
  p2p_socket_dispatcher_host_ = new P2PSocketDispatcherHost(
      resource_context,
      browser_context->GetRequestContextForRenderProcess(GetID()));
  AddFilter(p2p_socket_dispatcher_host_.get());
#endif

  AddFilter(new TraceMessageFilter());
  AddFilter(new ResolveProxyMsgHelper(
      browser_context->GetRequestContextForRenderProcess(GetID())));
  AddFilter(new QuotaDispatcherHost(
      GetID(),
      storage_partition_impl_->GetQuotaManager(),
      GetContentClient()->browser()->CreateQuotaPermissionContext()));

  notification_message_filter_ = new NotificationMessageFilter(
      GetID(),
      storage_partition_impl_->GetPlatformNotificationContext(),
      resource_context,
      browser_context);
  AddFilter(notification_message_filter_.get());

  AddFilter(new GamepadBrowserMessageFilter());
  AddFilter(new DeviceLightMessageFilter());
  AddFilter(new DeviceMotionMessageFilter());
  AddFilter(new DeviceOrientationMessageFilter());
  AddFilter(new ProfilerMessageFilter(PROCESS_TYPE_RENDERER));
  AddFilter(new HistogramMessageFilter());
#if defined(USE_TCMALLOC) && (defined(OS_LINUX) || defined(OS_ANDROID))
  if (browser_command_line.HasSwitch(switches::kEnableMemoryBenchmarking))
    AddFilter(new MemoryBenchmarkMessageFilter());
#endif
  AddFilter(new PushMessagingMessageFilter(
      GetID(), storage_partition_impl_->GetServiceWorkerContext()));
#if defined(OS_ANDROID)
  AddFilter(new ScreenOrientationMessageFilterAndroid());
#endif
  AddFilter(new GeofencingDispatcherHost(
      storage_partition_impl_->GetGeofencingManager()));
  AddFilter(new NavigatorConnectDispatcherHost(
      storage_partition_impl_->GetNavigatorConnectContext(),
      message_port_message_filter_.get()));
  if (browser_command_line.HasSwitch(
          switches::kEnableExperimentalWebPlatformFeatures)) {
    AddFilter(new BluetoothDispatcherHost());
  }
}

void RenderProcessHostImpl::RegisterMojoServices() {
  mojo_application_host_->service_registry()->AddService(
      base::Bind(&device::BatteryMonitorImpl::Create));

  mojo_application_host_->service_registry()->AddService(
      base::Bind(&device::VibrationManagerImpl::Create));

  mojo_application_host_->service_registry()->AddService(
      base::Bind(&PermissionServiceContext::CreateService,
                 base::Unretained(permission_service_context_.get())));

#if defined(OS_ANDROID)
  ServiceRegistrarAndroid::RegisterProcessHostServices(
      mojo_application_host_->service_registry_android());
#endif

  GetContentClient()->browser()->OverrideRenderProcessMojoServices(
      mojo_application_host_->service_registry());
}

int RenderProcessHostImpl::GetNextRoutingID() {
  return widget_helper_->GetNextRoutingID();
}

void RenderProcessHostImpl::ResumeDeferredNavigation(
    const GlobalRequestID& request_id) {
  widget_helper_->ResumeDeferredNavigation(request_id);
}

void RenderProcessHostImpl::ResumeResponseDeferredAtStart(
    const GlobalRequestID& request_id) {
  widget_helper_->ResumeResponseDeferredAtStart(request_id);
}

void RenderProcessHostImpl::NotifyTimezoneChange(const std::string& zone_id) {
  Send(new ViewMsg_TimezoneChange(zone_id));
}

ServiceRegistry* RenderProcessHostImpl::GetServiceRegistry() {
  DCHECK(mojo_application_host_);
  return mojo_application_host_->service_registry();
}

const base::TimeTicks& RenderProcessHostImpl::GetInitTimeForNavigationMetrics()
    const {
  return init_time_;
}

bool RenderProcessHostImpl::SubscribeUniformEnabled() const {
  return subscribe_uniform_enabled_;
}

void RenderProcessHostImpl::OnAddSubscription(unsigned int target) {
  DCHECK(subscribe_uniform_enabled_);
  subscription_set_.insert(target);
  const gpu::ValueState* state = pending_valuebuffer_state_->GetState(target);
  if (state) {
    SendUpdateValueState(target, *state);
  }
}

void RenderProcessHostImpl::OnRemoveSubscription(unsigned int target) {
  DCHECK(subscribe_uniform_enabled_);
  subscription_set_.erase(target);
}

void RenderProcessHostImpl::SendUpdateValueState(unsigned int target,
                                                 const gpu::ValueState& state) {
  DCHECK(subscribe_uniform_enabled_);
  if (subscription_set_.find(target) != subscription_set_.end()) {
    GpuProcessHost::SendOnIO(
        GpuProcessHost::GPU_PROCESS_KIND_SANDBOXED,
        CAUSE_FOR_GPU_LAUNCH_NO_LAUNCH,
        new GpuMsg_UpdateValueState(id_, target, state));
  } else {
    // Store the ValueState locally in case a Valuebuffer subscribes to it later
    pending_valuebuffer_state_->UpdateState(target, state);
  }
}

#if defined(ENABLE_BROWSER_CDMS)
media::BrowserCdm* RenderProcessHostImpl::GetBrowserCdm(int render_frame_id,
                                                        int cdm_id) const {
  DCHECK_CURRENTLY_ON(BrowserThread::UI);
  return browser_cdm_manager_->GetCdm(render_frame_id, cdm_id);
}
#endif

void RenderProcessHostImpl::AddRoute(
    int32 routing_id,
    IPC::Listener* listener) {
  CHECK(!listeners_.Lookup(routing_id))
      << "Found Routing ID Conflict: " << routing_id;
  listeners_.AddWithID(listener, routing_id);
}

void RenderProcessHostImpl::RemoveRoute(int32 routing_id) {
  DCHECK(listeners_.Lookup(routing_id) != NULL);
  listeners_.Remove(routing_id);

<<<<<<< HEAD
  // Keep the one renderer thread around forever in single process mode.
  if (!run_renderer_in_process())
=======
#if defined(OS_WIN)
  // Dump the handle table if handle auditing is enabled.
  const base::CommandLine& browser_command_line =
      *base::CommandLine::ForCurrentProcess();
  if (browser_command_line.HasSwitch(switches::kAuditHandles) ||
      browser_command_line.HasSwitch(switches::kAuditAllHandles)) {
    DumpHandles();

    // We wait to close the channels until the child process has finished
    // dumping handles and sends us ChildProcessHostMsg_DumpHandlesDone.
    return;
  }
#endif
  // Keep the renderer around forever in externally-managed mode.
  if (!IsProcessManagedExternally())
>>>>>>> 24e4b9d6
    Cleanup();
}

void RenderProcessHostImpl::AddObserver(RenderProcessHostObserver* observer) {
  observers_.AddObserver(observer);
}

void RenderProcessHostImpl::RemoveObserver(
    RenderProcessHostObserver* observer) {
  observers_.RemoveObserver(observer);
}

size_t RenderProcessHostImpl::NumListeners() {
  return listeners_.size();
}

void RenderProcessHostImpl::ShutdownForBadMessage() {
  base::CommandLine* command_line = base::CommandLine::ForCurrentProcess();
  if (command_line->HasSwitch(switches::kDisableKillAfterBadIPC))
    return;

  if (externally_managed_handle_ == base::GetCurrentProcessHandle()) {
    // In single process mode it is better if we don't suicide but just
    // crash.
    CHECK(false);
  }
  // We kill the renderer but don't include a NOTREACHED, because we want the
  // browser to try to survive when it gets illegal messages from the renderer.
  Shutdown(RESULT_CODE_KILLED_BAD_MESSAGE, false);
}

void RenderProcessHostImpl::WidgetRestored() {
  // Verify we were properly backgrounded.
  DCHECK_EQ(backgrounded_, (visible_widgets_ == 0));
  visible_widgets_++;
  SetBackgrounded(false);
}

void RenderProcessHostImpl::WidgetHidden() {
  // On startup, the browser will call Hide
  if (backgrounded_)
    return;

  DCHECK_EQ(backgrounded_, (visible_widgets_ == 0));
  visible_widgets_--;
  DCHECK_GE(visible_widgets_, 0);
  if (visible_widgets_ == 0) {
    DCHECK(!backgrounded_);
    SetBackgrounded(true);
  }
}

int RenderProcessHostImpl::VisibleWidgetCount() const {
  return visible_widgets_;
}

bool RenderProcessHostImpl::IsIsolatedGuest() const {
  return is_isolated_guest_;
}

StoragePartition* RenderProcessHostImpl::GetStoragePartition() const {
  return storage_partition_impl_;
}

static void AppendCompositorCommandLineFlags(base::CommandLine* command_line) {
  if (IsPinchVirtualViewportEnabled())
    command_line->AppendSwitch(cc::switches::kEnablePinchVirtualViewport);

  if (IsPropertyTreeVerificationEnabled())
    command_line->AppendSwitch(cc::switches::kEnablePropertyTreeVerification);

  if (IsDelegatedRendererEnabled())
    command_line->AppendSwitch(switches::kEnableDelegatedRenderer);

  if (IsImplSidePaintingEnabled()) {
    command_line->AppendSwitchASCII(
        switches::kNumRasterThreads,
        base::IntToString(NumberOfRendererRasterThreads()));
  } else {
    command_line->AppendSwitch(switches::kDisableImplSidePainting);
  }

  if (IsGpuRasterizationEnabled())
    command_line->AppendSwitch(switches::kEnableGpuRasterization);

  int msaa_sample_count = GpuRasterizationMSAASampleCount();
  if (msaa_sample_count > 0) {
    command_line->AppendSwitchASCII(
        switches::kGpuRasterizationMSAASampleCount,
        base::IntToString(msaa_sample_count));
  }

  DCHECK_IMPLIES(IsZeroCopyUploadEnabled(), !IsOneCopyUploadEnabled());
  DCHECK_IMPLIES(IsOneCopyUploadEnabled(), !IsZeroCopyUploadEnabled());
  if (IsZeroCopyUploadEnabled())
    command_line->AppendSwitch(switches::kEnableZeroCopy);
  if (!IsOneCopyUploadEnabled())
    command_line->AppendSwitch(switches::kDisableOneCopy);

  if (IsForceGpuRasterizationEnabled())
    command_line->AppendSwitch(switches::kForceGpuRasterization);

  command_line->AppendSwitchASCII(
      switches::kUseImageTextureTarget,
      base::UintToString(
          BrowserGpuChannelHostFactory::GetImageTextureTarget()));

  // Appending disable-gpu-feature switches due to software rendering list.
  GpuDataManagerImpl* gpu_data_manager = GpuDataManagerImpl::GetInstance();
  DCHECK(gpu_data_manager);
  gpu_data_manager->AppendRendererCommandLine(command_line);
}

void RenderProcessHostImpl::AppendRendererCommandLine(
    base::CommandLine* command_line) const {
  RenderProcessHost::AdjustCommandLineForRenderer(command_line);

  // Disable databases in incognito mode.
  if (GetBrowserContext()->IsOffTheRecord() &&
      command_line->HasSwitch(switches::kDisableDatabases)) {
    command_line->AppendSwitch(switches::kDisableDatabases);
  }

  GetContentClient()->browser()->AppendExtraCommandLineSwitches(
      command_line, GetID());
}

static void PropagateBrowserCommandLineToRenderer(
    const base::CommandLine& browser_cmd,
    base::CommandLine* renderer_cmd);

// static
void RenderProcessHost::AdjustCommandLineForRenderer(
    base::CommandLine* command_line) {
  // Pass the process type first, so it shows first in process listings.
  command_line->AppendSwitchASCII(switches::kProcessType,
                                  switches::kRendererProcess);

  // Now send any options from our own command line we want to propagate.
  const base::CommandLine& browser_command_line =
      *base::CommandLine::ForCurrentProcess();
  PropagateBrowserCommandLineToRenderer(browser_command_line, command_line);

  // Pass on the browser locale.
  const std::string locale =
      GetContentClient()->browser()->GetApplicationLocale();
  command_line->AppendSwitchASCII(switches::kLang, locale);

  // If we run base::FieldTrials, we want to pass to their state to the
  // renderer so that it can act in accordance with each state, or record
  // histograms relating to the base::FieldTrial states.
  std::string field_trial_states;
  base::FieldTrialList::AllStatesToString(&field_trial_states);
  if (!field_trial_states.empty()) {
    command_line->AppendSwitchASCII(switches::kForceFieldTrials,
                                    field_trial_states);
  }

  if (IsPinchToZoomEnabled())
    command_line->AppendSwitch(switches::kEnablePinch);

#if defined(OS_WIN)
  command_line->AppendSwitchASCII(switches::kDeviceScaleFactor,
                                  base::DoubleToString(gfx::GetDPIScale()));
#endif

  AppendCompositorCommandLineFlags(command_line);
}

static void PropagateBrowserCommandLineToRenderer(
    const base::CommandLine& browser_cmd,
    base::CommandLine* renderer_cmd) {
  // Propagate the following switches to the renderer command line (along
  // with any associated values) if present in the browser command line.
  static const char* const kSwitchNames[] = {
    switches::kAllowLoopbackInPeerConnection,
    switches::kAudioBufferSize,
    switches::kBlinkPlatformLogChannels,
    switches::kBlinkSettings,
    switches::kBlockCrossSiteDocuments,
    switches::kDefaultTileWidth,
    switches::kDefaultTileHeight,
    switches::kDisable3DAPIs,
    switches::kDisableAcceleratedJpegDecoding,
    switches::kDisableAcceleratedVideoDecode,
    switches::kDisableBlinkFeatures,
    switches::kDisableBreakpad,
    switches::kDisablePreferCompositingToLCDText,
    switches::kDisableDatabases,
    switches::kDisableDelayAgnosticAec,
    switches::kDisableDirectNPAPIRequests,
    switches::kDisableDisplayList2dCanvas,
    switches::kDisableDistanceFieldText,
    switches::kDisableEncryptedMedia,
    switches::kDisableFileSystem,
    switches::kDisableGpuCompositing,
    switches::kDisableGpuVsync,
    switches::kDisableLowResTiling,
    switches::kDisableHistogramCustomizer,
    switches::kDisableIconNtp,
    switches::kDisableLCDText,
    switches::kDisableLocalStorage,
    switches::kDisableLogging,
    switches::kDisableMediaSource,
    switches::kDisableMojoChannel,
    switches::kDisableNewVideoRenderer,
    switches::kDisableNotifications,
    switches::kDisableOverlayScrollbar,
    switches::kDisablePermissionsAPI,
    switches::kDisablePinch,
    switches::kDisablePrefixedEncryptedMedia,
    switches::kDisableSeccompFilterSandbox,
    switches::kDisableSharedWorkers,
    switches::kDisableSpeechAPI,
    switches::kDisableSVG1DOM,
    switches::kDisableThreadedCompositing,
    switches::kDisableThreadedScrolling,
    switches::kDisableTouchAdjustment,
    switches::kDisableTouchDragDrop,
    switches::kDisableTouchEditing,
    switches::kDisableV8IdleTasks,
    switches::kDomAutomationController,
    switches::kEnableBeginFrameScheduling,
    switches::kEnableBleedingEdgeRenderingFastPaths,
    switches::kEnableBlinkFeatures,
    switches::kEnableBrowserSideNavigation,
    switches::kEnableCSS3TextDecorations,
    switches::kEnableCSS3Text,
    switches::kEnableCSSGridLayout,
    switches::kEnableCompositorAnimationTimelines,
    switches::kEnableCredentialManagerAPI,
    switches::kEnableDeferredImageDecoding,
    switches::kEnableDelayAgnosticAec,
    switches::kEnableDisplayList2dCanvas,
    switches::kEnableDistanceFieldText,
    switches::kEnableExperimentalCanvasFeatures,
    switches::kEnableExperimentalWebPlatformFeatures,
    switches::kEnableGPUClientLogging,
    switches::kEnableGpuClientTracing,
    switches::kEnableGPUServiceLogging,
    switches::kEnableIconNtp,
    switches::kEnableLinkDisambiguationPopup,
    switches::kEnableLowResTiling,
    switches::kEnableInbandTextTracks,
    switches::kEnableLCDText,
    switches::kEnableLogging,
    switches::kEnableMemoryBenchmarking,
    switches::kEnableNetworkInformation,
    switches::kEnableOverlayFullscreenVideo,
    switches::kEnableOverlayScrollbar,
    switches::kEnablePinch,
    switches::kEnablePluginPlaceholderTesting,
    switches::kEnablePreciseMemoryInfo,
    switches::kEnablePreferCompositingToLCDText,
    switches::kEnablePushMessagePayload,
    switches::kEnableRendererMojoChannel,
    switches::kEnableSeccompFilterSandbox,
    switches::kEnableSkiaBenchmarking,
    switches::kEnableSlimmingPaint,
    switches::kEnableSmoothScrolling,
    switches::kEnableStaleWhileRevalidate,
    switches::kEnableStatsTable,
    switches::kEnableStrictSiteIsolation,
    switches::kEnableThreadedCompositing,
    switches::kEnableTouchDragDrop,
    switches::kEnableTouchEditing,
    switches::kEnableUnsafeES3APIs,
    switches::kEnableViewport,
    switches::kEnableViewportMeta,
    switches::kEnableVtune,
    switches::kEnableWebGLDraftExtensions,
    switches::kEnableWebGLImageChromium,
    switches::kExplicitlyAllowedPorts,
    switches::kForceDeviceScaleFactor,
    switches::kForceDisplayList2dCanvas,
    switches::kFullMemoryCrashReport,
    switches::kIPCConnectionTimeout,
    switches::kJavaScriptFlags,
    switches::kLoggingLevel,
    switches::kMainFrameResizesAreOrientationChanges,
    switches::kMaxUntiledLayerWidth,
    switches::kMaxUntiledLayerHeight,
    switches::kMemoryMetrics,
    switches::kNoReferrers,
    switches::kNoSandbox,
    switches::kOverridePluginPowerSaverForTesting,
    switches::kPpapiInProcess,
    switches::kProfilerTiming,
    switches::kReducedReferrerGranularity,
    switches::kReduceSecurityForTesting,
    switches::kRegisterPepperPlugins,
    switches::kRendererStartupDialog,
    switches::kRootLayerScrolls,
    switches::kShowPaintRects,
    switches::kSitePerProcess,
    switches::kStatsCollectionController,
    switches::kTestType,
    switches::kTouchEvents,
    switches::kTouchTextSelectionStrategy,
    switches::kTraceToConsole,
    // This flag needs to be propagated to the renderer process for
    // --in-process-webgl.
    switches::kUseGL,
    switches::kUseMobileUserAgent,
    switches::kUseNormalPriorityForTileTaskWorkerThreads,
    switches::kV,
    switches::kVideoThreads,
    switches::kVideoUnderflowThresholdMs,
    switches::kVModule,
    // Please keep these in alphabetical order. Compositor switches here should
    // also be added to chrome/browser/chromeos/login/chrome_restart_request.cc.
    cc::switches::kCompositeToMailbox,
    cc::switches::kDisableCompositedAntialiasing,
    cc::switches::kDisableMainFrameBeforeActivation,
    cc::switches::kDisableThreadedAnimation,
    cc::switches::kEnableGpuBenchmarking,
    cc::switches::kEnableMainFrameBeforeActivation,
    cc::switches::kMaxUnusedResourceMemoryUsagePercentage,
    cc::switches::kShowCompositedLayerBorders,
    cc::switches::kShowFPSCounter,
    cc::switches::kShowLayerAnimationBounds,
    cc::switches::kShowPropertyChangedRects,
    cc::switches::kShowReplicaScreenSpaceRects,
    cc::switches::kShowScreenSpaceRects,
    cc::switches::kShowSurfaceDamageRects,
    cc::switches::kSlowDownRasterScaleFactor,
    cc::switches::kStrictLayerPropertyChangeChecking,
    cc::switches::kTopControlsHideThreshold,
    cc::switches::kTopControlsShowThreshold,

    scheduler::switches::kDisableBlinkScheduler,

#if defined(ENABLE_PLUGINS)
    switches::kEnablePepperTesting,
#endif
#if defined(ENABLE_WEBRTC)
    switches::kDisableWebRtcHWDecoding,
    switches::kDisableWebRtcHWEncoding,
    switches::kEnableWebRtcHWH264Encoding,
    switches::kEnableWebRtcStunOrigin,
    switches::kWebRtcMaxCaptureFramerate,
#endif
    switches::kEnableLowEndDeviceMode,
    switches::kDisableLowEndDeviceMode,
#if defined(OS_ANDROID)
    switches::kDisableGestureRequirementForMediaPlayback,
    switches::kDisableWebRTC,
    switches::kDisableWebAudio,
    switches::kRendererWaitForJavaDebugger,
#endif
#if defined(OS_MACOSX)
    // Allow this to be set when invoking the browser and relayed along.
    switches::kEnableSandboxLogging,
#endif
#if defined(OS_WIN)
    switches::kDisableDirectWrite,
    switches::kDisableWin32kRendererLockDown,
    switches::kTraceExportEventsToETW,
#endif
#if defined(OS_CHROMEOS)
    switches::kDisableVaapiAcceleratedVideoEncode,
#endif
  };
  renderer_cmd->CopySwitchesFrom(browser_cmd, kSwitchNames,
                                 arraysize(kSwitchNames));

  if (browser_cmd.HasSwitch(switches::kTraceStartup) &&
      BrowserMainLoop::GetInstance()->is_tracing_startup()) {
    // Pass kTraceStartup switch to renderer only if startup tracing has not
    // finished.
    renderer_cmd->AppendSwitchASCII(
        switches::kTraceStartup,
        browser_cmd.GetSwitchValueASCII(switches::kTraceStartup));
  }

  // Enforce the extra command line flags for impl-side painting.
  if (IsImplSidePaintingEnabled() &&
      !browser_cmd.HasSwitch(switches::kEnableDeferredImageDecoding))
    renderer_cmd->AppendSwitch(switches::kEnableDeferredImageDecoding);

  // Add kWaitForDebugger to let renderer process wait for a debugger.
  if (browser_cmd.HasSwitch(switches::kWaitForDebuggerChildren)) {
    // Look to pass-on the kWaitForDebugger flag.
    std::string value =
        browser_cmd.GetSwitchValueASCII(switches::kWaitForDebuggerChildren);
    if (value.empty() || value == switches::kRendererProcess) {
      renderer_cmd->AppendSwitch(switches::kWaitForDebugger);
    }
  }
}

base::ProcessHandle RenderProcessHostImpl::GetHandle() const {
  if (IsProcessManagedExternally())
    return externally_managed_handle_;

  if (!child_process_launcher_.get() || child_process_launcher_->IsStarting())
    return base::kNullProcessHandle;

  return child_process_launcher_->GetProcess().Handle();
}

bool RenderProcessHostImpl::Shutdown(int exit_code, bool wait) {
  if (IsProcessManagedExternally())
    return false;  // Externally managed process never shuts down the renderer.

#if defined(OS_ANDROID)
  // Android requires a different approach for killing.
  StopChildProcess(GetHandle());
  return true;
#else
  if (!child_process_launcher_.get() || child_process_launcher_->IsStarting())
    return false;

  return child_process_launcher_->GetProcess().Terminate(exit_code, wait);
#endif
}

bool RenderProcessHostImpl::FastShutdownIfPossible() {
  if (IsProcessManagedExternally())
    return false;  // Externally managed process never shuts down the renderer.

  if (!GetContentClient()->browser()->IsFastShutdownPossible())
    return false;

  if (!child_process_launcher_.get() ||
      child_process_launcher_->IsStarting() ||
      !GetHandle())
    return false;  // Render process hasn't started or is probably crashed.

  // Test if there's an unload listener.
  // NOTE: It's possible that an onunload listener may be installed
  // while we're shutting down, so there's a small race here.  Given that
  // the window is small, it's unlikely that the web page has much
  // state that will be lost by not calling its unload handlers properly.
  if (!SuddenTerminationAllowed())
    return false;

  if (worker_ref_count_ != 0) {
    if (survive_for_worker_start_time_.is_null())
      survive_for_worker_start_time_ = base::TimeTicks::Now();
    return false;
  }

  // Set this before ProcessDied() so observers can tell if the render process
  // died due to fast shutdown versus another cause.
  fast_shutdown_started_ = true;

  ProcessDied(false /* already_dead */, nullptr);
  return true;
}

bool RenderProcessHostImpl::Send(IPC::Message* msg) {
  TRACE_EVENT0("renderer_host", "RenderProcessHostImpl::Send");
  if (!channel_) {
    if (!is_initialized_) {
      queued_messages_.push(msg);
      return true;
    } else {
      delete msg;
      return false;
    }
  }

  if (child_process_launcher_.get() && child_process_launcher_->IsStarting()) {
    queued_messages_.push(msg);
    return true;
  }

  return channel_->Send(msg);
}

bool RenderProcessHostImpl::OnMessageReceived(const IPC::Message& msg) {
  // If we're about to be deleted, or have initiated the fast shutdown sequence,
  // we ignore incoming messages.

  if (deleting_soon_ || fast_shutdown_started_)
    return false;

  mark_child_process_activity_time();
  if (msg.routing_id() == MSG_ROUTING_CONTROL) {
    // Dispatch control messages.
    IPC_BEGIN_MESSAGE_MAP(RenderProcessHostImpl, msg)
      IPC_MESSAGE_HANDLER(ChildProcessHostMsg_ShutdownRequest,
                          OnShutdownRequest)
      IPC_MESSAGE_HANDLER(ViewHostMsg_SuddenTerminationChanged,
                          SuddenTerminationChanged)
      IPC_MESSAGE_HANDLER(ViewHostMsg_UserMetricsRecordAction,
                          OnUserMetricsRecordAction)
      IPC_MESSAGE_HANDLER(ViewHostMsg_SavedPageAsMHTML, OnSavedPageAsMHTML)
      IPC_MESSAGE_HANDLER(ViewHostMsg_Close_ACK, OnCloseACK)
#if defined(ENABLE_WEBRTC)
      IPC_MESSAGE_HANDLER(AecDumpMsg_RegisterAecDumpConsumer,
                          OnRegisterAecDumpConsumer)
      IPC_MESSAGE_HANDLER(AecDumpMsg_UnregisterAecDumpConsumer,
                          OnUnregisterAecDumpConsumer)
#endif
      // Adding single handlers for your service here is fine, but once your
      // service needs more than one handler, please extract them into a new
      // message filter and add that filter to CreateMessageFilters().
    IPC_END_MESSAGE_MAP()

    return true;
  }

  // Dispatch incoming messages to the appropriate IPC::Listener.
  IPC::Listener* listener = listeners_.Lookup(msg.routing_id());
  if (!listener) {
    if (msg.is_sync()) {
      // The listener has gone away, so we must respond or else the caller will
      // hang waiting for a reply.
      IPC::Message* reply = IPC::SyncMessage::GenerateReply(&msg);
      reply->set_reply_error();
      Send(reply);
    }
    return true;
  }
  return listener->OnMessageReceived(msg);
}

void RenderProcessHostImpl::OnChannelConnected(int32 peer_pid) {
#if defined(IPC_MESSAGE_LOG_ENABLED)
  Send(new ChildProcessMsg_SetIPCLoggingEnabled(
      IPC::Logging::GetInstance()->Enabled()));
#endif

  tracked_objects::ThreadData::Status status =
      tracked_objects::ThreadData::status();
  Send(new ChildProcessMsg_SetProfilerStatus(status));
}

void RenderProcessHostImpl::OnChannelError() {
  ProcessDied(true /* already_dead */, nullptr);
}

void RenderProcessHostImpl::OnBadMessageReceived(const IPC::Message& message) {
  // Message de-serialization failed. We consider this a capital crime. Kill the
  // renderer if we have one.
  LOG(ERROR) << "bad message " << message.type() << " terminating renderer.";
  BrowserChildProcessHostImpl::HistogramBadMessageTerminated(
      PROCESS_TYPE_RENDERER);

  // Create a memory dump. This will contain enough stack frames to work out
  // what the bad message was.
  base::debug::DumpWithoutCrashing();

  bad_message::ReceivedBadMessage(this,
                                  bad_message::RPH_DESERIALIZATION_FAILED);
}

BrowserContext* RenderProcessHostImpl::GetBrowserContext() const {
  return browser_context_;
}

bool RenderProcessHostImpl::InSameStoragePartition(
    StoragePartition* partition) const {
  return storage_partition_impl_ == partition;
}

int RenderProcessHostImpl::GetID() const {
  return id_;
}

bool RenderProcessHostImpl::HasConnection() const {
  return channel_.get() != NULL;
}

void RenderProcessHostImpl::SetIgnoreInputEvents(bool ignore_input_events) {
  ignore_input_events_ = ignore_input_events;
}

bool RenderProcessHostImpl::IgnoreInputEvents() const {
  return ignore_input_events_;
}

void RenderProcessHostImpl::Cleanup() {
  // If within_process_died_observer_ is true, one of our observers performed an
  // action that caused us to die (e.g. http://crbug.com/339504). Therefore,
  // delay the destruction until all of the observer callbacks have been made,
  // and guarantee that the RenderProcessHostDestroyed observer callback is
  // always the last callback fired.
  if (within_process_died_observer_) {
    delayed_cleanup_needed_ = true;
    return;
  }
  delayed_cleanup_needed_ = false;

  // Records the time when the process starts surviving for workers for UMA.
  if (listeners_.IsEmpty() && worker_ref_count_ > 0 &&
      survive_for_worker_start_time_.is_null()) {
    survive_for_worker_start_time_ = base::TimeTicks::Now();
  }

  // When there are no other owners of this object, we can delete ourselves.
  if (listeners_.IsEmpty() && worker_ref_count_ == 0) {
    if (!survive_for_worker_start_time_.is_null()) {
      UMA_HISTOGRAM_LONG_TIMES(
          "SharedWorker.RendererSurviveForWorkerTime",
          base::TimeTicks::Now() - survive_for_worker_start_time_);
    }

    if (max_worker_count_ > 0) {
      // Record the max number of workers (SharedWorker or ServiceWorker)
      // that are simultaneously hosted in this renderer process.
      UMA_HISTOGRAM_COUNTS("Render.Workers.MaxWorkerCountInRendererProcess",
                           max_worker_count_);
    }

    // We cannot clean up twice; if this fails, there is an issue with our
    // control flow.
    DCHECK(!deleting_soon_);

    DCHECK_EQ(0, pending_views_);
    FOR_EACH_OBSERVER(RenderProcessHostObserver,
                      observers_,
                      RenderProcessHostDestroyed(this));
    NotificationService::current()->Notify(
        NOTIFICATION_RENDERER_PROCESS_TERMINATED,
        Source<RenderProcessHost>(this),
        NotificationService::NoDetails());

#ifndef NDEBUG
    is_self_deleted_ = true;
#endif
    base::MessageLoop::current()->DeleteSoon(FROM_HERE, this);
    deleting_soon_ = true;
    // It's important not to wait for the DeleteTask to delete the channel
    // proxy. Kill it off now. That way, in case the profile is going away, the
    // rest of the objects attached to this RenderProcessHost start going
    // away first, since deleting the channel proxy will post a
    // OnChannelClosed() to IPC::ChannelProxy::Context on the IO thread.
    channel_.reset();

    // The following members should be cleared in ProcessDied() as well!
    gpu_message_filter_ = NULL;
    message_port_message_filter_ = NULL;
#if defined(ENABLE_BROWSER_CDMS)
    browser_cdm_manager_ = NULL;
#endif

    RemoveUserData(kSessionStorageHolderKey);

    if (externally_managed_handle_ == base::GetCurrentProcessHandle())
      GetContentClient()->browser()->StopInProcessRendererThread();

    // Remove ourself from the list of renderer processes so that we can't be
    // reused in between now and when the Delete task runs.
    UnregisterHost(GetID());
  }
}

void RenderProcessHostImpl::AddPendingView() {
  pending_views_++;
}

void RenderProcessHostImpl::RemovePendingView() {
  DCHECK(pending_views_);
  pending_views_--;
}

void RenderProcessHostImpl::SetSuddenTerminationAllowed(bool enabled) {
  sudden_termination_allowed_ = enabled;
}

bool RenderProcessHostImpl::SuddenTerminationAllowed() const {
  return sudden_termination_allowed_;
}

base::TimeDelta RenderProcessHostImpl::GetChildProcessIdleTime() const {
  return base::TimeTicks::Now() - child_process_activity_time_;
}

void RenderProcessHostImpl::ResumeRequestsForView(int route_id) {
  widget_helper_->ResumeRequestsForView(route_id);
}

void RenderProcessHostImpl::FilterURL(bool empty_allowed, GURL* url) {
  FilterURL(this, empty_allowed, url);
}

#if defined(ENABLE_WEBRTC)
void RenderProcessHostImpl::EnableAecDump(const base::FilePath& file) {
  DCHECK_CURRENTLY_ON(BrowserThread::UI);
  // Enable AEC dump for each registered consumer.
  for (std::vector<int>::iterator it = aec_dump_consumers_.begin();
       it != aec_dump_consumers_.end(); ++it) {
    EnableAecDumpForId(file, *it);
  }
}

void RenderProcessHostImpl::DisableAecDump() {
  DCHECK_CURRENTLY_ON(BrowserThread::UI);
  // Posting on the FILE thread and then replying back on the UI thread is only
  // for avoiding races between enable and disable. Nothing is done on the FILE
  // thread.
  BrowserThread::PostTaskAndReply(
      BrowserThread::FILE, FROM_HERE,
      base::Bind(&DisableAecDumpOnFileThread),
      base::Bind(&RenderProcessHostImpl::SendDisableAecDumpToRenderer,
                 weak_factory_.GetWeakPtr()));
}

void RenderProcessHostImpl::SetWebRtcLogMessageCallback(
    base::Callback<void(const std::string&)> callback) {
  webrtc_log_message_callback_ = callback;
}

RenderProcessHostImpl::WebRtcStopRtpDumpCallback
RenderProcessHostImpl::StartRtpDump(
    bool incoming,
    bool outgoing,
    const WebRtcRtpPacketCallback& packet_callback) {
  if (!p2p_socket_dispatcher_host_.get())
    return WebRtcStopRtpDumpCallback();

  BrowserThread::PostTask(BrowserThread::IO,
                          FROM_HERE,
                          base::Bind(&P2PSocketDispatcherHost::StartRtpDump,
                                     p2p_socket_dispatcher_host_,
                                     incoming,
                                     outgoing,
                                     packet_callback));

  if (stop_rtp_dump_callback_.is_null()) {
    stop_rtp_dump_callback_ =
        base::Bind(&P2PSocketDispatcherHost::StopRtpDumpOnUIThread,
                   p2p_socket_dispatcher_host_);
  }
  return stop_rtp_dump_callback_;
}
#endif

bool RenderProcessHostImpl::IsProcessManagedExternally() const {
  return externally_managed_handle_ != base::kNullProcessHandle;
}

IPC::ChannelProxy* RenderProcessHostImpl::GetChannel() {
  return channel_.get();
}

void RenderProcessHostImpl::AddFilter(BrowserMessageFilter* filter) {
  channel_->AddFilter(filter->GetFilter());
}

bool RenderProcessHostImpl::FastShutdownForPageCount(size_t count) {
  if (static_cast<size_t>(GetActiveViewCount()) == count)
    return FastShutdownIfPossible();
  return false;
}

bool RenderProcessHostImpl::FastShutdownStarted() const {
  return fast_shutdown_started_;
}

// static
int RenderProcessHostImpl::GenerateUniqueId()
{
  return ChildProcessHostImpl::GenerateChildProcessUniqueId();
}

// static
void RenderProcessHostImpl::RegisterHost(int host_id, RenderProcessHost* host) {
  g_all_hosts.Get().AddWithID(host, host_id);
}

// static
void RenderProcessHostImpl::UnregisterHost(int host_id) {
  RenderProcessHost* host = g_all_hosts.Get().Lookup(host_id);
  if (!host)
    return;

  g_all_hosts.Get().Remove(host_id);

  // Look up the map of site to process for the given browser_context,
  // in case we need to remove this process from it.  It will be registered
  // under any sites it rendered that use process-per-site mode.
  SiteProcessMap* map =
      GetSiteProcessMapForBrowserContext(host->GetBrowserContext());
  map->RemoveProcess(host);
}

// static
void RenderProcessHostImpl::FilterURL(RenderProcessHost* rph,
                                      bool empty_allowed,
                                      GURL* url) {
  ChildProcessSecurityPolicyImpl* policy =
      ChildProcessSecurityPolicyImpl::GetInstance();

  if (empty_allowed && url->is_empty())
    return;

  // The browser process should never hear the swappedout:// URL from any
  // of the renderer's messages.  Check for this in debug builds, but don't
  // let it crash a release browser.
  DCHECK(GURL(kSwappedOutURL) != *url);

  if (!url->is_valid()) {
    // Have to use about:blank for the denied case, instead of an empty GURL.
    // This is because the browser treats navigation to an empty GURL as a
    // navigation to the home page. This is often a privileged page
    // (chrome://newtab/) which is exactly what we don't want.
    *url = GURL(url::kAboutBlankURL);
    return;
  }

  if (url->SchemeIs(url::kAboutScheme)) {
    // The renderer treats all URLs in the about: scheme as being about:blank.
    // Canonicalize about: URLs to about:blank.
    *url = GURL(url::kAboutBlankURL);
  }

  // Do not allow browser plugin guests to navigate to non-web URLs, since they
  // cannot swap processes or grant bindings.
  bool non_web_url_in_guest = rph->IsIsolatedGuest() &&
      !(url->is_valid() && policy->IsWebSafeScheme(url->scheme()));

  if (non_web_url_in_guest || !policy->CanRequestURL(rph->GetID(), *url)) {
    // If this renderer is not permitted to request this URL, we invalidate the
    // URL.  This prevents us from storing the blocked URL and becoming confused
    // later.
    VLOG(1) << "Blocked URL " << url->spec();
    *url = GURL(url::kAboutBlankURL);
  }
}

// static
bool RenderProcessHostImpl::IsSuitableHost(
    RenderProcessHost* host,
    BrowserContext* browser_context,
    const GURL& site_url) {
  if (base::CommandLine::ForCurrentProcess()->HasSwitch(switches::kSingleProcess))
    return true;

  if (host->GetBrowserContext() != browser_context)
    return false;

  // Do not allow sharing of guest hosts. This is to prevent bugs where guest
  // and non-guest storage gets mixed. In the future, we might consider enabling
  // the sharing of guests, in this case this check should be removed and
  // InSameStoragePartition should handle the possible sharing.
  if (host->IsIsolatedGuest())
    return false;

  // Check whether the given host and the intended site_url will be using the
  // same StoragePartition, since a RenderProcessHost can only support a single
  // StoragePartition.  This is relevant for packaged apps and isolated sites.
  StoragePartition* dest_partition =
      BrowserContext::GetStoragePartitionForSite(browser_context, site_url);
  if (!host->InSameStoragePartition(dest_partition))
    return false;

  if (ChildProcessSecurityPolicyImpl::GetInstance()->HasWebUIBindings(
          host->GetID()) !=
      WebUIControllerFactoryRegistry::GetInstance()->UseWebUIBindingsForURL(
          browser_context, site_url)) {
    return false;
  }

  return GetContentClient()->browser()->IsSuitableHost(host, site_url);
}

// static
void RenderProcessHost::AdjustCommandLineForInProcessRenderer(
    base::CommandLine* command_line) {
  {
    if (!command_line->HasSwitch(switches::kLang)) {
      // Modify the current process' command line to include the browser locale,
      // as the renderer expects this flag to be set.
      const std::string locale =
          GetContentClient()->browser()->GetApplicationLocale();
      command_line->AppendSwitchASCII(switches::kLang, locale);
    }
    // TODO(piman): we should really send configuration through bools rather
    // than by parsing strings, i.e. sending an IPC rather than command line
    // args. crbug.com/314909
    AppendCompositorCommandLineFlags(command_line);
  }
}

// static
RenderProcessHost::iterator RenderProcessHost::AllHostsIterator() {
  DCHECK_CURRENTLY_ON(BrowserThread::UI);
  return iterator(g_all_hosts.Pointer());
}

// static
RenderProcessHost* RenderProcessHost::FromID(int render_process_id) {
  DCHECK_CURRENTLY_ON(BrowserThread::UI);
  return g_all_hosts.Get().Lookup(render_process_id);
}

// static
bool RenderProcessHost::ShouldTryToUseExistingProcessHost(
    BrowserContext* browser_context, const GURL& url) {
  // Experimental:
  // If --enable-strict-site-isolation or --site-per-process is enabled, do not
  // try to reuse renderer processes when over the limit.  (We could allow pages
  // from the same site to share, if we knew what the given process was
  // dedicated to.  Allowing no sharing is simpler for now.)  This may cause
  // resource exhaustion issues if too many sites are open at once.
  const base::CommandLine& command_line =
      *base::CommandLine::ForCurrentProcess();
  if (command_line.HasSwitch(switches::kEnableStrictSiteIsolation) ||
      command_line.HasSwitch(switches::kSitePerProcess))
    return false;

  if (command_line.HasSwitch(switches::kSingleProcess))
    return true;

  // NOTE: Sometimes it's necessary to create more render processes than
  //       GetMaxRendererProcessCount(), for instance when we want to create
  //       a renderer process for a browser context that has no existing
  //       renderers. This is OK in moderation, since the
  //       GetMaxRendererProcessCount() is conservative.
  if (g_all_hosts.Get().size() >= GetMaxRendererProcessCount())
    return true;

  return GetContentClient()->browser()->
      ShouldTryToUseExistingProcessHost(browser_context, url);
}

// static
RenderProcessHost* RenderProcessHost::GetExistingProcessHost(
    BrowserContext* browser_context,
    const GURL& site_url) {
  // First figure out which existing renderers we can use.
  std::vector<RenderProcessHost*> suitable_renderers;
  suitable_renderers.reserve(g_all_hosts.Get().size());

  iterator iter(AllHostsIterator());
  while (!iter.IsAtEnd()) {
    if (GetContentClient()->browser()->MayReuseHost(iter.GetCurrentValue()) &&
        RenderProcessHostImpl::IsSuitableHost(
            iter.GetCurrentValue(),
            browser_context, site_url)) {
      suitable_renderers.push_back(iter.GetCurrentValue());
    }
    iter.Advance();
  }

  // Now pick a random suitable renderer, if we have any.
  if (!suitable_renderers.empty()) {
    int suitable_count = static_cast<int>(suitable_renderers.size());
    int random_index = base::RandInt(0, suitable_count - 1);
    return suitable_renderers[random_index];
  }

  return NULL;
}

// static
bool RenderProcessHost::ShouldUseProcessPerSite(
    BrowserContext* browser_context,
    const GURL& url) {
  // Returns true if we should use the process-per-site model.  This will be
  // the case if the --process-per-site switch is specified, or in
  // process-per-site-instance for particular sites (e.g., WebUI).
  // Note that --single-process is handled in ShouldTryToUseExistingProcessHost.
  const base::CommandLine& command_line =
      *base::CommandLine::ForCurrentProcess();
  if (command_line.HasSwitch(switches::kProcessPerSite))
    return true;

  // We want to consolidate particular sites like WebUI even when we are using
  // the process-per-tab or process-per-site-instance models.
  // Note: DevTools pages have WebUI type but should not reuse the same host.
  if (WebUIControllerFactoryRegistry::GetInstance()->UseWebUIForURL(
          browser_context, url) &&
      !url.SchemeIs(kChromeDevToolsScheme)) {
    return true;
  }

  // Otherwise let the content client decide, defaulting to false.
  return GetContentClient()->browser()->ShouldUseProcessPerSite(browser_context,
                                                                url);
}

// static
RenderProcessHost* RenderProcessHostImpl::GetProcessHostForSite(
    BrowserContext* browser_context,
    const GURL& url) {
  // Look up the map of site to process for the given browser_context.
  SiteProcessMap* map =
      GetSiteProcessMapForBrowserContext(browser_context);

  // See if we have an existing process with appropriate bindings for this site.
  // If not, the caller should create a new process and register it.
  std::string site = SiteInstance::GetSiteForURL(browser_context, url)
      .possibly_invalid_spec();
  RenderProcessHost* host = map->FindProcess(site);
  if (host && (!GetContentClient()->browser()->MayReuseHost(host) ||
               !IsSuitableHost(host, browser_context, url))) {
    // The registered process does not have an appropriate set of bindings for
    // the url.  Remove it from the map so we can register a better one.
    RecordAction(
        base::UserMetricsAction("BindingsMismatch_GetProcessHostPerSite"));
    map->RemoveProcess(host);
    host = NULL;
  }

  return host;
}

void RenderProcessHostImpl::RegisterProcessHostForSite(
    BrowserContext* browser_context,
    RenderProcessHost* process,
    const GURL& url) {
  // Look up the map of site to process for the given browser_context.
  SiteProcessMap* map =
      GetSiteProcessMapForBrowserContext(browser_context);

  // Only register valid, non-empty sites.  Empty or invalid sites will not
  // use process-per-site mode.  We cannot check whether the process has
  // appropriate bindings here, because the bindings have not yet been granted.
  std::string site = SiteInstance::GetSiteForURL(browser_context, url)
      .possibly_invalid_spec();
  if (!site.empty())
    map->RegisterProcess(site, process);
}

void RenderProcessHostImpl::ProcessDied(bool already_dead,
                                        RendererClosedDetails* known_details) {
  // Our child process has died.  If we didn't expect it, it's a crash.
  // In any case, we need to let everyone know it's gone.
  // The OnChannelError notification can fire multiple times due to nested sync
  // calls to a renderer. If we don't have a valid channel here it means we
  // already handled the error.

  // It should not be possible for us to be called re-entrantly.
  DCHECK(!within_process_died_observer_);

  // It should not be possible for a process death notification to come in while
  // we are dying.
  DCHECK(!deleting_soon_);

  // child_process_launcher_ can be NULL in single process mode or if fast
  // termination happened.
  base::TerminationStatus status = base::TERMINATION_STATUS_NORMAL_TERMINATION;
  int exit_code = 0;
  if (known_details) {
    status = known_details->status;
    exit_code = known_details->exit_code;
  } else if (child_process_launcher_.get()) {
    status = child_process_launcher_->GetChildTerminationStatus(already_dead,
                                                                &exit_code);
  }

  RendererClosedDetails details(status, exit_code);
  mojo_application_host_->WillDestroySoon();

  child_process_launcher_.reset();
  channel_.reset();
  while (!queued_messages_.empty()) {
    delete queued_messages_.front();
    queued_messages_.pop();
  }

  within_process_died_observer_ = true;
  NotificationService::current()->Notify(
      NOTIFICATION_RENDERER_PROCESS_CLOSED,
      Source<RenderProcessHost>(this),
      Details<RendererClosedDetails>(&details));
  FOR_EACH_OBSERVER(RenderProcessHostObserver,
                    observers_,
                    RenderProcessExited(this, status, exit_code));
  within_process_died_observer_ = false;

  gpu_message_filter_ = NULL;
  message_port_message_filter_ = NULL;
#if defined(ENABLE_BROWSER_CDMS)
  browser_cdm_manager_ = NULL;
#endif
  RemoveUserData(kSessionStorageHolderKey);

  IDMap<IPC::Listener>::iterator iter(&listeners_);
  while (!iter.IsAtEnd()) {
    iter.GetCurrentValue()->OnMessageReceived(
        FrameHostMsg_RenderProcessGone(iter.GetCurrentKey(),
                                       static_cast<int>(status),
                                       exit_code));
    iter.Advance();
  }

  mojo_application_host_.reset(new MojoApplicationHost);

  // It's possible that one of the calls out to the observers might have caused
  // this object to be no longer needed.
  if (delayed_cleanup_needed_)
    Cleanup();

  // This object is not deleted at this point and might be reused later.
  // TODO(darin): clean this up
}

int RenderProcessHost::GetActiveViewCount() {
  int num_active_views = 0;
  scoped_ptr<RenderWidgetHostIterator> widgets(
      RenderWidgetHost::GetRenderWidgetHosts());
  while (RenderWidgetHost* widget = widgets->GetNextHost()) {
    // Count only RenderWidgetHosts in this process.
    if (widget->GetProcess()->GetID() == GetID())
      num_active_views++;
  }
  return num_active_views;
}

// Frame subscription API for this class is for accelerated composited path
// only. These calls are redirected to GpuMessageFilter.
void RenderProcessHostImpl::BeginFrameSubscription(
    int route_id,
    scoped_ptr<RenderWidgetHostViewFrameSubscriber> subscriber) {
  if (!gpu_message_filter_)
    return;
  BrowserThread::PostTask(BrowserThread::IO, FROM_HERE, base::Bind(
      &GpuMessageFilter::BeginFrameSubscription,
      gpu_message_filter_,
      route_id, base::Passed(&subscriber)));
}

void RenderProcessHostImpl::EndFrameSubscription(int route_id) {
  if (!gpu_message_filter_)
    return;
  BrowserThread::PostTask(BrowserThread::IO, FROM_HERE, base::Bind(
      &GpuMessageFilter::EndFrameSubscription,
      gpu_message_filter_,
      route_id));
}

#if defined(ENABLE_WEBRTC)
void RenderProcessHostImpl::WebRtcLogMessage(const std::string& message) {
  DCHECK_CURRENTLY_ON(BrowserThread::UI);
  if (!webrtc_log_message_callback_.is_null())
    webrtc_log_message_callback_.Run(message);
}
#endif

void RenderProcessHostImpl::ReleaseOnCloseACK(
    RenderProcessHost* host,
    const SessionStorageNamespaceMap& sessions,
    int view_route_id) {
  DCHECK(host);
  if (sessions.empty())
    return;
  SessionStorageHolder* holder = static_cast<SessionStorageHolder*>
      (host->GetUserData(kSessionStorageHolderKey));
  if (!holder) {
    holder = new SessionStorageHolder();
    host->SetUserData(
        kSessionStorageHolderKey,
        holder);
  }
  holder->Hold(sessions, view_route_id);
}

void RenderProcessHostImpl::OnShutdownRequest() {
  // Don't shut down if there are active RenderViews, or if there are pending
  // RenderViews being swapped back in.
  // We never shutdown externally-managed renderers.
  int num_active_views = GetActiveViewCount();
  if (pending_views_ || num_active_views > 0 || IsProcessManagedExternally())
    return;

  // Notify any contents that might have swapped out renderers from this
  // process. They should not attempt to swap them back in.
  NotificationService::current()->Notify(
      NOTIFICATION_RENDERER_PROCESS_CLOSING,
      Source<RenderProcessHost>(this),
      NotificationService::NoDetails());

  mojo_application_host_->WillDestroySoon();

  Send(new ChildProcessMsg_Shutdown());
}

void RenderProcessHostImpl::SuddenTerminationChanged(bool enabled) {
  SetSuddenTerminationAllowed(enabled);
}

void RenderProcessHostImpl::SetBackgrounded(bool backgrounded) {
  TRACE_EVENT1("renderer_host", "RenderProcessHostImpl::SetBackgrounded",
               "backgrounded", backgrounded);
  // Note: we always set the backgrounded_ value.  If the process is NULL
  // (and hence hasn't been created yet), we will set the process priority
  // later when we create the process.
  backgrounded_ = backgrounded;
  if (!child_process_launcher_.get() || child_process_launcher_->IsStarting())
    return;

  // Don't background processes which have active audio streams.
  if (backgrounded_ && audio_renderer_host_->HasActiveAudio())
    return;

  const base::CommandLine* command_line =
      base::CommandLine::ForCurrentProcess();
  if (command_line->HasSwitch(switches::kDisableRendererBackgrounding))
    return;

#if defined(OS_WIN)
  // The cbstext.dll loads as a global GetMessage hook in the browser process
  // and intercepts/unintercepts the kernel32 API SetPriorityClass in a
  // background thread. If the UI thread invokes this API just when it is
  // intercepted the stack is messed up on return from the interceptor
  // which causes random crashes in the browser process. Our hack for now
  // is to not invoke the SetPriorityClass API if the dll is loaded.
  if (GetModuleHandle(L"cbstext.dll"))
    return;
#endif  // OS_WIN

#if defined(OS_WIN) || defined(OS_MACOSX)
  // Same as below, but bound to an experiment (http://crbug.com/458594 on
  // Windows, http://crbug.com/398103 on the Mac). Enabled by default in the
  // absence of field trials to get coverage on the perf waterfall.
  base::FieldTrial* trial =
      base::FieldTrialList::Find("BackgroundRendererProcesses");
  if (!trial || !StartsWithASCII(trial->group_name(), "Disallow", true)) {
    child_process_launcher_->SetProcessBackgrounded(backgrounded);
  }
#else
  // Control the background state from the browser process, otherwise the task
  // telling the renderer to "unbackground" itself may be preempted by other
  // tasks executing at lowered priority ahead of it or simply by not being
  // swiftly scheduled by the OS per the low process priority
  // (http://crbug.com/398103).
  child_process_launcher_->SetProcessBackgrounded(backgrounded);
#endif  // OS_WIN

  // Notify the child process of background state.
  Send(new ChildProcessMsg_SetProcessBackgrounded(backgrounded));
}

void RenderProcessHostImpl::OnProcessLaunched() {
  // TODO(erikchen): Remove ScopedTracker below once http://crbug.com/465841
  // is fixed.
  tracked_objects::ScopedTracker tracking_profile1(
      FROM_HERE_WITH_EXPLICIT_FUNCTION(
          "465841 RenderProcessHostImpl::OnProcessLaunched::Start"));
  // No point doing anything, since this object will be destructed soon.  We
  // especially don't want to send the RENDERER_PROCESS_CREATED notification,
  // since some clients might expect a RENDERER_PROCESS_TERMINATED afterwards to
  // properly cleanup.
  if (deleting_soon_)
    return;

  if (child_process_launcher_) {
    // TODO(erikchen): Remove ScopedTracker below once http://crbug.com/465841
    // is fixed.
    tracked_objects::ScopedTracker tracking_profile2(
        FROM_HERE_WITH_EXPLICIT_FUNCTION(
            "465841 RenderProcessHostImpl::OnProcessLaunched::Backgrounded"));
    DCHECK(child_process_launcher_->GetProcess().IsValid());
    SetBackgrounded(backgrounded_);
  }

  // TODO(erikchen): Remove ScopedTracker below once http://crbug.com/465841
  // is fixed.
  tracked_objects::ScopedTracker tracking_profile3(
      FROM_HERE_WITH_EXPLICIT_FUNCTION(
          "465841 RenderProcessHostImpl::OnProcessLaunched::Notify"));
  // NOTE: This needs to be before sending queued messages because
  // ExtensionService uses this notification to initialize the renderer process
  // with state that must be there before any JavaScript executes.
  //
  // The queued messages contain such things as "navigate". If this notification
  // was after, we can end up executing JavaScript before the initialization
  // happens.
  NotificationService::current()->Notify(
      NOTIFICATION_RENDERER_PROCESS_CREATED,
      Source<RenderProcessHost>(this),
      NotificationService::NoDetails());

  // TODO(erikchen): Remove ScopedTracker below once http://crbug.com/465841
  // is fixed.
  tracked_objects::ScopedTracker tracking_profile4(
      FROM_HERE_WITH_EXPLICIT_FUNCTION(
          "465841 RenderProcessHostImpl::OnProcessLaunched::MojoActivate"));
  // Allow Mojo to be setup before the renderer sees any Chrome IPC messages.
  // This way, Mojo can be safely used from the renderer in response to any
  // Chrome IPC message.
  mojo_application_host_->Activate(this, GetHandle());

  // TODO(erikchen): Remove ScopedTracker below once http://crbug.com/465841
  // is fixed.
  tracked_objects::ScopedTracker tracking_profile5(
      FROM_HERE_WITH_EXPLICIT_FUNCTION(
          "465841 RenderProcessHostImpl::OnProcessLaunched::MojoClientLaunch"));
  if (channel_mojo_host_)
    channel_mojo_host_->OnClientLaunched(GetHandle());

  // TODO(erikchen): Remove ScopedTracker below once http://crbug.com/465841
  // is fixed.
  tracked_objects::ScopedTracker tracking_profile6(
      FROM_HERE_WITH_EXPLICIT_FUNCTION(
          "465841 "
          "RenderProcessHostImpl::OnProcessLaunched::SendQueuedMessages"));
  while (!queued_messages_.empty()) {
    Send(queued_messages_.front());
    queued_messages_.pop();
  }

#if defined(ENABLE_WEBRTC)
  // TODO(erikchen): Remove ScopedTracker below once http://crbug.com/465841
  // is fixed.
  tracked_objects::ScopedTracker tracking_profile7(
      FROM_HERE_WITH_EXPLICIT_FUNCTION(
          "465841 RenderProcessHostImpl::OnProcessLaunched::EnableAec"));
  if (WebRTCInternals::GetInstance()->aec_dump_enabled())
    EnableAecDump(WebRTCInternals::GetInstance()->aec_dump_file_path());
#endif
}

void RenderProcessHostImpl::OnProcessLaunchFailed() {
  // If this object will be destructed soon, then observers have already been
  // sent a RenderProcessHostDestroyed notification, and we must observe our
  // contract that says that will be the last call.
  if (deleting_soon_)
    return;

  RendererClosedDetails details { base::TERMINATION_STATUS_PROCESS_WAS_KILLED,
                                  -1 };
  ProcessDied(true, &details);
}

scoped_refptr<AudioRendererHost>
RenderProcessHostImpl::audio_renderer_host() const {
  return audio_renderer_host_;
}

void RenderProcessHostImpl::OnUserMetricsRecordAction(
    const std::string& action) {
  RecordComputedAction(action);
}

void RenderProcessHostImpl::OnCloseACK(int old_route_id) {
  SessionStorageHolder* holder = static_cast<SessionStorageHolder*>
      (GetUserData(kSessionStorageHolderKey));
  if (!holder)
    return;
  holder->Release(old_route_id);
}

void RenderProcessHostImpl::OnSavedPageAsMHTML(int job_id, int64 data_size) {
  MHTMLGenerationManager::GetInstance()->MHTMLGenerated(job_id, data_size);
}

void RenderProcessHostImpl::OnGpuSwitched() {
  // We are updating all widgets including swapped out ones.
  scoped_ptr<RenderWidgetHostIterator> widgets(
      RenderWidgetHostImpl::GetAllRenderWidgetHosts());
  while (RenderWidgetHost* widget = widgets->GetNextHost()) {
    if (!widget->IsRenderView())
      continue;

    // Skip widgets in other processes.
    if (widget->GetProcess()->GetID() != GetID())
      continue;

    RenderViewHost* rvh = RenderViewHost::From(widget);
    rvh->OnWebkitPreferencesChanged();
  }
}

#if defined(ENABLE_WEBRTC)
void RenderProcessHostImpl::OnRegisterAecDumpConsumer(int id) {
  BrowserThread::PostTask(
      BrowserThread::UI,
      FROM_HERE,
      base::Bind(
          &RenderProcessHostImpl::RegisterAecDumpConsumerOnUIThread,
          weak_factory_.GetWeakPtr(),
          id));
}

void RenderProcessHostImpl::OnUnregisterAecDumpConsumer(int id) {
  BrowserThread::PostTask(
      BrowserThread::UI,
      FROM_HERE,
      base::Bind(
          &RenderProcessHostImpl::UnregisterAecDumpConsumerOnUIThread,
          weak_factory_.GetWeakPtr(),
          id));
}

void RenderProcessHostImpl::RegisterAecDumpConsumerOnUIThread(int id) {
  DCHECK_CURRENTLY_ON(BrowserThread::UI);
  aec_dump_consumers_.push_back(id);
  if (WebRTCInternals::GetInstance()->aec_dump_enabled()) {
    EnableAecDumpForId(WebRTCInternals::GetInstance()->aec_dump_file_path(),
                       id);
  }
}

void RenderProcessHostImpl::UnregisterAecDumpConsumerOnUIThread(int id) {
  DCHECK_CURRENTLY_ON(BrowserThread::UI);
  for (std::vector<int>::iterator it = aec_dump_consumers_.begin();
       it != aec_dump_consumers_.end(); ++it) {
    if (*it == id) {
      aec_dump_consumers_.erase(it);
      break;
    }
  }
}

#if defined(OS_WIN)
#define IntToStringType base::IntToString16
#else
#define IntToStringType base::IntToString
#endif

void RenderProcessHostImpl::EnableAecDumpForId(const base::FilePath& file,
                                               int id) {
  DCHECK_CURRENTLY_ON(BrowserThread::UI);
  base::FilePath unique_file =
      file.AddExtension(IntToStringType(base::GetProcId(GetHandle())))
          .AddExtension(IntToStringType(id));
  BrowserThread::PostTaskAndReplyWithResult(
      BrowserThread::FILE, FROM_HERE,
      base::Bind(&CreateAecDumpFileForProcess, unique_file, GetHandle()),
      base::Bind(&RenderProcessHostImpl::SendAecDumpFileToRenderer,
                 weak_factory_.GetWeakPtr(),
                 id));
}

#undef IntToStringType

void RenderProcessHostImpl::SendAecDumpFileToRenderer(
    int id,
    IPC::PlatformFileForTransit file_for_transit) {
  if (file_for_transit == IPC::InvalidPlatformFileForTransit())
    return;
  Send(new AecDumpMsg_EnableAecDump(id, file_for_transit));
}

void RenderProcessHostImpl::SendDisableAecDumpToRenderer() {
  Send(new AecDumpMsg_DisableAecDump());
}
#endif

void RenderProcessHostImpl::IncrementWorkerRefCount() {
  DCHECK_CURRENTLY_ON(BrowserThread::UI);
  ++worker_ref_count_;
  if (worker_ref_count_ > max_worker_count_)
    max_worker_count_ = worker_ref_count_;
}

void RenderProcessHostImpl::DecrementWorkerRefCount() {
  DCHECK_CURRENTLY_ON(BrowserThread::UI);
  DCHECK_GT(worker_ref_count_, 0);
  --worker_ref_count_;
  if (worker_ref_count_ == 0)
    Cleanup();
}

void RenderProcessHostImpl::GetAudioOutputControllers(
    const GetAudioOutputControllersCallback& callback) const {
  audio_renderer_host()->GetOutputControllers(callback);
}

}  // namespace content<|MERGE_RESOLUTION|>--- conflicted
+++ resolved
@@ -1016,26 +1016,8 @@
   DCHECK(listeners_.Lookup(routing_id) != NULL);
   listeners_.Remove(routing_id);
 
-<<<<<<< HEAD
-  // Keep the one renderer thread around forever in single process mode.
-  if (!run_renderer_in_process())
-=======
-#if defined(OS_WIN)
-  // Dump the handle table if handle auditing is enabled.
-  const base::CommandLine& browser_command_line =
-      *base::CommandLine::ForCurrentProcess();
-  if (browser_command_line.HasSwitch(switches::kAuditHandles) ||
-      browser_command_line.HasSwitch(switches::kAuditAllHandles)) {
-    DumpHandles();
-
-    // We wait to close the channels until the child process has finished
-    // dumping handles and sends us ChildProcessHostMsg_DumpHandlesDone.
-    return;
-  }
-#endif
   // Keep the renderer around forever in externally-managed mode.
   if (!IsProcessManagedExternally())
->>>>>>> 24e4b9d6
     Cleanup();
 }
 
