--- conflicted
+++ resolved
@@ -528,7 +528,6 @@
   g_max_renderer_count_override = count;
 }
 
-<<<<<<< HEAD
 // static
 RenderProcessHost* RenderProcessHost::CreateProcessHost(
     base::ProcessHandle processHandle,
@@ -555,7 +554,7 @@
     i.GetCurrentValue()->Send(new ViewMsg_ClearWebCache());
   }
 }
-=======
+
 #if defined(OS_POSIX) && !defined(OS_ANDROID) && !defined(OS_MACOSX)
 // static
 void RenderProcessHostImpl::EarlyZygoteLaunch() {
@@ -567,7 +566,6 @@
       (*GetGenericZygote())->GetSandboxStatus());
 }
 #endif  // defined(OS_POSIX) && !defined(OS_ANDROID) && !defined(OS_MACOSX)
->>>>>>> 9f8f03d9
 
 RenderProcessHostImpl::RenderProcessHostImpl(
     int host_id,
