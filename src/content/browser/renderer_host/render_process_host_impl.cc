--- conflicted
+++ resolved
@@ -2288,14 +2288,8 @@
 void RenderProcessHostImpl::OnShutdownRequest() {
   // Don't shut down if there are active RenderViews, or if there are pending
   // RenderViews being swapped back in.
-<<<<<<< HEAD
   // In single process mode, we never shutdown the renderer.
-  if (pending_views_ || run_renderer_in_process() || GetActiveViewCount() > 0)
-=======
-  // We never shutdown externally-managed renderers.
-  int num_active_views = GetActiveViewCount();
-  if (pending_views_ || num_active_views > 0 || IsProcessManagedExternally())
->>>>>>> 1ef418e1
+  if (pending_views_ || IsProcessManagedExternally() || GetActiveViewCount() > 0)
     return;
 
   // Notify any contents that might have swapped out renderers from this
