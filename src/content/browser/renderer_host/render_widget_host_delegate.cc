--- conflicted
+++ resolved
@@ -23,13 +23,6 @@
   return false;
 }
 
-<<<<<<< HEAD
-=======
-bool RenderWidgetHostDelegate::HandleGestureEvent(
-    const blink::WebGestureEvent& event) {
-  return false;
-}
-
 bool RenderWidgetHostDelegate::ShouldSetKeyboardFocusOnMouseDown() {
   return true;
 }
@@ -44,7 +37,6 @@
   return false;
 }
 
->>>>>>> 97153604
 BrowserAccessibilityManager*
     RenderWidgetHostDelegate::GetRootBrowserAccessibilityManager() {
   return NULL;
