--- conflicted
+++ resolved
@@ -601,12 +601,9 @@
   void OnSelectionBoundsChanged(
       const ViewHostMsg_SelectionBounds_Params& params);
   void OnForwardCompositorProto(const std::vector<uint8_t>& proto);
-<<<<<<< HEAD
   void OnSetRubberbandRect(const gfx::Rect& rect);
   void OnHideRubberbandRect();
-=======
   void OnHittestData(const FrameHostMsg_HittestData_Params& params);
->>>>>>> 9f8f03d9
 
   // Called (either immediately or asynchronously) after we're done with our
   // BackingStore and can send an ACK to the renderer so it can paint onto it
