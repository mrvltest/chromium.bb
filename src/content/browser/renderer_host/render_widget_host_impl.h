--- conflicted
+++ resolved
@@ -341,13 +341,11 @@
     return ignore_input_events_;
   }
 
-<<<<<<< HEAD
   bool input_method_active() const {
     return input_method_active_;
   }
-=======
+
   bool ShouldSetFocusOnMouseDown() const;
->>>>>>> 68f962fd
 
   bool ShouldForwardTouchEvent() const;
 
