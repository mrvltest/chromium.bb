// Copyright (c) 2012 The Chromium Authors. All rights reserved.
// Use of this source code is governed by a BSD-style license that can be
// found in the LICENSE file.

#ifndef CONTENT_BROWSER_RENDERER_HOST_RENDER_WIDGET_HOST_VIEW_AURA_H_
#define CONTENT_BROWSER_RENDERER_HOST_RENDER_WIDGET_HOST_VIEW_AURA_H_

#include <map>
#include <set>
#include <string>
#include <vector>

#include "base/callback.h"
#include "base/gtest_prod_util.h"
#include "base/memory/linked_ptr.h"
#include "base/memory/ref_counted.h"
#include "base/memory/scoped_ptr.h"
#include "base/memory/weak_ptr.h"
#include "cc/layers/delegated_frame_provider.h"
#include "cc/layers/delegated_frame_resource_collection.h"
#include "cc/resources/texture_mailbox.h"
#include "content/browser/accessibility/browser_accessibility_manager.h"
#include "content/browser/compositor/image_transport_factory.h"
#include "content/browser/compositor/owned_mailbox.h"
#include "content/browser/renderer_host/delegated_frame_evictor.h"
#include "content/browser/renderer_host/render_widget_host_view_base.h"
#include "content/browser/renderer_host/software_frame_manager.h"
#include "content/common/content_export.h"
#include "content/common/gpu/client/gl_helper.h"
#include "third_party/skia/include/core/SkRegion.h"
#include "ui/aura/client/activation_change_observer.h"
#include "ui/aura/client/activation_delegate.h"
#include "ui/aura/client/cursor_client_observer.h"
#include "ui/aura/client/focus_change_observer.h"
#include "ui/aura/root_window_observer.h"
#include "ui/aura/window_delegate.h"
#include "ui/base/ime/text_input_client.h"
#include "ui/compositor/compositor.h"
#include "ui/compositor/compositor_observer.h"
#include "ui/compositor/compositor_vsync_manager.h"
#include "ui/gfx/display_observer.h"
#include "ui/gfx/rect.h"
#include "webkit/common/cursors/webcursor.h"

namespace aura {
class WindowTracker;
namespace client {
class ScopedTooltipDisabler;
}
}

namespace cc {
class CopyOutputRequest;
class CopyOutputResult;
class DelegatedFrameData;
}

namespace gfx {
class Canvas;
class Display;
}

namespace gpu {
struct Mailbox;
}

namespace ui {
class CompositorLock;
class CompositorVSyncManager;
class InputMethod;
<<<<<<< HEAD
class LocatedEvent;
=======
class RubberbandOutline;
>>>>>>> c19c33bd
class Texture;
}

namespace content {
#if defined(OS_WIN)
class LegacyRenderWidgetHostHWND;
#endif

class RenderWidgetHostImpl;
class RenderWidgetHostView;
class ResizeLock;

// RenderWidgetHostView class hierarchy described in render_widget_host_view.h.
class CONTENT_EXPORT RenderWidgetHostViewAura
    : public RenderWidgetHostViewBase,
      public ui::CompositorObserver,
      public ui::CompositorVSyncManager::Observer,
      public ui::TextInputClient,
      public gfx::DisplayObserver,
      public aura::RootWindowObserver,
      public aura::WindowDelegate,
      public aura::client::ActivationDelegate,
      public aura::client::ActivationChangeObserver,
      public aura::client::FocusChangeObserver,
      public aura::client::CursorClientObserver,
      public ImageTransportFactoryObserver,
      public BrowserAccessibilityDelegate,
      public SoftwareFrameManagerClient,
      public DelegatedFrameEvictorClient,
      public base::SupportsWeakPtr<RenderWidgetHostViewAura>,
      public cc::DelegatedFrameResourceCollectionClient {
 public:
  // Displays and controls touch editing elements such as selection handles.
  class TouchEditingClient {
   public:
    TouchEditingClient() {}

    // Tells the client to start showing touch editing handles.
    virtual void StartTouchEditing() = 0;

    // Notifies the client that touch editing is no longer needed. |quick|
    // determines whether the handles should fade out quickly or slowly.
    virtual void EndTouchEditing(bool quick) = 0;

    // Notifies the client that the selection bounds need to be updated.
    virtual void OnSelectionOrCursorChanged(const gfx::Rect& anchor,
                                            const gfx::Rect& focus) = 0;

    // Notifies the client that the current text input type as changed.
    virtual void OnTextInputTypeChanged(ui::TextInputType type) = 0;

    // Notifies the client that an input event is about to be sent to the
    // renderer. Returns true if the client wants to stop event propagation.
    virtual bool HandleInputEvent(const ui::Event* event) = 0;

    // Notifies the client that a gesture event ack was received.
    virtual void GestureEventAck(int gesture_event_type) = 0;

    // This is called when the view is destroyed, so that the client can
    // perform any necessary clean-up.
    virtual void OnViewDestroyed() = 0;

   protected:
    virtual ~TouchEditingClient() {}
  };

  void set_touch_editing_client(TouchEditingClient* client) {
    touch_editing_client_ = client;
  }

  // RenderWidgetHostView implementation.
  virtual bool OnMessageReceived(const IPC::Message& msg) OVERRIDE;
  virtual void InitAsChild(gfx::NativeView parent_view) OVERRIDE;
  virtual RenderWidgetHost* GetRenderWidgetHost() const OVERRIDE;
  virtual void SetSize(const gfx::Size& size) OVERRIDE;
  virtual void SetBounds(const gfx::Rect& rect) OVERRIDE;
  virtual gfx::NativeView GetNativeView() const OVERRIDE;
  virtual gfx::NativeViewId GetNativeViewId() const OVERRIDE;
  virtual gfx::NativeViewAccessible GetNativeViewAccessible() OVERRIDE;
  virtual bool HasFocus() const OVERRIDE;
  virtual bool IsSurfaceAvailableForCopy() const OVERRIDE;
  virtual void Show() OVERRIDE;
  virtual void Hide() OVERRIDE;
  virtual bool IsShowing() OVERRIDE;
  virtual gfx::Rect GetViewBounds() const OVERRIDE;
  virtual void SetBackground(const SkBitmap& background) OVERRIDE;

  // Overridden from RenderWidgetHostViewPort:
  virtual void InitAsPopup(RenderWidgetHostView* parent_host_view,
                           const gfx::Rect& pos) OVERRIDE;
  virtual void InitAsFullscreen(
      RenderWidgetHostView* reference_host_view) OVERRIDE;
  virtual void WasShown() OVERRIDE;
  virtual void WasHidden() OVERRIDE;
  virtual void MovePluginWindows(
      const gfx::Vector2d& scroll_offset,
      const std::vector<WebPluginGeometry>& moves) OVERRIDE;
  virtual void Focus() OVERRIDE;
  virtual void Blur() OVERRIDE;
  virtual void UpdateCursor(const WebCursor& cursor) OVERRIDE;
  virtual void SetIsLoading(bool is_loading) OVERRIDE;
  virtual void TextInputTypeChanged(ui::TextInputType type,
                                    ui::TextInputMode input_mode,
                                    bool can_compose_inline) OVERRIDE;
  virtual void ImeCancelComposition() OVERRIDE;
  virtual void ImeCompositionRangeChanged(
      const gfx::Range& range,
      const std::vector<gfx::Rect>& character_bounds) OVERRIDE;
  virtual void DidUpdateBackingStore(
      const gfx::Rect& scroll_rect,
      const gfx::Vector2d& scroll_delta,
      const std::vector<gfx::Rect>& copy_rects,
      const std::vector<ui::LatencyInfo>& latency_info) OVERRIDE;
  virtual void RenderProcessGone(base::TerminationStatus status,
                                 int error_code) OVERRIDE;
  virtual void Destroy() OVERRIDE;
  virtual void SetTooltipText(const base::string16& tooltip_text) OVERRIDE;
  virtual void SelectionChanged(const base::string16& text,
                                size_t offset,
                                const gfx::Range& range) OVERRIDE;
  virtual void SelectionBoundsChanged(
      const ViewHostMsg_SelectionBounds_Params& params) OVERRIDE;
  virtual void ScrollOffsetChanged() OVERRIDE;
  virtual BackingStore* AllocBackingStore(const gfx::Size& size) OVERRIDE;
  virtual void CopyFromCompositingSurface(
      const gfx::Rect& src_subrect,
      const gfx::Size& dst_size,
      const base::Callback<void(bool, const SkBitmap&)>& callback,
      const SkBitmap::Config config) OVERRIDE;
  virtual void CopyFromCompositingSurfaceToVideoFrame(
      const gfx::Rect& src_subrect,
      const scoped_refptr<media::VideoFrame>& target,
      const base::Callback<void(bool)>& callback) OVERRIDE;
  virtual bool CanCopyToVideoFrame() const OVERRIDE;
  virtual bool CanSubscribeFrame() const OVERRIDE;
  virtual void BeginFrameSubscription(
      scoped_ptr<RenderWidgetHostViewFrameSubscriber> subscriber) OVERRIDE;
  virtual void EndFrameSubscription() OVERRIDE;
  virtual void OnAcceleratedCompositingStateChange() OVERRIDE;
  virtual void AcceleratedSurfaceInitialized(int host_id,
                                             int route_id) OVERRIDE;
  virtual void AcceleratedSurfaceBuffersSwapped(
      const GpuHostMsg_AcceleratedSurfaceBuffersSwapped_Params& params_in_pixel,
      int gpu_host_id) OVERRIDE;
  virtual void AcceleratedSurfacePostSubBuffer(
      const GpuHostMsg_AcceleratedSurfacePostSubBuffer_Params& params_in_pixel,
      int gpu_host_id) OVERRIDE;
  virtual void AcceleratedSurfaceSuspend() OVERRIDE;
  virtual void AcceleratedSurfaceRelease() OVERRIDE;
  virtual bool HasAcceleratedSurface(const gfx::Size& desired_size) OVERRIDE;
  virtual void GetScreenInfo(blink::WebScreenInfo* results) OVERRIDE;
  virtual gfx::Rect GetBoundsInRootWindow() OVERRIDE;
  virtual void GestureEventAck(const blink::WebGestureEvent& event,
                               InputEventAckState ack_result) OVERRIDE;
  virtual void ProcessAckedTouchEvent(
      const TouchEventWithLatencyInfo& touch,
      InputEventAckState ack_result) OVERRIDE;
  virtual scoped_ptr<SyntheticGestureTarget> CreateSyntheticGestureTarget()
      OVERRIDE;
  virtual void SetHasHorizontalScrollbar(
      bool has_horizontal_scrollbar) OVERRIDE;
  virtual void SetScrollOffsetPinning(
      bool is_pinned_to_left, bool is_pinned_to_right) OVERRIDE;
  virtual gfx::GLSurfaceHandle GetCompositingSurface() OVERRIDE;
  virtual void CreateBrowserAccessibilityManagerIfNeeded() OVERRIDE;
  virtual bool LockMouse() OVERRIDE;
  virtual void UnlockMouse() OVERRIDE;
  virtual void SetRubberbandRect(const gfx::Rect& rect) OVERRIDE;
  virtual void HideRubberbandRect() OVERRIDE;
  virtual void OnSwapCompositorFrame(
      uint32 output_surface_id,
      scoped_ptr<cc::CompositorFrame> frame) OVERRIDE;
#if defined(OS_WIN)
  virtual void SetParentNativeViewAccessible(
      gfx::NativeViewAccessible accessible_parent) OVERRIDE;
  virtual gfx::NativeViewId GetParentForWindowlessPlugin() const OVERRIDE;
#endif

  // Overridden from ui::TextInputClient:
  virtual void SetCompositionText(
      const ui::CompositionText& composition) OVERRIDE;
  virtual void ConfirmCompositionText() OVERRIDE;
  virtual void ClearCompositionText() OVERRIDE;
  virtual void InsertText(const base::string16& text) OVERRIDE;
  virtual void InsertChar(base::char16 ch, int flags) OVERRIDE;
  virtual gfx::NativeWindow GetAttachedWindow() const OVERRIDE;
  virtual ui::TextInputType GetTextInputType() const OVERRIDE;
  virtual ui::TextInputMode GetTextInputMode() const OVERRIDE;
  virtual bool CanComposeInline() const OVERRIDE;
  virtual gfx::Rect GetCaretBounds() const OVERRIDE;
  virtual bool GetCompositionCharacterBounds(uint32 index,
                                             gfx::Rect* rect) const OVERRIDE;
  virtual bool HasCompositionText() const OVERRIDE;
  virtual bool GetTextRange(gfx::Range* range) const OVERRIDE;
  virtual bool GetCompositionTextRange(gfx::Range* range) const OVERRIDE;
  virtual bool GetSelectionRange(gfx::Range* range) const OVERRIDE;
  virtual bool SetSelectionRange(const gfx::Range& range) OVERRIDE;
  virtual bool DeleteRange(const gfx::Range& range) OVERRIDE;
  virtual bool GetTextFromRange(const gfx::Range& range,
                                base::string16* text) const OVERRIDE;
  virtual void OnInputMethodChanged() OVERRIDE;
  virtual bool ChangeTextDirectionAndLayoutAlignment(
      base::i18n::TextDirection direction) OVERRIDE;
  virtual void ExtendSelectionAndDelete(size_t before, size_t after) OVERRIDE;
  virtual void EnsureCaretInRect(const gfx::Rect& rect) OVERRIDE;
  virtual void OnCandidateWindowShown() OVERRIDE;
  virtual void OnCandidateWindowUpdated() OVERRIDE;
  virtual void OnCandidateWindowHidden() OVERRIDE;

  // Overridden from gfx::DisplayObserver:
  virtual void OnDisplayBoundsChanged(const gfx::Display& display) OVERRIDE;
  virtual void OnDisplayAdded(const gfx::Display& new_display) OVERRIDE;
  virtual void OnDisplayRemoved(const gfx::Display& old_display) OVERRIDE;

  // Overridden from aura::WindowDelegate:
  virtual gfx::Size GetMinimumSize() const OVERRIDE;
  virtual gfx::Size GetMaximumSize() const OVERRIDE;
  virtual void OnBoundsChanged(const gfx::Rect& old_bounds,
                               const gfx::Rect& new_bounds) OVERRIDE;
  virtual gfx::NativeCursor GetCursor(const gfx::Point& point) OVERRIDE;
  virtual int GetNonClientComponent(const gfx::Point& point) const OVERRIDE;
  virtual bool ShouldDescendIntoChildForEventHandling(
      aura::Window* child,
      const gfx::Point& location) OVERRIDE;
  virtual bool CanFocus() OVERRIDE;
  virtual void OnCaptureLost() OVERRIDE;
  virtual void OnPaint(gfx::Canvas* canvas) OVERRIDE;
  virtual void OnDeviceScaleFactorChanged(float device_scale_factor) OVERRIDE;
  virtual void OnWindowDestroying() OVERRIDE;
  virtual void OnWindowDestroyed() OVERRIDE;
  virtual void OnWindowTargetVisibilityChanged(bool visible) OVERRIDE;
  virtual bool HasHitTestMask() const OVERRIDE;
  virtual void GetHitTestMask(gfx::Path* mask) const OVERRIDE;
  virtual void DidRecreateLayer(ui::Layer *old_layer,
                                ui::Layer *new_layer) OVERRIDE;

  // Overridden from ui::EventHandler:
  virtual void OnKeyEvent(ui::KeyEvent* event) OVERRIDE;
  virtual void OnMouseEvent(ui::MouseEvent* event) OVERRIDE;
  virtual void OnScrollEvent(ui::ScrollEvent* event) OVERRIDE;
  virtual void OnTouchEvent(ui::TouchEvent* event) OVERRIDE;
  virtual void OnGestureEvent(ui::GestureEvent* event) OVERRIDE;

  // Overridden from aura::client::ActivationDelegate:
  virtual bool ShouldActivate() const OVERRIDE;

  // Overridden from aura::client::ActivationChangeObserver:
  virtual void OnWindowActivated(aura::Window* gained_activation,
                                 aura::Window* lost_activation) OVERRIDE;

  // Overridden from aura::client::CursorClientObserver:
  virtual void OnCursorVisibilityChanged(bool is_visible) OVERRIDE;

  // Overridden from aura::client::FocusChangeObserver:
  virtual void OnWindowFocused(aura::Window* gained_focus,
                               aura::Window* lost_focus) OVERRIDE;

  // Overridden from aura::RootWindowObserver:
  virtual void OnWindowTreeHostMoved(const aura::RootWindow* root,
                                     const gfx::Point& new_origin) OVERRIDE;

  // SoftwareFrameManagerClient implementation:
  virtual void SoftwareFrameWasFreed(
      uint32 output_surface_id, unsigned frame_id) OVERRIDE;
  virtual void ReleaseReferencesToSoftwareFrame() OVERRIDE;

  bool CanCopyToBitmap() const;

  void OnTextInputStateChanged(const ViewHostMsg_TextInputState_Params& params);

#if defined(OS_WIN)
  // Sets the cutout rects from constrained windows. These are rectangles that
  // windowed NPAPI plugins shouldn't paint in. Overwrites any previous cutout
  // rects.
  void UpdateConstrainedWindowRects(const std::vector<gfx::Rect>& rects);
#endif

  // Method to indicate if this instance is shutting down or closing.
  // TODO(shrikant): Discuss around to see if it makes sense to add this method
  // as part of RenderWidgetHostView.
  bool IsClosing() const { return in_shutdown_; }

 protected:
  friend class RenderWidgetHostView;
  virtual ~RenderWidgetHostViewAura();

  // Should be constructed via RenderWidgetHostView::CreateViewForWidget.
  explicit RenderWidgetHostViewAura(RenderWidgetHost* host);

  RenderWidgetHostViewFrameSubscriber* frame_subscriber() const {
    return frame_subscriber_.get();
  }

  virtual bool ShouldCreateResizeLock();
  virtual scoped_ptr<ResizeLock> CreateResizeLock(bool defer_compositor_lock);

  virtual void RequestCopyOfOutput(scoped_ptr<cc::CopyOutputRequest> request);

  // Exposed for tests.
  aura::Window* window() { return window_; }
  gfx::Size current_frame_size() const { return current_frame_size_; }
  void LockResources();
  void UnlockResources();

  // Overridden from ui::CompositorObserver:
  virtual void OnCompositingDidCommit(ui::Compositor* compositor) OVERRIDE;
  virtual void OnCompositingStarted(ui::Compositor* compositor,
                                    base::TimeTicks start_time) OVERRIDE;
  virtual void OnCompositingEnded(ui::Compositor* compositor) OVERRIDE;
  virtual void OnCompositingAborted(ui::Compositor* compositor) OVERRIDE;
  virtual void OnCompositingLockStateChanged(
      ui::Compositor* compositor) OVERRIDE;

  // Overridden from ui::CompositorVSyncManager::Observer
  virtual void OnUpdateVSyncParameters(base::TimeTicks timebase,
                                       base::TimeDelta interval) OVERRIDE;

 private:
  FRIEND_TEST_ALL_PREFIXES(RenderWidgetHostViewAuraTest, SetCompositionText);
  FRIEND_TEST_ALL_PREFIXES(RenderWidgetHostViewAuraTest, TouchEventState);
  FRIEND_TEST_ALL_PREFIXES(RenderWidgetHostViewAuraTest, TouchEventSyncAsync);
  FRIEND_TEST_ALL_PREFIXES(RenderWidgetHostViewAuraTest, SwapNotifiesWindow);
  FRIEND_TEST_ALL_PREFIXES(RenderWidgetHostViewAuraTest,
                           SkippedDelegatedFrames);
  FRIEND_TEST_ALL_PREFIXES(RenderWidgetHostViewAuraTest, OutputSurfaceIdChange);
  FRIEND_TEST_ALL_PREFIXES(RenderWidgetHostViewAuraTest,
                           DiscardDelegatedFrames);
  FRIEND_TEST_ALL_PREFIXES(RenderWidgetHostViewAuraTest,
                           DiscardDelegatedFramesWithLocking);
  FRIEND_TEST_ALL_PREFIXES(RenderWidgetHostViewAuraTest, SoftwareDPIChange);
  FRIEND_TEST_ALL_PREFIXES(RenderWidgetHostViewAuraTest,
                           UpdateCursorIfOverSelf);
  FRIEND_TEST_ALL_PREFIXES(RenderWidgetHostViewAuraCopyRequestTest,
                           DestroyedAfterCopyRequest);

  class WindowObserver;
  friend class WindowObserver;

  // Overridden from ImageTransportFactoryObserver:
  virtual void OnLostResources() OVERRIDE;

  // Overridden from BrowserAccessibilityDelegate:
  virtual void SetAccessibilityFocus(int acc_obj_id) OVERRIDE;
  virtual void AccessibilityDoDefaultAction(int acc_obj_id) OVERRIDE;
  virtual void AccessibilityScrollToMakeVisible(
      int acc_obj_id, gfx::Rect subfocus) OVERRIDE;
  virtual void AccessibilityScrollToPoint(
      int acc_obj_id, gfx::Point point) OVERRIDE;
  virtual void AccessibilitySetTextSelection(
      int acc_obj_id, int start_offset, int end_offset) OVERRIDE;
  virtual gfx::Point GetLastTouchEventLocation() const OVERRIDE;
  virtual void FatalAccessibilityTreeError() OVERRIDE;

  void UpdateCursorIfOverSelf();
  bool ShouldSkipFrame(gfx::Size size_in_dip) const;

  // Set the bounds of the window and handle size changes.  Assumes the caller
  // has already adjusted the origin of |rect| to conform to whatever coordinate
  // space is required by the aura::Window.
  void InternalSetBounds(const gfx::Rect& rect);

  // Lazily grab a resize lock if the aura window size doesn't match the current
  // frame size, to give time to the renderer.
  void MaybeCreateResizeLock();

  // Checks if the resize lock can be released because we received an new frame.
  void CheckResizeLock();

  void UpdateExternalTexture();
  ui::InputMethod* GetInputMethod() const;

  // Returns whether the widget needs an input grab to work properly.
  bool NeedsInputGrab();

  // Confirm existing composition text in the webpage and ask the input method
  // to cancel its ongoing composition session.
  void FinishImeCompositionSession();

  // This method computes movementX/Y and keeps track of mouse location for
  // mouse lock on all mouse move events.
  void ModifyEventMovementAndCoords(blink::WebMouseEvent* event);

  // Sends an IPC to the renderer process to communicate whether or not
  // the mouse cursor is visible anywhere on the screen.
  void NotifyRendererOfCursorVisibilityState(bool is_visible);

  // If |clip| is non-empty and and doesn't contain |rect| or |clip| is empty
  // SchedulePaint() is invoked for |rect|.
  void SchedulePaintIfNotInClip(const gfx::Rect& rect, const gfx::Rect& clip);

  // Helper method to determine if, in mouse locked mode, the cursor should be
  // moved to center.
  bool ShouldMoveToCenter();

  // Run all on compositing commit callbacks.
  void RunOnCommitCallbacks();

  // Add on compositing commit callback.
  void AddOnCommitCallbackAndDisableLocks(const base::Closure& callback);

  // Called after |window_| is parented to a RootWindow.
  void AddedToRootWindow();

  // Called prior to removing |window_| from a RootWindow.
  void RemovingFromRootWindow();

  // Called after commit for the last reference to the texture going away
  // after it was released as the frontbuffer.
  void SetSurfaceNotInUseByCompositor(scoped_refptr<ui::Texture>);

  // Called after async thumbnailer task completes.  Scales and crops the result
  // of the copy.
  static void CopyFromCompositingSurfaceHasResult(
      const gfx::Size& dst_size_in_pixel,
      const SkBitmap::Config config,
      const base::Callback<void(bool, const SkBitmap&)>& callback,
      scoped_ptr<cc::CopyOutputResult> result);
  static void PrepareTextureCopyOutputResult(
      const gfx::Size& dst_size_in_pixel,
      const SkBitmap::Config config,
      const base::Callback<void(bool, const SkBitmap&)>& callback,
      scoped_ptr<cc::CopyOutputResult> result);
  static void PrepareBitmapCopyOutputResult(
      const gfx::Size& dst_size_in_pixel,
      const SkBitmap::Config config,
      const base::Callback<void(bool, const SkBitmap&)>& callback,
      scoped_ptr<cc::CopyOutputResult> result);
  static void CopyFromCompositingSurfaceHasResultForVideo(
      base::WeakPtr<RenderWidgetHostViewAura> rwhva,
      scoped_refptr<OwnedMailbox> subscriber_texture,
      scoped_refptr<media::VideoFrame> video_frame,
      const base::Callback<void(bool)>& callback,
      scoped_ptr<cc::CopyOutputResult> result);
  static void CopyFromCompositingSurfaceFinishedForVideo(
      base::WeakPtr<RenderWidgetHostViewAura> rwhva,
      const base::Callback<void(bool)>& callback,
      scoped_refptr<OwnedMailbox> subscriber_texture,
      scoped_ptr<cc::SingleReleaseCallback> release_callback,
      bool result);
  static void ReturnSubscriberTexture(
      base::WeakPtr<RenderWidgetHostViewAura> rwhva,
      scoped_refptr<OwnedMailbox> subscriber_texture,
      uint32 sync_point);

  ui::Compositor* GetCompositor() const;

  // Detaches |this| from the input method object.
  void DetachFromInputMethod();

  // Dismisses a Web Popup on a mouse or touch press outside the popup and its
  // parent.
  void ApplyEventFilterForPopupExit(ui::LocatedEvent* event);

  // Converts |rect| from window coordinate to screen coordinate.
  gfx::Rect ConvertRectToScreen(const gfx::Rect& rect) const;

  // Converts |rect| from screen coordinate to window coordinate.
  gfx::Rect ConvertRectFromScreen(const gfx::Rect& rect) const;

  typedef base::Callback<void(bool, const scoped_refptr<ui::Texture>&)>
      BufferPresentedCallback;

  // The common entry point for buffer updates from renderer
  // and GPU process.
  void BuffersSwapped(const gfx::Size& surface_size,
                      const gfx::Rect& damage_rect,
                      float surface_scale_factor,
                      const gpu::Mailbox& mailbox,
                      const std::vector<ui::LatencyInfo>& latency_info,
                      const BufferPresentedCallback& ack_callback);

  bool SwapBuffersPrepare(const gfx::Rect& surface_rect,
                          float surface_scale_factor,
                          const gfx::Rect& damage_rect,
                          const gpu::Mailbox& mailbox,
                          const BufferPresentedCallback& ack_callback);

  void SwapBuffersCompleted(
      const BufferPresentedCallback& ack_callback,
      const scoped_refptr<ui::Texture>& texture_to_return);

  void SwapDelegatedFrame(
      uint32 output_surface_id,
      scoped_ptr<cc::DelegatedFrameData> frame_data,
      float frame_device_scale_factor,
      const std::vector<ui::LatencyInfo>& latency_info);
  void SendDelegatedFrameAck(uint32 output_surface_id);
  void SendReturnedDelegatedResources(uint32 output_surface_id);

  // DelegatedFrameEvictorClient implementation.
  virtual void EvictDelegatedFrame() OVERRIDE;

  // cc::DelegatedFrameProviderClient implementation.
  virtual void UnusedResourcesAreAvailable() OVERRIDE;

  void SwapSoftwareFrame(uint32 output_surface_id,
                         scoped_ptr<cc::SoftwareFrameData> frame_data,
                         float frame_device_scale_factor,
                         const std::vector<ui::LatencyInfo>& latency_info);
  void SendSoftwareFrameAck(uint32 output_surface_id);
  void SendReclaimSoftwareFrames();
  void ReleaseSoftwareFrame(uint32 output_surface_id,
                            unsigned software_frame_id);

  void DidReceiveFrameFromRenderer();

  // Helper function to set keyboard focus to the main window.
  void SetKeyboardFocus();

  // The model object.
  RenderWidgetHostImpl* host_;

  aura::Window* window_;

  scoped_ptr<WindowObserver> window_observer_;

  // Are we in the process of closing?  Tracked so fullscreen views can avoid
  // sending a second shutdown request to the host when they lose the focus
  // after requesting shutdown for another reason (e.g. Escape key).
  bool in_shutdown_;

  // True if in the process of handling a window bounds changed notification.
  bool in_bounds_changed_;

  // Is this a fullscreen view?
  bool is_fullscreen_;

  // Our parent host view, if this is a popup.  NULL otherwise.
  RenderWidgetHostViewAura* popup_parent_host_view_;

  // Our child popup host. NULL if we do not have a child popup.
  RenderWidgetHostViewAura* popup_child_host_view_;

  class EventFilterForPopupExit;
  friend class EventFilterForPopupExit;
  scoped_ptr<ui::EventHandler> event_filter_for_popup_exit_;

  // True when content is being loaded. Used to show an hourglass cursor.
  bool is_loading_;

  // The cursor for the page. This is passed up from the renderer.
  WebCursor current_cursor_;

  // The touch-event. Its touch-points are updated as necessary. A new
  // touch-point is added from an ET_TOUCH_PRESSED event, and a touch-point is
  // removed from the list on an ET_TOUCH_RELEASED event.
  blink::WebTouchEvent touch_event_;

  // The current text input type.
  ui::TextInputType text_input_type_;
  // The current text input mode corresponding to HTML5 inputmode attribute.
  ui::TextInputMode text_input_mode_;
  bool can_compose_inline_;

  // Rectangles for the selection anchor and focus.
  gfx::Rect selection_anchor_rect_;
  gfx::Rect selection_focus_rect_;

  // The current composition character bounds.
  std::vector<gfx::Rect> composition_character_bounds_;

  // Indicates if there is onging composition text.
  bool has_composition_text_;

  // Whether return characters should be passed on to the RenderWidgetHostImpl.
  bool accept_return_character_;

  // Current tooltip text.
  base::string16 tooltip_;

  std::vector<base::Closure> on_compositing_did_commit_callbacks_;

  // The current frontbuffer texture.
  scoped_refptr<ui::Texture> current_surface_;

  // This holds the current software framebuffer, if any.
  scoped_ptr<SoftwareFrameManager> software_frame_manager_;

  // The vsync manager we are observing for changes, if any.
  scoped_refptr<ui::CompositorVSyncManager> vsync_manager_;

  // With delegated renderer, this is the last output surface, used to
  // disambiguate resources with the same id coming from different output
  // surfaces.
  uint32 last_output_surface_id_;

  // The number of delegated frame acks that are pending, to delay resource
  // returns until the acks are sent.
  int pending_delegated_ack_count_;

  // The damage in the previously presented buffer.
  SkRegion previous_damage_;

  // Pending damage from previous frames that we skipped.
  SkRegion skipped_damage_;

  // True after a delegated frame has been skipped, until a frame is not
  // skipped.
  bool skipped_frames_;

  // Holds delegated resources that have been given to a DelegatedFrameProvider,
  // and gives back resources when they are no longer in use for return to the
  // renderer.
  scoped_refptr<cc::DelegatedFrameResourceCollection> resource_collection_;

  // Provides delegated frame updates to the cc::DelegatedRendererLayer.
  scoped_refptr<cc::DelegatedFrameProvider> frame_provider_;

  // The size of the last frame that was swapped (even if we skipped it).
  // Used to determine when the skipped_damage_ needs to be reset due to
  // size changes between front- and backbuffer.
  gfx::Size last_swapped_surface_size_;
  float last_swapped_surface_scale_factor_;

  // If non-NULL we're in OnPaint() and this is the supplied canvas.
  gfx::Canvas* paint_canvas_;

  // Used to record the last position of the mouse.
  // While the mouse is locked, they store the last known position just as mouse
  // lock was entered.
  // Relative to the upper-left corner of the view.
  gfx::Point unlocked_mouse_position_;
  // Relative to the upper-left corner of the screen.
  gfx::Point unlocked_global_mouse_position_;
  // Last cursor position relative to screen. Used to compute movementX/Y.
  gfx::Point global_mouse_position_;
  // In mouse locked mode, we syntheticaly move the mouse cursor to the center
  // of the window when it reaches the window borders to avoid it going outside.
  // This flag is used to differentiate between these synthetic mouse move
  // events vs. normal mouse move events.
  bool synthetic_move_sent_;

  // Signals that the accelerated compositing has been turned on or off.
  // This is used to signal to turn off the external texture as soon as the
  // software backing store is updated.
  bool accelerated_compositing_state_changed_;

  // This lock is the one waiting for a frame of the right size to come back
  // from the renderer/GPU process. It is set from the moment the aura window
  // got resized, to the moment we committed the renderer frame of the same
  // size. It keeps track of the size we expect from the renderer, and locks the
  // compositor, as well as the UI for a short time to give a chance to the
  // renderer of producing a frame of the right size.
  scoped_ptr<ResizeLock> resize_lock_;

  // Keeps track of the current frame size.
  gfx::Size current_frame_size_;

  // This lock is for waiting for a front surface to become available to draw.
  scoped_refptr<ui::CompositorLock> released_front_lock_;

  // Used to track the state of the window we're created from. Only used when
  // created fullscreen.
  scoped_ptr<aura::WindowTracker> host_tracker_;

  enum CanLockCompositorState {
    YES,
    // We locked, so at some point we'll need to kick a frame.
    YES_DID_LOCK,
    // No. A lock timed out, we need to kick a new frame before locking again.
    NO_PENDING_RENDERER_FRAME,
    // No. We've got a frame, but it hasn't been committed.
    NO_PENDING_COMMIT,
  };
  CanLockCompositorState can_lock_compositor_;

  // Used to track the last cursor visibility update that was sent to the
  // renderer via NotifyRendererOfCursorVisibilityState().
  enum CursorVisibilityState {
    UNKNOWN,
    VISIBLE,
    NOT_VISIBLE,
  };
  CursorVisibilityState cursor_visibility_state_in_renderer_;

#if defined(OS_WIN)
  // The list of rectangles from constrained windows over this view. Windowed
  // NPAPI plugins shouldn't draw over them.
  std::vector<gfx::Rect> constrained_rects_;

  typedef std::map<HWND, WebPluginGeometry> PluginWindowMoves;
  // Contains information about each windowed plugin's clip and cutout rects (
  // from the renderer). This is needed because when the transient windoiws
  // over this view changes, we need this information in order to create a new
  // region for the HWND.
  PluginWindowMoves plugin_window_moves_;
#endif

  base::TimeTicks last_draw_ended_;

  // Subscriber that listens to frame presentation events.
  scoped_ptr<RenderWidgetHostViewFrameSubscriber> frame_subscriber_;
  std::vector<scoped_refptr<OwnedMailbox> > idle_frame_subscriber_textures_;
  std::set<OwnedMailbox*> active_frame_subscriber_textures_;

  // YUV readback pipeline.
  scoped_ptr<content::ReadbackYUVInterface>
      yuv_readback_pipeline_;

  TouchEditingClient* touch_editing_client_;

<<<<<<< HEAD
  std::vector<ui::LatencyInfo> software_latency_info_;
=======
  // The rect to draw the rubberband highlight.
  scoped_ptr<ui::RubberbandOutline> rubberband_outline_;

  ui::LatencyInfo software_latency_info_;
>>>>>>> c19c33bd

  struct ReleasedFrameInfo {
    ReleasedFrameInfo(uint32 output_id, unsigned software_frame_id)
        : output_surface_id(output_id), frame_id(software_frame_id) {}
    uint32 output_surface_id;
    unsigned frame_id;
  };
  scoped_ptr<ReleasedFrameInfo> released_software_frame_;
  scoped_ptr<DelegatedFrameEvictor> delegated_frame_evictor_;

  scoped_ptr<aura::client::ScopedTooltipDisabler> tooltip_disabler_;

  base::WeakPtrFactory<RenderWidgetHostViewAura> weak_ptr_factory_;

#if defined(OS_WIN)
  // The LegacyRenderWidgetHostHWND class provides a dummy HWND which is used
  // for accessibility, as the container for windowless plugins like
  // Flash/Silverlight, etc and for legacy drivers for trackpoints/trackpads,
  // etc.
  scoped_ptr<content::LegacyRenderWidgetHostHWND>
      legacy_render_widget_host_HWND_;
#endif
  DISALLOW_COPY_AND_ASSIGN(RenderWidgetHostViewAura);
};

}  // namespace content

#endif  // CONTENT_BROWSER_RENDERER_HOST_RENDER_WIDGET_HOST_VIEW_AURA_H_<|MERGE_RESOLUTION|>--- conflicted
+++ resolved
@@ -68,11 +68,8 @@
 class CompositorLock;
 class CompositorVSyncManager;
 class InputMethod;
-<<<<<<< HEAD
 class LocatedEvent;
-=======
 class RubberbandOutline;
->>>>>>> c19c33bd
 class Texture;
 }
 
@@ -774,14 +771,10 @@
 
   TouchEditingClient* touch_editing_client_;
 
-<<<<<<< HEAD
-  std::vector<ui::LatencyInfo> software_latency_info_;
-=======
   // The rect to draw the rubberband highlight.
   scoped_ptr<ui::RubberbandOutline> rubberband_outline_;
 
-  ui::LatencyInfo software_latency_info_;
->>>>>>> c19c33bd
+  std::vector<ui::LatencyInfo> software_latency_info_;
 
   struct ReleasedFrameInfo {
     ReleasedFrameInfo(uint32 output_id, unsigned software_frame_id)
