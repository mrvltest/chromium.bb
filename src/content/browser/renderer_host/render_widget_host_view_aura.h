// Copyright (c) 2012 The Chromium Authors. All rights reserved.
// Use of this source code is governed by a BSD-style license that can be
// found in the LICENSE file.

#ifndef CONTENT_BROWSER_RENDERER_HOST_RENDER_WIDGET_HOST_VIEW_AURA_H_
#define CONTENT_BROWSER_RENDERER_HOST_RENDER_WIDGET_HOST_VIEW_AURA_H_

#include <map>
#include <set>
#include <string>
#include <vector>

#include "base/callback.h"
#include "base/gtest_prod_util.h"
#include "base/memory/linked_ptr.h"
#include "base/memory/ref_counted.h"
#include "base/memory/scoped_ptr.h"
#include "base/memory/weak_ptr.h"
#include "content/browser/accessibility/browser_accessibility_manager.h"
#include "content/browser/compositor/delegated_frame_host.h"
#include "content/browser/compositor/image_transport_factory.h"
#include "content/browser/compositor/owned_mailbox.h"
#include "content/browser/renderer_host/render_widget_host_view_base.h"
#include "content/common/content_export.h"
#include "content/common/cursors/webcursor.h"
#include "third_party/skia/include/core/SkRegion.h"
#include "ui/aura/client/cursor_client_observer.h"
#include "ui/aura/client/focus_change_observer.h"
#include "ui/aura/window_delegate.h"
#include "ui/aura/window_tree_host_observer.h"
#include "ui/base/ime/text_input_client.h"
#include "ui/gfx/display_observer.h"
#include "ui/gfx/insets.h"
#include "ui/gfx/rect.h"
#include "ui/wm/public/activation_change_observer.h"
#include "ui/wm/public/activation_delegate.h"

namespace aura {
class WindowTracker;
namespace client {
class ScopedTooltipDisabler;
}
}

namespace cc {
class CopyOutputRequest;
class CopyOutputResult;
class DelegatedFrameData;
}

namespace gfx {
class Canvas;
class Display;
}

namespace gpu {
struct Mailbox;
}

namespace ui {
class CompositorLock;
class InputMethod;
class LocatedEvent;
class Texture;
}

namespace content {
#if defined(OS_WIN)
class LegacyRenderWidgetHostHWND;
#endif

class OverscrollController;
class RenderFrameHostImpl;
class RenderWidgetHostImpl;
class RenderWidgetHostView;

// RenderWidgetHostView class hierarchy described in render_widget_host_view.h.
class CONTENT_EXPORT RenderWidgetHostViewAura
    : public RenderWidgetHostViewBase,
      public DelegatedFrameHostClient,
      public ui::TextInputClient,
      public gfx::DisplayObserver,
      public aura::WindowTreeHostObserver,
      public aura::WindowDelegate,
      public aura::client::ActivationDelegate,
      public aura::client::ActivationChangeObserver,
      public aura::client::FocusChangeObserver,
      public aura::client::CursorClientObserver,
      public base::SupportsWeakPtr<RenderWidgetHostViewAura> {
 public:
  // Displays and controls touch editing elements such as selection handles.
  class TouchEditingClient {
   public:
    TouchEditingClient() {}

    // Tells the client to start showing touch editing handles.
    virtual void StartTouchEditing() = 0;

    // Notifies the client that touch editing is no longer needed. |quick|
    // determines whether the handles should fade out quickly or slowly.
    virtual void EndTouchEditing(bool quick) = 0;

    // Notifies the client that the selection bounds need to be updated.
    virtual void OnSelectionOrCursorChanged(const gfx::Rect& anchor,
                                            const gfx::Rect& focus) = 0;

    // Notifies the client that the current text input type as changed.
    virtual void OnTextInputTypeChanged(ui::TextInputType type) = 0;

    // Notifies the client that an input event is about to be sent to the
    // renderer. Returns true if the client wants to stop event propagation.
    virtual bool HandleInputEvent(const ui::Event* event) = 0;

    // Notifies the client that a gesture event ack was received.
    virtual void GestureEventAck(int gesture_event_type) = 0;

    // Notifies the client that the fling has ended, so it can activate touch
    // editing if needed.
    virtual void DidStopFlinging() = 0;

    // This is called when the view is destroyed, so that the client can
    // perform any necessary clean-up.
    virtual void OnViewDestroyed() = 0;

   protected:
    virtual ~TouchEditingClient() {}
  };

  void set_touch_editing_client(TouchEditingClient* client) {
    touch_editing_client_ = client;
  }

  // When |is_guest_view_hack| is true, this view isn't really the view for
  // the |widget|, a RenderWidgetHostViewGuest is.
  //
  // TODO(lazyboy): Remove |is_guest_view_hack| once BrowserPlugin has migrated
  // to use RWHVChildFrame (http://crbug.com/330264).
  RenderWidgetHostViewAura(RenderWidgetHost* host, bool is_guest_view_hack);

  // RenderWidgetHostView implementation.
  bool OnMessageReceived(const IPC::Message& msg) override;
  void InitAsChild(gfx::NativeView parent_view) override;
  RenderWidgetHost* GetRenderWidgetHost() const override;
  void SetSize(const gfx::Size& size) override;
  void SetBounds(const gfx::Rect& rect) override;
  gfx::Vector2dF GetLastScrollOffset() const override;
  gfx::NativeView GetNativeView() const override;
  gfx::NativeViewId GetNativeViewId() const override;
  gfx::NativeViewAccessible GetNativeViewAccessible() override;
  ui::TextInputClient* GetTextInputClient() override;
  bool HasFocus() const override;
  bool IsSurfaceAvailableForCopy() const override;
  void Show() override;
  void Hide() override;
  bool IsShowing() override;
  gfx::Rect GetViewBounds() const override;
  void SetBackgroundColor(SkColor color) override;
  gfx::Size GetVisibleViewportSize() const override;
  void SetInsets(const gfx::Insets& insets) override;

  // Overridden from RenderWidgetHostViewBase:
  void InitAsPopup(RenderWidgetHostView* parent_host_view,
                   const gfx::Rect& pos) override;
  void InitAsFullscreen(RenderWidgetHostView* reference_host_view) override;
  void WasShown() override;
  void WasHidden() override;
  void MovePluginWindows(const std::vector<WebPluginGeometry>& moves) override;
  void Focus() override;
  void Blur() override;
  void UpdateCursor(const WebCursor& cursor) override;
  void SetIsLoading(bool is_loading) override;
  void TextInputTypeChanged(ui::TextInputType type,
                            ui::TextInputMode input_mode,
                            bool can_compose_inline,
                            int flags) override;
  void ImeCancelComposition() override;
  void ImeCompositionRangeChanged(
      const gfx::Range& range,
      const std::vector<gfx::Rect>& character_bounds) override;
  void RenderProcessGone(base::TerminationStatus status,
                         int error_code) override;
  void Destroy() override;
  void SetTooltipText(const base::string16& tooltip_text) override;
  void SelectionChanged(const base::string16& text,
                        size_t offset,
                        const gfx::Range& range) override;
  gfx::Size GetRequestedRendererSize() const override;
  void SelectionBoundsChanged(
      const ViewHostMsg_SelectionBounds_Params& params) override;
  void CopyFromCompositingSurface(const gfx::Rect& src_subrect,
                                  const gfx::Size& dst_size,
                                  CopyFromCompositingSurfaceCallback& callback,
                                  const SkColorType color_type) override;
  void CopyFromCompositingSurfaceToVideoFrame(
      const gfx::Rect& src_subrect,
      const scoped_refptr<media::VideoFrame>& target,
      const base::Callback<void(bool)>& callback) override;
  bool CanCopyToVideoFrame() const override;
  bool CanSubscribeFrame() const override;
  void BeginFrameSubscription(
      scoped_ptr<RenderWidgetHostViewFrameSubscriber> subscriber) override;
  void EndFrameSubscription() override;
  bool HasAcceleratedSurface(const gfx::Size& desired_size) override;
  void GetScreenInfo(blink::WebScreenInfo* results) override;
  gfx::Rect GetBoundsInRootWindow() override;
  void WheelEventAck(const blink::WebMouseWheelEvent& event,
                     InputEventAckState ack_result) override;
  void GestureEventAck(const blink::WebGestureEvent& event,
                       InputEventAckState ack_result) override;
  void ProcessAckedTouchEvent(const TouchEventWithLatencyInfo& touch,
                              InputEventAckState ack_result) override;
  scoped_ptr<SyntheticGestureTarget> CreateSyntheticGestureTarget() override;
  InputEventAckState FilterInputEvent(
      const blink::WebInputEvent& input_event) override;
  gfx::GLSurfaceHandle GetCompositingSurface() override;
  BrowserAccessibilityManager* CreateBrowserAccessibilityManager(
      BrowserAccessibilityDelegate* delegate) override;
  gfx::AcceleratedWidget AccessibilityGetAcceleratedWidget() override;
  gfx::NativeViewAccessible AccessibilityGetNativeViewAccessible() override;
  void ShowDisambiguationPopup(const gfx::Rect& rect_pixels,
                               const SkBitmap& zoomed_bitmap) override;
  bool LockMouse() override;
  void UnlockMouse() override;
  void OnSwapCompositorFrame(uint32 output_surface_id,
                             scoped_ptr<cc::CompositorFrame> frame) override;
  void DidStopFlinging() override;

#if defined(OS_WIN)
  virtual void SetParentNativeViewAccessible(
      gfx::NativeViewAccessible accessible_parent) override;
  virtual gfx::NativeViewId GetParentForWindowlessPlugin() const override;
#endif

  // Overridden from ui::TextInputClient:
  void SetCompositionText(const ui::CompositionText& composition) override;
  void ConfirmCompositionText() override;
  void ClearCompositionText() override;
  void InsertText(const base::string16& text) override;
  void InsertChar(base::char16 ch, int flags) override;
  gfx::NativeWindow GetAttachedWindow() const override;
  ui::TextInputType GetTextInputType() const override;
  ui::TextInputMode GetTextInputMode() const override;
  int GetTextInputFlags() const override;
  bool CanComposeInline() const override;
  gfx::Rect GetCaretBounds() const override;
  bool GetCompositionCharacterBounds(uint32 index,
                                     gfx::Rect* rect) const override;
  bool HasCompositionText() const override;
  bool GetTextRange(gfx::Range* range) const override;
  bool GetCompositionTextRange(gfx::Range* range) const override;
  bool GetSelectionRange(gfx::Range* range) const override;
  bool SetSelectionRange(const gfx::Range& range) override;
  bool DeleteRange(const gfx::Range& range) override;
  bool GetTextFromRange(const gfx::Range& range,
                        base::string16* text) const override;
  void OnInputMethodChanged() override;
  bool ChangeTextDirectionAndLayoutAlignment(
      base::i18n::TextDirection direction) override;
  void ExtendSelectionAndDelete(size_t before, size_t after) override;
  void EnsureCaretInRect(const gfx::Rect& rect) override;
  void OnCandidateWindowShown() override;
  void OnCandidateWindowUpdated() override;
  void OnCandidateWindowHidden() override;
  bool IsEditingCommandEnabled(int command_id) override;
  void ExecuteEditingCommand(int command_id) override;

  // Overridden from gfx::DisplayObserver:
  void OnDisplayAdded(const gfx::Display& new_display) override;
  void OnDisplayRemoved(const gfx::Display& old_display) override;
  void OnDisplayMetricsChanged(const gfx::Display& display,
                               uint32_t metrics) override;

  // Overridden from aura::WindowDelegate:
<<<<<<< HEAD
  gfx::Size GetMinimumSize() const override;
  gfx::Size GetMaximumSize() const override;
  void OnBoundsChanged(const gfx::Rect& old_bounds,
                       const gfx::Rect& new_bounds) override;
  gfx::NativeCursor GetCursor(const gfx::Point& point) override;
  int GetNonClientComponent(const gfx::Point& point) const override;
  bool ShouldDescendIntoChildForEventHandling(
=======
  virtual gfx::Size GetMinimumSize() const OVERRIDE;
  virtual gfx::Size GetMaximumSize() const OVERRIDE;
  virtual void OnBoundsChanged(const gfx::Rect& old_bounds,
                               const gfx::Rect& new_bounds) OVERRIDE;
  virtual gfx::NativeCursor GetCursor(const gfx::Point& point) OVERRIDE;
  virtual int GetNonClientComponent(const gfx::Point& point) const OVERRIDE;
  virtual bool ShouldTryFocusOnMouseDown() const OVERRIDE;
  virtual bool ShouldDescendIntoChildForEventHandling(
>>>>>>> 0d46546d
      aura::Window* child,
      const gfx::Point& location) override;
  bool CanFocus() override;
  void OnCaptureLost() override;
  void OnPaint(gfx::Canvas* canvas) override;
  void OnDeviceScaleFactorChanged(float device_scale_factor) override;
  void OnWindowDestroying(aura::Window* window) override;
  void OnWindowDestroyed(aura::Window* window) override;
  void OnWindowTargetVisibilityChanged(bool visible) override;
  bool HasHitTestMask() const override;
  void GetHitTestMask(gfx::Path* mask) const override;

  // Overridden from ui::EventHandler:
  void OnKeyEvent(ui::KeyEvent* event) override;
  void OnMouseEvent(ui::MouseEvent* event) override;
  void OnScrollEvent(ui::ScrollEvent* event) override;
  void OnTouchEvent(ui::TouchEvent* event) override;
  void OnGestureEvent(ui::GestureEvent* event) override;

  // Overridden from aura::client::ActivationDelegate:
  bool ShouldActivate() const override;

  // Overridden from aura::client::ActivationChangeObserver:
  void OnWindowActivated(aura::Window* gained_activation,
                         aura::Window* lost_activation) override;

  // Overridden from aura::client::CursorClientObserver:
  void OnCursorVisibilityChanged(bool is_visible) override;

  // Overridden from aura::client::FocusChangeObserver:
  void OnWindowFocused(aura::Window* gained_focus,
                       aura::Window* lost_focus) override;

  // Overridden from aura::WindowTreeHostObserver:
  void OnHostMoved(const aura::WindowTreeHost* host,
                   const gfx::Point& new_origin) override;

  void OnTextInputStateChanged(const ViewHostMsg_TextInputState_Params& params);

#if defined(OS_WIN)
  // Sets the cutout rects from constrained windows. These are rectangles that
  // windowed NPAPI plugins shouldn't paint in. Overwrites any previous cutout
  // rects.
  void UpdateConstrainedWindowRects(const std::vector<gfx::Rect>& rects);

  // Updates the cursor clip region. Used for mouse locking.
  void UpdateMouseLockRegion();

  // Notification that the LegacyRenderWidgetHostHWND was destroyed.
  void OnLegacyWindowDestroyed();
#endif

  void DisambiguationPopupRendered(bool success, const SkBitmap& result);

  void HideDisambiguationPopup();

  void ProcessDisambiguationGesture(ui::GestureEvent* event);

  void ProcessDisambiguationMouse(ui::MouseEvent* event);

  // Method to indicate if this instance is shutting down or closing.
  // TODO(shrikant): Discuss around to see if it makes sense to add this method
  // as part of RenderWidgetHostView.
  bool IsClosing() const { return in_shutdown_; }

  // Sets whether the overscroll controller should be enabled for this page.
  void SetOverscrollControllerEnabled(bool enabled);

  void SnapToPhysicalPixelBoundary();

  OverscrollController* overscroll_controller() const {
    return overscroll_controller_.get();
  }

 protected:
  ~RenderWidgetHostViewAura() override;

  // Exposed for tests.
  aura::Window* window() { return window_; }
  SkColorType PreferredReadbackFormat() override;
  DelegatedFrameHost* GetDelegatedFrameHost() const override;

 private:
  FRIEND_TEST_ALL_PREFIXES(RenderWidgetHostViewAuraTest,
                           PopupRetainsCaptureAfterMouseRelease);
  FRIEND_TEST_ALL_PREFIXES(RenderWidgetHostViewAuraTest, SetCompositionText);
  FRIEND_TEST_ALL_PREFIXES(RenderWidgetHostViewAuraTest, TouchEventState);
  FRIEND_TEST_ALL_PREFIXES(RenderWidgetHostViewAuraTest,
                           TouchEventPositionsArentRounded);
  FRIEND_TEST_ALL_PREFIXES(RenderWidgetHostViewAuraTest, TouchEventSyncAsync);
  FRIEND_TEST_ALL_PREFIXES(RenderWidgetHostViewAuraTest, SwapNotifiesWindow);
  FRIEND_TEST_ALL_PREFIXES(RenderWidgetHostViewAuraTest, RecreateLayers);
  FRIEND_TEST_ALL_PREFIXES(RenderWidgetHostViewAuraTest,
                           SkippedDelegatedFrames);
  FRIEND_TEST_ALL_PREFIXES(RenderWidgetHostViewAuraTest, OutputSurfaceIdChange);
  FRIEND_TEST_ALL_PREFIXES(RenderWidgetHostViewAuraTest,
                           DiscardDelegatedFrames);
  FRIEND_TEST_ALL_PREFIXES(RenderWidgetHostViewAuraTest,
                           DiscardDelegatedFramesWithLocking);
  FRIEND_TEST_ALL_PREFIXES(RenderWidgetHostViewAuraTest, SoftwareDPIChange);
  FRIEND_TEST_ALL_PREFIXES(RenderWidgetHostViewAuraTest,
                           UpdateCursorIfOverSelf);
  FRIEND_TEST_ALL_PREFIXES(RenderWidgetHostViewAuraCopyRequestTest,
                           DestroyedAfterCopyRequest);
  FRIEND_TEST_ALL_PREFIXES(RenderWidgetHostViewAuraTest,
                           VisibleViewportTest);
  FRIEND_TEST_ALL_PREFIXES(RenderWidgetHostViewAuraTest,
                           OverscrollResetsOnBlur);
  FRIEND_TEST_ALL_PREFIXES(RenderWidgetHostViewAuraTest,
                           FinishCompositionByMouse);
  FRIEND_TEST_ALL_PREFIXES(WebContentsViewAuraTest,
                           WebContentsViewReparent);

  class WindowObserver;
  friend class WindowObserver;

  void UpdateCursorIfOverSelf();

  // Tracks whether SnapToPhysicalPixelBoundary() has been called.
  bool has_snapped_to_boundary() { return has_snapped_to_boundary_; }
  void ResetHasSnappedToBoundary() { has_snapped_to_boundary_ = false; }

  // Set the bounds of the window and handle size changes.  Assumes the caller
  // has already adjusted the origin of |rect| to conform to whatever coordinate
  // space is required by the aura::Window.
  void InternalSetBounds(const gfx::Rect& rect);

#if defined(OS_WIN)
  bool UsesNativeWindowFrame() const;
#endif

  ui::InputMethod* GetInputMethod() const;

  // Sends shutdown request.
  void Shutdown();

  // Returns whether the widget needs an input grab to work properly.
  bool NeedsInputGrab();

  // Returns whether the widget needs to grab mouse capture to work properly.
  bool NeedsMouseCapture();

  // Confirm existing composition text in the webpage and ask the input method
  // to cancel its ongoing composition session.
  void FinishImeCompositionSession();

  // This method computes movementX/Y and keeps track of mouse location for
  // mouse lock on all mouse move events.
  void ModifyEventMovementAndCoords(blink::WebMouseEvent* event);

  // Sends an IPC to the renderer process to communicate whether or not
  // the mouse cursor is visible anywhere on the screen.
  void NotifyRendererOfCursorVisibilityState(bool is_visible);

  // If |clip| is non-empty and and doesn't contain |rect| or |clip| is empty
  // SchedulePaint() is invoked for |rect|.
  void SchedulePaintIfNotInClip(const gfx::Rect& rect, const gfx::Rect& clip);

  // Helper method to determine if, in mouse locked mode, the cursor should be
  // moved to center.
  bool ShouldMoveToCenter();

  // Called after |window_| is parented to a WindowEventDispatcher.
  void AddedToRootWindow();

  // Called prior to removing |window_| from a WindowEventDispatcher.
  void RemovingFromRootWindow();

  // DelegatedFrameHostClient implementation.
  ui::Compositor* GetCompositor() const override;
  ui::Layer* GetLayer() override;
  RenderWidgetHostImpl* GetHost() override;
  bool IsVisible() override;
  scoped_ptr<ResizeLock> CreateResizeLock(bool defer_compositor_lock) override;
  gfx::Size DesiredFrameSize() override;
  float CurrentDeviceScaleFactor() override;
  gfx::Size ConvertViewSizeToPixel(const gfx::Size& size) override;

  // Detaches |this| from the input method object.
  void DetachFromInputMethod();

  // Before calling RenderWidgetHost::ForwardKeyboardEvent(), this method
  // calls our keybindings handler against the event and send matched
  // edit commands to renderer instead.
  void ForwardKeyboardEvent(const NativeWebKeyboardEvent& event);

  // Dismisses a Web Popup on a mouse or touch press outside the popup and its
  // parent.
  void ApplyEventFilterForPopupExit(ui::LocatedEvent* event);

  // Converts |rect| from window coordinate to screen coordinate.
  gfx::Rect ConvertRectToScreen(const gfx::Rect& rect) const;

  // Converts |rect| from screen coordinate to window coordinate.
  gfx::Rect ConvertRectFromScreen(const gfx::Rect& rect) const;

  // Helper function to set keyboard focus to the main window.
  void SetKeyboardFocus();

  RenderFrameHostImpl* GetFocusedFrame();

  // The model object.
  RenderWidgetHostImpl* host_;

  aura::Window* window_;

  scoped_ptr<DelegatedFrameHost> delegated_frame_host_;

  scoped_ptr<WindowObserver> window_observer_;

  // Are we in the process of closing?  Tracked so fullscreen views can avoid
  // sending a second shutdown request to the host when they lose the focus
  // after requesting shutdown for another reason (e.g. Escape key).
  bool in_shutdown_;

  // True if in the process of handling a window bounds changed notification.
  bool in_bounds_changed_;

  // Is this a fullscreen view?
  bool is_fullscreen_;

  // True if we have capture due to the mouse being down.
  bool has_capture_from_mouse_down_;

  // Our parent host view, if this is a popup.  NULL otherwise.
  RenderWidgetHostViewAura* popup_parent_host_view_;

  // Our child popup host. NULL if we do not have a child popup.
  RenderWidgetHostViewAura* popup_child_host_view_;

  class EventFilterForPopupExit;
  friend class EventFilterForPopupExit;
  scoped_ptr<ui::EventHandler> event_filter_for_popup_exit_;

  // True when content is being loaded. Used to show an hourglass cursor.
  bool is_loading_;

  // The cursor for the page. This is passed up from the renderer.
  WebCursor current_cursor_;

  // The touch-event. Its touch-points are updated as necessary. A new
  // touch-point is added from an ET_TOUCH_PRESSED event, and a touch-point is
  // removed from the list on an ET_TOUCH_RELEASED event.
  blink::WebTouchEvent touch_event_;

  // The current text input type.
  ui::TextInputType text_input_type_;
  // The current text input mode corresponding to HTML5 inputmode attribute.
  ui::TextInputMode text_input_mode_;
  // The current text input flags.
  int text_input_flags_;
  bool can_compose_inline_;

  // Rectangles for the selection anchor and focus.
  gfx::Rect selection_anchor_rect_;
  gfx::Rect selection_focus_rect_;

  // The current composition character bounds.
  std::vector<gfx::Rect> composition_character_bounds_;

  // Indicates if there is onging composition text.
  bool has_composition_text_;

  // Whether return characters should be passed on to the RenderWidgetHostImpl.
  bool accept_return_character_;

  // Current tooltip text.
  base::string16 tooltip_;

  // The size and scale of the last software compositing frame that was swapped.
  gfx::Size last_swapped_software_frame_size_;
  float last_swapped_software_frame_scale_factor_;

  // If non-NULL we're in OnPaint() and this is the supplied canvas.
  gfx::Canvas* paint_canvas_;

  // Used to record the last position of the mouse.
  // While the mouse is locked, they store the last known position just as mouse
  // lock was entered.
  // Relative to the upper-left corner of the view.
  gfx::Point unlocked_mouse_position_;
  // Relative to the upper-left corner of the screen.
  gfx::Point unlocked_global_mouse_position_;
  // Last cursor position relative to screen. Used to compute movementX/Y.
  gfx::Point global_mouse_position_;
  // In mouse locked mode, we synthetically move the mouse cursor to the center
  // of the window when it reaches the window borders to avoid it going outside.
  // This flag is used to differentiate between these synthetic mouse move
  // events vs. normal mouse move events.
  bool synthetic_move_sent_;

  // Used to track the state of the window we're created from. Only used when
  // created fullscreen.
  scoped_ptr<aura::WindowTracker> host_tracker_;

  // Used to track the last cursor visibility update that was sent to the
  // renderer via NotifyRendererOfCursorVisibilityState().
  enum CursorVisibilityState {
    UNKNOWN,
    VISIBLE,
    NOT_VISIBLE,
  };
  CursorVisibilityState cursor_visibility_state_in_renderer_;

#if defined(OS_WIN)
  // The list of rectangles from constrained windows over this view. Windowed
  // NPAPI plugins shouldn't draw over them.
  std::vector<gfx::Rect> constrained_rects_;

  typedef std::map<HWND, WebPluginGeometry> PluginWindowMoves;
  // Contains information about each windowed plugin's clip and cutout rects (
  // from the renderer). This is needed because when the transient windows
  // over this view changes, we need this information in order to create a new
  // region for the HWND.
  PluginWindowMoves plugin_window_moves_;

  // The LegacyRenderWidgetHostHWND class provides a dummy HWND which is used
  // for accessibility, as the container for windowless plugins like
  // Flash/Silverlight, etc and for legacy drivers for trackpoints/trackpads,
  // etc.
  // The LegacyRenderWidgetHostHWND instance is created during the first call
  // to RenderWidgetHostViewAura::InternalSetBounds. The instance is destroyed
  // when the LegacyRenderWidgetHostHWND hwnd is destroyed.
  content::LegacyRenderWidgetHostHWND* legacy_render_widget_host_HWND_;

  // Set to true if the legacy_render_widget_host_HWND_ instance was destroyed
  // by Windows. This could happen if the browser window was destroyed by
  // DestroyWindow for e.g. This flag helps ensure that we don't try to create
  // the LegacyRenderWidgetHostHWND instance again as that would be a futile
  // exercise.
  bool legacy_window_destroyed_;
#endif

  bool has_snapped_to_boundary_;

  TouchEditingClient* touch_editing_client_;

  scoped_ptr<OverscrollController> overscroll_controller_;

  // The last scroll offset of the view.
  gfx::Vector2dF last_scroll_offset_;

  gfx::Insets insets_;

  std::vector<ui::LatencyInfo> software_latency_info_;

  scoped_ptr<aura::client::ScopedTooltipDisabler> tooltip_disabler_;

  // True when this view acts as a platform view hack for a
  // RenderWidgetHostViewGuest.
  bool is_guest_view_hack_;

  base::WeakPtrFactory<RenderWidgetHostViewAura> weak_ptr_factory_;

  gfx::Rect disambiguation_target_rect_;

  // The last scroll offset when we start to render the link disambiguation
  // view, so we can ensure the window hasn't moved between copying from the
  // compositing surface and showing the disambiguation popup.
  gfx::Vector2dF disambiguation_scroll_offset_;

  DISALLOW_COPY_AND_ASSIGN(RenderWidgetHostViewAura);
};

}  // namespace content

#endif  // CONTENT_BROWSER_RENDERER_HOST_RENDER_WIDGET_HOST_VIEW_AURA_H_<|MERGE_RESOLUTION|>--- conflicted
+++ resolved
@@ -271,24 +271,14 @@
                                uint32_t metrics) override;
 
   // Overridden from aura::WindowDelegate:
-<<<<<<< HEAD
   gfx::Size GetMinimumSize() const override;
   gfx::Size GetMaximumSize() const override;
   void OnBoundsChanged(const gfx::Rect& old_bounds,
                        const gfx::Rect& new_bounds) override;
   gfx::NativeCursor GetCursor(const gfx::Point& point) override;
   int GetNonClientComponent(const gfx::Point& point) const override;
+  bool ShouldTryFocusOnMouseDown() const override;
   bool ShouldDescendIntoChildForEventHandling(
-=======
-  virtual gfx::Size GetMinimumSize() const OVERRIDE;
-  virtual gfx::Size GetMaximumSize() const OVERRIDE;
-  virtual void OnBoundsChanged(const gfx::Rect& old_bounds,
-                               const gfx::Rect& new_bounds) OVERRIDE;
-  virtual gfx::NativeCursor GetCursor(const gfx::Point& point) OVERRIDE;
-  virtual int GetNonClientComponent(const gfx::Point& point) const OVERRIDE;
-  virtual bool ShouldTryFocusOnMouseDown() const OVERRIDE;
-  virtual bool ShouldDescendIntoChildForEventHandling(
->>>>>>> 0d46546d
       aura::Window* child,
       const gfx::Point& location) override;
   bool CanFocus() override;
