// Copyright (c) 2012 The Chromium Authors. All rights reserved.
// Use of this source code is governed by a BSD-style license that can be
// found in the LICENSE file.

#ifndef CONTENT_BROWSER_RENDERER_HOST_RENDER_WIDGET_HOST_VIEW_AURA_H_
#define CONTENT_BROWSER_RENDERER_HOST_RENDER_WIDGET_HOST_VIEW_AURA_H_

#include <stddef.h>
#include <stdint.h>

#include <map>
#include <set>
#include <string>
#include <vector>

#include "base/callback.h"
#include "base/gtest_prod_util.h"
#include "base/macros.h"
#include "base/memory/linked_ptr.h"
#include "base/memory/ref_counted.h"
#include "base/memory/scoped_ptr.h"
#include "base/memory/weak_ptr.h"
#include "build/build_config.h"
#include "content/browser/accessibility/browser_accessibility_manager.h"
#include "content/browser/compositor/delegated_frame_host.h"
#include "content/browser/compositor/image_transport_factory.h"
#include "content/browser/compositor/owned_mailbox.h"
#include "content/browser/renderer_host/begin_frame_observer_proxy.h"
#include "content/browser/renderer_host/render_widget_host_view_base.h"
#include "content/common/content_export.h"
#include "content/common/cursors/webcursor.h"
#include "third_party/skia/include/core/SkRegion.h"
#include "ui/aura/client/cursor_client_observer.h"
#include "ui/aura/client/focus_change_observer.h"
#include "ui/aura/window_delegate.h"
#include "ui/aura/window_tree_host_observer.h"
#include "ui/base/ime/text_input_client.h"
#include "ui/base/touch/selection_bound.h"
#include "ui/events/gestures/motion_event_aura.h"
#include "ui/gfx/display_observer.h"
#include "ui/gfx/geometry/insets.h"
#include "ui/gfx/geometry/rect.h"
#include "ui/wm/public/activation_delegate.h"

struct ViewHostMsg_TextInputState_Params;

namespace aura {
class WindowTracker;
namespace client {
class ScopedTooltipDisabler;
}
}

namespace cc {
class CopyOutputRequest;
class CopyOutputResult;
class DelegatedFrameData;
}

namespace gfx {
class Canvas;
class Display;
class Rect;
}

namespace gpu {
struct Mailbox;
}

namespace ui {
class CompositorLock;
class InputMethod;
class LocatedEvent;
class RubberbandOutline;
class Texture;
class TouchSelectionController;
}

namespace content {
#if defined(OS_WIN)
class LegacyRenderWidgetHostHWND;
#endif

class OverscrollController;
class RenderFrameHostImpl;
class RenderWidgetHostImpl;
class RenderWidgetHostView;
class TouchSelectionControllerClientAura;

// RenderWidgetHostView class hierarchy described in render_widget_host_view.h.
class CONTENT_EXPORT RenderWidgetHostViewAura
    : public RenderWidgetHostViewBase,
      public DelegatedFrameHostClient,
      public BeginFrameObserverProxyClient,
      public ui::TextInputClient,
      public gfx::DisplayObserver,
      public aura::WindowTreeHostObserver,
      public aura::WindowDelegate,
      public aura::client::ActivationDelegate,
      public aura::client::FocusChangeObserver,
      public aura::client::CursorClientObserver {
 public:
  // When |is_guest_view_hack| is true, this view isn't really the view for
  // the |widget|, a RenderWidgetHostViewGuest is.
  //
  // TODO(lazyboy): Remove |is_guest_view_hack| once BrowserPlugin has migrated
  // to use RWHVChildFrame (http://crbug.com/330264).
  RenderWidgetHostViewAura(RenderWidgetHost* host, bool is_guest_view_hack);

  // RenderWidgetHostView implementation.
  bool OnMessageReceived(const IPC::Message& msg) override;
  void InitAsChild(gfx::NativeView parent_view) override;
  RenderWidgetHost* GetRenderWidgetHost() const override;
  void SetSize(const gfx::Size& size) override;
  void SetBounds(const gfx::Rect& rect) override;
  gfx::Vector2dF GetLastScrollOffset() const override;
  gfx::NativeView GetNativeView() const override;
  gfx::NativeViewId GetNativeViewId() const override;
  gfx::NativeViewAccessible GetNativeViewAccessible() override;
  ui::TextInputClient* GetTextInputClient() override;
  bool HasFocus() const override;
  bool IsSurfaceAvailableForCopy() const override;
  void Show() override;
  void Hide() override;
  bool IsShowing() override;
  gfx::Rect GetViewBounds() const override;
  void SetBackgroundColor(SkColor color) override;
  gfx::Size GetVisibleViewportSize() const override;
  void SetInsets(const gfx::Insets& insets) override;

  // Overridden from RenderWidgetHostViewBase:
  void InitAsPopup(RenderWidgetHostView* parent_host_view,
                   const gfx::Rect& pos) override;
  void InitAsFullscreen(RenderWidgetHostView* reference_host_view) override;
  void MovePluginWindows(const std::vector<WebPluginGeometry>& moves) override;
  void Focus() override;
  void Blur() override;
  void UpdateCursor(const WebCursor& cursor) override;
  void SetIsLoading(bool is_loading) override;
  void TextInputStateChanged(
      const ViewHostMsg_TextInputState_Params& params) override;
  void ImeCancelComposition() override;
  void ImeCompositionRangeChanged(
      const gfx::Range& range,
      const std::vector<gfx::Rect>& character_bounds) override;
  void RenderProcessGone(base::TerminationStatus status,
                         int error_code) override;
  void Destroy() override;
  void SetTooltipText(const base::string16& tooltip_text) override;
  void SelectionChanged(const base::string16& text,
                        size_t offset,
                        const gfx::Range& range) override;
  gfx::Size GetRequestedRendererSize() const override;
  void SelectionBoundsChanged(
      const ViewHostMsg_SelectionBounds_Params& params) override;
  void CopyFromCompositingSurface(
      const gfx::Rect& src_subrect,
      const gfx::Size& dst_size,
      const ReadbackRequestCallback& callback,
      const SkColorType preferred_color_type) override;
  void CopyFromCompositingSurfaceToVideoFrame(
      const gfx::Rect& src_subrect,
      const scoped_refptr<media::VideoFrame>& target,
      const base::Callback<void(const gfx::Rect&, bool)>& callback) override;
  bool CanCopyToVideoFrame() const override;
  void BeginFrameSubscription(
      scoped_ptr<RenderWidgetHostViewFrameSubscriber> subscriber) override;
  void EndFrameSubscription() override;
  bool HasAcceleratedSurface(const gfx::Size& desired_size) override;
  void GetScreenInfo(blink::WebScreenInfo* results) override;
  bool GetScreenColorProfile(std::vector<char>* color_profile) override;
  gfx::Rect GetBoundsInRootWindow() override;
  void WheelEventAck(const blink::WebMouseWheelEvent& event,
                     InputEventAckState ack_result) override;
  void GestureEventAck(const blink::WebGestureEvent& event,
                       InputEventAckState ack_result) override;
  void ProcessAckedTouchEvent(const TouchEventWithLatencyInfo& touch,
                              InputEventAckState ack_result) override;
  scoped_ptr<SyntheticGestureTarget> CreateSyntheticGestureTarget() override;
  InputEventAckState FilterInputEvent(
      const blink::WebInputEvent& input_event) override;
  BrowserAccessibilityManager* CreateBrowserAccessibilityManager(
      BrowserAccessibilityDelegate* delegate) override;
  gfx::AcceleratedWidget AccessibilityGetAcceleratedWidget() override;
  gfx::NativeViewAccessible AccessibilityGetNativeViewAccessible() override;
  void ShowDisambiguationPopup(const gfx::Rect& rect_pixels,
                               const SkBitmap& zoomed_bitmap) override;
  bool LockMouse() override;
  void UnlockMouse() override;
<<<<<<< HEAD
  void SetRubberbandRect(const gfx::Rect& rect) override;
  void HideRubberbandRect() override;
  void OnSwapCompositorFrame(uint32 output_surface_id,
=======
  void OnSwapCompositorFrame(uint32_t output_surface_id,
>>>>>>> b6cd7b0e
                             scoped_ptr<cc::CompositorFrame> frame) override;
  void ClearCompositorFrame() override;
  void DidStopFlinging() override;
  void OnDidNavigateMainFrameToNewPage() override;
  void LockCompositingSurface() override;
  void UnlockCompositingSurface() override;
  uint32_t GetSurfaceIdNamespace() override;
  uint32_t SurfaceIdNamespaceAtPoint(const gfx::Point& point,
                                     gfx::Point* transformed_point) override;
  void ProcessMouseEvent(const blink::WebMouseEvent& event) override;
  void ProcessMouseWheelEvent(const blink::WebMouseWheelEvent& event) override;
  void ProcessTouchEvent(const blink::WebTouchEvent& event,
                         const ui::LatencyInfo& latency) override;
  void TransformPointToLocalCoordSpace(const gfx::Point& point,
                                       cc::SurfaceId original_surface,
                                       gfx::Point* transformed_point) override;

#if defined(OS_WIN)
  void SetParentNativeViewAccessible(
      gfx::NativeViewAccessible accessible_parent) override;
  gfx::NativeViewId GetParentForWindowlessPlugin() const override;
#endif

  // Overridden from ui::TextInputClient:
  void SetCompositionText(const ui::CompositionText& composition) override;
  void ConfirmCompositionText() override;
  void ClearCompositionText() override;
  void InsertText(const base::string16& text) override;
  void InsertChar(const ui::KeyEvent& event) override;
  ui::TextInputType GetTextInputType() const override;
  ui::TextInputMode GetTextInputMode() const override;
  int GetTextInputFlags() const override;
  bool CanComposeInline() const override;
  gfx::Rect GetCaretBounds() const override;
  bool GetCompositionCharacterBounds(uint32_t index,
                                     gfx::Rect* rect) const override;
  bool HasCompositionText() const override;
  bool GetTextRange(gfx::Range* range) const override;
  bool GetCompositionTextRange(gfx::Range* range) const override;
  bool GetSelectionRange(gfx::Range* range) const override;
  bool SetSelectionRange(const gfx::Range& range) override;
  bool DeleteRange(const gfx::Range& range) override;
  bool GetTextFromRange(const gfx::Range& range,
                        base::string16* text) const override;
  void OnInputMethodChanged() override;
  bool ChangeTextDirectionAndLayoutAlignment(
      base::i18n::TextDirection direction) override;
  void ExtendSelectionAndDelete(size_t before, size_t after) override;
  void EnsureCaretInRect(const gfx::Rect& rect) override;
  bool IsEditCommandEnabled(int command_id) override;
  void SetEditCommandForNextKeyEvent(int command_id) override;

  // Overridden from gfx::DisplayObserver:
  void OnDisplayAdded(const gfx::Display& new_display) override;
  void OnDisplayRemoved(const gfx::Display& old_display) override;
  void OnDisplayMetricsChanged(const gfx::Display& display,
                               uint32_t metrics) override;

  // Overridden from aura::WindowDelegate:
  gfx::Size GetMinimumSize() const override;
  gfx::Size GetMaximumSize() const override;
  void OnBoundsChanged(const gfx::Rect& old_bounds,
                       const gfx::Rect& new_bounds) override;
  gfx::NativeCursor GetCursor(const gfx::Point& point) override;
  int GetNonClientComponent(const gfx::Point& point) const override;
  bool ShouldTryFocusOnMouseDown() const override;
  bool ShouldDescendIntoChildForEventHandling(
      aura::Window* child,
      const gfx::Point& location) override;
  bool CanFocus() override;
  void OnCaptureLost() override;
  void OnPaint(const ui::PaintContext& context) override;
  void OnDeviceScaleFactorChanged(float device_scale_factor) override;
  void OnWindowDestroying(aura::Window* window) override;
  void OnWindowDestroyed(aura::Window* window) override;
  void OnWindowTargetVisibilityChanged(bool visible) override;
  bool HasHitTestMask() const override;
  void GetHitTestMask(gfx::Path* mask) const override;

  // Overridden from ui::EventHandler:
  void OnKeyEvent(ui::KeyEvent* event) override;
  void OnMouseEvent(ui::MouseEvent* event) override;
  void OnScrollEvent(ui::ScrollEvent* event) override;
  void OnTouchEvent(ui::TouchEvent* event) override;
  void OnGestureEvent(ui::GestureEvent* event) override;

  // Overridden from aura::client::ActivationDelegate:
  bool ShouldActivate() const override;

  // Overridden from aura::client::CursorClientObserver:
  void OnCursorVisibilityChanged(bool is_visible) override;

  // Overridden from aura::client::FocusChangeObserver:
  void OnWindowFocused(aura::Window* gained_focus,
                       aura::Window* lost_focus) override;

  // Overridden from aura::WindowTreeHostObserver:
  void OnHostMoved(const aura::WindowTreeHost* host,
                   const gfx::Point& new_origin) override;

#if defined(OS_WIN)
  // Sets the cutout rects from constrained windows. These are rectangles that
  // windowed NPAPI plugins shouldn't paint in. Overwrites any previous cutout
  // rects.
  void UpdateConstrainedWindowRects(const std::vector<gfx::Rect>& rects);

  // Updates the cursor clip region. Used for mouse locking.
  void UpdateMouseLockRegion();

  // Notification that the LegacyRenderWidgetHostHWND was destroyed.
  void OnLegacyWindowDestroyed();
#endif

  void DisambiguationPopupRendered(const SkBitmap& result,
                                   ReadbackResponse response);

  void HideDisambiguationPopup();

  void ProcessDisambiguationGesture(ui::GestureEvent* event);

  void ProcessDisambiguationMouse(ui::MouseEvent* event);

  // Method to indicate if this instance is shutting down or closing.
  // TODO(shrikant): Discuss around to see if it makes sense to add this method
  // as part of RenderWidgetHostView.
  bool IsClosing() const { return in_shutdown_; }

  // Sets whether the overscroll controller should be enabled for this page.
  void SetOverscrollControllerEnabled(bool enabled);

  void SnapToPhysicalPixelBoundary();

  ui::TouchSelectionController* selection_controller() const {
    return selection_controller_.get();
  }

  TouchSelectionControllerClientAura* selection_controller_client() const {
    return selection_controller_client_.get();
  }

  OverscrollController* overscroll_controller() const {
    return overscroll_controller_.get();
  }

  // Called when the context menu is about to be displayed.
  void OnShowContextMenu();

  // Used in tests to set a mock client for touch selection controller. It will
  // create a new touch selection controller for the new client.
  void SetSelectionControllerClientForTest(
      scoped_ptr<TouchSelectionControllerClientAura> client);

 protected:
  ~RenderWidgetHostViewAura() override;

  // Exposed for tests.
  aura::Window* window() { return window_; }

  DelegatedFrameHost* GetDelegatedFrameHost() const {
    return delegated_frame_host_.get();
  }
  const ui::MotionEventAura& pointer_state() const { return pointer_state_; }

 private:
  friend class RenderWidgetHostViewAuraCopyRequestTest;
  FRIEND_TEST_ALL_PREFIXES(RenderWidgetHostViewAuraTest,
                           PopupRetainsCaptureAfterMouseRelease);
  FRIEND_TEST_ALL_PREFIXES(RenderWidgetHostViewAuraTest, SetCompositionText);
  FRIEND_TEST_ALL_PREFIXES(RenderWidgetHostViewAuraTest, TouchEventState);
  FRIEND_TEST_ALL_PREFIXES(RenderWidgetHostViewAuraTest,
                           TouchEventPositionsArentRounded);
  FRIEND_TEST_ALL_PREFIXES(RenderWidgetHostViewAuraTest, TouchEventSyncAsync);
  FRIEND_TEST_ALL_PREFIXES(RenderWidgetHostViewAuraTest, Resize);
  FRIEND_TEST_ALL_PREFIXES(RenderWidgetHostViewAuraTest, SwapNotifiesWindow);
  FRIEND_TEST_ALL_PREFIXES(RenderWidgetHostViewAuraTest, RecreateLayers);
  FRIEND_TEST_ALL_PREFIXES(RenderWidgetHostViewAuraTest,
                           SkippedDelegatedFrames);
  FRIEND_TEST_ALL_PREFIXES(RenderWidgetHostViewAuraTest, OutputSurfaceIdChange);
  FRIEND_TEST_ALL_PREFIXES(RenderWidgetHostViewAuraTest,
                           DiscardDelegatedFrames);
  FRIEND_TEST_ALL_PREFIXES(RenderWidgetHostViewAuraTest,
                           DiscardDelegatedFramesWithLocking);
  FRIEND_TEST_ALL_PREFIXES(RenderWidgetHostViewAuraTest, SoftwareDPIChange);
  FRIEND_TEST_ALL_PREFIXES(RenderWidgetHostViewAuraTest,
                           UpdateCursorIfOverSelf);
  FRIEND_TEST_ALL_PREFIXES(RenderWidgetHostViewAuraTest,
                           VisibleViewportTest);
  FRIEND_TEST_ALL_PREFIXES(RenderWidgetHostViewAuraTest,
                           OverscrollResetsOnBlur);
  FRIEND_TEST_ALL_PREFIXES(RenderWidgetHostViewAuraTest,
                           FinishCompositionByMouse);
  FRIEND_TEST_ALL_PREFIXES(WebContentsViewAuraTest,
                           WebContentsViewReparent);

  class WindowObserver;
  friend class WindowObserver;

  class WindowAncestorObserver;
  friend class WindowAncestorObserver;

  void CreateAuraWindow();

  void UpdateCursorIfOverSelf();

  // Tracks whether SnapToPhysicalPixelBoundary() has been called.
  bool has_snapped_to_boundary() { return has_snapped_to_boundary_; }
  void ResetHasSnappedToBoundary() { has_snapped_to_boundary_ = false; }

  // Set the bounds of the window and handle size changes.  Assumes the caller
  // has already adjusted the origin of |rect| to conform to whatever coordinate
  // space is required by the aura::Window.
  void InternalSetBounds(const gfx::Rect& rect);

#if defined(OS_WIN)
  bool UsesNativeWindowFrame() const;
#endif

  ui::InputMethod* GetInputMethod() const;

  // Sends shutdown request.
  void Shutdown();

  // Returns whether the widget needs an input grab to work properly.
  bool NeedsInputGrab();

  // Returns whether the widget needs to grab mouse capture to work properly.
  bool NeedsMouseCapture();

  // Confirm existing composition text in the webpage and ask the input method
  // to cancel its ongoing composition session.
  void FinishImeCompositionSession();

  // This method computes movementX/Y and keeps track of mouse location for
  // mouse lock on all mouse move events.
  void ModifyEventMovementAndCoords(blink::WebMouseEvent* event);

  // Sends an IPC to the renderer process to communicate whether or not
  // the mouse cursor is visible anywhere on the screen.
  void NotifyRendererOfCursorVisibilityState(bool is_visible);

  // If |clip| is non-empty and and doesn't contain |rect| or |clip| is empty
  // SchedulePaint() is invoked for |rect|.
  void SchedulePaintIfNotInClip(const gfx::Rect& rect, const gfx::Rect& clip);

  // Helper method to determine if, in mouse locked mode, the cursor should be
  // moved to center.
  bool ShouldMoveToCenter();

  // Called after |window_| is parented to a WindowEventDispatcher.
  void AddedToRootWindow();

  // Called prior to removing |window_| from a WindowEventDispatcher.
  void RemovingFromRootWindow();

  // DelegatedFrameHostClient implementation.
  ui::Layer* DelegatedFrameHostGetLayer() const override;
  bool DelegatedFrameHostIsVisible() const override;
  gfx::Size DelegatedFrameHostDesiredSizeInDIP() const override;
  bool DelegatedFrameCanCreateResizeLock() const override;
  scoped_ptr<ResizeLock> DelegatedFrameHostCreateResizeLock(
      bool defer_compositor_lock) override;
  void DelegatedFrameHostResizeLockWasReleased() override;
  void DelegatedFrameHostSendCompositorSwapAck(
      int output_surface_id,
      const cc::CompositorFrameAck& ack) override;
  void DelegatedFrameHostSendReclaimCompositorResources(
      int output_surface_id,
      const cc::CompositorFrameAck& ack) override;
  void DelegatedFrameHostOnLostCompositorResources() override;
  void DelegatedFrameHostUpdateVSyncParameters(
      const base::TimeTicks& timebase,
      const base::TimeDelta& interval) override;

  // BeginFrameObserverProxyClient implementation.
  void SendBeginFrame(const cc::BeginFrameArgs& args) override;

  // Detaches |this| from the input method object.
  void DetachFromInputMethod();

  // Before calling RenderWidgetHost::ForwardKeyboardEvent(), this method
  // calls our keybindings handler against the event and send matched
  // edit commands to renderer instead.
  void ForwardKeyboardEvent(const NativeWebKeyboardEvent& event);

  // Dismisses a Web Popup on a mouse or touch press outside the popup and its
  // parent.
  void ApplyEventFilterForPopupExit(ui::LocatedEvent* event);

  // Converts |rect| from window coordinate to screen coordinate.
  gfx::Rect ConvertRectToScreen(const gfx::Rect& rect) const;

  // Converts |rect| from screen coordinate to window coordinate.
  gfx::Rect ConvertRectFromScreen(const gfx::Rect& rect) const;

  // Helper function to set keyboard focus to the main window.
  void SetKeyboardFocus();

  // Called when RenderWidget wants to start BeginFrame scheduling or stop.
  void OnSetNeedsBeginFrames(bool needs_begin_frames);

  RenderFrameHostImpl* GetFocusedFrame();

  // Returns true if the |event| passed in can be forwarded to the renderer.
  bool CanRendererHandleEvent(const ui::MouseEvent* event,
                              bool mouse_locked,
                              bool selection_popup);

  // Returns true when we can do SurfaceHitTesting for the event type.
  bool ShouldRouteEvent(const ui::Event* event) const;

  // Called when the parent window bounds change.
  void HandleParentBoundsChanged();

  // Called when the parent window hierarchy for our window changes.
  void ParentHierarchyChanged();

  // Helper function to be called whenever new selection information is
  // received. It will update selection controller.
  void SelectionUpdated(bool is_editable,
                        bool is_empty_text_form_control,
                        const ui::SelectionBound& start,
                        const ui::SelectionBound& end);

  // Helper function to create a selection controller.
  void CreateSelectionController();

  // Performs gesture handling needed for touch text selection. Sets event as
  // handled if it should not be further processed.
  void HandleGestureForTouchSelection(ui::GestureEvent* event);

  // The model object.
  RenderWidgetHostImpl* const host_;

  aura::Window* window_;

  scoped_ptr<DelegatedFrameHost> delegated_frame_host_;

  scoped_ptr<WindowObserver> window_observer_;

  // Tracks the ancestors of the RWHVA window for window location changes.
  scoped_ptr<WindowAncestorObserver> ancestor_window_observer_;

  // Are we in the process of closing?  Tracked so fullscreen views can avoid
  // sending a second shutdown request to the host when they lose the focus
  // after requesting shutdown for another reason (e.g. Escape key).
  bool in_shutdown_;

  // True if in the process of handling a window bounds changed notification.
  bool in_bounds_changed_;

  // Is this a fullscreen view?
  bool is_fullscreen_;

  // True if we have capture due to the mouse being down.
  bool has_capture_from_mouse_down_;

  // Our parent host view, if this is a popup.  NULL otherwise.
  RenderWidgetHostViewAura* popup_parent_host_view_;

  // Our child popup host. NULL if we do not have a child popup.
  RenderWidgetHostViewAura* popup_child_host_view_;

  class EventFilterForPopupExit;
  friend class EventFilterForPopupExit;
  scoped_ptr<ui::EventHandler> event_filter_for_popup_exit_;

  // True when content is being loaded. Used to show an hourglass cursor.
  bool is_loading_;

  // The cursor for the page. This is passed up from the renderer.
  WebCursor current_cursor_;

  // Stores the current state of the active pointers targeting this
  // object.
  ui::MotionEventAura pointer_state_;

  // The current text input type.
  ui::TextInputType text_input_type_;
  // The current text input mode corresponding to HTML5 inputmode attribute.
  ui::TextInputMode text_input_mode_;
  // The current text input flags.
  int text_input_flags_;
  bool can_compose_inline_;

  // Bounds for the selection.
  ui::SelectionBound selection_anchor_;
  ui::SelectionBound selection_focus_;

  // The current composition character bounds.
  std::vector<gfx::Rect> composition_character_bounds_;

  // Indicates if there is onging composition text.
  bool has_composition_text_;

  // Whether return characters should be passed on to the RenderWidgetHostImpl.
  bool accept_return_character_;

  // Current tooltip text.
  base::string16 tooltip_;

  // The size and scale of the last software compositing frame that was swapped.
  gfx::Size last_swapped_software_frame_size_;
  float last_swapped_software_frame_scale_factor_;

  // If non-NULL we're in OnPaint() and this is the supplied canvas.
  gfx::Canvas* paint_canvas_;

  // Used to record the last position of the mouse.
  // While the mouse is locked, they store the last known position just as mouse
  // lock was entered.
  // Relative to the upper-left corner of the view.
  gfx::Point unlocked_mouse_position_;
  // Relative to the upper-left corner of the screen.
  gfx::Point unlocked_global_mouse_position_;
  // Last cursor position relative to screen. Used to compute movementX/Y.
  gfx::Point global_mouse_position_;
  // In mouse locked mode, we synthetically move the mouse cursor to the center
  // of the window when it reaches the window borders to avoid it going outside.
  // This flag is used to differentiate between these synthetic mouse move
  // events vs. normal mouse move events.
  bool synthetic_move_sent_;

  // Used to track the state of the window we're created from. Only used when
  // created fullscreen.
  scoped_ptr<aura::WindowTracker> host_tracker_;

  // Used to track the last cursor visibility update that was sent to the
  // renderer via NotifyRendererOfCursorVisibilityState().
  enum CursorVisibilityState {
    UNKNOWN,
    VISIBLE,
    NOT_VISIBLE,
  };
  CursorVisibilityState cursor_visibility_state_in_renderer_;

#if defined(OS_WIN)
  // The list of rectangles from constrained windows over this view. Windowed
  // NPAPI plugins shouldn't draw over them.
  std::vector<gfx::Rect> constrained_rects_;

  typedef std::map<HWND, WebPluginGeometry> PluginWindowMoves;
  // Contains information about each windowed plugin's clip and cutout rects (
  // from the renderer). This is needed because when the transient windows
  // over this view changes, we need this information in order to create a new
  // region for the HWND.
  PluginWindowMoves plugin_window_moves_;

  // The LegacyRenderWidgetHostHWND class provides a dummy HWND which is used
  // for accessibility, as the container for windowless plugins like
  // Flash/Silverlight, etc and for legacy drivers for trackpoints/trackpads,
  // etc.
  // The LegacyRenderWidgetHostHWND instance is created during the first call
  // to RenderWidgetHostViewAura::InternalSetBounds. The instance is destroyed
  // when the LegacyRenderWidgetHostHWND hwnd is destroyed.
  content::LegacyRenderWidgetHostHWND* legacy_render_widget_host_HWND_;

  // Set to true if the legacy_render_widget_host_HWND_ instance was destroyed
  // by Windows. This could happen if the browser window was destroyed by
  // DestroyWindow for e.g. This flag helps ensure that we don't try to create
  // the LegacyRenderWidgetHostHWND instance again as that would be a futile
  // exercise.
  bool legacy_window_destroyed_;

  // Set to true when a context menu is being displayed. Reset to false when
  // a mouse leave is received in this context.
  bool showing_context_menu_;
#endif

  bool has_snapped_to_boundary_;

  scoped_ptr<TouchSelectionControllerClientAura> selection_controller_client_;
  scoped_ptr<ui::TouchSelectionController> selection_controller_;

  scoped_ptr<OverscrollController> overscroll_controller_;

  // The last scroll offset of the view.
  gfx::Vector2dF last_scroll_offset_;

  gfx::Insets insets_;

  // The rect to draw the rubberband highlight.
  scoped_ptr<ui::RubberbandOutline> rubberband_outline_;

  std::vector<ui::LatencyInfo> software_latency_info_;

  scoped_ptr<aura::client::ScopedTooltipDisabler> tooltip_disabler_;

  // True when this view acts as a platform view hack for a
  // RenderWidgetHostViewGuest.
  bool is_guest_view_hack_;

  gfx::Rect disambiguation_target_rect_;

  // The last scroll offset when we start to render the link disambiguation
  // view, so we can ensure the window hasn't moved between copying from the
  // compositing surface and showing the disambiguation popup.
  gfx::Vector2dF disambiguation_scroll_offset_;

  BeginFrameObserverProxy begin_frame_observer_proxy_;

  // This flag when set ensures that we send over a notification to blink that
  // the current view has focus. Defaults to false.
  bool set_focus_on_mouse_down_or_key_event_;

  float device_scale_factor_;

  base::WeakPtrFactory<RenderWidgetHostViewAura> weak_ptr_factory_;

  DISALLOW_COPY_AND_ASSIGN(RenderWidgetHostViewAura);
};

}  // namespace content

#endif  // CONTENT_BROWSER_RENDERER_HOST_RENDER_WIDGET_HOST_VIEW_AURA_H_<|MERGE_RESOLUTION|>--- conflicted
+++ resolved
@@ -187,13 +187,9 @@
                                const SkBitmap& zoomed_bitmap) override;
   bool LockMouse() override;
   void UnlockMouse() override;
-<<<<<<< HEAD
   void SetRubberbandRect(const gfx::Rect& rect) override;
   void HideRubberbandRect() override;
-  void OnSwapCompositorFrame(uint32 output_surface_id,
-=======
   void OnSwapCompositorFrame(uint32_t output_surface_id,
->>>>>>> b6cd7b0e
                              scoped_ptr<cc::CompositorFrame> frame) override;
   void ClearCompositorFrame() override;
   void DidStopFlinging() override;
