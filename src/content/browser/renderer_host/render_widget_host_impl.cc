--- conflicted
+++ resolved
@@ -496,13 +496,9 @@
     IPC_MESSAGE_HANDLER(ViewHostMsg_CompositorSurfaceBuffersSwapped,
                         OnCompositorSurfaceBuffersSwapped)
 #endif
-<<<<<<< HEAD
-#if defined(OS_MACOSX) || defined(USE_AURA)
-=======
     IPC_MESSAGE_HANDLER(ViewHostMsg_SetRubberbandRect, OnSetRubberbandRect)
     IPC_MESSAGE_HANDLER(ViewHostMsg_HideRubberbandRect, OnHideRubberbandRect)
-#if defined(OS_MACOSX) || defined(OS_WIN) || defined(USE_AURA)
->>>>>>> e7e03f77
+#if defined(OS_MACOSX) || defined(USE_AURA)
     IPC_MESSAGE_HANDLER(ViewHostMsg_ImeCompositionRangeChanged,
                         OnImeCompositionRangeChanged)
 #endif
@@ -1212,28 +1208,6 @@
   }
 }
 
-<<<<<<< HEAD
-=======
-void RenderWidgetHostImpl::OnSnapshot(bool success,
-                                    const SkBitmap& bitmap) {
-  if (pending_snapshots_.size() == 0) {
-    LOG(ERROR) << "RenderWidgetHostImpl::OnSnapshot: "
-                  "Received a snapshot that was not requested.";
-    return;
-  }
-
-  base::Callback<void(bool, const SkBitmap&)> callback =
-      pending_snapshots_.front();
-  pending_snapshots_.pop();
-
-  if (!success) {
-    callback.Run(success, SkBitmap());
-    return;
-  }
-
-  callback.Run(success, bitmap);
-}
-
 void RenderWidgetHostImpl::OnSetRubberbandRect(const gfx::Rect& rect) {
   view_->SetRubberbandRect(rect);
 }
@@ -1242,7 +1216,6 @@
   view_->HideRubberbandRect();
 }
 
->>>>>>> e7e03f77
 void RenderWidgetHostImpl::UpdateVSyncParameters(base::TimeTicks timebase,
                                                  base::TimeDelta interval) {
   Send(new ViewMsg_UpdateVSyncParameters(GetRoutingID(), timebase, interval));
