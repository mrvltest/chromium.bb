--- conflicted
+++ resolved
@@ -30,15 +30,11 @@
 #include "content/browser/renderer_host/backing_store.h"
 #include "content/browser/renderer_host/backing_store_manager.h"
 #include "content/browser/renderer_host/dip_util.h"
-<<<<<<< HEAD
-#include "content/browser/renderer_host/input/immediate_input_router.h"
-=======
 #include "content/browser/renderer_host/input/input_router_impl.h"
 #include "content/browser/renderer_host/input/synthetic_gesture.h"
 #include "content/browser/renderer_host/input/synthetic_gesture_controller.h"
 #include "content/browser/renderer_host/input/synthetic_gesture_target.h"
 #include "content/browser/renderer_host/input/timeout_monitor.h"
->>>>>>> 8c15b39e
 #include "content/browser/renderer_host/overscroll_controller.h"
 #include "content/browser/renderer_host/render_process_host_impl.h"
 #include "content/browser/renderer_host/render_view_host_impl.h"
@@ -217,16 +213,10 @@
 
   is_threaded_compositing_enabled_ = IsThreadedCompositingEnabled();
 
-<<<<<<< HEAD
-
-  g_routing_id_widget_map.Get().insert(std::make_pair(
-      RenderWidgetHostID(process->GetID(), routing_id_), this));
-=======
   std::pair<RoutingIDWidgetMap::iterator, bool> result =
       g_routing_id_widget_map.Get().insert(std::make_pair(
           RenderWidgetHostID(process->GetID(), routing_id_), this));
   CHECK(result.second) << "Inserting a duplicate item!";
->>>>>>> 8c15b39e
   process_->AddRoute(routing_id_, this);
 
   // If we're initially visible, tell the process host that we're alive.
@@ -420,8 +410,6 @@
 
 void RenderWidgetHostImpl::FlushInput() {
   input_router_->Flush();
-<<<<<<< HEAD
-=======
   if (synthetic_gesture_controller_)
     synthetic_gesture_controller_->Flush(base::TimeTicks::Now());
 }
@@ -429,7 +417,6 @@
 void RenderWidgetHostImpl::SetNeedsFlush() {
   if (view_)
     view_->OnSetNeedsFlushInput();
->>>>>>> 8c15b39e
 }
 
 void RenderWidgetHostImpl::Init() {
@@ -1038,12 +1025,8 @@
   // Always forward TouchEvents for touch stream consistency. They will be
   // ignored if appropriate in FilterInputEvent().
 
-<<<<<<< HEAD
-  ui::LatencyInfo latency_info = CreateRWHLatencyInfoIfNotExist(&ui_latency);
-=======
   ui::LatencyInfo latency_info =
       CreateRWHLatencyInfoIfNotExist(&ui_latency, touch_event.type);
->>>>>>> 8c15b39e
   TouchEventWithLatencyInfo touch_with_latency(touch_event, latency_info);
   input_router_->SendTouchEvent(touch_with_latency);
 }
@@ -1109,16 +1092,10 @@
       suppress_next_char_events_ = false;
   }
 
-<<<<<<< HEAD
-  input_router_->SendKeyboardEvent(key_event,
-                                   CreateRWHLatencyInfoIfNotExist(NULL),
-                                   is_shortcut);
-=======
   input_router_->SendKeyboardEvent(
       key_event,
       CreateRWHLatencyInfoIfNotExist(NULL, key_event.type),
       is_shortcut);
->>>>>>> 8c15b39e
 }
 
 void RenderWidgetHostImpl::SendCursorVisibilityState(bool is_visible) {
@@ -1469,11 +1446,7 @@
         return;
     }
   }
-<<<<<<< HEAD
-  string16 wrapped_tooltip_text = tooltip_text;
-=======
   base::string16 wrapped_tooltip_text = tooltip_text;
->>>>>>> 8c15b39e
   if (!tooltip_text.empty()) {
     if (text_direction_hint == blink::WebTextDirectionLeftToRight) {
       // Force the tooltip to have LTR directionality.
@@ -1993,11 +1966,7 @@
 }
 
 InputEventAckState RenderWidgetHostImpl::FilterInputEvent(
-<<<<<<< HEAD
-    const WebKit::WebInputEvent& event, const ui::LatencyInfo& latency_info) {
-=======
     const blink::WebInputEvent& event, const ui::LatencyInfo& latency_info) {
->>>>>>> 8c15b39e
   // Don't ignore touch cancel events, since they may be sent while input
   // events are being ignored in order to keep the renderer from getting
   // confused about how many touches are active.
@@ -2039,14 +2008,6 @@
 
 OverscrollController* RenderWidgetHostImpl::GetOverscrollController() const {
   return overscroll_controller_.get();
-<<<<<<< HEAD
-}
-
-void RenderWidgetHostImpl::SetNeedsFlush() {
-  if (view_)
-    view_->OnSetNeedsFlushInput();
-=======
->>>>>>> 8c15b39e
 }
 
 void RenderWidgetHostImpl::DidFlush() {
