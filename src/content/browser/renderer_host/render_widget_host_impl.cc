// Copyright (c) 2012 The Chromium Authors. All rights reserved.
// Use of this source code is governed by a BSD-style license that can be
// found in the LICENSE file.

#include "content/browser/renderer_host/render_widget_host_impl.h"

#include <math.h>
#include <set>
#include <utility>

#include "base/auto_reset.h"
#include "base/bind.h"
#include "base/command_line.h"
#include "base/containers/hash_tables.h"
#include "base/debug/trace_event.h"
#include "base/i18n/rtl.h"
#include "base/lazy_instance.h"
#include "base/message_loop/message_loop.h"
#include "base/metrics/field_trial.h"
#include "base/metrics/histogram.h"
#include "base/strings/string_number_conversions.h"
#include "base/strings/utf_string_conversions.h"
#include "base/thread_task_runner_handle.h"
#include "cc/base/switches.h"
#include "cc/output/compositor_frame.h"
#include "cc/output/compositor_frame_ack.h"
#include "content/browser/accessibility/accessibility_mode_helper.h"
#include "content/browser/accessibility/browser_accessibility_state_impl.h"
#include "content/browser/browser_plugin/browser_plugin_guest.h"
#include "content/browser/gpu/compositor_util.h"
#include "content/browser/gpu/gpu_process_host.h"
#include "content/browser/gpu/gpu_process_host_ui_shim.h"
#include "content/browser/gpu/gpu_surface_tracker.h"
#include "content/browser/renderer_host/dip_util.h"
#include "content/browser/renderer_host/input/input_router_config_helper.h"
#include "content/browser/renderer_host/input/input_router_impl.h"
#include "content/browser/renderer_host/input/synthetic_gesture.h"
#include "content/browser/renderer_host/input/synthetic_gesture_controller.h"
#include "content/browser/renderer_host/input/synthetic_gesture_target.h"
#include "content/browser/renderer_host/input/timeout_monitor.h"
#include "content/browser/renderer_host/input/touch_emulator.h"
#include "content/browser/renderer_host/render_process_host_impl.h"
#include "content/browser/renderer_host/render_view_host_impl.h"
#include "content/browser/renderer_host/render_widget_helper.h"
#include "content/browser/renderer_host/render_widget_host_delegate.h"
#include "content/browser/renderer_host/render_widget_host_view_base.h"
#include "content/browser/renderer_host/render_widget_resize_helper.h"
#include "content/common/content_constants_internal.h"
#include "content/common/cursors/webcursor.h"
#include "content/common/gpu/gpu_messages.h"
#include "content/common/host_shared_bitmap_manager.h"
#include "content/common/input_messages.h"
#include "content/common/view_messages.h"
#include "content/public/browser/native_web_keyboard_event.h"
#include "content/public/browser/notification_service.h"
#include "content/public/browser/notification_types.h"
#include "content/public/browser/render_widget_host_iterator.h"
#include "content/public/browser/user_metrics.h"
#include "content/public/common/content_constants.h"
#include "content/public/common/content_switches.h"
#include "content/public/common/result_codes.h"
#include "content/public/common/web_preferences.h"
#include "skia/ext/image_operations.h"
#include "skia/ext/platform_canvas.h"
#include "third_party/WebKit/public/web/WebCompositionUnderline.h"
#include "ui/events/event.h"
#include "ui/events/keycodes/keyboard_codes.h"
#include "ui/gfx/geometry/vector2d_conversions.h"
#include "ui/gfx/size_conversions.h"
#include "ui/gfx/skbitmap_operations.h"
#include "ui/snapshot/snapshot.h"

#if defined(OS_WIN)
#include "content/common/plugin_constants_win.h"
#endif

using base::Time;
using base::TimeDelta;
using base::TimeTicks;
using blink::WebGestureEvent;
using blink::WebInputEvent;
using blink::WebKeyboardEvent;
using blink::WebMouseEvent;
using blink::WebMouseWheelEvent;
using blink::WebTextDirection;

namespace content {
namespace {

bool g_check_for_pending_resize_ack = true;

typedef std::pair<int32, int32> RenderWidgetHostID;
typedef base::hash_map<RenderWidgetHostID, RenderWidgetHostImpl*>
    RoutingIDWidgetMap;
base::LazyInstance<RoutingIDWidgetMap> g_routing_id_widget_map =
    LAZY_INSTANCE_INITIALIZER;

int GetInputRouterViewFlagsFromCompositorFrameMetadata(
    const cc::CompositorFrameMetadata metadata) {
  int view_flags = InputRouter::VIEW_FLAGS_NONE;

  if (metadata.min_page_scale_factor == metadata.max_page_scale_factor)
    view_flags |= InputRouter::FIXED_PAGE_SCALE;

  const float window_width_dip = std::ceil(
      metadata.page_scale_factor * metadata.scrollable_viewport_size.width());
  const float content_width_css = metadata.root_layer_size.width();
  if (content_width_css <= window_width_dip)
    view_flags |= InputRouter::MOBILE_VIEWPORT;

  return view_flags;
}

// Implements the RenderWidgetHostIterator interface. It keeps a list of
// RenderWidgetHosts, and makes sure it returns a live RenderWidgetHost at each
// iteration (or NULL if there isn't any left).
class RenderWidgetHostIteratorImpl : public RenderWidgetHostIterator {
 public:
  RenderWidgetHostIteratorImpl()
      : current_index_(0) {
  }

  ~RenderWidgetHostIteratorImpl() override {}

  void Add(RenderWidgetHost* host) {
    hosts_.push_back(RenderWidgetHostID(host->GetProcess()->GetID(),
                                        host->GetRoutingID()));
  }

  // RenderWidgetHostIterator:
  RenderWidgetHost* GetNextHost() override {
    RenderWidgetHost* host = NULL;
    while (current_index_ < hosts_.size() && !host) {
      RenderWidgetHostID id = hosts_[current_index_];
      host = RenderWidgetHost::FromID(id.first, id.second);
      ++current_index_;
    }
    return host;
  }

 private:
  std::vector<RenderWidgetHostID> hosts_;
  size_t current_index_;

  DISALLOW_COPY_AND_ASSIGN(RenderWidgetHostIteratorImpl);
};

}  // namespace

///////////////////////////////////////////////////////////////////////////////
// RenderWidgetHostImpl

RenderWidgetHostImpl::RenderWidgetHostImpl(RenderWidgetHostDelegate* delegate,
                                           RenderProcessHost* process,
                                           int routing_id,
                                           bool hidden)
    : view_(NULL),
      renderer_initialized_(false),
      hung_renderer_delay_ms_(kHungRendererDelayMs),
      delegate_(delegate),
      process_(process),
      routing_id_(routing_id),
      surface_id_(0),
      is_loading_(false),
      is_hidden_(hidden),
      repaint_ack_pending_(false),
      resize_ack_pending_(false),
      screen_info_out_of_date_(false),
      auto_resize_enabled_(false),
      waiting_for_screen_rects_ack_(false),
      needs_repainting_on_restore_(false),
      is_unresponsive_(false),
      in_flight_event_count_(0),
      in_get_backing_store_(false),
      ignore_input_events_(false),
      input_method_active_(false),
      text_direction_updated_(false),
      text_direction_(blink::WebTextDirectionLeftToRight),
      text_direction_canceled_(false),
      suppress_next_char_events_(false),
      pending_mouse_lock_request_(false),
      allow_privileged_mouse_lock_(false),
      has_touch_handler_(false),
      last_input_number_(static_cast<int64>(GetProcess()->GetID()) << 32),
      next_browser_snapshot_id_(1),
      weak_factory_(this) {
  CHECK(delegate_);
  if (routing_id_ == MSG_ROUTING_NONE) {
    routing_id_ = process_->GetNextRoutingID();
    surface_id_ = GpuSurfaceTracker::Get()->AddSurfaceForRenderer(
        process_->GetID(),
        routing_id_);
  } else {
    // TODO(piman): This is a O(N) lookup, where we could forward the
    // information from the RenderWidgetHelper. The problem is that doing so
    // currently leaks outside of content all the way to chrome classes, and
    // would be a layering violation. Since we don't expect more than a few
    // hundreds of RWH, this seems acceptable. Revisit if performance become a
    // problem, for example by tracking in the RenderWidgetHelper the routing id
    // (and surface id) that have been created, but whose RWH haven't yet.
    surface_id_ = GpuSurfaceTracker::Get()->LookupSurfaceForRenderer(
        process_->GetID(),
        routing_id_);
    DCHECK(surface_id_);
  }

  std::pair<RoutingIDWidgetMap::iterator, bool> result =
      g_routing_id_widget_map.Get().insert(std::make_pair(
          RenderWidgetHostID(process->GetID(), routing_id_), this));
  CHECK(result.second) << "Inserting a duplicate item!";
  process_->AddRoute(routing_id_, this);

  // If we're initially visible, tell the process host that we're alive.
  // Otherwise we'll notify the process host when we are first shown.
  if (!hidden)
    process_->WidgetRestored();

  input_router_.reset(new InputRouterImpl(
      process_, this, this, routing_id_, GetInputRouterConfigForPlatform()));

  touch_emulator_.reset();

  RenderViewHostImpl* rvh = static_cast<RenderViewHostImpl*>(
      IsRenderView() ? RenderViewHost::From(this) : NULL);
  if (BrowserPluginGuest::IsGuest(rvh) ||
      !base::CommandLine::ForCurrentProcess()->HasSwitch(
          switches::kDisableHangMonitor)) {
    hang_monitor_timeout_.reset(new TimeoutMonitor(
        base::Bind(&RenderWidgetHostImpl::RendererIsUnresponsive,
                   weak_factory_.GetWeakPtr())));
  }
}

RenderWidgetHostImpl::~RenderWidgetHostImpl() {
  if (view_weak_)
    view_weak_->RenderWidgetHostGone();
  SetView(NULL);

  GpuSurfaceTracker::Get()->RemoveSurface(surface_id_);
  surface_id_ = 0;

  process_->RemoveRoute(routing_id_);
  g_routing_id_widget_map.Get().erase(
      RenderWidgetHostID(process_->GetID(), routing_id_));

  if (delegate_)
    delegate_->RenderWidgetDeleted(this);
}

// static
RenderWidgetHost* RenderWidgetHost::FromID(
    int32 process_id,
    int32 routing_id) {
  return RenderWidgetHostImpl::FromID(process_id, routing_id);
}

// static
RenderWidgetHostImpl* RenderWidgetHostImpl::FromID(
    int32 process_id,
    int32 routing_id) {
  DCHECK_CURRENTLY_ON(BrowserThread::UI);
  RoutingIDWidgetMap* widgets = g_routing_id_widget_map.Pointer();
  RoutingIDWidgetMap::iterator it = widgets->find(
      RenderWidgetHostID(process_id, routing_id));
  return it == widgets->end() ? NULL : it->second;
}

// static
scoped_ptr<RenderWidgetHostIterator> RenderWidgetHost::GetRenderWidgetHosts() {
  RenderWidgetHostIteratorImpl* hosts = new RenderWidgetHostIteratorImpl();
  RoutingIDWidgetMap* widgets = g_routing_id_widget_map.Pointer();
  for (RoutingIDWidgetMap::const_iterator it = widgets->begin();
       it != widgets->end();
       ++it) {
    RenderWidgetHost* widget = it->second;

    if (!widget->IsRenderView()) {
      hosts->Add(widget);
      continue;
    }

    // Add only active RenderViewHosts.
    RenderViewHost* rvh = RenderViewHost::From(widget);
    if (static_cast<RenderViewHostImpl*>(rvh)->is_active())
      hosts->Add(widget);
  }

  return scoped_ptr<RenderWidgetHostIterator>(hosts);
}

// static
scoped_ptr<RenderWidgetHostIterator>
RenderWidgetHostImpl::GetAllRenderWidgetHosts() {
  RenderWidgetHostIteratorImpl* hosts = new RenderWidgetHostIteratorImpl();
  RoutingIDWidgetMap* widgets = g_routing_id_widget_map.Pointer();
  for (RoutingIDWidgetMap::const_iterator it = widgets->begin();
       it != widgets->end();
       ++it) {
    hosts->Add(it->second);
  }

  return scoped_ptr<RenderWidgetHostIterator>(hosts);
}

// static
RenderWidgetHostImpl* RenderWidgetHostImpl::From(RenderWidgetHost* rwh) {
  return rwh->AsRenderWidgetHostImpl();
}

void RenderWidgetHostImpl::SetView(RenderWidgetHostViewBase* view) {
  if (view)
    view_weak_ = view->GetWeakPtr();
  else
    view_weak_.reset();
  view_ = view;

  GpuSurfaceTracker::Get()->SetSurfaceHandle(
      surface_id_, GetCompositingSurface());

  synthetic_gesture_controller_.reset();
}

RenderProcessHost* RenderWidgetHostImpl::GetProcess() const {
  return process_;
}

int RenderWidgetHostImpl::GetRoutingID() const {
  return routing_id_;
}

RenderWidgetHostView* RenderWidgetHostImpl::GetView() const {
  return view_;
}

RenderWidgetHostImpl* RenderWidgetHostImpl::AsRenderWidgetHostImpl() {
  return this;
}

gfx::NativeViewId RenderWidgetHostImpl::GetNativeViewId() const {
  if (view_)
    return view_->GetNativeViewId();
  return 0;
}

gfx::GLSurfaceHandle RenderWidgetHostImpl::GetCompositingSurface() {
  if (view_)
    return view_->GetCompositingSurface();
  return gfx::GLSurfaceHandle();
}

void RenderWidgetHostImpl::ResetSizeAndRepaintPendingFlags() {
  resize_ack_pending_ = false;
  if (repaint_ack_pending_) {
    TRACE_EVENT_ASYNC_END0(
        "renderer_host", "RenderWidgetHostImpl::repaint_ack_pending_", this);
  }
  repaint_ack_pending_ = false;
  if (old_resize_params_)
    old_resize_params_->new_size = gfx::Size();
}

void RenderWidgetHostImpl::SendScreenRects() {
  if (!renderer_initialized_ || waiting_for_screen_rects_ack_)
    return;

  if (is_hidden_) {
    // On GTK, this comes in for backgrounded tabs. Ignore, to match what
    // happens on Win & Mac, and when the view is shown it'll call this again.
    return;
  }

  if (!view_)
    return;

  last_view_screen_rect_ = view_->GetViewBounds();
  last_window_screen_rect_ = view_->GetBoundsInRootWindow();
  Send(new ViewMsg_UpdateScreenRects(
      GetRoutingID(), last_view_screen_rect_, last_window_screen_rect_));
  if (delegate_)
    delegate_->DidSendScreenRects(this);
  waiting_for_screen_rects_ack_ = true;
}

void RenderWidgetHostImpl::SuppressNextCharEvents() {
  suppress_next_char_events_ = true;
}

void RenderWidgetHostImpl::FlushInput() {
  input_router_->Flush();
  if (synthetic_gesture_controller_)
    synthetic_gesture_controller_->Flush(base::TimeTicks::Now());
}

void RenderWidgetHostImpl::SetNeedsFlush() {
  if (view_)
    view_->OnSetNeedsFlushInput();
}

void RenderWidgetHostImpl::Init() {
  DCHECK(process_->HasConnection());

  renderer_initialized_ = true;

  GpuSurfaceTracker::Get()->SetSurfaceHandle(
      surface_id_, GetCompositingSurface());

  // Send the ack along with the information on placement.
  Send(new ViewMsg_CreatingNew_ACK(routing_id_));
  GetProcess()->ResumeRequestsForView(routing_id_);

  WasResized();
}

void RenderWidgetHostImpl::Shutdown() {
  RejectMouseLockOrUnlockIfNecessary();

  if (process_->HasConnection()) {
    // Tell the renderer object to close.
    bool rv = Send(new ViewMsg_Close(routing_id_));
    DCHECK(rv);
  }

  Destroy();
}

bool RenderWidgetHostImpl::IsLoading() const {
  return is_loading_;
}

bool RenderWidgetHostImpl::IsRenderView() const {
  return false;
}

bool RenderWidgetHostImpl::OnMessageReceived(const IPC::Message &msg) {
  bool handled = true;
  IPC_BEGIN_MESSAGE_MAP(RenderWidgetHostImpl, msg)
    IPC_MESSAGE_HANDLER(InputHostMsg_QueueSyntheticGesture,
                        OnQueueSyntheticGesture)
    IPC_MESSAGE_HANDLER(InputHostMsg_ImeCancelComposition,
                        OnImeCancelComposition)
    IPC_MESSAGE_HANDLER(ViewHostMsg_RenderViewReady, OnRenderViewReady)
    IPC_MESSAGE_HANDLER(ViewHostMsg_RenderProcessGone, OnRenderProcessGone)
    IPC_MESSAGE_HANDLER(ViewHostMsg_Close, OnClose)
    IPC_MESSAGE_HANDLER(ViewHostMsg_UpdateScreenRects_ACK,
                        OnUpdateScreenRectsAck)
    IPC_MESSAGE_HANDLER(ViewHostMsg_RequestMove, OnRequestMove)
    IPC_MESSAGE_HANDLER(ViewHostMsg_SetTooltipText, OnSetTooltipText)
    IPC_MESSAGE_HANDLER_GENERIC(ViewHostMsg_SwapCompositorFrame,
                                OnSwapCompositorFrame(msg))
    IPC_MESSAGE_HANDLER(ViewHostMsg_DidStopFlinging, OnFlingingStopped)
    IPC_MESSAGE_HANDLER(ViewHostMsg_UpdateRect, OnUpdateRect)
    IPC_MESSAGE_HANDLER(ViewHostMsg_Focus, OnFocus)
    IPC_MESSAGE_HANDLER(ViewHostMsg_Blur, OnBlur)
    IPC_MESSAGE_HANDLER(ViewHostMsg_SetCursor, OnSetCursor)
    IPC_MESSAGE_HANDLER(ViewHostMsg_TextInputTypeChanged,
                        OnTextInputTypeChanged)
    IPC_MESSAGE_HANDLER(ViewHostMsg_LockMouse, OnLockMouse)
    IPC_MESSAGE_HANDLER(ViewHostMsg_UnlockMouse, OnUnlockMouse)
    IPC_MESSAGE_HANDLER(ViewHostMsg_ShowDisambiguationPopup,
                        OnShowDisambiguationPopup)
    IPC_MESSAGE_HANDLER(ViewHostMsg_SelectionChanged, OnSelectionChanged)
    IPC_MESSAGE_HANDLER(ViewHostMsg_SelectionBoundsChanged,
                        OnSelectionBoundsChanged)
#if defined(OS_WIN)
    IPC_MESSAGE_HANDLER(ViewHostMsg_WindowlessPluginDummyWindowCreated,
                        OnWindowlessPluginDummyWindowCreated)
    IPC_MESSAGE_HANDLER(ViewHostMsg_WindowlessPluginDummyWindowDestroyed,
                        OnWindowlessPluginDummyWindowDestroyed)
#endif
    IPC_MESSAGE_HANDLER(ViewHostMsg_SetRubberbandRect, OnSetRubberbandRect)
    IPC_MESSAGE_HANDLER(ViewHostMsg_HideRubberbandRect, OnHideRubberbandRect)
<<<<<<< HEAD
#if defined(OS_MACOSX) || defined(USE_AURA)
=======
#if defined(OS_MACOSX) || defined(USE_AURA) || defined(OS_ANDROID)
>>>>>>> 4f556e39
    IPC_MESSAGE_HANDLER(InputHostMsg_ImeCompositionRangeChanged,
                        OnImeCompositionRangeChanged)
#endif
    IPC_MESSAGE_UNHANDLED(handled = false)
  IPC_END_MESSAGE_MAP()

  if (!handled && input_router_ && input_router_->OnMessageReceived(msg))
    return true;

  if (!handled && view_ && view_->OnMessageReceived(msg))
    return true;

  return handled;
}

bool RenderWidgetHostImpl::Send(IPC::Message* msg) {
  if (IPC_MESSAGE_ID_CLASS(msg->type()) == InputMsgStart)
    return input_router_->SendInput(make_scoped_ptr(msg));

  return process_->Send(msg);
}

void RenderWidgetHostImpl::SetIsLoading(bool is_loading) {
  is_loading_ = is_loading;
  if (!view_)
    return;
  view_->SetIsLoading(is_loading);
}

void RenderWidgetHostImpl::WasHidden() {
  if (is_hidden_)
    return;

  is_hidden_ = true;

  // Don't bother reporting hung state when we aren't active.
  StopHangMonitorTimeout();

  // If we have a renderer, then inform it that we are being hidden so it can
  // reduce its resource utilization.
  Send(new ViewMsg_WasHidden(routing_id_));

  // Tell the RenderProcessHost we were hidden.
  process_->WidgetHidden();

  bool is_visible = false;
  NotificationService::current()->Notify(
      NOTIFICATION_RENDER_WIDGET_VISIBILITY_CHANGED,
      Source<RenderWidgetHost>(this),
      Details<bool>(&is_visible));
}

void RenderWidgetHostImpl::WasShown(const ui::LatencyInfo& latency_info) {
  if (!is_hidden_)
    return;
  is_hidden_ = false;

  SendScreenRects();

  // Always repaint on restore.
  bool needs_repainting = true;
  needs_repainting_on_restore_ = false;
  Send(new ViewMsg_WasShown(routing_id_, needs_repainting, latency_info));

  process_->WidgetRestored();

  bool is_visible = true;
  NotificationService::current()->Notify(
      NOTIFICATION_RENDER_WIDGET_VISIBILITY_CHANGED,
      Source<RenderWidgetHost>(this),
      Details<bool>(&is_visible));

  // It's possible for our size to be out of sync with the renderer. The
  // following is one case that leads to this:
  // 1. WasResized -> Send ViewMsg_Resize to render
  // 2. WasResized -> do nothing as resize_ack_pending_ is true
  // 3. WasHidden
  // 4. OnUpdateRect from (1) processed. Does NOT invoke WasResized as view
  //    is hidden. Now renderer/browser out of sync with what they think size
  //    is.
  // By invoking WasResized the renderer is updated as necessary. WasResized
  // does nothing if the sizes are already in sync.
  //
  // TODO: ideally ViewMsg_WasShown would take a size. This way, the renderer
  // could handle both the restore and resize at once. This isn't that big a
  // deal as RenderWidget::WasShown delays updating, so that the resize from
  // WasResized is usually processed before the renderer is painted.
  WasResized();
}

void RenderWidgetHostImpl::GetResizeParams(
    ViewMsg_Resize_Params* resize_params) {
  *resize_params = ViewMsg_Resize_Params();

  if (!screen_info_) {
    screen_info_.reset(new blink::WebScreenInfo);
    GetWebScreenInfo(screen_info_.get());
  }
  resize_params->screen_info = *screen_info_;
  resize_params->resizer_rect = GetRootWindowResizerRect();

  if (view_) {
    resize_params->new_size = view_->GetRequestedRendererSize();
    resize_params->physical_backing_size = view_->GetPhysicalBackingSize();
    resize_params->top_controls_layout_height =
        view_->GetTopControlsLayoutHeight();
    resize_params->visible_viewport_size = view_->GetVisibleViewportSize();
    resize_params->is_fullscreen = IsFullscreen();
  }
}

void RenderWidgetHostImpl::SetInitialRenderSizeParams(
    const ViewMsg_Resize_Params& resize_params) {
  // We don't expect to receive an ACK when the requested size or the physical
  // backing size is empty, or when the main viewport size didn't change.
  if (!resize_params.new_size.IsEmpty() &&
      !resize_params.physical_backing_size.IsEmpty()) {
    resize_ack_pending_ = g_check_for_pending_resize_ack;
  }

  old_resize_params_ =
      make_scoped_ptr(new ViewMsg_Resize_Params(resize_params));
}

void RenderWidgetHostImpl::WasResized() {
  // Skip if the |delegate_| has already been detached because
  // it's web contents is being deleted.
  if (resize_ack_pending_ || !process_->HasConnection() || !view_ ||
      !renderer_initialized_ || auto_resize_enabled_ || !delegate_) {
    return;
  }

  bool size_changed = true;
  bool side_payload_changed = screen_info_out_of_date_;
  scoped_ptr<ViewMsg_Resize_Params> params(new ViewMsg_Resize_Params);

  GetResizeParams(params.get());
  if (old_resize_params_) {
    size_changed = old_resize_params_->new_size != params->new_size;
    side_payload_changed =
        side_payload_changed ||
        old_resize_params_->physical_backing_size !=
            params->physical_backing_size ||
        old_resize_params_->is_fullscreen != params->is_fullscreen ||
        old_resize_params_->top_controls_layout_height !=
            params->top_controls_layout_height ||
        old_resize_params_->visible_viewport_size !=
            params->visible_viewport_size;
  }

  if (!size_changed && !side_payload_changed)
    return;

  // We don't expect to receive an ACK when the requested size is empty or when
  // the main viewport size didn't change.
  if (!params->new_size.IsEmpty() &&
      size_changed) {
    resize_ack_pending_ = g_check_for_pending_resize_ack;
  }

  if (!Send(new ViewMsg_Resize(routing_id_, *params))) {
    resize_ack_pending_ = false;
  } else {
    old_resize_params_.swap(params);
  }
}

void RenderWidgetHostImpl::ResizeRectChanged(const gfx::Rect& new_rect) {
  Send(new ViewMsg_ChangeResizeRect(routing_id_, new_rect));
}

void RenderWidgetHostImpl::GotFocus() {
  Focus();
  if (delegate_)
    delegate_->RenderWidgetGotFocus(this);
}

void RenderWidgetHostImpl::LostFocus() {
  Blur();
}

void RenderWidgetHostImpl::Focus() {
  Send(new InputMsg_SetFocus(routing_id_, true));
}

void RenderWidgetHostImpl::Blur() {
  // If there is a pending mouse lock request, we don't want to reject it at
  // this point. The user can switch focus back to this view and approve the
  // request later.
  if (IsMouseLocked())
    view_->UnlockMouse();

  if (touch_emulator_)
    touch_emulator_->CancelTouch();

  Send(new InputMsg_SetFocus(routing_id_, false));
}

void RenderWidgetHostImpl::LostCapture() {
  if (touch_emulator_)
    touch_emulator_->CancelTouch();

  Send(new InputMsg_MouseCaptureLost(routing_id_));
}

void RenderWidgetHostImpl::SetActive(bool active) {
  Send(new ViewMsg_SetActive(routing_id_, active));
}

void RenderWidgetHostImpl::LostMouseLock() {
  Send(new ViewMsg_MouseLockLost(routing_id_));
}

void RenderWidgetHostImpl::ViewDestroyed() {
  RejectMouseLockOrUnlockIfNecessary();

  // TODO(evanm): tracking this may no longer be necessary;
  // eliminate this function if so.
  SetView(NULL);
}

void RenderWidgetHostImpl::CopyFromBackingStore(
    const gfx::Rect& src_subrect,
    const gfx::Size& accelerated_dst_size,
    const base::Callback<void(bool, const SkBitmap&)>& callback,
    const SkColorType color_type) {
  if (view_) {
    TRACE_EVENT0("browser",
        "RenderWidgetHostImpl::CopyFromBackingStore::FromCompositingSurface");
    gfx::Rect accelerated_copy_rect = src_subrect.IsEmpty() ?
        gfx::Rect(view_->GetViewBounds().size()) : src_subrect;
    view_->CopyFromCompositingSurface(
        accelerated_copy_rect, accelerated_dst_size, callback, color_type);
    return;
  }

  callback.Run(false, SkBitmap());
}

bool RenderWidgetHostImpl::CanCopyFromBackingStore() {
  if (view_)
    return view_->IsSurfaceAvailableForCopy();
  return false;
}

#if defined(OS_ANDROID)
void RenderWidgetHostImpl::LockBackingStore() {
  if (view_)
    view_->LockCompositingSurface();
}

void RenderWidgetHostImpl::UnlockBackingStore() {
  if (view_)
    view_->UnlockCompositingSurface();
}
#endif

#if defined(OS_MACOSX)
void RenderWidgetHostImpl::PauseForPendingResizeOrRepaints() {
  TRACE_EVENT0("browser",
      "RenderWidgetHostImpl::PauseForPendingResizeOrRepaints");

  if (!CanPauseForPendingResizeOrRepaints())
    return;

  WaitForSurface();
}

bool RenderWidgetHostImpl::CanPauseForPendingResizeOrRepaints() {
  // Do not pause if the view is hidden.
  if (is_hidden())
    return false;

  // Do not pause if there is not a paint or resize already coming.
  if (!repaint_ack_pending_ && !resize_ack_pending_)
    return false;

  return true;
}

void RenderWidgetHostImpl::WaitForSurface() {
  TRACE_EVENT0("browser", "RenderWidgetHostImpl::WaitForSurface");

  // How long to (synchronously) wait for the renderer to respond with a
  // new frame when our current frame doesn't exist or is the wrong size.
  // This timeout impacts the "choppiness" of our window resize.
  const int kPaintMsgTimeoutMS = 50;

  if (!view_)
    return;

  // The view_size will be current_size_ for auto-sized views and otherwise the
  // size of the view_. (For auto-sized views, current_size_ is updated during
  // UpdateRect messages.)
  gfx::Size view_size = current_size_;
  if (!auto_resize_enabled_) {
    // Get the desired size from the current view bounds.
    gfx::Rect view_rect = view_->GetViewBounds();
    if (view_rect.IsEmpty())
      return;
    view_size = view_rect.size();
  }

  TRACE_EVENT2("renderer_host",
               "RenderWidgetHostImpl::WaitForBackingStore",
               "width",
               base::IntToString(view_size.width()),
               "height",
               base::IntToString(view_size.height()));

  // We should not be asked to paint while we are hidden.  If we are hidden,
  // then it means that our consumer failed to call WasShown. If we're not
  // force creating the backing store, it's OK since we can feel free to give
  // out our cached one if we have it.
  DCHECK(!is_hidden_) << "WaitForSurface called while hidden!";

  // We should never be called recursively; this can theoretically lead to
  // infinite recursion and almost certainly leads to lower performance.
  DCHECK(!in_get_backing_store_) << "WaitForSurface called recursively!";
  base::AutoReset<bool> auto_reset_in_get_backing_store(
      &in_get_backing_store_, true);

  // We might have a surface that we can use!
  if (view_->HasAcceleratedSurface(view_size))
    return;

  // We do not have a suitable backing store in the cache, so send out a
  // request to the renderer to paint the view if required.
  if (!repaint_ack_pending_ && !resize_ack_pending_) {
    repaint_start_time_ = TimeTicks::Now();
    repaint_ack_pending_ = true;
    TRACE_EVENT_ASYNC_BEGIN0(
        "renderer_host", "RenderWidgetHostImpl::repaint_ack_pending_", this);
    Send(new ViewMsg_Repaint(routing_id_, view_size));
  }

  TimeDelta max_delay = TimeDelta::FromMilliseconds(kPaintMsgTimeoutMS);
  TimeTicks end_time = TimeTicks::Now() + max_delay;
  do {
    TRACE_EVENT0("renderer_host", "WaitForSurface::WaitForUpdate");

    // When we have asked the RenderWidget to resize, and we are still waiting
    // on a response, block for a little while to see if we can't get a response
    // before returning the old (incorrectly sized) backing store.
    IPC::Message msg;
    if (RenderWidgetResizeHelper::Get()->WaitForSingleTaskToRun(max_delay)) {

      // For auto-resized views, current_size_ determines the view_size and it
      // may have changed during the handling of an UpdateRect message.
      if (auto_resize_enabled_)
        view_size = current_size_;

      // Break now if we got a backing store or accelerated surface of the
      // correct size.
      if (view_->HasAcceleratedSurface(view_size))
        return;
    } else {
      TRACE_EVENT0("renderer_host", "WaitForSurface::Timeout");
      break;
    }

    // Loop if we still have time left and haven't gotten a properly sized
    // BackingStore yet. This is necessary to support the GPU path which
    // typically has multiple frames pipelined -- we may need to skip one or two
    // BackingStore messages to get to the latest.
    max_delay = end_time - TimeTicks::Now();
  } while (max_delay > TimeDelta::FromSeconds(0));
}
#endif

bool RenderWidgetHostImpl::ScheduleComposite() {
  if (is_hidden_ || current_size_.IsEmpty() || repaint_ack_pending_ ||
      resize_ack_pending_) {
    return false;
  }

  // Send out a request to the renderer to paint the view if required.
  repaint_start_time_ = TimeTicks::Now();
  repaint_ack_pending_ = true;
  TRACE_EVENT_ASYNC_BEGIN0(
      "renderer_host", "RenderWidgetHostImpl::repaint_ack_pending_", this);
  Send(new ViewMsg_Repaint(routing_id_, current_size_));
  return true;
}

void RenderWidgetHostImpl::StartHangMonitorTimeout(base::TimeDelta delay) {
  if (hang_monitor_timeout_)
    hang_monitor_timeout_->Start(delay);
}

void RenderWidgetHostImpl::RestartHangMonitorTimeout() {
  if (hang_monitor_timeout_)
    hang_monitor_timeout_->Restart(
        base::TimeDelta::FromMilliseconds(hung_renderer_delay_ms_));
}

void RenderWidgetHostImpl::StopHangMonitorTimeout() {
  if (hang_monitor_timeout_)
    hang_monitor_timeout_->Stop();
  RendererIsResponsive();
}

void RenderWidgetHostImpl::ForwardMouseEvent(const WebMouseEvent& mouse_event) {
  ForwardMouseEventWithLatencyInfo(mouse_event, ui::LatencyInfo());
}

void RenderWidgetHostImpl::ForwardMouseEventWithLatencyInfo(
      const blink::WebMouseEvent& mouse_event,
      const ui::LatencyInfo& ui_latency) {
  TRACE_EVENT2("input", "RenderWidgetHostImpl::ForwardMouseEvent",
               "x", mouse_event.x, "y", mouse_event.y);
  ui::LatencyInfo::InputCoordinate logical_coordinate(mouse_event.x,
                                                      mouse_event.y);

  ui::LatencyInfo latency_info = CreateInputEventLatencyInfoIfNotExist(
      &ui_latency, mouse_event.type, &logical_coordinate, 1);

  for (size_t i = 0; i < mouse_event_callbacks_.size(); ++i) {
    if (mouse_event_callbacks_[i].Run(mouse_event))
      return;
  }

  if (IgnoreInputEvents())
    return;

  if (touch_emulator_ && touch_emulator_->HandleMouseEvent(mouse_event))
    return;

  input_router_->SendMouseEvent(MouseEventWithLatencyInfo(mouse_event,
                                                          latency_info));
}

void RenderWidgetHostImpl::OnPointerEventActivate() {
}

void RenderWidgetHostImpl::ForwardWheelEvent(
    const WebMouseWheelEvent& wheel_event) {
  ForwardWheelEventWithLatencyInfo(wheel_event, ui::LatencyInfo());
}

void RenderWidgetHostImpl::ForwardWheelEventWithLatencyInfo(
      const blink::WebMouseWheelEvent& wheel_event,
      const ui::LatencyInfo& ui_latency) {
  TRACE_EVENT0("input", "RenderWidgetHostImpl::ForwardWheelEvent");

  ui::LatencyInfo::InputCoordinate logical_coordinate(wheel_event.x,
                                                      wheel_event.y);

  ui::LatencyInfo latency_info = CreateInputEventLatencyInfoIfNotExist(
      &ui_latency, wheel_event.type, &logical_coordinate, 1);

  if (IgnoreInputEvents())
    return;

  if (touch_emulator_ && touch_emulator_->HandleMouseWheelEvent(wheel_event))
    return;

  input_router_->SendWheelEvent(MouseWheelEventWithLatencyInfo(wheel_event,
                                                               latency_info));
}

void RenderWidgetHostImpl::ForwardGestureEvent(
    const blink::WebGestureEvent& gesture_event) {
  ForwardGestureEventWithLatencyInfo(gesture_event, ui::LatencyInfo());
}

void RenderWidgetHostImpl::ForwardGestureEventWithLatencyInfo(
    const blink::WebGestureEvent& gesture_event,
    const ui::LatencyInfo& ui_latency) {
  TRACE_EVENT0("input", "RenderWidgetHostImpl::ForwardGestureEvent");
  // Early out if necessary, prior to performing latency logic.
  if (IgnoreInputEvents())
    return;

  if (delegate_->PreHandleGestureEvent(gesture_event))
    return;

  ui::LatencyInfo::InputCoordinate logical_coordinate(gesture_event.x,
                                                      gesture_event.y);

  ui::LatencyInfo latency_info = CreateInputEventLatencyInfoIfNotExist(
      &ui_latency, gesture_event.type, &logical_coordinate, 1);

  if (gesture_event.type == blink::WebInputEvent::GestureScrollUpdate) {
    latency_info.AddLatencyNumber(
        ui::INPUT_EVENT_LATENCY_SCROLL_UPDATE_RWH_COMPONENT,
        GetLatencyComponentId(),
        ++last_input_number_);

    // Make a copy of the INPUT_EVENT_LATENCY_ORIGINAL_COMPONENT with a
    // different name INPUT_EVENT_LATENCY_SCROLL_UPDATE_ORIGINAL_COMPONENT.
    // So we can track the latency specifically for scroll update events.
    ui::LatencyInfo::LatencyComponent original_component;
    if (latency_info.FindLatency(ui::INPUT_EVENT_LATENCY_ORIGINAL_COMPONENT,
                                 0,
                                 &original_component)) {
      latency_info.AddLatencyNumberWithTimestamp(
          ui::INPUT_EVENT_LATENCY_SCROLL_UPDATE_ORIGINAL_COMPONENT,
          GetLatencyComponentId(),
          original_component.sequence_number,
          original_component.event_time,
          original_component.event_count);
    }
  }

  GestureEventWithLatencyInfo gesture_with_latency(gesture_event, latency_info);
  input_router_->SendGestureEvent(gesture_with_latency);
}

void RenderWidgetHostImpl::ForwardEmulatedTouchEvent(
      const blink::WebTouchEvent& touch_event) {
  TRACE_EVENT0("input", "RenderWidgetHostImpl::ForwardEmulatedTouchEvent");

  ui::LatencyInfo::InputCoordinate
      logical_coordinates[ui::LatencyInfo::kMaxInputCoordinates];
  size_t logical_coordinates_size =
      std::min(arraysize(logical_coordinates),
               static_cast<size_t>(touch_event.touchesLength));
  for (size_t i = 0; i < logical_coordinates_size; i++) {
    logical_coordinates[i] = ui::LatencyInfo::InputCoordinate(
        touch_event.touches[i].position.x, touch_event.touches[i].position.y);
  }

  ui::LatencyInfo latency_info = CreateInputEventLatencyInfoIfNotExist(
      NULL, touch_event.type, logical_coordinates, logical_coordinates_size);
  TouchEventWithLatencyInfo touch_with_latency(touch_event, latency_info);
  input_router_->SendTouchEvent(touch_with_latency);
}

void RenderWidgetHostImpl::ForwardTouchEventWithLatencyInfo(
      const blink::WebTouchEvent& touch_event,
      const ui::LatencyInfo& ui_latency) {
  TRACE_EVENT0("input", "RenderWidgetHostImpl::ForwardTouchEvent");

  // Always forward TouchEvents for touch stream consistency. They will be
  // ignored if appropriate in FilterInputEvent().

  ui::LatencyInfo::InputCoordinate
      logical_coordinates[ui::LatencyInfo::kMaxInputCoordinates];
  size_t logical_coordinates_size =
      std::min(arraysize(logical_coordinates),
               static_cast<size_t>(touch_event.touchesLength));
  for (size_t i = 0; i < logical_coordinates_size; i++) {
    logical_coordinates[i] = ui::LatencyInfo::InputCoordinate(
        touch_event.touches[i].position.x, touch_event.touches[i].position.y);
  }

  ui::LatencyInfo latency_info = CreateInputEventLatencyInfoIfNotExist(
      &ui_latency,
      touch_event.type,
      logical_coordinates,
      logical_coordinates_size);
  TouchEventWithLatencyInfo touch_with_latency(touch_event, latency_info);

  if (touch_emulator_ &&
      touch_emulator_->HandleTouchEvent(touch_with_latency.event)) {
    if (view_) {
      view_->ProcessAckedTouchEvent(
          touch_with_latency, INPUT_EVENT_ACK_STATE_CONSUMED);
    }
    return;
  }

  input_router_->SendTouchEvent(touch_with_latency);
}

void RenderWidgetHostImpl::ForwardKeyboardEvent(
    const NativeWebKeyboardEvent& key_event) {
  TRACE_EVENT0("input", "RenderWidgetHostImpl::ForwardKeyboardEvent");
  if (IgnoreInputEvents())
    return;

  if (!process_->HasConnection())
    return;

  // First, let keypress listeners take a shot at handling the event.  If a
  // listener handles the event, it should not be propagated to the renderer.
  if (KeyPressListenersHandleEvent(key_event)) {
    // Some keypresses that are accepted by the listener might have follow up
    // char events, which should be ignored.
    if (key_event.type == WebKeyboardEvent::RawKeyDown)
      suppress_next_char_events_ = true;
    return;
  }

  if (key_event.type == WebKeyboardEvent::Char &&
      (key_event.windowsKeyCode == ui::VKEY_RETURN ||
       key_event.windowsKeyCode == ui::VKEY_SPACE)) {
    OnUserGesture();
  }

  // Double check the type to make sure caller hasn't sent us nonsense that
  // will mess up our key queue.
  if (!WebInputEvent::isKeyboardEventType(key_event.type))
    return;

  if (suppress_next_char_events_) {
    // If preceding RawKeyDown event was handled by the browser, then we need
    // suppress all Char events generated by it. Please note that, one
    // RawKeyDown event may generate multiple Char events, so we can't reset
    // |suppress_next_char_events_| until we get a KeyUp or a RawKeyDown.
    if (key_event.type == WebKeyboardEvent::Char)
      return;
    // We get a KeyUp or a RawKeyDown event.
    suppress_next_char_events_ = false;
  }

  bool is_shortcut = false;

  // Only pre-handle the key event if it's not handled by the input method.
  if (delegate_ && !key_event.skip_in_browser) {
    // We need to set |suppress_next_char_events_| to true if
    // PreHandleKeyboardEvent() returns true, but |this| may already be
    // destroyed at that time. So set |suppress_next_char_events_| true here,
    // then revert it afterwards when necessary.
    if (key_event.type == WebKeyboardEvent::RawKeyDown)
      suppress_next_char_events_ = true;

    // Tab switching/closing accelerators aren't sent to the renderer to avoid
    // a hung/malicious renderer from interfering.
    if (delegate_->PreHandleKeyboardEvent(key_event, &is_shortcut))
      return;

    if (key_event.type == WebKeyboardEvent::RawKeyDown)
      suppress_next_char_events_ = false;
  }

  if (touch_emulator_ && touch_emulator_->HandleKeyboardEvent(key_event))
    return;

  input_router_->SendKeyboardEvent(
      key_event,
      CreateInputEventLatencyInfoIfNotExist(NULL, key_event.type, NULL, 0),
      is_shortcut);
}

void RenderWidgetHostImpl::QueueSyntheticGesture(
    scoped_ptr<SyntheticGesture> synthetic_gesture,
    const base::Callback<void(SyntheticGesture::Result)>& on_complete) {
  if (!synthetic_gesture_controller_ && view_) {
    synthetic_gesture_controller_.reset(
        new SyntheticGestureController(
            view_->CreateSyntheticGestureTarget().Pass()));
  }
  if (synthetic_gesture_controller_) {
    synthetic_gesture_controller_->QueueSyntheticGesture(
        synthetic_gesture.Pass(), on_complete);
  }
}

void RenderWidgetHostImpl::SetCursor(const WebCursor& cursor) {
  if (!view_)
    return;
  view_->UpdateCursor(cursor);
}

void RenderWidgetHostImpl::ShowContextMenuAtPoint(const gfx::Point& point) {
  Send(new ViewMsg_ShowContextMenu(
      GetRoutingID(), ui::MENU_SOURCE_MOUSE, point));
}

void RenderWidgetHostImpl::SendCursorVisibilityState(bool is_visible) {
  Send(new InputMsg_CursorVisibilityChange(GetRoutingID(), is_visible));
}

int64 RenderWidgetHostImpl::GetLatencyComponentId() const {
  return GetRoutingID() | (static_cast<int64>(GetProcess()->GetID()) << 32);
}

// static
void RenderWidgetHostImpl::DisableResizeAckCheckForTesting() {
  g_check_for_pending_resize_ack = false;
}

ui::LatencyInfo RenderWidgetHostImpl::CreateInputEventLatencyInfoIfNotExist(
    const ui::LatencyInfo* original,
    WebInputEvent::Type type,
    const ui::LatencyInfo::InputCoordinate* logical_coordinates,
    size_t logical_coordinates_size) {
  ui::LatencyInfo info;
  if (original)
    info = *original;
  // In Aura, gesture event will already carry its original touch event's
  // INPUT_EVENT_LATENCY_RWH_COMPONENT.
  if (!info.FindLatency(ui::INPUT_EVENT_LATENCY_BEGIN_RWH_COMPONENT,
                        GetLatencyComponentId(),
                        NULL)) {
    info.AddLatencyNumber(ui::INPUT_EVENT_LATENCY_BEGIN_RWH_COMPONENT,
                          GetLatencyComponentId(),
                          ++last_input_number_);
    info.TraceEventType(WebInputEventTraits::GetName(type));

    // Convert logical coordinates to physical coordinates, based on the
    // device scale factor.
    float device_scale_factor =
        screen_info_ ? screen_info_->deviceScaleFactor : 1;
    DCHECK(logical_coordinates_size <= ui::LatencyInfo::kMaxInputCoordinates);
    info.input_coordinates_size = logical_coordinates_size;
    for (size_t i = 0; i < info.input_coordinates_size; i++) {
      info.input_coordinates[i].x =
          logical_coordinates[i].x * device_scale_factor;
      info.input_coordinates[i].y =
          logical_coordinates[i].y * device_scale_factor;
    }
  }

  return info;
}


void RenderWidgetHostImpl::AddKeyPressEventCallback(
    const KeyPressEventCallback& callback) {
  key_press_event_callbacks_.push_back(callback);
}

void RenderWidgetHostImpl::RemoveKeyPressEventCallback(
    const KeyPressEventCallback& callback) {
  for (size_t i = 0; i < key_press_event_callbacks_.size(); ++i) {
    if (key_press_event_callbacks_[i].Equals(callback)) {
      key_press_event_callbacks_.erase(
          key_press_event_callbacks_.begin() + i);
      return;
    }
  }
}

void RenderWidgetHostImpl::AddMouseEventCallback(
    const MouseEventCallback& callback) {
  mouse_event_callbacks_.push_back(callback);
}

void RenderWidgetHostImpl::RemoveMouseEventCallback(
    const MouseEventCallback& callback) {
  for (size_t i = 0; i < mouse_event_callbacks_.size(); ++i) {
    if (mouse_event_callbacks_[i].Equals(callback)) {
      mouse_event_callbacks_.erase(mouse_event_callbacks_.begin() + i);
      return;
    }
  }
}

void RenderWidgetHostImpl::GetWebScreenInfo(blink::WebScreenInfo* result) {
  TRACE_EVENT0("renderer_host", "RenderWidgetHostImpl::GetWebScreenInfo");
  if (view_)
    view_->GetScreenInfo(result);
  else
    RenderWidgetHostViewBase::GetDefaultScreenInfo(result);
  screen_info_out_of_date_ = false;
}

const NativeWebKeyboardEvent*
    RenderWidgetHostImpl::GetLastKeyboardEvent() const {
  return input_router_->GetLastKeyboardEvent();
}

void RenderWidgetHostImpl::NotifyScreenInfoChanged() {
  // The resize message (which may not happen immediately) will carry with it
  // the screen info as well as the new size (if the screen has changed scale
  // factor).
  InvalidateScreenInfo();
  WasResized();
}

void RenderWidgetHostImpl::InvalidateScreenInfo() {
  screen_info_out_of_date_ = true;
  screen_info_.reset();
}

void RenderWidgetHostImpl::GetSnapshotFromBrowser(
    const base::Callback<void(const unsigned char*,size_t)> callback) {
  int id = next_browser_snapshot_id_++;
  pending_browser_snapshots_.insert(std::make_pair(id, callback));
  Send(new ViewMsg_ForceRedraw(GetRoutingID(), id));
}

void RenderWidgetHostImpl::OnSelectionChanged(const base::string16& text,
                                              size_t offset,
                                              const gfx::Range& range) {
  if (view_)
    view_->SelectionChanged(text, offset, range);
}

void RenderWidgetHostImpl::OnSelectionBoundsChanged(
    const ViewHostMsg_SelectionBounds_Params& params) {
  if (view_) {
    view_->SelectionBoundsChanged(params);
  }
}

void RenderWidgetHostImpl::OnSetRubberbandRect(const gfx::Rect& rect) {
  view_->SetRubberbandRect(rect);
}

void RenderWidgetHostImpl::OnHideRubberbandRect() {
  view_->HideRubberbandRect();
}

void RenderWidgetHostImpl::UpdateVSyncParameters(base::TimeTicks timebase,
                                                 base::TimeDelta interval) {
  Send(new ViewMsg_UpdateVSyncParameters(GetRoutingID(), timebase, interval));
}

void RenderWidgetHostImpl::RendererExited(base::TerminationStatus status,
                                          int exit_code) {
  // Clearing this flag causes us to re-create the renderer when recovering
  // from a crashed renderer.
  renderer_initialized_ = false;

  waiting_for_screen_rects_ack_ = false;

  // Must reset these to ensure that keyboard events work with a new renderer.
  suppress_next_char_events_ = false;

  // Reset some fields in preparation for recovering from a crash.
  ResetSizeAndRepaintPendingFlags();
  current_size_.SetSize(0, 0);
  // After the renderer crashes, the view is destroyed and so the
  // RenderWidgetHost cannot track its visibility anymore. We assume such
  // RenderWidgetHost to be visible for the sake of internal accounting - be
  // careful about changing this - see http://crbug.com/401859.
  //
  // We need to at least make sure that the RenderProcessHost is notified about
  // the |is_hidden_| change, so that the renderer will have correct visibility
  // set when respawned.
  if (is_hidden_) {
    process_->WidgetRestored();
    is_hidden_ = false;
  }

  // Reset this to ensure the hung renderer mechanism is working properly.
  in_flight_event_count_ = 0;

  if (view_) {
    GpuSurfaceTracker::Get()->SetSurfaceHandle(surface_id_,
                                               gfx::GLSurfaceHandle());
    view_->RenderProcessGone(status, exit_code);
    view_ = NULL; // The View should be deleted by RenderProcessGone.
    view_weak_.reset();
  }

  // Reconstruct the input router to ensure that it has fresh state for a new
  // renderer. Otherwise it may be stuck waiting for the old renderer to ack an
  // event. (In particular, the above call to view_->RenderProcessGone will
  // destroy the aura window, which may dispatch a synthetic mouse move.)
  input_router_.reset(new InputRouterImpl(
      process_, this, this, routing_id_, GetInputRouterConfigForPlatform()));

  synthetic_gesture_controller_.reset();
}

void RenderWidgetHostImpl::UpdateTextDirection(WebTextDirection direction) {
  text_direction_updated_ = true;
  text_direction_ = direction;
}

void RenderWidgetHostImpl::CancelUpdateTextDirection() {
  if (text_direction_updated_)
    text_direction_canceled_ = true;
}

void RenderWidgetHostImpl::NotifyTextDirection() {
  if (text_direction_updated_) {
    if (!text_direction_canceled_)
      Send(new ViewMsg_SetTextDirection(GetRoutingID(), text_direction_));
    text_direction_updated_ = false;
    text_direction_canceled_ = false;
  }
}

void RenderWidgetHostImpl::SetInputMethodActive(bool activate) {
  input_method_active_ = activate;
  Send(new ViewMsg_SetInputMethodActive(GetRoutingID(), activate));
}

void RenderWidgetHostImpl::CandidateWindowShown() {
  Send(new ViewMsg_CandidateWindowShown(GetRoutingID()));
}

void RenderWidgetHostImpl::CandidateWindowUpdated() {
  Send(new ViewMsg_CandidateWindowUpdated(GetRoutingID()));
}

void RenderWidgetHostImpl::CandidateWindowHidden() {
  Send(new ViewMsg_CandidateWindowHidden(GetRoutingID()));
}

void RenderWidgetHostImpl::ImeSetComposition(
    const base::string16& text,
    const std::vector<blink::WebCompositionUnderline>& underlines,
    int selection_start,
    int selection_end) {
  Send(new InputMsg_ImeSetComposition(
            GetRoutingID(), text, underlines, selection_start, selection_end));
}

void RenderWidgetHostImpl::ImeConfirmComposition(
    const base::string16& text,
    const gfx::Range& replacement_range,
    bool keep_selection) {
  Send(new InputMsg_ImeConfirmComposition(
        GetRoutingID(), text, replacement_range, keep_selection));
}

void RenderWidgetHostImpl::ImeCancelComposition() {
  Send(new InputMsg_ImeSetComposition(GetRoutingID(), base::string16(),
            std::vector<blink::WebCompositionUnderline>(), 0, 0));
}

gfx::Rect RenderWidgetHostImpl::GetRootWindowResizerRect() const {
  return gfx::Rect();
}

void RenderWidgetHostImpl::RequestToLockMouse(bool user_gesture,
                                              bool last_unlocked_by_target) {
  // Directly reject to lock the mouse. Subclass can override this method to
  // decide whether to allow mouse lock or not.
  GotResponseToLockMouseRequest(false);
}

void RenderWidgetHostImpl::RejectMouseLockOrUnlockIfNecessary() {
  DCHECK(!pending_mouse_lock_request_ || !IsMouseLocked());
  if (pending_mouse_lock_request_) {
    pending_mouse_lock_request_ = false;
    Send(new ViewMsg_LockMouse_ACK(routing_id_, false));
  } else if (IsMouseLocked()) {
    view_->UnlockMouse();
  }
}

bool RenderWidgetHostImpl::IsMouseLocked() const {
  return view_ ? view_->IsMouseLocked() : false;
}

bool RenderWidgetHostImpl::IsFullscreen() const {
  return false;
}

void RenderWidgetHostImpl::SetAutoResize(bool enable,
                                         const gfx::Size& min_size,
                                         const gfx::Size& max_size) {
  auto_resize_enabled_ = enable;
  min_size_for_auto_resize_ = min_size;
  max_size_for_auto_resize_ = max_size;
}

void RenderWidgetHostImpl::Destroy() {
  NotificationService::current()->Notify(
      NOTIFICATION_RENDER_WIDGET_HOST_DESTROYED,
      Source<RenderWidgetHost>(this),
      NotificationService::NoDetails());

  // Tell the view to die.
  // Note that in the process of the view shutting down, it can call a ton
  // of other messages on us.  So if you do any other deinitialization here,
  // do it after this call to view_->Destroy().
  if (view_)
    view_->Destroy();

  delete this;
}

void RenderWidgetHostImpl::RendererIsUnresponsive() {
  NotificationService::current()->Notify(
      NOTIFICATION_RENDER_WIDGET_HOST_HANG,
      Source<RenderWidgetHost>(this),
      NotificationService::NoDetails());
  is_unresponsive_ = true;
  NotifyRendererUnresponsive();
}

void RenderWidgetHostImpl::RendererIsResponsive() {
  if (is_unresponsive_) {
    is_unresponsive_ = false;
    NotifyRendererResponsive();
  }
}

void RenderWidgetHostImpl::OnRenderViewReady() {
  SendScreenRects();
  WasResized();
}

void RenderWidgetHostImpl::OnRenderProcessGone(int status, int exit_code) {
  // TODO(evanm): This synchronously ends up calling "delete this".
  // Is that really what we want in response to this message?  I'm matching
  // previous behavior of the code here.
  Destroy();
}

void RenderWidgetHostImpl::OnClose() {
  Shutdown();
}

void RenderWidgetHostImpl::OnSetTooltipText(
    const base::string16& tooltip_text,
    WebTextDirection text_direction_hint) {
  // First, add directionality marks around tooltip text if necessary.
  // A naive solution would be to simply always wrap the text. However, on
  // windows, Unicode directional embedding characters can't be displayed on
  // systems that lack RTL fonts and are instead displayed as empty squares.
  //
  // To get around this we only wrap the string when we deem it necessary i.e.
  // when the locale direction is different than the tooltip direction hint.
  //
  // Currently, we use element's directionality as the tooltip direction hint.
  // An alternate solution would be to set the overall directionality based on
  // trying to detect the directionality from the tooltip text rather than the
  // element direction.  One could argue that would be a preferable solution
  // but we use the current approach to match Fx & IE's behavior.

  if (delegate_) {
    const bool showTooltipHandled = delegate_->ShowTooltip(tooltip_text, 
                                                           text_direction_hint);
    if (showTooltipHandled) {
        return;
    }
  }
  base::string16 wrapped_tooltip_text = tooltip_text;
  if (!tooltip_text.empty()) {
    if (text_direction_hint == blink::WebTextDirectionLeftToRight) {
      // Force the tooltip to have LTR directionality.
      wrapped_tooltip_text =
          base::i18n::GetDisplayStringInLTRDirectionality(wrapped_tooltip_text);
    } else if (text_direction_hint == blink::WebTextDirectionRightToLeft &&
               !base::i18n::IsRTL()) {
      // Force the tooltip to have RTL directionality.
      base::i18n::WrapStringWithRTLFormatting(&wrapped_tooltip_text);
    }
  }
  if (GetView())
    view_->SetTooltipText(wrapped_tooltip_text);
}

void RenderWidgetHostImpl::OnUpdateScreenRectsAck() {
  waiting_for_screen_rects_ack_ = false;
  if (!view_)
    return;

  if (view_->GetViewBounds() == last_view_screen_rect_ &&
      view_->GetBoundsInRootWindow() == last_window_screen_rect_) {
    return;
  }

  SendScreenRects();
}

void RenderWidgetHostImpl::OnRequestMove(const gfx::Rect& pos) {
  if (view_) {
    view_->SetBounds(pos);
    Send(new ViewMsg_Move_ACK(routing_id_));
  }
}

bool RenderWidgetHostImpl::OnSwapCompositorFrame(
    const IPC::Message& message) {
  // This trace event is used in
  // chrome/browser/extensions/api/cast_streaming/performance_test.cc
  TRACE_EVENT0("test_fps",
               TRACE_DISABLED_BY_DEFAULT("OnSwapCompositorFrame"));
  ViewHostMsg_SwapCompositorFrame::Param param;
  if (!ViewHostMsg_SwapCompositorFrame::Read(&message, &param))
    return false;
  scoped_ptr<cc::CompositorFrame> frame(new cc::CompositorFrame);
  uint32 output_surface_id = param.a;
  param.b.AssignTo(frame.get());
  std::vector<IPC::Message> messages_to_deliver_with_frame;
  messages_to_deliver_with_frame.swap(param.c);

  for (size_t i = 0; i < frame->metadata.latency_info.size(); i++)
    AddLatencyInfoComponentIds(&frame->metadata.latency_info[i]);

  input_router_->OnViewUpdated(
      GetInputRouterViewFlagsFromCompositorFrameMetadata(frame->metadata));

  if (view_) {
    view_->OnSwapCompositorFrame(output_surface_id, frame.Pass());
    view_->DidReceiveRendererFrame();
  } else {
    cc::CompositorFrameAck ack;
    if (frame->gl_frame_data) {
      ack.gl_frame_data = frame->gl_frame_data.Pass();
      ack.gl_frame_data->sync_point = 0;
    } else if (frame->delegated_frame_data) {
      cc::TransferableResource::ReturnResources(
          frame->delegated_frame_data->resource_list,
          &ack.resources);
    } else if (frame->software_frame_data) {
      ack.last_software_frame_id = frame->software_frame_data->id;
    }
    SendSwapCompositorFrameAck(routing_id_, output_surface_id,
                               process_->GetID(), ack);
  }

  RenderProcessHost* rph = GetProcess();
  for (std::vector<IPC::Message>::const_iterator i =
           messages_to_deliver_with_frame.begin();
       i != messages_to_deliver_with_frame.end();
       ++i) {
    rph->OnMessageReceived(*i);
    if (i->dispatch_error())
      rph->OnBadMessageReceived(*i);
  }
  messages_to_deliver_with_frame.clear();

  return true;
}

void RenderWidgetHostImpl::OnFlingingStopped() {
  if (view_)
    view_->DidStopFlinging();
}

void RenderWidgetHostImpl::OnUpdateRect(
    const ViewHostMsg_UpdateRect_Params& params) {
  TRACE_EVENT0("renderer_host", "RenderWidgetHostImpl::OnUpdateRect");
  TimeTicks paint_start = TimeTicks::Now();

  // Update our knowledge of the RenderWidget's size.
  current_size_ = params.view_size;

  bool is_resize_ack =
      ViewHostMsg_UpdateRect_Flags::is_resize_ack(params.flags);

  // resize_ack_pending_ needs to be cleared before we call DidPaintRect, since
  // that will end up reaching GetBackingStore.
  if (is_resize_ack) {
    DCHECK(!g_check_for_pending_resize_ack || resize_ack_pending_);
    resize_ack_pending_ = false;
  }

  bool is_repaint_ack =
      ViewHostMsg_UpdateRect_Flags::is_repaint_ack(params.flags);
  if (is_repaint_ack) {
    DCHECK(repaint_ack_pending_);
    TRACE_EVENT_ASYNC_END0(
        "renderer_host", "RenderWidgetHostImpl::repaint_ack_pending_", this);
    repaint_ack_pending_ = false;
    TimeDelta delta = TimeTicks::Now() - repaint_start_time_;
    UMA_HISTOGRAM_TIMES("MPArch.RWH_RepaintDelta", delta);
  }

  DCHECK(!params.view_size.IsEmpty());

  DidUpdateBackingStore(params, paint_start);

  if (auto_resize_enabled_) {
    bool post_callback = new_auto_size_.IsEmpty();
    new_auto_size_ = params.view_size;
    if (post_callback) {
      base::MessageLoop::current()->PostTask(
          FROM_HERE,
          base::Bind(&RenderWidgetHostImpl::DelayedAutoResized,
                     weak_factory_.GetWeakPtr()));
    }
  }

  // Log the time delta for processing a paint message. On platforms that don't
  // support asynchronous painting, this is equivalent to
  // MPArch.RWH_TotalPaintTime.
  TimeDelta delta = TimeTicks::Now() - paint_start;
  UMA_HISTOGRAM_TIMES("MPArch.RWH_OnMsgUpdateRect", delta);
}

void RenderWidgetHostImpl::DidUpdateBackingStore(
    const ViewHostMsg_UpdateRect_Params& params,
    const TimeTicks& paint_start) {
  TRACE_EVENT0("renderer_host", "RenderWidgetHostImpl::DidUpdateBackingStore");
  TimeTicks update_start = TimeTicks::Now();

  // Move the plugins if the view hasn't already been destroyed.  Plugin moves
  // will not be re-issued, so must move them now, regardless of whether we
  // paint or not.  MovePluginWindows attempts to move the plugin windows and
  // in the process could dispatch other window messages which could cause the
  // view to be destroyed.
  if (view_)
    view_->MovePluginWindows(params.plugin_window_moves);

  NotificationService::current()->Notify(
      NOTIFICATION_RENDER_WIDGET_HOST_DID_UPDATE_BACKING_STORE,
      Source<RenderWidgetHost>(this),
      NotificationService::NoDetails());

  // We don't need to update the view if the view is hidden. We must do this
  // early return after the ACK is sent, however, or the renderer will not send
  // us more data.
  if (is_hidden_)
    return;

  // If we got a resize ack, then perhaps we have another resize to send?
  bool is_resize_ack =
      ViewHostMsg_UpdateRect_Flags::is_resize_ack(params.flags);
  if (is_resize_ack)
    WasResized();

  // Log the time delta for processing a paint message.
  TimeTicks now = TimeTicks::Now();
  TimeDelta delta = now - update_start;
  UMA_HISTOGRAM_TIMES("MPArch.RWH_DidUpdateBackingStore", delta);
}

void RenderWidgetHostImpl::OnQueueSyntheticGesture(
    const SyntheticGesturePacket& gesture_packet) {
  // Only allow untrustworthy gestures if explicitly enabled.
  if (!base::CommandLine::ForCurrentProcess()->HasSwitch(
          cc::switches::kEnableGpuBenchmarking)) {
    RecordAction(base::UserMetricsAction("BadMessageTerminate_RWH7"));
    GetProcess()->ReceivedBadMessage();
    return;
  }

  QueueSyntheticGesture(
        SyntheticGesture::Create(*gesture_packet.gesture_params()),
        base::Bind(&RenderWidgetHostImpl::OnSyntheticGestureCompleted,
                   weak_factory_.GetWeakPtr()));
}

void RenderWidgetHostImpl::OnFocus() {
  // Only RenderViewHost can deal with that message.
  RecordAction(base::UserMetricsAction("BadMessageTerminate_RWH4"));
  GetProcess()->ReceivedBadMessage();
}

void RenderWidgetHostImpl::OnBlur() {
  // Only RenderViewHost can deal with that message.
  RecordAction(base::UserMetricsAction("BadMessageTerminate_RWH5"));
  GetProcess()->ReceivedBadMessage();
}

void RenderWidgetHostImpl::OnSetCursor(const WebCursor& cursor) {
  SetCursor(cursor);
}

void RenderWidgetHostImpl::SetTouchEventEmulationEnabled(bool enabled) {
  if (enabled) {
    if (!touch_emulator_)
      touch_emulator_.reset(new TouchEmulator(this));
    touch_emulator_->Enable();
  } else {
    if (touch_emulator_)
      touch_emulator_->Disable();
  }
}

void RenderWidgetHostImpl::OnTextInputTypeChanged(
    ui::TextInputType type,
    ui::TextInputMode input_mode,
    bool can_compose_inline,
    int flags) {
  if (view_)
    view_->TextInputTypeChanged(type, input_mode, can_compose_inline, flags);
}

#if defined(OS_MACOSX) || defined(USE_AURA) || defined(OS_ANDROID)
void RenderWidgetHostImpl::OnImeCompositionRangeChanged(
    const gfx::Range& range,
    const std::vector<gfx::Rect>& character_bounds) {
  if (view_)
    view_->ImeCompositionRangeChanged(range, character_bounds);
}
#endif

void RenderWidgetHostImpl::OnImeCancelComposition() {
  if (view_)
    view_->ImeCancelComposition();
}

void RenderWidgetHostImpl::OnLockMouse(bool user_gesture,
                                       bool last_unlocked_by_target,
                                       bool privileged) {

  if (pending_mouse_lock_request_) {
    Send(new ViewMsg_LockMouse_ACK(routing_id_, false));
    return;
  } else if (IsMouseLocked()) {
    Send(new ViewMsg_LockMouse_ACK(routing_id_, true));
    return;
  }

  pending_mouse_lock_request_ = true;
  if (privileged && allow_privileged_mouse_lock_) {
    // Directly approve to lock the mouse.
    GotResponseToLockMouseRequest(true);
  } else {
    RequestToLockMouse(user_gesture, last_unlocked_by_target);
  }
}

void RenderWidgetHostImpl::OnUnlockMouse() {
  RejectMouseLockOrUnlockIfNecessary();
}

void RenderWidgetHostImpl::OnShowDisambiguationPopup(
    const gfx::Rect& rect_pixels,
    const gfx::Size& size,
    const cc::SharedBitmapId& id) {
  DCHECK(!rect_pixels.IsEmpty());
  DCHECK(!size.IsEmpty());

  scoped_ptr<cc::SharedBitmap> bitmap =
      HostSharedBitmapManager::current()->GetSharedBitmapFromId(size, id);
  if (!bitmap) {
    RecordAction(base::UserMetricsAction("BadMessageTerminate_RWH6"));
    GetProcess()->ReceivedBadMessage();
    return;
  }

  DCHECK(bitmap->pixels());

  SkImageInfo info = SkImageInfo::MakeN32Premul(size.width(), size.height());
  SkBitmap zoomed_bitmap;
  zoomed_bitmap.installPixels(info, bitmap->pixels(), info.minRowBytes());

  // Note that |rect| is in coordinates of pixels relative to the window origin.
  // Aura-based systems will want to convert this to DIPs.
  if (view_)
    view_->ShowDisambiguationPopup(rect_pixels, zoomed_bitmap);

  // It is assumed that the disambiguation popup will make a copy of the
  // provided zoomed image, so we delete this one.
  zoomed_bitmap.setPixels(0);
  Send(new ViewMsg_ReleaseDisambiguationPopupBitmap(GetRoutingID(), id));
}

#if defined(OS_WIN)
void RenderWidgetHostImpl::OnWindowlessPluginDummyWindowCreated(
    gfx::NativeViewId dummy_activation_window) {
  HWND hwnd = reinterpret_cast<HWND>(dummy_activation_window);

  // This may happen as a result of a race condition when the plugin is going
  // away.
  wchar_t window_title[MAX_PATH + 1] = {0};
  if (!IsWindow(hwnd) ||
      !GetWindowText(hwnd, window_title, arraysize(window_title)) ||
      lstrcmpiW(window_title, kDummyActivationWindowName) != 0) {
    return;
  }

#if defined(USE_AURA)
  SetParent(hwnd,
            reinterpret_cast<HWND>(view_->GetParentForWindowlessPlugin()));
#else
  SetParent(hwnd, reinterpret_cast<HWND>(GetNativeViewId()));
#endif
  dummy_windows_for_activation_.push_back(hwnd);
}

void RenderWidgetHostImpl::OnWindowlessPluginDummyWindowDestroyed(
    gfx::NativeViewId dummy_activation_window) {
  HWND hwnd = reinterpret_cast<HWND>(dummy_activation_window);
  std::list<HWND>::iterator i = dummy_windows_for_activation_.begin();
  for (; i != dummy_windows_for_activation_.end(); ++i) {
    if ((*i) == hwnd) {
      dummy_windows_for_activation_.erase(i);
      return;
    }
  }
  NOTREACHED() << "Unknown dummy window";
}
#endif

void RenderWidgetHostImpl::SetIgnoreInputEvents(bool ignore_input_events) {
  ignore_input_events_ = ignore_input_events;
}

bool RenderWidgetHostImpl::KeyPressListenersHandleEvent(
    const NativeWebKeyboardEvent& event) {
  if (event.skip_in_browser || event.type != WebKeyboardEvent::RawKeyDown)
    return false;

  for (size_t i = 0; i < key_press_event_callbacks_.size(); i++) {
    size_t original_size = key_press_event_callbacks_.size();
    if (key_press_event_callbacks_[i].Run(event))
      return true;

    // Check whether the callback that just ran removed itself, in which case
    // the iterator needs to be decremented to properly account for the removal.
    size_t current_size = key_press_event_callbacks_.size();
    if (current_size != original_size) {
      DCHECK_EQ(original_size - 1, current_size);
      --i;
    }
  }

  return false;
}

InputEventAckState RenderWidgetHostImpl::FilterInputEvent(
    const blink::WebInputEvent& event, const ui::LatencyInfo& latency_info) {
  // Don't ignore touch cancel events, since they may be sent while input
  // events are being ignored in order to keep the renderer from getting
  // confused about how many touches are active.
  if (IgnoreInputEvents() && event.type != WebInputEvent::TouchCancel)
    return INPUT_EVENT_ACK_STATE_NO_CONSUMER_EXISTS;

  if (!process_->HasConnection())
    return INPUT_EVENT_ACK_STATE_UNKNOWN;

  if (event.type == WebInputEvent::MouseDown)
    OnUserGesture();

  return view_ ? view_->FilterInputEvent(event)
               : INPUT_EVENT_ACK_STATE_NOT_CONSUMED;
}

void RenderWidgetHostImpl::IncrementInFlightEventCount() {
  StartHangMonitorTimeout(
      TimeDelta::FromMilliseconds(hung_renderer_delay_ms_));
  increment_in_flight_event_count();
}

void RenderWidgetHostImpl::DecrementInFlightEventCount() {
  DCHECK_GE(in_flight_event_count_, 0);
  if (decrement_in_flight_event_count() <= 0) {
    // Cancel pending hung renderer checks since the renderer is responsive.
    StopHangMonitorTimeout();
  } else {
    // The renderer is responsive, but there are in-flight events to wait for.
    RestartHangMonitorTimeout();
  }
}

void RenderWidgetHostImpl::OnHasTouchEventHandlers(bool has_handlers) {
  has_touch_handler_ = has_handlers;
}

void RenderWidgetHostImpl::DidFlush() {
  if (synthetic_gesture_controller_)
    synthetic_gesture_controller_->OnDidFlushInput();
  if (view_)
    view_->OnDidFlushInput();
}

void RenderWidgetHostImpl::DidOverscroll(const DidOverscrollParams& params) {
  if (view_)
    view_->DidOverscroll(params);
}

void RenderWidgetHostImpl::OnKeyboardEventAck(
      const NativeWebKeyboardEvent& event,
      InputEventAckState ack_result) {
#if defined(OS_MACOSX)
  if (!is_hidden() && view_ && view_->PostProcessEventForPluginIme(event))
    return;
#endif

  // We only send unprocessed key event upwards if we are not hidden,
  // because the user has moved away from us and no longer expect any effect
  // of this key event.
  const bool processed = (INPUT_EVENT_ACK_STATE_CONSUMED == ack_result);
  if (delegate_ && !processed && !is_hidden() && !event.skip_in_browser) {
    delegate_->HandleKeyboardEvent(event);

    // WARNING: This RenderWidgetHostImpl can be deallocated at this point
    // (i.e.  in the case of Ctrl+W, where the call to
    // HandleKeyboardEvent destroys this RenderWidgetHostImpl).
  }
}

void RenderWidgetHostImpl::OnWheelEventAck(
    const MouseWheelEventWithLatencyInfo& wheel_event,
    InputEventAckState ack_result) {
  ui::LatencyInfo latency = wheel_event.latency;
  latency.AddLatencyNumber(
      ui::INPUT_EVENT_LATENCY_ACK_RWH_COMPONENT, 0, 0);
  if (!wheel_event.latency.FindLatency(
          ui::INPUT_EVENT_LATENCY_RENDERING_SCHEDULED_COMPONENT, 0, NULL)) {
    // MouseWheelEvent latency ends when it is acked but does not cause any
    // rendering scheduled.
    latency.AddLatencyNumber(
        ui::INPUT_EVENT_LATENCY_TERMINATED_MOUSE_COMPONENT, 0, 0);
  }
  ComputeInputLatencyHistograms(blink::WebInputEvent::MouseWheel, latency);

  if (!is_hidden() && view_) {
    if (ack_result != INPUT_EVENT_ACK_STATE_CONSUMED &&
        delegate_->HandleWheelEvent(wheel_event.event)) {
      ack_result = INPUT_EVENT_ACK_STATE_CONSUMED;
    }
    view_->WheelEventAck(wheel_event.event, ack_result);
  }
}

void RenderWidgetHostImpl::OnGestureEventAck(
    const GestureEventWithLatencyInfo& event,
    InputEventAckState ack_result) {
  if (!event.latency.FindLatency(
          ui::INPUT_EVENT_LATENCY_RENDERING_SCHEDULED_COMPONENT, 0, NULL)) {
    // GestureEvent latency ends when it is acked but does not cause any
    // rendering scheduled.
    ui::LatencyInfo latency = event.latency;
    latency.AddLatencyNumber(
        ui::INPUT_EVENT_LATENCY_TERMINATED_GESTURE_COMPONENT, 0 ,0);
  }

  if (ack_result != INPUT_EVENT_ACK_STATE_CONSUMED) {
    if (delegate_->HandleGestureEvent(event.event))
      ack_result = INPUT_EVENT_ACK_STATE_CONSUMED;
  }

  if (view_)
    view_->GestureEventAck(event.event, ack_result);
}

void RenderWidgetHostImpl::OnTouchEventAck(
    const TouchEventWithLatencyInfo& event,
    InputEventAckState ack_result) {
  TouchEventWithLatencyInfo touch_event = event;
  touch_event.latency.AddLatencyNumber(
      ui::INPUT_EVENT_LATENCY_ACK_RWH_COMPONENT, 0, 0);
  // TouchEvent latency ends at ack if it didn't cause any rendering.
  if (!touch_event.latency.FindLatency(
          ui::INPUT_EVENT_LATENCY_RENDERING_SCHEDULED_COMPONENT, 0, NULL)) {
    touch_event.latency.AddLatencyNumber(
        ui::INPUT_EVENT_LATENCY_TERMINATED_TOUCH_COMPONENT, 0, 0);
  }
  ComputeInputLatencyHistograms(
      blink::WebInputEvent::TouchTypeFirst, touch_event.latency);

  if (touch_emulator_ &&
      touch_emulator_->HandleTouchEventAck(event.event, ack_result)) {
    return;
  }

  if (view_)
    view_->ProcessAckedTouchEvent(touch_event, ack_result);
}

void RenderWidgetHostImpl::OnUnexpectedEventAck(UnexpectedEventAckType type) {
  if (type == BAD_ACK_MESSAGE) {
    RecordAction(base::UserMetricsAction("BadMessageTerminate_RWH2"));
    process_->ReceivedBadMessage();
  } else if (type == UNEXPECTED_EVENT_TYPE) {
    suppress_next_char_events_ = false;
  }
}

void RenderWidgetHostImpl::OnSyntheticGestureCompleted(
    SyntheticGesture::Result result) {
  Send(new InputMsg_SyntheticGestureCompleted(GetRoutingID()));
}

bool RenderWidgetHostImpl::IgnoreInputEvents() const {
  return ignore_input_events_ || process_->IgnoreInputEvents();
}

bool RenderWidgetHostImpl::ShouldSetKeyboardFocusOnMouseDown() const {
  return !delegate_ || delegate_->ShouldSetKeyboardFocusOnMouseDown();
}

bool RenderWidgetHostImpl::ShouldSetLogicalFocusOnMouseDown() const {
  return !delegate_ || delegate_->ShouldSetLogicalFocusOnMouseDown();
}

bool RenderWidgetHostImpl::ShouldForwardTouchEvent() const {
  // It's important that the emulator sees a complete native touch stream,
  // allowing it to perform touch filtering as appropriate.
  // TODO(dgozman): Remove when touch stream forwarding issues resolved, see
  // crbug.com/375940.
  if (touch_emulator_ && touch_emulator_->enabled())
    return true;

  return input_router_->ShouldForwardTouchEvent();
}

void RenderWidgetHostImpl::StartUserGesture() {
  OnUserGesture();
}

void RenderWidgetHostImpl::SetBackgroundOpaque(bool opaque) {
  Send(new ViewMsg_SetBackgroundOpaque(GetRoutingID(), opaque));
}

void RenderWidgetHostImpl::SetEditCommandsForNextKeyEvent(
    const std::vector<EditCommand>& commands) {
  Send(new InputMsg_SetEditCommandsForNextKeyEvent(GetRoutingID(), commands));
}

void RenderWidgetHostImpl::ExecuteEditCommand(const std::string& command,
                                              const std::string& value) {
  Send(new InputMsg_ExecuteEditCommand(GetRoutingID(), command, value));
}

void RenderWidgetHostImpl::ScrollFocusedEditableNodeIntoRect(
    const gfx::Rect& rect) {
  Send(new InputMsg_ScrollFocusedEditableNodeIntoRect(GetRoutingID(), rect));
}

void RenderWidgetHostImpl::MoveCaret(const gfx::Point& point) {
  Send(new InputMsg_MoveCaret(GetRoutingID(), point));
}

bool RenderWidgetHostImpl::GotResponseToLockMouseRequest(bool allowed) {
  if (!allowed) {
    RejectMouseLockOrUnlockIfNecessary();
    return false;
  } else {
    if (!pending_mouse_lock_request_) {
      // This is possible, e.g., the plugin sends us an unlock request before
      // the user allows to lock to mouse.
      return false;
    }

    pending_mouse_lock_request_ = false;
    if (!view_ || !view_->HasFocus()|| !view_->LockMouse()) {
      Send(new ViewMsg_LockMouse_ACK(routing_id_, false));
      return false;
    } else {
      Send(new ViewMsg_LockMouse_ACK(routing_id_, true));
      return true;
    }
  }
}

// static
void RenderWidgetHostImpl::SendSwapCompositorFrameAck(
    int32 route_id,
    uint32 output_surface_id,
    int renderer_host_id,
    const cc::CompositorFrameAck& ack) {
  RenderProcessHost* host = RenderProcessHost::FromID(renderer_host_id);
  if (!host)
    return;
  host->Send(new ViewMsg_SwapCompositorFrameAck(
      route_id, output_surface_id, ack));
}

// static
void RenderWidgetHostImpl::SendReclaimCompositorResources(
    int32 route_id,
    uint32 output_surface_id,
    int renderer_host_id,
    const cc::CompositorFrameAck& ack) {
  RenderProcessHost* host = RenderProcessHost::FromID(renderer_host_id);
  if (!host)
    return;
  host->Send(
      new ViewMsg_ReclaimCompositorResources(route_id, output_surface_id, ack));
}

void RenderWidgetHostImpl::DelayedAutoResized() {
  gfx::Size new_size = new_auto_size_;
  // Clear the new_auto_size_ since the empty value is used as a flag to
  // indicate that no callback is in progress (i.e. without this line
  // DelayedAutoResized will not get called again).
  new_auto_size_.SetSize(0, 0);
  if (!auto_resize_enabled_)
    return;

  OnRenderAutoResized(new_size);
}

void RenderWidgetHostImpl::DetachDelegate() {
  delegate_ = NULL;
}

void RenderWidgetHostImpl::ComputeInputLatencyHistograms(
    blink::WebInputEvent::Type type,
    const ui::LatencyInfo& latency_info) const {
  ui::LatencyInfo::LatencyComponent rwh_component;
  if (!latency_info.FindLatency(ui::INPUT_EVENT_LATENCY_BEGIN_RWH_COMPONENT,
                                GetLatencyComponentId(),
                                &rwh_component))
    return;
  DCHECK_EQ(rwh_component.event_count, 1u);

  ui::LatencyInfo::LatencyComponent ui_component;
  if (latency_info.FindLatency(ui::INPUT_EVENT_LATENCY_UI_COMPONENT,
                               0,
                               &ui_component)) {
    DCHECK_EQ(ui_component.event_count, 1u);
    base::TimeDelta ui_delta =
        rwh_component.event_time - ui_component.event_time;
    switch (type) {
      case blink::WebInputEvent::MouseWheel:
        UMA_HISTOGRAM_CUSTOM_COUNTS(
            "Event.Latency.Browser.WheelUI",
            ui_delta.InMicroseconds(), 1, 20000, 100);
        break;
      case blink::WebInputEvent::TouchTypeFirst:
        UMA_HISTOGRAM_CUSTOM_COUNTS(
            "Event.Latency.Browser.TouchUI",
            ui_delta.InMicroseconds(), 1, 20000, 100);
        break;
      default:
        NOTREACHED();
        break;
    }
  }

  ui::LatencyInfo::LatencyComponent acked_component;
  if (latency_info.FindLatency(ui::INPUT_EVENT_LATENCY_ACK_RWH_COMPONENT,
                               0,
                               &acked_component)) {
    DCHECK_EQ(acked_component.event_count, 1u);
    base::TimeDelta acked_delta =
        acked_component.event_time - rwh_component.event_time;
    switch (type) {
      case blink::WebInputEvent::MouseWheel:
        UMA_HISTOGRAM_CUSTOM_COUNTS(
            "Event.Latency.Browser.WheelAcked",
            acked_delta.InMicroseconds(), 1, 1000000, 100);
        break;
      case blink::WebInputEvent::TouchTypeFirst:
        UMA_HISTOGRAM_CUSTOM_COUNTS(
            "Event.Latency.Browser.TouchAcked",
            acked_delta.InMicroseconds(), 1, 1000000, 100);
        break;
      default:
        NOTREACHED();
        break;
    }
  }
}

void RenderWidgetHostImpl::FrameSwapped(const ui::LatencyInfo& latency_info) {
  ui::LatencyInfo::LatencyComponent window_snapshot_component;
  if (latency_info.FindLatency(ui::WINDOW_OLD_SNAPSHOT_FRAME_NUMBER_COMPONENT,
                               GetLatencyComponentId(),
                               &window_snapshot_component)) {
    WindowOldSnapshotReachedScreen(
        static_cast<int>(window_snapshot_component.sequence_number));
  }
  if (latency_info.FindLatency(ui::WINDOW_SNAPSHOT_FRAME_NUMBER_COMPONENT,
                               GetLatencyComponentId(),
                               &window_snapshot_component)) {
    int sequence_number = static_cast<int>(
        window_snapshot_component.sequence_number);
#if defined(OS_MACOSX)
    // On Mac, when using CoreAnmation, there is a delay between when content
    // is drawn to the screen, and when the snapshot will actually pick up
    // that content. Insert a manual delay of 1/6th of a second (to simulate
    // 10 frames at 60 fps) before actually taking the snapshot.
    base::MessageLoop::current()->PostDelayedTask(
        FROM_HERE,
        base::Bind(&RenderWidgetHostImpl::WindowSnapshotReachedScreen,
                   weak_factory_.GetWeakPtr(),
                   sequence_number),
        base::TimeDelta::FromSecondsD(1. / 6));
#else
    WindowSnapshotReachedScreen(sequence_number);
#endif
  }

  ui::LatencyInfo::LatencyComponent swap_component;
  if (!latency_info.FindLatency(
          ui::INPUT_EVENT_LATENCY_TERMINATED_FRAME_SWAP_COMPONENT,
          0,
          &swap_component)) {
    return;
  }
  ui::LatencyInfo::LatencyComponent tab_switch_component;
  if (latency_info.FindLatency(ui::TAB_SHOW_COMPONENT,
                               GetLatencyComponentId(),
                               &tab_switch_component)) {
    base::TimeDelta delta =
        swap_component.event_time - tab_switch_component.event_time;
    for (size_t i = 0; i < tab_switch_component.event_count; i++) {
      UMA_HISTOGRAM_TIMES("MPArch.RWH_TabSwitchPaintDuration", delta);
    }
  }

  ui::LatencyInfo::LatencyComponent rwh_component;
  if (!latency_info.FindLatency(ui::INPUT_EVENT_LATENCY_BEGIN_RWH_COMPONENT,
                                GetLatencyComponentId(),
                                &rwh_component)) {
    return;
  }

  ui::LatencyInfo::LatencyComponent original_component;
  if (latency_info.FindLatency(
          ui::INPUT_EVENT_LATENCY_SCROLL_UPDATE_ORIGINAL_COMPONENT,
          GetLatencyComponentId(),
          &original_component)) {
    // This UMA metric tracks the time from when the original touch event is
    // created (averaged if there are multiple) to when the scroll gesture
    // results in final frame swap.
    base::TimeDelta delta =
        swap_component.event_time - original_component.event_time;
    for (size_t i = 0; i < original_component.event_count; i++) {
      UMA_HISTOGRAM_CUSTOM_COUNTS(
          "Event.Latency.TouchToScrollUpdateSwap",
          delta.InMicroseconds(),
          1,
          1000000,
          100);
    }
  }
}

void RenderWidgetHostImpl::DidReceiveRendererFrame() {
  view_->DidReceiveRendererFrame();
}

void RenderWidgetHostImpl::WindowSnapshotAsyncCallback(
    int routing_id,
    int snapshot_id,
    gfx::Size snapshot_size,
    scoped_refptr<base::RefCountedBytes> png_data) {
  if (!png_data.get()) {
    std::vector<unsigned char> png_vector;
    Send(new ViewMsg_WindowSnapshotCompleted(
        routing_id, snapshot_id, gfx::Size(), png_vector));
    return;
  }

  Send(new ViewMsg_WindowSnapshotCompleted(
      routing_id, snapshot_id, snapshot_size, png_data->data()));
}

void RenderWidgetHostImpl::WindowOldSnapshotReachedScreen(int snapshot_id) {
  DCHECK(base::MessageLoopForUI::IsCurrent());

  std::vector<unsigned char> png;

  // This feature is behind the kEnableGpuBenchmarking command line switch
  // because it poses security concerns and should only be used for testing.
  const base::CommandLine& command_line =
      *base::CommandLine::ForCurrentProcess();
  if (!command_line.HasSwitch(cc::switches::kEnableGpuBenchmarking)) {
    Send(new ViewMsg_WindowSnapshotCompleted(
        GetRoutingID(), snapshot_id, gfx::Size(), png));
    return;
  }

  gfx::Rect view_bounds = GetView()->GetViewBounds();
  gfx::Rect snapshot_bounds(view_bounds.size());
  gfx::Size snapshot_size = snapshot_bounds.size();

  if (ui::GrabViewSnapshot(
          GetView()->GetNativeView(), &png, snapshot_bounds)) {
    Send(new ViewMsg_WindowSnapshotCompleted(
        GetRoutingID(), snapshot_id, snapshot_size, png));
    return;
  }

  ui::GrabViewSnapshotAsync(
      GetView()->GetNativeView(),
      snapshot_bounds,
      base::ThreadTaskRunnerHandle::Get(),
      base::Bind(&RenderWidgetHostImpl::WindowSnapshotAsyncCallback,
                 weak_factory_.GetWeakPtr(),
                 GetRoutingID(),
                 snapshot_id,
                 snapshot_size));
}

void RenderWidgetHostImpl::WindowSnapshotReachedScreen(int snapshot_id) {
  DCHECK(base::MessageLoopForUI::IsCurrent());

  gfx::Rect view_bounds = GetView()->GetViewBounds();
  gfx::Rect snapshot_bounds(view_bounds.size());

  std::vector<unsigned char> png;
  if (ui::GrabViewSnapshot(
      GetView()->GetNativeView(), &png, snapshot_bounds)) {
    OnSnapshotDataReceived(snapshot_id, &png.front(), png.size());
    return;
  }

  ui::GrabViewSnapshotAsync(
      GetView()->GetNativeView(),
      snapshot_bounds,
      base::ThreadTaskRunnerHandle::Get(),
      base::Bind(&RenderWidgetHostImpl::OnSnapshotDataReceivedAsync,
                 weak_factory_.GetWeakPtr(),
                 snapshot_id));
}

void RenderWidgetHostImpl::OnSnapshotDataReceived(int snapshot_id,
                                                  const unsigned char* data,
                                                  size_t size) {
  // Any pending snapshots with a lower ID than the one received are considered
  // to be implicitly complete, and returned the same snapshot data.
  PendingSnapshotMap::iterator it = pending_browser_snapshots_.begin();
  while(it != pending_browser_snapshots_.end()) {
      if (it->first <= snapshot_id) {
        it->second.Run(data, size);
        pending_browser_snapshots_.erase(it++);
      } else {
        ++it;
      }
  }
}

void RenderWidgetHostImpl::OnSnapshotDataReceivedAsync(
    int snapshot_id,
    scoped_refptr<base::RefCountedBytes> png_data) {
  if (png_data.get())
    OnSnapshotDataReceived(snapshot_id, png_data->front(), png_data->size());
  else
    OnSnapshotDataReceived(snapshot_id, NULL, 0);
}

// static
void RenderWidgetHostImpl::CompositorFrameDrawn(
    const std::vector<ui::LatencyInfo>& latency_info) {
  for (size_t i = 0; i < latency_info.size(); i++) {
    std::set<RenderWidgetHostImpl*> rwhi_set;
    for (ui::LatencyInfo::LatencyMap::const_iterator b =
             latency_info[i].latency_components.begin();
         b != latency_info[i].latency_components.end();
         ++b) {
      if (b->first.first == ui::INPUT_EVENT_LATENCY_BEGIN_RWH_COMPONENT ||
          b->first.first == ui::WINDOW_SNAPSHOT_FRAME_NUMBER_COMPONENT ||
          b->first.first == ui::WINDOW_OLD_SNAPSHOT_FRAME_NUMBER_COMPONENT ||
          b->first.first == ui::TAB_SHOW_COMPONENT) {
        // Matches with GetLatencyComponentId
        int routing_id = b->first.second & 0xffffffff;
        int process_id = (b->first.second >> 32) & 0xffffffff;
        RenderWidgetHost* rwh =
            RenderWidgetHost::FromID(process_id, routing_id);
        if (!rwh) {
          continue;
        }
        RenderWidgetHostImpl* rwhi = RenderWidgetHostImpl::From(rwh);
        if (rwhi_set.insert(rwhi).second)
          rwhi->FrameSwapped(latency_info[i]);
      }
    }
  }
}

void RenderWidgetHostImpl::AddLatencyInfoComponentIds(
    ui::LatencyInfo* latency_info) {
  ui::LatencyInfo::LatencyMap new_components;
  ui::LatencyInfo::LatencyMap::iterator lc =
      latency_info->latency_components.begin();
  while (lc != latency_info->latency_components.end()) {
    ui::LatencyComponentType component_type = lc->first.first;
    if (component_type == ui::WINDOW_SNAPSHOT_FRAME_NUMBER_COMPONENT ||
        component_type == ui::WINDOW_OLD_SNAPSHOT_FRAME_NUMBER_COMPONENT) {
      // Generate a new component entry with the correct component ID
      ui::LatencyInfo::LatencyMap::key_type key =
          std::make_pair(component_type, GetLatencyComponentId());
      new_components[key] = lc->second;

      // Remove the old entry
      latency_info->latency_components.erase(lc++);
    } else {
      ++lc;
    }
  }

  // Add newly generated components into the latency info
  for (lc = new_components.begin(); lc != new_components.end(); ++lc) {
    latency_info->latency_components[lc->first] = lc->second;
  }
}

BrowserAccessibilityManager*
    RenderWidgetHostImpl::GetRootBrowserAccessibilityManager() {
  return delegate_ ? delegate_->GetRootBrowserAccessibilityManager() : NULL;
}

BrowserAccessibilityManager*
    RenderWidgetHostImpl::GetOrCreateRootBrowserAccessibilityManager() {
  return delegate_ ?
      delegate_->GetOrCreateRootBrowserAccessibilityManager() : NULL;
}

#if defined(OS_WIN)
gfx::NativeViewAccessible
    RenderWidgetHostImpl::GetParentNativeViewAccessible() {
  return delegate_ ? delegate_->GetParentNativeViewAccessible() : NULL;
}
#endif

SkColorType RenderWidgetHostImpl::PreferredReadbackFormat() {
  if (view_)
    return view_->PreferredReadbackFormat();
  return kN32_SkColorType;
}

}  // namespace content<|MERGE_RESOLUTION|>--- conflicted
+++ resolved
@@ -469,11 +469,7 @@
 #endif
     IPC_MESSAGE_HANDLER(ViewHostMsg_SetRubberbandRect, OnSetRubberbandRect)
     IPC_MESSAGE_HANDLER(ViewHostMsg_HideRubberbandRect, OnHideRubberbandRect)
-<<<<<<< HEAD
-#if defined(OS_MACOSX) || defined(USE_AURA)
-=======
 #if defined(OS_MACOSX) || defined(USE_AURA) || defined(OS_ANDROID)
->>>>>>> 4f556e39
     IPC_MESSAGE_HANDLER(InputHostMsg_ImeCompositionRangeChanged,
                         OnImeCompositionRangeChanged)
 #endif
