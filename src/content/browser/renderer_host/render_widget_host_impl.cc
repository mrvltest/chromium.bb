// Copyright (c) 2012 The Chromium Authors. All rights reserved.
// Use of this source code is governed by a BSD-style license that can be
// found in the LICENSE file.

#include "content/browser/renderer_host/render_widget_host_impl.h"

#include <math.h>
#include <utility>

#include "base/auto_reset.h"
#include "base/bind.h"
#include "base/command_line.h"
#include "base/containers/hash_tables.h"
#include "base/debug/trace_event.h"
#include "base/i18n/rtl.h"
#include "base/lazy_instance.h"
#include "base/message_loop/message_loop.h"
#include "base/metrics/field_trial.h"
#include "base/metrics/histogram.h"
#include "base/strings/string_number_conversions.h"
#include "base/strings/utf_string_conversions.h"
#include "cc/output/compositor_frame.h"
#include "cc/output/compositor_frame_ack.h"
#include "content/browser/accessibility/browser_accessibility_state_impl.h"
#include "content/browser/gpu/gpu_process_host.h"
#include "content/browser/gpu/gpu_process_host_ui_shim.h"
#include "content/browser/gpu/gpu_surface_tracker.h"
#include "content/browser/renderer_host/backing_store.h"
#include "content/browser/renderer_host/backing_store_manager.h"
#include "content/browser/renderer_host/dip_util.h"
#include "content/browser/renderer_host/input/immediate_input_router.h"
#include "content/browser/renderer_host/overscroll_controller.h"
#include "content/browser/renderer_host/render_process_host_impl.h"
#include "content/browser/renderer_host/render_view_host_impl.h"
#include "content/browser/renderer_host/render_widget_helper.h"
#include "content/browser/renderer_host/render_widget_host_delegate.h"
#include "content/common/accessibility_messages.h"
#include "content/common/content_constants_internal.h"
#include "content/common/gpu/gpu_messages.h"
#include "content/common/input_messages.h"
#include "content/common/view_messages.h"
#include "content/port/browser/render_widget_host_view_port.h"
#include "content/public/browser/compositor_util.h"
#include "content/public/browser/native_web_keyboard_event.h"
#include "content/public/browser/notification_service.h"
#include "content/public/browser/notification_types.h"
#include "content/public/browser/user_metrics.h"
#include "content/public/common/content_constants.h"
#include "content/public/common/content_switches.h"
#include "content/public/common/result_codes.h"
#include "skia/ext/image_operations.h"
#include "skia/ext/platform_canvas.h"
#include "third_party/WebKit/public/web/WebCompositionUnderline.h"
#include "ui/base/events/event.h"
#include "ui/base/keycodes/keyboard_codes.h"
#include "ui/gfx/size_conversions.h"
#include "ui/gfx/skbitmap_operations.h"
#include "ui/gfx/vector2d_conversions.h"
#include "webkit/common/cursors/webcursor.h"
#include "webkit/common/webpreferences.h"

#if defined(TOOLKIT_GTK)
#include "content/browser/renderer_host/backing_store_gtk.h"
#elif defined(OS_MACOSX)
#include "content/browser/renderer_host/backing_store_mac.h"
#elif defined(OS_WIN)
#include "content/common/plugin_constants_win.h"
#endif

using base::Time;
using base::TimeDelta;
using base::TimeTicks;
using WebKit::WebGestureEvent;
using WebKit::WebInputEvent;
using WebKit::WebKeyboardEvent;
using WebKit::WebMouseEvent;
using WebKit::WebMouseWheelEvent;
using WebKit::WebTextDirection;

namespace content {
namespace {

bool g_check_for_pending_resize_ack = true;

// How long to (synchronously) wait for the renderer to respond with a
// PaintRect message, when our backing-store is invalid, before giving up and
// returning a null or incorrectly sized backing-store from GetBackingStore.
// This timeout impacts the "choppiness" of our window resize perf.
const int kPaintMsgTimeoutMS = 50;

base::LazyInstance<std::vector<RenderWidgetHost::CreatedCallback> >
g_created_callbacks = LAZY_INSTANCE_INITIALIZER;

}  // namespace


typedef std::pair<int32, int32> RenderWidgetHostID;
typedef base::hash_map<RenderWidgetHostID, RenderWidgetHostImpl*>
    RoutingIDWidgetMap;
static base::LazyInstance<RoutingIDWidgetMap> g_routing_id_widget_map =
    LAZY_INSTANCE_INITIALIZER;

// static
void RenderWidgetHost::RemoveAllBackingStores() {
  BackingStoreManager::RemoveAllBackingStores();
}

// static
size_t RenderWidgetHost::BackingStoreMemorySize() {
  return BackingStoreManager::MemorySize();
}

///////////////////////////////////////////////////////////////////////////////
// RenderWidgetHostImpl

RenderWidgetHostImpl::RenderWidgetHostImpl(RenderWidgetHostDelegate* delegate,
                                           RenderProcessHost* process,
                                           int routing_id)
    : view_(NULL),
      renderer_initialized_(false),
      hung_renderer_delay_ms_(kHungRendererDelayMs),
      delegate_(delegate),
      process_(process),
      routing_id_(routing_id),
      surface_id_(0),
      is_loading_(false),
      is_hidden_(false),
      is_fullscreen_(false),
      is_accelerated_compositing_active_(false),
      repaint_ack_pending_(false),
      resize_ack_pending_(false),
      overdraw_bottom_height_(0.f),
      should_auto_resize_(false),
      is_browser_side_resize_disabled_(false),
      waiting_for_screen_rects_ack_(false),
      accessibility_mode_(AccessibilityModeOff),
      needs_repainting_on_restore_(false),
      is_unresponsive_(false),
      in_flight_event_count_(0),
      in_get_backing_store_(false),
      abort_get_backing_store_(false),
      view_being_painted_(false),
      ignore_input_events_(false),
      input_method_active_(false),
      text_direction_updated_(false),
      text_direction_(WebKit::WebTextDirectionLeftToRight),
      text_direction_canceled_(false),
      suppress_next_char_events_(false),
      pending_mouse_lock_request_(false),
      allow_privileged_mouse_lock_(false),
      has_touch_handler_(false),
      weak_factory_(this),
      last_input_number_(0) {
  CHECK(delegate_);
  if (routing_id_ == MSG_ROUTING_NONE) {
    routing_id_ = process_->GetNextRoutingID();
    surface_id_ = GpuSurfaceTracker::Get()->AddSurfaceForRenderer(
        process_->GetID(),
        routing_id_);
  } else {
    // TODO(piman): This is a O(N) lookup, where we could forward the
    // information from the RenderWidgetHelper. The problem is that doing so
    // currently leaks outside of content all the way to chrome classes, and
    // would be a layering violation. Since we don't expect more than a few
    // hundreds of RWH, this seems acceptable. Revisit if performance become a
    // problem, for example by tracking in the RenderWidgetHelper the routing id
    // (and surface id) that have been created, but whose RWH haven't yet.
    surface_id_ = GpuSurfaceTracker::Get()->LookupSurfaceForRenderer(
        process_->GetID(),
        routing_id_);
    DCHECK(surface_id_);
  }

  is_threaded_compositing_enabled_ = IsThreadedCompositingEnabled();

  g_routing_id_widget_map.Get().insert(std::make_pair(
      RenderWidgetHostID(process->GetID(), routing_id_), this));
  process_->AddRoute(routing_id_, this);
  // Because the widget initializes as is_hidden_ == false,
  // tell the process host that we're alive.
  process_->WidgetRestored();

  accessibility_mode_ =
      BrowserAccessibilityStateImpl::GetInstance()->accessibility_mode();

  for (size_t i = 0; i < g_created_callbacks.Get().size(); i++)
    g_created_callbacks.Get().at(i).Run(this);

  input_router_.reset(new ImmediateInputRouter(process, this, routing_id_));

#if defined(USE_AURA)
  bool overscroll_enabled = CommandLine::ForCurrentProcess()->
      GetSwitchValueASCII(switches::kOverscrollHistoryNavigation) != "0";
  SetOverscrollControllerEnabled(overscroll_enabled);
#endif
}

RenderWidgetHostImpl::~RenderWidgetHostImpl() {
  SetView(NULL);

  // Clear our current or cached backing store if either remains.
  BackingStoreManager::RemoveBackingStore(this);

  GpuSurfaceTracker::Get()->RemoveSurface(surface_id_);
  surface_id_ = 0;

  process_->RemoveRoute(routing_id_);
  g_routing_id_widget_map.Get().erase(
      RenderWidgetHostID(process_->GetID(), routing_id_));

  if (delegate_)
    delegate_->RenderWidgetDeleted(this);
}

// static
RenderWidgetHost* RenderWidgetHost::FromID(
    int32 process_id,
    int32 routing_id) {
  return RenderWidgetHostImpl::FromID(process_id, routing_id);
}

// static
RenderWidgetHostImpl* RenderWidgetHostImpl::FromID(
    int32 process_id,
    int32 routing_id) {
  RoutingIDWidgetMap* widgets = g_routing_id_widget_map.Pointer();
  RoutingIDWidgetMap::iterator it = widgets->find(
      RenderWidgetHostID(process_id, routing_id));
  return it == widgets->end() ? NULL : it->second;
}

// static
std::vector<RenderWidgetHost*> RenderWidgetHost::GetRenderWidgetHosts() {
  std::vector<RenderWidgetHost*> hosts;
  RoutingIDWidgetMap* widgets = g_routing_id_widget_map.Pointer();
  for (RoutingIDWidgetMap::const_iterator it = widgets->begin();
       it != widgets->end();
       ++it) {
    RenderWidgetHost* widget = it->second;

    if (!widget->IsRenderView()) {
      hosts.push_back(widget);
      continue;
    }

    // Add only active RenderViewHosts.
    RenderViewHost* rvh = RenderViewHost::From(widget);
    if (!static_cast<RenderViewHostImpl*>(rvh)->is_swapped_out())
      hosts.push_back(widget);
  }
  return hosts;
}

// static
std::vector<RenderWidgetHost*> RenderWidgetHostImpl::GetAllRenderWidgetHosts() {
  std::vector<RenderWidgetHost*> hosts;
  RoutingIDWidgetMap* widgets = g_routing_id_widget_map.Pointer();
  for (RoutingIDWidgetMap::const_iterator it = widgets->begin();
       it != widgets->end();
       ++it) {
    hosts.push_back(it->second);
  }
  return hosts;
}

// static
RenderWidgetHostImpl* RenderWidgetHostImpl::From(RenderWidgetHost* rwh) {
  return rwh->AsRenderWidgetHostImpl();
}

// static
void RenderWidgetHost::AddCreatedCallback(const CreatedCallback& callback) {
  g_created_callbacks.Get().push_back(callback);
}

// static
void RenderWidgetHost::RemoveCreatedCallback(const CreatedCallback& callback) {
  for (size_t i = 0; i < g_created_callbacks.Get().size(); ++i) {
    if (g_created_callbacks.Get().at(i).Equals(callback)) {
      g_created_callbacks.Get().erase(g_created_callbacks.Get().begin() + i);
      return;
    }
  }
}

void RenderWidgetHostImpl::SetView(RenderWidgetHostView* view) {
  view_ = RenderWidgetHostViewPort::FromRWHV(view);

  if (!view_) {
    GpuSurfaceTracker::Get()->SetSurfaceHandle(
        surface_id_, gfx::GLSurfaceHandle());
  }
}

RenderProcessHost* RenderWidgetHostImpl::GetProcess() const {
  return process_;
}

int RenderWidgetHostImpl::GetRoutingID() const {
  return routing_id_;
}

RenderWidgetHostView* RenderWidgetHostImpl::GetView() const {
  return view_;
}

RenderWidgetHostImpl* RenderWidgetHostImpl::AsRenderWidgetHostImpl() {
  return this;
}

gfx::NativeViewId RenderWidgetHostImpl::GetNativeViewId() const {
  if (view_)
    return view_->GetNativeViewId();
  return 0;
}

gfx::GLSurfaceHandle RenderWidgetHostImpl::GetCompositingSurface() {
  if (view_)
    return view_->GetCompositingSurface();
  return gfx::GLSurfaceHandle();
}

void RenderWidgetHostImpl::CompositingSurfaceUpdated() {
  GpuSurfaceTracker::Get()->SetSurfaceHandle(
      surface_id_, GetCompositingSurface());
  process_->SurfaceUpdated(surface_id_);
}

void RenderWidgetHostImpl::ResetSizeAndRepaintPendingFlags() {
  resize_ack_pending_ = false;
  if (repaint_ack_pending_) {
    TRACE_EVENT_ASYNC_END0(
        "renderer_host", "RenderWidgetHostImpl::repaint_ack_pending_", this);
  }
  repaint_ack_pending_ = false;
  last_requested_size_.SetSize(0, 0);
}

void RenderWidgetHostImpl::SendScreenRects() {
  if (!renderer_initialized_ || waiting_for_screen_rects_ack_)
    return;

  if (is_hidden_) {
    // On GTK, this comes in for backgrounded tabs. Ignore, to match what
    // happens on Win & Mac, and when the view is shown it'll call this again.
    return;
  }

  if (!view_)
    return;

  last_view_screen_rect_ = view_->GetViewBounds();
  last_window_screen_rect_ = view_->GetBoundsInRootWindow();
  Send(new ViewMsg_UpdateScreenRects(
      GetRoutingID(), last_view_screen_rect_, last_window_screen_rect_));
  if (delegate_)
    delegate_->DidSendScreenRects(this);
  waiting_for_screen_rects_ack_ = true;
}

base::TimeDelta
    RenderWidgetHostImpl::GetSyntheticScrollMessageInterval() const {
  return smooth_scroll_gesture_controller_.GetSyntheticScrollMessageInterval();
}

void RenderWidgetHostImpl::SetOverscrollControllerEnabled(bool enabled) {
  if (!enabled)
    overscroll_controller_.reset();
  else if (!overscroll_controller_)
    overscroll_controller_.reset(new OverscrollController(this));
}

void RenderWidgetHostImpl::SuppressNextCharEvents() {
  suppress_next_char_events_ = true;
}

void RenderWidgetHostImpl::Init() {
  DCHECK(process_->HasConnection());

  renderer_initialized_ = true;

  GpuSurfaceTracker::Get()->SetSurfaceHandle(
      surface_id_, GetCompositingSurface());

  // Send the ack along with the information on placement.
  Send(new ViewMsg_CreatingNew_ACK(routing_id_));
  GetProcess()->ResumeRequestsForView(routing_id_);

  WasResized();
}

void RenderWidgetHostImpl::Shutdown() {
  RejectMouseLockOrUnlockIfNecessary();

  if (process_->HasConnection()) {
    // Tell the renderer object to close.
    bool rv = Send(new ViewMsg_Close(routing_id_));
    DCHECK(rv);
  }

  Destroy();
}

bool RenderWidgetHostImpl::IsLoading() const {
  return is_loading_;
}

bool RenderWidgetHostImpl::IsRenderView() const {
  return false;
}

bool RenderWidgetHostImpl::OnMessageReceived(const IPC::Message &msg) {
  bool handled = true;
  bool msg_is_ok = true;
  IPC_BEGIN_MESSAGE_MAP_EX(RenderWidgetHostImpl, msg, msg_is_ok)
    IPC_MESSAGE_HANDLER(ViewHostMsg_RenderViewReady, OnRenderViewReady)
    IPC_MESSAGE_HANDLER(ViewHostMsg_RenderProcessGone, OnRenderProcessGone)
    IPC_MESSAGE_HANDLER(ViewHostMsg_Close, OnClose)
    IPC_MESSAGE_HANDLER(ViewHostMsg_UpdateScreenRects_ACK,
                        OnUpdateScreenRectsAck)
    IPC_MESSAGE_HANDLER(ViewHostMsg_RequestMove, OnRequestMove)
    IPC_MESSAGE_HANDLER(ViewHostMsg_SetTooltipText, OnSetTooltipText)
    IPC_MESSAGE_HANDLER(ViewHostMsg_PaintAtSize_ACK, OnPaintAtSizeAck)
#if defined(OS_MACOSX)
    IPC_MESSAGE_HANDLER(ViewHostMsg_CompositorSurfaceBuffersSwapped,
                        OnCompositorSurfaceBuffersSwapped)
#endif
    IPC_MESSAGE_HANDLER_GENERIC(ViewHostMsg_SwapCompositorFrame,
                                msg_is_ok = OnSwapCompositorFrame(msg))
    IPC_MESSAGE_HANDLER(ViewHostMsg_DidOverscroll, OnOverscrolled)
    IPC_MESSAGE_HANDLER(ViewHostMsg_UpdateRect, OnUpdateRect)
    IPC_MESSAGE_HANDLER(ViewHostMsg_UpdateIsDelayed, OnUpdateIsDelayed)
    IPC_MESSAGE_HANDLER(ViewHostMsg_BeginSmoothScroll, OnBeginSmoothScroll)
    IPC_MESSAGE_HANDLER(ViewHostMsg_Focus, OnFocus)
    IPC_MESSAGE_HANDLER(ViewHostMsg_Blur, OnBlur)
    IPC_MESSAGE_HANDLER(ViewHostMsg_SetCursor, OnSetCursor)
    IPC_MESSAGE_HANDLER(ViewHostMsg_TextInputTypeChanged,
                        OnTextInputTypeChanged)
    IPC_MESSAGE_HANDLER(ViewHostMsg_ImeCancelComposition,
                        OnImeCancelComposition)
    IPC_MESSAGE_HANDLER(ViewHostMsg_DidActivateAcceleratedCompositing,
                        OnDidActivateAcceleratedCompositing)
    IPC_MESSAGE_HANDLER(ViewHostMsg_LockMouse, OnLockMouse)
    IPC_MESSAGE_HANDLER(ViewHostMsg_UnlockMouse, OnUnlockMouse)
    IPC_MESSAGE_HANDLER(ViewHostMsg_ShowDisambiguationPopup,
                        OnShowDisambiguationPopup)
#if defined(OS_WIN)
    IPC_MESSAGE_HANDLER(ViewHostMsg_WindowlessPluginDummyWindowCreated,
                        OnWindowlessPluginDummyWindowCreated)
    IPC_MESSAGE_HANDLER(ViewHostMsg_WindowlessPluginDummyWindowDestroyed,
                        OnWindowlessPluginDummyWindowDestroyed)
#endif
    IPC_MESSAGE_HANDLER(ViewHostMsg_Snapshot, OnSnapshot)
#if defined(OS_MACOSX) || defined(OS_WIN) || defined(USE_AURA)
    IPC_MESSAGE_HANDLER(ViewHostMsg_ImeCompositionRangeChanged,
                        OnImeCompositionRangeChanged)
#endif
    IPC_MESSAGE_UNHANDLED(handled = false)
  IPC_END_MESSAGE_MAP_EX()

  if (!handled && input_router_ && input_router_->OnMessageReceived(msg))
    return true;

  if (!handled && view_ && view_->OnMessageReceived(msg))
    return true;

  if (!msg_is_ok) {
    // The message de-serialization failed. Kill the renderer process.
    RecordAction(UserMetricsAction("BadMessageTerminate_RWH"));
    GetProcess()->ReceivedBadMessage();
  }
  return handled;
}

bool RenderWidgetHostImpl::Send(IPC::Message* msg) {
  if (IPC_MESSAGE_ID_CLASS(msg->type()) == InputMsgStart)
    return input_router_->SendInput(msg);

  return process_->Send(msg);
}

void RenderWidgetHostImpl::WasHidden() {
  is_hidden_ = true;

  // Don't bother reporting hung state when we aren't active.
  StopHangMonitorTimeout();

  // If we have a renderer, then inform it that we are being hidden so it can
  // reduce its resource utilization.
  Send(new ViewMsg_WasHidden(routing_id_));

  // Tell the RenderProcessHost we were hidden.
  process_->WidgetHidden();

  bool is_visible = false;
  NotificationService::current()->Notify(
      NOTIFICATION_RENDER_WIDGET_VISIBILITY_CHANGED,
      Source<RenderWidgetHost>(this),
      Details<bool>(&is_visible));
}

void RenderWidgetHostImpl::WasShown() {
  // When we create the widget, it is created as *not* hidden.
  if (!is_hidden_)
    return;
  is_hidden_ = false;

  SendScreenRects();

  BackingStore* backing_store = BackingStoreManager::Lookup(this);
  // If we already have a backing store for this widget, then we don't need to
  // repaint on restore _unless_ we know that our backing store is invalid.
  // When accelerated compositing is on, we must always repaint, even when
  // the backing store exists.
  bool needs_repainting;
  if (needs_repainting_on_restore_ || !backing_store ||
      is_accelerated_compositing_active()) {
    needs_repainting = true;
    needs_repainting_on_restore_ = false;
  } else {
    needs_repainting = false;
  }
  Send(new ViewMsg_WasShown(routing_id_, needs_repainting));

  process_->WidgetRestored();

  bool is_visible = true;
  NotificationService::current()->Notify(
      NOTIFICATION_RENDER_WIDGET_VISIBILITY_CHANGED,
      Source<RenderWidgetHost>(this),
      Details<bool>(&is_visible));

  // It's possible for our size to be out of sync with the renderer. The
  // following is one case that leads to this:
  // 1. WasResized -> Send ViewMsg_Resize to render
  // 2. WasResized -> do nothing as resize_ack_pending_ is true
  // 3. WasHidden
  // 4. OnUpdateRect from (1) processed. Does NOT invoke WasResized as view
  //    is hidden. Now renderer/browser out of sync with what they think size
  //    is.
  // By invoking WasResized the renderer is updated as necessary. WasResized
  // does nothing if the sizes are already in sync.
  //
  // TODO: ideally ViewMsg_WasShown would take a size. This way, the renderer
  // could handle both the restore and resize at once. This isn't that big a
  // deal as RenderWidget::WasShown delays updating, so that the resize from
  // WasResized is usually processed before the renderer is painted.
  WasResized();
}

void RenderWidgetHostImpl::WasResized() {
  if (resize_ack_pending_ || !process_->HasConnection() || !view_ ||
      !renderer_initialized_ || should_auto_resize_ || is_browser_side_resize_disabled_) {
    return;
  }

  gfx::Rect view_bounds = view_->GetViewBounds();
  gfx::Size new_size(view_bounds.size());

  gfx::Size old_physical_backing_size = physical_backing_size_;
  physical_backing_size_ = view_->GetPhysicalBackingSize();
  bool was_fullscreen = is_fullscreen_;
  is_fullscreen_ = IsFullscreen();
  float old_overdraw_bottom_height = overdraw_bottom_height_;
  overdraw_bottom_height_ = view_->GetOverdrawBottomHeight();

  bool size_changed = new_size != last_requested_size_;
  bool side_payload_changed =
      !screen_info_.get() ||
      old_physical_backing_size != physical_backing_size_ ||
      was_fullscreen != is_fullscreen_ ||
      old_overdraw_bottom_height != overdraw_bottom_height_;

  if (!size_changed && !side_payload_changed)
    return;

  if (!screen_info_) {
    screen_info_.reset(new WebKit::WebScreenInfo);
    GetWebScreenInfo(screen_info_.get());
  }

  // We don't expect to receive an ACK when the requested size is empty or when
  // the main viewport size didn't change.
  if (!new_size.IsEmpty() && size_changed)
    resize_ack_pending_ = g_check_for_pending_resize_ack;

  ViewMsg_Resize_Params params;
  params.screen_info = *screen_info_;
  params.new_size = new_size;
  params.physical_backing_size = physical_backing_size_;
  params.overdraw_bottom_height = overdraw_bottom_height_;
  params.resizer_rect = GetRootWindowResizerRect();
  params.is_fullscreen = is_fullscreen_;
  if (!Send(new ViewMsg_Resize(routing_id_, params))) {
    resize_ack_pending_ = false;
  } else {
    last_requested_size_ = new_size;
  }
}

void RenderWidgetHostImpl::DisableBrowserSideResize() {
  DCHECK(!resize_ack_pending_);
  is_browser_side_resize_disabled_ = true;
}

const gfx::Size& RenderWidgetHostImpl::LastKnownRendererSize() const {
  return current_size_;
}

void RenderWidgetHostImpl::ResizeRectChanged(const gfx::Rect& new_rect) {
  Send(new ViewMsg_ChangeResizeRect(routing_id_, new_rect));
}

void RenderWidgetHostImpl::GotFocus() {
  Focus();
}

void RenderWidgetHostImpl::Focus() {
  Send(new InputMsg_SetFocus(routing_id_, true));
}

void RenderWidgetHostImpl::Blur() {
  // If there is a pending mouse lock request, we don't want to reject it at
  // this point. The user can switch focus back to this view and approve the
  // request later.
  if (IsMouseLocked())
    view_->UnlockMouse();

  // If there is a pending overscroll, then that should be cancelled.
  if (overscroll_controller_)
    overscroll_controller_->Cancel();

  Send(new InputMsg_SetFocus(routing_id_, false));
}

void RenderWidgetHostImpl::LostCapture() {
  Send(new InputMsg_MouseCaptureLost(routing_id_));
}

void RenderWidgetHostImpl::SetActive(bool active) {
  Send(new ViewMsg_SetActive(routing_id_, active));
}

void RenderWidgetHostImpl::LostMouseLock() {
  Send(new ViewMsg_MouseLockLost(routing_id_));
}

void RenderWidgetHostImpl::ViewDestroyed() {
  RejectMouseLockOrUnlockIfNecessary();

  // TODO(evanm): tracking this may no longer be necessary;
  // eliminate this function if so.
  SetView(NULL);
}

void RenderWidgetHostImpl::SetIsLoading(bool is_loading) {
  is_loading_ = is_loading;
  if (!view_)
    return;
  view_->SetIsLoading(is_loading);
}

void RenderWidgetHostImpl::CopyFromBackingStore(
    const gfx::Rect& src_subrect,
    const gfx::Size& accelerated_dst_size,
    const base::Callback<void(bool, const SkBitmap&)>& callback) {
  if (view_ && is_accelerated_compositing_active_) {
    TRACE_EVENT0("browser",
        "RenderWidgetHostImpl::CopyFromBackingStore::FromCompositingSurface");
    gfx::Rect accelerated_copy_rect = src_subrect.IsEmpty() ?
        gfx::Rect(view_->GetViewBounds().size()) : src_subrect;
    view_->CopyFromCompositingSurface(accelerated_copy_rect,
                                      accelerated_dst_size,
                                      callback);
    return;
  }

  BackingStore* backing_store = GetBackingStore(false);
  if (!backing_store) {
    callback.Run(false, SkBitmap());
    return;
  }

  TRACE_EVENT0("browser",
      "RenderWidgetHostImpl::CopyFromBackingStore::FromBackingStore");
  gfx::Rect copy_rect = src_subrect.IsEmpty() ?
      gfx::Rect(backing_store->size()) : src_subrect;
  // When the result size is equal to the backing store size, copy from the
  // backing store directly to the output canvas.
  skia::PlatformBitmap output;
  bool result = backing_store->CopyFromBackingStore(copy_rect, &output);
  callback.Run(result, output.GetBitmap());
}

#if defined(TOOLKIT_GTK)
bool RenderWidgetHostImpl::CopyFromBackingStoreToGtkWindow(
    const gfx::Rect& dest_rect, GdkWindow* target) {
  BackingStore* backing_store = GetBackingStore(false);
  if (!backing_store)
    return false;
  (static_cast<BackingStoreGtk*>(backing_store))->PaintToRect(
      dest_rect, target);
  return true;
}
#elif defined(OS_MACOSX)
gfx::Size RenderWidgetHostImpl::GetBackingStoreSize() {
  BackingStore* backing_store = GetBackingStore(false);
  return backing_store ? backing_store->size() : gfx::Size();
}

bool RenderWidgetHostImpl::CopyFromBackingStoreToCGContext(
    const CGRect& dest_rect, CGContextRef target) {
  BackingStore* backing_store = GetBackingStore(false);
  if (!backing_store)
    return false;
  (static_cast<BackingStoreMac*>(backing_store))->
      CopyFromBackingStoreToCGContext(dest_rect, target);
  return true;
}
#endif

void RenderWidgetHostImpl::PaintAtSize(TransportDIB::Handle dib_handle,
                                       int tag,
                                       const gfx::Size& page_size,
                                       const gfx::Size& desired_size) {
  // Ask the renderer to create a bitmap regardless of whether it's
  // hidden, being resized, redrawn, etc.  It resizes the web widget
  // to the page_size and then scales it to the desired_size.
  Send(new ViewMsg_PaintAtSize(routing_id_, dib_handle, tag,
                               page_size, desired_size));
}

bool RenderWidgetHostImpl::TryGetBackingStore(const gfx::Size& desired_size,
                                              BackingStore** backing_store) {
  // Check if the view has an accelerated surface of the desired size.
  if (view_->HasAcceleratedSurface(desired_size)) {
    *backing_store = NULL;
    return true;
  }

  // Check for a software backing store of the desired size.
  *backing_store = BackingStoreManager::GetBackingStore(this, desired_size);
  return !!*backing_store;
}

BackingStore* RenderWidgetHostImpl::GetBackingStore(bool force_create) {
  if (!view_)
    return NULL;

  // The view_size will be current_size_ for auto-sized views and otherwise the
  // size of the view_. (For auto-sized views, current_size_ is updated during
  // UpdateRect messages.)
  gfx::Size view_size = current_size_;
  if (!should_auto_resize_) {
    // Get the desired size from the current view bounds.
    gfx::Rect view_rect = view_->GetViewBounds();
    if (view_rect.IsEmpty())
      return NULL;
    view_size = view_rect.size();
  }

  TRACE_EVENT2("renderer_host", "RenderWidgetHostImpl::GetBackingStore",
               "width", base::IntToString(view_size.width()),
               "height", base::IntToString(view_size.height()));

  // We should not be asked to paint while we are hidden.  If we are hidden,
  // then it means that our consumer failed to call WasShown. If we're not
  // force creating the backing store, it's OK since we can feel free to give
  // out our cached one if we have it.
  DCHECK(!is_hidden_ || !force_create) <<
      "GetBackingStore called while hidden!";

  // We should never be called recursively; this can theoretically lead to
  // infinite recursion and almost certainly leads to lower performance.
  DCHECK(!in_get_backing_store_) << "GetBackingStore called recursively!";
  base::AutoReset<bool> auto_reset_in_get_backing_store(
      &in_get_backing_store_, true);

  // We might have a cached backing store that we can reuse!
  BackingStore* backing_store = NULL;
  if (TryGetBackingStore(view_size, &backing_store) || !force_create)
    return backing_store;

  // We do not have a suitable backing store in the cache, so send out a
  // request to the renderer to paint the view if required.
  if (!repaint_ack_pending_ && !resize_ack_pending_ && !view_being_painted_) {
    repaint_start_time_ = TimeTicks::Now();
    repaint_ack_pending_ = true;
    TRACE_EVENT_ASYNC_BEGIN0(
        "renderer_host", "RenderWidgetHostImpl::repaint_ack_pending_", this);
    Send(new ViewMsg_Repaint(routing_id_, view_size));
  }

  TimeDelta max_delay = TimeDelta::FromMilliseconds(kPaintMsgTimeoutMS);
  TimeTicks end_time = TimeTicks::Now() + max_delay;
  do {
    TRACE_EVENT0("renderer_host", "GetBackingStore::WaitForUpdate");

#if defined(OS_MACOSX)
    view_->AboutToWaitForBackingStoreMsg();
#endif

    // When we have asked the RenderWidget to resize, and we are still waiting
    // on a response, block for a little while to see if we can't get a response
    // before returning the old (incorrectly sized) backing store.
    IPC::Message msg;
    if (process_->WaitForBackingStoreMsg(routing_id_, max_delay, &msg)) {
      OnMessageReceived(msg);

      // For auto-resized views, current_size_ determines the view_size and it
      // may have changed during the handling of an UpdateRect message.
      if (should_auto_resize_)
        view_size = current_size_;

      // Break now if we got a backing store or accelerated surface of the
      // correct size.
      if (TryGetBackingStore(view_size, &backing_store) ||
          abort_get_backing_store_) {
        abort_get_backing_store_ = false;
        return backing_store;
      }
    } else {
      TRACE_EVENT0("renderer_host", "GetBackingStore::Timeout");
      break;
    }

    // Loop if we still have time left and haven't gotten a properly sized
    // BackingStore yet. This is necessary to support the GPU path which
    // typically has multiple frames pipelined -- we may need to skip one or two
    // BackingStore messages to get to the latest.
    max_delay = end_time - TimeTicks::Now();
  } while (max_delay > TimeDelta::FromSeconds(0));

  // We have failed to get a backing store of view_size. Fall back on
  // current_size_ to avoid a white flash while resizing slow pages.
  if (view_size != current_size_)
    TryGetBackingStore(current_size_, &backing_store);
  return backing_store;
}

BackingStore* RenderWidgetHostImpl::AllocBackingStore(const gfx::Size& size) {
  if (!view_)
    return NULL;
  return view_->AllocBackingStore(size);
}

void RenderWidgetHostImpl::DonePaintingToBackingStore() {
  Send(new ViewMsg_UpdateRect_ACK(GetRoutingID()));
}

void RenderWidgetHostImpl::ScheduleComposite() {
  if (is_hidden_ || !is_accelerated_compositing_active_ ||
      current_size_.IsEmpty()) {
      return;
  }

  // Send out a request to the renderer to paint the view if required.
  if (!repaint_ack_pending_ && !resize_ack_pending_ && !view_being_painted_) {
    repaint_start_time_ = TimeTicks::Now();
    repaint_ack_pending_ = true;
    TRACE_EVENT_ASYNC_BEGIN0(
        "renderer_host", "RenderWidgetHostImpl::repaint_ack_pending_", this);
    Send(new ViewMsg_Repaint(routing_id_, current_size_));
  }
}

void RenderWidgetHostImpl::StartHangMonitorTimeout(TimeDelta delay) {
  if (!GetProcess()->IsGuest() && CommandLine::ForCurrentProcess()->HasSwitch(
          switches::kDisableHangMonitor)) {
    return;
  }

  // Set time_when_considered_hung_ if it's null. Also, update
  // time_when_considered_hung_ if the caller's request is sooner than the
  // existing one. This will have the side effect that the existing timeout will
  // be forgotten.
  Time requested_end_time = Time::Now() + delay;
  if (time_when_considered_hung_.is_null() ||
      time_when_considered_hung_ > requested_end_time)
    time_when_considered_hung_ = requested_end_time;

  // If we already have a timer with the same or shorter duration, then we can
  // wait for it to finish.
  if (hung_renderer_timer_.IsRunning() &&
      hung_renderer_timer_.GetCurrentDelay() <= delay) {
    // If time_when_considered_hung_ was null, this timer may fire early.
    // CheckRendererIsUnresponsive handles that by calling
    // StartHangMonitorTimeout with the remaining time.
    // If time_when_considered_hung_ was non-null, it means we still haven't
    // heard from the renderer so we leave time_when_considered_hung_ as is.
    return;
  }

  // Either the timer is not yet running, or we need to adjust the timer to
  // fire sooner.
  time_when_considered_hung_ = requested_end_time;
  hung_renderer_timer_.Stop();
  hung_renderer_timer_.Start(FROM_HERE, delay, this,
      &RenderWidgetHostImpl::CheckRendererIsUnresponsive);
}

void RenderWidgetHostImpl::RestartHangMonitorTimeout() {
  // Setting to null will cause StartHangMonitorTimeout to restart the timer.
  time_when_considered_hung_ = Time();
  StartHangMonitorTimeout(
      TimeDelta::FromMilliseconds(hung_renderer_delay_ms_));
}

void RenderWidgetHostImpl::StopHangMonitorTimeout() {
  time_when_considered_hung_ = Time();
  RendererIsResponsive();
  // We do not bother to stop the hung_renderer_timer_ here in case it will be
  // started again shortly, which happens to be the common use case.
}

void RenderWidgetHostImpl::EnableFullAccessibilityMode() {
  SetAccessibilityMode(AccessibilityModeComplete);
}

static WebGestureEvent MakeGestureEvent(WebInputEvent::Type type,
                                        double timestamp_seconds,
                                        int x,
                                        int y,
                                        int modifiers) {
  WebGestureEvent result;

  result.type = type;
  result.x = x;
  result.y = y;
  result.sourceDevice = WebGestureEvent::Touchscreen;
  result.timeStampSeconds = timestamp_seconds;
  result.modifiers = modifiers;

  return result;
}

void RenderWidgetHostImpl::SimulateTouchGestureWithMouse(
    const WebMouseEvent& mouse_event) {
  int x = mouse_event.x, y = mouse_event.y;
  float dx = mouse_event.movementX, dy = mouse_event.movementY;
  static int startX = 0, startY = 0;

  switch (mouse_event.button) {
    case WebMouseEvent::ButtonLeft:
      if (mouse_event.type == WebInputEvent::MouseDown) {
        startX = x;
        startY = y;
        ForwardGestureEvent(MakeGestureEvent(
            WebInputEvent::GestureScrollBegin, mouse_event.timeStampSeconds,
            x, y, 0));
      }
      if (dx != 0 || dy != 0) {
        WebGestureEvent event = MakeGestureEvent(
            WebInputEvent::GestureScrollUpdate, mouse_event.timeStampSeconds,
            x, y, 0);
        event.data.scrollUpdate.deltaX = dx;
        event.data.scrollUpdate.deltaY = dy;
        ForwardGestureEvent(event);
      }
      if (mouse_event.type == WebInputEvent::MouseUp) {
        ForwardGestureEvent(MakeGestureEvent(
            WebInputEvent::GestureScrollEnd, mouse_event.timeStampSeconds,
            x, y, 0));
      }
      break;
    case WebMouseEvent::ButtonMiddle:
      if (mouse_event.type == WebInputEvent::MouseDown) {
        startX = x;
        startY = y;
        ForwardGestureEvent(MakeGestureEvent(
            WebInputEvent::GestureTapDown, mouse_event.timeStampSeconds,
            x, y, 0));
      }
      if (mouse_event.type == WebInputEvent::MouseUp) {
        ForwardGestureEvent(MakeGestureEvent(
            WebInputEvent::GestureTap, mouse_event.timeStampSeconds,
            x, y, 0));
      }
      break;
    case WebMouseEvent::ButtonRight:
      if (mouse_event.type == WebInputEvent::MouseDown) {
        startX = x;
        startY = y;
        ForwardGestureEvent(MakeGestureEvent(
            WebInputEvent::GestureScrollBegin, mouse_event.timeStampSeconds,
            x, y, 0));
        ForwardGestureEvent(MakeGestureEvent(
            WebInputEvent::GesturePinchBegin, mouse_event.timeStampSeconds,
            x, y, 0));
      }
      if (dx != 0 || dy != 0) {
        dx = pow(dy < 0 ? 0.998f : 1.002f, fabs(dy));
        WebGestureEvent event = MakeGestureEvent(
            WebInputEvent::GesturePinchUpdate, mouse_event.timeStampSeconds,
            startX, startY, 0);
        event.data.pinchUpdate.scale = dx;
        ForwardGestureEvent(event);
      }
      if (mouse_event.type == WebInputEvent::MouseUp) {
        ForwardGestureEvent(MakeGestureEvent(
            WebInputEvent::GesturePinchEnd, mouse_event.timeStampSeconds,
            x, y, 0));
        ForwardGestureEvent(MakeGestureEvent(
            WebInputEvent::GestureScrollEnd, mouse_event.timeStampSeconds,
            x, y, 0));
      }
      break;
    case WebMouseEvent::ButtonNone:
      break;
  }
}

void RenderWidgetHostImpl::ForwardMouseEvent(const WebMouseEvent& mouse_event) {
  ForwardMouseEventWithLatencyInfo(
      MouseEventWithLatencyInfo(mouse_event,
                                CreateRWHLatencyInfoIfNotExist(NULL)));
}

void RenderWidgetHostImpl::ForwardMouseEventWithLatencyInfo(
    const MouseEventWithLatencyInfo& mouse_event) {
  TRACE_EVENT2("input", "RenderWidgetHostImpl::ForwardMouseEvent",
               "x", mouse_event.event.x, "y", mouse_event.event.y);
  input_router_->SendMouseEvent(mouse_event);
}

void RenderWidgetHostImpl::OnPointerEventActivate() {
}

void RenderWidgetHostImpl::ForwardWheelEvent(
    const WebMouseWheelEvent& wheel_event) {
  ForwardWheelEventWithLatencyInfo(
      MouseWheelEventWithLatencyInfo(wheel_event,
                                     CreateRWHLatencyInfoIfNotExist(NULL)));
}

void RenderWidgetHostImpl::ForwardWheelEventWithLatencyInfo(
    const MouseWheelEventWithLatencyInfo& wheel_event) {
  TRACE_EVENT0("input", "RenderWidgetHostImpl::ForwardWheelEvent");
  input_router_->SendWheelEvent(wheel_event);
}

void RenderWidgetHostImpl::ForwardGestureEvent(
    const WebKit::WebGestureEvent& gesture_event) {
  ForwardGestureEventWithLatencyInfo(gesture_event, ui::LatencyInfo());
}

void RenderWidgetHostImpl::ForwardGestureEventWithLatencyInfo(
    const WebKit::WebGestureEvent& gesture_event,
    const ui::LatencyInfo& ui_latency) {
  TRACE_EVENT0("input", "RenderWidgetHostImpl::ForwardGestureEvent");
  // Early out if necessary, prior to performing latency logic.
  if (IgnoreInputEvents())
    return;

  ui::LatencyInfo latency_info = CreateRWHLatencyInfoIfNotExist(&ui_latency);

  if (gesture_event.type == WebKit::WebInputEvent::GestureScrollUpdate) {
    latency_info.AddLatencyNumber(
        ui::INPUT_EVENT_LATENCY_SCROLL_UPDATE_RWH_COMPONENT,
        GetLatencyComponentId(),
        ++last_input_number_);

    // Make a copy of the INPUT_EVENT_LATENCY_ORIGINAL_COMPONENT with a
    // different name INPUT_EVENT_LATENCY_SCROLL_UPDATE_ORIGINAL_COMPONENT.
    // So we can track the latency specifically for scroll update events.
    ui::LatencyInfo::LatencyComponent original_component;
    if (latency_info.FindLatency(ui::INPUT_EVENT_LATENCY_ORIGINAL_COMPONENT,
                                 0,
                                 &original_component)) {
      latency_info.AddLatencyNumberWithTimestamp(
          ui::INPUT_EVENT_LATENCY_SCROLL_UPDATE_ORIGINAL_COMPONENT,
          GetLatencyComponentId(),
          original_component.sequence_number,
          original_component.event_time,
          original_component.event_count);
    }
  }

  GestureEventWithLatencyInfo gesture_with_latency(gesture_event, latency_info);
  input_router_->SendGestureEvent(gesture_with_latency);
}

void RenderWidgetHostImpl::ForwardTouchEventWithLatencyInfo(
      const WebKit::WebTouchEvent& touch_event,
      const ui::LatencyInfo& ui_latency) {
  TRACE_EVENT0("input", "RenderWidgetHostImpl::ForwardTouchEvent");
  ui::LatencyInfo latency_info = CreateRWHLatencyInfoIfNotExist(&ui_latency);
  TouchEventWithLatencyInfo touch_with_latency(touch_event, latency_info);
  input_router_->SendTouchEvent(touch_with_latency);
}

void RenderWidgetHostImpl::ForwardKeyboardEvent(
    const NativeWebKeyboardEvent& key_event) {
  TRACE_EVENT0("input", "RenderWidgetHostImpl::ForwardKeyboardEvent");
  input_router_->SendKeyboardEvent(key_event,
                                   CreateRWHLatencyInfoIfNotExist(NULL));
}

void RenderWidgetHostImpl::SendCursorVisibilityState(bool is_visible) {
  Send(new InputMsg_CursorVisibilityChange(GetRoutingID(), is_visible));
}

int64 RenderWidgetHostImpl::GetLatencyComponentId() {
  return GetRoutingID() | (static_cast<int64>(GetProcess()->GetID()) << 32);
}

// static
void RenderWidgetHostImpl::DisableResizeAckCheckForTesting() {
  g_check_for_pending_resize_ack = false;
}

ui::LatencyInfo RenderWidgetHostImpl::CreateRWHLatencyInfoIfNotExist(
    const ui::LatencyInfo* original) {
  ui::LatencyInfo info;
  if (original)
    info = *original;
  // In Aura, gesture event will already carry its original touch event's
  // INPUT_EVENT_LATENCY_RWH_COMPONENT.
  if (!info.FindLatency(ui::INPUT_EVENT_LATENCY_RWH_COMPONENT,
                        GetLatencyComponentId(),
                        NULL)) {
    info.AddLatencyNumber(ui::INPUT_EVENT_LATENCY_RWH_COMPONENT,
                          GetLatencyComponentId(),
                          ++last_input_number_);
  }
  return info;
}


void RenderWidgetHostImpl::AddKeyboardListener(KeyboardListener* listener) {
  keyboard_listeners_.AddObserver(listener);
}

void RenderWidgetHostImpl::RemoveKeyboardListener(
    KeyboardListener* listener) {
  // Ensure that the element is actually an observer.
  DCHECK(keyboard_listeners_.HasObserver(listener));
  keyboard_listeners_.RemoveObserver(listener);
}

void RenderWidgetHostImpl::GetWebScreenInfo(WebKit::WebScreenInfo* result) {
  TRACE_EVENT0("renderer_host", "RenderWidgetHostImpl::GetWebScreenInfo");
  if (GetView())
    static_cast<RenderWidgetHostViewPort*>(GetView())->GetScreenInfo(result);
  else
    RenderWidgetHostViewPort::GetDefaultScreenInfo(result);
}

const NativeWebKeyboardEvent*
    RenderWidgetHostImpl::GetLastKeyboardEvent() const {
  return input_router_->GetLastKeyboardEvent();
}

void RenderWidgetHostImpl::NotifyScreenInfoChanged() {
  // The resize message (which may not happen immediately) will carry with it
  // the screen info as well as the new size (if the screen has changed scale
  // factor).
  InvalidateScreenInfo();
  WasResized();
}

void RenderWidgetHostImpl::InvalidateScreenInfo() {
  screen_info_.reset();
}

void RenderWidgetHostImpl::GetSnapshotFromRenderer(
    const gfx::Rect& src_subrect,
    const base::Callback<void(bool, const SkBitmap&)>& callback) {
  TRACE_EVENT0("browser", "RenderWidgetHostImpl::GetSnapshotFromRenderer");
  pending_snapshots_.push(callback);

  gfx::Rect copy_rect = src_subrect.IsEmpty() ?
      gfx::Rect(view_->GetViewBounds().size()) : src_subrect;

  gfx::Rect copy_rect_in_pixel = ConvertViewRectToPixel(view_, copy_rect);
  Send(new ViewMsg_Snapshot(GetRoutingID(), copy_rect_in_pixel));
}

void RenderWidgetHostImpl::OnSnapshot(bool success,
                                    const SkBitmap& bitmap) {
  if (pending_snapshots_.size() == 0) {
    LOG(ERROR) << "RenderWidgetHostImpl::OnSnapshot: "
                  "Received a snapshot that was not requested.";
    return;
  }

  base::Callback<void(bool, const SkBitmap&)> callback =
      pending_snapshots_.front();
  pending_snapshots_.pop();

  if (!success) {
    callback.Run(success, SkBitmap());
    return;
  }

  callback.Run(success, bitmap);
}

void RenderWidgetHostImpl::UpdateVSyncParameters(base::TimeTicks timebase,
                                                 base::TimeDelta interval) {
  Send(new ViewMsg_UpdateVSyncParameters(GetRoutingID(), timebase, interval));
}

void RenderWidgetHostImpl::RendererExited(base::TerminationStatus status,
                                          int exit_code) {
  // Clearing this flag causes us to re-create the renderer when recovering
  // from a crashed renderer.
  renderer_initialized_ = false;

  waiting_for_screen_rects_ack_ = false;

  // Reset to ensure that input routing works with a new renderer.
  input_router_.reset(new ImmediateInputRouter(process_, this, routing_id_));

  if (overscroll_controller_)
    overscroll_controller_->Reset();

 // Must reset these to ensure that keyboard events work with a new renderer.
  suppress_next_char_events_ = false;

  // Reset some fields in preparation for recovering from a crash.
  ResetSizeAndRepaintPendingFlags();
  current_size_.SetSize(0, 0);
  is_hidden_ = false;
  is_accelerated_compositing_active_ = false;

  // Reset this to ensure the hung renderer mechanism is working properly.
  in_flight_event_count_ = 0;

  if (view_) {
    GpuSurfaceTracker::Get()->SetSurfaceHandle(surface_id_,
                                               gfx::GLSurfaceHandle());
    view_->RenderProcessGone(status, exit_code);
    view_ = NULL;  // The View should be deleted by RenderProcessGone.
  }

  BackingStoreManager::RemoveBackingStore(this);
}

void RenderWidgetHostImpl::UpdateTextDirection(WebTextDirection direction) {
  text_direction_updated_ = true;
  text_direction_ = direction;
}

void RenderWidgetHostImpl::CancelUpdateTextDirection() {
  if (text_direction_updated_)
    text_direction_canceled_ = true;
}

void RenderWidgetHostImpl::NotifyTextDirection() {
  if (text_direction_updated_) {
    if (!text_direction_canceled_)
      Send(new ViewMsg_SetTextDirection(GetRoutingID(), text_direction_));
    text_direction_updated_ = false;
    text_direction_canceled_ = false;
  }
}

void RenderWidgetHostImpl::SetInputMethodActive(bool activate) {
  input_method_active_ = activate;
  Send(new ViewMsg_SetInputMethodActive(GetRoutingID(), activate));
}

void RenderWidgetHostImpl::ImeSetComposition(
    const string16& text,
    const std::vector<WebKit::WebCompositionUnderline>& underlines,
    int selection_start,
    int selection_end) {
  Send(new ViewMsg_ImeSetComposition(
            GetRoutingID(), text, underlines, selection_start, selection_end));
}

void RenderWidgetHostImpl::ImeConfirmComposition(
    const string16& text,
    const ui::Range& replacement_range,
    bool keep_selection) {
  Send(new ViewMsg_ImeConfirmComposition(
        GetRoutingID(), text, replacement_range, keep_selection));
}

void RenderWidgetHostImpl::ImeCancelComposition() {
  Send(new ViewMsg_ImeSetComposition(GetRoutingID(), string16(),
            std::vector<WebKit::WebCompositionUnderline>(), 0, 0));
}

void RenderWidgetHostImpl::ExtendSelectionAndDelete(
    size_t before,
    size_t after) {
  Send(new ViewMsg_ExtendSelectionAndDelete(GetRoutingID(), before, after));
}

gfx::Rect RenderWidgetHostImpl::GetRootWindowResizerRect() const {
  return gfx::Rect();
}

void RenderWidgetHostImpl::RequestToLockMouse(bool user_gesture,
                                              bool last_unlocked_by_target) {
  // Directly reject to lock the mouse. Subclass can override this method to
  // decide whether to allow mouse lock or not.
  GotResponseToLockMouseRequest(false);
}

void RenderWidgetHostImpl::RejectMouseLockOrUnlockIfNecessary() {
  DCHECK(!pending_mouse_lock_request_ || !IsMouseLocked());
  if (pending_mouse_lock_request_) {
    pending_mouse_lock_request_ = false;
    Send(new ViewMsg_LockMouse_ACK(routing_id_, false));
  } else if (IsMouseLocked()) {
    view_->UnlockMouse();
  }
}

bool RenderWidgetHostImpl::IsMouseLocked() const {
  return view_ ? view_->IsMouseLocked() : false;
}

bool RenderWidgetHostImpl::IsFullscreen() const {
  return false;
}

void RenderWidgetHostImpl::SetShouldAutoResize(bool enable) {
  should_auto_resize_ = enable;
}

bool RenderWidgetHostImpl::IsInOverscrollGesture() const {
  return overscroll_controller_.get() &&
         overscroll_controller_->overscroll_mode() != OVERSCROLL_NONE;
}

void RenderWidgetHostImpl::Destroy() {
  NotificationService::current()->Notify(
      NOTIFICATION_RENDER_WIDGET_HOST_DESTROYED,
      Source<RenderWidgetHost>(this),
      NotificationService::NoDetails());

  // Tell the view to die.
  // Note that in the process of the view shutting down, it can call a ton
  // of other messages on us.  So if you do any other deinitialization here,
  // do it after this call to view_->Destroy().
  if (view_)
    view_->Destroy();

  delete this;
}

void RenderWidgetHostImpl::CheckRendererIsUnresponsive() {
  // If we received a call to StopHangMonitorTimeout.
  if (time_when_considered_hung_.is_null())
    return;

  // If we have not waited long enough, then wait some more.
  Time now = Time::Now();
  if (now < time_when_considered_hung_) {
    StartHangMonitorTimeout(time_when_considered_hung_ - now);
    return;
  }

  // OK, looks like we have a hung renderer!
  NotificationService::current()->Notify(
      NOTIFICATION_RENDERER_PROCESS_HANG,
      Source<RenderWidgetHost>(this),
      NotificationService::NoDetails());
  is_unresponsive_ = true;
  NotifyRendererUnresponsive();
}

void RenderWidgetHostImpl::RendererIsResponsive() {
  if (is_unresponsive_) {
    is_unresponsive_ = false;
    NotifyRendererResponsive();
  }
}

void RenderWidgetHostImpl::OnRenderViewReady() {
  SendScreenRects();
  WasResized();
}

void RenderWidgetHostImpl::OnRenderProcessGone(int status, int exit_code) {
  // TODO(evanm): This synchronously ends up calling "delete this".
  // Is that really what we want in response to this message?  I'm matching
  // previous behavior of the code here.
  Destroy();
}

void RenderWidgetHostImpl::OnClose() {
  Shutdown();
}

void RenderWidgetHostImpl::OnSetTooltipText(
    const string16& tooltip_text,
    WebTextDirection text_direction_hint) {
  // First, add directionality marks around tooltip text if necessary.
  // A naive solution would be to simply always wrap the text. However, on
  // windows, Unicode directional embedding characters can't be displayed on
  // systems that lack RTL fonts and are instead displayed as empty squares.
  //
  // To get around this we only wrap the string when we deem it necessary i.e.
  // when the locale direction is different than the tooltip direction hint.
  //
  // Currently, we use element's directionality as the tooltip direction hint.
  // An alternate solution would be to set the overall directionality based on
  // trying to detect the directionality from the tooltip text rather than the
  // element direction.  One could argue that would be a preferable solution
  // but we use the current approach to match Fx & IE's behavior.

  if (delegate_) {
    const bool showTooltipHandled = delegate_->ShowTooltip(tooltip_text, 
                                                           text_direction_hint);
    if (showTooltipHandled) {
        return;
    }
  }
  string16 wrapped_tooltip_text = tooltip_text;
  if (!tooltip_text.empty()) {
    if (text_direction_hint == WebKit::WebTextDirectionLeftToRight) {
      // Force the tooltip to have LTR directionality.
      wrapped_tooltip_text =
          base::i18n::GetDisplayStringInLTRDirectionality(wrapped_tooltip_text);
    } else if (text_direction_hint == WebKit::WebTextDirectionRightToLeft &&
               !base::i18n::IsRTL()) {
      // Force the tooltip to have RTL directionality.
      base::i18n::WrapStringWithRTLFormatting(&wrapped_tooltip_text);
    }
  }
  if (GetView())
    view_->SetTooltipText(wrapped_tooltip_text);
}

void RenderWidgetHostImpl::OnUpdateScreenRectsAck() {
  waiting_for_screen_rects_ack_ = false;
  if (!view_)
    return;

  if (view_->GetViewBounds() == last_view_screen_rect_ &&
      view_->GetBoundsInRootWindow() == last_window_screen_rect_) {
    return;
  }

  SendScreenRects();
}

void RenderWidgetHostImpl::OnRequestMove(const gfx::Rect& pos) {
  // Note that we ignore the position.
  if (view_) {
    view_->SetBounds(pos);
    Send(new ViewMsg_Move_ACK(routing_id_));
  }
}

void RenderWidgetHostImpl::OnPaintAtSizeAck(int tag, const gfx::Size& size) {
  std::pair<int, gfx::Size> details = std::make_pair(tag, size);
  NotificationService::current()->Notify(
      NOTIFICATION_RENDER_WIDGET_HOST_DID_RECEIVE_PAINT_AT_SIZE_ACK,
      Source<RenderWidgetHost>(this),
      Details<std::pair<int, gfx::Size> >(&details));
}

#if defined(OS_MACOSX)
void RenderWidgetHostImpl::OnCompositorSurfaceBuffersSwapped(
      const ViewHostMsg_CompositorSurfaceBuffersSwapped_Params& params) {
  TRACE_EVENT0("renderer_host",
               "RenderWidgetHostImpl::OnCompositorSurfaceBuffersSwapped");
  if (!view_) {
    AcceleratedSurfaceMsg_BufferPresented_Params ack_params;
    ack_params.sync_point = 0;
    RenderWidgetHostImpl::AcknowledgeBufferPresent(params.route_id,
                                                   params.gpu_process_host_id,
                                                   ack_params);
    return;
  }
  GpuHostMsg_AcceleratedSurfaceBuffersSwapped_Params gpu_params;
  gpu_params.surface_id = params.surface_id;
  gpu_params.surface_handle = params.surface_handle;
  gpu_params.route_id = params.route_id;
  gpu_params.size = params.size;
  gpu_params.scale_factor = params.scale_factor;
  gpu_params.latency_info = params.latency_info;
  view_->AcceleratedSurfaceBuffersSwapped(gpu_params,
                                          params.gpu_process_host_id);
  view_->DidReceiveRendererFrame();
}
#endif  // OS_MACOSX

bool RenderWidgetHostImpl::OnSwapCompositorFrame(
    const IPC::Message& message) {
  ViewHostMsg_SwapCompositorFrame::Param param;
  if (!ViewHostMsg_SwapCompositorFrame::Read(&message, &param))
    return false;
  scoped_ptr<cc::CompositorFrame> frame(new cc::CompositorFrame);
  uint32 output_surface_id = param.a;
  param.b.AssignTo(frame.get());

  if (view_) {
    view_->OnSwapCompositorFrame(output_surface_id, frame.Pass());
    view_->DidReceiveRendererFrame();
  } else {
    cc::CompositorFrameAck ack;
    if (frame->gl_frame_data) {
      ack.gl_frame_data = frame->gl_frame_data.Pass();
      ack.gl_frame_data->sync_point = 0;
    } else if (frame->delegated_frame_data) {
      ack.resources.swap(frame->delegated_frame_data->resource_list);
    } else if (frame->software_frame_data) {
      ack.last_software_frame_id = frame->software_frame_data->id;
    }
    SendSwapCompositorFrameAck(routing_id_, process_->GetID(),
                               output_surface_id,  ack);
  }
  return true;
}

void RenderWidgetHostImpl::OnOverscrolled(
    gfx::Vector2dF accumulated_overscroll,
    gfx::Vector2dF current_fling_velocity) {
  if (view_)
    view_->OnOverscrolled(accumulated_overscroll, current_fling_velocity);
}

void RenderWidgetHostImpl::OnUpdateRect(
    const ViewHostMsg_UpdateRect_Params& params) {
  TRACE_EVENT0("renderer_host", "RenderWidgetHostImpl::OnUpdateRect");
  TimeTicks paint_start = TimeTicks::Now();

  // Update our knowledge of the RenderWidget's size.
  current_size_ = params.view_size;
  // Update our knowledge of the RenderWidget's scroll offset.
  last_scroll_offset_ = params.scroll_offset;

  bool is_resize_ack =
      ViewHostMsg_UpdateRect_Flags::is_resize_ack(params.flags);

  // resize_ack_pending_ needs to be cleared before we call DidPaintRect, since
  // that will end up reaching GetBackingStore.
  if (is_resize_ack) {
    DCHECK(!g_check_for_pending_resize_ack || resize_ack_pending_);
    resize_ack_pending_ = false;
  }

  bool is_repaint_ack =
      ViewHostMsg_UpdateRect_Flags::is_repaint_ack(params.flags);
  if (is_repaint_ack) {
    DCHECK(repaint_ack_pending_);
    TRACE_EVENT_ASYNC_END0(
        "renderer_host", "RenderWidgetHostImpl::repaint_ack_pending_", this);
    repaint_ack_pending_ = false;
    TimeDelta delta = TimeTicks::Now() - repaint_start_time_;
    UMA_HISTOGRAM_TIMES("MPArch.RWH_RepaintDelta", delta);
  }

  DCHECK(!params.view_size.IsEmpty());

  bool was_async = false;

  // If this is a GPU UpdateRect, params.bitmap is invalid and dib will be NULL.
  TransportDIB* dib = process_->GetTransportDIB(params.bitmap);

  // If gpu process does painting, scroll_rect and copy_rects are always empty
  // and backing store is never used.
  if (dib) {
    DCHECK(!params.bitmap_rect.IsEmpty());
    gfx::Size pixel_size = gfx::ToFlooredSize(
        gfx::ScaleSize(params.bitmap_rect.size(), params.scale_factor));
    const size_t size = pixel_size.height() * pixel_size.width() * 4;
    if (dib->size() < size) {
      DLOG(WARNING) << "Transport DIB too small for given rectangle";
      RecordAction(UserMetricsAction("BadMessageTerminate_RWH1"));
      GetProcess()->ReceivedBadMessage();
    } else {
      // Scroll the backing store.
      if (!params.scroll_rect.IsEmpty()) {
        ScrollBackingStoreRect(params.scroll_delta,
                               params.scroll_rect,
                               params.view_size);
      }

      // Paint the backing store. This will update it with the
      // renderer-supplied bits. The view will read out of the backing store
      // later to actually draw to the screen.
      was_async = PaintBackingStoreRect(
          params.bitmap,
          params.bitmap_rect,
          params.copy_rects,
          params.view_size,
          params.scale_factor,
          base::Bind(&RenderWidgetHostImpl::DidUpdateBackingStore,
                     weak_factory_.GetWeakPtr(), params, paint_start));
    }
  }

  if (!was_async) {
    DidUpdateBackingStore(params, paint_start);
  }

  if (should_auto_resize_) {
    bool post_callback = new_auto_size_.IsEmpty();
    new_auto_size_ = params.view_size;
    if (post_callback) {
      base::MessageLoop::current()->PostTask(
          FROM_HERE,
          base::Bind(&RenderWidgetHostImpl::DelayedAutoResized,
                     weak_factory_.GetWeakPtr()));
    }
  }

  // Log the time delta for processing a paint message. On platforms that don't
  // support asynchronous painting, this is equivalent to
  // MPArch.RWH_TotalPaintTime.
  TimeDelta delta = TimeTicks::Now() - paint_start;
  UMA_HISTOGRAM_TIMES("MPArch.RWH_OnMsgUpdateRect", delta);
}

void RenderWidgetHostImpl::OnUpdateIsDelayed() {
  if (in_get_backing_store_)
    abort_get_backing_store_ = true;
}

void RenderWidgetHostImpl::DidUpdateBackingStore(
    const ViewHostMsg_UpdateRect_Params& params,
    const TimeTicks& paint_start) {
  TRACE_EVENT0("renderer_host", "RenderWidgetHostImpl::DidUpdateBackingStore");
  TimeTicks update_start = TimeTicks::Now();

  if (params.needs_ack) {
    // ACK early so we can prefetch the next PaintRect if there is a next one.
    // This must be done AFTER we're done painting with the bitmap supplied by
    // the renderer. This ACK is a signal to the renderer that the backing store
    // can be re-used, so the bitmap may be invalid after this call.
    Send(new ViewMsg_UpdateRect_ACK(routing_id_));
  }

  // Move the plugins if the view hasn't already been destroyed.  Plugin moves
  // will not be re-issued, so must move them now, regardless of whether we
  // paint or not.  MovePluginWindows attempts to move the plugin windows and
  // in the process could dispatch other window messages which could cause the
  // view to be destroyed.
  if (view_)
    view_->MovePluginWindows(params.scroll_offset, params.plugin_window_moves);

  if (delegate_)
    delegate_->DidUpdateBackingStore();

  NotificationService::current()->Notify(
      NOTIFICATION_RENDER_WIDGET_HOST_DID_UPDATE_BACKING_STORE,
      Source<RenderWidgetHost>(this),
      NotificationService::NoDetails());

  // We don't need to update the view if the view is hidden. We must do this
  // early return after the ACK is sent, however, or the renderer will not send
  // us more data.
  if (is_hidden_)
    return;

  // Now paint the view. Watch out: it might be destroyed already.
  if (view_ && !is_accelerated_compositing_active_) {
    view_being_painted_ = true;
    view_->DidUpdateBackingStore(params.scroll_rect, params.scroll_delta,
                                 params.copy_rects, params.latency_info);
    view_->DidReceiveRendererFrame();
    view_being_painted_ = false;
  }

  // If we got a resize ack, then perhaps we have another resize to send?
  bool is_resize_ack =
      ViewHostMsg_UpdateRect_Flags::is_resize_ack(params.flags);
  if (is_resize_ack)
    WasResized();

  // Log the time delta for processing a paint message.
  TimeTicks now = TimeTicks::Now();
  TimeDelta delta = now - update_start;
  UMA_HISTOGRAM_TIMES("MPArch.RWH_DidUpdateBackingStore", delta);

  // Measures the time from receiving the MsgUpdateRect IPC to completing the
  // DidUpdateBackingStore() method.  On platforms which have asynchronous
  // painting, such as Linux, this is the sum of MPArch.RWH_OnMsgUpdateRect,
  // MPArch.RWH_DidUpdateBackingStore, and the time spent asynchronously
  // waiting for the paint to complete.
  //
  // On other platforms, this will be equivalent to MPArch.RWH_OnMsgUpdateRect.
  delta = now - paint_start;
  UMA_HISTOGRAM_TIMES("MPArch.RWH_TotalPaintTime", delta);
}

void RenderWidgetHostImpl::OnBeginSmoothScroll(
    const ViewHostMsg_BeginSmoothScroll_Params& params) {
  if (!view_)
    return;
  smooth_scroll_gesture_controller_.BeginSmoothScroll(view_, params);
}

void RenderWidgetHostImpl::OnFocus() {
  // Only RenderViewHost can deal with that message.
  RecordAction(UserMetricsAction("BadMessageTerminate_RWH4"));
  GetProcess()->ReceivedBadMessage();
}

void RenderWidgetHostImpl::OnBlur() {
  // Only RenderViewHost can deal with that message.
  RecordAction(UserMetricsAction("BadMessageTerminate_RWH5"));
  GetProcess()->ReceivedBadMessage();
}

void RenderWidgetHostImpl::OnSetCursor(const WebCursor& cursor) {
  if (!view_) {
    return;
  }
  view_->UpdateCursor(cursor);
}

void RenderWidgetHostImpl::OnTextInputTypeChanged(
    ui::TextInputType type,
    bool can_compose_inline,
    ui::TextInputMode input_mode) {
  if (view_)
    view_->TextInputTypeChanged(type, can_compose_inline, input_mode);
}

#if defined(OS_MACOSX) || defined(OS_WIN) || defined(USE_AURA)
void RenderWidgetHostImpl::OnImeCompositionRangeChanged(
    const ui::Range& range,
    const std::vector<gfx::Rect>& character_bounds) {
  if (view_)
    view_->ImeCompositionRangeChanged(range, character_bounds);
}
#endif

void RenderWidgetHostImpl::OnImeCancelComposition() {
  if (view_)
    view_->ImeCancelComposition();
}

void RenderWidgetHostImpl::OnDidActivateAcceleratedCompositing(bool activated) {
  TRACE_EVENT1("renderer_host",
               "RenderWidgetHostImpl::OnDidActivateAcceleratedCompositing",
               "activated", activated);
  is_accelerated_compositing_active_ = activated;
  if (view_)
    view_->OnAcceleratedCompositingStateChange();
}

void RenderWidgetHostImpl::OnLockMouse(bool user_gesture,
                                       bool last_unlocked_by_target,
                                       bool privileged) {

  if (pending_mouse_lock_request_) {
    Send(new ViewMsg_LockMouse_ACK(routing_id_, false));
    return;
  } else if (IsMouseLocked()) {
    Send(new ViewMsg_LockMouse_ACK(routing_id_, true));
    return;
  }

  pending_mouse_lock_request_ = true;
  if (privileged && allow_privileged_mouse_lock_) {
    // Directly approve to lock the mouse.
    GotResponseToLockMouseRequest(true);
  } else {
    RequestToLockMouse(user_gesture, last_unlocked_by_target);
  }
}

void RenderWidgetHostImpl::OnUnlockMouse() {
  RejectMouseLockOrUnlockIfNecessary();
}

void RenderWidgetHostImpl::OnShowDisambiguationPopup(
    const gfx::Rect& rect,
    const gfx::Size& size,
    const TransportDIB::Id& id) {
  DCHECK(!rect.IsEmpty());
  DCHECK(!size.IsEmpty());

  TransportDIB* dib = process_->GetTransportDIB(id);
  DCHECK(dib->memory());
  DCHECK(dib->size() == SkBitmap::ComputeSize(SkBitmap::kARGB_8888_Config,
                                              size.width(), size.height()));

  SkBitmap zoomed_bitmap;
  zoomed_bitmap.setConfig(SkBitmap::kARGB_8888_Config,
      size.width(), size.height());
  zoomed_bitmap.setPixels(dib->memory());

#if defined(OS_ANDROID)
  if (view_)
    view_->ShowDisambiguationPopup(rect, zoomed_bitmap);
#else
  NOTIMPLEMENTED();
#endif

  zoomed_bitmap.setPixels(0);
  Send(new ViewMsg_ReleaseDisambiguationPopupDIB(GetRoutingID(),
                                                 dib->handle()));
}

#if defined(OS_WIN)
void RenderWidgetHostImpl::OnWindowlessPluginDummyWindowCreated(
    gfx::NativeViewId dummy_activation_window) {
  HWND hwnd = reinterpret_cast<HWND>(dummy_activation_window);

  // This may happen as a result of a race condition when the plugin is going
  // away.
  wchar_t window_title[MAX_PATH + 1] = {0};
  if (!IsWindow(hwnd) ||
      !GetWindowText(hwnd, window_title, arraysize(window_title)) ||
      lstrcmpiW(window_title, kDummyActivationWindowName) != 0) {
    return;
  }

  SetParent(hwnd, reinterpret_cast<HWND>(GetNativeViewId()));
  dummy_windows_for_activation_.push_back(hwnd);
}

void RenderWidgetHostImpl::OnWindowlessPluginDummyWindowDestroyed(
    gfx::NativeViewId dummy_activation_window) {
  HWND hwnd = reinterpret_cast<HWND>(dummy_activation_window);
  std::list<HWND>::iterator i = dummy_windows_for_activation_.begin();
  for (; i != dummy_windows_for_activation_.end(); ++i) {
    if ((*i) == hwnd) {
      dummy_windows_for_activation_.erase(i);
      return;
    }
  }
  NOTREACHED() << "Unknown dummy window";
}
#endif

bool RenderWidgetHostImpl::PaintBackingStoreRect(
    TransportDIB::Id bitmap,
    const gfx::Rect& bitmap_rect,
    const std::vector<gfx::Rect>& copy_rects,
    const gfx::Size& view_size,
    float scale_factor,
    const base::Closure& completion_callback) {
  // The view may be destroyed already.
  if (!view_)
    return false;

  if (is_hidden_) {
    // Don't bother updating the backing store when we're hidden. Just mark it
    // as being totally invalid. This will cause a complete repaint when the
    // view is restored.
    needs_repainting_on_restore_ = true;
    return false;
  }

  bool needs_full_paint = false;
  bool scheduled_completion_callback = false;
  BackingStoreManager::PrepareBackingStore(this, view_size, bitmap, bitmap_rect,
                                           copy_rects, scale_factor,
                                           completion_callback,
                                           &needs_full_paint,
                                           &scheduled_completion_callback);
  if (needs_full_paint) {
    repaint_start_time_ = TimeTicks::Now();
    DCHECK(!repaint_ack_pending_);
    repaint_ack_pending_ = true;
    TRACE_EVENT_ASYNC_BEGIN0(
        "renderer_host", "RenderWidgetHostImpl::repaint_ack_pending_", this);
    Send(new ViewMsg_Repaint(routing_id_, view_size));
  }

  return scheduled_completion_callback;
}

void RenderWidgetHostImpl::ScrollBackingStoreRect(const gfx::Vector2d& delta,
                                                  const gfx::Rect& clip_rect,
                                                  const gfx::Size& view_size) {
  if (is_hidden_) {
    // Don't bother updating the backing store when we're hidden. Just mark it
    // as being totally invalid. This will cause a complete repaint when the
    // view is restored.
    needs_repainting_on_restore_ = true;
    return;
  }

  // TODO(darin): do we need to do something else if our backing store is not
  // the same size as the advertised view?  maybe we just assume there is a
  // full paint on its way?
  BackingStore* backing_store = BackingStoreManager::Lookup(this);
  if (!backing_store || (backing_store->size() != view_size))
    return;
  backing_store->ScrollBackingStore(delta, clip_rect, view_size);
}

void RenderWidgetHostImpl::Replace(const string16& word) {
  Send(new InputMsg_Replace(routing_id_, word));
}

void RenderWidgetHostImpl::ReplaceMisspelling(const string16& word) {
  Send(new InputMsg_ReplaceMisspelling(routing_id_, word));
}

void RenderWidgetHostImpl::SetIgnoreInputEvents(bool ignore_input_events) {
  ignore_input_events_ = ignore_input_events;
}

bool RenderWidgetHostImpl::KeyPressListenersHandleEvent(
    const NativeWebKeyboardEvent& event) {
  if (event.skip_in_browser || event.type != WebKeyboardEvent::RawKeyDown)
    return false;

  ObserverList<KeyboardListener>::Iterator it(keyboard_listeners_);
  KeyboardListener* listener;
  while ((listener = it.GetNext()) != NULL) {
    if (listener->HandleKeyPressEvent(event))
      return true;
  }

  return false;
}

InputEventAckState RenderWidgetHostImpl::FilterInputEvent(
    const WebKit::WebInputEvent& event, const ui::LatencyInfo& latency_info) {
  if (overscroll_controller() &&
      !overscroll_controller()->WillDispatchEvent(event, latency_info)) {
    return INPUT_EVENT_ACK_STATE_UNKNOWN;
  }

  return view_ ? view_->FilterInputEvent(event)
               : INPUT_EVENT_ACK_STATE_NOT_CONSUMED;
}

void RenderWidgetHostImpl::IncrementInFlightEventCount() {
  StartHangMonitorTimeout(
      TimeDelta::FromMilliseconds(hung_renderer_delay_ms_));
  increment_in_flight_event_count();
}

void RenderWidgetHostImpl::DecrementInFlightEventCount() {
  DCHECK(in_flight_event_count_ >= 0);
  // Cancel pending hung renderer checks since the renderer is responsive.
  if (decrement_in_flight_event_count() <= 0)
    StopHangMonitorTimeout();
}

void RenderWidgetHostImpl::OnHasTouchEventHandlers(bool has_handlers) {
  if (has_touch_handler_ == has_handlers)
    return;
  has_touch_handler_ = has_handlers;
#if defined(OS_ANDROID)
  if (view_)
    view_->HasTouchEventHandlers(has_touch_handler_);
#endif
}

bool RenderWidgetHostImpl::OnSendKeyboardEvent(
    const NativeWebKeyboardEvent& key_event,
    const ui::LatencyInfo& latency_info,
    bool* is_shortcut) {
  if (IgnoreInputEvents())
    return false;

  if (!process_->HasConnection())
    return false;

  // First, let keypress listeners take a shot at handling the event.  If a
  // listener handles the event, it should not be propagated to the renderer.
  if (KeyPressListenersHandleEvent(key_event)) {
    // Some keypresses that are accepted by the listener might have follow up
    // char events, which should be ignored.
    if (key_event.type == WebKeyboardEvent::RawKeyDown)
      suppress_next_char_events_ = true;
    return false;
  }

  if (key_event.type == WebKeyboardEvent::Char &&
      (key_event.windowsKeyCode == ui::VKEY_RETURN ||
       key_event.windowsKeyCode == ui::VKEY_SPACE)) {
    OnUserGesture();
  }

  // Double check the type to make sure caller hasn't sent us nonsense that
  // will mess up our key queue.
  if (!WebInputEvent::isKeyboardEventType(key_event.type))
    return false;

  if (suppress_next_char_events_) {
    // If preceding RawKeyDown event was handled by the browser, then we need
    // suppress all Char events generated by it. Please note that, one
    // RawKeyDown event may generate multiple Char events, so we can't reset
    // |suppress_next_char_events_| until we get a KeyUp or a RawKeyDown.
    if (key_event.type == WebKeyboardEvent::Char)
      return false;
    // We get a KeyUp or a RawKeyDown event.
    suppress_next_char_events_ = false;
  }

  // Only pre-handle the key event if it's not handled by the input method.
  if (delegate_ && !key_event.skip_in_browser) {
    // We need to set |suppress_next_char_events_| to true if
    // PreHandleKeyboardEvent() returns true, but |this| may already be
    // destroyed at that time. So set |suppress_next_char_events_| true here,
    // then revert it afterwards when necessary.
    if (key_event.type == WebKeyboardEvent::RawKeyDown)
      suppress_next_char_events_ = true;

    // Tab switching/closing accelerators aren't sent to the renderer to avoid
    // a hung/malicious renderer from interfering.
    if (delegate_->PreHandleKeyboardEvent(key_event, is_shortcut))
      return false;

    if (key_event.type == WebKeyboardEvent::RawKeyDown)
      suppress_next_char_events_ = false;
  }

  return true;
}

bool RenderWidgetHostImpl::OnSendWheelEvent(
    const MouseWheelEventWithLatencyInfo& wheel_event) {
  if (IgnoreInputEvents())
    return false;

  if (delegate_->PreHandleWheelEvent(wheel_event.event))
    return false;

  return true;
}

bool RenderWidgetHostImpl::OnSendMouseEvent(
    const MouseEventWithLatencyInfo& mouse_event) {
  if (IgnoreInputEvents())
    return false;

  if (CommandLine::ForCurrentProcess()->HasSwitch(
          switches::kSimulateTouchScreenWithMouse)) {
    SimulateTouchGestureWithMouse(mouse_event.event);
    return false;
  }

  return true;
}

bool RenderWidgetHostImpl::OnSendTouchEvent(
    const TouchEventWithLatencyInfo& touch_event) {
  return !IgnoreInputEvents();
}

bool RenderWidgetHostImpl::OnSendGestureEvent(
    const GestureEventWithLatencyInfo& gesture_event) {
  if (IgnoreInputEvents())
    return false;

  if (!IsInOverscrollGesture() &&
      !input_router_->ShouldForwardGestureEvent(gesture_event)) {
    if (overscroll_controller_.get())
      overscroll_controller_->DiscardingGestureEvent(gesture_event.event);
    return false;
  }

  return true;
}

bool RenderWidgetHostImpl::OnSendMouseEventImmediately(
      const MouseEventWithLatencyInfo& mouse_event) {
  TRACE_EVENT_INSTANT0("input",
                       "RenderWidgetHostImpl::OnSendMouseEventImmediately",
                       TRACE_EVENT_SCOPE_THREAD);
  if (IgnoreInputEvents())
    return false;

  if (CommandLine::ForCurrentProcess()->HasSwitch(
          switches::kSimulateTouchScreenWithMouse)) {
    SimulateTouchGestureWithMouse(mouse_event.event);
    return false;
  }

  if (mouse_event.event.type == WebInputEvent::MouseDown)
    OnUserGesture();

  return true;
}

bool RenderWidgetHostImpl::OnSendTouchEventImmediately(
      const TouchEventWithLatencyInfo& touch_event) {
  TRACE_EVENT_INSTANT0("input",
                       "RenderWidgetHostImpl::OnSendTouchEventImmediately",
                       TRACE_EVENT_SCOPE_THREAD);
  return !IgnoreInputEvents();
}

bool RenderWidgetHostImpl::OnSendGestureEventImmediately(
      const GestureEventWithLatencyInfo& gesture_event) {
  TRACE_EVENT_INSTANT0("input",
                       "RenderWidgetHostImpl::OnSendGestureEventImmediately",
                       TRACE_EVENT_SCOPE_THREAD);
  return !IgnoreInputEvents();
}

void RenderWidgetHostImpl::OnKeyboardEventAck(
      const NativeWebKeyboardEvent& event,
      InputEventAckState ack_result) {
#if defined(OS_MACOSX)
  if (!is_hidden() && view_ && view_->PostProcessEventForPluginIme(event))
    return;
#endif

  // We only send unprocessed key event upwards if we are not hidden,
  // because the user has moved away from us and no longer expect any effect
  // of this key event.
  const bool processed = (INPUT_EVENT_ACK_STATE_CONSUMED == ack_result);
  if (delegate_ && !processed && !is_hidden() && !event.skip_in_browser) {
    delegate_->HandleKeyboardEvent(event);

    // WARNING: This RenderWidgetHostImpl can be deallocated at this point
    // (i.e.  in the case of Ctrl+W, where the call to
    // HandleKeyboardEvent destroys this RenderWidgetHostImpl).
  }
}

void RenderWidgetHostImpl::OnWheelEventAck(
    const WebKit::WebMouseWheelEvent& wheel_event,
    InputEventAckState ack_result) {
  const bool processed = (INPUT_EVENT_ACK_STATE_CONSUMED == ack_result);
  if (overscroll_controller_)
    overscroll_controller_->ReceivedEventACK(wheel_event, processed);

  if (!processed && !is_hidden() && view_)
    view_->UnhandledWheelEvent(wheel_event);
}

void RenderWidgetHostImpl::OnGestureEventAck(
    const WebKit::WebGestureEvent& event,
    InputEventAckState ack_result) {
  const bool processed = (INPUT_EVENT_ACK_STATE_CONSUMED == ack_result);
  if (overscroll_controller_)
    overscroll_controller_->ReceivedEventACK(event, processed);

  if (view_)
    view_->GestureEventAck(event.type, ack_result);
}

void RenderWidgetHostImpl::OnTouchEventAck(
    const TouchEventWithLatencyInfo& event,
    InputEventAckState ack_result) {
  ComputeTouchLatency(event.latency);
  if (view_)
    view_->ProcessAckedTouchEvent(event, ack_result);
}

void RenderWidgetHostImpl::OnUnexpectedEventAck(bool bad_message) {
  if (bad_message) {
    RecordAction(UserMetricsAction("BadMessageTerminate_RWH2"));
    process_->ReceivedBadMessage();
  }

  suppress_next_char_events_ = false;
}

const gfx::Vector2d& RenderWidgetHostImpl::GetLastScrollOffset() const {
  return last_scroll_offset_;
}

<<<<<<< HEAD
bool RenderWidgetHostImpl::IgnoreInputEvents() const {
  return ignore_input_events_ || process_->IgnoreInputEvents();
=======
bool RenderWidgetHostImpl::ShouldSetFocusOnMouseDown() const {
  if (delegate_) {
    return delegate_->ShouldSetFocusOnMouseDown();
  }
  return true;
>>>>>>> 6bcd3313
}

bool RenderWidgetHostImpl::ShouldForwardTouchEvent() const {
  return input_router_->ShouldForwardTouchEvent();
}

bool RenderWidgetHostImpl::ShouldForwardGestureEvent(
    const GestureEventWithLatencyInfo& gesture_event) const {
  return input_router_->ShouldForwardGestureEvent(gesture_event);
}

bool RenderWidgetHostImpl::HasQueuedGestureEvents() const {
  return input_router_->HasQueuedGestureEvents();
}

void RenderWidgetHostImpl::StartUserGesture() {
  OnUserGesture();
}

void RenderWidgetHostImpl::Stop() {
  Send(new ViewMsg_Stop(GetRoutingID()));
}

void RenderWidgetHostImpl::SetBackground(const SkBitmap& background) {
  Send(new ViewMsg_SetBackground(GetRoutingID(), background));
}

void RenderWidgetHostImpl::SetEditCommandsForNextKeyEvent(
    const std::vector<EditCommand>& commands) {
  Send(new InputMsg_SetEditCommandsForNextKeyEvent(GetRoutingID(), commands));
}

void RenderWidgetHostImpl::SetAccessibilityMode(AccessibilityMode mode) {
  accessibility_mode_ = mode;
  Send(new ViewMsg_SetAccessibilityMode(GetRoutingID(), mode));
}

void RenderWidgetHostImpl::AccessibilityDoDefaultAction(int object_id) {
  Send(new AccessibilityMsg_DoDefaultAction(GetRoutingID(), object_id));
}

void RenderWidgetHostImpl::AccessibilitySetFocus(int object_id) {
  Send(new AccessibilityMsg_SetFocus(GetRoutingID(), object_id));
}

void RenderWidgetHostImpl::AccessibilityScrollToMakeVisible(
    int acc_obj_id, gfx::Rect subfocus) {
  Send(new AccessibilityMsg_ScrollToMakeVisible(
      GetRoutingID(), acc_obj_id, subfocus));
}

void RenderWidgetHostImpl::AccessibilityScrollToPoint(
    int acc_obj_id, gfx::Point point) {
  Send(new AccessibilityMsg_ScrollToPoint(
      GetRoutingID(), acc_obj_id, point));
}

void RenderWidgetHostImpl::AccessibilitySetTextSelection(
    int object_id, int start_offset, int end_offset) {
  Send(new AccessibilityMsg_SetTextSelection(
      GetRoutingID(), object_id, start_offset, end_offset));
}

void RenderWidgetHostImpl::FatalAccessibilityTreeError() {
  Send(new AccessibilityMsg_FatalError(GetRoutingID()));
}

#if defined(OS_WIN) && defined(USE_AURA)
void RenderWidgetHostImpl::SetParentNativeViewAccessible(
    gfx::NativeViewAccessible accessible_parent) {
  if (view_)
    view_->SetParentNativeViewAccessible(accessible_parent);
}

gfx::NativeViewAccessible
RenderWidgetHostImpl::GetParentNativeViewAccessible() const {
  return delegate_->GetParentNativeViewAccessible();
}
#endif

void RenderWidgetHostImpl::ExecuteEditCommand(const std::string& command,
                                              const std::string& value) {
  Send(new InputMsg_ExecuteEditCommand(GetRoutingID(), command, value));
}

void RenderWidgetHostImpl::ScrollFocusedEditableNodeIntoRect(
    const gfx::Rect& rect) {
  Send(new InputMsg_ScrollFocusedEditableNodeIntoRect(GetRoutingID(), rect));
}

void RenderWidgetHostImpl::SelectRange(const gfx::Point& start,
                                       const gfx::Point& end) {
  Send(new InputMsg_SelectRange(GetRoutingID(), start, end));
}

void RenderWidgetHostImpl::MoveCaret(const gfx::Point& point) {
  Send(new InputMsg_MoveCaret(GetRoutingID(), point));
}

void RenderWidgetHostImpl::Undo() {
  Send(new InputMsg_Undo(GetRoutingID()));
  RecordAction(UserMetricsAction("Undo"));
}

void RenderWidgetHostImpl::Redo() {
  Send(new InputMsg_Redo(GetRoutingID()));
  RecordAction(UserMetricsAction("Redo"));
}

void RenderWidgetHostImpl::Cut() {
  Send(new InputMsg_Cut(GetRoutingID()));
  RecordAction(UserMetricsAction("Cut"));
}

void RenderWidgetHostImpl::Copy() {
  Send(new InputMsg_Copy(GetRoutingID()));
  RecordAction(UserMetricsAction("Copy"));
}

void RenderWidgetHostImpl::CopyToFindPboard() {
#if defined(OS_MACOSX)
  // Windows/Linux don't have the concept of a find pasteboard.
  Send(new InputMsg_CopyToFindPboard(GetRoutingID()));
  RecordAction(UserMetricsAction("CopyToFindPboard"));
#endif
}

void RenderWidgetHostImpl::Paste() {
  Send(new InputMsg_Paste(GetRoutingID()));
  RecordAction(UserMetricsAction("Paste"));
}

void RenderWidgetHostImpl::PasteAndMatchStyle() {
  Send(new InputMsg_PasteAndMatchStyle(GetRoutingID()));
  RecordAction(UserMetricsAction("PasteAndMatchStyle"));
}

void RenderWidgetHostImpl::Delete() {
  Send(new InputMsg_Delete(GetRoutingID()));
  RecordAction(UserMetricsAction("DeleteSelection"));
}

void RenderWidgetHostImpl::SelectAll() {
  Send(new InputMsg_SelectAll(GetRoutingID()));
  RecordAction(UserMetricsAction("SelectAll"));
}

void RenderWidgetHostImpl::Unselect() {
  Send(new InputMsg_Unselect(GetRoutingID()));
  RecordAction(UserMetricsAction("Unselect"));
}

bool RenderWidgetHostImpl::GotResponseToLockMouseRequest(bool allowed) {
  if (!allowed) {
    RejectMouseLockOrUnlockIfNecessary();
    return false;
  } else {
    if (!pending_mouse_lock_request_) {
      // This is possible, e.g., the plugin sends us an unlock request before
      // the user allows to lock to mouse.
      return false;
    }

    pending_mouse_lock_request_ = false;
    if (!view_ || !view_->HasFocus()|| !view_->LockMouse()) {
      Send(new ViewMsg_LockMouse_ACK(routing_id_, false));
      return false;
    } else {
      Send(new ViewMsg_LockMouse_ACK(routing_id_, true));
      return true;
    }
  }
}

// static
void RenderWidgetHostImpl::AcknowledgeBufferPresent(
    int32 route_id, int gpu_host_id,
    const AcceleratedSurfaceMsg_BufferPresented_Params& params) {
  GpuProcessHostUIShim* ui_shim = GpuProcessHostUIShim::FromID(gpu_host_id);
  if (ui_shim) {
    ui_shim->Send(new AcceleratedSurfaceMsg_BufferPresented(route_id,
                                                            params));
  }
}

// static
void RenderWidgetHostImpl::SendSwapCompositorFrameAck(
    int32 route_id,
    uint32 output_surface_id,
    int renderer_host_id,
    const cc::CompositorFrameAck& ack) {
  RenderProcessHost* host = RenderProcessHost::FromID(renderer_host_id);
  if (!host)
    return;
  host->Send(new ViewMsg_SwapCompositorFrameAck(
      route_id, output_surface_id, ack));
}

void RenderWidgetHostImpl::AcknowledgeSwapBuffersToRenderer() {
  if (!is_threaded_compositing_enabled_)
    Send(new ViewMsg_SwapBuffers_ACK(routing_id_));
}

#if defined(USE_AURA)

void RenderWidgetHostImpl::ParentChanged(gfx::NativeViewId new_parent) {
#if defined(OS_WIN)
  HWND hwnd = reinterpret_cast<HWND>(new_parent);
  if (!hwnd)
    hwnd = GetDesktopWindow();
  for (std::list<HWND>::iterator i = dummy_windows_for_activation_.begin();
        i != dummy_windows_for_activation_.end(); ++i) {
    SetParent(*i, hwnd);
  }
#endif
}

#endif

void RenderWidgetHostImpl::DelayedAutoResized() {
  gfx::Size new_size = new_auto_size_;
  // Clear the new_auto_size_ since the empty value is used as a flag to
  // indicate that no callback is in progress (i.e. without this line
  // DelayedAutoResized will not get called again).
  new_auto_size_.SetSize(0, 0);
  if (!should_auto_resize_)
    return;

  OnRenderAutoResized(new_size);
}

void RenderWidgetHostImpl::DetachDelegate() {
  delegate_ = NULL;
}

void RenderWidgetHostImpl::ComputeTouchLatency(
    const ui::LatencyInfo& latency_info) {
  ui::LatencyInfo::LatencyComponent ui_component;
  ui::LatencyInfo::LatencyComponent rwh_component;
  ui::LatencyInfo::LatencyComponent acked_component;

  if (!latency_info.FindLatency(ui::INPUT_EVENT_LATENCY_UI_COMPONENT,
                                0,
                                &ui_component) ||
      !latency_info.FindLatency(ui::INPUT_EVENT_LATENCY_RWH_COMPONENT,
                                GetLatencyComponentId(),
                                &rwh_component))
    return;

  DCHECK(ui_component.event_count == 1);
  DCHECK(rwh_component.event_count == 1);

  base::TimeDelta ui_delta =
      rwh_component.event_time - ui_component.event_time;
  rendering_stats_.touch_ui_count++;
  rendering_stats_.total_touch_ui_latency += ui_delta;
  UMA_HISTOGRAM_CUSTOM_COUNTS(
      "Event.Latency.Browser.TouchUI",
      ui_delta.InMicroseconds(),
      0,
      20000,
      100);

  if (latency_info.FindLatency(ui::INPUT_EVENT_LATENCY_ACKED_COMPONENT,
                               0,
                               &acked_component)) {
    DCHECK(acked_component.event_count == 1);
    base::TimeDelta acked_delta =
        acked_component.event_time - rwh_component.event_time;
    rendering_stats_.touch_acked_count++;
    rendering_stats_.total_touch_acked_latency += acked_delta;
    UMA_HISTOGRAM_CUSTOM_COUNTS(
        "Event.Latency.Browser.TouchAcked",
        acked_delta.InMicroseconds(),
        0,
        1000000,
        100);
  }

  if (CommandLine::ForCurrentProcess()->HasSwitch(
          switches::kEnableGpuBenchmarking))
    Send(new ViewMsg_SetBrowserRenderingStats(routing_id_, rendering_stats_));
}

void RenderWidgetHostImpl::FrameSwapped(const ui::LatencyInfo& latency_info) {
  ui::LatencyInfo::LatencyComponent rwh_component;
  if (!latency_info.FindLatency(ui::INPUT_EVENT_LATENCY_RWH_COMPONENT,
                                GetLatencyComponentId(),
                                &rwh_component))
    return;

  rendering_stats_.input_event_count += rwh_component.event_count;
  rendering_stats_.total_input_latency +=
      rwh_component.event_count *
      (latency_info.swap_timestamp - rwh_component.event_time);

  ui::LatencyInfo::LatencyComponent original_component;
  if (latency_info.FindLatency(
          ui::INPUT_EVENT_LATENCY_SCROLL_UPDATE_ORIGINAL_COMPONENT,
          GetLatencyComponentId(),
          &original_component)) {
    // This UMA metric tracks the time from when the original touch event is
    // created (averaged if there are multiple) to when the scroll gesture
    // results in final frame swap.
    base::TimeDelta delta =
        latency_info.swap_timestamp - original_component.event_time;
    for (size_t i = 0; i < original_component.event_count; i++) {
      UMA_HISTOGRAM_CUSTOM_COUNTS(
          "Event.Latency.TouchToScrollUpdateSwap",
          delta.InMicroseconds(),
          0,
          1000000,
          100);
    }
    rendering_stats_.scroll_update_count += original_component.event_count;
    rendering_stats_.total_scroll_update_latency +=
        original_component.event_count *
        (latency_info.swap_timestamp - original_component.event_time);
  }

  if (CommandLine::ForCurrentProcess()->HasSwitch(
          switches::kEnableGpuBenchmarking))
    Send(new ViewMsg_SetBrowserRenderingStats(routing_id_, rendering_stats_));
}

void RenderWidgetHostImpl::DidReceiveRendererFrame() {
  view_->DidReceiveRendererFrame();
}

// static
void RenderWidgetHostImpl::CompositorFrameDrawn(
    const ui::LatencyInfo& latency_info) {
  for (ui::LatencyInfo::LatencyMap::const_iterator b =
           latency_info.latency_components.begin();
       b != latency_info.latency_components.end();
       ++b) {
    if (b->first.first != ui::INPUT_EVENT_LATENCY_RWH_COMPONENT)
      continue;
    // Matches with GetLatencyComponentId
    int routing_id = b->first.second & 0xffffffff;
    int process_id = (b->first.second >> 32) & 0xffffffff;
    RenderWidgetHost* rwh =
        RenderWidgetHost::FromID(process_id, routing_id);
    if (!rwh)
      continue;
    RenderWidgetHostImpl::From(rwh)->FrameSwapped(latency_info);
  }
}

}  // namespace content<|MERGE_RESOLUTION|>--- conflicted
+++ resolved
@@ -2152,16 +2152,15 @@
   return last_scroll_offset_;
 }
 
-<<<<<<< HEAD
 bool RenderWidgetHostImpl::IgnoreInputEvents() const {
   return ignore_input_events_ || process_->IgnoreInputEvents();
-=======
+}
+
 bool RenderWidgetHostImpl::ShouldSetFocusOnMouseDown() const {
   if (delegate_) {
     return delegate_->ShouldSetFocusOnMouseDown();
   }
   return true;
->>>>>>> 6bcd3313
 }
 
 bool RenderWidgetHostImpl::ShouldForwardTouchEvent() const {
