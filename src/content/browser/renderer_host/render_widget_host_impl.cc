// Copyright (c) 2012 The Chromium Authors. All rights reserved.
// Use of this source code is governed by a BSD-style license that can be
// found in the LICENSE file.

#include "content/browser/renderer_host/render_widget_host_impl.h"

#include <math.h>
#include <set>
#include <utility>

#include "base/auto_reset.h"
#include "base/bind.h"
#include "base/command_line.h"
#include "base/containers/hash_tables.h"
#include "base/debug/trace_event.h"
#include "base/i18n/rtl.h"
#include "base/lazy_instance.h"
#include "base/message_loop/message_loop.h"
#include "base/metrics/field_trial.h"
#include "base/metrics/histogram.h"
#include "base/strings/string_number_conversions.h"
#include "base/strings/utf_string_conversions.h"
#include "base/thread_task_runner_handle.h"
#include "cc/base/switches.h"
#include "cc/output/compositor_frame.h"
#include "cc/output/compositor_frame_ack.h"
#include "content/browser/accessibility/accessibility_mode_helper.h"
#include "content/browser/accessibility/browser_accessibility_state_impl.h"
#include "content/browser/browser_plugin/browser_plugin_guest.h"
#include "content/browser/gpu/compositor_util.h"
#include "content/browser/gpu/gpu_process_host.h"
#include "content/browser/gpu/gpu_process_host_ui_shim.h"
#include "content/browser/gpu/gpu_surface_tracker.h"
#include "content/browser/renderer_host/dip_util.h"
#include "content/browser/renderer_host/input/input_router_config_helper.h"
#include "content/browser/renderer_host/input/input_router_impl.h"
#include "content/browser/renderer_host/input/synthetic_gesture.h"
#include "content/browser/renderer_host/input/synthetic_gesture_controller.h"
#include "content/browser/renderer_host/input/synthetic_gesture_target.h"
#include "content/browser/renderer_host/input/timeout_monitor.h"
#include "content/browser/renderer_host/input/touch_emulator.h"
#include "content/browser/renderer_host/render_process_host_impl.h"
#include "content/browser/renderer_host/render_view_host_impl.h"
#include "content/browser/renderer_host/render_widget_helper.h"
#include "content/browser/renderer_host/render_widget_host_delegate.h"
#include "content/browser/renderer_host/render_widget_host_view_base.h"
#include "content/browser/renderer_host/render_widget_resize_helper.h"
#include "content/common/content_constants_internal.h"
#include "content/common/cursors/webcursor.h"
#include "content/common/gpu/gpu_messages.h"
#include "content/common/host_shared_bitmap_manager.h"
#include "content/common/input_messages.h"
#include "content/common/view_messages.h"
#include "content/public/browser/native_web_keyboard_event.h"
#include "content/public/browser/notification_service.h"
#include "content/public/browser/notification_types.h"
#include "content/public/browser/render_widget_host_iterator.h"
#include "content/public/browser/user_metrics.h"
#include "content/public/common/content_constants.h"
#include "content/public/common/content_switches.h"
#include "content/public/common/result_codes.h"
#include "content/public/common/web_preferences.h"
#include "skia/ext/image_operations.h"
#include "skia/ext/platform_canvas.h"
#include "third_party/WebKit/public/web/WebCompositionUnderline.h"
#include "ui/events/event.h"
#include "ui/events/keycodes/keyboard_codes.h"
#include "ui/gfx/geometry/vector2d_conversions.h"
#include "ui/gfx/size_conversions.h"
#include "ui/gfx/skbitmap_operations.h"
#include "ui/snapshot/snapshot.h"

#if defined(OS_WIN)
#include "content/common/plugin_constants_win.h"
#endif

using base::Time;
using base::TimeDelta;
using base::TimeTicks;
using blink::WebGestureEvent;
using blink::WebInputEvent;
using blink::WebKeyboardEvent;
using blink::WebMouseEvent;
using blink::WebMouseWheelEvent;
using blink::WebTextDirection;

namespace content {
namespace {

bool g_check_for_pending_resize_ack = true;

typedef std::pair<int32, int32> RenderWidgetHostID;
typedef base::hash_map<RenderWidgetHostID, RenderWidgetHostImpl*>
    RoutingIDWidgetMap;
base::LazyInstance<RoutingIDWidgetMap> g_routing_id_widget_map =
    LAZY_INSTANCE_INITIALIZER;

int GetInputRouterViewFlagsFromCompositorFrameMetadata(
    const cc::CompositorFrameMetadata metadata) {
  int view_flags = InputRouter::VIEW_FLAGS_NONE;

  if (metadata.min_page_scale_factor == metadata.max_page_scale_factor)
    view_flags |= InputRouter::FIXED_PAGE_SCALE;

  const float window_width_dip = std::ceil(
      metadata.page_scale_factor * metadata.scrollable_viewport_size.width());
  const float content_width_css = metadata.root_layer_size.width();
  if (content_width_css <= window_width_dip)
    view_flags |= InputRouter::MOBILE_VIEWPORT;

  return view_flags;
}

// Implements the RenderWidgetHostIterator interface. It keeps a list of
// RenderWidgetHosts, and makes sure it returns a live RenderWidgetHost at each
// iteration (or NULL if there isn't any left).
class RenderWidgetHostIteratorImpl : public RenderWidgetHostIterator {
 public:
  RenderWidgetHostIteratorImpl()
      : current_index_(0) {
  }

  ~RenderWidgetHostIteratorImpl() override {}

  void Add(RenderWidgetHost* host) {
    hosts_.push_back(RenderWidgetHostID(host->GetProcess()->GetID(),
                                        host->GetRoutingID()));
  }

  // RenderWidgetHostIterator:
  RenderWidgetHost* GetNextHost() override {
    RenderWidgetHost* host = NULL;
    while (current_index_ < hosts_.size() && !host) {
      RenderWidgetHostID id = hosts_[current_index_];
      host = RenderWidgetHost::FromID(id.first, id.second);
      ++current_index_;
    }
    return host;
  }

 private:
  std::vector<RenderWidgetHostID> hosts_;
  size_t current_index_;

  DISALLOW_COPY_AND_ASSIGN(RenderWidgetHostIteratorImpl);
};

}  // namespace

///////////////////////////////////////////////////////////////////////////////
// RenderWidgetHostImpl

RenderWidgetHostImpl::RenderWidgetHostImpl(RenderWidgetHostDelegate* delegate,
                                           RenderProcessHost* process,
                                           int routing_id,
                                           bool hidden)
    : view_(NULL),
      renderer_initialized_(false),
      hung_renderer_delay_ms_(kHungRendererDelayMs),
      delegate_(delegate),
      process_(process),
      routing_id_(routing_id),
      surface_id_(0),
      is_loading_(false),
      is_hidden_(hidden),
      repaint_ack_pending_(false),
      resize_ack_pending_(false),
      screen_info_out_of_date_(false),
      auto_resize_enabled_(false),
      waiting_for_screen_rects_ack_(false),
      needs_repainting_on_restore_(false),
      is_unresponsive_(false),
      in_flight_event_count_(0),
      in_get_backing_store_(false),
      ignore_input_events_(false),
      input_method_active_(false),
      text_direction_updated_(false),
      text_direction_(blink::WebTextDirectionLeftToRight),
      text_direction_canceled_(false),
      suppress_next_char_events_(false),
      pending_mouse_lock_request_(false),
      allow_privileged_mouse_lock_(false),
      has_touch_handler_(false),
      last_input_number_(static_cast<int64>(GetProcess()->GetID()) << 32),
      next_browser_snapshot_id_(1),
      weak_factory_(this) {
  CHECK(delegate_);
  if (routing_id_ == MSG_ROUTING_NONE) {
    routing_id_ = process_->GetNextRoutingID();
    surface_id_ = GpuSurfaceTracker::Get()->AddSurfaceForRenderer(
        process_->GetID(),
        routing_id_);
  } else {
    // TODO(piman): This is a O(N) lookup, where we could forward the
    // information from the RenderWidgetHelper. The problem is that doing so
    // currently leaks outside of content all the way to chrome classes, and
    // would be a layering violation. Since we don't expect more than a few
    // hundreds of RWH, this seems acceptable. Revisit if performance become a
    // problem, for example by tracking in the RenderWidgetHelper the routing id
    // (and surface id) that have been created, but whose RWH haven't yet.
    surface_id_ = GpuSurfaceTracker::Get()->LookupSurfaceForRenderer(
        process_->GetID(),
        routing_id_);
    DCHECK(surface_id_);
  }

  std::pair<RoutingIDWidgetMap::iterator, bool> result =
      g_routing_id_widget_map.Get().insert(std::make_pair(
          RenderWidgetHostID(process->GetID(), routing_id_), this));
  CHECK(result.second) << "Inserting a duplicate item!";
  process_->AddRoute(routing_id_, this);

  // If we're initially visible, tell the process host that we're alive.
  // Otherwise we'll notify the process host when we are first shown.
  if (!hidden)
    process_->WidgetRestored();

  input_router_.reset(new InputRouterImpl(
      process_, this, this, routing_id_, GetInputRouterConfigForPlatform()));

  touch_emulator_.reset();

  RenderViewHostImpl* rvh = static_cast<RenderViewHostImpl*>(
      IsRenderView() ? RenderViewHost::From(this) : NULL);
  if (BrowserPluginGuest::IsGuest(rvh) ||
      !base::CommandLine::ForCurrentProcess()->HasSwitch(
          switches::kDisableHangMonitor)) {
    hang_monitor_timeout_.reset(new TimeoutMonitor(
        base::Bind(&RenderWidgetHostImpl::RendererIsUnresponsive,
                   weak_factory_.GetWeakPtr())));
  }
}

RenderWidgetHostImpl::~RenderWidgetHostImpl() {
  if (view_weak_)
    view_weak_->RenderWidgetHostGone();
  SetView(NULL);

  GpuSurfaceTracker::Get()->RemoveSurface(surface_id_);
  surface_id_ = 0;

  process_->RemoveRoute(routing_id_);
  g_routing_id_widget_map.Get().erase(
      RenderWidgetHostID(process_->GetID(), routing_id_));

  if (delegate_)
    delegate_->RenderWidgetDeleted(this);
}

// static
RenderWidgetHost* RenderWidgetHost::FromID(
    int32 process_id,
    int32 routing_id) {
  return RenderWidgetHostImpl::FromID(process_id, routing_id);
}

// static
RenderWidgetHostImpl* RenderWidgetHostImpl::FromID(
    int32 process_id,
    int32 routing_id) {
  DCHECK_CURRENTLY_ON(BrowserThread::UI);
  RoutingIDWidgetMap* widgets = g_routing_id_widget_map.Pointer();
  RoutingIDWidgetMap::iterator it = widgets->find(
      RenderWidgetHostID(process_id, routing_id));
  return it == widgets->end() ? NULL : it->second;
}

// static
scoped_ptr<RenderWidgetHostIterator> RenderWidgetHost::GetRenderWidgetHosts() {
  RenderWidgetHostIteratorImpl* hosts = new RenderWidgetHostIteratorImpl();
  RoutingIDWidgetMap* widgets = g_routing_id_widget_map.Pointer();
  for (RoutingIDWidgetMap::const_iterator it = widgets->begin();
       it != widgets->end();
       ++it) {
    RenderWidgetHost* widget = it->second;

    if (!widget->IsRenderView()) {
      hosts->Add(widget);
      continue;
    }

    // Add only active RenderViewHosts.
    RenderViewHost* rvh = RenderViewHost::From(widget);
    if (static_cast<RenderViewHostImpl*>(rvh)->is_active())
      hosts->Add(widget);
  }

  return scoped_ptr<RenderWidgetHostIterator>(hosts);
}

// static
scoped_ptr<RenderWidgetHostIterator>
RenderWidgetHostImpl::GetAllRenderWidgetHosts() {
  RenderWidgetHostIteratorImpl* hosts = new RenderWidgetHostIteratorImpl();
  RoutingIDWidgetMap* widgets = g_routing_id_widget_map.Pointer();
  for (RoutingIDWidgetMap::const_iterator it = widgets->begin();
       it != widgets->end();
       ++it) {
    hosts->Add(it->second);
  }

  return scoped_ptr<RenderWidgetHostIterator>(hosts);
}

// static
RenderWidgetHostImpl* RenderWidgetHostImpl::From(RenderWidgetHost* rwh) {
  return rwh->AsRenderWidgetHostImpl();
}

void RenderWidgetHostImpl::SetView(RenderWidgetHostViewBase* view) {
  if (view)
    view_weak_ = view->GetWeakPtr();
  else
    view_weak_.reset();
  view_ = view;

  GpuSurfaceTracker::Get()->SetSurfaceHandle(
      surface_id_, GetCompositingSurface());

  synthetic_gesture_controller_.reset();
}

RenderProcessHost* RenderWidgetHostImpl::GetProcess() const {
  return process_;
}

int RenderWidgetHostImpl::GetRoutingID() const {
  return routing_id_;
}

RenderWidgetHostView* RenderWidgetHostImpl::GetView() const {
  return view_;
}

RenderWidgetHostImpl* RenderWidgetHostImpl::AsRenderWidgetHostImpl() {
  return this;
}

gfx::NativeViewId RenderWidgetHostImpl::GetNativeViewId() const {
  if (view_)
    return view_->GetNativeViewId();
  return 0;
}

gfx::GLSurfaceHandle RenderWidgetHostImpl::GetCompositingSurface() {
  if (view_)
    return view_->GetCompositingSurface();
  return gfx::GLSurfaceHandle();
}

void RenderWidgetHostImpl::ResetSizeAndRepaintPendingFlags() {
  resize_ack_pending_ = false;
  if (repaint_ack_pending_) {
    TRACE_EVENT_ASYNC_END0(
        "renderer_host", "RenderWidgetHostImpl::repaint_ack_pending_", this);
  }
  repaint_ack_pending_ = false;
  if (old_resize_params_)
    old_resize_params_->new_size = gfx::Size();
}

void RenderWidgetHostImpl::SendScreenRects() {
  if (!renderer_initialized_ || waiting_for_screen_rects_ack_)
    return;

  if (is_hidden_) {
    // On GTK, this comes in for backgrounded tabs. Ignore, to match what
    // happens on Win & Mac, and when the view is shown it'll call this again.
    return;
  }

  if (!view_)
    return;

  last_view_screen_rect_ = view_->GetViewBounds();
  last_window_screen_rect_ = view_->GetBoundsInRootWindow();
  Send(new ViewMsg_UpdateScreenRects(
      GetRoutingID(), last_view_screen_rect_, last_window_screen_rect_));
  if (delegate_)
    delegate_->DidSendScreenRects(this);
  waiting_for_screen_rects_ack_ = true;
}

void RenderWidgetHostImpl::SuppressNextCharEvents() {
  suppress_next_char_events_ = true;
}

void RenderWidgetHostImpl::FlushInput() {
  input_router_->Flush();
  if (synthetic_gesture_controller_)
    synthetic_gesture_controller_->Flush(base::TimeTicks::Now());
}

void RenderWidgetHostImpl::SetNeedsFlush() {
  if (view_)
    view_->OnSetNeedsFlushInput();
}

void RenderWidgetHostImpl::Init() {
  DCHECK(process_->HasConnection());

  renderer_initialized_ = true;

  GpuSurfaceTracker::Get()->SetSurfaceHandle(
      surface_id_, GetCompositingSurface());

  // Send the ack along with the information on placement.
  Send(new ViewMsg_CreatingNew_ACK(routing_id_));
  GetProcess()->ResumeRequestsForView(routing_id_);

  WasResized();
}

void RenderWidgetHostImpl::Shutdown() {
  RejectMouseLockOrUnlockIfNecessary();

  if (process_->HasConnection()) {
    // Tell the renderer object to close.
    bool rv = Send(new ViewMsg_Close(routing_id_));
    DCHECK(rv);
  }

  Destroy();
}

bool RenderWidgetHostImpl::IsLoading() const {
  return is_loading_;
}

bool RenderWidgetHostImpl::IsRenderView() const {
  return false;
}

bool RenderWidgetHostImpl::OnMessageReceived(const IPC::Message &msg) {
  bool handled = true;
  IPC_BEGIN_MESSAGE_MAP(RenderWidgetHostImpl, msg)
    IPC_MESSAGE_HANDLER(InputHostMsg_QueueSyntheticGesture,
                        OnQueueSyntheticGesture)
    IPC_MESSAGE_HANDLER(InputHostMsg_ImeCancelComposition,
                        OnImeCancelComposition)
    IPC_MESSAGE_HANDLER(ViewHostMsg_RenderViewReady, OnRenderViewReady)
    IPC_MESSAGE_HANDLER(ViewHostMsg_RenderProcessGone, OnRenderProcessGone)
    IPC_MESSAGE_HANDLER(ViewHostMsg_Close, OnClose)
    IPC_MESSAGE_HANDLER(ViewHostMsg_UpdateScreenRects_ACK,
                        OnUpdateScreenRectsAck)
    IPC_MESSAGE_HANDLER(ViewHostMsg_RequestMove, OnRequestMove)
    IPC_MESSAGE_HANDLER(ViewHostMsg_SetTooltipText, OnSetTooltipText)
    IPC_MESSAGE_HANDLER_GENERIC(ViewHostMsg_SwapCompositorFrame,
                                OnSwapCompositorFrame(msg))
    IPC_MESSAGE_HANDLER(ViewHostMsg_DidStopFlinging, OnFlingingStopped)
    IPC_MESSAGE_HANDLER(ViewHostMsg_UpdateRect, OnUpdateRect)
    IPC_MESSAGE_HANDLER(ViewHostMsg_Focus, OnFocus)
    IPC_MESSAGE_HANDLER(ViewHostMsg_Blur, OnBlur)
    IPC_MESSAGE_HANDLER(ViewHostMsg_SetCursor, OnSetCursor)
    IPC_MESSAGE_HANDLER(ViewHostMsg_TextInputTypeChanged,
                        OnTextInputTypeChanged)
    IPC_MESSAGE_HANDLER(ViewHostMsg_LockMouse, OnLockMouse)
    IPC_MESSAGE_HANDLER(ViewHostMsg_UnlockMouse, OnUnlockMouse)
    IPC_MESSAGE_HANDLER(ViewHostMsg_ShowDisambiguationPopup,
                        OnShowDisambiguationPopup)
    IPC_MESSAGE_HANDLER(ViewHostMsg_SelectionChanged, OnSelectionChanged)
    IPC_MESSAGE_HANDLER(ViewHostMsg_SelectionBoundsChanged,
                        OnSelectionBoundsChanged)
#if defined(OS_WIN)
    IPC_MESSAGE_HANDLER(ViewHostMsg_WindowlessPluginDummyWindowCreated,
                        OnWindowlessPluginDummyWindowCreated)
    IPC_MESSAGE_HANDLER(ViewHostMsg_WindowlessPluginDummyWindowDestroyed,
                        OnWindowlessPluginDummyWindowDestroyed)
#endif
#if defined(OS_MACOSX) || defined(USE_AURA) || defined(OS_ANDROID)
    IPC_MESSAGE_HANDLER(InputHostMsg_ImeCompositionRangeChanged,
                        OnImeCompositionRangeChanged)
#endif
    IPC_MESSAGE_UNHANDLED(handled = false)
  IPC_END_MESSAGE_MAP()

  if (!handled && input_router_ && input_router_->OnMessageReceived(msg))
    return true;

  if (!handled && view_ && view_->OnMessageReceived(msg))
    return true;

  return handled;
}

bool RenderWidgetHostImpl::Send(IPC::Message* msg) {
  if (IPC_MESSAGE_ID_CLASS(msg->type()) == InputMsgStart)
    return input_router_->SendInput(make_scoped_ptr(msg));

  return process_->Send(msg);
}

void RenderWidgetHostImpl::SetIsLoading(bool is_loading) {
  is_loading_ = is_loading;
  if (!view_)
    return;
  view_->SetIsLoading(is_loading);
}

void RenderWidgetHostImpl::WasHidden() {
  if (is_hidden_)
    return;

  is_hidden_ = true;

  // Don't bother reporting hung state when we aren't active.
  StopHangMonitorTimeout();

  // If we have a renderer, then inform it that we are being hidden so it can
  // reduce its resource utilization.
  Send(new ViewMsg_WasHidden(routing_id_));

  // Tell the RenderProcessHost we were hidden.
  process_->WidgetHidden();

  bool is_visible = false;
  NotificationService::current()->Notify(
      NOTIFICATION_RENDER_WIDGET_VISIBILITY_CHANGED,
      Source<RenderWidgetHost>(this),
      Details<bool>(&is_visible));
}

void RenderWidgetHostImpl::WasShown(const ui::LatencyInfo& latency_info) {
  if (!is_hidden_)
    return;
  is_hidden_ = false;

  SendScreenRects();

  // Always repaint on restore.
  bool needs_repainting = true;
  needs_repainting_on_restore_ = false;
  Send(new ViewMsg_WasShown(routing_id_, needs_repainting, latency_info));

  process_->WidgetRestored();

  bool is_visible = true;
  NotificationService::current()->Notify(
      NOTIFICATION_RENDER_WIDGET_VISIBILITY_CHANGED,
      Source<RenderWidgetHost>(this),
      Details<bool>(&is_visible));

  // It's possible for our size to be out of sync with the renderer. The
  // following is one case that leads to this:
  // 1. WasResized -> Send ViewMsg_Resize to render
  // 2. WasResized -> do nothing as resize_ack_pending_ is true
  // 3. WasHidden
  // 4. OnUpdateRect from (1) processed. Does NOT invoke WasResized as view
  //    is hidden. Now renderer/browser out of sync with what they think size
  //    is.
  // By invoking WasResized the renderer is updated as necessary. WasResized
  // does nothing if the sizes are already in sync.
  //
  // TODO: ideally ViewMsg_WasShown would take a size. This way, the renderer
  // could handle both the restore and resize at once. This isn't that big a
  // deal as RenderWidget::WasShown delays updating, so that the resize from
  // WasResized is usually processed before the renderer is painted.
  WasResized();
}

void RenderWidgetHostImpl::GetResizeParams(
    ViewMsg_Resize_Params* resize_params) {
  *resize_params = ViewMsg_Resize_Params();

  if (!screen_info_) {
    screen_info_.reset(new blink::WebScreenInfo);
    GetWebScreenInfo(screen_info_.get());
  }
  resize_params->screen_info = *screen_info_;
  resize_params->resizer_rect = GetRootWindowResizerRect();

  if (view_) {
    resize_params->new_size = view_->GetRequestedRendererSize();
    resize_params->physical_backing_size = view_->GetPhysicalBackingSize();
    resize_params->top_controls_layout_height =
        view_->GetTopControlsLayoutHeight();
    resize_params->visible_viewport_size = view_->GetVisibleViewportSize();
    resize_params->is_fullscreen = IsFullscreen();
  }
}

void RenderWidgetHostImpl::SetInitialRenderSizeParams(
    const ViewMsg_Resize_Params& resize_params) {
  // We don't expect to receive an ACK when the requested size or the physical
  // backing size is empty, or when the main viewport size didn't change.
  if (!resize_params.new_size.IsEmpty() &&
      !resize_params.physical_backing_size.IsEmpty()) {
    resize_ack_pending_ = g_check_for_pending_resize_ack;
  }

  old_resize_params_ =
      make_scoped_ptr(new ViewMsg_Resize_Params(resize_params));
}

void RenderWidgetHostImpl::WasResized() {
  // Skip if the |delegate_| has already been detached because
  // it's web contents is being deleted.
  if (resize_ack_pending_ || !process_->HasConnection() || !view_ ||
      !renderer_initialized_ || auto_resize_enabled_ || !delegate_) {
    return;
  }

  bool size_changed = true;
  bool side_payload_changed = screen_info_out_of_date_;
  scoped_ptr<ViewMsg_Resize_Params> params(new ViewMsg_Resize_Params);

  GetResizeParams(params.get());
  if (old_resize_params_) {
    size_changed = old_resize_params_->new_size != params->new_size;
    side_payload_changed =
        side_payload_changed ||
        old_resize_params_->physical_backing_size !=
            params->physical_backing_size ||
        old_resize_params_->is_fullscreen != params->is_fullscreen ||
        old_resize_params_->top_controls_layout_height !=
            params->top_controls_layout_height ||
        old_resize_params_->visible_viewport_size !=
            params->visible_viewport_size;
  }

  if (!size_changed && !side_payload_changed)
    return;

<<<<<<< HEAD
  // We don't expect to receive an ACK when the requested size or the physical
  // backing size is empty, or when the main viewport size didn't change.
  if (!params->new_size.IsEmpty() && !params->physical_backing_size.IsEmpty() &&
      size_changed) {
=======
  if (!screen_info_) {
    screen_info_.reset(new blink::WebScreenInfo);
    GetWebScreenInfo(screen_info_.get());
  }

  // We don't expect to receive an ACK when the requested size is empty or when
  // the main viewport size didn't change.
  if (!new_size.IsEmpty() && size_changed)
>>>>>>> 0d46546d
    resize_ack_pending_ = g_check_for_pending_resize_ack;
  }

  if (!Send(new ViewMsg_Resize(routing_id_, *params))) {
    resize_ack_pending_ = false;
  } else {
    old_resize_params_.swap(params);
  }
}

void RenderWidgetHostImpl::ResizeRectChanged(const gfx::Rect& new_rect) {
  Send(new ViewMsg_ChangeResizeRect(routing_id_, new_rect));
}

void RenderWidgetHostImpl::GotFocus() {
  Focus();
  if (delegate_)
    delegate_->RenderWidgetGotFocus(this);
}

void RenderWidgetHostImpl::LostFocus() {
  Blur();
}

void RenderWidgetHostImpl::Focus() {
  Send(new InputMsg_SetFocus(routing_id_, true));
}

void RenderWidgetHostImpl::Blur() {
  // If there is a pending mouse lock request, we don't want to reject it at
  // this point. The user can switch focus back to this view and approve the
  // request later.
  if (IsMouseLocked())
    view_->UnlockMouse();

  if (touch_emulator_)
    touch_emulator_->CancelTouch();

  Send(new InputMsg_SetFocus(routing_id_, false));
}

void RenderWidgetHostImpl::LostCapture() {
  if (touch_emulator_)
    touch_emulator_->CancelTouch();

  Send(new InputMsg_MouseCaptureLost(routing_id_));
}

void RenderWidgetHostImpl::SetActive(bool active) {
  Send(new ViewMsg_SetActive(routing_id_, active));
}

void RenderWidgetHostImpl::LostMouseLock() {
  Send(new ViewMsg_MouseLockLost(routing_id_));
}

void RenderWidgetHostImpl::ViewDestroyed() {
  RejectMouseLockOrUnlockIfNecessary();

  // TODO(evanm): tracking this may no longer be necessary;
  // eliminate this function if so.
  SetView(NULL);
}

void RenderWidgetHostImpl::CopyFromBackingStore(
    const gfx::Rect& src_subrect,
    const gfx::Size& accelerated_dst_size,
    const base::Callback<void(bool, const SkBitmap&)>& callback,
    const SkColorType color_type) {
  if (view_) {
    TRACE_EVENT0("browser",
        "RenderWidgetHostImpl::CopyFromBackingStore::FromCompositingSurface");
    gfx::Rect accelerated_copy_rect = src_subrect.IsEmpty() ?
        gfx::Rect(view_->GetViewBounds().size()) : src_subrect;
    view_->CopyFromCompositingSurface(
        accelerated_copy_rect, accelerated_dst_size, callback, color_type);
    return;
  }

  callback.Run(false, SkBitmap());
}

bool RenderWidgetHostImpl::CanCopyFromBackingStore() {
  if (view_)
    return view_->IsSurfaceAvailableForCopy();
  return false;
}

#if defined(OS_ANDROID)
void RenderWidgetHostImpl::LockBackingStore() {
  if (view_)
    view_->LockCompositingSurface();
}

void RenderWidgetHostImpl::UnlockBackingStore() {
  if (view_)
    view_->UnlockCompositingSurface();
}
#endif

#if defined(OS_MACOSX)
void RenderWidgetHostImpl::PauseForPendingResizeOrRepaints() {
  TRACE_EVENT0("browser",
      "RenderWidgetHostImpl::PauseForPendingResizeOrRepaints");

  if (!CanPauseForPendingResizeOrRepaints())
    return;

  WaitForSurface();
}

bool RenderWidgetHostImpl::CanPauseForPendingResizeOrRepaints() {
  // Do not pause if the view is hidden.
  if (is_hidden())
    return false;

  // Do not pause if there is not a paint or resize already coming.
  if (!repaint_ack_pending_ && !resize_ack_pending_)
    return false;

  return true;
}

void RenderWidgetHostImpl::WaitForSurface() {
  TRACE_EVENT0("browser", "RenderWidgetHostImpl::WaitForSurface");

  // How long to (synchronously) wait for the renderer to respond with a
  // new frame when our current frame doesn't exist or is the wrong size.
  // This timeout impacts the "choppiness" of our window resize.
  const int kPaintMsgTimeoutMS = 50;

  if (!view_)
    return;

  // The view_size will be current_size_ for auto-sized views and otherwise the
  // size of the view_. (For auto-sized views, current_size_ is updated during
  // UpdateRect messages.)
  gfx::Size view_size = current_size_;
  if (!auto_resize_enabled_) {
    // Get the desired size from the current view bounds.
    gfx::Rect view_rect = view_->GetViewBounds();
    if (view_rect.IsEmpty())
      return;
    view_size = view_rect.size();
  }

  TRACE_EVENT2("renderer_host",
               "RenderWidgetHostImpl::WaitForBackingStore",
               "width",
               base::IntToString(view_size.width()),
               "height",
               base::IntToString(view_size.height()));

  // We should not be asked to paint while we are hidden.  If we are hidden,
  // then it means that our consumer failed to call WasShown. If we're not
  // force creating the backing store, it's OK since we can feel free to give
  // out our cached one if we have it.
  DCHECK(!is_hidden_) << "WaitForSurface called while hidden!";

  // We should never be called recursively; this can theoretically lead to
  // infinite recursion and almost certainly leads to lower performance.
  DCHECK(!in_get_backing_store_) << "WaitForSurface called recursively!";
  base::AutoReset<bool> auto_reset_in_get_backing_store(
      &in_get_backing_store_, true);

  // We might have a surface that we can use!
  if (view_->HasAcceleratedSurface(view_size))
    return;

  // We do not have a suitable backing store in the cache, so send out a
  // request to the renderer to paint the view if required.
  if (!repaint_ack_pending_ && !resize_ack_pending_) {
    repaint_start_time_ = TimeTicks::Now();
    repaint_ack_pending_ = true;
    TRACE_EVENT_ASYNC_BEGIN0(
        "renderer_host", "RenderWidgetHostImpl::repaint_ack_pending_", this);
    Send(new ViewMsg_Repaint(routing_id_, view_size));
  }

  TimeDelta max_delay = TimeDelta::FromMilliseconds(kPaintMsgTimeoutMS);
  TimeTicks end_time = TimeTicks::Now() + max_delay;
  do {
    TRACE_EVENT0("renderer_host", "WaitForSurface::WaitForUpdate");

    // When we have asked the RenderWidget to resize, and we are still waiting
    // on a response, block for a little while to see if we can't get a response
    // before returning the old (incorrectly sized) backing store.
    IPC::Message msg;
    if (RenderWidgetResizeHelper::Get()->WaitForSingleTaskToRun(max_delay)) {

      // For auto-resized views, current_size_ determines the view_size and it
      // may have changed during the handling of an UpdateRect message.
      if (auto_resize_enabled_)
        view_size = current_size_;

      // Break now if we got a backing store or accelerated surface of the
      // correct size.
      if (view_->HasAcceleratedSurface(view_size))
        return;
    } else {
      TRACE_EVENT0("renderer_host", "WaitForSurface::Timeout");
      break;
    }

    // Loop if we still have time left and haven't gotten a properly sized
    // BackingStore yet. This is necessary to support the GPU path which
    // typically has multiple frames pipelined -- we may need to skip one or two
    // BackingStore messages to get to the latest.
    max_delay = end_time - TimeTicks::Now();
  } while (max_delay > TimeDelta::FromSeconds(0));
}
#endif

bool RenderWidgetHostImpl::ScheduleComposite() {
  if (is_hidden_ || current_size_.IsEmpty() || repaint_ack_pending_ ||
      resize_ack_pending_) {
    return false;
  }

  // Send out a request to the renderer to paint the view if required.
  repaint_start_time_ = TimeTicks::Now();
  repaint_ack_pending_ = true;
  TRACE_EVENT_ASYNC_BEGIN0(
      "renderer_host", "RenderWidgetHostImpl::repaint_ack_pending_", this);
  Send(new ViewMsg_Repaint(routing_id_, current_size_));
  return true;
}

void RenderWidgetHostImpl::StartHangMonitorTimeout(base::TimeDelta delay) {
  if (hang_monitor_timeout_)
    hang_monitor_timeout_->Start(delay);
}

void RenderWidgetHostImpl::RestartHangMonitorTimeout() {
  if (hang_monitor_timeout_)
    hang_monitor_timeout_->Restart(
        base::TimeDelta::FromMilliseconds(hung_renderer_delay_ms_));
}

void RenderWidgetHostImpl::StopHangMonitorTimeout() {
  if (hang_monitor_timeout_)
    hang_monitor_timeout_->Stop();
  RendererIsResponsive();
}

void RenderWidgetHostImpl::ForwardMouseEvent(const WebMouseEvent& mouse_event) {
  ForwardMouseEventWithLatencyInfo(mouse_event, ui::LatencyInfo());
}

void RenderWidgetHostImpl::ForwardMouseEventWithLatencyInfo(
      const blink::WebMouseEvent& mouse_event,
      const ui::LatencyInfo& ui_latency) {
  TRACE_EVENT2("input", "RenderWidgetHostImpl::ForwardMouseEvent",
               "x", mouse_event.x, "y", mouse_event.y);
  ui::LatencyInfo::InputCoordinate logical_coordinate(mouse_event.x,
                                                      mouse_event.y);

  ui::LatencyInfo latency_info = CreateInputEventLatencyInfoIfNotExist(
      &ui_latency, mouse_event.type, &logical_coordinate, 1);

  for (size_t i = 0; i < mouse_event_callbacks_.size(); ++i) {
    if (mouse_event_callbacks_[i].Run(mouse_event))
      return;
  }

  if (IgnoreInputEvents())
    return;

  if (touch_emulator_ && touch_emulator_->HandleMouseEvent(mouse_event))
    return;

  input_router_->SendMouseEvent(MouseEventWithLatencyInfo(mouse_event,
                                                          latency_info));
}

void RenderWidgetHostImpl::OnPointerEventActivate() {
}

void RenderWidgetHostImpl::ForwardWheelEvent(
    const WebMouseWheelEvent& wheel_event) {
  ForwardWheelEventWithLatencyInfo(wheel_event, ui::LatencyInfo());
}

void RenderWidgetHostImpl::ForwardWheelEventWithLatencyInfo(
      const blink::WebMouseWheelEvent& wheel_event,
      const ui::LatencyInfo& ui_latency) {
  TRACE_EVENT0("input", "RenderWidgetHostImpl::ForwardWheelEvent");

  ui::LatencyInfo::InputCoordinate logical_coordinate(wheel_event.x,
                                                      wheel_event.y);

  ui::LatencyInfo latency_info = CreateInputEventLatencyInfoIfNotExist(
      &ui_latency, wheel_event.type, &logical_coordinate, 1);

  if (IgnoreInputEvents())
    return;

  if (touch_emulator_ && touch_emulator_->HandleMouseWheelEvent(wheel_event))
    return;

  input_router_->SendWheelEvent(MouseWheelEventWithLatencyInfo(wheel_event,
                                                               latency_info));
}

void RenderWidgetHostImpl::ForwardGestureEvent(
    const blink::WebGestureEvent& gesture_event) {
  ForwardGestureEventWithLatencyInfo(gesture_event, ui::LatencyInfo());
}

void RenderWidgetHostImpl::ForwardGestureEventWithLatencyInfo(
    const blink::WebGestureEvent& gesture_event,
    const ui::LatencyInfo& ui_latency) {
  TRACE_EVENT0("input", "RenderWidgetHostImpl::ForwardGestureEvent");
  // Early out if necessary, prior to performing latency logic.
  if (IgnoreInputEvents())
    return;

  if (delegate_->PreHandleGestureEvent(gesture_event))
    return;

  ui::LatencyInfo::InputCoordinate logical_coordinate(gesture_event.x,
                                                      gesture_event.y);

  ui::LatencyInfo latency_info = CreateInputEventLatencyInfoIfNotExist(
      &ui_latency, gesture_event.type, &logical_coordinate, 1);

  if (gesture_event.type == blink::WebInputEvent::GestureScrollUpdate) {
    latency_info.AddLatencyNumber(
        ui::INPUT_EVENT_LATENCY_SCROLL_UPDATE_RWH_COMPONENT,
        GetLatencyComponentId(),
        ++last_input_number_);

    // Make a copy of the INPUT_EVENT_LATENCY_ORIGINAL_COMPONENT with a
    // different name INPUT_EVENT_LATENCY_SCROLL_UPDATE_ORIGINAL_COMPONENT.
    // So we can track the latency specifically for scroll update events.
    ui::LatencyInfo::LatencyComponent original_component;
    if (latency_info.FindLatency(ui::INPUT_EVENT_LATENCY_ORIGINAL_COMPONENT,
                                 0,
                                 &original_component)) {
      latency_info.AddLatencyNumberWithTimestamp(
          ui::INPUT_EVENT_LATENCY_SCROLL_UPDATE_ORIGINAL_COMPONENT,
          GetLatencyComponentId(),
          original_component.sequence_number,
          original_component.event_time,
          original_component.event_count);
    }
  }

  GestureEventWithLatencyInfo gesture_with_latency(gesture_event, latency_info);
  input_router_->SendGestureEvent(gesture_with_latency);
}

void RenderWidgetHostImpl::ForwardEmulatedTouchEvent(
      const blink::WebTouchEvent& touch_event) {
  TRACE_EVENT0("input", "RenderWidgetHostImpl::ForwardEmulatedTouchEvent");

  ui::LatencyInfo::InputCoordinate
      logical_coordinates[ui::LatencyInfo::kMaxInputCoordinates];
  size_t logical_coordinates_size =
      std::min(arraysize(logical_coordinates),
               static_cast<size_t>(touch_event.touchesLength));
  for (size_t i = 0; i < logical_coordinates_size; i++) {
    logical_coordinates[i] = ui::LatencyInfo::InputCoordinate(
        touch_event.touches[i].position.x, touch_event.touches[i].position.y);
  }

  ui::LatencyInfo latency_info = CreateInputEventLatencyInfoIfNotExist(
      NULL, touch_event.type, logical_coordinates, logical_coordinates_size);
  TouchEventWithLatencyInfo touch_with_latency(touch_event, latency_info);
  input_router_->SendTouchEvent(touch_with_latency);
}

void RenderWidgetHostImpl::ForwardTouchEventWithLatencyInfo(
      const blink::WebTouchEvent& touch_event,
      const ui::LatencyInfo& ui_latency) {
  TRACE_EVENT0("input", "RenderWidgetHostImpl::ForwardTouchEvent");

  // Always forward TouchEvents for touch stream consistency. They will be
  // ignored if appropriate in FilterInputEvent().

  ui::LatencyInfo::InputCoordinate
      logical_coordinates[ui::LatencyInfo::kMaxInputCoordinates];
  size_t logical_coordinates_size =
      std::min(arraysize(logical_coordinates),
               static_cast<size_t>(touch_event.touchesLength));
  for (size_t i = 0; i < logical_coordinates_size; i++) {
    logical_coordinates[i] = ui::LatencyInfo::InputCoordinate(
        touch_event.touches[i].position.x, touch_event.touches[i].position.y);
  }

  ui::LatencyInfo latency_info = CreateInputEventLatencyInfoIfNotExist(
      &ui_latency,
      touch_event.type,
      logical_coordinates,
      logical_coordinates_size);
  TouchEventWithLatencyInfo touch_with_latency(touch_event, latency_info);

  if (touch_emulator_ &&
      touch_emulator_->HandleTouchEvent(touch_with_latency.event)) {
    if (view_) {
      view_->ProcessAckedTouchEvent(
          touch_with_latency, INPUT_EVENT_ACK_STATE_CONSUMED);
    }
    return;
  }

  input_router_->SendTouchEvent(touch_with_latency);
}

void RenderWidgetHostImpl::ForwardKeyboardEvent(
    const NativeWebKeyboardEvent& key_event) {
  TRACE_EVENT0("input", "RenderWidgetHostImpl::ForwardKeyboardEvent");
  if (IgnoreInputEvents())
    return;

  if (!process_->HasConnection())
    return;

  // First, let keypress listeners take a shot at handling the event.  If a
  // listener handles the event, it should not be propagated to the renderer.
  if (KeyPressListenersHandleEvent(key_event)) {
    // Some keypresses that are accepted by the listener might have follow up
    // char events, which should be ignored.
    if (key_event.type == WebKeyboardEvent::RawKeyDown)
      suppress_next_char_events_ = true;
    return;
  }

  if (key_event.type == WebKeyboardEvent::Char &&
      (key_event.windowsKeyCode == ui::VKEY_RETURN ||
       key_event.windowsKeyCode == ui::VKEY_SPACE)) {
    OnUserGesture();
  }

  // Double check the type to make sure caller hasn't sent us nonsense that
  // will mess up our key queue.
  if (!WebInputEvent::isKeyboardEventType(key_event.type))
    return;

  if (suppress_next_char_events_) {
    // If preceding RawKeyDown event was handled by the browser, then we need
    // suppress all Char events generated by it. Please note that, one
    // RawKeyDown event may generate multiple Char events, so we can't reset
    // |suppress_next_char_events_| until we get a KeyUp or a RawKeyDown.
    if (key_event.type == WebKeyboardEvent::Char)
      return;
    // We get a KeyUp or a RawKeyDown event.
    suppress_next_char_events_ = false;
  }

  bool is_shortcut = false;

  // Only pre-handle the key event if it's not handled by the input method.
  if (delegate_ && !key_event.skip_in_browser) {
    // We need to set |suppress_next_char_events_| to true if
    // PreHandleKeyboardEvent() returns true, but |this| may already be
    // destroyed at that time. So set |suppress_next_char_events_| true here,
    // then revert it afterwards when necessary.
    if (key_event.type == WebKeyboardEvent::RawKeyDown)
      suppress_next_char_events_ = true;

    // Tab switching/closing accelerators aren't sent to the renderer to avoid
    // a hung/malicious renderer from interfering.
    if (delegate_->PreHandleKeyboardEvent(key_event, &is_shortcut))
      return;

    if (key_event.type == WebKeyboardEvent::RawKeyDown)
      suppress_next_char_events_ = false;
  }

  if (touch_emulator_ && touch_emulator_->HandleKeyboardEvent(key_event))
    return;

  input_router_->SendKeyboardEvent(
      key_event,
      CreateInputEventLatencyInfoIfNotExist(NULL, key_event.type, NULL, 0),
      is_shortcut);
}

void RenderWidgetHostImpl::QueueSyntheticGesture(
    scoped_ptr<SyntheticGesture> synthetic_gesture,
    const base::Callback<void(SyntheticGesture::Result)>& on_complete) {
  if (!synthetic_gesture_controller_ && view_) {
    synthetic_gesture_controller_.reset(
        new SyntheticGestureController(
            view_->CreateSyntheticGestureTarget().Pass()));
  }
  if (synthetic_gesture_controller_) {
    synthetic_gesture_controller_->QueueSyntheticGesture(
        synthetic_gesture.Pass(), on_complete);
  }
}

void RenderWidgetHostImpl::SetCursor(const WebCursor& cursor) {
  if (!view_)
    return;
  view_->UpdateCursor(cursor);
}

void RenderWidgetHostImpl::ShowContextMenuAtPoint(const gfx::Point& point) {
  Send(new ViewMsg_ShowContextMenu(
      GetRoutingID(), ui::MENU_SOURCE_MOUSE, point));
}

void RenderWidgetHostImpl::SendCursorVisibilityState(bool is_visible) {
  Send(new InputMsg_CursorVisibilityChange(GetRoutingID(), is_visible));
}

int64 RenderWidgetHostImpl::GetLatencyComponentId() const {
  return GetRoutingID() | (static_cast<int64>(GetProcess()->GetID()) << 32);
}

// static
void RenderWidgetHostImpl::DisableResizeAckCheckForTesting() {
  g_check_for_pending_resize_ack = false;
}

ui::LatencyInfo RenderWidgetHostImpl::CreateInputEventLatencyInfoIfNotExist(
    const ui::LatencyInfo* original,
    WebInputEvent::Type type,
    const ui::LatencyInfo::InputCoordinate* logical_coordinates,
    size_t logical_coordinates_size) {
  ui::LatencyInfo info;
  if (original)
    info = *original;
  // In Aura, gesture event will already carry its original touch event's
  // INPUT_EVENT_LATENCY_RWH_COMPONENT.
  if (!info.FindLatency(ui::INPUT_EVENT_LATENCY_BEGIN_RWH_COMPONENT,
                        GetLatencyComponentId(),
                        NULL)) {
    info.AddLatencyNumber(ui::INPUT_EVENT_LATENCY_BEGIN_RWH_COMPONENT,
                          GetLatencyComponentId(),
                          ++last_input_number_);
    info.TraceEventType(WebInputEventTraits::GetName(type));

    // Convert logical coordinates to physical coordinates, based on the
    // device scale factor.
    float device_scale_factor =
        screen_info_ ? screen_info_->deviceScaleFactor : 1;
    DCHECK(logical_coordinates_size <= ui::LatencyInfo::kMaxInputCoordinates);
    info.input_coordinates_size = logical_coordinates_size;
    for (size_t i = 0; i < info.input_coordinates_size; i++) {
      info.input_coordinates[i].x =
          logical_coordinates[i].x * device_scale_factor;
      info.input_coordinates[i].y =
          logical_coordinates[i].y * device_scale_factor;
    }
  }

  return info;
}


void RenderWidgetHostImpl::AddKeyPressEventCallback(
    const KeyPressEventCallback& callback) {
  key_press_event_callbacks_.push_back(callback);
}

void RenderWidgetHostImpl::RemoveKeyPressEventCallback(
    const KeyPressEventCallback& callback) {
  for (size_t i = 0; i < key_press_event_callbacks_.size(); ++i) {
    if (key_press_event_callbacks_[i].Equals(callback)) {
      key_press_event_callbacks_.erase(
          key_press_event_callbacks_.begin() + i);
      return;
    }
  }
}

void RenderWidgetHostImpl::AddMouseEventCallback(
    const MouseEventCallback& callback) {
  mouse_event_callbacks_.push_back(callback);
}

void RenderWidgetHostImpl::RemoveMouseEventCallback(
    const MouseEventCallback& callback) {
  for (size_t i = 0; i < mouse_event_callbacks_.size(); ++i) {
    if (mouse_event_callbacks_[i].Equals(callback)) {
      mouse_event_callbacks_.erase(mouse_event_callbacks_.begin() + i);
      return;
    }
  }
}

void RenderWidgetHostImpl::GetWebScreenInfo(blink::WebScreenInfo* result) {
  TRACE_EVENT0("renderer_host", "RenderWidgetHostImpl::GetWebScreenInfo");
  if (view_)
    view_->GetScreenInfo(result);
  else
    RenderWidgetHostViewBase::GetDefaultScreenInfo(result);
  screen_info_out_of_date_ = false;
}

const NativeWebKeyboardEvent*
    RenderWidgetHostImpl::GetLastKeyboardEvent() const {
  return input_router_->GetLastKeyboardEvent();
}

void RenderWidgetHostImpl::NotifyScreenInfoChanged() {
  // The resize message (which may not happen immediately) will carry with it
  // the screen info as well as the new size (if the screen has changed scale
  // factor).
  InvalidateScreenInfo();
  WasResized();
}

void RenderWidgetHostImpl::InvalidateScreenInfo() {
  screen_info_out_of_date_ = true;
  screen_info_.reset();
}

void RenderWidgetHostImpl::GetSnapshotFromBrowser(
    const base::Callback<void(const unsigned char*,size_t)> callback) {
  int id = next_browser_snapshot_id_++;
  pending_browser_snapshots_.insert(std::make_pair(id, callback));
  Send(new ViewMsg_ForceRedraw(GetRoutingID(), id));
}

void RenderWidgetHostImpl::OnSelectionChanged(const base::string16& text,
                                              size_t offset,
                                              const gfx::Range& range) {
  if (view_)
    view_->SelectionChanged(text, offset, range);
}

void RenderWidgetHostImpl::OnSelectionBoundsChanged(
    const ViewHostMsg_SelectionBounds_Params& params) {
  if (view_) {
    view_->SelectionBoundsChanged(params);
  }
}

void RenderWidgetHostImpl::UpdateVSyncParameters(base::TimeTicks timebase,
                                                 base::TimeDelta interval) {
  Send(new ViewMsg_UpdateVSyncParameters(GetRoutingID(), timebase, interval));
}

void RenderWidgetHostImpl::RendererExited(base::TerminationStatus status,
                                          int exit_code) {
  // Clearing this flag causes us to re-create the renderer when recovering
  // from a crashed renderer.
  renderer_initialized_ = false;

  waiting_for_screen_rects_ack_ = false;

  // Must reset these to ensure that keyboard events work with a new renderer.
  suppress_next_char_events_ = false;

  // Reset some fields in preparation for recovering from a crash.
  ResetSizeAndRepaintPendingFlags();
  current_size_.SetSize(0, 0);
  // After the renderer crashes, the view is destroyed and so the
  // RenderWidgetHost cannot track its visibility anymore. We assume such
  // RenderWidgetHost to be visible for the sake of internal accounting - be
  // careful about changing this - see http://crbug.com/401859.
  //
  // We need to at least make sure that the RenderProcessHost is notified about
  // the |is_hidden_| change, so that the renderer will have correct visibility
  // set when respawned.
  if (is_hidden_) {
    process_->WidgetRestored();
    is_hidden_ = false;
  }

  // Reset this to ensure the hung renderer mechanism is working properly.
  in_flight_event_count_ = 0;

  if (view_) {
    GpuSurfaceTracker::Get()->SetSurfaceHandle(surface_id_,
                                               gfx::GLSurfaceHandle());
    view_->RenderProcessGone(status, exit_code);
    view_ = NULL; // The View should be deleted by RenderProcessGone.
    view_weak_.reset();
  }

  // Reconstruct the input router to ensure that it has fresh state for a new
  // renderer. Otherwise it may be stuck waiting for the old renderer to ack an
  // event. (In particular, the above call to view_->RenderProcessGone will
  // destroy the aura window, which may dispatch a synthetic mouse move.)
  input_router_.reset(new InputRouterImpl(
      process_, this, this, routing_id_, GetInputRouterConfigForPlatform()));

  synthetic_gesture_controller_.reset();
}

void RenderWidgetHostImpl::UpdateTextDirection(WebTextDirection direction) {
  text_direction_updated_ = true;
  text_direction_ = direction;
}

void RenderWidgetHostImpl::CancelUpdateTextDirection() {
  if (text_direction_updated_)
    text_direction_canceled_ = true;
}

void RenderWidgetHostImpl::NotifyTextDirection() {
  if (text_direction_updated_) {
    if (!text_direction_canceled_)
      Send(new ViewMsg_SetTextDirection(GetRoutingID(), text_direction_));
    text_direction_updated_ = false;
    text_direction_canceled_ = false;
  }
}

void RenderWidgetHostImpl::SetInputMethodActive(bool activate) {
  input_method_active_ = activate;
  Send(new ViewMsg_SetInputMethodActive(GetRoutingID(), activate));
}

void RenderWidgetHostImpl::CandidateWindowShown() {
  Send(new ViewMsg_CandidateWindowShown(GetRoutingID()));
}

void RenderWidgetHostImpl::CandidateWindowUpdated() {
  Send(new ViewMsg_CandidateWindowUpdated(GetRoutingID()));
}

void RenderWidgetHostImpl::CandidateWindowHidden() {
  Send(new ViewMsg_CandidateWindowHidden(GetRoutingID()));
}

void RenderWidgetHostImpl::ImeSetComposition(
    const base::string16& text,
    const std::vector<blink::WebCompositionUnderline>& underlines,
    int selection_start,
    int selection_end) {
  Send(new InputMsg_ImeSetComposition(
            GetRoutingID(), text, underlines, selection_start, selection_end));
}

void RenderWidgetHostImpl::ImeConfirmComposition(
    const base::string16& text,
    const gfx::Range& replacement_range,
    bool keep_selection) {
  Send(new InputMsg_ImeConfirmComposition(
        GetRoutingID(), text, replacement_range, keep_selection));
}

void RenderWidgetHostImpl::ImeCancelComposition() {
  Send(new InputMsg_ImeSetComposition(GetRoutingID(), base::string16(),
            std::vector<blink::WebCompositionUnderline>(), 0, 0));
}

gfx::Rect RenderWidgetHostImpl::GetRootWindowResizerRect() const {
  return gfx::Rect();
}

void RenderWidgetHostImpl::RequestToLockMouse(bool user_gesture,
                                              bool last_unlocked_by_target) {
  // Directly reject to lock the mouse. Subclass can override this method to
  // decide whether to allow mouse lock or not.
  GotResponseToLockMouseRequest(false);
}

void RenderWidgetHostImpl::RejectMouseLockOrUnlockIfNecessary() {
  DCHECK(!pending_mouse_lock_request_ || !IsMouseLocked());
  if (pending_mouse_lock_request_) {
    pending_mouse_lock_request_ = false;
    Send(new ViewMsg_LockMouse_ACK(routing_id_, false));
  } else if (IsMouseLocked()) {
    view_->UnlockMouse();
  }
}

bool RenderWidgetHostImpl::IsMouseLocked() const {
  return view_ ? view_->IsMouseLocked() : false;
}

bool RenderWidgetHostImpl::IsFullscreen() const {
  return false;
}

void RenderWidgetHostImpl::SetAutoResize(bool enable,
                                         const gfx::Size& min_size,
                                         const gfx::Size& max_size) {
  auto_resize_enabled_ = enable;
  min_size_for_auto_resize_ = min_size;
  max_size_for_auto_resize_ = max_size;
}

void RenderWidgetHostImpl::Destroy() {
  NotificationService::current()->Notify(
      NOTIFICATION_RENDER_WIDGET_HOST_DESTROYED,
      Source<RenderWidgetHost>(this),
      NotificationService::NoDetails());

  // Tell the view to die.
  // Note that in the process of the view shutting down, it can call a ton
  // of other messages on us.  So if you do any other deinitialization here,
  // do it after this call to view_->Destroy().
  if (view_)
    view_->Destroy();

  delete this;
}

void RenderWidgetHostImpl::RendererIsUnresponsive() {
  NotificationService::current()->Notify(
      NOTIFICATION_RENDER_WIDGET_HOST_HANG,
      Source<RenderWidgetHost>(this),
      NotificationService::NoDetails());
  is_unresponsive_ = true;
  NotifyRendererUnresponsive();
}

void RenderWidgetHostImpl::RendererIsResponsive() {
  if (is_unresponsive_) {
    is_unresponsive_ = false;
    NotifyRendererResponsive();
  }
}

void RenderWidgetHostImpl::OnRenderViewReady() {
  SendScreenRects();
  WasResized();
}

void RenderWidgetHostImpl::OnRenderProcessGone(int status, int exit_code) {
  // TODO(evanm): This synchronously ends up calling "delete this".
  // Is that really what we want in response to this message?  I'm matching
  // previous behavior of the code here.
  Destroy();
}

void RenderWidgetHostImpl::OnClose() {
  Shutdown();
}

void RenderWidgetHostImpl::OnSetTooltipText(
    const base::string16& tooltip_text,
    WebTextDirection text_direction_hint) {
  // First, add directionality marks around tooltip text if necessary.
  // A naive solution would be to simply always wrap the text. However, on
  // windows, Unicode directional embedding characters can't be displayed on
  // systems that lack RTL fonts and are instead displayed as empty squares.
  //
  // To get around this we only wrap the string when we deem it necessary i.e.
  // when the locale direction is different than the tooltip direction hint.
  //
  // Currently, we use element's directionality as the tooltip direction hint.
  // An alternate solution would be to set the overall directionality based on
  // trying to detect the directionality from the tooltip text rather than the
  // element direction.  One could argue that would be a preferable solution
  // but we use the current approach to match Fx & IE's behavior.

  if (delegate_) {
    const bool showTooltipHandled = delegate_->ShowTooltip(tooltip_text, 
                                                           text_direction_hint);
    if (showTooltipHandled) {
        return;
    }
  }
  base::string16 wrapped_tooltip_text = tooltip_text;
  if (!tooltip_text.empty()) {
    if (text_direction_hint == blink::WebTextDirectionLeftToRight) {
      // Force the tooltip to have LTR directionality.
      wrapped_tooltip_text =
          base::i18n::GetDisplayStringInLTRDirectionality(wrapped_tooltip_text);
    } else if (text_direction_hint == blink::WebTextDirectionRightToLeft &&
               !base::i18n::IsRTL()) {
      // Force the tooltip to have RTL directionality.
      base::i18n::WrapStringWithRTLFormatting(&wrapped_tooltip_text);
    }
  }
  if (GetView())
    view_->SetTooltipText(wrapped_tooltip_text);
}

void RenderWidgetHostImpl::OnUpdateScreenRectsAck() {
  waiting_for_screen_rects_ack_ = false;
  if (!view_)
    return;

  if (view_->GetViewBounds() == last_view_screen_rect_ &&
      view_->GetBoundsInRootWindow() == last_window_screen_rect_) {
    return;
  }

  SendScreenRects();
}

void RenderWidgetHostImpl::OnRequestMove(const gfx::Rect& pos) {
  if (view_) {
    view_->SetBounds(pos);
    Send(new ViewMsg_Move_ACK(routing_id_));
  }
}

bool RenderWidgetHostImpl::OnSwapCompositorFrame(
    const IPC::Message& message) {
  // This trace event is used in
  // chrome/browser/extensions/api/cast_streaming/performance_test.cc
  TRACE_EVENT0("test_fps",
               TRACE_DISABLED_BY_DEFAULT("OnSwapCompositorFrame"));
  ViewHostMsg_SwapCompositorFrame::Param param;
  if (!ViewHostMsg_SwapCompositorFrame::Read(&message, &param))
    return false;
  scoped_ptr<cc::CompositorFrame> frame(new cc::CompositorFrame);
  uint32 output_surface_id = param.a;
  param.b.AssignTo(frame.get());
  std::vector<IPC::Message> messages_to_deliver_with_frame;
  messages_to_deliver_with_frame.swap(param.c);

  for (size_t i = 0; i < frame->metadata.latency_info.size(); i++)
    AddLatencyInfoComponentIds(&frame->metadata.latency_info[i]);

  input_router_->OnViewUpdated(
      GetInputRouterViewFlagsFromCompositorFrameMetadata(frame->metadata));

  if (view_) {
    view_->OnSwapCompositorFrame(output_surface_id, frame.Pass());
    view_->DidReceiveRendererFrame();
  } else {
    cc::CompositorFrameAck ack;
    if (frame->gl_frame_data) {
      ack.gl_frame_data = frame->gl_frame_data.Pass();
      ack.gl_frame_data->sync_point = 0;
    } else if (frame->delegated_frame_data) {
      cc::TransferableResource::ReturnResources(
          frame->delegated_frame_data->resource_list,
          &ack.resources);
    } else if (frame->software_frame_data) {
      ack.last_software_frame_id = frame->software_frame_data->id;
    }
    SendSwapCompositorFrameAck(routing_id_, output_surface_id,
                               process_->GetID(), ack);
  }

  RenderProcessHost* rph = GetProcess();
  for (std::vector<IPC::Message>::const_iterator i =
           messages_to_deliver_with_frame.begin();
       i != messages_to_deliver_with_frame.end();
       ++i) {
    rph->OnMessageReceived(*i);
    if (i->dispatch_error())
      rph->OnBadMessageReceived(*i);
  }
  messages_to_deliver_with_frame.clear();

  return true;
}

void RenderWidgetHostImpl::OnFlingingStopped() {
  if (view_)
    view_->DidStopFlinging();
}

void RenderWidgetHostImpl::OnUpdateRect(
    const ViewHostMsg_UpdateRect_Params& params) {
  TRACE_EVENT0("renderer_host", "RenderWidgetHostImpl::OnUpdateRect");
  TimeTicks paint_start = TimeTicks::Now();

  // Update our knowledge of the RenderWidget's size.
  current_size_ = params.view_size;

  bool is_resize_ack =
      ViewHostMsg_UpdateRect_Flags::is_resize_ack(params.flags);

  // resize_ack_pending_ needs to be cleared before we call DidPaintRect, since
  // that will end up reaching GetBackingStore.
  if (is_resize_ack) {
    DCHECK(!g_check_for_pending_resize_ack || resize_ack_pending_);
    resize_ack_pending_ = false;
  }

  bool is_repaint_ack =
      ViewHostMsg_UpdateRect_Flags::is_repaint_ack(params.flags);
  if (is_repaint_ack) {
    DCHECK(repaint_ack_pending_);
    TRACE_EVENT_ASYNC_END0(
        "renderer_host", "RenderWidgetHostImpl::repaint_ack_pending_", this);
    repaint_ack_pending_ = false;
    TimeDelta delta = TimeTicks::Now() - repaint_start_time_;
    UMA_HISTOGRAM_TIMES("MPArch.RWH_RepaintDelta", delta);
  }

  DCHECK(!params.view_size.IsEmpty());

  DidUpdateBackingStore(params, paint_start);

  if (auto_resize_enabled_) {
    bool post_callback = new_auto_size_.IsEmpty();
    new_auto_size_ = params.view_size;
    if (post_callback) {
      base::MessageLoop::current()->PostTask(
          FROM_HERE,
          base::Bind(&RenderWidgetHostImpl::DelayedAutoResized,
                     weak_factory_.GetWeakPtr()));
    }
  }

  // Log the time delta for processing a paint message. On platforms that don't
  // support asynchronous painting, this is equivalent to
  // MPArch.RWH_TotalPaintTime.
  TimeDelta delta = TimeTicks::Now() - paint_start;
  UMA_HISTOGRAM_TIMES("MPArch.RWH_OnMsgUpdateRect", delta);
}

void RenderWidgetHostImpl::DidUpdateBackingStore(
    const ViewHostMsg_UpdateRect_Params& params,
    const TimeTicks& paint_start) {
  TRACE_EVENT0("renderer_host", "RenderWidgetHostImpl::DidUpdateBackingStore");
  TimeTicks update_start = TimeTicks::Now();

  // Move the plugins if the view hasn't already been destroyed.  Plugin moves
  // will not be re-issued, so must move them now, regardless of whether we
  // paint or not.  MovePluginWindows attempts to move the plugin windows and
  // in the process could dispatch other window messages which could cause the
  // view to be destroyed.
  if (view_)
    view_->MovePluginWindows(params.plugin_window_moves);

  NotificationService::current()->Notify(
      NOTIFICATION_RENDER_WIDGET_HOST_DID_UPDATE_BACKING_STORE,
      Source<RenderWidgetHost>(this),
      NotificationService::NoDetails());

  // We don't need to update the view if the view is hidden. We must do this
  // early return after the ACK is sent, however, or the renderer will not send
  // us more data.
  if (is_hidden_)
    return;

  // If we got a resize ack, then perhaps we have another resize to send?
  bool is_resize_ack =
      ViewHostMsg_UpdateRect_Flags::is_resize_ack(params.flags);
  if (is_resize_ack)
    WasResized();

  // Log the time delta for processing a paint message.
  TimeTicks now = TimeTicks::Now();
  TimeDelta delta = now - update_start;
  UMA_HISTOGRAM_TIMES("MPArch.RWH_DidUpdateBackingStore", delta);
}

void RenderWidgetHostImpl::OnQueueSyntheticGesture(
    const SyntheticGesturePacket& gesture_packet) {
  // Only allow untrustworthy gestures if explicitly enabled.
  if (!base::CommandLine::ForCurrentProcess()->HasSwitch(
          cc::switches::kEnableGpuBenchmarking)) {
    RecordAction(base::UserMetricsAction("BadMessageTerminate_RWH7"));
    GetProcess()->ReceivedBadMessage();
    return;
  }

  QueueSyntheticGesture(
        SyntheticGesture::Create(*gesture_packet.gesture_params()),
        base::Bind(&RenderWidgetHostImpl::OnSyntheticGestureCompleted,
                   weak_factory_.GetWeakPtr()));
}

void RenderWidgetHostImpl::OnFocus() {
  // Only RenderViewHost can deal with that message.
  RecordAction(base::UserMetricsAction("BadMessageTerminate_RWH4"));
  GetProcess()->ReceivedBadMessage();
}

void RenderWidgetHostImpl::OnBlur() {
  // Only RenderViewHost can deal with that message.
  RecordAction(base::UserMetricsAction("BadMessageTerminate_RWH5"));
  GetProcess()->ReceivedBadMessage();
}

void RenderWidgetHostImpl::OnSetCursor(const WebCursor& cursor) {
  SetCursor(cursor);
}

void RenderWidgetHostImpl::SetTouchEventEmulationEnabled(bool enabled) {
  if (enabled) {
    if (!touch_emulator_)
      touch_emulator_.reset(new TouchEmulator(this));
    touch_emulator_->Enable();
  } else {
    if (touch_emulator_)
      touch_emulator_->Disable();
  }
}

void RenderWidgetHostImpl::OnTextInputTypeChanged(
    ui::TextInputType type,
    ui::TextInputMode input_mode,
    bool can_compose_inline,
    int flags) {
  if (view_)
    view_->TextInputTypeChanged(type, input_mode, can_compose_inline, flags);
}

#if defined(OS_MACOSX) || defined(USE_AURA) || defined(OS_ANDROID)
void RenderWidgetHostImpl::OnImeCompositionRangeChanged(
    const gfx::Range& range,
    const std::vector<gfx::Rect>& character_bounds) {
  if (view_)
    view_->ImeCompositionRangeChanged(range, character_bounds);
}
#endif

void RenderWidgetHostImpl::OnImeCancelComposition() {
  if (view_)
    view_->ImeCancelComposition();
}

void RenderWidgetHostImpl::OnLockMouse(bool user_gesture,
                                       bool last_unlocked_by_target,
                                       bool privileged) {

  if (pending_mouse_lock_request_) {
    Send(new ViewMsg_LockMouse_ACK(routing_id_, false));
    return;
  } else if (IsMouseLocked()) {
    Send(new ViewMsg_LockMouse_ACK(routing_id_, true));
    return;
  }

  pending_mouse_lock_request_ = true;
  if (privileged && allow_privileged_mouse_lock_) {
    // Directly approve to lock the mouse.
    GotResponseToLockMouseRequest(true);
  } else {
    RequestToLockMouse(user_gesture, last_unlocked_by_target);
  }
}

void RenderWidgetHostImpl::OnUnlockMouse() {
  RejectMouseLockOrUnlockIfNecessary();
}

void RenderWidgetHostImpl::OnShowDisambiguationPopup(
    const gfx::Rect& rect_pixels,
    const gfx::Size& size,
    const cc::SharedBitmapId& id) {
  DCHECK(!rect_pixels.IsEmpty());
  DCHECK(!size.IsEmpty());

  scoped_ptr<cc::SharedBitmap> bitmap =
      HostSharedBitmapManager::current()->GetSharedBitmapFromId(size, id);
  if (!bitmap) {
    RecordAction(base::UserMetricsAction("BadMessageTerminate_RWH6"));
    GetProcess()->ReceivedBadMessage();
    return;
  }

  DCHECK(bitmap->pixels());

  SkImageInfo info = SkImageInfo::MakeN32Premul(size.width(), size.height());
  SkBitmap zoomed_bitmap;
  zoomed_bitmap.installPixels(info, bitmap->pixels(), info.minRowBytes());

  // Note that |rect| is in coordinates of pixels relative to the window origin.
  // Aura-based systems will want to convert this to DIPs.
  if (view_)
    view_->ShowDisambiguationPopup(rect_pixels, zoomed_bitmap);

  // It is assumed that the disambiguation popup will make a copy of the
  // provided zoomed image, so we delete this one.
  zoomed_bitmap.setPixels(0);
  Send(new ViewMsg_ReleaseDisambiguationPopupBitmap(GetRoutingID(), id));
}

#if defined(OS_WIN)
void RenderWidgetHostImpl::OnWindowlessPluginDummyWindowCreated(
    gfx::NativeViewId dummy_activation_window) {
  HWND hwnd = reinterpret_cast<HWND>(dummy_activation_window);

  // This may happen as a result of a race condition when the plugin is going
  // away.
  wchar_t window_title[MAX_PATH + 1] = {0};
  if (!IsWindow(hwnd) ||
      !GetWindowText(hwnd, window_title, arraysize(window_title)) ||
      lstrcmpiW(window_title, kDummyActivationWindowName) != 0) {
    return;
  }

#if defined(USE_AURA)
  SetParent(hwnd,
            reinterpret_cast<HWND>(view_->GetParentForWindowlessPlugin()));
#else
  SetParent(hwnd, reinterpret_cast<HWND>(GetNativeViewId()));
#endif
  dummy_windows_for_activation_.push_back(hwnd);
}

void RenderWidgetHostImpl::OnWindowlessPluginDummyWindowDestroyed(
    gfx::NativeViewId dummy_activation_window) {
  HWND hwnd = reinterpret_cast<HWND>(dummy_activation_window);
  std::list<HWND>::iterator i = dummy_windows_for_activation_.begin();
  for (; i != dummy_windows_for_activation_.end(); ++i) {
    if ((*i) == hwnd) {
      dummy_windows_for_activation_.erase(i);
      return;
    }
  }
  NOTREACHED() << "Unknown dummy window";
}
#endif

void RenderWidgetHostImpl::SetIgnoreInputEvents(bool ignore_input_events) {
  ignore_input_events_ = ignore_input_events;
}

bool RenderWidgetHostImpl::KeyPressListenersHandleEvent(
    const NativeWebKeyboardEvent& event) {
  if (event.skip_in_browser || event.type != WebKeyboardEvent::RawKeyDown)
    return false;

  for (size_t i = 0; i < key_press_event_callbacks_.size(); i++) {
    size_t original_size = key_press_event_callbacks_.size();
    if (key_press_event_callbacks_[i].Run(event))
      return true;

    // Check whether the callback that just ran removed itself, in which case
    // the iterator needs to be decremented to properly account for the removal.
    size_t current_size = key_press_event_callbacks_.size();
    if (current_size != original_size) {
      DCHECK_EQ(original_size - 1, current_size);
      --i;
    }
  }

  return false;
}

InputEventAckState RenderWidgetHostImpl::FilterInputEvent(
    const blink::WebInputEvent& event, const ui::LatencyInfo& latency_info) {
  // Don't ignore touch cancel events, since they may be sent while input
  // events are being ignored in order to keep the renderer from getting
  // confused about how many touches are active.
  if (IgnoreInputEvents() && event.type != WebInputEvent::TouchCancel)
    return INPUT_EVENT_ACK_STATE_NO_CONSUMER_EXISTS;

  if (!process_->HasConnection())
    return INPUT_EVENT_ACK_STATE_UNKNOWN;

  if (event.type == WebInputEvent::MouseDown)
    OnUserGesture();

  return view_ ? view_->FilterInputEvent(event)
               : INPUT_EVENT_ACK_STATE_NOT_CONSUMED;
}

void RenderWidgetHostImpl::IncrementInFlightEventCount() {
  StartHangMonitorTimeout(
      TimeDelta::FromMilliseconds(hung_renderer_delay_ms_));
  increment_in_flight_event_count();
}

void RenderWidgetHostImpl::DecrementInFlightEventCount() {
  DCHECK_GE(in_flight_event_count_, 0);
  if (decrement_in_flight_event_count() <= 0) {
    // Cancel pending hung renderer checks since the renderer is responsive.
    StopHangMonitorTimeout();
  } else {
    // The renderer is responsive, but there are in-flight events to wait for.
    RestartHangMonitorTimeout();
  }
}

void RenderWidgetHostImpl::OnHasTouchEventHandlers(bool has_handlers) {
  has_touch_handler_ = has_handlers;
}

void RenderWidgetHostImpl::DidFlush() {
  if (synthetic_gesture_controller_)
    synthetic_gesture_controller_->OnDidFlushInput();
  if (view_)
    view_->OnDidFlushInput();
}

void RenderWidgetHostImpl::DidOverscroll(const DidOverscrollParams& params) {
  if (view_)
    view_->DidOverscroll(params);
}

void RenderWidgetHostImpl::OnKeyboardEventAck(
      const NativeWebKeyboardEvent& event,
      InputEventAckState ack_result) {
#if defined(OS_MACOSX)
  if (!is_hidden() && view_ && view_->PostProcessEventForPluginIme(event))
    return;
#endif

  // We only send unprocessed key event upwards if we are not hidden,
  // because the user has moved away from us and no longer expect any effect
  // of this key event.
  const bool processed = (INPUT_EVENT_ACK_STATE_CONSUMED == ack_result);
  if (delegate_ && !processed && !is_hidden() && !event.skip_in_browser) {
    delegate_->HandleKeyboardEvent(event);

    // WARNING: This RenderWidgetHostImpl can be deallocated at this point
    // (i.e.  in the case of Ctrl+W, where the call to
    // HandleKeyboardEvent destroys this RenderWidgetHostImpl).
  }
}

void RenderWidgetHostImpl::OnWheelEventAck(
    const MouseWheelEventWithLatencyInfo& wheel_event,
    InputEventAckState ack_result) {
  ui::LatencyInfo latency = wheel_event.latency;
  latency.AddLatencyNumber(
      ui::INPUT_EVENT_LATENCY_ACK_RWH_COMPONENT, 0, 0);
  if (!wheel_event.latency.FindLatency(
          ui::INPUT_EVENT_LATENCY_RENDERING_SCHEDULED_COMPONENT, 0, NULL)) {
    // MouseWheelEvent latency ends when it is acked but does not cause any
    // rendering scheduled.
    latency.AddLatencyNumber(
        ui::INPUT_EVENT_LATENCY_TERMINATED_MOUSE_COMPONENT, 0, 0);
  }
  ComputeInputLatencyHistograms(blink::WebInputEvent::MouseWheel, latency);

  if (!is_hidden() && view_) {
    if (ack_result != INPUT_EVENT_ACK_STATE_CONSUMED &&
        delegate_->HandleWheelEvent(wheel_event.event)) {
      ack_result = INPUT_EVENT_ACK_STATE_CONSUMED;
    }
    view_->WheelEventAck(wheel_event.event, ack_result);
  }
}

void RenderWidgetHostImpl::OnGestureEventAck(
    const GestureEventWithLatencyInfo& event,
    InputEventAckState ack_result) {
  if (!event.latency.FindLatency(
          ui::INPUT_EVENT_LATENCY_RENDERING_SCHEDULED_COMPONENT, 0, NULL)) {
    // GestureEvent latency ends when it is acked but does not cause any
    // rendering scheduled.
    ui::LatencyInfo latency = event.latency;
    latency.AddLatencyNumber(
        ui::INPUT_EVENT_LATENCY_TERMINATED_GESTURE_COMPONENT, 0 ,0);
  }

  if (ack_result != INPUT_EVENT_ACK_STATE_CONSUMED) {
    if (delegate_->HandleGestureEvent(event.event))
      ack_result = INPUT_EVENT_ACK_STATE_CONSUMED;
  }

  if (view_)
    view_->GestureEventAck(event.event, ack_result);
}

void RenderWidgetHostImpl::OnTouchEventAck(
    const TouchEventWithLatencyInfo& event,
    InputEventAckState ack_result) {
  TouchEventWithLatencyInfo touch_event = event;
  touch_event.latency.AddLatencyNumber(
      ui::INPUT_EVENT_LATENCY_ACK_RWH_COMPONENT, 0, 0);
  // TouchEvent latency ends at ack if it didn't cause any rendering.
  if (!touch_event.latency.FindLatency(
          ui::INPUT_EVENT_LATENCY_RENDERING_SCHEDULED_COMPONENT, 0, NULL)) {
    touch_event.latency.AddLatencyNumber(
        ui::INPUT_EVENT_LATENCY_TERMINATED_TOUCH_COMPONENT, 0, 0);
  }
  ComputeInputLatencyHistograms(
      blink::WebInputEvent::TouchTypeFirst, touch_event.latency);

  if (touch_emulator_ &&
      touch_emulator_->HandleTouchEventAck(event.event, ack_result)) {
    return;
  }

  if (view_)
    view_->ProcessAckedTouchEvent(touch_event, ack_result);
}

void RenderWidgetHostImpl::OnUnexpectedEventAck(UnexpectedEventAckType type) {
  if (type == BAD_ACK_MESSAGE) {
    RecordAction(base::UserMetricsAction("BadMessageTerminate_RWH2"));
    process_->ReceivedBadMessage();
  } else if (type == UNEXPECTED_EVENT_TYPE) {
    suppress_next_char_events_ = false;
  }
}

void RenderWidgetHostImpl::OnSyntheticGestureCompleted(
    SyntheticGesture::Result result) {
  Send(new InputMsg_SyntheticGestureCompleted(GetRoutingID()));
}

bool RenderWidgetHostImpl::IgnoreInputEvents() const {
  return ignore_input_events_ || process_->IgnoreInputEvents();
}

bool RenderWidgetHostImpl::ShouldSetKeyboardFocusOnMouseDown() const {
  return !delegate_ || delegate_->ShouldSetKeyboardFocusOnMouseDown();
}

bool RenderWidgetHostImpl::ShouldSetLogicalFocusOnMouseDown() const {
  return !delegate_ || delegate_->ShouldSetLogicalFocusOnMouseDown();
}

bool RenderWidgetHostImpl::ShouldForwardTouchEvent() const {
  // It's important that the emulator sees a complete native touch stream,
  // allowing it to perform touch filtering as appropriate.
  // TODO(dgozman): Remove when touch stream forwarding issues resolved, see
  // crbug.com/375940.
  if (touch_emulator_ && touch_emulator_->enabled())
    return true;

  return input_router_->ShouldForwardTouchEvent();
}

void RenderWidgetHostImpl::StartUserGesture() {
  OnUserGesture();
}

void RenderWidgetHostImpl::SetBackgroundOpaque(bool opaque) {
  Send(new ViewMsg_SetBackgroundOpaque(GetRoutingID(), opaque));
}

void RenderWidgetHostImpl::SetEditCommandsForNextKeyEvent(
    const std::vector<EditCommand>& commands) {
  Send(new InputMsg_SetEditCommandsForNextKeyEvent(GetRoutingID(), commands));
}

void RenderWidgetHostImpl::ExecuteEditCommand(const std::string& command,
                                              const std::string& value) {
  Send(new InputMsg_ExecuteEditCommand(GetRoutingID(), command, value));
}

void RenderWidgetHostImpl::ScrollFocusedEditableNodeIntoRect(
    const gfx::Rect& rect) {
  Send(new InputMsg_ScrollFocusedEditableNodeIntoRect(GetRoutingID(), rect));
}

void RenderWidgetHostImpl::MoveCaret(const gfx::Point& point) {
  Send(new InputMsg_MoveCaret(GetRoutingID(), point));
}

bool RenderWidgetHostImpl::GotResponseToLockMouseRequest(bool allowed) {
  if (!allowed) {
    RejectMouseLockOrUnlockIfNecessary();
    return false;
  } else {
    if (!pending_mouse_lock_request_) {
      // This is possible, e.g., the plugin sends us an unlock request before
      // the user allows to lock to mouse.
      return false;
    }

    pending_mouse_lock_request_ = false;
    if (!view_ || !view_->HasFocus()|| !view_->LockMouse()) {
      Send(new ViewMsg_LockMouse_ACK(routing_id_, false));
      return false;
    } else {
      Send(new ViewMsg_LockMouse_ACK(routing_id_, true));
      return true;
    }
  }
}

// static
void RenderWidgetHostImpl::SendSwapCompositorFrameAck(
    int32 route_id,
    uint32 output_surface_id,
    int renderer_host_id,
    const cc::CompositorFrameAck& ack) {
  RenderProcessHost* host = RenderProcessHost::FromID(renderer_host_id);
  if (!host)
    return;
  host->Send(new ViewMsg_SwapCompositorFrameAck(
      route_id, output_surface_id, ack));
}

// static
void RenderWidgetHostImpl::SendReclaimCompositorResources(
    int32 route_id,
    uint32 output_surface_id,
    int renderer_host_id,
    const cc::CompositorFrameAck& ack) {
  RenderProcessHost* host = RenderProcessHost::FromID(renderer_host_id);
  if (!host)
    return;
  host->Send(
      new ViewMsg_ReclaimCompositorResources(route_id, output_surface_id, ack));
}

void RenderWidgetHostImpl::DelayedAutoResized() {
  gfx::Size new_size = new_auto_size_;
  // Clear the new_auto_size_ since the empty value is used as a flag to
  // indicate that no callback is in progress (i.e. without this line
  // DelayedAutoResized will not get called again).
  new_auto_size_.SetSize(0, 0);
  if (!auto_resize_enabled_)
    return;

  OnRenderAutoResized(new_size);
}

void RenderWidgetHostImpl::DetachDelegate() {
  delegate_ = NULL;
}

void RenderWidgetHostImpl::ComputeInputLatencyHistograms(
    blink::WebInputEvent::Type type,
    const ui::LatencyInfo& latency_info) const {
  ui::LatencyInfo::LatencyComponent rwh_component;
  if (!latency_info.FindLatency(ui::INPUT_EVENT_LATENCY_BEGIN_RWH_COMPONENT,
                                GetLatencyComponentId(),
                                &rwh_component))
    return;
  DCHECK_EQ(rwh_component.event_count, 1u);

  ui::LatencyInfo::LatencyComponent ui_component;
  if (latency_info.FindLatency(ui::INPUT_EVENT_LATENCY_UI_COMPONENT,
                               0,
                               &ui_component)) {
    DCHECK_EQ(ui_component.event_count, 1u);
    base::TimeDelta ui_delta =
        rwh_component.event_time - ui_component.event_time;
    switch (type) {
      case blink::WebInputEvent::MouseWheel:
        UMA_HISTOGRAM_CUSTOM_COUNTS(
            "Event.Latency.Browser.WheelUI",
            ui_delta.InMicroseconds(), 1, 20000, 100);
        break;
      case blink::WebInputEvent::TouchTypeFirst:
        UMA_HISTOGRAM_CUSTOM_COUNTS(
            "Event.Latency.Browser.TouchUI",
            ui_delta.InMicroseconds(), 1, 20000, 100);
        break;
      default:
        NOTREACHED();
        break;
    }
  }

  ui::LatencyInfo::LatencyComponent acked_component;
  if (latency_info.FindLatency(ui::INPUT_EVENT_LATENCY_ACK_RWH_COMPONENT,
                               0,
                               &acked_component)) {
    DCHECK_EQ(acked_component.event_count, 1u);
    base::TimeDelta acked_delta =
        acked_component.event_time - rwh_component.event_time;
    switch (type) {
      case blink::WebInputEvent::MouseWheel:
        UMA_HISTOGRAM_CUSTOM_COUNTS(
            "Event.Latency.Browser.WheelAcked",
            acked_delta.InMicroseconds(), 1, 1000000, 100);
        break;
      case blink::WebInputEvent::TouchTypeFirst:
        UMA_HISTOGRAM_CUSTOM_COUNTS(
            "Event.Latency.Browser.TouchAcked",
            acked_delta.InMicroseconds(), 1, 1000000, 100);
        break;
      default:
        NOTREACHED();
        break;
    }
  }
}

void RenderWidgetHostImpl::FrameSwapped(const ui::LatencyInfo& latency_info) {
  ui::LatencyInfo::LatencyComponent window_snapshot_component;
  if (latency_info.FindLatency(ui::WINDOW_OLD_SNAPSHOT_FRAME_NUMBER_COMPONENT,
                               GetLatencyComponentId(),
                               &window_snapshot_component)) {
    WindowOldSnapshotReachedScreen(
        static_cast<int>(window_snapshot_component.sequence_number));
  }
  if (latency_info.FindLatency(ui::WINDOW_SNAPSHOT_FRAME_NUMBER_COMPONENT,
                               GetLatencyComponentId(),
                               &window_snapshot_component)) {
    int sequence_number = static_cast<int>(
        window_snapshot_component.sequence_number);
#if defined(OS_MACOSX)
    // On Mac, when using CoreAnmation, there is a delay between when content
    // is drawn to the screen, and when the snapshot will actually pick up
    // that content. Insert a manual delay of 1/6th of a second (to simulate
    // 10 frames at 60 fps) before actually taking the snapshot.
    base::MessageLoop::current()->PostDelayedTask(
        FROM_HERE,
        base::Bind(&RenderWidgetHostImpl::WindowSnapshotReachedScreen,
                   weak_factory_.GetWeakPtr(),
                   sequence_number),
        base::TimeDelta::FromSecondsD(1. / 6));
#else
    WindowSnapshotReachedScreen(sequence_number);
#endif
  }

  ui::LatencyInfo::LatencyComponent swap_component;
  if (!latency_info.FindLatency(
          ui::INPUT_EVENT_LATENCY_TERMINATED_FRAME_SWAP_COMPONENT,
          0,
          &swap_component)) {
    return;
  }
  ui::LatencyInfo::LatencyComponent tab_switch_component;
  if (latency_info.FindLatency(ui::TAB_SHOW_COMPONENT,
                               GetLatencyComponentId(),
                               &tab_switch_component)) {
    base::TimeDelta delta =
        swap_component.event_time - tab_switch_component.event_time;
    for (size_t i = 0; i < tab_switch_component.event_count; i++) {
      UMA_HISTOGRAM_TIMES("MPArch.RWH_TabSwitchPaintDuration", delta);
    }
  }

  ui::LatencyInfo::LatencyComponent rwh_component;
  if (!latency_info.FindLatency(ui::INPUT_EVENT_LATENCY_BEGIN_RWH_COMPONENT,
                                GetLatencyComponentId(),
                                &rwh_component)) {
    return;
  }

  ui::LatencyInfo::LatencyComponent original_component;
  if (latency_info.FindLatency(
          ui::INPUT_EVENT_LATENCY_SCROLL_UPDATE_ORIGINAL_COMPONENT,
          GetLatencyComponentId(),
          &original_component)) {
    // This UMA metric tracks the time from when the original touch event is
    // created (averaged if there are multiple) to when the scroll gesture
    // results in final frame swap.
    base::TimeDelta delta =
        swap_component.event_time - original_component.event_time;
    for (size_t i = 0; i < original_component.event_count; i++) {
      UMA_HISTOGRAM_CUSTOM_COUNTS(
          "Event.Latency.TouchToScrollUpdateSwap",
          delta.InMicroseconds(),
          1,
          1000000,
          100);
    }
  }
}

void RenderWidgetHostImpl::DidReceiveRendererFrame() {
  view_->DidReceiveRendererFrame();
}

void RenderWidgetHostImpl::WindowSnapshotAsyncCallback(
    int routing_id,
    int snapshot_id,
    gfx::Size snapshot_size,
    scoped_refptr<base::RefCountedBytes> png_data) {
  if (!png_data.get()) {
    std::vector<unsigned char> png_vector;
    Send(new ViewMsg_WindowSnapshotCompleted(
        routing_id, snapshot_id, gfx::Size(), png_vector));
    return;
  }

  Send(new ViewMsg_WindowSnapshotCompleted(
      routing_id, snapshot_id, snapshot_size, png_data->data()));
}

void RenderWidgetHostImpl::WindowOldSnapshotReachedScreen(int snapshot_id) {
  DCHECK(base::MessageLoopForUI::IsCurrent());

  std::vector<unsigned char> png;

  // This feature is behind the kEnableGpuBenchmarking command line switch
  // because it poses security concerns and should only be used for testing.
  const base::CommandLine& command_line =
      *base::CommandLine::ForCurrentProcess();
  if (!command_line.HasSwitch(cc::switches::kEnableGpuBenchmarking)) {
    Send(new ViewMsg_WindowSnapshotCompleted(
        GetRoutingID(), snapshot_id, gfx::Size(), png));
    return;
  }

  gfx::Rect view_bounds = GetView()->GetViewBounds();
  gfx::Rect snapshot_bounds(view_bounds.size());
  gfx::Size snapshot_size = snapshot_bounds.size();

  if (ui::GrabViewSnapshot(
          GetView()->GetNativeView(), &png, snapshot_bounds)) {
    Send(new ViewMsg_WindowSnapshotCompleted(
        GetRoutingID(), snapshot_id, snapshot_size, png));
    return;
  }

  ui::GrabViewSnapshotAsync(
      GetView()->GetNativeView(),
      snapshot_bounds,
      base::ThreadTaskRunnerHandle::Get(),
      base::Bind(&RenderWidgetHostImpl::WindowSnapshotAsyncCallback,
                 weak_factory_.GetWeakPtr(),
                 GetRoutingID(),
                 snapshot_id,
                 snapshot_size));
}

void RenderWidgetHostImpl::WindowSnapshotReachedScreen(int snapshot_id) {
  DCHECK(base::MessageLoopForUI::IsCurrent());

  gfx::Rect view_bounds = GetView()->GetViewBounds();
  gfx::Rect snapshot_bounds(view_bounds.size());

  std::vector<unsigned char> png;
  if (ui::GrabViewSnapshot(
      GetView()->GetNativeView(), &png, snapshot_bounds)) {
    OnSnapshotDataReceived(snapshot_id, &png.front(), png.size());
    return;
  }

  ui::GrabViewSnapshotAsync(
      GetView()->GetNativeView(),
      snapshot_bounds,
      base::ThreadTaskRunnerHandle::Get(),
      base::Bind(&RenderWidgetHostImpl::OnSnapshotDataReceivedAsync,
                 weak_factory_.GetWeakPtr(),
                 snapshot_id));
}

void RenderWidgetHostImpl::OnSnapshotDataReceived(int snapshot_id,
                                                  const unsigned char* data,
                                                  size_t size) {
  // Any pending snapshots with a lower ID than the one received are considered
  // to be implicitly complete, and returned the same snapshot data.
  PendingSnapshotMap::iterator it = pending_browser_snapshots_.begin();
  while(it != pending_browser_snapshots_.end()) {
      if (it->first <= snapshot_id) {
        it->second.Run(data, size);
        pending_browser_snapshots_.erase(it++);
      } else {
        ++it;
      }
  }
}

void RenderWidgetHostImpl::OnSnapshotDataReceivedAsync(
    int snapshot_id,
    scoped_refptr<base::RefCountedBytes> png_data) {
  if (png_data.get())
    OnSnapshotDataReceived(snapshot_id, png_data->front(), png_data->size());
  else
    OnSnapshotDataReceived(snapshot_id, NULL, 0);
}

// static
void RenderWidgetHostImpl::CompositorFrameDrawn(
    const std::vector<ui::LatencyInfo>& latency_info) {
  for (size_t i = 0; i < latency_info.size(); i++) {
    std::set<RenderWidgetHostImpl*> rwhi_set;
    for (ui::LatencyInfo::LatencyMap::const_iterator b =
             latency_info[i].latency_components.begin();
         b != latency_info[i].latency_components.end();
         ++b) {
      if (b->first.first == ui::INPUT_EVENT_LATENCY_BEGIN_RWH_COMPONENT ||
          b->first.first == ui::WINDOW_SNAPSHOT_FRAME_NUMBER_COMPONENT ||
          b->first.first == ui::WINDOW_OLD_SNAPSHOT_FRAME_NUMBER_COMPONENT ||
          b->first.first == ui::TAB_SHOW_COMPONENT) {
        // Matches with GetLatencyComponentId
        int routing_id = b->first.second & 0xffffffff;
        int process_id = (b->first.second >> 32) & 0xffffffff;
        RenderWidgetHost* rwh =
            RenderWidgetHost::FromID(process_id, routing_id);
        if (!rwh) {
          continue;
        }
        RenderWidgetHostImpl* rwhi = RenderWidgetHostImpl::From(rwh);
        if (rwhi_set.insert(rwhi).second)
          rwhi->FrameSwapped(latency_info[i]);
      }
    }
  }
}

void RenderWidgetHostImpl::AddLatencyInfoComponentIds(
    ui::LatencyInfo* latency_info) {
  ui::LatencyInfo::LatencyMap new_components;
  ui::LatencyInfo::LatencyMap::iterator lc =
      latency_info->latency_components.begin();
  while (lc != latency_info->latency_components.end()) {
    ui::LatencyComponentType component_type = lc->first.first;
    if (component_type == ui::WINDOW_SNAPSHOT_FRAME_NUMBER_COMPONENT ||
        component_type == ui::WINDOW_OLD_SNAPSHOT_FRAME_NUMBER_COMPONENT) {
      // Generate a new component entry with the correct component ID
      ui::LatencyInfo::LatencyMap::key_type key =
          std::make_pair(component_type, GetLatencyComponentId());
      new_components[key] = lc->second;

      // Remove the old entry
      latency_info->latency_components.erase(lc++);
    } else {
      ++lc;
    }
  }

  // Add newly generated components into the latency info
  for (lc = new_components.begin(); lc != new_components.end(); ++lc) {
    latency_info->latency_components[lc->first] = lc->second;
  }
}

BrowserAccessibilityManager*
    RenderWidgetHostImpl::GetRootBrowserAccessibilityManager() {
  return delegate_ ? delegate_->GetRootBrowserAccessibilityManager() : NULL;
}

BrowserAccessibilityManager*
    RenderWidgetHostImpl::GetOrCreateRootBrowserAccessibilityManager() {
  return delegate_ ?
      delegate_->GetOrCreateRootBrowserAccessibilityManager() : NULL;
}

#if defined(OS_WIN)
gfx::NativeViewAccessible
    RenderWidgetHostImpl::GetParentNativeViewAccessible() {
  return delegate_ ? delegate_->GetParentNativeViewAccessible() : NULL;
}
#endif

SkColorType RenderWidgetHostImpl::PreferredReadbackFormat() {
  if (view_)
    return view_->PreferredReadbackFormat();
  return kN32_SkColorType;
}

}  // namespace content<|MERGE_RESOLUTION|>--- conflicted
+++ resolved
@@ -621,21 +621,10 @@
   if (!size_changed && !side_payload_changed)
     return;
 
-<<<<<<< HEAD
-  // We don't expect to receive an ACK when the requested size or the physical
-  // backing size is empty, or when the main viewport size didn't change.
-  if (!params->new_size.IsEmpty() && !params->physical_backing_size.IsEmpty() &&
-      size_changed) {
-=======
-  if (!screen_info_) {
-    screen_info_.reset(new blink::WebScreenInfo);
-    GetWebScreenInfo(screen_info_.get());
-  }
-
   // We don't expect to receive an ACK when the requested size is empty or when
   // the main viewport size didn't change.
-  if (!new_size.IsEmpty() && size_changed)
->>>>>>> 0d46546d
+  if (!params->new_size.IsEmpty() &&
+      size_changed) {
     resize_ack_pending_ = g_check_for_pending_resize_ack;
   }
 
