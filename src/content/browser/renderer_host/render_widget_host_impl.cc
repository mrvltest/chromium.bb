// Copyright (c) 2012 The Chromium Authors. All rights reserved.
// Use of this source code is governed by a BSD-style license that can be
// found in the LICENSE file.

#include "content/browser/renderer_host/render_widget_host_impl.h"

#include <math.h>
#include <set>
#include <utility>

#include "base/auto_reset.h"
#include "base/bind.h"
#include "base/command_line.h"
#include "base/containers/hash_tables.h"
#include "base/debug/trace_event.h"
#include "base/i18n/rtl.h"
#include "base/lazy_instance.h"
#include "base/message_loop/message_loop.h"
#include "base/metrics/field_trial.h"
#include "base/metrics/histogram.h"
#include "base/strings/string_number_conversions.h"
#include "base/strings/utf_string_conversions.h"
#include "base/thread_task_runner_handle.h"
#include "cc/base/switches.h"
#include "cc/output/compositor_frame.h"
#include "cc/output/compositor_frame_ack.h"
#include "content/browser/accessibility/accessibility_mode_helper.h"
#include "content/browser/accessibility/browser_accessibility_state_impl.h"
#include "content/browser/browser_plugin/browser_plugin_guest.h"
#include "content/browser/gpu/compositor_util.h"
#include "content/browser/gpu/gpu_process_host.h"
#include "content/browser/gpu/gpu_process_host_ui_shim.h"
#include "content/browser/gpu/gpu_surface_tracker.h"
#include "content/browser/renderer_host/dip_util.h"
#include "content/browser/renderer_host/input/input_router_config_helper.h"
#include "content/browser/renderer_host/input/input_router_impl.h"
#include "content/browser/renderer_host/input/synthetic_gesture.h"
#include "content/browser/renderer_host/input/synthetic_gesture_controller.h"
#include "content/browser/renderer_host/input/synthetic_gesture_target.h"
#include "content/browser/renderer_host/input/timeout_monitor.h"
#include "content/browser/renderer_host/input/touch_emulator.h"
#include "content/browser/renderer_host/render_process_host_impl.h"
#include "content/browser/renderer_host/render_view_host_impl.h"
#include "content/browser/renderer_host/render_widget_helper.h"
#include "content/browser/renderer_host/render_widget_host_delegate.h"
#include "content/browser/renderer_host/render_widget_host_view_base.h"
#include "content/browser/renderer_host/render_widget_resize_helper.h"
#include "content/common/content_constants_internal.h"
#include "content/common/cursors/webcursor.h"
#include "content/common/gpu/gpu_messages.h"
#include "content/common/host_shared_bitmap_manager.h"
#include "content/common/input_messages.h"
#include "content/common/view_messages.h"
#include "content/public/browser/native_web_keyboard_event.h"
#include "content/public/browser/notification_service.h"
#include "content/public/browser/notification_types.h"
#include "content/public/browser/render_widget_host_iterator.h"
#include "content/public/browser/user_metrics.h"
#include "content/public/common/content_constants.h"
#include "content/public/common/content_switches.h"
#include "content/public/common/result_codes.h"
#include "content/public/common/web_preferences.h"
#include "gpu/GLES2/gl2extchromium.h"
#include "gpu/command_buffer/service/gpu_switches.h"
#include "skia/ext/image_operations.h"
#include "skia/ext/platform_canvas.h"
#include "third_party/WebKit/public/web/WebCompositionUnderline.h"
#include "ui/events/event.h"
#include "ui/events/keycodes/keyboard_codes.h"
#include "ui/gfx/geometry/size_conversions.h"
#include "ui/gfx/geometry/vector2d_conversions.h"
#include "ui/gfx/skbitmap_operations.h"
#include "ui/snapshot/snapshot.h"

#if defined(OS_WIN)
#include "content/common/plugin_constants_win.h"
#endif

using base::Time;
using base::TimeDelta;
using base::TimeTicks;
using blink::WebGestureEvent;
using blink::WebInputEvent;
using blink::WebKeyboardEvent;
using blink::WebMouseEvent;
using blink::WebMouseWheelEvent;
using blink::WebTextDirection;

namespace content {
namespace {

bool g_check_for_pending_resize_ack = true;

typedef std::pair<int32, int32> RenderWidgetHostID;
typedef base::hash_map<RenderWidgetHostID, RenderWidgetHostImpl*>
    RoutingIDWidgetMap;
base::LazyInstance<RoutingIDWidgetMap> g_routing_id_widget_map =
    LAZY_INSTANCE_INITIALIZER;

int GetInputRouterViewFlagsFromCompositorFrameMetadata(
    const cc::CompositorFrameMetadata metadata) {
  int view_flags = InputRouter::VIEW_FLAGS_NONE;

  if (metadata.min_page_scale_factor == metadata.max_page_scale_factor)
    view_flags |= InputRouter::FIXED_PAGE_SCALE;

  const float window_width_dip = std::ceil(
      metadata.page_scale_factor * metadata.scrollable_viewport_size.width());
  const float content_width_css = metadata.root_layer_size.width();
  if (content_width_css <= window_width_dip)
    view_flags |= InputRouter::MOBILE_VIEWPORT;

  return view_flags;
}

// Implements the RenderWidgetHostIterator interface. It keeps a list of
// RenderWidgetHosts, and makes sure it returns a live RenderWidgetHost at each
// iteration (or NULL if there isn't any left).
class RenderWidgetHostIteratorImpl : public RenderWidgetHostIterator {
 public:
  RenderWidgetHostIteratorImpl()
      : current_index_(0) {
  }

  ~RenderWidgetHostIteratorImpl() override {}

  void Add(RenderWidgetHost* host) {
    hosts_.push_back(RenderWidgetHostID(host->GetProcess()->GetID(),
                                        host->GetRoutingID()));
  }

  // RenderWidgetHostIterator:
  RenderWidgetHost* GetNextHost() override {
    RenderWidgetHost* host = NULL;
    while (current_index_ < hosts_.size() && !host) {
      RenderWidgetHostID id = hosts_[current_index_];
      host = RenderWidgetHost::FromID(id.first, id.second);
      ++current_index_;
    }
    return host;
  }

 private:
  std::vector<RenderWidgetHostID> hosts_;
  size_t current_index_;

  DISALLOW_COPY_AND_ASSIGN(RenderWidgetHostIteratorImpl);
};

}  // namespace

///////////////////////////////////////////////////////////////////////////////
// RenderWidgetHostImpl

RenderWidgetHostImpl::RenderWidgetHostImpl(RenderWidgetHostDelegate* delegate,
                                           RenderProcessHost* process,
                                           int routing_id,
                                           bool hidden)
    : view_(NULL),
      renderer_initialized_(false),
      hung_renderer_delay_ms_(kHungRendererDelayMs),
      delegate_(delegate),
      process_(process),
      routing_id_(routing_id),
      surface_id_(0),
      is_loading_(false),
      is_hidden_(hidden),
      repaint_ack_pending_(false),
      resize_ack_pending_(false),
      screen_info_out_of_date_(false),
      auto_resize_enabled_(false),
      waiting_for_screen_rects_ack_(false),
      needs_repainting_on_restore_(false),
      is_unresponsive_(false),
      in_flight_event_count_(0),
      in_get_backing_store_(false),
      ignore_input_events_(false),
      input_method_active_(false),
      text_direction_updated_(false),
      text_direction_(blink::WebTextDirectionLeftToRight),
      text_direction_canceled_(false),
      suppress_next_char_events_(false),
      pending_mouse_lock_request_(false),
      allow_privileged_mouse_lock_(false),
      has_touch_handler_(false),
      next_browser_snapshot_id_(1),
      weak_factory_(this) {
  CHECK(delegate_);
  if (routing_id_ == MSG_ROUTING_NONE) {
    routing_id_ = process_->GetNextRoutingID();
    surface_id_ = GpuSurfaceTracker::Get()->AddSurfaceForRenderer(
        process_->GetID(),
        routing_id_);
  } else {
    // TODO(piman): This is a O(N) lookup, where we could forward the
    // information from the RenderWidgetHelper. The problem is that doing so
    // currently leaks outside of content all the way to chrome classes, and
    // would be a layering violation. Since we don't expect more than a few
    // hundreds of RWH, this seems acceptable. Revisit if performance become a
    // problem, for example by tracking in the RenderWidgetHelper the routing id
    // (and surface id) that have been created, but whose RWH haven't yet.
    surface_id_ = GpuSurfaceTracker::Get()->LookupSurfaceForRenderer(
        process_->GetID(),
        routing_id_);
    DCHECK(surface_id_);
  }

  std::pair<RoutingIDWidgetMap::iterator, bool> result =
      g_routing_id_widget_map.Get().insert(std::make_pair(
          RenderWidgetHostID(process->GetID(), routing_id_), this));
  CHECK(result.second) << "Inserting a duplicate item!";
  process_->AddRoute(routing_id_, this);

  // If we're initially visible, tell the process host that we're alive.
  // Otherwise we'll notify the process host when we are first shown.
  if (!hidden)
    process_->WidgetRestored();

  latency_tracker_.Initialize(routing_id_, GetProcess()->GetID());

  input_router_.reset(new InputRouterImpl(
      process_, this, this, routing_id_, GetInputRouterConfigForPlatform()));

  touch_emulator_.reset();

  RenderViewHostImpl* rvh = static_cast<RenderViewHostImpl*>(
      IsRenderView() ? RenderViewHost::From(this) : NULL);
  if (BrowserPluginGuest::IsGuest(rvh) ||
      !base::CommandLine::ForCurrentProcess()->HasSwitch(
          switches::kDisableHangMonitor)) {
    hang_monitor_timeout_.reset(new TimeoutMonitor(
        base::Bind(&RenderWidgetHostImpl::RendererIsUnresponsive,
                   weak_factory_.GetWeakPtr())));
  }
}

RenderWidgetHostImpl::~RenderWidgetHostImpl() {
  if (view_weak_)
    view_weak_->RenderWidgetHostGone();
  SetView(NULL);

  GpuSurfaceTracker::Get()->RemoveSurface(surface_id_);
  surface_id_ = 0;

  process_->RemoveRoute(routing_id_);
  g_routing_id_widget_map.Get().erase(
      RenderWidgetHostID(process_->GetID(), routing_id_));

  if (delegate_)
    delegate_->RenderWidgetDeleted(this);
}

// static
RenderWidgetHost* RenderWidgetHost::FromID(
    int32 process_id,
    int32 routing_id) {
  return RenderWidgetHostImpl::FromID(process_id, routing_id);
}

// static
RenderWidgetHostImpl* RenderWidgetHostImpl::FromID(
    int32 process_id,
    int32 routing_id) {
  DCHECK_CURRENTLY_ON(BrowserThread::UI);
  RoutingIDWidgetMap* widgets = g_routing_id_widget_map.Pointer();
  RoutingIDWidgetMap::iterator it = widgets->find(
      RenderWidgetHostID(process_id, routing_id));
  return it == widgets->end() ? NULL : it->second;
}

// static
scoped_ptr<RenderWidgetHostIterator> RenderWidgetHost::GetRenderWidgetHosts() {
  RenderWidgetHostIteratorImpl* hosts = new RenderWidgetHostIteratorImpl();
  RoutingIDWidgetMap* widgets = g_routing_id_widget_map.Pointer();
  for (RoutingIDWidgetMap::const_iterator it = widgets->begin();
       it != widgets->end();
       ++it) {
    RenderWidgetHost* widget = it->second;

    if (!widget->IsRenderView()) {
      hosts->Add(widget);
      continue;
    }

    // Add only active RenderViewHosts.
    RenderViewHost* rvh = RenderViewHost::From(widget);
    if (static_cast<RenderViewHostImpl*>(rvh)->is_active())
      hosts->Add(widget);
  }

  return scoped_ptr<RenderWidgetHostIterator>(hosts);
}

// static
scoped_ptr<RenderWidgetHostIterator>
RenderWidgetHostImpl::GetAllRenderWidgetHosts() {
  RenderWidgetHostIteratorImpl* hosts = new RenderWidgetHostIteratorImpl();
  RoutingIDWidgetMap* widgets = g_routing_id_widget_map.Pointer();
  for (RoutingIDWidgetMap::const_iterator it = widgets->begin();
       it != widgets->end();
       ++it) {
    hosts->Add(it->second);
  }

  return scoped_ptr<RenderWidgetHostIterator>(hosts);
}

// static
RenderWidgetHostImpl* RenderWidgetHostImpl::From(RenderWidgetHost* rwh) {
  return rwh->AsRenderWidgetHostImpl();
}

void RenderWidgetHostImpl::SetView(RenderWidgetHostViewBase* view) {
  if (view)
    view_weak_ = view->GetWeakPtr();
  else
    view_weak_.reset();
  view_ = view;

  GpuSurfaceTracker::Get()->SetSurfaceHandle(
      surface_id_, GetCompositingSurface());

  synthetic_gesture_controller_.reset();
}

RenderProcessHost* RenderWidgetHostImpl::GetProcess() const {
  return process_;
}

int RenderWidgetHostImpl::GetRoutingID() const {
  return routing_id_;
}

RenderWidgetHostView* RenderWidgetHostImpl::GetView() const {
  return view_;
}

RenderWidgetHostImpl* RenderWidgetHostImpl::AsRenderWidgetHostImpl() {
  return this;
}

gfx::NativeViewId RenderWidgetHostImpl::GetNativeViewId() const {
  if (view_)
    return view_->GetNativeViewId();
  return 0;
}

gfx::GLSurfaceHandle RenderWidgetHostImpl::GetCompositingSurface() {
  if (view_)
    return view_->GetCompositingSurface();
  return gfx::GLSurfaceHandle();
}

void RenderWidgetHostImpl::ResetSizeAndRepaintPendingFlags() {
  resize_ack_pending_ = false;
  if (repaint_ack_pending_) {
    TRACE_EVENT_ASYNC_END0(
        "renderer_host", "RenderWidgetHostImpl::repaint_ack_pending_", this);
  }
  repaint_ack_pending_ = false;
  if (old_resize_params_)
    old_resize_params_->new_size = gfx::Size();
}

void RenderWidgetHostImpl::SendScreenRects() {
  if (!renderer_initialized_ || waiting_for_screen_rects_ack_)
    return;

  if (is_hidden_) {
    // On GTK, this comes in for backgrounded tabs. Ignore, to match what
    // happens on Win & Mac, and when the view is shown it'll call this again.
    return;
  }

  if (!view_)
    return;

  last_view_screen_rect_ = view_->GetViewBounds();
  last_window_screen_rect_ = view_->GetBoundsInRootWindow();
  Send(new ViewMsg_UpdateScreenRects(
      GetRoutingID(), last_view_screen_rect_, last_window_screen_rect_));
  if (delegate_)
    delegate_->DidSendScreenRects(this);
  waiting_for_screen_rects_ack_ = true;
}

void RenderWidgetHostImpl::SuppressNextCharEvents() {
  suppress_next_char_events_ = true;
}

void RenderWidgetHostImpl::FlushInput() {
  input_router_->Flush();
  if (synthetic_gesture_controller_)
    synthetic_gesture_controller_->Flush(base::TimeTicks::Now());
}

void RenderWidgetHostImpl::SetNeedsFlush() {
  if (view_)
    view_->OnSetNeedsFlushInput();
}

void RenderWidgetHostImpl::Init() {
  DCHECK(process_->HasConnection());

  renderer_initialized_ = true;

  GpuSurfaceTracker::Get()->SetSurfaceHandle(
      surface_id_, GetCompositingSurface());

  // Send the ack along with the information on placement.
  Send(new ViewMsg_CreatingNew_ACK(routing_id_));
  GetProcess()->ResumeRequestsForView(routing_id_);

  WasResized();
}

void RenderWidgetHostImpl::Shutdown() {
  RejectMouseLockOrUnlockIfNecessary();

  if (process_->HasConnection()) {
    // Tell the renderer object to close.
    bool rv = Send(new ViewMsg_Close(routing_id_));
    DCHECK(rv);
  }

  Destroy();
}

bool RenderWidgetHostImpl::IsLoading() const {
  return is_loading_;
}

bool RenderWidgetHostImpl::IsRenderView() const {
  return false;
}

bool RenderWidgetHostImpl::OnMessageReceived(const IPC::Message &msg) {
  bool handled = true;
  IPC_BEGIN_MESSAGE_MAP(RenderWidgetHostImpl, msg)
    IPC_MESSAGE_HANDLER(InputHostMsg_QueueSyntheticGesture,
                        OnQueueSyntheticGesture)
    IPC_MESSAGE_HANDLER(InputHostMsg_ImeCancelComposition,
                        OnImeCancelComposition)
    IPC_MESSAGE_HANDLER(ViewHostMsg_RenderViewReady, OnRenderViewReady)
    IPC_MESSAGE_HANDLER(ViewHostMsg_RenderProcessGone, OnRenderProcessGone)
    IPC_MESSAGE_HANDLER(ViewHostMsg_Close, OnClose)
    IPC_MESSAGE_HANDLER(ViewHostMsg_UpdateScreenRects_ACK,
                        OnUpdateScreenRectsAck)
    IPC_MESSAGE_HANDLER(ViewHostMsg_RequestMove, OnRequestMove)
    IPC_MESSAGE_HANDLER(ViewHostMsg_SetTooltipText, OnSetTooltipText)
    IPC_MESSAGE_HANDLER_GENERIC(ViewHostMsg_SwapCompositorFrame,
                                OnSwapCompositorFrame(msg))
    IPC_MESSAGE_HANDLER(ViewHostMsg_DidStopFlinging, OnFlingingStopped)
    IPC_MESSAGE_HANDLER(ViewHostMsg_UpdateRect, OnUpdateRect)
    IPC_MESSAGE_HANDLER(ViewHostMsg_Focus, OnFocus)
    IPC_MESSAGE_HANDLER(ViewHostMsg_Blur, OnBlur)
    IPC_MESSAGE_HANDLER(ViewHostMsg_SetCursor, OnSetCursor)
    IPC_MESSAGE_HANDLER(ViewHostMsg_TextInputTypeChanged,
                        OnTextInputTypeChanged)
    IPC_MESSAGE_HANDLER(ViewHostMsg_LockMouse, OnLockMouse)
    IPC_MESSAGE_HANDLER(ViewHostMsg_UnlockMouse, OnUnlockMouse)
    IPC_MESSAGE_HANDLER(ViewHostMsg_ShowDisambiguationPopup,
                        OnShowDisambiguationPopup)
    IPC_MESSAGE_HANDLER(ViewHostMsg_SelectionChanged, OnSelectionChanged)
    IPC_MESSAGE_HANDLER(ViewHostMsg_SelectionBoundsChanged,
                        OnSelectionBoundsChanged)
#if defined(OS_WIN)
    IPC_MESSAGE_HANDLER(ViewHostMsg_WindowlessPluginDummyWindowCreated,
                        OnWindowlessPluginDummyWindowCreated)
    IPC_MESSAGE_HANDLER(ViewHostMsg_WindowlessPluginDummyWindowDestroyed,
                        OnWindowlessPluginDummyWindowDestroyed)
#endif
    IPC_MESSAGE_HANDLER(ViewHostMsg_SetRubberbandRect, OnSetRubberbandRect)
    IPC_MESSAGE_HANDLER(ViewHostMsg_HideRubberbandRect, OnHideRubberbandRect)
<<<<<<< HEAD
#if defined(OS_MACOSX) || defined(USE_AURA) || defined(OS_ANDROID)
=======
>>>>>>> dd3f5914
    IPC_MESSAGE_HANDLER(InputHostMsg_ImeCompositionRangeChanged,
                        OnImeCompositionRangeChanged)
    IPC_MESSAGE_UNHANDLED(handled = false)
  IPC_END_MESSAGE_MAP()

  if (!handled && input_router_ && input_router_->OnMessageReceived(msg))
    return true;

  if (!handled && view_ && view_->OnMessageReceived(msg))
    return true;

  return handled;
}

bool RenderWidgetHostImpl::Send(IPC::Message* msg) {
  if (IPC_MESSAGE_ID_CLASS(msg->type()) == InputMsgStart)
    return input_router_->SendInput(make_scoped_ptr(msg));

  return process_->Send(msg);
}

void RenderWidgetHostImpl::SetIsLoading(bool is_loading) {
  is_loading_ = is_loading;
  if (!view_)
    return;
  view_->SetIsLoading(is_loading);
}

void RenderWidgetHostImpl::WasHidden() {
  if (is_hidden_)
    return;

  is_hidden_ = true;

  // Don't bother reporting hung state when we aren't active.
  StopHangMonitorTimeout();

  // If we have a renderer, then inform it that we are being hidden so it can
  // reduce its resource utilization.
  Send(new ViewMsg_WasHidden(routing_id_));

  // Tell the RenderProcessHost we were hidden.
  process_->WidgetHidden();

  bool is_visible = false;
  NotificationService::current()->Notify(
      NOTIFICATION_RENDER_WIDGET_VISIBILITY_CHANGED,
      Source<RenderWidgetHost>(this),
      Details<bool>(&is_visible));
}

void RenderWidgetHostImpl::WasShown(const ui::LatencyInfo& latency_info) {
  if (!is_hidden_)
    return;
  is_hidden_ = false;

  SendScreenRects();

  // Always repaint on restore.
  bool needs_repainting = true;
  needs_repainting_on_restore_ = false;
  Send(new ViewMsg_WasShown(routing_id_, needs_repainting, latency_info));

  process_->WidgetRestored();

  bool is_visible = true;
  NotificationService::current()->Notify(
      NOTIFICATION_RENDER_WIDGET_VISIBILITY_CHANGED,
      Source<RenderWidgetHost>(this),
      Details<bool>(&is_visible));

  // It's possible for our size to be out of sync with the renderer. The
  // following is one case that leads to this:
  // 1. WasResized -> Send ViewMsg_Resize to render
  // 2. WasResized -> do nothing as resize_ack_pending_ is true
  // 3. WasHidden
  // 4. OnUpdateRect from (1) processed. Does NOT invoke WasResized as view
  //    is hidden. Now renderer/browser out of sync with what they think size
  //    is.
  // By invoking WasResized the renderer is updated as necessary. WasResized
  // does nothing if the sizes are already in sync.
  //
  // TODO: ideally ViewMsg_WasShown would take a size. This way, the renderer
  // could handle both the restore and resize at once. This isn't that big a
  // deal as RenderWidget::WasShown delays updating, so that the resize from
  // WasResized is usually processed before the renderer is painted.
  WasResized();
}

void RenderWidgetHostImpl::GetResizeParams(
    ViewMsg_Resize_Params* resize_params) {
  *resize_params = ViewMsg_Resize_Params();

  if (!screen_info_) {
    screen_info_.reset(new blink::WebScreenInfo);
    GetWebScreenInfo(screen_info_.get());
  }
  resize_params->screen_info = *screen_info_;
  resize_params->resizer_rect = GetRootWindowResizerRect();

  if (view_) {
    resize_params->new_size = view_->GetRequestedRendererSize();
    resize_params->physical_backing_size = view_->GetPhysicalBackingSize();
    resize_params->top_controls_height = view_->GetTopControlsHeight();
    resize_params->top_controls_shrink_blink_size =
        view_->DoTopControlsShrinkBlinkSize();
    resize_params->visible_viewport_size = view_->GetVisibleViewportSize();
    resize_params->is_fullscreen = IsFullscreen();
  }
}

void RenderWidgetHostImpl::SetInitialRenderSizeParams(
    const ViewMsg_Resize_Params& resize_params) {
  // We don't expect to receive an ACK when the requested size or the physical
  // backing size is empty, or when the main viewport size didn't change.
  if (!resize_params.new_size.IsEmpty() &&
      !resize_params.physical_backing_size.IsEmpty()) {
    resize_ack_pending_ = g_check_for_pending_resize_ack;
  }

  old_resize_params_ =
      make_scoped_ptr(new ViewMsg_Resize_Params(resize_params));
}

void RenderWidgetHostImpl::WasResized() {
  // Skip if the |delegate_| has already been detached because
  // it's web contents is being deleted.
  if (resize_ack_pending_ || !process_->HasConnection() || !view_ ||
      !renderer_initialized_ || auto_resize_enabled_ || !delegate_) {
    return;
  }

  bool size_changed = true;
  bool side_payload_changed = screen_info_out_of_date_;
  scoped_ptr<ViewMsg_Resize_Params> params(new ViewMsg_Resize_Params);

  GetResizeParams(params.get());
  if (old_resize_params_) {
    size_changed = old_resize_params_->new_size != params->new_size;
    side_payload_changed =
        side_payload_changed ||
        old_resize_params_->physical_backing_size !=
            params->physical_backing_size ||
        old_resize_params_->is_fullscreen != params->is_fullscreen ||
        old_resize_params_->top_controls_height !=
            params->top_controls_height ||
        old_resize_params_->top_controls_shrink_blink_size !=
            params->top_controls_shrink_blink_size ||
        old_resize_params_->visible_viewport_size !=
            params->visible_viewport_size;
  }

  if (!size_changed && !side_payload_changed)
    return;

  // We don't expect to receive an ACK when the requested size is empty or when
  // the main viewport size didn't change.
  if (!params->new_size.IsEmpty() &&
      size_changed) {
    resize_ack_pending_ = g_check_for_pending_resize_ack;
  }

  if (!Send(new ViewMsg_Resize(routing_id_, *params))) {
    resize_ack_pending_ = false;
  } else {
    old_resize_params_.swap(params);
  }
}

void RenderWidgetHostImpl::ResizeRectChanged(const gfx::Rect& new_rect) {
  Send(new ViewMsg_ChangeResizeRect(routing_id_, new_rect));
}

void RenderWidgetHostImpl::GotFocus() {
  Focus();
  if (delegate_)
    delegate_->RenderWidgetGotFocus(this);
}

void RenderWidgetHostImpl::LostFocus() {
  Blur();
}

void RenderWidgetHostImpl::Focus() {
  Send(new InputMsg_SetFocus(routing_id_, true));
}

void RenderWidgetHostImpl::Blur() {
  // If there is a pending mouse lock request, we don't want to reject it at
  // this point. The user can switch focus back to this view and approve the
  // request later.
  if (IsMouseLocked())
    view_->UnlockMouse();

  if (touch_emulator_)
    touch_emulator_->CancelTouch();

  Send(new InputMsg_SetFocus(routing_id_, false));
}

void RenderWidgetHostImpl::LostCapture() {
  if (touch_emulator_)
    touch_emulator_->CancelTouch();

  Send(new InputMsg_MouseCaptureLost(routing_id_));
}

void RenderWidgetHostImpl::SetActive(bool active) {
  Send(new ViewMsg_SetActive(routing_id_, active));
}

void RenderWidgetHostImpl::LostMouseLock() {
  Send(new ViewMsg_MouseLockLost(routing_id_));
}

void RenderWidgetHostImpl::ViewDestroyed() {
  RejectMouseLockOrUnlockIfNecessary();

  // TODO(evanm): tracking this may no longer be necessary;
  // eliminate this function if so.
  SetView(NULL);
}

void RenderWidgetHostImpl::CopyFromBackingStore(
    const gfx::Rect& src_subrect,
    const gfx::Size& accelerated_dst_size,
    ReadbackRequestCallback& callback,
    const SkColorType color_type) {
  if (view_) {
    TRACE_EVENT0("browser",
        "RenderWidgetHostImpl::CopyFromBackingStore::FromCompositingSurface");
    gfx::Rect accelerated_copy_rect = src_subrect.IsEmpty() ?
        gfx::Rect(view_->GetViewBounds().size()) : src_subrect;
    view_->CopyFromCompositingSurface(
        accelerated_copy_rect, accelerated_dst_size, callback, color_type);
    return;
  }

  callback.Run(SkBitmap(), content::READBACK_FAILED);
}

bool RenderWidgetHostImpl::CanCopyFromBackingStore() {
  if (view_)
    return view_->IsSurfaceAvailableForCopy();
  return false;
}

#if defined(OS_ANDROID)
void RenderWidgetHostImpl::LockBackingStore() {
  if (view_)
    view_->LockCompositingSurface();
}

void RenderWidgetHostImpl::UnlockBackingStore() {
  if (view_)
    view_->UnlockCompositingSurface();
}
#endif

#if defined(OS_MACOSX)
void RenderWidgetHostImpl::PauseForPendingResizeOrRepaints() {
  TRACE_EVENT0("browser",
      "RenderWidgetHostImpl::PauseForPendingResizeOrRepaints");

  if (!CanPauseForPendingResizeOrRepaints())
    return;

  WaitForSurface();
}

bool RenderWidgetHostImpl::CanPauseForPendingResizeOrRepaints() {
  // Do not pause if the view is hidden.
  if (is_hidden())
    return false;

  // Do not pause if there is not a paint or resize already coming.
  if (!repaint_ack_pending_ && !resize_ack_pending_)
    return false;

  return true;
}

void RenderWidgetHostImpl::WaitForSurface() {
  // How long to (synchronously) wait for the renderer to respond with a
  // new frame when our current frame doesn't exist or is the wrong size.
  // This timeout impacts the "choppiness" of our window resize.
  const int kPaintMsgTimeoutMS = 50;

  if (!view_)
    return;

  // The view_size will be current_size_ for auto-sized views and otherwise the
  // size of the view_. (For auto-sized views, current_size_ is updated during
  // UpdateRect messages.)
  gfx::Size view_size = current_size_;
  if (!auto_resize_enabled_) {
    // Get the desired size from the current view bounds.
    gfx::Rect view_rect = view_->GetViewBounds();
    if (view_rect.IsEmpty())
      return;
    view_size = view_rect.size();
  }

  TRACE_EVENT2("renderer_host",
               "RenderWidgetHostImpl::WaitForSurface",
               "width",
               base::IntToString(view_size.width()),
               "height",
               base::IntToString(view_size.height()));

  // We should not be asked to paint while we are hidden.  If we are hidden,
  // then it means that our consumer failed to call WasShown.
  DCHECK(!is_hidden_) << "WaitForSurface called while hidden!";

  // We should never be called recursively; this can theoretically lead to
  // infinite recursion and almost certainly leads to lower performance.
  DCHECK(!in_get_backing_store_) << "WaitForSurface called recursively!";
  base::AutoReset<bool> auto_reset_in_get_backing_store(
      &in_get_backing_store_, true);

  // We might have a surface that we can use already.
  if (view_->HasAcceleratedSurface(view_size))
    return;

  // Request that the renderer produce a frame of the right size, if it
  // hasn't been requested already.
  if (!repaint_ack_pending_ && !resize_ack_pending_) {
    repaint_start_time_ = TimeTicks::Now();
    repaint_ack_pending_ = true;
    TRACE_EVENT_ASYNC_BEGIN0(
        "renderer_host", "RenderWidgetHostImpl::repaint_ack_pending_", this);
    Send(new ViewMsg_Repaint(routing_id_, view_size));
  }

  // Pump a nested message loop until we time out or get a frame of the right
  // size.
  TimeTicks start_time = TimeTicks::Now();
  TimeDelta time_left = TimeDelta::FromMilliseconds(kPaintMsgTimeoutMS);
  TimeTicks timeout_time = start_time + time_left;
  while (1) {
    TRACE_EVENT0("renderer_host", "WaitForSurface::WaitForSingleTaskToRun");
    if (RenderWidgetResizeHelper::Get()->WaitForSingleTaskToRun(time_left)) {
      // For auto-resized views, current_size_ determines the view_size and it
      // may have changed during the handling of an UpdateRect message.
      if (auto_resize_enabled_)
        view_size = current_size_;
      if (view_->HasAcceleratedSurface(view_size))
        break;
    }
    time_left = timeout_time - TimeTicks::Now();
    if (time_left <= TimeDelta::FromSeconds(0)) {
      TRACE_EVENT0("renderer_host", "WaitForSurface::Timeout");
      break;
    }
  }

  UMA_HISTOGRAM_CUSTOM_TIMES("OSX.RendererHost.SurfaceWaitTime",
                             TimeTicks::Now() - start_time,
                             TimeDelta::FromMilliseconds(1),
                             TimeDelta::FromMilliseconds(200), 50);
}
#endif

bool RenderWidgetHostImpl::ScheduleComposite() {
  if (is_hidden_ || current_size_.IsEmpty() || repaint_ack_pending_ ||
      resize_ack_pending_) {
    return false;
  }

  // Send out a request to the renderer to paint the view if required.
  repaint_start_time_ = TimeTicks::Now();
  repaint_ack_pending_ = true;
  TRACE_EVENT_ASYNC_BEGIN0(
      "renderer_host", "RenderWidgetHostImpl::repaint_ack_pending_", this);
  Send(new ViewMsg_Repaint(routing_id_, current_size_));
  return true;
}

void RenderWidgetHostImpl::StartHangMonitorTimeout(base::TimeDelta delay) {
  if (hang_monitor_timeout_)
    hang_monitor_timeout_->Start(delay);
}

void RenderWidgetHostImpl::RestartHangMonitorTimeout() {
  if (hang_monitor_timeout_)
    hang_monitor_timeout_->Restart(
        base::TimeDelta::FromMilliseconds(hung_renderer_delay_ms_));
}

void RenderWidgetHostImpl::StopHangMonitorTimeout() {
  if (hang_monitor_timeout_)
    hang_monitor_timeout_->Stop();
  RendererIsResponsive();
}

void RenderWidgetHostImpl::ForwardMouseEvent(const WebMouseEvent& mouse_event) {
  ForwardMouseEventWithLatencyInfo(mouse_event, ui::LatencyInfo());
}

void RenderWidgetHostImpl::ForwardMouseEventWithLatencyInfo(
      const blink::WebMouseEvent& mouse_event,
      const ui::LatencyInfo& ui_latency) {
  TRACE_EVENT2("input", "RenderWidgetHostImpl::ForwardMouseEvent",
               "x", mouse_event.x, "y", mouse_event.y);

  for (size_t i = 0; i < mouse_event_callbacks_.size(); ++i) {
    if (mouse_event_callbacks_[i].Run(mouse_event))
      return;
  }

  if (IgnoreInputEvents())
    return;

  if (touch_emulator_ && touch_emulator_->HandleMouseEvent(mouse_event))
    return;

  MouseEventWithLatencyInfo mouse_with_latency(mouse_event, ui_latency);
  latency_tracker_.OnInputEvent(mouse_event, &mouse_with_latency.latency);
  input_router_->SendMouseEvent(mouse_with_latency);

  // Pass mouse state to gpu service if the subscribe uniform
  // extension is enabled.
  if (process_->SubscribeUniformEnabled()) {
    gpu::ValueState state;
    state.int_value[0] = mouse_event.x;
    state.int_value[1] = mouse_event.y;
    // TODO(orglofch) Separate the mapping of pending value states to the
    // Gpu Service to be per RWH not per process
    process_->SendUpdateValueState(GL_MOUSE_POSITION_CHROMIUM, state);
  }
}

void RenderWidgetHostImpl::OnPointerEventActivate() {
}

void RenderWidgetHostImpl::ForwardWheelEvent(
    const WebMouseWheelEvent& wheel_event) {
  ForwardWheelEventWithLatencyInfo(wheel_event, ui::LatencyInfo());
}

void RenderWidgetHostImpl::ForwardWheelEventWithLatencyInfo(
      const blink::WebMouseWheelEvent& wheel_event,
      const ui::LatencyInfo& ui_latency) {
  TRACE_EVENT0("input", "RenderWidgetHostImpl::ForwardWheelEvent");

  if (IgnoreInputEvents())
    return;

  if (touch_emulator_ && touch_emulator_->HandleMouseWheelEvent(wheel_event))
    return;

  MouseWheelEventWithLatencyInfo wheel_with_latency(wheel_event, ui_latency);
  latency_tracker_.OnInputEvent(wheel_event, &wheel_with_latency.latency);
  input_router_->SendWheelEvent(wheel_with_latency);
}

void RenderWidgetHostImpl::ForwardGestureEvent(
    const blink::WebGestureEvent& gesture_event) {
  ForwardGestureEventWithLatencyInfo(gesture_event, ui::LatencyInfo());
}

void RenderWidgetHostImpl::ForwardGestureEventWithLatencyInfo(
    const blink::WebGestureEvent& gesture_event,
    const ui::LatencyInfo& ui_latency) {
  TRACE_EVENT0("input", "RenderWidgetHostImpl::ForwardGestureEvent");
  // Early out if necessary, prior to performing latency logic.
  if (IgnoreInputEvents())
    return;

  if (delegate_->PreHandleGestureEvent(gesture_event))
    return;

  GestureEventWithLatencyInfo gesture_with_latency(gesture_event, ui_latency);
  latency_tracker_.OnInputEvent(gesture_event, &gesture_with_latency.latency);
  input_router_->SendGestureEvent(gesture_with_latency);
}

void RenderWidgetHostImpl::ForwardEmulatedTouchEvent(
      const blink::WebTouchEvent& touch_event) {
  TRACE_EVENT0("input", "RenderWidgetHostImpl::ForwardEmulatedTouchEvent");

  TouchEventWithLatencyInfo touch_with_latency(touch_event);
  latency_tracker_.OnInputEvent(touch_event, &touch_with_latency.latency);
  input_router_->SendTouchEvent(touch_with_latency);
}

void RenderWidgetHostImpl::ForwardTouchEventWithLatencyInfo(
      const blink::WebTouchEvent& touch_event,
      const ui::LatencyInfo& ui_latency) {
  TRACE_EVENT0("input", "RenderWidgetHostImpl::ForwardTouchEvent");

  // Always forward TouchEvents for touch stream consistency. They will be
  // ignored if appropriate in FilterInputEvent().

  TouchEventWithLatencyInfo touch_with_latency(touch_event, ui_latency);
  if (touch_emulator_ &&
      touch_emulator_->HandleTouchEvent(touch_with_latency.event)) {
    if (view_) {
      view_->ProcessAckedTouchEvent(
          touch_with_latency, INPUT_EVENT_ACK_STATE_CONSUMED);
    }
    return;
  }

  latency_tracker_.OnInputEvent(touch_event, &touch_with_latency.latency);
  input_router_->SendTouchEvent(touch_with_latency);
}

void RenderWidgetHostImpl::ForwardKeyboardEvent(
    const NativeWebKeyboardEvent& key_event) {
  TRACE_EVENT0("input", "RenderWidgetHostImpl::ForwardKeyboardEvent");
  if (IgnoreInputEvents())
    return;

  if (!process_->HasConnection())
    return;

  // First, let keypress listeners take a shot at handling the event.  If a
  // listener handles the event, it should not be propagated to the renderer.
  if (KeyPressListenersHandleEvent(key_event)) {
    // Some keypresses that are accepted by the listener might have follow up
    // char events, which should be ignored.
    if (key_event.type == WebKeyboardEvent::RawKeyDown)
      suppress_next_char_events_ = true;
    return;
  }

  if (key_event.type == WebKeyboardEvent::Char &&
      (key_event.windowsKeyCode == ui::VKEY_RETURN ||
       key_event.windowsKeyCode == ui::VKEY_SPACE)) {
    OnUserGesture();
  }

  // Double check the type to make sure caller hasn't sent us nonsense that
  // will mess up our key queue.
  if (!WebInputEvent::isKeyboardEventType(key_event.type))
    return;

  if (suppress_next_char_events_) {
    // If preceding RawKeyDown event was handled by the browser, then we need
    // suppress all Char events generated by it. Please note that, one
    // RawKeyDown event may generate multiple Char events, so we can't reset
    // |suppress_next_char_events_| until we get a KeyUp or a RawKeyDown.
    if (key_event.type == WebKeyboardEvent::Char)
      return;
    // We get a KeyUp or a RawKeyDown event.
    suppress_next_char_events_ = false;
  }

  bool is_shortcut = false;

  // Only pre-handle the key event if it's not handled by the input method.
  if (delegate_ && !key_event.skip_in_browser) {
    // We need to set |suppress_next_char_events_| to true if
    // PreHandleKeyboardEvent() returns true, but |this| may already be
    // destroyed at that time. So set |suppress_next_char_events_| true here,
    // then revert it afterwards when necessary.
    if (key_event.type == WebKeyboardEvent::RawKeyDown)
      suppress_next_char_events_ = true;

    // Tab switching/closing accelerators aren't sent to the renderer to avoid
    // a hung/malicious renderer from interfering.
    if (delegate_->PreHandleKeyboardEvent(key_event, &is_shortcut))
      return;

    if (key_event.type == WebKeyboardEvent::RawKeyDown)
      suppress_next_char_events_ = false;
  }

  if (touch_emulator_ && touch_emulator_->HandleKeyboardEvent(key_event))
    return;

  ui::LatencyInfo latency;
  latency_tracker_.OnInputEvent(key_event, &latency);
  input_router_->SendKeyboardEvent(key_event, latency, is_shortcut);
}

void RenderWidgetHostImpl::QueueSyntheticGesture(
    scoped_ptr<SyntheticGesture> synthetic_gesture,
    const base::Callback<void(SyntheticGesture::Result)>& on_complete) {
  if (!synthetic_gesture_controller_ && view_) {
    synthetic_gesture_controller_.reset(
        new SyntheticGestureController(
            view_->CreateSyntheticGestureTarget().Pass()));
  }
  if (synthetic_gesture_controller_) {
    synthetic_gesture_controller_->QueueSyntheticGesture(
        synthetic_gesture.Pass(), on_complete);
  }
}

void RenderWidgetHostImpl::SetCursor(const WebCursor& cursor) {
  if (!view_)
    return;
  view_->UpdateCursor(cursor);
}

void RenderWidgetHostImpl::ShowContextMenuAtPoint(const gfx::Point& point) {
  Send(new ViewMsg_ShowContextMenu(
      GetRoutingID(), ui::MENU_SOURCE_MOUSE, point));
}

void RenderWidgetHostImpl::SendCursorVisibilityState(bool is_visible) {
  Send(new InputMsg_CursorVisibilityChange(GetRoutingID(), is_visible));
}

int64 RenderWidgetHostImpl::GetLatencyComponentId() const {
  return latency_tracker_.latency_component_id();
}

// static
void RenderWidgetHostImpl::DisableResizeAckCheckForTesting() {
  g_check_for_pending_resize_ack = false;
}

void RenderWidgetHostImpl::AddKeyPressEventCallback(
    const KeyPressEventCallback& callback) {
  key_press_event_callbacks_.push_back(callback);
}

void RenderWidgetHostImpl::RemoveKeyPressEventCallback(
    const KeyPressEventCallback& callback) {
  for (size_t i = 0; i < key_press_event_callbacks_.size(); ++i) {
    if (key_press_event_callbacks_[i].Equals(callback)) {
      key_press_event_callbacks_.erase(
          key_press_event_callbacks_.begin() + i);
      return;
    }
  }
}

void RenderWidgetHostImpl::AddMouseEventCallback(
    const MouseEventCallback& callback) {
  mouse_event_callbacks_.push_back(callback);
}

void RenderWidgetHostImpl::RemoveMouseEventCallback(
    const MouseEventCallback& callback) {
  for (size_t i = 0; i < mouse_event_callbacks_.size(); ++i) {
    if (mouse_event_callbacks_[i].Equals(callback)) {
      mouse_event_callbacks_.erase(mouse_event_callbacks_.begin() + i);
      return;
    }
  }
}

void RenderWidgetHostImpl::GetWebScreenInfo(blink::WebScreenInfo* result) {
  TRACE_EVENT0("renderer_host", "RenderWidgetHostImpl::GetWebScreenInfo");
  if (view_)
    view_->GetScreenInfo(result);
  else
    RenderWidgetHostViewBase::GetDefaultScreenInfo(result);
  latency_tracker_.set_device_scale_factor(result->deviceScaleFactor);
  screen_info_out_of_date_ = false;
}

const NativeWebKeyboardEvent*
    RenderWidgetHostImpl::GetLastKeyboardEvent() const {
  return input_router_->GetLastKeyboardEvent();
}

void RenderWidgetHostImpl::NotifyScreenInfoChanged() {
  // The resize message (which may not happen immediately) will carry with it
  // the screen info as well as the new size (if the screen has changed scale
  // factor).
  InvalidateScreenInfo();
  WasResized();
}

void RenderWidgetHostImpl::InvalidateScreenInfo() {
  screen_info_out_of_date_ = true;
  screen_info_.reset();
}

void RenderWidgetHostImpl::GetSnapshotFromBrowser(
    const base::Callback<void(const unsigned char*,size_t)> callback) {
  int id = next_browser_snapshot_id_++;
  pending_browser_snapshots_.insert(std::make_pair(id, callback));
  Send(new ViewMsg_ForceRedraw(GetRoutingID(), id));
}

void RenderWidgetHostImpl::OnSelectionChanged(const base::string16& text,
                                              size_t offset,
                                              const gfx::Range& range) {
  if (view_)
    view_->SelectionChanged(text, offset, range);
}

void RenderWidgetHostImpl::OnSelectionBoundsChanged(
    const ViewHostMsg_SelectionBounds_Params& params) {
  if (view_) {
    view_->SelectionBoundsChanged(params);
  }
}

void RenderWidgetHostImpl::OnSetRubberbandRect(const gfx::Rect& rect) {
  view_->SetRubberbandRect(rect);
}

void RenderWidgetHostImpl::OnHideRubberbandRect() {
  view_->HideRubberbandRect();
}

void RenderWidgetHostImpl::UpdateVSyncParameters(base::TimeTicks timebase,
                                                 base::TimeDelta interval) {
  Send(new ViewMsg_UpdateVSyncParameters(GetRoutingID(), timebase, interval));
}

void RenderWidgetHostImpl::RendererExited(base::TerminationStatus status,
                                          int exit_code) {
  // Clearing this flag causes us to re-create the renderer when recovering
  // from a crashed renderer.
  renderer_initialized_ = false;

  waiting_for_screen_rects_ack_ = false;

  // Must reset these to ensure that keyboard events work with a new renderer.
  suppress_next_char_events_ = false;

  // Reset some fields in preparation for recovering from a crash.
  ResetSizeAndRepaintPendingFlags();
  current_size_.SetSize(0, 0);
  // After the renderer crashes, the view is destroyed and so the
  // RenderWidgetHost cannot track its visibility anymore. We assume such
  // RenderWidgetHost to be visible for the sake of internal accounting - be
  // careful about changing this - see http://crbug.com/401859.
  //
  // We need to at least make sure that the RenderProcessHost is notified about
  // the |is_hidden_| change, so that the renderer will have correct visibility
  // set when respawned.
  if (is_hidden_) {
    process_->WidgetRestored();
    is_hidden_ = false;
  }

  // Reset this to ensure the hung renderer mechanism is working properly.
  in_flight_event_count_ = 0;

  if (view_) {
    GpuSurfaceTracker::Get()->SetSurfaceHandle(surface_id_,
                                               gfx::GLSurfaceHandle());
    view_->RenderProcessGone(status, exit_code);
    view_ = NULL; // The View should be deleted by RenderProcessGone.
    view_weak_.reset();
  }

  // Reconstruct the input router to ensure that it has fresh state for a new
  // renderer. Otherwise it may be stuck waiting for the old renderer to ack an
  // event. (In particular, the above call to view_->RenderProcessGone will
  // destroy the aura window, which may dispatch a synthetic mouse move.)
  input_router_.reset(new InputRouterImpl(
      process_, this, this, routing_id_, GetInputRouterConfigForPlatform()));

  synthetic_gesture_controller_.reset();
}

void RenderWidgetHostImpl::UpdateTextDirection(WebTextDirection direction) {
  text_direction_updated_ = true;
  text_direction_ = direction;
}

void RenderWidgetHostImpl::CancelUpdateTextDirection() {
  if (text_direction_updated_)
    text_direction_canceled_ = true;
}

void RenderWidgetHostImpl::NotifyTextDirection() {
  if (text_direction_updated_) {
    if (!text_direction_canceled_)
      Send(new ViewMsg_SetTextDirection(GetRoutingID(), text_direction_));
    text_direction_updated_ = false;
    text_direction_canceled_ = false;
  }
}

void RenderWidgetHostImpl::SetInputMethodActive(bool activate) {
  input_method_active_ = activate;
  Send(new ViewMsg_SetInputMethodActive(GetRoutingID(), activate));
}

void RenderWidgetHostImpl::CandidateWindowShown() {
  Send(new ViewMsg_CandidateWindowShown(GetRoutingID()));
}

void RenderWidgetHostImpl::CandidateWindowUpdated() {
  Send(new ViewMsg_CandidateWindowUpdated(GetRoutingID()));
}

void RenderWidgetHostImpl::CandidateWindowHidden() {
  Send(new ViewMsg_CandidateWindowHidden(GetRoutingID()));
}

void RenderWidgetHostImpl::ImeSetComposition(
    const base::string16& text,
    const std::vector<blink::WebCompositionUnderline>& underlines,
    int selection_start,
    int selection_end) {
  Send(new InputMsg_ImeSetComposition(
            GetRoutingID(), text, underlines, selection_start, selection_end));
}

void RenderWidgetHostImpl::ImeConfirmComposition(
    const base::string16& text,
    const gfx::Range& replacement_range,
    bool keep_selection) {
  Send(new InputMsg_ImeConfirmComposition(
        GetRoutingID(), text, replacement_range, keep_selection));
}

void RenderWidgetHostImpl::ImeCancelComposition() {
  Send(new InputMsg_ImeSetComposition(GetRoutingID(), base::string16(),
            std::vector<blink::WebCompositionUnderline>(), 0, 0));
}

gfx::Rect RenderWidgetHostImpl::GetRootWindowResizerRect() const {
  return gfx::Rect();
}

void RenderWidgetHostImpl::RequestToLockMouse(bool user_gesture,
                                              bool last_unlocked_by_target) {
  // Directly reject to lock the mouse. Subclass can override this method to
  // decide whether to allow mouse lock or not.
  GotResponseToLockMouseRequest(false);
}

void RenderWidgetHostImpl::RejectMouseLockOrUnlockIfNecessary() {
  DCHECK(!pending_mouse_lock_request_ || !IsMouseLocked());
  if (pending_mouse_lock_request_) {
    pending_mouse_lock_request_ = false;
    Send(new ViewMsg_LockMouse_ACK(routing_id_, false));
  } else if (IsMouseLocked()) {
    view_->UnlockMouse();
  }
}

bool RenderWidgetHostImpl::IsMouseLocked() const {
  return view_ ? view_->IsMouseLocked() : false;
}

bool RenderWidgetHostImpl::IsFullscreen() const {
  return false;
}

void RenderWidgetHostImpl::SetAutoResize(bool enable,
                                         const gfx::Size& min_size,
                                         const gfx::Size& max_size) {
  auto_resize_enabled_ = enable;
  min_size_for_auto_resize_ = min_size;
  max_size_for_auto_resize_ = max_size;
}

void RenderWidgetHostImpl::Destroy() {
  NotificationService::current()->Notify(
      NOTIFICATION_RENDER_WIDGET_HOST_DESTROYED,
      Source<RenderWidgetHost>(this),
      NotificationService::NoDetails());

  // Tell the view to die.
  // Note that in the process of the view shutting down, it can call a ton
  // of other messages on us.  So if you do any other deinitialization here,
  // do it after this call to view_->Destroy().
  if (view_)
    view_->Destroy();

  delete this;
}

void RenderWidgetHostImpl::RendererIsUnresponsive() {
  NotificationService::current()->Notify(
      NOTIFICATION_RENDER_WIDGET_HOST_HANG,
      Source<RenderWidgetHost>(this),
      NotificationService::NoDetails());
  is_unresponsive_ = true;
  NotifyRendererUnresponsive();
}

void RenderWidgetHostImpl::RendererIsResponsive() {
  if (is_unresponsive_) {
    is_unresponsive_ = false;
    NotifyRendererResponsive();
  }
}

void RenderWidgetHostImpl::OnRenderViewReady() {
  SendScreenRects();
  WasResized();
}

void RenderWidgetHostImpl::OnRenderProcessGone(int status, int exit_code) {
  // TODO(evanm): This synchronously ends up calling "delete this".
  // Is that really what we want in response to this message?  I'm matching
  // previous behavior of the code here.
  Destroy();
}

void RenderWidgetHostImpl::OnClose() {
  Shutdown();
}

void RenderWidgetHostImpl::OnSetTooltipText(
    const base::string16& tooltip_text,
    WebTextDirection text_direction_hint) {
  // First, add directionality marks around tooltip text if necessary.
  // A naive solution would be to simply always wrap the text. However, on
  // windows, Unicode directional embedding characters can't be displayed on
  // systems that lack RTL fonts and are instead displayed as empty squares.
  //
  // To get around this we only wrap the string when we deem it necessary i.e.
  // when the locale direction is different than the tooltip direction hint.
  //
  // Currently, we use element's directionality as the tooltip direction hint.
  // An alternate solution would be to set the overall directionality based on
  // trying to detect the directionality from the tooltip text rather than the
  // element direction.  One could argue that would be a preferable solution
  // but we use the current approach to match Fx & IE's behavior.

  if (delegate_) {
    const bool showTooltipHandled = delegate_->ShowTooltip(tooltip_text, 
                                                           text_direction_hint);
    if (showTooltipHandled) {
        return;
    }
  }
  base::string16 wrapped_tooltip_text = tooltip_text;
  if (!tooltip_text.empty()) {
    if (text_direction_hint == blink::WebTextDirectionLeftToRight) {
      // Force the tooltip to have LTR directionality.
      wrapped_tooltip_text =
          base::i18n::GetDisplayStringInLTRDirectionality(wrapped_tooltip_text);
    } else if (text_direction_hint == blink::WebTextDirectionRightToLeft &&
               !base::i18n::IsRTL()) {
      // Force the tooltip to have RTL directionality.
      base::i18n::WrapStringWithRTLFormatting(&wrapped_tooltip_text);
    }
  }
  if (GetView())
    view_->SetTooltipText(wrapped_tooltip_text);
}

void RenderWidgetHostImpl::OnUpdateScreenRectsAck() {
  waiting_for_screen_rects_ack_ = false;
  if (!view_)
    return;

  if (view_->GetViewBounds() == last_view_screen_rect_ &&
      view_->GetBoundsInRootWindow() == last_window_screen_rect_) {
    return;
  }

  SendScreenRects();
}

void RenderWidgetHostImpl::OnRequestMove(const gfx::Rect& pos) {
  if (view_) {
    view_->SetBounds(pos);
    Send(new ViewMsg_Move_ACK(routing_id_));
  }
}

bool RenderWidgetHostImpl::OnSwapCompositorFrame(
    const IPC::Message& message) {
  // This trace event is used in
  // chrome/browser/extensions/api/cast_streaming/performance_test.cc
  TRACE_EVENT0("test_fps",
               TRACE_DISABLED_BY_DEFAULT("OnSwapCompositorFrame"));
  ViewHostMsg_SwapCompositorFrame::Param param;
  if (!ViewHostMsg_SwapCompositorFrame::Read(&message, &param))
    return false;
  scoped_ptr<cc::CompositorFrame> frame(new cc::CompositorFrame);
  uint32 output_surface_id = get<0>(param);
  get<1>(param).AssignTo(frame.get());
  std::vector<IPC::Message> messages_to_deliver_with_frame;
  messages_to_deliver_with_frame.swap(get<2>(param));

  latency_tracker_.OnSwapCompositorFrame(&frame->metadata.latency_info);

  input_router_->OnViewUpdated(
      GetInputRouterViewFlagsFromCompositorFrameMetadata(frame->metadata));

  if (view_) {
    view_->OnSwapCompositorFrame(output_surface_id, frame.Pass());
    view_->DidReceiveRendererFrame();
  } else {
    cc::CompositorFrameAck ack;
    if (frame->gl_frame_data) {
      ack.gl_frame_data = frame->gl_frame_data.Pass();
      ack.gl_frame_data->sync_point = 0;
    } else if (frame->delegated_frame_data) {
      cc::TransferableResource::ReturnResources(
          frame->delegated_frame_data->resource_list,
          &ack.resources);
    } else if (frame->software_frame_data) {
      ack.last_software_frame_id = frame->software_frame_data->id;
    }
    SendSwapCompositorFrameAck(routing_id_, output_surface_id,
                               process_->GetID(), ack);
  }

  RenderProcessHost* rph = GetProcess();
  for (std::vector<IPC::Message>::const_iterator i =
           messages_to_deliver_with_frame.begin();
       i != messages_to_deliver_with_frame.end();
       ++i) {
    rph->OnMessageReceived(*i);
    if (i->dispatch_error())
      rph->OnBadMessageReceived(*i);
  }
  messages_to_deliver_with_frame.clear();

  return true;
}

void RenderWidgetHostImpl::OnFlingingStopped() {
  if (view_)
    view_->DidStopFlinging();
}

void RenderWidgetHostImpl::OnUpdateRect(
    const ViewHostMsg_UpdateRect_Params& params) {
  TRACE_EVENT0("renderer_host", "RenderWidgetHostImpl::OnUpdateRect");
  TimeTicks paint_start = TimeTicks::Now();

  // Update our knowledge of the RenderWidget's size.
  current_size_ = params.view_size;

  bool is_resize_ack =
      ViewHostMsg_UpdateRect_Flags::is_resize_ack(params.flags);

  // resize_ack_pending_ needs to be cleared before we call DidPaintRect, since
  // that will end up reaching GetBackingStore.
  if (is_resize_ack) {
    DCHECK(!g_check_for_pending_resize_ack || resize_ack_pending_);
    resize_ack_pending_ = false;
  }

  bool is_repaint_ack =
      ViewHostMsg_UpdateRect_Flags::is_repaint_ack(params.flags);
  if (is_repaint_ack) {
    DCHECK(repaint_ack_pending_);
    TRACE_EVENT_ASYNC_END0(
        "renderer_host", "RenderWidgetHostImpl::repaint_ack_pending_", this);
    repaint_ack_pending_ = false;
    TimeDelta delta = TimeTicks::Now() - repaint_start_time_;
    UMA_HISTOGRAM_TIMES("MPArch.RWH_RepaintDelta", delta);
  }

  DCHECK(!params.view_size.IsEmpty());

  DidUpdateBackingStore(params, paint_start);

  if (auto_resize_enabled_) {
    bool post_callback = new_auto_size_.IsEmpty();
    new_auto_size_ = params.view_size;
    if (post_callback) {
      base::MessageLoop::current()->PostTask(
          FROM_HERE,
          base::Bind(&RenderWidgetHostImpl::DelayedAutoResized,
                     weak_factory_.GetWeakPtr()));
    }
  }

  // Log the time delta for processing a paint message. On platforms that don't
  // support asynchronous painting, this is equivalent to
  // MPArch.RWH_TotalPaintTime.
  TimeDelta delta = TimeTicks::Now() - paint_start;
  UMA_HISTOGRAM_TIMES("MPArch.RWH_OnMsgUpdateRect", delta);
}

void RenderWidgetHostImpl::DidUpdateBackingStore(
    const ViewHostMsg_UpdateRect_Params& params,
    const TimeTicks& paint_start) {
  TRACE_EVENT0("renderer_host", "RenderWidgetHostImpl::DidUpdateBackingStore");
  TimeTicks update_start = TimeTicks::Now();

  // Move the plugins if the view hasn't already been destroyed.  Plugin moves
  // will not be re-issued, so must move them now, regardless of whether we
  // paint or not.  MovePluginWindows attempts to move the plugin windows and
  // in the process could dispatch other window messages which could cause the
  // view to be destroyed.
  if (view_)
    view_->MovePluginWindows(params.plugin_window_moves);

  NotificationService::current()->Notify(
      NOTIFICATION_RENDER_WIDGET_HOST_DID_UPDATE_BACKING_STORE,
      Source<RenderWidgetHost>(this),
      NotificationService::NoDetails());

  // We don't need to update the view if the view is hidden. We must do this
  // early return after the ACK is sent, however, or the renderer will not send
  // us more data.
  if (is_hidden_)
    return;

  // If we got a resize ack, then perhaps we have another resize to send?
  bool is_resize_ack =
      ViewHostMsg_UpdateRect_Flags::is_resize_ack(params.flags);
  if (is_resize_ack)
    WasResized();

  // Log the time delta for processing a paint message.
  TimeTicks now = TimeTicks::Now();
  TimeDelta delta = now - update_start;
  UMA_HISTOGRAM_TIMES("MPArch.RWH_DidUpdateBackingStore", delta);
}

void RenderWidgetHostImpl::OnQueueSyntheticGesture(
    const SyntheticGesturePacket& gesture_packet) {
  // Only allow untrustworthy gestures if explicitly enabled.
  if (!base::CommandLine::ForCurrentProcess()->HasSwitch(
          cc::switches::kEnableGpuBenchmarking)) {
    RecordAction(base::UserMetricsAction("BadMessageTerminate_RWH7"));
    GetProcess()->ReceivedBadMessage();
    return;
  }

  QueueSyntheticGesture(
        SyntheticGesture::Create(*gesture_packet.gesture_params()),
        base::Bind(&RenderWidgetHostImpl::OnSyntheticGestureCompleted,
                   weak_factory_.GetWeakPtr()));
}

void RenderWidgetHostImpl::OnFocus() {
  // Only RenderViewHost can deal with that message.
  RecordAction(base::UserMetricsAction("BadMessageTerminate_RWH4"));
  GetProcess()->ReceivedBadMessage();
}

void RenderWidgetHostImpl::OnBlur() {
  // Only RenderViewHost can deal with that message.
  RecordAction(base::UserMetricsAction("BadMessageTerminate_RWH5"));
  GetProcess()->ReceivedBadMessage();
}

void RenderWidgetHostImpl::OnSetCursor(const WebCursor& cursor) {
  SetCursor(cursor);
}

void RenderWidgetHostImpl::SetTouchEventEmulationEnabled(bool enabled) {
  if (enabled) {
    if (!touch_emulator_)
      touch_emulator_.reset(new TouchEmulator(this));
    touch_emulator_->Enable();
  } else {
    if (touch_emulator_)
      touch_emulator_->Disable();
  }
}

void RenderWidgetHostImpl::OnTextInputTypeChanged(
    ui::TextInputType type,
    ui::TextInputMode input_mode,
    bool can_compose_inline,
    int flags) {
  if (view_)
    view_->TextInputTypeChanged(type, input_mode, can_compose_inline, flags);
}

void RenderWidgetHostImpl::OnImeCompositionRangeChanged(
    const gfx::Range& range,
    const std::vector<gfx::Rect>& character_bounds) {
  if (view_)
    view_->ImeCompositionRangeChanged(range, character_bounds);
}

void RenderWidgetHostImpl::OnImeCancelComposition() {
  if (view_)
    view_->ImeCancelComposition();
}

void RenderWidgetHostImpl::OnLockMouse(bool user_gesture,
                                       bool last_unlocked_by_target,
                                       bool privileged) {

  if (pending_mouse_lock_request_) {
    Send(new ViewMsg_LockMouse_ACK(routing_id_, false));
    return;
  } else if (IsMouseLocked()) {
    Send(new ViewMsg_LockMouse_ACK(routing_id_, true));
    return;
  }

  pending_mouse_lock_request_ = true;
  if (privileged && allow_privileged_mouse_lock_) {
    // Directly approve to lock the mouse.
    GotResponseToLockMouseRequest(true);
  } else {
    RequestToLockMouse(user_gesture, last_unlocked_by_target);
  }
}

void RenderWidgetHostImpl::OnUnlockMouse() {
  RejectMouseLockOrUnlockIfNecessary();
}

void RenderWidgetHostImpl::OnShowDisambiguationPopup(
    const gfx::Rect& rect_pixels,
    const gfx::Size& size,
    const cc::SharedBitmapId& id) {
  DCHECK(!rect_pixels.IsEmpty());
  DCHECK(!size.IsEmpty());

  scoped_ptr<cc::SharedBitmap> bitmap =
      HostSharedBitmapManager::current()->GetSharedBitmapFromId(size, id);
  if (!bitmap) {
    RecordAction(base::UserMetricsAction("BadMessageTerminate_RWH6"));
    GetProcess()->ReceivedBadMessage();
    return;
  }

  DCHECK(bitmap->pixels());

  SkImageInfo info = SkImageInfo::MakeN32Premul(size.width(), size.height());
  SkBitmap zoomed_bitmap;
  zoomed_bitmap.installPixels(info, bitmap->pixels(), info.minRowBytes());

  // Note that |rect| is in coordinates of pixels relative to the window origin.
  // Aura-based systems will want to convert this to DIPs.
  if (view_)
    view_->ShowDisambiguationPopup(rect_pixels, zoomed_bitmap);

  // It is assumed that the disambiguation popup will make a copy of the
  // provided zoomed image, so we delete this one.
  zoomed_bitmap.setPixels(0);
  Send(new ViewMsg_ReleaseDisambiguationPopupBitmap(GetRoutingID(), id));
}

#if defined(OS_WIN)
void RenderWidgetHostImpl::OnWindowlessPluginDummyWindowCreated(
    gfx::NativeViewId dummy_activation_window) {
  HWND hwnd = reinterpret_cast<HWND>(dummy_activation_window);

  // This may happen as a result of a race condition when the plugin is going
  // away.
  wchar_t window_title[MAX_PATH + 1] = {0};
  if (!IsWindow(hwnd) ||
      !GetWindowText(hwnd, window_title, arraysize(window_title)) ||
      lstrcmpiW(window_title, kDummyActivationWindowName) != 0) {
    return;
  }

#if defined(USE_AURA)
  SetParent(hwnd,
            reinterpret_cast<HWND>(view_->GetParentForWindowlessPlugin()));
#else
  SetParent(hwnd, reinterpret_cast<HWND>(GetNativeViewId()));
#endif
  dummy_windows_for_activation_.push_back(hwnd);
}

void RenderWidgetHostImpl::OnWindowlessPluginDummyWindowDestroyed(
    gfx::NativeViewId dummy_activation_window) {
  HWND hwnd = reinterpret_cast<HWND>(dummy_activation_window);
  std::list<HWND>::iterator i = dummy_windows_for_activation_.begin();
  for (; i != dummy_windows_for_activation_.end(); ++i) {
    if ((*i) == hwnd) {
      dummy_windows_for_activation_.erase(i);
      return;
    }
  }
  NOTREACHED() << "Unknown dummy window";
}
#endif

void RenderWidgetHostImpl::SetIgnoreInputEvents(bool ignore_input_events) {
  ignore_input_events_ = ignore_input_events;
}

bool RenderWidgetHostImpl::KeyPressListenersHandleEvent(
    const NativeWebKeyboardEvent& event) {
  if (event.skip_in_browser || event.type != WebKeyboardEvent::RawKeyDown)
    return false;

  for (size_t i = 0; i < key_press_event_callbacks_.size(); i++) {
    size_t original_size = key_press_event_callbacks_.size();
    if (key_press_event_callbacks_[i].Run(event))
      return true;

    // Check whether the callback that just ran removed itself, in which case
    // the iterator needs to be decremented to properly account for the removal.
    size_t current_size = key_press_event_callbacks_.size();
    if (current_size != original_size) {
      DCHECK_EQ(original_size - 1, current_size);
      --i;
    }
  }

  return false;
}

InputEventAckState RenderWidgetHostImpl::FilterInputEvent(
    const blink::WebInputEvent& event, const ui::LatencyInfo& latency_info) {
  // Don't ignore touch cancel events, since they may be sent while input
  // events are being ignored in order to keep the renderer from getting
  // confused about how many touches are active.
  if (IgnoreInputEvents() && event.type != WebInputEvent::TouchCancel)
    return INPUT_EVENT_ACK_STATE_NO_CONSUMER_EXISTS;

  if (!process_->HasConnection())
    return INPUT_EVENT_ACK_STATE_UNKNOWN;

  if (event.type == WebInputEvent::MouseDown)
    OnUserGesture();

  return view_ ? view_->FilterInputEvent(event)
               : INPUT_EVENT_ACK_STATE_NOT_CONSUMED;
}

void RenderWidgetHostImpl::IncrementInFlightEventCount() {
  StartHangMonitorTimeout(
      TimeDelta::FromMilliseconds(hung_renderer_delay_ms_));
  increment_in_flight_event_count();
}

void RenderWidgetHostImpl::DecrementInFlightEventCount() {
  if (decrement_in_flight_event_count() <= 0) {
    // Cancel pending hung renderer checks since the renderer is responsive.
    StopHangMonitorTimeout();
  } else {
    // The renderer is responsive, but there are in-flight events to wait for.
    RestartHangMonitorTimeout();
  }
}

void RenderWidgetHostImpl::OnHasTouchEventHandlers(bool has_handlers) {
  has_touch_handler_ = has_handlers;
}

void RenderWidgetHostImpl::DidFlush() {
  if (synthetic_gesture_controller_)
    synthetic_gesture_controller_->OnDidFlushInput();
  if (view_)
    view_->OnDidFlushInput();
}

void RenderWidgetHostImpl::DidOverscroll(const DidOverscrollParams& params) {
  if (view_)
    view_->DidOverscroll(params);
}

void RenderWidgetHostImpl::OnKeyboardEventAck(
      const NativeWebKeyboardEvent& event,
      InputEventAckState ack_result) {
#if defined(OS_MACOSX)
  if (!is_hidden() && view_ && view_->PostProcessEventForPluginIme(event))
    return;
#endif

  // We only send unprocessed key event upwards if we are not hidden,
  // because the user has moved away from us and no longer expect any effect
  // of this key event.
  const bool processed = (INPUT_EVENT_ACK_STATE_CONSUMED == ack_result);
  if (delegate_ && !processed && !is_hidden() && !event.skip_in_browser) {
    delegate_->HandleKeyboardEvent(event);

    // WARNING: This RenderWidgetHostImpl can be deallocated at this point
    // (i.e.  in the case of Ctrl+W, where the call to
    // HandleKeyboardEvent destroys this RenderWidgetHostImpl).
  }
}

void RenderWidgetHostImpl::OnWheelEventAck(
    const MouseWheelEventWithLatencyInfo& wheel_event,
    InputEventAckState ack_result) {
  latency_tracker_.OnInputEventAck(wheel_event.event, &wheel_event.latency);

  if (!is_hidden() && view_) {
    if (ack_result != INPUT_EVENT_ACK_STATE_CONSUMED &&
        delegate_->HandleWheelEvent(wheel_event.event)) {
      ack_result = INPUT_EVENT_ACK_STATE_CONSUMED;
    }
    view_->WheelEventAck(wheel_event.event, ack_result);
  }
}

void RenderWidgetHostImpl::OnGestureEventAck(
    const GestureEventWithLatencyInfo& event,
    InputEventAckState ack_result) {
  latency_tracker_.OnInputEventAck(event.event, &event.latency);

  if (ack_result != INPUT_EVENT_ACK_STATE_CONSUMED) {
    if (delegate_->HandleGestureEvent(event.event))
      ack_result = INPUT_EVENT_ACK_STATE_CONSUMED;
  }

  if (view_)
    view_->GestureEventAck(event.event, ack_result);
}

void RenderWidgetHostImpl::OnTouchEventAck(
    const TouchEventWithLatencyInfo& event,
    InputEventAckState ack_result) {
  latency_tracker_.OnInputEventAck(event.event, &event.latency);

  if (touch_emulator_ &&
      touch_emulator_->HandleTouchEventAck(event.event, ack_result)) {
    return;
  }

  if (view_)
    view_->ProcessAckedTouchEvent(event, ack_result);
}

void RenderWidgetHostImpl::OnUnexpectedEventAck(UnexpectedEventAckType type) {
  if (type == BAD_ACK_MESSAGE) {
    RecordAction(base::UserMetricsAction("BadMessageTerminate_RWH2"));
    process_->ReceivedBadMessage();
  } else if (type == UNEXPECTED_EVENT_TYPE) {
    suppress_next_char_events_ = false;
  }
}

void RenderWidgetHostImpl::OnSyntheticGestureCompleted(
    SyntheticGesture::Result result) {
  Send(new InputMsg_SyntheticGestureCompleted(GetRoutingID()));
}

bool RenderWidgetHostImpl::IgnoreInputEvents() const {
  return ignore_input_events_ || process_->IgnoreInputEvents();
}

bool RenderWidgetHostImpl::ShouldSetKeyboardFocusOnMouseDown() const {
  return !delegate_ || delegate_->ShouldSetKeyboardFocusOnMouseDown();
}

bool RenderWidgetHostImpl::ShouldSetLogicalFocusOnMouseDown() const {
  return !delegate_ || delegate_->ShouldSetLogicalFocusOnMouseDown();
}

bool RenderWidgetHostImpl::ShouldForwardTouchEvent() const {
  // It's important that the emulator sees a complete native touch stream,
  // allowing it to perform touch filtering as appropriate.
  // TODO(dgozman): Remove when touch stream forwarding issues resolved, see
  // crbug.com/375940.
  if (touch_emulator_ && touch_emulator_->enabled())
    return true;

  return input_router_->ShouldForwardTouchEvent();
}

void RenderWidgetHostImpl::StartUserGesture() {
  OnUserGesture();
}

void RenderWidgetHostImpl::SetBackgroundOpaque(bool opaque) {
  Send(new ViewMsg_SetBackgroundOpaque(GetRoutingID(), opaque));
}

void RenderWidgetHostImpl::SetEditCommandsForNextKeyEvent(
    const std::vector<EditCommand>& commands) {
  Send(new InputMsg_SetEditCommandsForNextKeyEvent(GetRoutingID(), commands));
}

void RenderWidgetHostImpl::ExecuteEditCommand(const std::string& command,
                                              const std::string& value) {
  Send(new InputMsg_ExecuteEditCommand(GetRoutingID(), command, value));
}

void RenderWidgetHostImpl::ScrollFocusedEditableNodeIntoRect(
    const gfx::Rect& rect) {
  Send(new InputMsg_ScrollFocusedEditableNodeIntoRect(GetRoutingID(), rect));
}

void RenderWidgetHostImpl::MoveCaret(const gfx::Point& point) {
  Send(new InputMsg_MoveCaret(GetRoutingID(), point));
}

bool RenderWidgetHostImpl::GotResponseToLockMouseRequest(bool allowed) {
  if (!allowed) {
    RejectMouseLockOrUnlockIfNecessary();
    return false;
  } else {
    if (!pending_mouse_lock_request_) {
      // This is possible, e.g., the plugin sends us an unlock request before
      // the user allows to lock to mouse.
      return false;
    }

    pending_mouse_lock_request_ = false;
    if (!view_ || !view_->HasFocus()|| !view_->LockMouse()) {
      Send(new ViewMsg_LockMouse_ACK(routing_id_, false));
      return false;
    } else {
      Send(new ViewMsg_LockMouse_ACK(routing_id_, true));
      return true;
    }
  }
}

// static
void RenderWidgetHostImpl::SendSwapCompositorFrameAck(
    int32 route_id,
    uint32 output_surface_id,
    int renderer_host_id,
    const cc::CompositorFrameAck& ack) {
  RenderProcessHost* host = RenderProcessHost::FromID(renderer_host_id);
  if (!host)
    return;
  host->Send(new ViewMsg_SwapCompositorFrameAck(
      route_id, output_surface_id, ack));
}

// static
void RenderWidgetHostImpl::SendReclaimCompositorResources(
    int32 route_id,
    uint32 output_surface_id,
    int renderer_host_id,
    const cc::CompositorFrameAck& ack) {
  RenderProcessHost* host = RenderProcessHost::FromID(renderer_host_id);
  if (!host)
    return;
  host->Send(
      new ViewMsg_ReclaimCompositorResources(route_id, output_surface_id, ack));
}

void RenderWidgetHostImpl::DelayedAutoResized() {
  gfx::Size new_size = new_auto_size_;
  // Clear the new_auto_size_ since the empty value is used as a flag to
  // indicate that no callback is in progress (i.e. without this line
  // DelayedAutoResized will not get called again).
  new_auto_size_.SetSize(0, 0);
  if (!auto_resize_enabled_)
    return;

  OnRenderAutoResized(new_size);
}

void RenderWidgetHostImpl::DetachDelegate() {
  delegate_ = NULL;
}

void RenderWidgetHostImpl::FrameSwapped(const ui::LatencyInfo& latency_info) {
  ui::LatencyInfo::LatencyComponent window_snapshot_component;
  if (latency_info.FindLatency(ui::WINDOW_OLD_SNAPSHOT_FRAME_NUMBER_COMPONENT,
                               GetLatencyComponentId(),
                               &window_snapshot_component)) {
    WindowOldSnapshotReachedScreen(
        static_cast<int>(window_snapshot_component.sequence_number));
  }
  if (latency_info.FindLatency(ui::WINDOW_SNAPSHOT_FRAME_NUMBER_COMPONENT,
                               GetLatencyComponentId(),
                               &window_snapshot_component)) {
    int sequence_number = static_cast<int>(
        window_snapshot_component.sequence_number);
#if defined(OS_MACOSX)
    // On Mac, when using CoreAnmation, there is a delay between when content
    // is drawn to the screen, and when the snapshot will actually pick up
    // that content. Insert a manual delay of 1/6th of a second (to simulate
    // 10 frames at 60 fps) before actually taking the snapshot.
    base::MessageLoop::current()->PostDelayedTask(
        FROM_HERE,
        base::Bind(&RenderWidgetHostImpl::WindowSnapshotReachedScreen,
                   weak_factory_.GetWeakPtr(),
                   sequence_number),
        base::TimeDelta::FromSecondsD(1. / 6));
#else
    WindowSnapshotReachedScreen(sequence_number);
#endif
  }

  latency_tracker_.OnFrameSwapped(latency_info);
}

void RenderWidgetHostImpl::DidReceiveRendererFrame() {
  view_->DidReceiveRendererFrame();
}

void RenderWidgetHostImpl::WindowSnapshotAsyncCallback(
    int routing_id,
    int snapshot_id,
    gfx::Size snapshot_size,
    scoped_refptr<base::RefCountedBytes> png_data) {
  if (!png_data.get()) {
    std::vector<unsigned char> png_vector;
    Send(new ViewMsg_WindowSnapshotCompleted(
        routing_id, snapshot_id, gfx::Size(), png_vector));
    return;
  }

  Send(new ViewMsg_WindowSnapshotCompleted(
      routing_id, snapshot_id, snapshot_size, png_data->data()));
}

void RenderWidgetHostImpl::WindowOldSnapshotReachedScreen(int snapshot_id) {
  DCHECK(base::MessageLoopForUI::IsCurrent());

  std::vector<unsigned char> png;

  // This feature is behind the kEnableGpuBenchmarking command line switch
  // because it poses security concerns and should only be used for testing.
  const base::CommandLine& command_line =
      *base::CommandLine::ForCurrentProcess();
  if (!command_line.HasSwitch(cc::switches::kEnableGpuBenchmarking)) {
    Send(new ViewMsg_WindowSnapshotCompleted(
        GetRoutingID(), snapshot_id, gfx::Size(), png));
    return;
  }

  gfx::Rect view_bounds = GetView()->GetViewBounds();
  gfx::Rect snapshot_bounds(view_bounds.size());
  gfx::Size snapshot_size = snapshot_bounds.size();

  if (ui::GrabViewSnapshot(
          GetView()->GetNativeView(), &png, snapshot_bounds)) {
    Send(new ViewMsg_WindowSnapshotCompleted(
        GetRoutingID(), snapshot_id, snapshot_size, png));
    return;
  }

  ui::GrabViewSnapshotAsync(
      GetView()->GetNativeView(),
      snapshot_bounds,
      base::ThreadTaskRunnerHandle::Get(),
      base::Bind(&RenderWidgetHostImpl::WindowSnapshotAsyncCallback,
                 weak_factory_.GetWeakPtr(),
                 GetRoutingID(),
                 snapshot_id,
                 snapshot_size));
}

void RenderWidgetHostImpl::WindowSnapshotReachedScreen(int snapshot_id) {
  DCHECK(base::MessageLoopForUI::IsCurrent());

  gfx::Rect view_bounds = GetView()->GetViewBounds();
  gfx::Rect snapshot_bounds(view_bounds.size());

  std::vector<unsigned char> png;
  if (ui::GrabViewSnapshot(
      GetView()->GetNativeView(), &png, snapshot_bounds)) {
    OnSnapshotDataReceived(snapshot_id, &png.front(), png.size());
    return;
  }

  ui::GrabViewSnapshotAsync(
      GetView()->GetNativeView(),
      snapshot_bounds,
      base::ThreadTaskRunnerHandle::Get(),
      base::Bind(&RenderWidgetHostImpl::OnSnapshotDataReceivedAsync,
                 weak_factory_.GetWeakPtr(),
                 snapshot_id));
}

void RenderWidgetHostImpl::OnSnapshotDataReceived(int snapshot_id,
                                                  const unsigned char* data,
                                                  size_t size) {
  // Any pending snapshots with a lower ID than the one received are considered
  // to be implicitly complete, and returned the same snapshot data.
  PendingSnapshotMap::iterator it = pending_browser_snapshots_.begin();
  while(it != pending_browser_snapshots_.end()) {
      if (it->first <= snapshot_id) {
        it->second.Run(data, size);
        pending_browser_snapshots_.erase(it++);
      } else {
        ++it;
      }
  }
}

void RenderWidgetHostImpl::OnSnapshotDataReceivedAsync(
    int snapshot_id,
    scoped_refptr<base::RefCountedBytes> png_data) {
  if (png_data.get())
    OnSnapshotDataReceived(snapshot_id, png_data->front(), png_data->size());
  else
    OnSnapshotDataReceived(snapshot_id, NULL, 0);
}

// static
void RenderWidgetHostImpl::CompositorFrameDrawn(
    const std::vector<ui::LatencyInfo>& latency_info) {
  for (size_t i = 0; i < latency_info.size(); i++) {
    std::set<RenderWidgetHostImpl*> rwhi_set;
    for (ui::LatencyInfo::LatencyMap::const_iterator b =
             latency_info[i].latency_components.begin();
         b != latency_info[i].latency_components.end();
         ++b) {
      if (b->first.first == ui::INPUT_EVENT_LATENCY_BEGIN_RWH_COMPONENT ||
          b->first.first == ui::WINDOW_SNAPSHOT_FRAME_NUMBER_COMPONENT ||
          b->first.first == ui::WINDOW_OLD_SNAPSHOT_FRAME_NUMBER_COMPONENT ||
          b->first.first == ui::TAB_SHOW_COMPONENT) {
        // Matches with GetLatencyComponentId
        int routing_id = b->first.second & 0xffffffff;
        int process_id = (b->first.second >> 32) & 0xffffffff;
        RenderWidgetHost* rwh =
            RenderWidgetHost::FromID(process_id, routing_id);
        if (!rwh) {
          continue;
        }
        RenderWidgetHostImpl* rwhi = RenderWidgetHostImpl::From(rwh);
        if (rwhi_set.insert(rwhi).second)
          rwhi->FrameSwapped(latency_info[i]);
      }
    }
  }
}

BrowserAccessibilityManager*
    RenderWidgetHostImpl::GetRootBrowserAccessibilityManager() {
  return delegate_ ? delegate_->GetRootBrowserAccessibilityManager() : NULL;
}

BrowserAccessibilityManager*
    RenderWidgetHostImpl::GetOrCreateRootBrowserAccessibilityManager() {
  return delegate_ ?
      delegate_->GetOrCreateRootBrowserAccessibilityManager() : NULL;
}

base::TimeDelta RenderWidgetHostImpl::GetEstimatedBrowserCompositeTime() const {
  return latency_tracker_.GetEstimatedBrowserCompositeTime();
}

#if defined(OS_WIN)
gfx::NativeViewAccessible
    RenderWidgetHostImpl::GetParentNativeViewAccessible() {
  return delegate_ ? delegate_->GetParentNativeViewAccessible() : NULL;
}
#endif

SkColorType RenderWidgetHostImpl::PreferredReadbackFormat() {
  if (view_)
    return view_->PreferredReadbackFormat();
  return kN32_SkColorType;
}

}  // namespace content<|MERGE_RESOLUTION|>--- conflicted
+++ resolved
@@ -472,10 +472,6 @@
 #endif
     IPC_MESSAGE_HANDLER(ViewHostMsg_SetRubberbandRect, OnSetRubberbandRect)
     IPC_MESSAGE_HANDLER(ViewHostMsg_HideRubberbandRect, OnHideRubberbandRect)
-<<<<<<< HEAD
-#if defined(OS_MACOSX) || defined(USE_AURA) || defined(OS_ANDROID)
-=======
->>>>>>> dd3f5914
     IPC_MESSAGE_HANDLER(InputHostMsg_ImeCompositionRangeChanged,
                         OnImeCompositionRangeChanged)
     IPC_MESSAGE_UNHANDLED(handled = false)
