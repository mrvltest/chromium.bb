--- conflicted
+++ resolved
@@ -643,24 +643,11 @@
   if (!GetResizeParams(params.get()))
     return;
 
-<<<<<<< HEAD
   bool width_changed =
       !old_resize_params_ ||
       old_resize_params_->new_size.width() != params->new_size.width();
   if (Send(new ViewMsg_Resize(routing_id_, *params))) {
     resize_ack_pending_ = params->needs_resize_ack;
-=======
-  // We don't expect to receive an ACK when the requested size is empty or when
-  // the main viewport size didn't change.
-  if (!params->new_size.IsEmpty() &&
-      size_changed) {
-    resize_ack_pending_ = g_check_for_pending_resize_ack;
-  }
-
-  if (!Send(new ViewMsg_Resize(routing_id_, *params))) {
-    resize_ack_pending_ = false;
-  } else {
->>>>>>> f5df926d
     old_resize_params_.swap(params);
   }
 
@@ -1926,8 +1913,6 @@
   return ignore_input_events_ || process_->IgnoreInputEvents();
 }
 
-<<<<<<< HEAD
-=======
 bool RenderWidgetHostImpl::ShouldSetKeyboardFocusOnMouseDown() const {
   return !delegate_ || delegate_->ShouldSetKeyboardFocusOnMouseDown();
 }
@@ -1936,18 +1921,6 @@
   return !delegate_ || delegate_->ShouldSetLogicalFocusOnMouseDown();
 }
 
-bool RenderWidgetHostImpl::ShouldForwardTouchEvent() const {
-  // It's important that the emulator sees a complete native touch stream,
-  // allowing it to perform touch filtering as appropriate.
-  // TODO(dgozman): Remove when touch stream forwarding issues resolved, see
-  // crbug.com/375940.
-  if (touch_emulator_ && touch_emulator_->enabled())
-    return true;
-
-  return input_router_->ShouldForwardTouchEvent();
-}
-
->>>>>>> f5df926d
 void RenderWidgetHostImpl::StartUserGesture() {
   OnUserGesture();
 }
