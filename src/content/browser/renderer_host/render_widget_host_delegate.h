// Copyright (c) 2012 The Chromium Authors. All rights reserved.
// Use of this source code is governed by a BSD-style license that can be
// found in the LICENSE file.

#ifndef CONTENT_BROWSER_RENDERER_HOST_RENDER_WIDGET_HOST_DELEGATE_H_
#define CONTENT_BROWSER_RENDERER_HOST_RENDER_WIDGET_HOST_DELEGATE_H_

#include "base/basictypes.h"
#include "build/build_config.h"
#include "content/common/content_export.h"
#include "third_party/WebKit/public/platform/WebDisplayMode.h"
#include "third_party/WebKit/public/web/WebInputEvent.h"
#include "ui/gfx/native_widget_types.h"
#include "base/strings/string16.h"
#include "third_party/WebKit/public/web/WebTextDirection.h"

namespace blink {
class WebMouseWheelEvent;
class WebGestureEvent;
}

namespace gfx {
class Point;
class Rect;
class Size;
}

namespace content {

class BrowserAccessibilityManager;
class RenderWidgetHostImpl;
class RenderWidgetHostInputEventRouter;
struct NativeWebKeyboardEvent;

//
// RenderWidgetHostDelegate
//
//  An interface implemented by an object interested in knowing about the state
//  of the RenderWidgetHost.
class CONTENT_EXPORT RenderWidgetHostDelegate {
 public:
  // The RenderWidgetHost is going to be deleted.
  virtual void RenderWidgetDeleted(RenderWidgetHostImpl* render_widget_host) {}

  // The RenderWidgetHost got the focus.
  virtual void RenderWidgetGotFocus(RenderWidgetHostImpl* render_widget_host) {}

  // The RenderWidget was resized.
  virtual void RenderWidgetWasResized(RenderWidgetHostImpl* render_widget_host,
                                      bool width_changed) {}

  // The contents auto-resized and the container should match it.
  virtual void ResizeDueToAutoResize(RenderWidgetHostImpl* render_widget_host,
                                     const gfx::Size& new_size) {}

  // The screen info has changed.
  virtual void ScreenInfoChanged() {}

  // Callback to give the browser a chance to handle the specified keyboard
  // event before sending it to the renderer.
  // Returns true if the |event| was handled. Otherwise, if the |event| would
  // be handled in HandleKeyboardEvent() method as a normal keyboard shortcut,
  // |*is_keyboard_shortcut| should be set to true.
  virtual bool PreHandleKeyboardEvent(const NativeWebKeyboardEvent& event,
                                      bool* is_keyboard_shortcut);

  // Callback to inform the browser that the renderer did not process the
  // specified events. This gives an opportunity to the browser to process the
  // event (used for keyboard shortcuts).
  virtual void HandleKeyboardEvent(const NativeWebKeyboardEvent& event) {}

  // Callback to inform the browser that the renderer did not process the
  // specified mouse wheel event.  Returns true if the browser has handled
  // the event itself.
  virtual bool HandleWheelEvent(const blink::WebMouseWheelEvent& event);

  // Notification the user has performed a direct interaction (mouse down, mouse
  // wheel, raw key down, or gesture tap) while focus was on the page. Informs
  // the delegate that a user is interacting with a site. Only the first mouse
  // wheel event during a scroll will trigger this method.
  virtual void OnUserInteraction(const blink::WebInputEvent::Type type) {}

  // Callback to give the browser a chance to handle the specified gesture
  // event before sending it to the renderer.
  // Returns true if the |event| was handled.
  virtual bool PreHandleGestureEvent(const blink::WebGestureEvent& event);

<<<<<<< HEAD
  // Notification the user has made a gesture while focus was on the
  // page. This is used to avoid uninitiated user downloads (aka carpet
  // bombing), see DownloadRequestLimiter for details.
  virtual void OnUserGesture(RenderWidgetHostImpl* render_widget_host) {}
=======
  // Returns true if RWHV should take focus on mouse-down.
  virtual bool ShouldSetKeyboardFocusOnMouseDown();
  virtual bool ShouldSetLogicalFocusOnMouseDown();

  // Allows delegate to show a custom tooltip. If the delegate doesn't want a
  // custom tooltip, it should just return 'false'. Otherwise, it should show
  // the tooltip and return 'true'. By default, the delegate doesn't provide a
  // custom tooltip.
  virtual bool ShowTooltip(const base::string16& tooltip_text,
                           blink::WebTextDirection text_direction_hint);
>>>>>>> b9459af2

  // Notifies that screen rects were sent to renderer process.
  virtual void DidSendScreenRects(RenderWidgetHostImpl* rwh) {}

  // Get the root BrowserAccessibilityManager for this frame tree.
  virtual BrowserAccessibilityManager* GetRootBrowserAccessibilityManager();

  // Get the root BrowserAccessibilityManager for this frame tree,
  // or create it if it doesn't exist.
  virtual BrowserAccessibilityManager*
      GetOrCreateRootBrowserAccessibilityManager();

  // Send OS Cut/Copy/Paste actions to the focused frame.
  virtual void Cut() = 0;
  virtual void Copy() = 0;
  virtual void Paste() = 0;
  virtual void SelectAll() = 0;

  // Requests the renderer to move the selection extent to a new position.
  virtual void MoveRangeSelectionExtent(const gfx::Point& extent) {}

  // Requests the renderer to select the region between two points in the
  // currently focused frame.
  virtual void SelectRange(const gfx::Point& base, const gfx::Point& extent) {}

  virtual RenderWidgetHostInputEventRouter* GetInputEventRouter();

  // Send page-level focus state to all SiteInstances involved in rendering the
  // current FrameTree, not including the main frame's SiteInstance.
  virtual void ReplicatePageFocus(bool is_focused) {}

  // Get the focused RenderWidgetHost associated with |receiving_widget|. A
  // RenderWidgetHostView, upon receiving a keyboard event, will pass its
  // RenderWidgetHost to this function to determine who should ultimately
  // consume the event.  This facilitates keyboard event routing with
  // out-of-process iframes, where multiple RenderWidgetHosts may be involved
  // in rendering a page, yet keyboard events all arrive at the main frame's
  // RenderWidgetHostView.  When a main frame's RenderWidgetHost is passed in,
  // the function returns the focused frame that should consume keyboard
  // events. In all other cases, the function returns back |receiving_widget|.
  virtual RenderWidgetHostImpl* GetFocusedRenderWidgetHost(
      RenderWidgetHostImpl* receiving_widget);

  // Notification that the renderer has become unresponsive. The
  // delegate can use this notification to show a warning to the user.
  virtual void RendererUnresponsive(RenderWidgetHostImpl* render_widget_host) {}

  // Notification that a previously unresponsive renderer has become
  // responsive again. The delegate can use this notification to end the
  // warning shown to the user.
  virtual void RendererResponsive(RenderWidgetHostImpl* render_widget_host) {}

  // Requests to lock the mouse. Once the request is approved or rejected,
  // GotResponseToLockMouseRequest() will be called on the requesting render
  // widget host.
  virtual void RequestToLockMouse(RenderWidgetHostImpl* render_widget_host,
                                  bool user_gesture,
                                  bool last_unlocked_by_target) {}

  // Return the rect where to display the resize corner, if any, otherwise
  // an empty rect.
  virtual gfx::Rect GetRootWindowResizerRect(
      RenderWidgetHostImpl* render_widget_host) const;

  // Returns whether the associated tab is in fullscreen mode.
  virtual bool IsFullscreenForCurrentTab(
      RenderWidgetHostImpl* render_widget_host) const;

  // Returns the display mode for the view.
  virtual blink::WebDisplayMode GetDisplayMode(
      RenderWidgetHostImpl* render_widget_host) const;

  // Notification that the widget has lost capture.
  virtual void LostCapture(RenderWidgetHostImpl* render_widget_host) {}

  // Notification that the widget has lost the mouse lock.
  virtual void LostMouseLock(RenderWidgetHostImpl* render_widget_host) {}

#if defined(OS_WIN)
  virtual gfx::NativeViewAccessible GetParentNativeViewAccessible();
#endif

 protected:
  virtual ~RenderWidgetHostDelegate() {}
};

}  // namespace content

#endif  // CONTENT_BROWSER_RENDERER_HOST_RENDER_WIDGET_HOST_DELEGATE_H_<|MERGE_RESOLUTION|>--- conflicted
+++ resolved
@@ -85,12 +85,11 @@
   // Returns true if the |event| was handled.
   virtual bool PreHandleGestureEvent(const blink::WebGestureEvent& event);
 
-<<<<<<< HEAD
   // Notification the user has made a gesture while focus was on the
   // page. This is used to avoid uninitiated user downloads (aka carpet
   // bombing), see DownloadRequestLimiter for details.
   virtual void OnUserGesture(RenderWidgetHostImpl* render_widget_host) {}
-=======
+
   // Returns true if RWHV should take focus on mouse-down.
   virtual bool ShouldSetKeyboardFocusOnMouseDown();
   virtual bool ShouldSetLogicalFocusOnMouseDown();
@@ -101,7 +100,6 @@
   // custom tooltip.
   virtual bool ShowTooltip(const base::string16& tooltip_text,
                            blink::WebTextDirection text_direction_hint);
->>>>>>> b9459af2
 
   // Notifies that screen rects were sent to renderer process.
   virtual void DidSendScreenRects(RenderWidgetHostImpl* rwh) {}
