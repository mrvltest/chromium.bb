--- conflicted
+++ resolved
@@ -7,12 +7,9 @@
 
 #include "build/build_config.h"
 #include "content/common/content_export.h"
-<<<<<<< HEAD
 #include "ui/gfx/native_widget_types.h"
-=======
 #include "base/string16.h"
 #include "third_party/WebKit/Source/WebKit/chromium/public/WebTextDirection.h"
->>>>>>> c7fd0c8b
 
 namespace WebKit {
 class WebMouseWheelEvent;
@@ -51,19 +48,17 @@
   // Returns true if the |event| was handled.
   virtual bool PreHandleWheelEvent(const WebKit::WebMouseWheelEvent& event);
 
-<<<<<<< HEAD
-#if defined(OS_WIN) && defined(USE_AURA)
-  // Returns the widget's parent's NativeViewAccessible.
-  virtual gfx::NativeViewAccessible GetParentNativeViewAccessible();
-#endif
-=======
   // Allows delegate to show a custom tooltip. If the delegate doesn't want a
   // custom tooltip, it should just return 'false'. Otherwise, it should show
   // the tooltip and return 'true'. By default, the delegate doesn't provide a
   // custom tooltip.
   virtual bool ShowTooltip(const string16& tooltip_text, 
                            WebKit::WebTextDirection text_direction_hint) {return false;}
->>>>>>> c7fd0c8b
+
+#if defined(OS_WIN) && defined(USE_AURA)
+  // Returns the widget's parent's NativeViewAccessible.
+  virtual gfx::NativeViewAccessible GetParentNativeViewAccessible();
+#endif
 
  protected:
   virtual ~RenderWidgetHostDelegate() {}
