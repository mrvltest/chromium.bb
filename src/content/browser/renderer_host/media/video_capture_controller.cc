--- conflicted
+++ resolved
@@ -20,9 +20,6 @@
 #include "third_party/libyuv/include/libyuv.h"
 #endif
 
-<<<<<<< HEAD
-namespace content {
-=======
 using media::VideoCaptureFormat;
 
 namespace content {
@@ -44,7 +41,6 @@
 
  private:
   virtual ~PoolBuffer() { pool_->RelinquishProducerReservation(id()); }
->>>>>>> 8c15b39e
 
   const scoped_refptr<VideoCaptureBufferPool> pool_;
 };
@@ -111,12 +107,8 @@
   virtual ~VideoCaptureDeviceClient();
 
   // VideoCaptureDevice::Client implementation.
-<<<<<<< HEAD
-  virtual scoped_refptr<media::VideoFrame> ReserveOutputBuffer(
-=======
   virtual scoped_refptr<Buffer> ReserveOutputBuffer(
       media::VideoFrame::Format format,
->>>>>>> 8c15b39e
       const gfx::Size& size) OVERRIDE;
   virtual void OnIncomingCapturedFrame(const uint8* data,
                                        int length,
@@ -132,31 +124,14 @@
   virtual void OnError() OVERRIDE;
 
  private:
-<<<<<<< HEAD
-  scoped_refptr<media::VideoFrame> DoReserveI420VideoFrame(
-      const gfx::Size& size,
-      int rotation);
-=======
   scoped_refptr<Buffer> DoReserveOutputBuffer(media::VideoFrame::Format format,
                                               const gfx::Size& dimensions);
->>>>>>> 8c15b39e
 
   // The controller to which we post events.
   const base::WeakPtr<VideoCaptureController> controller_;
 
   // The pool of shared-memory buffers used for capturing.
   const scoped_refptr<VideoCaptureBufferPool> buffer_pool_;
-<<<<<<< HEAD
-
-  // Chopped pixels in width/height in case video capture device has odd
-  // numbers for width/height.
-  int chopped_width_;
-  int chopped_height_;
-
-  // Tracks the current frame format.
-  media::VideoCaptureCapability frame_info_;
-=======
->>>>>>> 8c15b39e
 };
 
 VideoCaptureController::VideoCaptureController()
@@ -168,14 +143,7 @@
 VideoCaptureController::VideoCaptureDeviceClient::VideoCaptureDeviceClient(
     const base::WeakPtr<VideoCaptureController>& controller,
     const scoped_refptr<VideoCaptureBufferPool>& buffer_pool)
-<<<<<<< HEAD
-    : controller_(controller),
-      buffer_pool_(buffer_pool),
-      chopped_width_(0),
-      chopped_height_(0) {}
-=======
     : controller_(controller), buffer_pool_(buffer_pool) {}
->>>>>>> 8c15b39e
 
 VideoCaptureController::VideoCaptureDeviceClient::~VideoCaptureDeviceClient() {}
 
@@ -198,16 +166,9 @@
     const media::VideoCaptureParams& params) {
   DCHECK(BrowserThread::CurrentlyOn(BrowserThread::IO));
   DVLOG(1) << "VideoCaptureController::AddClient, id " << id.device_id
-<<<<<<< HEAD
-           << ", (" << params.requested_format.width
-           << ", " << params.requested_format.height
-           << ", " << params.requested_format.frame_rate
-           << ", " << params.session_id
-=======
            << ", " << params.requested_format.frame_size.ToString()
            << ", " << params.requested_format.frame_rate
            << ", " << session_id
->>>>>>> 8c15b39e
            << ")";
 
   // If this is the first client added to the controller, cache the parameters.
@@ -290,12 +251,6 @@
   buffer_pool_->RelinquishConsumerHold(buffer_id, 1);
 }
 
-<<<<<<< HEAD
-scoped_refptr<media::VideoFrame>
-VideoCaptureController::VideoCaptureDeviceClient::ReserveOutputBuffer(
-    const gfx::Size& size) {
-  return DoReserveI420VideoFrame(size, 0);
-=======
 const media::VideoCaptureFormat&
 VideoCaptureController::GetVideoCaptureFormat() const {
   DCHECK(BrowserThread::CurrentlyOn(BrowserThread::IO));
@@ -307,7 +262,6 @@
     media::VideoFrame::Format format,
     const gfx::Size& size) {
   return DoReserveOutputBuffer(format, size);
->>>>>>> 8c15b39e
 }
 
 void VideoCaptureController::VideoCaptureDeviceClient::OnIncomingCapturedFrame(
@@ -318,17 +272,6 @@
     const VideoCaptureFormat& frame_format) {
   TRACE_EVENT0("video", "VideoCaptureController::OnIncomingCapturedFrame");
 
-<<<<<<< HEAD
-  if (!frame_info_.IsValid())
-    return;
-
-  scoped_refptr<media::VideoFrame> dst = DoReserveI420VideoFrame(
-      gfx::Size(frame_info_.width, frame_info_.height), rotation);
-
-  if (!dst.get())
-    return;
-#if !defined(AVOID_LIBYUV_FOR_ANDROID_WEBVIEW)
-=======
   if (!frame_format.IsValid())
     return;
 
@@ -357,7 +300,6 @@
   const gfx::Size dimensions(destination_width, destination_height);
   scoped_refptr<Buffer> buffer =
       DoReserveOutputBuffer(media::VideoFrame::I420, dimensions);
->>>>>>> 8c15b39e
 
   if (!buffer)
     return;
@@ -375,25 +317,8 @@
   int uv_plane_stride = yplane_stride / 2;
   int crop_x = 0;
   int crop_y = 0;
-  int destination_width = frame_info_.width;
-  int destination_height = frame_info_.height;
   libyuv::FourCC origin_colorspace = libyuv::FOURCC_ANY;
 
-<<<<<<< HEAD
-  // When rotating by 90 and 270 degrees swap |flip_horiz| and |flip_vert|
-  // because ConvertToI420() flips image before rotation, while
-  // OnIncomingCapturedFrame() interface assumes that rotation happens before
-  // flips.
-  if (rotation == 90 || rotation == 270)
-    std::swap(flip_horiz, flip_vert);
-
-  // Assuming rotation happens first and flips next, we can consolidate both
-  // vertical and horizontal flips together with rotation into two variables:
-  // new_rotation = (rotation + 180 * horizontal_flip) modulo 360
-  // new_vertical_flip = horizontal_flip XOR vertical_flip
-  int new_rotation_angle = (rotation + 180 * flip_horiz) % 360;
-=======
->>>>>>> 8c15b39e
   libyuv::RotationMode rotation_mode = libyuv::kRotate0;
   if (rotation == 90)
     rotation_mode = libyuv::kRotate90;
@@ -463,39 +388,6 @@
                              yplane_stride,
                              uv_plane_stride);
   } else {
-<<<<<<< HEAD
-    if (new_rotation_angle==90 || new_rotation_angle==270){
-      // To be compatible with non-libyuv code in RotatePlaneByPixels, when
-      // rotating by 90/270, only the maximum square portion located in the
-      // center of the image is rotated. F.i. 640x480 pixels, only the central
-      // 480 pixels would be rotated and the leftmost and rightmost 80 columns
-      // would be ignored. This process is called letterboxing.
-      int letterbox_thickness = abs(frame_info_.width - frame_info_.height) / 2;
-      if (destination_width > destination_height) {
-        yplane += letterbox_thickness;
-        uplane += letterbox_thickness / 2;
-        vplane += letterbox_thickness / 2;
-        destination_width = destination_height;
-      } else {
-        yplane += letterbox_thickness * destination_width;
-        uplane += (letterbox_thickness * destination_width) / 2;
-        vplane += (letterbox_thickness * destination_width) / 2;
-        destination_height = destination_width;
-      }
-    }
-    libyuv::ConvertToI420(
-        data, length,
-        yplane, yplane_stride,
-        uplane, uv_plane_stride,
-        vplane, uv_plane_stride,
-        crop_x, crop_y,
-        frame_info_.width + chopped_width_,
-        frame_info_.height * (flip_vert ^ flip_horiz ? -1 : 1),
-        destination_width,
-        destination_height,
-        rotation_mode,
-        origin_colorspace);
-=======
     libyuv::ConvertToI420(data,
                           length,
                           yplane,
@@ -512,7 +404,6 @@
                           new_unrotated_height,
                           rotation_mode,
                           origin_colorspace);
->>>>>>> 8c15b39e
   }
 #else
   // Libyuv is not linked in for Android WebView builds, but video capture is
@@ -523,32 +414,6 @@
   BrowserThread::PostTask(
       BrowserThread::IO,
       FROM_HERE,
-<<<<<<< HEAD
-      base::Bind(&VideoCaptureController::DoIncomingCapturedFrameOnIOThread,
-                 controller_,
-                 dst,
-                 frame_info_.frame_rate,
-                 timestamp));
-}
-
-void
-VideoCaptureController::VideoCaptureDeviceClient::OnIncomingCapturedVideoFrame(
-    const scoped_refptr<media::VideoFrame>& frame,
-    base::Time timestamp) {
-
-  // If this is a frame that belongs to the buffer pool, we can forward it
-  // directly to the IO thread and be done.
-  if (buffer_pool_->RecognizeReservedBuffer(
-      frame->shared_memory_handle()) >= 0) {
-    BrowserThread::PostTask(BrowserThread::IO,
-        FROM_HERE,
-        base::Bind(&VideoCaptureController::DoIncomingCapturedFrameOnIOThread,
-                   controller_, frame, frame_info_.frame_rate, timestamp));
-    return;
-  }
-
-  NOTREACHED() << "Frames should always belong to the buffer pool.";
-=======
       base::Bind(
           &VideoCaptureController::DoIncomingCapturedI420BufferOnIOThread,
           controller_,
@@ -578,7 +443,6 @@
           dimensions,
           frame_rate,
           timestamp));
->>>>>>> 8c15b39e
 }
 
 void VideoCaptureController::VideoCaptureDeviceClient::OnError() {
@@ -587,38 +451,6 @@
       base::Bind(&VideoCaptureController::DoErrorOnIOThread, controller_));
 }
 
-<<<<<<< HEAD
-void VideoCaptureController::VideoCaptureDeviceClient::OnFrameInfo(
-    const media::VideoCaptureCapability& info) {
-  frame_info_ = info;
-  // Handle cases when |info| has odd numbers for width/height.
-  if (info.width & 1) {
-    --frame_info_.width;
-    chopped_width_ = 1;
-  } else {
-    chopped_width_ = 0;
-  }
-  if (info.height & 1) {
-    --frame_info_.height;
-    chopped_height_ = 1;
-  } else {
-    chopped_height_ = 0;
-  }
-}
-
-void VideoCaptureController::VideoCaptureDeviceClient::OnFrameInfoChanged(
-    const media::VideoCaptureCapability& info) {
-  OnFrameInfo(info);
-}
-
-scoped_refptr<media::VideoFrame>
-VideoCaptureController::VideoCaptureDeviceClient::DoReserveI420VideoFrame(
-    const gfx::Size& size,
-    int rotation) {
-  int buffer_id_to_drop = VideoCaptureBufferPool::kInvalidId;
-  scoped_refptr<media::VideoFrame> frame =
-      buffer_pool_->ReserveI420VideoFrame(size, rotation, &buffer_id_to_drop);
-=======
 scoped_refptr<media::VideoCaptureDevice::Client::Buffer>
 VideoCaptureController::VideoCaptureDeviceClient::DoReserveOutputBuffer(
     media::VideoFrame::Format format,
@@ -642,19 +474,14 @@
   scoped_refptr<media::VideoCaptureDevice::Client::Buffer> output_buffer(
       new PoolBuffer(buffer_pool_, buffer_id, data, size));
 
->>>>>>> 8c15b39e
   if (buffer_id_to_drop != VideoCaptureBufferPool::kInvalidId) {
     BrowserThread::PostTask(BrowserThread::IO,
         FROM_HERE,
         base::Bind(&VideoCaptureController::DoBufferDestroyedOnIOThread,
                    controller_, buffer_id_to_drop));
   }
-<<<<<<< HEAD
-  return frame;
-=======
 
   return output_buffer;
->>>>>>> 8c15b39e
 }
 
 VideoCaptureController::~VideoCaptureController() {
@@ -662,36 +489,16 @@
                              controller_clients_.end());
 }
 
-<<<<<<< HEAD
-void VideoCaptureController::DoIncomingCapturedFrameOnIOThread(
-    const scoped_refptr<media::VideoFrame>& reserved_frame,
-=======
 void VideoCaptureController::DoIncomingCapturedI420BufferOnIOThread(
     scoped_refptr<media::VideoCaptureDevice::Client::Buffer> buffer,
     const gfx::Size& dimensions,
->>>>>>> 8c15b39e
     int frame_rate,
     base::Time timestamp) {
   DCHECK(BrowserThread::CurrentlyOn(BrowserThread::IO));
   DCHECK_NE(buffer->id(), VideoCaptureBufferPool::kInvalidId);
 
-<<<<<<< HEAD
-  int buffer_id = buffer_pool_->RecognizeReservedBuffer(
-      reserved_frame->shared_memory_handle());
-  if (buffer_id < 0) {
-    NOTREACHED();
-    return;
-  }
-=======
   VideoCaptureFormat frame_format(
       dimensions, frame_rate, media::PIXEL_FORMAT_I420);
->>>>>>> 8c15b39e
-
-  media::VideoCaptureFormat frame_format(
-      reserved_frame->coded_size().width(),
-      reserved_frame->coded_size().height(),
-      frame_rate,
-      media::VariableResolutionVideoCaptureDevice);
 
   int count = 0;
   if (state_ == VIDEO_CAPTURE_STATE_STARTED) {
@@ -701,29 +508,11 @@
       if (client->session_closed)
         continue;
 
-<<<<<<< HEAD
-      bool is_new_buffer = client->known_buffers.insert(buffer_id).second;
-=======
       bool is_new_buffer = client->known_buffers.insert(buffer->id()).second;
->>>>>>> 8c15b39e
       if (is_new_buffer) {
         // On the first use of a buffer on a client, share the memory handle.
         size_t memory_size = 0;
         base::SharedMemoryHandle remote_handle = buffer_pool_->ShareToProcess(
-<<<<<<< HEAD
-            buffer_id, client->render_process_handle, &memory_size);
-        client->event_handler->OnBufferCreated(client->controller_id,
-                                               remote_handle,
-                                               memory_size,
-                                               buffer_id);
-      }
-
-      client->event_handler->OnBufferReady(client->controller_id,
-                                           buffer_id, timestamp,
-                                           frame_format);
-      bool inserted = client->active_buffers.insert(buffer_id).second;
-      DCHECK(inserted) << "Unexpected duplicate buffer: " << buffer_id;
-=======
             buffer->id(), client->render_process_handle, &memory_size);
         client->event_handler->OnBufferCreated(
             client->controller_id, remote_handle, memory_size, buffer->id());
@@ -733,7 +522,6 @@
           client->controller_id, buffer->id(), timestamp, frame_format);
       bool inserted = client->active_buffers.insert(buffer->id()).second;
       DCHECK(inserted) << "Unexpected duplicate buffer: " << buffer->id();
->>>>>>> 8c15b39e
       count++;
     }
   }
