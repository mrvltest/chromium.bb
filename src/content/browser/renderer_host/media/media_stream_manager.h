--- conflicted
+++ resolved
@@ -35,10 +35,7 @@
 #include "content/common/content_export.h"
 #include "content/common/media/media_stream_options.h"
 #include "content/public/browser/media_request_state.h"
-<<<<<<< HEAD
-=======
 #include "content/public/browser/resource_context.h"
->>>>>>> 8c15b39e
 
 namespace base {
 class Thread;
@@ -97,16 +94,6 @@
   // creates a new request which is identified by a unique string that's
   // returned to the caller.  |render_process_id| and |render_view_id| refer to
   // the view where the infobar will appear to the user.
-<<<<<<< HEAD
-  std::string GenerateStream(MediaStreamRequester* requester,
-                             int render_process_id,
-                             int render_view_id,
-                             int page_request_id,
-                             const StreamOptions& components,
-                             const GURL& security_origin);
-
-  virtual void CancelRequest(const std::string& label);
-=======
   void GenerateStream(MediaStreamRequester* requester,
                       int render_process_id,
                       int render_view_id,
@@ -123,7 +110,6 @@
   virtual void CancelRequest(const std::string& label);
 
   // Cancel all requests for the given |render_process_id|.
->>>>>>> 8c15b39e
   void CancelAllRequests(int render_process_id);
 
   // Closes the stream device for a certain render view. The stream must have
@@ -204,8 +190,6 @@
   MediaStreamManager();
 
  private:
-  friend class MockMediaStreamDispatcherHost;
-
   // Contains all data needed to keep track of requests.
   class DeviceRequest;
 
@@ -232,20 +216,13 @@
   void HandleAccessRequestResponse(const std::string& label,
                                    const MediaStreamDevices& devices);
   void StopMediaStreamFromBrowser(const std::string& label);
-<<<<<<< HEAD
-=======
 
   void DoEnumerateDevices(const std::string& label);
->>>>>>> 8c15b39e
 
   // Helpers.
   // Checks if all devices that was requested in the request identififed by
   // |label| has been opened and set the request state accordingly.
   void HandleRequestDone(const std::string& label,
-<<<<<<< HEAD
-                                   DeviceRequest* request);
-  void StopDevice(const StreamDeviceInfo& device_info);
-=======
                          DeviceRequest* request);
   // Stop the use of the device associated with |session_id| of type |type| in
   // all |requests_|. The device is removed from the request. If a request
@@ -254,7 +231,6 @@
   // Calls the correct capture manager and close the device with |session_id|.
   // All requests that uses the device are updated.
   void CloseDevice(MediaStreamType type, int session_id);
->>>>>>> 8c15b39e
   // Returns true if a request for devices has been completed and the devices
   // has either been opened or an error has occurred.
   bool RequestDone(const DeviceRequest& request) const;
@@ -264,28 +240,6 @@
   DeviceRequest* FindRequest(const std::string& label) const;
   void DeleteRequest(const std::string& label);
   void ClearEnumerationCache(EnumerationCache* cache);
-<<<<<<< HEAD
-  void PostRequestToUI(const std::string& label);
-  void HandleRequest(const std::string& label);
-  // Returns true if a device with |device_id| has already been requested by
-  // |render_process_id| and |render_view_id| of type |type|. If it has been
-  // requested, |device_info| contain information about the the device.
-  bool FindExistingRequestedDeviceInfo(int render_process_id,
-                                       int render_view_id,
-                                       MediaStreamRequestType type,
-                                       const std::string& device_id,
-                                       StreamDeviceInfo* device_info,
-                                       MediaRequestState* request_state) const;
-
-  // Returns the label of the first request for a MediaStream that uses
-  // |device|.
-  std::string FindFirstMediaStreamRequestWithDevice(
-      const MediaStreamDevice& device) const;
-
-  // Sends cached device list to a client corresponding to the request
-  // identified by |label|.
-  void SendCachedDeviceList(EnumerationCache* cache, const std::string& label);
-=======
   // Prepare the request with label |label| by starting device enumeration if
   // needed.
   void SetupRequest(const std::string& label);
@@ -325,7 +279,6 @@
                                   const MediaStreamDevices& devices);
   void FinalizeEnumerateDevices(const std::string& label,
                                 DeviceRequest* request);
->>>>>>> 8c15b39e
 
   // This method is called when an audio or video device is plugged in or
   // removed. It make sure all MediaStreams that use a removed device is
@@ -334,12 +287,9 @@
   // list of currently available devices.
   void StopRemovedDevices(const StreamDeviceInfoArray& old_devices,
                           const StreamDeviceInfoArray& new_devices);
-<<<<<<< HEAD
-=======
   // Helper method used by StopRemovedDevices to stop the use of a certain
   // device.
   void StopRemovedDevice(const MediaStreamDevice& device);
->>>>>>> 8c15b39e
 
   // Helpers to start and stop monitoring devices.
   void StartMonitoring();
@@ -386,9 +336,6 @@
   // All non-closed request.
   DeviceRequests requests_;
 
-  std::vector<int> opened_audio_session_ids_;
-  std::vector<int> opened_video_session_ids_;
-
   // Hold a pointer to the IO loop to check we delete the device thread and
   // managers on the right thread.
   base::MessageLoop* io_loop_;
