// Copyright (c) 2013 The Chromium Authors. All rights reserved.
// Use of this source code is governed by a BSD-style license that can be
// found in the LICENSE file.

#ifndef CONTENT_BROWSER_RENDERER_HOST_MEDIA_DESKTOP_CAPTURE_DEVICE_H_
#define CONTENT_BROWSER_RENDERER_HOST_MEDIA_DESKTOP_CAPTURE_DEVICE_H_

#include "base/memory/ref_counted.h"
#include "base/memory/scoped_ptr.h"
#include "content/common/content_export.h"
#include "media/video/capture/video_capture_device.h"

namespace base {
class SequencedTaskRunner;
}  // namespace base

namespace webrtc {
class DesktopCapturer;
}  // namespace webrtc

namespace content {

struct DesktopMediaID;

// DesktopCaptureDevice implements VideoCaptureDevice for screens and windows.
// It's essentially an adapter between webrtc::DesktopCapturer and
// VideoCaptureDevice.
class CONTENT_EXPORT DesktopCaptureDevice : public media::VideoCaptureDevice {
 public:
  // Creates capturer for the specified |source| and then creates
  // DesktopCaptureDevice for it. May return NULL in case of a failure (e.g. if
  // requested window was destroyed).
  static scoped_ptr<media::VideoCaptureDevice> Create(
      const DesktopMediaID& source);

  DesktopCaptureDevice(scoped_refptr<base::SequencedTaskRunner> task_runner,
                       scoped_ptr<webrtc::DesktopCapturer> desktop_capturer);
  virtual ~DesktopCaptureDevice();

  // VideoCaptureDevice interface.
<<<<<<< HEAD
  virtual void AllocateAndStart(
      const media::VideoCaptureCapability& capture_format,
      scoped_ptr<Client> client) OVERRIDE;
=======
  virtual void AllocateAndStart(const media::VideoCaptureParams& params,
                                scoped_ptr<Client> client) OVERRIDE;
>>>>>>> 8c15b39e
  virtual void StopAndDeAllocate() OVERRIDE;

 private:
  class Core;
  scoped_refptr<Core> core_;

  DISALLOW_COPY_AND_ASSIGN(DesktopCaptureDevice);
};

}  // namespace content

#endif  // CONTENT_BROWSER_RENDERER_HOST_MEDIA_DESKTOP_CAPTURE_DEVICE_H_<|MERGE_RESOLUTION|>--- conflicted
+++ resolved
@@ -38,14 +38,8 @@
   virtual ~DesktopCaptureDevice();
 
   // VideoCaptureDevice interface.
-<<<<<<< HEAD
-  virtual void AllocateAndStart(
-      const media::VideoCaptureCapability& capture_format,
-      scoped_ptr<Client> client) OVERRIDE;
-=======
   virtual void AllocateAndStart(const media::VideoCaptureParams& params,
                                 scoped_ptr<Client> client) OVERRIDE;
->>>>>>> 8c15b39e
   virtual void StopAndDeAllocate() OVERRIDE;
 
  private:
