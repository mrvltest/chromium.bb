// Copyright (c) 2012 The Chromium Authors. All rights reserved.
// Use of this source code is governed by a BSD-style license that can be
// found in the LICENSE file.
//
// VideoCaptureController is the glue between a VideoCaptureDevice and all
// VideoCaptureHosts that have connected to it. A controller exists on behalf of
// one (and only one) VideoCaptureDevice; both are owned by the
// VideoCaptureManager.
//
// The VideoCaptureController is responsible for:
//
//   * Allocating and keeping track of shared memory buffers, and filling them
//     with I420 video frames for IPC communication between VideoCaptureHost (in
//     the browser process) and VideoCaptureMessageFilter (in the renderer
//     process).
//   * Broadcasting the events from a single VideoCaptureDevice, fanning them
//     out to multiple clients.
//   * Keeping track of the clients on behalf of the VideoCaptureManager, making
//     it possible for the Manager to delete the Controller and its Device when
//     there are no clients left.
//
// A helper class, VCC::VideoCaptureDeviceClient, is responsible for:
//
//   * Conveying events from the device thread (where VideoCaptureDevices live)
//     the IO thread (where the VideoCaptureController lives).
//   * Performing some image transformations on the output of the Device;
//     specifically, colorspace conversion and rotation.
//
// Interactions between VideoCaptureController and other classes:
//
//   * VideoCaptureController indirectly observes a VideoCaptureDevice
//     by means of its proxy, VideoCaptureDeviceClient, which implements
//     the VideoCaptureDevice::Client interface. The proxy forwards
//     observed events to the VideoCaptureController on the IO thread.
//   * A VideoCaptureController interacts with its clients (VideoCaptureHosts)
//     via the VideoCaptureControllerEventHandler interface.
//   * Conversely, a VideoCaptureControllerEventHandler (typically,
//     VideoCaptureHost) will interact directly with VideoCaptureController to
//     return leased buffers by means of the ReturnBuffer() public method of
//     VCC.
//   * VideoCaptureManager (which owns the VCC) interacts directly with
//     VideoCaptureController through its public methods, to add and remove
//     clients.
//
// VideoCaptureController is not thread safe and operates on the IO thread only.

#ifndef CONTENT_BROWSER_RENDERER_HOST_MEDIA_VIDEO_CAPTURE_CONTROLLER_H_
#define CONTENT_BROWSER_RENDERER_HOST_MEDIA_VIDEO_CAPTURE_CONTROLLER_H_

#include <list>

#include "base/compiler_specific.h"
#include "base/memory/ref_counted.h"
#include "base/memory/scoped_ptr.h"
#include "base/memory/weak_ptr.h"
#include "base/process/process.h"
#include "content/browser/renderer_host/media/video_capture_buffer_pool.h"
#include "content/browser/renderer_host/media/video_capture_controller_event_handler.h"
#include "content/common/content_export.h"
#include "content/common/media/video_capture.h"
#include "media/video/capture/video_capture.h"
#include "media/video/capture/video_capture_device.h"
#include "media/video/capture/video_capture_types.h"

namespace content {
class VideoCaptureBufferPool;

class CONTENT_EXPORT VideoCaptureController {
 public:
  VideoCaptureController();
  virtual ~VideoCaptureController();

  base::WeakPtr<VideoCaptureController> GetWeakPtr();

  // Return a new VideoCaptureDeviceClient to forward capture events to this
  // instance.
  scoped_ptr<media::VideoCaptureDevice::Client> NewDeviceClient();

  // Start video capturing and try to use the resolution specified in |params|.
  // Buffers will be shared to the client as necessary. The client will continue
  // to receive frames from the device until RemoveClient() is called.
  void AddClient(const VideoCaptureControllerID& id,
                 VideoCaptureControllerEventHandler* event_handler,
                 base::ProcessHandle render_process,
                 media::VideoCaptureSessionId session_id,
                 const media::VideoCaptureParams& params);

  // Stop video capture. This will take back all buffers held by by
  // |event_handler|, and |event_handler| shouldn't use those buffers any more.
  // Returns the session_id of the stopped client, or
  // kInvalidMediaCaptureSessionId if the indicated client was not registered.
  int RemoveClient(const VideoCaptureControllerID& id,
                   VideoCaptureControllerEventHandler* event_handler);

  int GetClientCount();

  // API called directly by VideoCaptureManager in case the device is
  // prematurely closed.
  void StopSession(int session_id);

  // Return a buffer previously given in
  // VideoCaptureControllerEventHandler::OnBufferReady.
  void ReturnBuffer(const VideoCaptureControllerID& id,
                    VideoCaptureControllerEventHandler* event_handler,
                    int buffer_id);

  const media::VideoCaptureFormat& GetVideoCaptureFormat() const;

 private:
  class VideoCaptureDeviceClient;

  struct ControllerClient;
  typedef std::list<ControllerClient*> ControllerClients;

  // Worker functions on IO thread. Called by the VideoCaptureDeviceClient.
<<<<<<< HEAD
  void DoIncomingCapturedFrameOnIOThread(
      const scoped_refptr<media::VideoFrame>& captured_frame,
=======
  void DoIncomingCapturedI420BufferOnIOThread(
      scoped_refptr<media::VideoCaptureDevice::Client::Buffer> buffer,
      const gfx::Size& dimensions,
>>>>>>> 8c15b39e
      int frame_rate,
      base::Time timestamp);
  void DoErrorOnIOThread();
  void DoDeviceStoppedOnIOThread();
  void DoBufferDestroyedOnIOThread(int buffer_id_to_drop);

  // Find a client of |id| and |handler| in |clients|.
  ControllerClient* FindClient(
      const VideoCaptureControllerID& id,
      VideoCaptureControllerEventHandler* handler,
      const ControllerClients& clients);

  // Find a client of |session_id| in |clients|.
  ControllerClient* FindClient(
      int session_id,
      const ControllerClients& clients);

  // The pool of shared-memory buffers used for capturing.
  const scoped_refptr<VideoCaptureBufferPool> buffer_pool_;

  // All clients served by this controller.
  ControllerClients controller_clients_;

  // Takes on only the states 'STARTED' and 'ERROR'. 'ERROR' is an absorbing
  // state which stops the flow of data to clients.
  VideoCaptureState state_;

  media::VideoCaptureFormat video_capture_format_;

  base::WeakPtrFactory<VideoCaptureController> weak_ptr_factory_;

  DISALLOW_COPY_AND_ASSIGN(VideoCaptureController);
};

}  // namespace content

#endif  // CONTENT_BROWSER_RENDERER_HOST_MEDIA_VIDEO_CAPTURE_CONTROLLER_H_<|MERGE_RESOLUTION|>--- conflicted
+++ resolved
@@ -113,14 +113,9 @@
   typedef std::list<ControllerClient*> ControllerClients;
 
   // Worker functions on IO thread. Called by the VideoCaptureDeviceClient.
-<<<<<<< HEAD
-  void DoIncomingCapturedFrameOnIOThread(
-      const scoped_refptr<media::VideoFrame>& captured_frame,
-=======
   void DoIncomingCapturedI420BufferOnIOThread(
       scoped_refptr<media::VideoCaptureDevice::Client::Buffer> buffer,
       const gfx::Size& dimensions,
->>>>>>> 8c15b39e
       int frame_rate,
       base::Time timestamp);
   void DoErrorOnIOThread();
