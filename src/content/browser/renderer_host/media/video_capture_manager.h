// Copyright (c) 2012 The Chromium Authors. All rights reserved.
// Use of this source code is governed by a BSD-style license that can be
// found in the LICENSE file.

// VideoCaptureManager is used to open/close, start/stop, enumerate available
// video capture devices, and manage VideoCaptureController's.
// All functions are expected to be called from Browser::IO thread. Some helper
// functions (*OnDeviceThread) will dispatch operations to the device thread.
// VideoCaptureManager will open OS dependent instances of VideoCaptureDevice.
// A device can only be opened once.

#ifndef CONTENT_BROWSER_RENDERER_HOST_MEDIA_VIDEO_CAPTURE_MANAGER_H_
#define CONTENT_BROWSER_RENDERER_HOST_MEDIA_VIDEO_CAPTURE_MANAGER_H_

#include <map>
#include <set>
#include <string>

#include "base/memory/ref_counted.h"
#include "base/memory/weak_ptr.h"
#include "base/process/process_handle.h"
#include "content/browser/renderer_host/media/media_stream_provider.h"
#include "content/browser/renderer_host/media/video_capture_controller_event_handler.h"
#include "content/common/content_export.h"
#include "content/common/media/media_stream_options.h"
#include "media/video/capture/video_capture_device.h"
#include "media/video/capture/video_capture_types.h"

namespace content {
class VideoCaptureController;
class VideoCaptureControllerEventHandler;

// VideoCaptureManager opens/closes and start/stops video capture devices.
class CONTENT_EXPORT VideoCaptureManager : public MediaStreamProvider {
 public:
  // Callback used to signal the completion of a controller lookup.
  typedef base::Callback<
      void(const base::WeakPtr<VideoCaptureController>&)> DoneCB;

  VideoCaptureManager();

  // Implements MediaStreamProvider.
  virtual void Register(MediaStreamProviderListener* listener,
                        base::MessageLoopProxy* device_thread_loop) OVERRIDE;

  virtual void Unregister() OVERRIDE;

  virtual void EnumerateDevices(MediaStreamType stream_type) OVERRIDE;

  virtual int Open(const StreamDeviceInfo& device) OVERRIDE;

  virtual void Close(int capture_session_id) OVERRIDE;

  // Used by unit test to make sure a fake device is used instead of a real
  // video capture device. Due to timing requirements, the function must be
  // called before EnumerateDevices and Open.
  void UseFakeDevice();

  // Called by VideoCaptureHost to locate a capture device for |capture_params|,
  // adding the Host as a client of the device's controller if successful. The
  // value of |session_id| controls which device is selected;
  // this value should be a session id previously returned by Open().
  //
  // If the device is not already started (i.e., no other client is currently
  // capturing from this device), this call will cause a VideoCaptureController
  // and VideoCaptureDevice to be created, possibly asynchronously.
  //
  // On success, the controller is returned via calling |done_cb|, indicating
  // that the client was successfully added. A NULL controller is passed to
  // the callback on failure.
  void StartCaptureForClient(media::VideoCaptureSessionId session_id,
                             const media::VideoCaptureParams& capture_params,
                             base::ProcessHandle client_render_process,
                             VideoCaptureControllerID client_id,
                             VideoCaptureControllerEventHandler* client_handler,
                             const DoneCB& done_cb);

  // Called by VideoCaptureHost to remove |client_handler|. If this is the last
  // client of the device, the |controller| and its VideoCaptureDevice may be
  // destroyed. The client must not access |controller| after calling this
  // function.
  void StopCaptureForClient(VideoCaptureController* controller,
                            VideoCaptureControllerID client_id,
                            VideoCaptureControllerEventHandler* client_handler);

  // Retrieves the available capture supported formats for a particular device.
  // The supported formats are cached during device(s) enumeration.
  void GetDeviceSupportedFormats(int capture_session_id,
                                 media::VideoCaptureFormats* supported_formats);

 private:
  virtual ~VideoCaptureManager();
  struct DeviceEntry;

<<<<<<< HEAD
=======
  // This data structure is a convenient wrap of a devices' name and associated
  // video capture supported formats.
  struct DeviceInfo {
    DeviceInfo();
    DeviceInfo(const media::VideoCaptureDevice::Name& name,
               const media::VideoCaptureFormats& supported_formats);
    ~DeviceInfo();

    media::VideoCaptureDevice::Name name;
    media::VideoCaptureFormats supported_formats;
  };
  typedef std::vector<DeviceInfo> DeviceInfos;

>>>>>>> 8c15b39e
  // Check to see if |entry| has no clients left on its controller. If so,
  // remove it from the list of devices, and delete it asynchronously. |entry|
  // may be freed by this function.
  void DestroyDeviceEntryIfNoClients(DeviceEntry* entry);

  // Helpers to report an event to our Listener.
  void OnOpened(MediaStreamType type, int capture_session_id);
  void OnClosed(MediaStreamType type, int capture_session_id);
  void OnDevicesInfoEnumerated(
      MediaStreamType stream_type,
      const DeviceInfos& new_devices_info_cache);

  // Find a DeviceEntry by its device ID and type, if it is already opened.
  DeviceEntry* GetDeviceEntryForMediaStreamDevice(
      const MediaStreamDevice& device_info);

  // Find a DeviceEntry entry for the indicated session, creating a fresh one
  // if necessary. Returns NULL if the session id is invalid.
  DeviceEntry* GetOrCreateDeviceEntry(int capture_session_id);

  // Find the DeviceEntry that owns a particular controller pointer.
  DeviceEntry* GetDeviceEntryForController(
      const VideoCaptureController* controller);

  bool IsOnDeviceThread() const;

  // Queries the Names of the devices in the system; the formats supported by
  // the new devices are also queried, and consolidated with the copy of the
  // local device info cache passed. The consolidated list of devices and
  // supported formats is returned.
  DeviceInfos GetAvailableDevicesInfoOnDeviceThread(
      MediaStreamType stream_type,
      const DeviceInfos& old_device_info_cache);

  // Create and Start a new VideoCaptureDevice, storing the result in
  // |entry->video_capture_device|. Ownership of |client| passes to
  // the device.
  void DoStartDeviceOnDeviceThread(
      DeviceEntry* entry,
<<<<<<< HEAD
      const media::VideoCaptureCapability& capture_params,
=======
      const media::VideoCaptureParams& params,
>>>>>>> 8c15b39e
      scoped_ptr<media::VideoCaptureDevice::Client> client);

  // Stop and destroy the VideoCaptureDevice held in
  // |entry->video_capture_device|.
  void DoStopDeviceOnDeviceThread(DeviceEntry* entry);

  DeviceInfo* FindDeviceInfoById(const std::string& id,
                                 DeviceInfos& device_vector);

  // The message loop of media stream device thread, where VCD's live.
  scoped_refptr<base::MessageLoopProxy> device_loop_;

  // Only accessed on Browser::IO thread.
  MediaStreamProviderListener* listener_;
  int new_capture_session_id_;

  // An entry is kept in this map for every session that has been created via
  // the Open() entry point. The keys are session_id's. This map is used to
  // determine which device to use when StartCaptureForClient() occurs. Used
  // only on the IO thread.
  std::map<int, MediaStreamDevice> sessions_;

  // An entry, kept in a map, that owns a VideoCaptureDevice and its associated
  // VideoCaptureController. VideoCaptureManager owns all VideoCaptureDevices
  // and VideoCaptureControllers and is responsible for deleting the instances
  // when they are not used any longer.
  //
  // The set of currently started VideoCaptureDevice and VideoCaptureController
  // objects is only accessed from IO thread, though the DeviceEntry instances
  // themselves may visit to the device thread for device creation and
  // destruction.
  struct DeviceEntry {
    DeviceEntry(MediaStreamType stream_type,
                const std::string& id,
                scoped_ptr<VideoCaptureController> controller);
    ~DeviceEntry();

    const MediaStreamType stream_type;
    const std::string id;

    // The controller. Only used from the IO thread.
    scoped_ptr<VideoCaptureController> video_capture_controller;

    // The capture device. Only used from the device thread.
    scoped_ptr<media::VideoCaptureDevice> video_capture_device;
  };
  typedef std::set<DeviceEntry*> DeviceEntries;
  DeviceEntries devices_;

  // Local cache of the enumerated video capture devices' names and capture
  // supported formats. A snapshot of the current devices and their capabilities
  // is composed in GetAvailableDevicesInfoOnDeviceThread() --coming
  // from EnumerateDevices()--, and this snapshot is used to update this list in
  // OnDevicesInfoEnumerated(). GetDeviceSupportedFormats() will
  // use this list if the device is not started, otherwise it will retrieve the
  // active device capture format from the VideoCaptureController associated.
  DeviceInfos devices_info_cache_;

  // For unit testing and for performance/quality tests, a test device can be
  // used instead of a real one. The device can be a simple fake device (a
  // rolling pacman), or a file that is played in a loop continuously. This only
  // applies to the MEDIA_DEVICE_VIDEO_CAPTURE device type.
  enum {
    DISABLED,
    TEST_PATTERN,
    Y4M_FILE
  } artificial_device_source_for_testing_;

  DISALLOW_COPY_AND_ASSIGN(VideoCaptureManager);
};

}  // namespace content

#endif  // CONTENT_BROWSER_RENDERER_HOST_MEDIA_VIDEO_CAPTURE_MANAGER_H_<|MERGE_RESOLUTION|>--- conflicted
+++ resolved
@@ -92,8 +92,6 @@
   virtual ~VideoCaptureManager();
   struct DeviceEntry;
 
-<<<<<<< HEAD
-=======
   // This data structure is a convenient wrap of a devices' name and associated
   // video capture supported formats.
   struct DeviceInfo {
@@ -107,7 +105,6 @@
   };
   typedef std::vector<DeviceInfo> DeviceInfos;
 
->>>>>>> 8c15b39e
   // Check to see if |entry| has no clients left on its controller. If so,
   // remove it from the list of devices, and delete it asynchronously. |entry|
   // may be freed by this function.
@@ -147,11 +144,7 @@
   // the device.
   void DoStartDeviceOnDeviceThread(
       DeviceEntry* entry,
-<<<<<<< HEAD
-      const media::VideoCaptureCapability& capture_params,
-=======
       const media::VideoCaptureParams& params,
->>>>>>> 8c15b39e
       scoped_ptr<media::VideoCaptureDevice::Client> client);
 
   // Stop and destroy the VideoCaptureDevice held in
