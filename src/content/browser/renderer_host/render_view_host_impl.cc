// Copyright (c) 2012 The Chromium Authors. All rights reserved.
// Use of this source code is governed by a BSD-style license that can be
// found in the LICENSE file.

#include "content/browser/renderer_host/render_view_host_impl.h"

#include <set>
#include <string>
#include <utility>
#include <vector>

#include "base/callback.h"
#include "base/command_line.h"
#include "base/debug/trace_event.h"
#include "base/i18n/rtl.h"
#include "base/json/json_reader.h"
#include "base/message_loop/message_loop.h"
#include "base/metrics/field_trial.h"
#include "base/metrics/histogram.h"
#include "base/stl_util.h"
#include "base/strings/string_util.h"
#include "base/strings/utf_string_conversions.h"
#include "base/sys_info.h"
#include "base/time/time.h"
#include "base/values.h"
#include "cc/base/switches.h"
#include "content/browser/child_process_security_policy_impl.h"
#include "content/browser/dom_storage/session_storage_namespace_impl.h"
#include "content/browser/frame_host/frame_tree.h"
#include "content/browser/gpu/compositor_util.h"
#include "content/browser/gpu/gpu_data_manager_impl.h"
#include "content/browser/gpu/gpu_process_host.h"
#include "content/browser/gpu/gpu_surface_tracker.h"
#include "content/browser/host_zoom_map_impl.h"
#include "content/browser/loader/resource_dispatcher_host_impl.h"
#include "content/browser/renderer_host/dip_util.h"
#include "content/browser/renderer_host/input/timeout_monitor.h"
#include "content/browser/renderer_host/media/audio_renderer_host.h"
#include "content/browser/renderer_host/render_process_host_impl.h"
#include "content/browser/renderer_host/render_view_host_delegate.h"
#include "content/browser/renderer_host/render_view_host_delegate_view.h"
#include "content/browser/renderer_host/render_widget_host_view_base.h"
#include "content/common/browser_plugin/browser_plugin_messages.h"
#include "content/common/content_switches_internal.h"
#include "content/common/drag_messages.h"
#include "content/common/frame_messages.h"
#include "content/common/input_messages.h"
#include "content/common/inter_process_time_ticks_converter.h"
#include "content/common/speech_recognition_messages.h"
#include "content/common/swapped_out_messages.h"
#include "content/common/view_messages.h"
#include "content/public/browser/ax_event_notification_details.h"
#include "content/public/browser/browser_accessibility_state.h"
#include "content/public/browser/browser_context.h"
#include "content/public/browser/browser_message_filter.h"
#include "content/public/browser/content_browser_client.h"
#include "content/public/browser/native_web_keyboard_event.h"
#include "content/public/browser/notification_details.h"
#include "content/public/browser/notification_service.h"
#include "content/public/browser/notification_types.h"
#include "content/public/browser/render_frame_host.h"
#include "content/public/browser/render_widget_host_iterator.h"
#include "content/public/browser/storage_partition.h"
#include "content/public/browser/user_metrics.h"
#include "content/public/common/bindings_policy.h"
#include "content/public/common/content_constants.h"
#include "content/public/common/content_switches.h"
#include "content/public/common/context_menu_params.h"
#include "content/public/common/drop_data.h"
#include "content/public/common/result_codes.h"
#include "content/public/common/url_utils.h"
#include "net/base/filename_util.h"
#include "net/base/net_util.h"
#include "net/base/network_change_notifier.h"
#include "net/url_request/url_request_context_getter.h"
#include "storage/browser/fileapi/isolated_context.h"
#include "third_party/skia/include/core/SkBitmap.h"
#include "ui/base/touch/touch_device.h"
#include "ui/base/touch/touch_enabled.h"
#include "ui/base/ui_base_switches.h"
#include "ui/gfx/image/image_skia.h"
#include "ui/gfx/native_widget_types.h"
#include "ui/native_theme/native_theme_switches.h"
#include "ui/shell_dialogs/selected_file_info.h"
#include "url/url_constants.h"

#if defined(OS_WIN)
#include "base/win/win_util.h"
#endif

#if defined(ENABLE_BROWSER_CDMS)
#include "content/browser/media/media_web_contents_observer.h"
#endif

using base::TimeDelta;
using blink::WebConsoleMessage;
using blink::WebDragOperation;
using blink::WebDragOperationNone;
using blink::WebDragOperationsMask;
using blink::WebInputEvent;
using blink::WebMediaPlayerAction;
using blink::WebPluginAction;

namespace content {
namespace {

#if defined(OS_WIN)

const int kVirtualKeyboardDisplayWaitTimeoutMs = 100;
const int kMaxVirtualKeyboardDisplayRetries = 5;

void DismissVirtualKeyboardTask() {
  static int virtual_keyboard_display_retries = 0;
  // If the virtual keyboard is not yet visible, then we execute the task again
  // waiting for it to show up.
  if (!base::win::DismissVirtualKeyboard()) {
    if (virtual_keyboard_display_retries < kMaxVirtualKeyboardDisplayRetries) {
      BrowserThread::PostDelayedTask(
          BrowserThread::UI, FROM_HERE,
          base::Bind(base::IgnoreResult(&DismissVirtualKeyboardTask)),
          TimeDelta::FromMilliseconds(kVirtualKeyboardDisplayWaitTimeoutMs));
      ++virtual_keyboard_display_retries;
    } else {
      virtual_keyboard_display_retries = 0;
    }
  }
}
#endif

}  // namespace

// static
const int RenderViewHostImpl::kUnloadTimeoutMS = 1000;

///////////////////////////////////////////////////////////////////////////////
// RenderViewHost, public:

// static
bool RenderViewHostImpl::IsRVHStateActive(RenderViewHostImplState rvh_state) {
  if (rvh_state == STATE_DEFAULT ||
      rvh_state == STATE_WAITING_FOR_CLOSE)
    return true;
  return false;
}

// static
RenderViewHost* RenderViewHost::FromID(int render_process_id,
                                       int render_view_id) {
  return RenderViewHostImpl::FromID(render_process_id, render_view_id);
}

// static
RenderViewHost* RenderViewHost::From(RenderWidgetHost* rwh) {
  DCHECK(rwh->IsRenderView());
  return static_cast<RenderViewHostImpl*>(RenderWidgetHostImpl::From(rwh));
}

///////////////////////////////////////////////////////////////////////////////
// RenderViewHostImpl, public:

// static
RenderViewHostImpl* RenderViewHostImpl::FromID(int render_process_id,
                                               int render_view_id) {
  RenderWidgetHost* widget =
      RenderWidgetHost::FromID(render_process_id, render_view_id);
  if (!widget || !widget->IsRenderView())
    return NULL;
  return static_cast<RenderViewHostImpl*>(RenderWidgetHostImpl::From(widget));
}

RenderViewHostImpl::RenderViewHostImpl(
    SiteInstance* instance,
    RenderViewHostDelegate* delegate,
    RenderWidgetHostDelegate* widget_delegate,
    int routing_id,
    int main_frame_routing_id,
    bool swapped_out,
    bool hidden)
    : RenderWidgetHostImpl(widget_delegate,
                           instance->GetProcess(),
                           routing_id,
                           hidden),
      frames_ref_count_(0),
      delegate_(delegate),
      instance_(static_cast<SiteInstanceImpl*>(instance)),
      waiting_for_drag_context_response_(false),
      enabled_bindings_(0),
      page_id_(-1),
      main_frame_routing_id_(main_frame_routing_id),
      run_modal_reply_msg_(NULL),
      run_modal_opener_id_(MSG_ROUTING_NONE),
      is_waiting_for_beforeunload_ack_(false),
      unload_ack_is_for_cross_site_transition_(false),
      sudden_termination_allowed_(false),
      render_view_termination_status_(base::TERMINATION_STATUS_STILL_RUNNING),
      virtual_keyboard_requested_(false),
      is_focused_element_editable_(false),
      updating_web_preferences_(false),
      weak_factory_(this) {
  DCHECK(instance_.get());
  CHECK(delegate_);  // http://crbug.com/82827

  GetProcess()->EnableSendQueue();

  if (swapped_out) {
    rvh_state_ = STATE_SWAPPED_OUT;
  } else {
    rvh_state_ = STATE_DEFAULT;
    instance_->increment_active_view_count();
  }

  if (ResourceDispatcherHostImpl::Get()) {
    BrowserThread::PostTask(
        BrowserThread::IO, FROM_HERE,
        base::Bind(&ResourceDispatcherHostImpl::OnRenderViewHostCreated,
                   base::Unretained(ResourceDispatcherHostImpl::Get()),
                   GetProcess()->GetID(), GetRoutingID(), !is_hidden()));
  }

#if defined(ENABLE_BROWSER_CDMS)
  media_web_contents_observer_.reset(new MediaWebContentsObserver(this));
#endif

  unload_event_monitor_timeout_.reset(new TimeoutMonitor(base::Bind(
      &RenderViewHostImpl::OnSwappedOut, weak_factory_.GetWeakPtr(), true)));
}

RenderViewHostImpl::~RenderViewHostImpl() {
  if (ResourceDispatcherHostImpl::Get()) {
    BrowserThread::PostTask(
        BrowserThread::IO, FROM_HERE,
        base::Bind(&ResourceDispatcherHostImpl::OnRenderViewHostDeleted,
                   base::Unretained(ResourceDispatcherHostImpl::Get()),
                   GetProcess()->GetID(), GetRoutingID()));
  }

  delegate_->RenderViewDeleted(this);

  // If this was swapped out, it already decremented the active view
  // count of the SiteInstance it belongs to.
  if (IsRVHStateActive(rvh_state_))
    instance_->decrement_active_view_count();
}

RenderViewHostDelegate* RenderViewHostImpl::GetDelegate() const {
  return delegate_;
}

SiteInstance* RenderViewHostImpl::GetSiteInstance() const {
  return instance_.get();
}

bool RenderViewHostImpl::CreateRenderView(
    const base::string16& frame_name,
    int opener_route_id,
    int proxy_route_id,
    int32 max_page_id,
    bool window_was_created_with_opener) {
  TRACE_EVENT0("renderer_host,navigation",
               "RenderViewHostImpl::CreateRenderView");
  DCHECK(!IsRenderViewLive()) << "Creating view twice";

  // The process may (if we're sharing a process with another host that already
  // initialized it) or may not (we have our own process or the old process
  // crashed) have been initialized. Calling Init multiple times will be
  // ignored, so this is safe.
  if (!GetProcess()->Init())
    return false;
  DCHECK(GetProcess()->HasConnection());
  DCHECK(GetProcess()->GetBrowserContext());

  renderer_initialized_ = true;

  GpuSurfaceTracker::Get()->SetSurfaceHandle(
      surface_id(), GetCompositingSurface());

  // Ensure the RenderView starts with a next_page_id larger than any existing
  // page ID it might be asked to render.
  int32 next_page_id = 1;
  if (max_page_id > -1)
    next_page_id = max_page_id + 1;

  ViewMsg_New_Params params;
  params.renderer_preferences =
      delegate_->GetRendererPrefs(GetProcess()->GetBrowserContext());
  params.web_preferences = GetWebkitPreferences();
  params.view_id = GetRoutingID();
  params.main_frame_routing_id = main_frame_routing_id_;
  params.surface_id = surface_id();
  params.session_storage_namespace_id =
      delegate_->GetSessionStorageNamespace(instance_.get())->id();
  params.frame_name = frame_name;
  // Ensure the RenderView sets its opener correctly.
  params.opener_route_id = opener_route_id;
  params.swapped_out = !IsRVHStateActive(rvh_state_);
  params.proxy_routing_id = proxy_route_id;
  params.hidden = is_hidden();
  params.never_visible = delegate_->IsNeverVisible();
  params.window_was_created_with_opener = window_was_created_with_opener;
  params.next_page_id = next_page_id;
  GetWebScreenInfo(&params.screen_info);

  Send(new ViewMsg_New(params));

  // If it's enabled, tell the renderer to set up the Javascript bindings for
  // sending messages back to the browser.
  if (GetProcess()->IsIsolatedGuest())
    DCHECK_EQ(0, enabled_bindings_);
  Send(new ViewMsg_AllowBindings(GetRoutingID(), enabled_bindings_));
  // Let our delegate know that we created a RenderView.
  delegate_->RenderViewCreated(this);

  return true;
}

bool RenderViewHostImpl::IsRenderViewLive() const {
  return GetProcess()->HasConnection() && renderer_initialized_;
}

void RenderViewHostImpl::SyncRendererPrefs() {
  Send(new ViewMsg_SetRendererPrefs(GetRoutingID(),
                                    delegate_->GetRendererPrefs(
                                        GetProcess()->GetBrowserContext())));
}

WebPreferences RenderViewHostImpl::ComputeWebkitPrefs(const GURL& url) {
  TRACE_EVENT0("browser", "RenderViewHostImpl::GetWebkitPrefs");
  WebPreferences prefs;

  const base::CommandLine& command_line =
      *base::CommandLine::ForCurrentProcess();

  prefs.javascript_enabled =
      !command_line.HasSwitch(switches::kDisableJavaScript);
  prefs.web_security_enabled =
      !command_line.HasSwitch(switches::kDisableWebSecurity);
  prefs.plugins_enabled =
      !command_line.HasSwitch(switches::kDisablePlugins);
  prefs.java_enabled =
      !command_line.HasSwitch(switches::kDisableJava);

  prefs.remote_fonts_enabled =
      !command_line.HasSwitch(switches::kDisableRemoteFonts);
  prefs.xslt_enabled =
      !command_line.HasSwitch(switches::kDisableXSLT);
  prefs.xss_auditor_enabled =
      !command_line.HasSwitch(switches::kDisableXSSAuditor);
  prefs.application_cache_enabled =
      !command_line.HasSwitch(switches::kDisableApplicationCache);

  prefs.local_storage_enabled =
      !command_line.HasSwitch(switches::kDisableLocalStorage);
  prefs.databases_enabled =
      !command_line.HasSwitch(switches::kDisableDatabases);
#if defined(OS_ANDROID)
  // WebAudio is enabled by default on x86 and ARM.
  prefs.webaudio_enabled =
      !command_line.HasSwitch(switches::kDisableWebAudio);
#endif

  prefs.experimental_webgl_enabled =
      GpuProcessHost::gpu_enabled() &&
      !command_line.HasSwitch(switches::kDisable3DAPIs) &&
      !command_line.HasSwitch(switches::kDisableExperimentalWebGL);

  prefs.pepper_3d_enabled =
      !command_line.HasSwitch(switches::kDisablePepper3d);

  prefs.flash_3d_enabled =
      GpuProcessHost::gpu_enabled() &&
      !command_line.HasSwitch(switches::kDisableFlash3d);
  prefs.flash_stage3d_enabled =
      GpuProcessHost::gpu_enabled() &&
      !command_line.HasSwitch(switches::kDisableFlashStage3d);
  prefs.flash_stage3d_baseline_enabled =
      GpuProcessHost::gpu_enabled() &&
      !command_line.HasSwitch(switches::kDisableFlashStage3d);

  prefs.allow_file_access_from_file_urls =
      command_line.HasSwitch(switches::kAllowFileAccessFromFiles);

  prefs.layer_squashing_enabled = true;
  if (command_line.HasSwitch(switches::kEnableLayerSquashing))
      prefs.layer_squashing_enabled = true;
  if (command_line.HasSwitch(switches::kDisableLayerSquashing))
      prefs.layer_squashing_enabled = false;

  prefs.accelerated_2d_canvas_enabled =
      GpuProcessHost::gpu_enabled() &&
      !command_line.HasSwitch(switches::kDisableAccelerated2dCanvas);
  prefs.antialiased_2d_canvas_disabled =
      command_line.HasSwitch(switches::kDisable2dCanvasAntialiasing);
  prefs.accelerated_2d_canvas_msaa_sample_count =
      atoi(command_line.GetSwitchValueASCII(
      switches::kAcceleratedCanvas2dMSAASampleCount).c_str());
  prefs.deferred_filters_enabled =
      !command_line.HasSwitch(switches::kDisableDeferredFilters);
  prefs.container_culling_enabled =
      command_line.HasSwitch(switches::kEnableContainerCulling);
  prefs.region_based_columns_enabled =
      command_line.HasSwitch(switches::kEnableRegionBasedColumns);

  if (IsPinchVirtualViewportEnabled()) {
    prefs.pinch_virtual_viewport_enabled = true;
    prefs.pinch_overlay_scrollbar_thickness = 10;
  }
  prefs.use_solid_color_scrollbars = ui::IsOverlayScrollbarEnabled();

#if defined(OS_ANDROID)
  prefs.user_gesture_required_for_media_playback = !command_line.HasSwitch(
      switches::kDisableGestureRequirementForMediaPlayback);
#endif

  prefs.touch_enabled = ui::AreTouchEventsEnabled();
  prefs.device_supports_touch = prefs.touch_enabled &&
      ui::IsTouchDevicePresent();
#if defined(OS_ANDROID)
  prefs.device_supports_mouse = false;
#endif

  prefs.pointer_events_max_touch_points = ui::MaxTouchPoints();

  prefs.touch_adjustment_enabled =
      !command_line.HasSwitch(switches::kDisableTouchAdjustment);

#if defined(OS_MACOSX) || defined(OS_CHROMEOS)
  bool default_enable_scroll_animator = true;
#else
  bool default_enable_scroll_animator = false;
#endif
  prefs.enable_scroll_animator = default_enable_scroll_animator;
  if (command_line.HasSwitch(switches::kEnableSmoothScrolling))
    prefs.enable_scroll_animator = true;
  if (command_line.HasSwitch(switches::kDisableSmoothScrolling))
    prefs.enable_scroll_animator = false;

  // Certain GPU features might have been blacklisted.
  GpuDataManagerImpl::GetInstance()->UpdateRendererWebPrefs(&prefs);

  if (ChildProcessSecurityPolicyImpl::GetInstance()->HasWebUIBindings(
          GetProcess()->GetID())) {
    prefs.loads_images_automatically = true;
    prefs.javascript_enabled = true;
  }

  prefs.connection_type = net::NetworkChangeNotifier::GetConnectionType();
  prefs.is_online =
      prefs.connection_type != net::NetworkChangeNotifier::CONNECTION_NONE;

  prefs.number_of_cpu_cores = base::SysInfo::NumberOfProcessors();

  prefs.viewport_meta_enabled =
      command_line.HasSwitch(switches::kEnableViewportMeta);

  prefs.viewport_enabled =
      command_line.HasSwitch(switches::kEnableViewport) ||
      prefs.viewport_meta_enabled;

  prefs.main_frame_resizes_are_orientation_changes =
      command_line.HasSwitch(switches::kMainFrameResizesAreOrientationChanges);

  prefs.deferred_image_decoding_enabled =
      command_line.HasSwitch(switches::kEnableDeferredImageDecoding) ||
      content::IsImplSidePaintingEnabled();

  prefs.spatial_navigation_enabled = command_line.HasSwitch(
      switches::kEnableSpatialNavigation);

  if (command_line.HasSwitch(switches::kV8CacheOptions)) {
    const std::string v8_cache_options =
        command_line.GetSwitchValueASCII(switches::kV8CacheOptions);
    if (v8_cache_options == "parse") {
      prefs.v8_cache_options = V8_CACHE_OPTIONS_PARSE;
    } else if (v8_cache_options == "code") {
      prefs.v8_cache_options = V8_CACHE_OPTIONS_CODE;
    } else {
      prefs.v8_cache_options = V8_CACHE_OPTIONS_OFF;
    }
  }

  prefs.v8_script_streaming_enabled =
      command_line.HasSwitch(switches::kEnableV8ScriptStreaming) ||
      base::FieldTrialList::FindFullName("V8ScriptStreaming") == "Enabled";

  GetContentClient()->browser()->OverrideWebkitPrefs(this, url, &prefs);
  return prefs;
}

void RenderViewHostImpl::SuppressDialogsUntilSwapOut() {
  Send(new ViewMsg_SuppressDialogsUntilSwapOut(GetRoutingID()));
}

void RenderViewHostImpl::OnSwappedOut(bool timed_out) {
  // Ignore spurious swap out ack.
  if (!IsWaitingForUnloadACK())
    return;

  TRACE_EVENT0("navigation", "RenderViewHostImpl::OnSwappedOut");
  unload_event_monitor_timeout_->Stop();
  if (timed_out) {
    base::ProcessHandle process_handle = GetProcess()->GetHandle();
    int views = 0;

    // Count the number of active widget hosts for the process, which
    // is equivalent to views using the process as of this writing.
    scoped_ptr<RenderWidgetHostIterator> widgets(
      RenderWidgetHost::GetRenderWidgetHosts());
    while (RenderWidgetHost* widget = widgets->GetNextHost()) {
      if (widget->GetProcess()->GetID() == GetProcess()->GetID())
        ++views;
    }

    if (!RenderProcessHost::run_renderer_in_process() &&
        process_handle && views <= 1) {
      // The process can safely be terminated, only if WebContents sets
      // SuddenTerminationAllowed, which indicates that the timer has expired.
      // This is not the case if we load data URLs or about:blank. The reason
      // is that those have no network requests and this code is hit without
      // setting the unresponsiveness timer. This allows a corner case where a
      // navigation to a data URL will leave a process running, if the
      // beforeunload handler completes fine, but the unload handler hangs.
      // At this time, the complexity to solve this edge case is not worthwhile.
      if (SuddenTerminationAllowed()) {
        // We should kill the process, but for now, just log the data so we can
        // diagnose the kill rate and investigate if separate timer is needed.
        // http://crbug.com/104346.

        // Log a histogram point to help us diagnose how many of those kills
        // we have performed. 1 is the enum value for RendererType Normal for
        // the histogram.
        UMA_HISTOGRAM_PERCENTAGE(
            "BrowserRenderProcessHost.ChildKillsUnresponsive", 1);
      }
    }
    // This is going to be incorrect for subframes and will only hit if
    // --site-per-process is specified.
    TRACE_EVENT_ASYNC_END0("navigation", "RenderFrameHostImpl::SwapOut", this);
  }

  switch (rvh_state_) {
    case STATE_PENDING_SWAP_OUT:
      SetState(STATE_SWAPPED_OUT);
      break;
    case STATE_PENDING_SHUTDOWN:
      DCHECK(!pending_shutdown_on_swap_out_.is_null());
      pending_shutdown_on_swap_out_.Run();
      break;
    default:
      NOTREACHED();
  }
}

void RenderViewHostImpl::SetPendingShutdown(const base::Closure& on_swap_out) {
  pending_shutdown_on_swap_out_ = on_swap_out;
  SetState(STATE_PENDING_SHUTDOWN);
}

void RenderViewHostImpl::ClosePage() {
  SetState(STATE_WAITING_FOR_CLOSE);
  StartHangMonitorTimeout(TimeDelta::FromMilliseconds(kUnloadTimeoutMS));

  if (IsRenderViewLive()) {
    // Since we are sending an IPC message to the renderer, increase the event
    // count to prevent the hang monitor timeout from being stopped by input
    // event acknowledgements.
    increment_in_flight_event_count();

    // TODO(creis): Should this be moved to Shutdown?  It may not be called for
    // RenderViewHosts that have been swapped out.
    NotificationService::current()->Notify(
        NOTIFICATION_RENDER_VIEW_HOST_WILL_CLOSE_RENDER_VIEW,
        Source<RenderViewHost>(this),
        NotificationService::NoDetails());

    Send(new ViewMsg_ClosePage(GetRoutingID()));
  } else {
    // This RenderViewHost doesn't have a live renderer, so just skip the unload
    // event and close the page.
    ClosePageIgnoringUnloadEvents();
  }
}

void RenderViewHostImpl::ClosePageIgnoringUnloadEvents() {
  StopHangMonitorTimeout();
  is_waiting_for_beforeunload_ack_ = false;

  sudden_termination_allowed_ = true;
  delegate_->Close(this);
}

#if defined(OS_ANDROID)
void RenderViewHostImpl::ActivateNearestFindResult(int request_id,
                                                   float x,
                                                   float y) {
  Send(new InputMsg_ActivateNearestFindResult(GetRoutingID(),
                                              request_id, x, y));
}

void RenderViewHostImpl::RequestFindMatchRects(int current_version) {
  Send(new ViewMsg_FindMatchRects(GetRoutingID(), current_version));
}
#endif

void RenderViewHostImpl::DragTargetDragEnter(
    const DropData& drop_data,
    const gfx::Point& client_pt,
    const gfx::Point& screen_pt,
    WebDragOperationsMask operations_allowed,
    int key_modifiers) {
  const int renderer_id = GetProcess()->GetID();
  ChildProcessSecurityPolicyImpl* policy =
      ChildProcessSecurityPolicyImpl::GetInstance();

  // The URL could have been cobbled together from any highlighted text string,
  // and can't be interpreted as a capability.
  DropData filtered_data(drop_data);
  GetProcess()->FilterURL(true, &filtered_data.url);
  if (drop_data.did_originate_from_renderer) {
    filtered_data.filenames.clear();
  }

  // The filenames vector, on the other hand, does represent a capability to
  // access the given files.
  storage::IsolatedContext::FileInfoSet files;
  for (std::vector<ui::FileInfo>::iterator iter(
           filtered_data.filenames.begin());
       iter != filtered_data.filenames.end();
       ++iter) {
    // A dragged file may wind up as the value of an input element, or it
    // may be used as the target of a navigation instead.  We don't know
    // which will happen at this point, so generously grant both access
    // and request permissions to the specific file to cover both cases.
    // We do not give it the permission to request all file:// URLs.

    // Make sure we have the same display_name as the one we register.
    if (iter->display_name.empty()) {
      std::string name;
      files.AddPath(iter->path, &name);
      iter->display_name = base::FilePath::FromUTF8Unsafe(name);
    } else {
      files.AddPathWithName(iter->path, iter->display_name.AsUTF8Unsafe());
    }

    policy->GrantRequestSpecificFileURL(renderer_id,
                                        net::FilePathToFileURL(iter->path));

    // If the renderer already has permission to read these paths, we don't need
    // to re-grant them. This prevents problems with DnD for files in the CrOS
    // file manager--the file manager already had read/write access to those
    // directories, but dragging a file would cause the read/write access to be
    // overwritten with read-only access, making them impossible to delete or
    // rename until the renderer was killed.
    if (!policy->CanReadFile(renderer_id, iter->path))
      policy->GrantReadFile(renderer_id, iter->path);
  }

  storage::IsolatedContext* isolated_context =
      storage::IsolatedContext::GetInstance();
  DCHECK(isolated_context);
  std::string filesystem_id = isolated_context->RegisterDraggedFileSystem(
      files);
  if (!filesystem_id.empty()) {
    // Grant the permission iff the ID is valid.
    policy->GrantReadFileSystem(renderer_id, filesystem_id);
  }
  filtered_data.filesystem_id = base::UTF8ToUTF16(filesystem_id);

  storage::FileSystemContext* file_system_context =
      BrowserContext::GetStoragePartition(GetProcess()->GetBrowserContext(),
                                          GetSiteInstance())
          ->GetFileSystemContext();
  for (size_t i = 0; i < filtered_data.file_system_files.size(); ++i) {
    storage::FileSystemURL file_system_url =
        file_system_context->CrackURL(filtered_data.file_system_files[i].url);

    std::string register_name;
    std::string filesystem_id = isolated_context->RegisterFileSystemForPath(
        file_system_url.type(), file_system_url.filesystem_id(),
        file_system_url.path(), &register_name);
    policy->GrantReadFileSystem(renderer_id, filesystem_id);

    // Note: We are using the origin URL provided by the sender here. It may be
    // different from the receiver's.
    filtered_data.file_system_files[i].url =
        GURL(storage::GetIsolatedFileSystemRootURIString(
                 file_system_url.origin(), filesystem_id, std::string())
                 .append(register_name));
  }

  Send(new DragMsg_TargetDragEnter(GetRoutingID(), filtered_data, client_pt,
                                   screen_pt, operations_allowed,
                                   key_modifiers));
}

void RenderViewHostImpl::DragTargetDragOver(
    const gfx::Point& client_pt,
    const gfx::Point& screen_pt,
    WebDragOperationsMask operations_allowed,
    int key_modifiers) {
  Send(new DragMsg_TargetDragOver(GetRoutingID(), client_pt, screen_pt,
                                  operations_allowed, key_modifiers));
}

void RenderViewHostImpl::DragTargetDragLeave() {
  Send(new DragMsg_TargetDragLeave(GetRoutingID()));
}

void RenderViewHostImpl::DragTargetDrop(
    const gfx::Point& client_pt,
    const gfx::Point& screen_pt,
    int key_modifiers) {
  Send(new DragMsg_TargetDrop(GetRoutingID(), client_pt, screen_pt,
                              key_modifiers));
}

void RenderViewHostImpl::DragSourceEndedAt(
    int client_x, int client_y, int screen_x, int screen_y,
    WebDragOperation operation) {
  Send(new DragMsg_SourceEnded(GetRoutingID(),
                               gfx::Point(client_x, client_y),
                               gfx::Point(screen_x, screen_y),
                               operation));
}

void RenderViewHostImpl::DragSourceSystemDragEnded() {
  Send(new DragMsg_SourceSystemDragEnded(GetRoutingID()));
}

RenderFrameHost* RenderViewHostImpl::GetMainFrame() {
  return RenderFrameHost::FromID(GetProcess()->GetID(), main_frame_routing_id_);
}

void RenderViewHostImpl::AllowBindings(int bindings_flags) {
  // Never grant any bindings to browser plugin guests.
  if (GetProcess()->IsIsolatedGuest()) {
    NOTREACHED() << "Never grant bindings to a guest process.";
    return;
  }

  // Ensure we aren't granting WebUI bindings to a process that has already
  // been used for non-privileged views.
  if (bindings_flags & BINDINGS_POLICY_WEB_UI &&
      GetProcess()->HasConnection() &&
      !ChildProcessSecurityPolicyImpl::GetInstance()->HasWebUIBindings(
          GetProcess()->GetID())) {
    // This process has no bindings yet. Make sure it does not have more
    // than this single active view.
    RenderProcessHostImpl* process =
        static_cast<RenderProcessHostImpl*>(GetProcess());
    // --single-process only has one renderer.
    if (process->GetActiveViewCount() > 1 &&
        !base::CommandLine::ForCurrentProcess()->HasSwitch(
            switches::kSingleProcess))
      return;
  }

  if (bindings_flags & BINDINGS_POLICY_WEB_UI) {
    ChildProcessSecurityPolicyImpl::GetInstance()->GrantWebUIBindings(
        GetProcess()->GetID());
  }

  enabled_bindings_ |= bindings_flags;
  if (renderer_initialized_)
    Send(new ViewMsg_AllowBindings(GetRoutingID(), enabled_bindings_));
}

int RenderViewHostImpl::GetEnabledBindings() const {
  return enabled_bindings_;
}

void RenderViewHostImpl::SetWebUIProperty(const std::string& name,
                                          const std::string& value) {
  // This is a sanity check before telling the renderer to enable the property.
  // It could lie and send the corresponding IPC messages anyway, but we will
  // not act on them if enabled_bindings_ doesn't agree. If we get here without
  // WebUI bindings, kill the renderer process.
  if (enabled_bindings_ & BINDINGS_POLICY_WEB_UI) {
    Send(new ViewMsg_SetWebUIProperty(GetRoutingID(), name, value));
  } else {
    RecordAction(
        base::UserMetricsAction("BindingsMismatchTerminate_RVH_WebUI"));
    base::KillProcess(
        GetProcess()->GetHandle(), content::RESULT_CODE_KILLED, false);
  }
}

void RenderViewHostImpl::GotFocus() {
  RenderWidgetHostImpl::GotFocus();  // Notifies the renderer it got focus.

  RenderViewHostDelegateView* view = delegate_->GetDelegateView();
  if (view)
    view->GotFocus();
}

void RenderViewHostImpl::LostCapture() {
  RenderWidgetHostImpl::LostCapture();
  delegate_->LostCapture();
}

void RenderViewHostImpl::LostMouseLock() {
  RenderWidgetHostImpl::LostMouseLock();
  delegate_->LostMouseLock();
}

void RenderViewHostImpl::SetInitialFocus(bool reverse) {
  Send(new ViewMsg_SetInitialFocus(GetRoutingID(), reverse));
}

void RenderViewHostImpl::FilesSelectedInChooser(
    const std::vector<ui::SelectedFileInfo>& files,
    FileChooserParams::Mode permissions) {
  // Grant the security access requested to the given files.
  for (size_t i = 0; i < files.size(); ++i) {
    const ui::SelectedFileInfo& file = files[i];
    if (permissions == FileChooserParams::Save) {
      ChildProcessSecurityPolicyImpl::GetInstance()->GrantCreateReadWriteFile(
          GetProcess()->GetID(), file.local_path);
    } else {
      ChildProcessSecurityPolicyImpl::GetInstance()->GrantReadFile(
          GetProcess()->GetID(), file.local_path);
    }
  }
  Send(new ViewMsg_RunFileChooserResponse(GetRoutingID(), files));
}

void RenderViewHostImpl::DirectoryEnumerationFinished(
    int request_id,
    const std::vector<base::FilePath>& files) {
  // Grant the security access requested to the given files.
  for (std::vector<base::FilePath>::const_iterator file = files.begin();
       file != files.end(); ++file) {
    ChildProcessSecurityPolicyImpl::GetInstance()->GrantReadFile(
        GetProcess()->GetID(), *file);
  }
  Send(new ViewMsg_EnumerateDirectoryResponse(GetRoutingID(),
                                              request_id,
                                              files));
}

void RenderViewHostImpl::SetIsLoading(bool is_loading) {
  if (ResourceDispatcherHostImpl::Get()) {
    BrowserThread::PostTask(
        BrowserThread::IO,
        FROM_HERE,
        base::Bind(&ResourceDispatcherHostImpl::OnRenderViewHostSetIsLoading,
                   base::Unretained(ResourceDispatcherHostImpl::Get()),
                   GetProcess()->GetID(),
                   GetRoutingID(),
                   is_loading));
  }
  RenderWidgetHostImpl::SetIsLoading(is_loading);
}

void RenderViewHostImpl::LoadStateChanged(
    const GURL& url,
    const net::LoadStateWithParam& load_state,
    uint64 upload_position,
    uint64 upload_size) {
  delegate_->LoadStateChanged(url, load_state, upload_position, upload_size);
}

bool RenderViewHostImpl::SuddenTerminationAllowed() const {
  return sudden_termination_allowed_ ||
      GetProcess()->SuddenTerminationAllowed();
}

///////////////////////////////////////////////////////////////////////////////
// RenderViewHostImpl, IPC message handlers:

bool RenderViewHostImpl::OnMessageReceived(const IPC::Message& msg) {
  if (!BrowserMessageFilter::CheckCanDispatchOnUI(msg, this))
    return true;

  // Filter out most IPC messages if this renderer is swapped out.
  // We still want to handle certain ACKs to keep our state consistent.
  if (IsSwappedOut()) {
    if (!SwappedOutMessages::CanHandleWhileSwappedOut(msg)) {
      // If this is a synchronous message and we decided not to handle it,
      // we must send an error reply, or else the renderer will be stuck
      // and won't respond to future requests.
      if (msg.is_sync()) {
        IPC::Message* reply = IPC::SyncMessage::GenerateReply(&msg);
        reply->set_reply_error();
        Send(reply);
      }
      // Don't continue looking for someone to handle it.
      return true;
    }
  }

  if (delegate_->OnMessageReceived(this, msg))
    return true;

  bool handled = true;
  IPC_BEGIN_MESSAGE_MAP(RenderViewHostImpl, msg)
    IPC_MESSAGE_HANDLER(ViewHostMsg_ShowView, OnShowView)
    IPC_MESSAGE_HANDLER(ViewHostMsg_ShowWidget, OnShowWidget)
    IPC_MESSAGE_HANDLER(ViewHostMsg_ShowFullscreenWidget,
                        OnShowFullscreenWidget)
    IPC_MESSAGE_HANDLER_DELAY_REPLY(ViewHostMsg_RunModal, OnRunModal)
    IPC_MESSAGE_HANDLER(ViewHostMsg_RenderViewReady, OnRenderViewReady)
    IPC_MESSAGE_HANDLER(ViewHostMsg_RenderProcessGone, OnRenderProcessGone)
    IPC_MESSAGE_HANDLER(ViewHostMsg_UpdateState, OnUpdateState)
    IPC_MESSAGE_HANDLER(ViewHostMsg_UpdateTargetURL, OnUpdateTargetURL)
    IPC_MESSAGE_HANDLER(ViewHostMsg_Close, OnClose)
    IPC_MESSAGE_HANDLER(ViewHostMsg_RequestMove, OnRequestMove)
    IPC_MESSAGE_HANDLER(ViewHostMsg_DocumentAvailableInMainFrame,
                        OnDocumentAvailableInMainFrame)
    IPC_MESSAGE_HANDLER(ViewHostMsg_ToggleFullscreen, OnToggleFullscreen)
    IPC_MESSAGE_HANDLER(ViewHostMsg_DidContentsPreferredSizeChange,
                        OnDidContentsPreferredSizeChange)
    IPC_MESSAGE_HANDLER(ViewHostMsg_RouteCloseEvent,
                        OnRouteCloseEvent)
    IPC_MESSAGE_HANDLER(ViewHostMsg_RouteMessageEvent, OnRouteMessageEvent)
    IPC_MESSAGE_HANDLER(DragHostMsg_StartDragging, OnStartDragging)
    IPC_MESSAGE_HANDLER(DragHostMsg_UpdateDragCursor, OnUpdateDragCursor)
    IPC_MESSAGE_HANDLER(DragHostMsg_TargetDrop_ACK, OnTargetDropACK)
    IPC_MESSAGE_HANDLER(ViewHostMsg_TakeFocus, OnTakeFocus)
    IPC_MESSAGE_HANDLER(ViewHostMsg_FocusedNodeChanged, OnFocusedNodeChanged)
    IPC_MESSAGE_HANDLER(ViewHostMsg_ClosePage_ACK, OnClosePageACK)
    IPC_MESSAGE_HANDLER(ViewHostMsg_DidZoomURL, OnDidZoomURL)
    IPC_MESSAGE_HANDLER(ViewHostMsg_RunFileChooser, OnRunFileChooser)
    IPC_MESSAGE_HANDLER(ViewHostMsg_FocusedNodeTouched, OnFocusedNodeTouched)
    // Have the super handle all other messages.
    IPC_MESSAGE_UNHANDLED(
        handled = RenderWidgetHostImpl::OnMessageReceived(msg))
  IPC_END_MESSAGE_MAP()

  return handled;
}

void RenderViewHostImpl::Init() {
  RenderWidgetHostImpl::Init();
}

void RenderViewHostImpl::Shutdown() {
  // If we are being run modally (see RunModal), then we need to cleanup.
  if (run_modal_reply_msg_) {
    Send(run_modal_reply_msg_);
    run_modal_reply_msg_ = NULL;
    RenderViewHostImpl* opener =
        RenderViewHostImpl::FromID(GetProcess()->GetID(), run_modal_opener_id_);
    if (opener) {
      opener->StartHangMonitorTimeout(TimeDelta::FromMilliseconds(
          hung_renderer_delay_ms_));
      // Balance out the decrement when we got created.
      opener->increment_in_flight_event_count();
    }
    run_modal_opener_id_ = MSG_ROUTING_NONE;
  }

  // We can't release the SessionStorageNamespace until our peer
  // in the renderer has wound down.
  if (GetProcess()->HasConnection()) {
    RenderProcessHostImpl::ReleaseOnCloseACK(
        GetProcess(),
        delegate_->GetSessionStorageNamespaceMap(),
        GetRoutingID());
  }

  RenderWidgetHostImpl::Shutdown();
}

void RenderViewHostImpl::WasHidden() {
  if (ResourceDispatcherHostImpl::Get()) {
    BrowserThread::PostTask(
        BrowserThread::IO, FROM_HERE,
        base::Bind(&ResourceDispatcherHostImpl::OnRenderViewHostWasHidden,
                   base::Unretained(ResourceDispatcherHostImpl::Get()),
                   GetProcess()->GetID(), GetRoutingID()));
  }

  RenderWidgetHostImpl::WasHidden();
}

void RenderViewHostImpl::WasShown(const ui::LatencyInfo& latency_info) {
  if (ResourceDispatcherHostImpl::Get()) {
    BrowserThread::PostTask(
        BrowserThread::IO, FROM_HERE,
        base::Bind(&ResourceDispatcherHostImpl::OnRenderViewHostWasShown,
                   base::Unretained(ResourceDispatcherHostImpl::Get()),
                   GetProcess()->GetID(), GetRoutingID()));
  }

  RenderWidgetHostImpl::WasShown(latency_info);
}

bool RenderViewHostImpl::IsRenderView() const {
  return true;
}

void RenderViewHostImpl::CreateNewWindow(
    int route_id,
    int main_frame_route_id,
    const ViewHostMsg_CreateWindow_Params& params,
    SessionStorageNamespace* session_storage_namespace) {
  ViewHostMsg_CreateWindow_Params validated_params(params);
  GetProcess()->FilterURL(false, &validated_params.target_url);
  GetProcess()->FilterURL(false, &validated_params.opener_url);
  GetProcess()->FilterURL(true, &validated_params.opener_security_origin);

  delegate_->CreateNewWindow(
      GetProcess()->GetID(), route_id, main_frame_route_id, validated_params,
      session_storage_namespace);
}

void RenderViewHostImpl::CreateNewWidget(int route_id,
                                     blink::WebPopupType popup_type) {
  delegate_->CreateNewWidget(GetProcess()->GetID(), route_id, popup_type);
}

void RenderViewHostImpl::CreateNewFullscreenWidget(int route_id) {
  delegate_->CreateNewFullscreenWidget(GetProcess()->GetID(), route_id);
}

void RenderViewHostImpl::OnShowView(int route_id,
                                    WindowOpenDisposition disposition,
                                    const gfx::Rect& initial_pos,
                                    bool user_gesture) {
  if (IsRVHStateActive(rvh_state_)) {
    delegate_->ShowCreatedWindow(
        route_id, disposition, initial_pos, user_gesture);
  }
  Send(new ViewMsg_Move_ACK(route_id));
}

void RenderViewHostImpl::OnShowWidget(int route_id,
                                      const gfx::Rect& initial_pos) {
  if (IsRVHStateActive(rvh_state_))
    delegate_->ShowCreatedWidget(route_id, initial_pos);
  Send(new ViewMsg_Move_ACK(route_id));
}

void RenderViewHostImpl::OnShowFullscreenWidget(int route_id) {
  if (IsRVHStateActive(rvh_state_))
    delegate_->ShowCreatedFullscreenWidget(route_id);
  Send(new ViewMsg_Move_ACK(route_id));
}

void RenderViewHostImpl::OnRunModal(int opener_id, IPC::Message* reply_msg) {
  DCHECK(!run_modal_reply_msg_);
  run_modal_reply_msg_ = reply_msg;
  run_modal_opener_id_ = opener_id;

  RecordAction(base::UserMetricsAction("ShowModalDialog"));

  RenderViewHostImpl* opener =
      RenderViewHostImpl::FromID(GetProcess()->GetID(), run_modal_opener_id_);
  if (opener) {
    opener->StopHangMonitorTimeout();
    // The ack for the mouse down won't come until the dialog closes, so fake it
    // so that we don't get a timeout.
    opener->decrement_in_flight_event_count();
  }

  // TODO(darin): Bug 1107929: Need to inform our delegate to show this view in
  // an app-modal fashion.
}

void RenderViewHostImpl::OnRenderViewReady() {
  render_view_termination_status_ = base::TERMINATION_STATUS_STILL_RUNNING;
  SendScreenRects();
  WasResized();
  delegate_->RenderViewReady(this);
}

void RenderViewHostImpl::OnRenderProcessGone(int status, int exit_code) {
  // Keep the termination status so we can get at it later when we
  // need to know why it died.
  render_view_termination_status_ =
      static_cast<base::TerminationStatus>(status);

  // Reset frame tree state associated with this process.  This must happen
  // before RenderViewTerminated because observers expect the subframes of any
  // affected frames to be cleared first.
  delegate_->GetFrameTree()->RenderProcessGone(this);

  // Our base class RenderWidgetHost needs to reset some stuff.
  RendererExited(render_view_termination_status_, exit_code);

  delegate_->RenderViewTerminated(this,
                                  static_cast<base::TerminationStatus>(status),
                                  exit_code);
}

void RenderViewHostImpl::OnUpdateState(int32 page_id, const PageState& state) {
  // Without this check, the renderer can trick the browser into using
  // filenames it can't access in a future session restore.
  if (!CanAccessFilesOfPageState(state)) {
    GetProcess()->ReceivedBadMessage();
    return;
  }

  delegate_->UpdateState(this, page_id, state);
}

void RenderViewHostImpl::OnUpdateTargetURL(const GURL& url) {
  if (IsRVHStateActive(rvh_state_))
    delegate_->UpdateTargetURL(url);

  // Send a notification back to the renderer that we are ready to
  // receive more target urls.
  Send(new ViewMsg_UpdateTargetURL_ACK(GetRoutingID()));
}

void RenderViewHostImpl::OnClose() {
  // If the renderer is telling us to close, it has already run the unload
  // events, and we can take the fast path.
  ClosePageIgnoringUnloadEvents();
}

void RenderViewHostImpl::OnRequestMove(const gfx::Rect& pos) {
  if (IsRVHStateActive(rvh_state_))
    delegate_->RequestMove(pos);
  Send(new ViewMsg_Move_ACK(GetRoutingID()));
}

void RenderViewHostImpl::OnDocumentAvailableInMainFrame(
    bool uses_temporary_zoom_level) {
  delegate_->DocumentAvailableInMainFrame(this);

  if (!uses_temporary_zoom_level)
    return;

  HostZoomMapImpl* host_zoom_map =
      static_cast<HostZoomMapImpl*>(HostZoomMap::GetDefaultForBrowserContext(
          GetProcess()->GetBrowserContext()));
  host_zoom_map->SetTemporaryZoomLevel(GetProcess()->GetID(),
                                       GetRoutingID(),
                                       host_zoom_map->GetDefaultZoomLevel());
}

void RenderViewHostImpl::OnToggleFullscreen(bool enter_fullscreen) {
  DCHECK_CURRENTLY_ON(BrowserThread::UI);
  delegate_->ToggleFullscreenMode(enter_fullscreen);
  // We need to notify the contents that its fullscreen state has changed. This
  // is done as part of the resize message.
  WasResized();
}

void RenderViewHostImpl::OnDidContentsPreferredSizeChange(
    const gfx::Size& new_size) {
  delegate_->UpdatePreferredSize(new_size);
}

void RenderViewHostImpl::OnRenderAutoResized(const gfx::Size& new_size) {
  delegate_->ResizeDueToAutoResize(new_size);
}

void RenderViewHostImpl::OnRouteCloseEvent() {
  // Have the delegate route this to the active RenderViewHost.
  delegate_->RouteCloseEvent(this);
}

void RenderViewHostImpl::OnRouteMessageEvent(
    const ViewMsg_PostMessage_Params& params) {
  // Give to the delegate to route to the active RenderViewHost.
  delegate_->RouteMessageEvent(this, params);
}

void RenderViewHostImpl::OnStartDragging(
    const DropData& drop_data,
    WebDragOperationsMask drag_operations_mask,
    const SkBitmap& bitmap,
    const gfx::Vector2d& bitmap_offset_in_dip,
    const DragEventSourceInfo& event_info) {
  RenderViewHostDelegateView* view = delegate_->GetDelegateView();
  if (!view)
    return;

  DropData filtered_data(drop_data);
  RenderProcessHost* process = GetProcess();
  ChildProcessSecurityPolicyImpl* policy =
      ChildProcessSecurityPolicyImpl::GetInstance();

  // Allow drag of Javascript URLs to enable bookmarklet drag to bookmark bar.
  if (!filtered_data.url.SchemeIs(url::kJavaScriptScheme))
    process->FilterURL(true, &filtered_data.url);
  process->FilterURL(false, &filtered_data.html_base_url);
  // Filter out any paths that the renderer didn't have access to. This prevents
  // the following attack on a malicious renderer:
  // 1. StartDragging IPC sent with renderer-specified filesystem paths that it
  //    doesn't have read permissions for.
  // 2. We initiate a native DnD operation.
  // 3. DnD operation immediately ends since mouse is not held down. DnD events
  //    still fire though, which causes read permissions to be granted to the
  //    renderer for any file paths in the drop.
  filtered_data.filenames.clear();
  for (std::vector<ui::FileInfo>::const_iterator it =
           drop_data.filenames.begin();
       it != drop_data.filenames.end();
       ++it) {
    if (policy->CanReadFile(GetProcess()->GetID(), it->path))
      filtered_data.filenames.push_back(*it);
  }

  storage::FileSystemContext* file_system_context =
      BrowserContext::GetStoragePartition(GetProcess()->GetBrowserContext(),
                                          GetSiteInstance())
          ->GetFileSystemContext();
  filtered_data.file_system_files.clear();
  for (size_t i = 0; i < drop_data.file_system_files.size(); ++i) {
    storage::FileSystemURL file_system_url =
        file_system_context->CrackURL(drop_data.file_system_files[i].url);
    if (policy->CanReadFileSystemFile(GetProcess()->GetID(), file_system_url))
      filtered_data.file_system_files.push_back(drop_data.file_system_files[i]);
  }

  float scale = GetScaleFactorForView(GetView());
  gfx::ImageSkia image(gfx::ImageSkiaRep(bitmap, scale));
  view->StartDragging(filtered_data, drag_operations_mask, image,
      bitmap_offset_in_dip, event_info);
}

void RenderViewHostImpl::OnUpdateDragCursor(WebDragOperation current_op) {
  RenderViewHostDelegateView* view = delegate_->GetDelegateView();
  if (view)
    view->UpdateDragCursor(current_op);
}

void RenderViewHostImpl::OnTargetDropACK() {
  NotificationService::current()->Notify(
      NOTIFICATION_RENDER_VIEW_HOST_DID_RECEIVE_DRAG_TARGET_DROP_ACK,
      Source<RenderViewHost>(this),
      NotificationService::NoDetails());
}

void RenderViewHostImpl::OnTakeFocus(bool reverse) {
  RenderViewHostDelegateView* view = delegate_->GetDelegateView();
  if (view)
    view->TakeFocus(reverse);
}

void RenderViewHostImpl::OnFocusedNodeChanged(bool is_editable_node) {
  is_focused_element_editable_ = is_editable_node;
  if (view_)
    view_->FocusedNodeChanged(is_editable_node);
#if defined(OS_WIN)
  if (!is_editable_node && virtual_keyboard_requested_) {
    virtual_keyboard_requested_ = false;
    delegate_->SetIsVirtualKeyboardRequested(false);
    BrowserThread::PostDelayedTask(
        BrowserThread::UI, FROM_HERE,
        base::Bind(base::IgnoreResult(&DismissVirtualKeyboardTask)),
        TimeDelta::FromMilliseconds(kVirtualKeyboardDisplayWaitTimeoutMs));
  }
#endif
  NotificationService::current()->Notify(
      NOTIFICATION_FOCUS_CHANGED_IN_PAGE,
      Source<RenderViewHost>(this),
      Details<const bool>(&is_editable_node));
}

void RenderViewHostImpl::OnUserGesture() {
  delegate_->OnUserGesture();
}

void RenderViewHostImpl::OnClosePageACK() {
  decrement_in_flight_event_count();
  ClosePageIgnoringUnloadEvents();
}

void RenderViewHostImpl::NotifyRendererUnresponsive() {
  delegate_->RendererUnresponsive(
      this, is_waiting_for_beforeunload_ack_, IsWaitingForUnloadACK());
}

void RenderViewHostImpl::NotifyRendererResponsive() {
  delegate_->RendererResponsive(this);
}

void RenderViewHostImpl::RequestToLockMouse(bool user_gesture,
                                            bool last_unlocked_by_target) {
  delegate_->RequestToLockMouse(user_gesture, last_unlocked_by_target);
}

bool RenderViewHostImpl::IsFullscreen() const {
  return delegate_->IsFullscreenForCurrentTab();
}

void RenderViewHostImpl::OnFocus() {
  // Note: We allow focus and blur from swapped out RenderViewHosts, even when
  // the active RenderViewHost is in a different BrowsingInstance (e.g., WebUI).
  delegate_->Activate();
}

void RenderViewHostImpl::OnBlur() {
  delegate_->Deactivate();
}

gfx::Rect RenderViewHostImpl::GetRootWindowResizerRect() const {
  return delegate_->GetRootWindowResizerRect();
}

void RenderViewHostImpl::ForwardMouseEvent(
    const blink::WebMouseEvent& mouse_event) {

  // We make a copy of the mouse event because
  // RenderWidgetHost::ForwardMouseEvent will delete |mouse_event|.
  blink::WebMouseEvent event_copy(mouse_event);
  RenderWidgetHostImpl::ForwardMouseEvent(event_copy);

  switch (event_copy.type) {
    case WebInputEvent::MouseMove:
      delegate_->HandleMouseMove();
      break;
    case WebInputEvent::MouseLeave:
      delegate_->HandleMouseLeave();
      break;
    case WebInputEvent::MouseDown:
      delegate_->HandleMouseDown();
      break;
    case WebInputEvent::MouseWheel:
      if (ignore_input_events())
        delegate_->OnIgnoredUIEvent();
      break;
    case WebInputEvent::MouseUp:
      delegate_->HandleMouseUp();
    default:
      // For now, we don't care about the rest.
      break;
  }
}

void RenderViewHostImpl::OnPointerEventActivate() {
  delegate_->HandlePointerActivate();
}

void RenderViewHostImpl::ForwardKeyboardEvent(
    const NativeWebKeyboardEvent& key_event) {
  if (ignore_input_events()) {
    if (key_event.type == WebInputEvent::RawKeyDown)
      delegate_->OnIgnoredUIEvent();
    return;
  }
  RenderWidgetHostImpl::ForwardKeyboardEvent(key_event);
}

bool RenderViewHostImpl::IsWaitingForUnloadACK() const {
  return rvh_state_ == STATE_WAITING_FOR_CLOSE ||
         rvh_state_ == STATE_PENDING_SHUTDOWN ||
         rvh_state_ == STATE_PENDING_SWAP_OUT;
}

void RenderViewHostImpl::OnTextSurroundingSelectionResponse(
    const base::string16& content,
    size_t start_offset,
    size_t end_offset) {
  if (!view_)
    return;
  view_->OnTextSurroundingSelectionResponse(content, start_offset, end_offset);
}

void RenderViewHostImpl::ExitFullscreen() {
  RejectMouseLockOrUnlockIfNecessary();
  // Notify delegate_ and renderer of fullscreen state change.
  OnToggleFullscreen(false);
}

WebPreferences RenderViewHostImpl::GetWebkitPreferences() {
  if (!web_preferences_.get()) {
    OnWebkitPreferencesChanged();
  }
  return *web_preferences_;
}

void RenderViewHostImpl::UpdateWebkitPreferences(const WebPreferences& prefs) {
  web_preferences_.reset(new WebPreferences(prefs));
  Send(new ViewMsg_UpdateWebPreferences(GetRoutingID(), prefs));
}

void RenderViewHostImpl::OnWebkitPreferencesChanged() {
  // This is defensive code to avoid infinite loops due to code run inside
  // UpdateWebkitPreferences() accidentally updating more preferences and thus
  // calling back into this code. See crbug.com/398751 for one past example.
  if (updating_web_preferences_)
    return;
  updating_web_preferences_ = true;
  UpdateWebkitPreferences(delegate_->ComputeWebkitPrefs());
  updating_web_preferences_ = false;
}

void RenderViewHostImpl::GetAudioOutputControllers(
    const GetAudioOutputControllersCallback& callback) const {
  scoped_refptr<AudioRendererHost> audio_host =
      static_cast<RenderProcessHostImpl*>(GetProcess())->audio_renderer_host();
  audio_host->GetOutputControllers(GetRoutingID(), callback);
}

void RenderViewHostImpl::ClearFocusedElement() {
  is_focused_element_editable_ = false;
  Send(new ViewMsg_ClearFocusedElement(GetRoutingID()));
}

bool RenderViewHostImpl::IsFocusedElementEditable() {
  return is_focused_element_editable_;
}

void RenderViewHostImpl::Zoom(PageZoom zoom) {
  Send(new ViewMsg_Zoom(GetRoutingID(), zoom));
}

void RenderViewHostImpl::DisableScrollbarsForThreshold(const gfx::Size& size) {
  Send(new ViewMsg_DisableScrollbarsForSmallWindows(GetRoutingID(), size));
}

void RenderViewHostImpl::EnablePreferredSizeMode() {
  Send(new ViewMsg_EnablePreferredSizeChangedMode(GetRoutingID()));
}

void RenderViewHostImpl::EnableAutoResize(const gfx::Size& min_size,
                                          const gfx::Size& max_size) {
  SetShouldAutoResize(true);
  Send(new ViewMsg_EnableAutoResize(GetRoutingID(), min_size, max_size));
}

void RenderViewHostImpl::DisableAutoResize(const gfx::Size& new_size) {
  SetShouldAutoResize(false);
  Send(new ViewMsg_DisableAutoResize(GetRoutingID(), new_size));
  if (!new_size.IsEmpty())
    GetView()->SetSize(new_size);
}

void RenderViewHostImpl::CopyImageAt(int x, int y) {
  Send(new ViewMsg_CopyImageAt(GetRoutingID(), x, y));
}

void RenderViewHostImpl::SaveImageAt(int x, int y) {
  Send(new ViewMsg_SaveImageAt(GetRoutingID(), x, y));
}

void RenderViewHostImpl::ExecuteMediaPlayerActionAtLocation(
  const gfx::Point& location, const blink::WebMediaPlayerAction& action) {
  Send(new ViewMsg_MediaPlayerActionAt(GetRoutingID(), location, action));
}

void RenderViewHostImpl::ExecutePluginActionAtLocation(
  const gfx::Point& location, const blink::WebPluginAction& action) {
  Send(new ViewMsg_PluginActionAt(GetRoutingID(), location, action));
}

void RenderViewHostImpl::NotifyMoveOrResizeStarted() {
  Send(new ViewMsg_MoveOrResizeStarted(GetRoutingID()));
}

void RenderViewHostImpl::OnDidZoomURL(double zoom_level,
                                      const GURL& url) {
  HostZoomMapImpl* host_zoom_map =
      static_cast<HostZoomMapImpl*>(HostZoomMap::GetDefaultForBrowserContext(
          GetProcess()->GetBrowserContext()));

  host_zoom_map->SetZoomLevelForView(GetProcess()->GetID(),
                                     GetRoutingID(),
                                     zoom_level,
                                     net::GetHostOrSpecFromURL(url));
}

void RenderViewHostImpl::OnRunFileChooser(const FileChooserParams& params) {
  delegate_->RunFileChooser(this, params);
}

void RenderViewHostImpl::OnFocusedNodeTouched(bool editable) {
#if defined(OS_WIN)
  if (editable) {
    virtual_keyboard_requested_ = base::win::DisplayVirtualKeyboard();
    delegate_->SetIsVirtualKeyboardRequested(true);
  } else {
    virtual_keyboard_requested_ = false;
    delegate_->SetIsVirtualKeyboardRequested(false);
    base::win::DismissVirtualKeyboard();
  }
#endif
}

<<<<<<< HEAD
=======
void RenderViewHostImpl::EnableAltDragRubberbanding(bool enable) {
  Send(new ViewMsg_EnableAltDragRubberbanding(GetRoutingID(), enable));
}

#if defined(OS_MACOSX) || defined(OS_ANDROID)
void RenderViewHostImpl::OnShowPopup(
    const ViewHostMsg_ShowPopup_Params& params) {
  RenderViewHostDelegateView* view = delegate_->GetDelegateView();
  if (view) {
    view->ShowPopupMenu(params.bounds,
                        params.item_height,
                        params.item_font_size,
                        params.selected_item,
                        params.popup_items,
                        params.right_aligned,
                        params.allow_multiple_selection);
  }
}

void RenderViewHostImpl::OnHidePopup() {
  RenderViewHostDelegateView* view = delegate_->GetDelegateView();
  if (view)
    view->HidePopupMenu();
}
#endif

>>>>>>> fbe8a84d
void RenderViewHostImpl::SetState(RenderViewHostImplState rvh_state) {
  // We update the number of RenderViews in a SiteInstance when the
  // swapped out status of this RenderView gets flipped to/from live.
  if (!IsRVHStateActive(rvh_state_) && IsRVHStateActive(rvh_state))
    instance_->increment_active_view_count();
  else if (IsRVHStateActive(rvh_state_) && !IsRVHStateActive(rvh_state))
    instance_->decrement_active_view_count();

  // Whenever we change the RVH state to and from live or swapped out state, we
  // should not be waiting for beforeunload or unload acks.  We clear them here
  // to be safe, since they can cause navigations to be ignored in OnNavigate.
  if (rvh_state == STATE_DEFAULT ||
      rvh_state == STATE_SWAPPED_OUT ||
      rvh_state_ == STATE_DEFAULT ||
      rvh_state_ == STATE_SWAPPED_OUT) {
    is_waiting_for_beforeunload_ack_ = false;
  }
  rvh_state_ = rvh_state;

}

bool RenderViewHostImpl::CanAccessFilesOfPageState(
    const PageState& state) const {
  ChildProcessSecurityPolicyImpl* policy =
      ChildProcessSecurityPolicyImpl::GetInstance();

  const std::vector<base::FilePath>& file_paths = state.GetReferencedFiles();
  for (std::vector<base::FilePath>::const_iterator file = file_paths.begin();
       file != file_paths.end(); ++file) {
    if (!policy->CanReadFile(GetProcess()->GetID(), *file))
      return false;
  }
  return true;
}

void RenderViewHostImpl::AttachToFrameTree() {
  FrameTree* frame_tree = delegate_->GetFrameTree();

  frame_tree->ResetForMainFrameSwap();
}

void RenderViewHostImpl::SelectWordAroundCaret() {
  Send(new ViewMsg_SelectWordAroundCaret(GetRoutingID()));
}

}  // namespace content<|MERGE_RESOLUTION|>--- conflicted
+++ resolved
@@ -1472,35 +1472,10 @@
 #endif
 }
 
-<<<<<<< HEAD
-=======
 void RenderViewHostImpl::EnableAltDragRubberbanding(bool enable) {
   Send(new ViewMsg_EnableAltDragRubberbanding(GetRoutingID(), enable));
 }
 
-#if defined(OS_MACOSX) || defined(OS_ANDROID)
-void RenderViewHostImpl::OnShowPopup(
-    const ViewHostMsg_ShowPopup_Params& params) {
-  RenderViewHostDelegateView* view = delegate_->GetDelegateView();
-  if (view) {
-    view->ShowPopupMenu(params.bounds,
-                        params.item_height,
-                        params.item_font_size,
-                        params.selected_item,
-                        params.popup_items,
-                        params.right_aligned,
-                        params.allow_multiple_selection);
-  }
-}
-
-void RenderViewHostImpl::OnHidePopup() {
-  RenderViewHostDelegateView* view = delegate_->GetDelegateView();
-  if (view)
-    view->HidePopupMenu();
-}
-#endif
-
->>>>>>> fbe8a84d
 void RenderViewHostImpl::SetState(RenderViewHostImplState rvh_state) {
   // We update the number of RenderViews in a SiteInstance when the
   // swapped out status of this RenderView gets flipped to/from live.
