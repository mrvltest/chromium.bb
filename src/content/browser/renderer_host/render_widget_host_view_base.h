--- conflicted
+++ resolved
@@ -70,32 +70,10 @@
   virtual void SetShowingContextMenu(bool showing_menu) OVERRIDE;
   virtual base::string16 GetSelectedText() const OVERRIDE;
   virtual bool IsMouseLocked() OVERRIDE;
-<<<<<<< HEAD
   virtual gfx::Size GetVisibleViewportSize() const OVERRIDE;
   virtual void SetInsets(const gfx::Insets& insets) OVERRIDE;
-=======
-  virtual void UnhandledWheelEvent(
-      const blink::WebMouseWheelEvent& event) OVERRIDE;
-  virtual InputEventAckState FilterInputEvent(
-      const blink::WebInputEvent& input_event) OVERRIDE;
-  virtual void OnSetNeedsFlushInput() OVERRIDE;
-  virtual void OnDidFlushInput() OVERRIDE;
-  virtual void GestureEventAck(const blink::WebGestureEvent& event,
-                               InputEventAckState ack_result) OVERRIDE;
   virtual void SetRubberbandRect(const gfx::Rect& rect) OVERRIDE;
   virtual void HideRubberbandRect() OVERRIDE;
-  virtual void SetPopupType(blink::WebPopupType popup_type) OVERRIDE;
-  virtual blink::WebPopupType GetPopupType() OVERRIDE;
-  virtual BrowserAccessibilityManager*
-      GetBrowserAccessibilityManager() const OVERRIDE;
-  virtual void CreateBrowserAccessibilityManagerIfNeeded() OVERRIDE;
-  virtual void ProcessAckedTouchEvent(const TouchEventWithLatencyInfo& touch,
-                                      InputEventAckState ack_result) OVERRIDE;
-  virtual scoped_ptr<SyntheticGestureTarget> CreateSyntheticGestureTarget()
-      OVERRIDE;
-  virtual void FocusedNodeChanged(bool is_editable_node) OVERRIDE;
-  virtual bool CanSubscribeFrame() const OVERRIDE;
->>>>>>> e7e03f77
   virtual void BeginFrameSubscription(
       scoped_ptr<RenderWidgetHostViewFrameSubscriber> subscriber) OVERRIDE;
   virtual void EndFrameSubscription() OVERRIDE;
