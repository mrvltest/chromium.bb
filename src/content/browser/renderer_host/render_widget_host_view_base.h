--- conflicted
+++ resolved
@@ -69,22 +69,6 @@
   ~RenderWidgetHostViewBase() override;
 
   // RenderWidgetHostView implementation.
-<<<<<<< HEAD
-  virtual void SetBackgroundOpaque(bool opaque) OVERRIDE;
-  virtual bool GetBackgroundOpaque() OVERRIDE;
-  virtual ui::TextInputClient* GetTextInputClient() OVERRIDE;
-  virtual bool IsShowingContextMenu() const OVERRIDE;
-  virtual void SetShowingContextMenu(bool showing_menu) OVERRIDE;
-  virtual base::string16 GetSelectedText() const OVERRIDE;
-  virtual bool IsMouseLocked() OVERRIDE;
-  virtual gfx::Size GetVisibleViewportSize() const OVERRIDE;
-  virtual void SetInsets(const gfx::Insets& insets) OVERRIDE;
-  virtual void SetRubberbandRect(const gfx::Rect& rect) OVERRIDE;
-  virtual void HideRubberbandRect() OVERRIDE;
-  virtual void BeginFrameSubscription(
-      scoped_ptr<RenderWidgetHostViewFrameSubscriber> subscriber) OVERRIDE;
-  virtual void EndFrameSubscription() OVERRIDE;
-=======
   void SetBackgroundColor(SkColor color) override;
   void SetBackgroundColorToDefault() final;
   bool GetBackgroundOpaque() override;
@@ -100,7 +84,6 @@
   void BeginFrameSubscription(
       scoped_ptr<RenderWidgetHostViewFrameSubscriber> subscriber) override;
   void EndFrameSubscription() override;
->>>>>>> 4f556e39
 
   // IPC::Listener implementation:
   bool OnMessageReceived(const IPC::Message& msg) override;
