--- conflicted
+++ resolved
@@ -1983,21 +1983,13 @@
   switch (event->type()) {
     case ui::ET_MOUSE_PRESSED:
       window_->SetCapture();
-<<<<<<< HEAD
+      has_capture_from_mouse_down_ = true;
       break;
     case ui::ET_MOUSE_RELEASED:
-      if (!NeedsMouseCapture())
+      if (!NeedsMouseCapture()) {
+        has_capture_from_mouse_down_ = false;
         window_->ReleaseCapture();
-=======
-      has_capture_from_mouse_down_ = true;
-      // Confirm existing composition text on mouse click events, to make sure
-      // the input caret won't be moved with an ongoing composition text.
-      FinishImeCompositionSession();
-      break;
-    case ui::ET_MOUSE_RELEASED:
-      has_capture_from_mouse_down_ = false;
-      window_->ReleaseCapture();
->>>>>>> 0d46546d
+      }
       break;
     default:
       break;
