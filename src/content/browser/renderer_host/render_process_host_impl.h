// Copyright (c) 2012 The Chromium Authors. All rights reserved.
// Use of this source code is governed by a BSD-style license that can be
// found in the LICENSE file.

#ifndef CONTENT_BROWSER_RENDERER_HOST_BROWSER_RENDER_PROCESS_HOST_IMPL_H_
#define CONTENT_BROWSER_RENDERER_HOST_BROWSER_RENDER_PROCESS_HOST_IMPL_H_

#include <map>
#include <queue>
#include <string>

#include "base/memory/scoped_ptr.h"
#include "base/process/process.h"
#include "base/timer/timer.h"
#include "content/browser/child_process_launcher.h"
#include "content/browser/power_monitor_message_broadcaster.h"
#include "content/common/content_export.h"
#include "content/public/browser/global_request_id.h"
#include "content/public/browser/gpu_data_manager_observer.h"
#include "content/public/browser/render_process_host.h"
#include "ipc/ipc_channel_proxy.h"
#include "ui/surface/transport_dib.h"

class CommandLine;
struct ViewHostMsg_CompositorSurfaceBuffersSwapped_Params;

namespace base {
class MessageLoop;
}

namespace gfx {
class Size;
}

namespace content {
class BrowserDemuxerAndroid;
class GpuMessageFilter;
class PeerConnectionTrackerHost;
class RenderWidgetHelper;
class RenderWidgetHost;
class RenderWidgetHostImpl;
class RenderWidgetHostViewFrameSubscriber;
class StoragePartition;
class StoragePartitionImpl;

// Implements a concrete RenderProcessHost for the browser process for talking
// to actual renderer processes (as opposed to mocks).
//
// Represents the browser side of the browser <--> renderer communication
// channel. There will be one RenderProcessHost per renderer process.
//
// This object is refcounted so that it can release its resources when all
// hosts using it go away.
//
// This object communicates back and forth with the RenderProcess object
// running in the renderer process. Each RenderProcessHost and RenderProcess
// keeps a list of RenderView (renderer) and WebContentsImpl (browser) which
// are correlated with IDs. This way, the Views and the corresponding ViewHosts
// communicate through the two process objects.
//
// A RenderProcessHost is also associated with one and only one
// StoragePartition.  This allows us to implement strong storage isolation
// because all the IPCs from the RenderViews (renderer) will only ever be able
// to access the partition they are assigned to.
class CONTENT_EXPORT RenderProcessHostImpl
    : public RenderProcessHost,
      public ChildProcessLauncher::Client,
      public GpuDataManagerObserver {
 public:
  RenderProcessHostImpl(int host_id,
                        base::ProcessHandle externally_managed_handle,
                        BrowserContext* browser_context,
                        StoragePartitionImpl* storage_partition_impl,
                        bool supports_browser_plugin,
                        bool is_guest);
  virtual ~RenderProcessHostImpl();

  // RenderProcessHost implementation (public portion).
  virtual void EnableSendQueue() OVERRIDE;
  virtual bool Init() OVERRIDE;
  virtual int GetNextRoutingID() OVERRIDE;
  virtual void AddRoute(int32 routing_id, IPC::Listener* listener) OVERRIDE;
  virtual void RemoveRoute(int32 routing_id) OVERRIDE;
  virtual size_t NumListeners() OVERRIDE;
  virtual bool WaitForBackingStoreMsg(int render_widget_id,
                                      const base::TimeDelta& max_delay,
                                      IPC::Message* msg) OVERRIDE;
  virtual void ReceivedBadMessage() OVERRIDE;
  virtual void WidgetRestored() OVERRIDE;
  virtual void WidgetHidden() OVERRIDE;
  virtual int VisibleWidgetCount() const OVERRIDE;
  virtual bool IsGuest() const OVERRIDE;
  virtual StoragePartition* GetStoragePartition() const OVERRIDE;
  virtual bool FastShutdownIfPossible() OVERRIDE;
  virtual void DumpHandles() OVERRIDE;
  virtual base::ProcessHandle GetHandle() const OVERRIDE;
  virtual TransportDIB* GetTransportDIB(TransportDIB::Id dib_id) OVERRIDE;
  virtual TransportDIB* MapTransportDIB(TransportDIB::Id dib_id) OVERRIDE;
  virtual BrowserContext* GetBrowserContext() const OVERRIDE;
  virtual bool InSameStoragePartition(
      StoragePartition* partition) const OVERRIDE;
  virtual int GetID() const OVERRIDE;
  virtual bool HasConnection() const OVERRIDE;
  virtual void SetIgnoreInputEvents(bool ignore_input_events) OVERRIDE;
  virtual bool IgnoreInputEvents() const OVERRIDE;
  virtual void Cleanup() OVERRIDE;
  virtual void AddPendingView() OVERRIDE;
  virtual void RemovePendingView() OVERRIDE;
  virtual void SetSuddenTerminationAllowed(bool enabled) OVERRIDE;
  virtual bool SuddenTerminationAllowed() const OVERRIDE;
  virtual IPC::ChannelProxy* GetChannel() OVERRIDE;
  virtual bool FastShutdownForPageCount(size_t count) OVERRIDE;
  virtual bool FastShutdownStarted() const OVERRIDE;
  virtual base::TimeDelta GetChildProcessIdleTime() const OVERRIDE;
  virtual void SurfaceUpdated(int32 surface_id) OVERRIDE;
  virtual void ResumeRequestsForView(int route_id) OVERRIDE;
  virtual bool IsProcessManagedExternally() const OVERRIDE;
  virtual bool UsesInProcessPlugins() const OVERRIDE;
  virtual void SetUsesInProcessPlugins() OVERRIDE;

  // IPC::Sender via RenderProcessHost.
  virtual bool Send(IPC::Message* msg) OVERRIDE;

  // IPC::Listener via RenderProcessHost.
  virtual bool OnMessageReceived(const IPC::Message& msg) OVERRIDE;
  virtual void OnChannelConnected(int32 peer_pid) OVERRIDE;
  virtual void OnChannelError() OVERRIDE;

  // ChildProcessLauncher::Client implementation.
  virtual void OnProcessLaunched() OVERRIDE;

  // Tells the ResourceDispatcherHost to resume a deferred navigation without
  // transferring it to a new renderer process.
  void ResumeDeferredNavigation(const GlobalRequestID& request_id);

  // Call this function when it is evident that the child process is actively
  // performing some operation, for example if we just received an IPC message.
  void mark_child_process_activity_time() {
    child_process_activity_time_ = base::TimeTicks::Now();
  }

  // Returns the current number of active views in this process.  Excludes
  // any RenderViewHosts that are swapped out.
  int GetActiveViewCount();

  // Start and end frame subscription for a specific renderer.
  // This API only supports subscription to accelerated composited frames.
  void BeginFrameSubscription(
      int route_id,
      scoped_ptr<RenderWidgetHostViewFrameSubscriber> subscriber);
  void EndFrameSubscription(int route_id);

  // This value is guaranteed to never be returned by GenerateUniqueId() below.
  static int kInvalidId;

  // Generate a new unique host id.
  static int GenerateUniqueId();

  // Register/unregister the host identified by the host id in the global host
  // list.
  static void RegisterHost(int host_id, RenderProcessHost* host);
  static void UnregisterHost(int host_id);

  // Returns true if |host| is suitable for launching a new view with |site_url|
  // in the given |browser_context|.
  static bool IsSuitableHost(RenderProcessHost* host,
                             BrowserContext* browser_context,
                             const GURL& site_url);

  // Returns an existing RenderProcessHost for |url| in |browser_context|,
  // if one exists.  Otherwise a new RenderProcessHost should be created and
  // registered using RegisterProcessHostForSite().
  // This should only be used for process-per-site mode, which can be enabled
  // globally with a command line flag or per-site, as determined by
  // SiteInstanceImpl::ShouldUseProcessPerSite.
  static RenderProcessHost* GetProcessHostForSite(
      BrowserContext* browser_context,
      const GURL& url);

  // Registers the given |process| to be used for any instance of |url|
  // within |browser_context|.
  // This should only be used for process-per-site mode, which can be enabled
  // globally with a command line flag or per-site, as determined by
  // SiteInstanceImpl::ShouldUseProcessPerSite.
  static void RegisterProcessHostForSite(
      BrowserContext* browser_context,
      RenderProcessHost* process,
      const GURL& url);

<<<<<<< HEAD
  static base::MessageLoop* GetInProcessRendererThreadForTesting();

#if defined(OS_ANDROID)
  const scoped_refptr<BrowserDemuxerAndroid>& browser_demuxer_android() {
    return browser_demuxer_android_;
  }
#endif

=======
>>>>>>> 8b2384ad
 protected:
  // A proxy for our IPC::Channel that lives on the IO thread (see
  // browser_process.h)
  scoped_ptr<IPC::ChannelProxy> channel_;

  // True if fast shutdown has been performed on this RPH.
  bool fast_shutdown_started_;

  // True if we've posted a DeleteTask and will be deleted soon.
  bool deleting_soon_;

  // The count of currently swapped out but pending RenderViews.  We have
  // started to swap these in, so the renderer process should not exit if
  // this count is non-zero.
  int32 pending_views_;

 private:
  friend class VisitRelayingRenderProcessHost;

  // Creates and adds the IO thread message filters.
  void CreateMessageFilters();

  // Control message handlers.
  void OnShutdownRequest();
  void OnDumpHandlesDone();
  void SuddenTerminationChanged(bool enabled);
  void OnUserMetricsRecordAction(const std::string& action);
  void OnSavedPageAsMHTML(int job_id, int64 mhtml_file_size);

  // CompositorSurfaceBuffersSwapped handler when there's no RWH.
  void OnCompositorSurfaceBuffersSwappedNoHost(
      const ViewHostMsg_CompositorSurfaceBuffersSwapped_Params& params);

  // Generates a command line to be used to spawn a renderer and appends the
  // results to |*command_line|.
  void AppendRendererCommandLine(CommandLine* command_line) const;

  // Copies applicable command line switches from the given |browser_cmd| line
  // flags to the output |renderer_cmd| line flags. Not all switches will be
  // copied over.
  void PropagateBrowserCommandLineToRenderer(const CommandLine& browser_cmd,
                                             CommandLine* renderer_cmd) const;

  // Callers can reduce the RenderProcess' priority.
  void SetBackgrounded(bool backgrounded);

  // Handle termination of our process.
  void ProcessDied(bool already_dead);

  virtual void OnGpuSwitching() OVERRIDE;

  // The registered IPC listener objects. When this list is empty, we should
  // delete ourselves.
  IDMap<IPC::Listener> listeners_;

  // The count of currently visible widgets.  Since the host can be a container
  // for multiple widgets, it uses this count to determine when it should be
  // backgrounded.
  int32 visible_widgets_;

  // Does this process have backgrounded priority.
  bool backgrounded_;

  // Used to allow a RenderWidgetHost to intercept various messages on the
  // IO thread.
  scoped_refptr<RenderWidgetHelper> widget_helper_;

  // The filter for GPU-related messages coming from the renderer.
  // Thread safety note: this field is to be accessed from the UI thread.
  // We don't keep a reference to it, to avoid it being destroyed on the UI
  // thread, but we clear this field when we clear channel_. When channel_ goes
  // away, it posts a task to the IO thread to destroy it there, so we know that
  // it's valid if non-NULL.
  GpuMessageFilter* gpu_message_filter_;

  // A map of transport DIB ids to cached TransportDIBs
  std::map<TransportDIB::Id, TransportDIB*> cached_dibs_;

  enum {
    // This is the maximum size of |cached_dibs_|
    MAX_MAPPED_TRANSPORT_DIBS = 3,
  };

  void ClearTransportDIBCache();
  // This is used to clear our cache five seconds after the last use.
  base::DelayTimer<RenderProcessHostImpl> cached_dibs_cleaner_;

<<<<<<< HEAD
  // Used in single-process mode.
  scoped_ptr<base::Thread> in_process_renderer_;

=======
>>>>>>> 8b2384ad
  // True after Init() has been called. We can't just check channel_ because we
  // also reset that in the case of process termination.
  bool is_initialized_;

  // Used to launch and terminate the process without blocking the UI thread.
  scoped_ptr<ChildProcessLauncher> child_process_launcher_;

  // Messages we queue while waiting for the process handle.  We queue them here
  // instead of in the channel so that we ensure they're sent after init related
  // messages that are sent once the process handle is available.  This is
  // because the queued messages may have dependencies on the init messages.
  std::queue<IPC::Message*> queued_messages_;

  // Handle for the renderer process if it is managed externally, otherwise
  // this will be set to base::kNullProcessHandle (which means the
  // RenderProcessHostImpl is the one that launches the process).
  base::ProcessHandle externally_managed_handle_;

  // The globally-unique identifier for this RPH.
  int id_;

  BrowserContext* browser_context_;

  // Owned by |browser_context_|.
  StoragePartitionImpl* storage_partition_impl_;

  // True if the process can be shut down suddenly.  If this is true, then we're
  // sure that all the RenderViews in the process can be shutdown suddenly.  If
  // it's false, then specific RenderViews might still be allowed to be shutdown
  // suddenly by checking their SuddenTerminationAllowed() flag.  This can occur
  // if one WebContents has an unload event listener but another WebContents in
  // the same process doesn't.
  bool sudden_termination_allowed_;

  // Set to true if we shouldn't send input events.  We actually do the
  // filtering for this at the render widget level.
  bool ignore_input_events_;

  // Records the last time we regarded the child process active.
  base::TimeTicks child_process_activity_time_;

  // Indicates whether this is a RenderProcessHost that has permission to embed
  // Browser Plugins.
  bool supports_browser_plugin_;

  // Indicates whether this is a RenderProcessHost of a Browser Plugin guest
  // renderer.
  bool is_guest_;

  // Indicates whether this RenderProcessHost uses in-process plugins.
  bool uses_in_process_plugins_;

  // Forwards messages between WebRTCInternals in the browser process
  // and PeerConnectionTracker in the renderer process.
  scoped_refptr<PeerConnectionTrackerHost> peer_connection_tracker_host_;

  // Prevents the class from being added as a GpuDataManagerImpl observer more
  // than once.
  bool gpu_observer_registered_;

  // Forwards power state messages to the renderer process.
  PowerMonitorMessageBroadcaster power_monitor_broadcaster_;

#if defined(OS_ANDROID)
  scoped_refptr<BrowserDemuxerAndroid> browser_demuxer_android_;
#endif

  DISALLOW_COPY_AND_ASSIGN(RenderProcessHostImpl);
};

}  // namespace content

#endif  // CONTENT_BROWSER_RENDERER_HOST_BROWSER_RENDER_PROCESS_HOST_IMPL_H_<|MERGE_RESOLUTION|>--- conflicted
+++ resolved
@@ -187,17 +187,12 @@
       RenderProcessHost* process,
       const GURL& url);
 
-<<<<<<< HEAD
-  static base::MessageLoop* GetInProcessRendererThreadForTesting();
-
 #if defined(OS_ANDROID)
   const scoped_refptr<BrowserDemuxerAndroid>& browser_demuxer_android() {
     return browser_demuxer_android_;
   }
 #endif
 
-=======
->>>>>>> 8b2384ad
  protected:
   // A proxy for our IPC::Channel that lives on the IO thread (see
   // browser_process.h)
@@ -285,12 +280,6 @@
   // This is used to clear our cache five seconds after the last use.
   base::DelayTimer<RenderProcessHostImpl> cached_dibs_cleaner_;
 
-<<<<<<< HEAD
-  // Used in single-process mode.
-  scoped_ptr<base::Thread> in_process_renderer_;
-
-=======
->>>>>>> 8b2384ad
   // True after Init() has been called. We can't just check channel_ because we
   // also reset that in the case of process termination.
   bool is_initialized_;
