--- conflicted
+++ resolved
@@ -91,7 +91,6 @@
   ~RenderProcessHostImpl() override;
 
   // RenderProcessHost implementation (public portion).
-<<<<<<< HEAD
   void EnableSendQueue() override;
   bool Init() override;
   int GetNextRoutingID() override;
@@ -99,6 +98,7 @@
   void RemoveRoute(int32 routing_id) override;
   void AddObserver(RenderProcessHostObserver* observer) override;
   void RemoveObserver(RenderProcessHostObserver* observer) override;
+  size_t NumListeners() override;
   void ReceivedBadMessage() override;
   void WidgetRestored() override;
   void WidgetHidden() override;
@@ -126,44 +126,6 @@
   base::TimeDelta GetChildProcessIdleTime() const override;
   void ResumeRequestsForView(int route_id) override;
   void FilterURL(bool empty_allowed, GURL* url) override;
-=======
-  virtual void EnableSendQueue() OVERRIDE;
-  virtual bool Init() OVERRIDE;
-  virtual int GetNextRoutingID() OVERRIDE;
-  virtual void AddRoute(int32 routing_id, IPC::Listener* listener) OVERRIDE;
-  virtual void RemoveRoute(int32 routing_id) OVERRIDE;
-  virtual void AddObserver(RenderProcessHostObserver* observer) OVERRIDE;
-  virtual void RemoveObserver(RenderProcessHostObserver* observer) OVERRIDE;
-  virtual size_t NumListeners() OVERRIDE;
-  virtual void ReceivedBadMessage() OVERRIDE;
-  virtual void WidgetRestored() OVERRIDE;
-  virtual void WidgetHidden() OVERRIDE;
-  virtual int VisibleWidgetCount() const OVERRIDE;
-  virtual bool IsIsolatedGuest() const OVERRIDE;
-  virtual StoragePartition* GetStoragePartition() const OVERRIDE;
-  virtual bool FastShutdownIfPossible() OVERRIDE;
-  virtual void DumpHandles() OVERRIDE;
-  virtual base::ProcessHandle GetHandle() const OVERRIDE;
-  virtual BrowserContext* GetBrowserContext() const OVERRIDE;
-  virtual bool InSameStoragePartition(
-      StoragePartition* partition) const OVERRIDE;
-  virtual int GetID() const OVERRIDE;
-  virtual bool HasConnection() const OVERRIDE;
-  virtual void SetIgnoreInputEvents(bool ignore_input_events) OVERRIDE;
-  virtual bool IgnoreInputEvents() const OVERRIDE;
-  virtual void Cleanup() OVERRIDE;
-  virtual void AddPendingView() OVERRIDE;
-  virtual void RemovePendingView() OVERRIDE;
-  virtual void SetSuddenTerminationAllowed(bool enabled) OVERRIDE;
-  virtual bool SuddenTerminationAllowed() const OVERRIDE;
-  virtual IPC::ChannelProxy* GetChannel() OVERRIDE;
-  virtual void AddFilter(BrowserMessageFilter* filter) OVERRIDE;
-  virtual bool FastShutdownForPageCount(size_t count) OVERRIDE;
-  virtual bool FastShutdownStarted() const OVERRIDE;
-  virtual base::TimeDelta GetChildProcessIdleTime() const OVERRIDE;
-  virtual void ResumeRequestsForView(int route_id) OVERRIDE;
-  virtual void FilterURL(bool empty_allowed, GURL* url) OVERRIDE;
->>>>>>> 0d46546d
 #if defined(ENABLE_WEBRTC)
   void EnableAecDump(const base::FilePath& file) override;
   void DisableAecDump() override;
@@ -174,18 +136,11 @@
       bool outgoing,
       const WebRtcRtpPacketCallback& packet_callback) override;
 #endif
-<<<<<<< HEAD
   void ResumeDeferredNavigation(const GlobalRequestID& request_id) override;
   void NotifyTimezoneChange() override;
   ServiceRegistry* GetServiceRegistry() override;
+  bool IsProcessManagedExternally() const override;
   const base::TimeTicks& GetInitTimeForNavigationMetrics() const override;
-=======
-  virtual void ResumeDeferredNavigation(const GlobalRequestID& request_id)
-      OVERRIDE;
-  virtual void NotifyTimezoneChange() OVERRIDE;
-  virtual ServiceRegistry* GetServiceRegistry() OVERRIDE;
-  virtual bool IsProcessManagedExternally() const OVERRIDE;
->>>>>>> 0d46546d
 
   // IPC::Sender via RenderProcessHost.
   bool Send(IPC::Message* msg) override;
@@ -405,15 +360,10 @@
   // The filter for MessagePort messages coming from the renderer.
   scoped_refptr<MessagePortMessageFilter> message_port_message_filter_;
 
-<<<<<<< HEAD
   // The filter for Web Notification messages coming from the renderer. Holds a
   // closure per notification that must be freed when the notification closes.
   scoped_refptr<NotificationMessageFilter> notification_message_filter_;
 
-  // Used in single-process mode.
-  scoped_ptr<base::Thread> in_process_renderer_;
-=======
->>>>>>> 0d46546d
 
   // True after Init() has been called. We can't just check channel_ because we
   // also reset that in the case of process termination.
