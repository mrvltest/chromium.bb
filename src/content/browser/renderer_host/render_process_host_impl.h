--- conflicted
+++ resolved
@@ -121,7 +121,6 @@
   virtual bool FastShutdownStarted() const OVERRIDE;
   virtual base::TimeDelta GetChildProcessIdleTime() const OVERRIDE;
   virtual void ResumeRequestsForView(int route_id) OVERRIDE;
-<<<<<<< HEAD
   virtual void FilterURL(bool empty_allowed, GURL* url) OVERRIDE;
 #if defined(ENABLE_WEBRTC)
   virtual void EnableAecDump(const base::FilePath& file) OVERRIDE;
@@ -131,9 +130,7 @@
 #endif
   virtual void ResumeDeferredNavigation(const GlobalRequestID& request_id)
       OVERRIDE;
-=======
   virtual bool IsProcessManagedExternally() const OVERRIDE;
->>>>>>> 0adf6396
 
   // IPC::Sender via RenderProcessHost.
   virtual bool Send(IPC::Message* msg) OVERRIDE;
@@ -170,18 +167,16 @@
     return make_scoped_refptr(geolocation_dispatcher_host_);
   }
 
-<<<<<<< HEAD
 #if defined(ENABLE_WEBRTC)
   // Fires the webrtc log message callback with |message|, if callback is set.
   void WebRtcLogMessage(const std::string& message);
 #endif
-=======
+
   // This value is guaranteed to never be returned by GenerateUniqueId() below.
   static int kInvalidId;
 
   // Generate a new unique host id.
   static int GenerateUniqueId();
->>>>>>> 0adf6396
 
   // Register/unregister the host identified by the host id in the global host
   // list.
