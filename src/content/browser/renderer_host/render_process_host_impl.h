--- conflicted
+++ resolved
@@ -273,14 +273,6 @@
   // This is used to clear our cache five seconds after the last use.
   base::DelayTimer<RenderProcessHostImpl> cached_dibs_cleaner_;
 
-<<<<<<< HEAD
-#if !defined(CHROME_MULTIPLE_DLL)
-  // Used in single-process mode.
-  scoped_ptr<RendererMainThread> in_process_renderer_;
-#endif
-
-=======
->>>>>>> 6bcd3313
   // True after Init() has been called. We can't just check channel_ because we
   // also reset that in the case of process termination.
   bool is_initialized_;
