--- conflicted
+++ resolved
@@ -228,11 +228,7 @@
   virtual WebPreferences GetWebkitPreferences() OVERRIDE;
   virtual void UpdateWebkitPreferences(
       const WebPreferences& prefs) OVERRIDE;
-<<<<<<< HEAD
-=======
-  virtual void NotifyTimezoneChange() OVERRIDE;
   virtual void EnableAltDragRubberbanding(bool enable) OVERRIDE;
->>>>>>> caa9d180
   virtual void GetAudioOutputControllers(
       const GetAudioOutputControllersCallback& callback) const OVERRIDE;
 
