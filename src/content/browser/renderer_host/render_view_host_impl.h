// Copyright (c) 2012 The Chromium Authors. All rights reserved.
// Use of this source code is governed by a BSD-style license that can be
// found in the LICENSE file.

#ifndef CONTENT_BROWSER_RENDERER_HOST_RENDER_VIEW_HOST_IMPL_H_
#define CONTENT_BROWSER_RENDERER_HOST_RENDER_VIEW_HOST_IMPL_H_

#include <map>
#include <string>
#include <vector>

#include "base/callback.h"
#include "base/compiler_specific.h"
#include "base/logging.h"
#include "base/memory/scoped_ptr.h"
#include "base/process/kill.h"
#include "content/browser/renderer_host/render_widget_host_impl.h"
#include "content/browser/site_instance_impl.h"
#include "content/common/drag_event_source_info.h"
#include "content/public/browser/notification_observer.h"
#include "content/public/browser/render_view_host.h"
#include "content/public/common/window_container_type.h"
#include "net/base/load_states.h"
#include "third_party/WebKit/public/web/WebAXEnums.h"
#include "third_party/WebKit/public/web/WebConsoleMessage.h"
#include "third_party/WebKit/public/web/WebPopupType.h"
#include "third_party/skia/include/core/SkColor.h"
#include "ui/base/window_open_disposition.h"

class SkBitmap;
class FrameMsg_Navigate;
struct FrameMsg_Navigate_Params;
struct MediaPlayerAction;
struct ViewHostMsg_CreateWindow_Params;
struct ViewMsg_PostMessage_Params;

namespace base {
class ListValue;
}

namespace gfx {
class Range;
}

namespace ui {
class AXTree;
}

namespace content {

class MediaWebContentsObserver;
class ChildProcessSecurityPolicyImpl;
class PageState;
class RenderWidgetHostDelegate;
class SessionStorageNamespace;
class SessionStorageNamespaceImpl;
class TestRenderViewHost;
struct FileChooserFileInfo;
struct FileChooserParams;

#if defined(COMPILER_MSVC)
// RenderViewHostImpl is the bottom of a diamond-shaped hierarchy,
// with RenderWidgetHost at the root. VS warns when methods from the
// root are overridden in only one of the base classes and not both
// (in this case, RenderWidgetHostImpl provides implementations of
// many of the methods).  This is a silly warning when dealing with
// pure virtual methods that only have a single implementation in the
// hierarchy above this class, and is safe to ignore in this case.
#pragma warning(push)
#pragma warning(disable: 4250)
#endif

// This implements the RenderViewHost interface that is exposed to
// embedders of content, and adds things only visible to content.
//
// The exact API of this object needs to be more thoroughly designed. Right
// now it mimics what WebContentsImpl exposed, which is a fairly large API and
// may contain things that are not relevant to a common subset of views. See
// also the comment in render_view_host_delegate.h about the size and scope of
// the delegate API.
//
// Right now, the concept of page navigation (both top level and frame) exists
// in the WebContentsImpl still, so if you instantiate one of these elsewhere,
// you will not be able to traverse pages back and forward. We need to determine
// if we want to bring that and other functionality down into this object so it
// can be shared by others.
class CONTENT_EXPORT RenderViewHostImpl
    : public RenderViewHost,
      public RenderWidgetHostImpl {
 public:
  // Convenience function, just like RenderViewHost::FromID.
  static RenderViewHostImpl* FromID(int render_process_id, int render_view_id);

  // |routing_id| could be a valid route id, or it could be MSG_ROUTING_NONE, in
  // which case RenderWidgetHost will create a new one.  |swapped_out| indicates
  // whether the view should initially be swapped out (e.g., for an opener
  // frame being rendered by another process). |hidden| indicates whether the
  // view is initially hidden or visible.
  //
  // The |session_storage_namespace| parameter allows multiple render views and
  // WebContentses to share the same session storage (part of the WebStorage
  // spec) space. This is useful when restoring contentses, but most callers
  // should pass in NULL which will cause a new SessionStorageNamespace to be
  // created.
  RenderViewHostImpl(SiteInstance* instance,
                     RenderViewHostDelegate* delegate,
                     RenderWidgetHostDelegate* widget_delegate,
                     int routing_id,
                     int main_frame_routing_id,
                     bool swapped_out,
                     bool hidden,
                     bool has_initialized_audio_host);
  ~RenderViewHostImpl() override;

  // RenderViewHost implementation.
  RenderFrameHost* GetMainFrame() override;
  void AllowBindings(int binding_flags) override;
  void ClearFocusedElement() override;
  bool IsFocusedElementEditable() override;
  void ClosePage() override;
  void CopyImageAt(int x, int y) override;
  void SaveImageAt(int x, int y) override;
  void DirectoryEnumerationFinished(
      int request_id,
      const std::vector<base::FilePath>& files) override;
  void DisableScrollbarsForThreshold(const gfx::Size& size) override;
  void DragSourceEndedAt(int client_x,
                         int client_y,
                         int screen_x,
                         int screen_y,
                         blink::WebDragOperation operation) override;
  void DragSourceSystemDragEnded() override;
  void DragTargetDragEnter(const DropData& drop_data,
                           const gfx::Point& client_pt,
                           const gfx::Point& screen_pt,
                           blink::WebDragOperationsMask operations_allowed,
                           int key_modifiers) override;
  void DragTargetDragOver(const gfx::Point& client_pt,
                          const gfx::Point& screen_pt,
                          blink::WebDragOperationsMask operations_allowed,
                          int key_modifiers) override;
  void DragTargetDragLeave() override;
  void DragTargetDrop(const gfx::Point& client_pt,
                      const gfx::Point& screen_pt,
                      int key_modifiers) override;
  void EnableAutoResize(const gfx::Size& min_size,
                        const gfx::Size& max_size) override;
  void DisableAutoResize(const gfx::Size& new_size) override;
  void EnablePreferredSizeMode() override;
  void ExecuteMediaPlayerActionAtLocation(
      const gfx::Point& location,
      const blink::WebMediaPlayerAction& action) override;
  void ExecutePluginActionAtLocation(
      const gfx::Point& location,
      const blink::WebPluginAction& action) override;
  void FilesSelectedInChooser(
      const std::vector<content::FileChooserFileInfo>& files,
      FileChooserParams::Mode permissions) override;
  RenderViewHostDelegate* GetDelegate() const override;
  int GetEnabledBindings() const override;
  SiteInstanceImpl* GetSiteInstance() const override;
  bool IsRenderViewLive() const override;
  void NotifyMoveOrResizeStarted() override;
  void SetWebUIProperty(const std::string& name,
                        const std::string& value) override;
  void Zoom(PageZoom zoom) override;
  void SyncRendererPrefs() override;
  WebPreferences GetWebkitPreferences() override;
  void UpdateWebkitPreferences(const WebPreferences& prefs) override;
  void OnWebkitPreferencesChanged() override;
<<<<<<< HEAD
=======
  void EnableAltDragRubberbanding(bool enable) override;
  void GetAudioOutputControllers(
      const GetAudioOutputControllersCallback& callback) const override;
>>>>>>> 47f76d4e
  void SelectWordAroundCaret() override;

#if defined(OS_ANDROID)
  void ActivateNearestFindResult(int request_id, float x, float y) override;
  void RequestFindMatchRects(int current_version) override;
#endif

  void set_delegate(RenderViewHostDelegate* d) {
    CHECK(d);  // http://crbug.com/82827
    delegate_ = d;
  }

  // Set up the RenderView child process. Virtual because it is overridden by
  // TestRenderViewHost. If the |frame_name| parameter is non-empty, it is used
  // as the name of the new top-level frame.
  // The |opener_route_id| parameter indicates which RenderView created this
  // (MSG_ROUTING_NONE if none). If |max_page_id| is larger than -1, the
  // RenderView is told to start issuing page IDs at |max_page_id| + 1.
  // |window_was_created_with_opener| is true if this top-level frame was
  // created with an opener. (The opener may have been closed since.)
  // The |proxy_route_id| is only used when creating a RenderView in swapped out
  // state.
  virtual bool CreateRenderView(const base::string16& frame_name,
                                int opener_route_id,
                                int proxy_route_id,
                                int32 max_page_id,
                                bool window_was_created_with_opener);

  base::TerminationStatus render_view_termination_status() const {
    return render_view_termination_status_;
  }

  // Tracks whether this RenderViewHost is in an active state (rather than
  // pending swap out, pending deletion, or swapped out), according to its main
  // frame RenderFrameHost.
  bool is_active() const { return is_active_; }
  void set_is_active(bool is_active) { is_active_ = is_active; }

  // Tracks whether this RenderViewHost is swapped out, according to its main
  // frame RenderFrameHost.
  void set_is_swapped_out(bool is_swapped_out) {
    is_swapped_out_ = is_swapped_out;
  }

  // TODO(creis): Remove as part of http://crbug.com/418265.
  bool is_waiting_for_close_ack() const { return is_waiting_for_close_ack_; }

  // Tells the renderer that this RenderView will soon be swapped out, and thus
  // not to create any new modal dialogs until it happens.  This must be done
  // separately so that the PageGroupLoadDeferrers of any current dialogs are no
  // longer on the stack when we attempt to swap it out.
  void SuppressDialogsUntilSwapOut();

  // Close the page ignoring whether it has unload events registers.
  // This is called after the beforeunload and unload events have fired
  // and the user has agreed to continue with closing the page.
  void ClosePageIgnoringUnloadEvents();

  // Tells the renderer view to focus the first (last if reverse is true) node.
  void SetInitialFocus(bool reverse);

  // Get html data by serializing all frames of current page with lists
  // which contain all resource links that have local copy.
  // The parameter links contain original URLs of all saved links.
  // The parameter local_paths contain corresponding local file paths of
  // all saved links, which matched with vector:links one by one.
  // The parameter local_directory_name is relative path of directory which
  // contain all saved auxiliary files included all sub frames and resouces.
  void GetSerializedHtmlDataForCurrentPageWithLocalLinks(
      const std::vector<GURL>& links,
      const std::vector<base::FilePath>& local_paths,
      const base::FilePath& local_directory_name);

  // Notifies the RenderViewHost that its load state changed.
  void LoadStateChanged(const GURL& url,
                        const net::LoadStateWithParam& load_state,
                        uint64 upload_position,
                        uint64 upload_size);

  bool SuddenTerminationAllowed() const;
  void set_sudden_termination_allowed(bool enabled) {
    sudden_termination_allowed_ = enabled;
  }

  // RenderWidgetHost public overrides.
  void Init() override;
  void Shutdown() override;
  void WasHidden() override;
  void WasShown(const ui::LatencyInfo& latency_info) override;
  bool IsRenderView() const override;
  bool OnMessageReceived(const IPC::Message& msg) override;
  void GotFocus() override;
  void LostCapture() override;
  void LostMouseLock() override;
  void SetIsLoading(bool is_loading) override;
  void ForwardMouseEvent(const blink::WebMouseEvent& mouse_event) override;
  void OnPointerEventActivate() override;
  void ForwardKeyboardEvent(const NativeWebKeyboardEvent& key_event) override;
  gfx::Rect GetRootWindowResizerRect() const override;

  // Creates a new RenderView with the given route id.
  void CreateNewWindow(
      int route_id,
      int main_frame_route_id,
      const ViewHostMsg_CreateWindow_Params& params,
      SessionStorageNamespace* session_storage_namespace);

  // Creates a new RenderWidget with the given route id.  |popup_type| indicates
  // if this widget is a popup and what kind of popup it is (select, autofill).
  void CreateNewWidget(int route_id, blink::WebPopupType popup_type);

  // Creates a full screen RenderWidget.
  void CreateNewFullscreenWidget(int route_id);

  int main_frame_routing_id() const {
    return main_frame_routing_id_;
  }

  void OnTextSurroundingSelectionResponse(const base::string16& content,
                                          size_t start_offset,
                                          size_t end_offset);

  // Update the FrameTree to use this RenderViewHost's main frame
  // RenderFrameHost. Called when the RenderViewHost is committed.
  //
  // TODO(ajwong): Remove once RenderViewHost no longer owns the main frame
  // RenderFrameHost.
  void AttachToFrameTree();

  // Increases the refcounting on this RVH. This is done by the FrameTree on
  // creation of a RenderFrameHost.
  void increment_ref_count() { ++frames_ref_count_; }

  // Decreases the refcounting on this RVH. This is done by the FrameTree on
  // destruction of a RenderFrameHost.
  void decrement_ref_count() { --frames_ref_count_; }

  // Returns the refcount on this RVH, that is the number of RenderFrameHosts
  // currently using it.
  int ref_count() { return frames_ref_count_; }

  // NOTE: Do not add functions that just send an IPC message that are called in
  // one or two places. Have the caller send the IPC message directly (unless
  // the caller places are in different platforms, in which case it's better
  // to keep them consistent).

 protected:
  // RenderWidgetHost protected overrides.
  void OnUserGesture() override;
  void NotifyRendererUnresponsive() override;
  void NotifyRendererResponsive() override;
  void OnRenderAutoResized(const gfx::Size& size) override;
  void RequestToLockMouse(bool user_gesture,
                          bool last_unlocked_by_target) override;
  bool IsFullscreen() const override;
  void OnFocus() override;
  void OnBlur() override;

  // IPC message handlers.
  void OnShowView(int route_id,
                  WindowOpenDisposition disposition,
                  const gfx::Rect& initial_rect,
                  bool user_gesture);
  void OnShowWidget(int route_id, const gfx::Rect& initial_rect);
  void OnShowFullscreenWidget(int route_id);
  void OnRunModal(int opener_id, IPC::Message* reply_msg);
  void OnRenderViewReady();
  void OnRenderProcessGone(int status, int error_code);
  void OnUpdateState(int32 page_id, const PageState& state);
  void OnUpdateTargetURL(const GURL& url);
  void OnClose();
  void OnRequestMove(const gfx::Rect& pos);
  void OnDocumentAvailableInMainFrame(bool uses_temporary_zoom_level);
  void OnDidContentsPreferredSizeChange(const gfx::Size& new_size);
  void OnPasteFromSelectionClipboard();
  void OnRouteCloseEvent();
  void OnRouteMessageEvent(const ViewMsg_PostMessage_Params& params);
  void OnStartDragging(const DropData& drop_data,
                       blink::WebDragOperationsMask operations_allowed,
                       const SkBitmap& bitmap,
                       const gfx::Vector2d& bitmap_offset_in_dip,
                       const DragEventSourceInfo& event_info);
  void OnUpdateDragCursor(blink::WebDragOperation drag_operation);
  void OnTargetDropACK();
  void OnTakeFocus(bool reverse);
  void OnFocusedNodeChanged(bool is_editable_node,
                            const gfx::Rect& node_bounds_in_viewport);
  void OnClosePageACK();
  void OnDidZoomURL(double zoom_level, const GURL& url);
  void OnRunFileChooser(const FileChooserParams& params);
  void OnFocusedNodeTouched(bool editable);

 private:
  // TODO(nasko): Temporarily friend RenderFrameHostImpl, so we don't duplicate
  // utility functions and state needed in both classes, while we move frame
  // specific code away from this class.
  friend class RenderFrameHostImpl;
  friend class TestRenderViewHost;
  FRIEND_TEST_ALL_PREFIXES(RenderViewHostTest, BasicRenderFrameHost);
  FRIEND_TEST_ALL_PREFIXES(RenderViewHostTest, RoutingIdSane);

  // TODO(creis): Move to a private namespace on RenderFrameHostImpl.
  // Delay to wait on closing the WebContents for a beforeunload/unload handler
  // to fire.
  static const int64 kUnloadTimeoutMS;

  // Returns the content specific prefs for this RenderViewHost.
  // TODO(creis): Move most of this method to RenderProcessHost, since it's
  // mostly the same across all RVHs in a process.  Move the rest to RFH.
  // See https://crbug.com/304341.
  WebPreferences ComputeWebkitPrefs();

  // Returns whether the current RenderProcessHost has read access to the files
  // reported in |state|.
  bool CanAccessFilesOfPageState(const PageState& state) const;

  // Grants the current RenderProcessHost read access to any file listed in
  // |validated_state|.  It is important that the PageState has been validated
  // upon receipt from the renderer process to prevent it from forging access to
  // files without the user's consent.
  void GrantFileAccessFromPageState(const PageState& validated_state);

  // The number of RenderFrameHosts which have a reference to this RVH.
  int frames_ref_count_;

  // Our delegate, which wants to know about changes in the RenderView.
  RenderViewHostDelegate* delegate_;

  // The SiteInstance associated with this RenderViewHost.  All pages drawn
  // in this RenderViewHost are part of this SiteInstance.  Cannot change
  // over time.
  scoped_refptr<SiteInstanceImpl> instance_;

  // true if we are currently waiting for a response for drag context
  // information.
  bool waiting_for_drag_context_response_;

  // A bitwise OR of bindings types that have been enabled for this RenderView.
  // See BindingsPolicy for details.
  int enabled_bindings_;

  // The most recent page ID we've heard from the renderer process.  This is
  // used as context when other session history related IPCs arrive.
  // TODO(creis): Allocate this in WebContents/NavigationController instead.
  int32 page_id_;

  // Tracks whether this RenderViewHost is in an active state.  False if the
  // main frame is pending swap out, pending deletion, or swapped out, because
  // it is not visible to the user in any of these cases.
  bool is_active_;

  // Tracks whether the main frame RenderFrameHost is swapped out.  Unlike
  // is_active_, this is false when the frame is pending swap out or deletion.
  // TODO(creis): Remove this when we no longer use swappedout://.
  // See http://crbug.com/357747.
  bool is_swapped_out_;

  // Routing ID for the main frame's RenderFrameHost.
  int main_frame_routing_id_;

  // If we were asked to RunModal, then this will hold the reply_msg that we
  // must return to the renderer to unblock it.
  IPC::Message* run_modal_reply_msg_;
  // This will hold the routing id of the RenderView that opened us.
  int run_modal_opener_id_;

  // Set to true when waiting for a ViewHostMsg_ClosePageACK.
  // TODO(creis): Move to RenderFrameHost and RenderWidgetHost.
  // See http://crbug.com/418265.
  bool is_waiting_for_close_ack_;

  // True if the render view can be shut down suddenly.
  bool sudden_termination_allowed_;

  // The termination status of the last render view that terminated.
  base::TerminationStatus render_view_termination_status_;

  // Set to true if we requested the on screen keyboard to be displayed.
  bool virtual_keyboard_requested_;

  // True if the current focused element is editable.
  bool is_focused_element_editable_;

  // This is updated every time UpdateWebkitPreferences is called. That method
  // is in turn called when any of the settings change that the WebPreferences
  // values depend on.
  scoped_ptr<WebPreferences> web_preferences_;

  bool updating_web_preferences_;

  base::WeakPtrFactory<RenderViewHostImpl> weak_factory_;

  DISALLOW_COPY_AND_ASSIGN(RenderViewHostImpl);
};

#if defined(COMPILER_MSVC)
#pragma warning(pop)
#endif

}  // namespace content

#endif  // CONTENT_BROWSER_RENDERER_HOST_RENDER_VIEW_HOST_IMPL_H_<|MERGE_RESOLUTION|>--- conflicted
+++ resolved
@@ -168,12 +168,7 @@
   WebPreferences GetWebkitPreferences() override;
   void UpdateWebkitPreferences(const WebPreferences& prefs) override;
   void OnWebkitPreferencesChanged() override;
-<<<<<<< HEAD
-=======
   void EnableAltDragRubberbanding(bool enable) override;
-  void GetAudioOutputControllers(
-      const GetAudioOutputControllersCallback& callback) const override;
->>>>>>> 47f76d4e
   void SelectWordAroundCaret() override;
 
 #if defined(OS_ANDROID)
