// Copyright (c) 2012 The Chromium Authors. All rights reserved.
// Use of this source code is governed by a BSD-style license that can be
// found in the LICENSE file.

#ifndef CONTENT_BROWSER_RENDERER_HOST_RENDER_VIEW_HOST_IMPL_H_
#define CONTENT_BROWSER_RENDERER_HOST_RENDER_VIEW_HOST_IMPL_H_

#include <map>
#include <string>
#include <vector>

#include "base/callback.h"
#include "base/compiler_specific.h"
#include "base/logging.h"
#include "base/memory/scoped_ptr.h"
#include "base/process/kill.h"
#include "content/browser/renderer_host/render_widget_host_impl.h"
#include "content/browser/site_instance_impl.h"
#include "content/common/drag_event_source_info.h"
#include "content/public/browser/notification_observer.h"
#include "content/public/browser/render_view_host.h"
#include "content/public/common/window_container_type.h"
#include "net/base/load_states.h"
#include "third_party/WebKit/public/web/WebAXEnums.h"
#include "third_party/WebKit/public/web/WebConsoleMessage.h"
#include "third_party/WebKit/public/web/WebPopupType.h"
#include "third_party/skia/include/core/SkColor.h"
#include "ui/base/window_open_disposition.h"

class SkBitmap;
class FrameMsg_Navigate;
struct FrameMsg_Navigate_Params;
struct MediaPlayerAction;
struct ViewHostMsg_CreateWindow_Params;
struct ViewMsg_PostMessage_Params;

namespace base {
class ListValue;
}

namespace gfx {
class Range;
}

namespace ui {
class AXTree;
}

namespace content {

class MediaWebContentsObserver;
class ChildProcessSecurityPolicyImpl;
class PageState;
class RenderWidgetHostDelegate;
class SessionStorageNamespace;
class SessionStorageNamespaceImpl;
class TestRenderViewHost;
struct FileChooserFileInfo;
struct FileChooserParams;

#if defined(COMPILER_MSVC)
// RenderViewHostImpl is the bottom of a diamond-shaped hierarchy,
// with RenderWidgetHost at the root. VS warns when methods from the
// root are overridden in only one of the base classes and not both
// (in this case, RenderWidgetHostImpl provides implementations of
// many of the methods).  This is a silly warning when dealing with
// pure virtual methods that only have a single implementation in the
// hierarchy above this class, and is safe to ignore in this case.
#pragma warning(push)
#pragma warning(disable: 4250)
#endif

// This implements the RenderViewHost interface that is exposed to
// embedders of content, and adds things only visible to content.
//
// The exact API of this object needs to be more thoroughly designed. Right
// now it mimics what WebContentsImpl exposed, which is a fairly large API and
// may contain things that are not relevant to a common subset of views. See
// also the comment in render_view_host_delegate.h about the size and scope of
// the delegate API.
//
// Right now, the concept of page navigation (both top level and frame) exists
// in the WebContentsImpl still, so if you instantiate one of these elsewhere,
// you will not be able to traverse pages back and forward. We need to determine
// if we want to bring that and other functionality down into this object so it
// can be shared by others.
class CONTENT_EXPORT RenderViewHostImpl
    : public RenderViewHost,
      public RenderWidgetHostImpl {
 public:
  // Convenience function, just like RenderViewHost::FromID.
  static RenderViewHostImpl* FromID(int render_process_id, int render_view_id);

  // |routing_id| could be a valid route id, or it could be MSG_ROUTING_NONE, in
  // which case RenderWidgetHost will create a new one.  |swapped_out| indicates
  // whether the view should initially be swapped out (e.g., for an opener
  // frame being rendered by another process). |hidden| indicates whether the
  // view is initially hidden or visible.
  //
  // The |session_storage_namespace| parameter allows multiple render views and
  // WebContentses to share the same session storage (part of the WebStorage
  // spec) space. This is useful when restoring contentses, but most callers
  // should pass in NULL which will cause a new SessionStorageNamespace to be
  // created.
  RenderViewHostImpl(SiteInstance* instance,
                     RenderViewHostDelegate* delegate,
                     RenderWidgetHostDelegate* widget_delegate,
                     int routing_id,
                     int main_frame_routing_id,
                     bool swapped_out,
                     bool hidden,
                     bool has_initialized_audio_host);
  ~RenderViewHostImpl() override;

  // RenderViewHost implementation.
  RenderFrameHost* GetMainFrame() override;
  void AllowBindings(int binding_flags) override;
  void ClearFocusedElement() override;
  bool IsFocusedElementEditable() override;
  void ClosePage() override;
  void CopyImageAt(int x, int y) override;
  void SaveImageAt(int x, int y) override;
  void DirectoryEnumerationFinished(
      int request_id,
      const std::vector<base::FilePath>& files) override;
  void DisableScrollbarsForThreshold(const gfx::Size& size) override;
  void DragSourceEndedAt(int client_x,
                         int client_y,
                         int screen_x,
                         int screen_y,
                         blink::WebDragOperation operation) override;
  void DragSourceSystemDragEnded() override;
  void DragTargetDragEnter(const DropData& drop_data,
                           const gfx::Point& client_pt,
                           const gfx::Point& screen_pt,
                           blink::WebDragOperationsMask operations_allowed,
                           int key_modifiers) override;
  void DragTargetDragOver(const gfx::Point& client_pt,
                          const gfx::Point& screen_pt,
                          blink::WebDragOperationsMask operations_allowed,
                          int key_modifiers) override;
  void DragTargetDragLeave() override;
  void DragTargetDrop(const gfx::Point& client_pt,
                      const gfx::Point& screen_pt,
                      int key_modifiers) override;
  void EnableAutoResize(const gfx::Size& min_size,
                        const gfx::Size& max_size) override;
  void DisableAutoResize(const gfx::Size& new_size) override;
  void EnablePreferredSizeMode() override;
  void ExecuteMediaPlayerActionAtLocation(
      const gfx::Point& location,
      const blink::WebMediaPlayerAction& action) override;
  void ExecutePluginActionAtLocation(
      const gfx::Point& location,
      const blink::WebPluginAction& action) override;
  void FilesSelectedInChooser(
      const std::vector<content::FileChooserFileInfo>& files,
      FileChooserParams::Mode permissions) override;
  RenderViewHostDelegate* GetDelegate() const override;
  int GetEnabledBindings() const override;
  SiteInstanceImpl* GetSiteInstance() const override;
  bool IsRenderViewLive() const override;
  void NotifyMoveOrResizeStarted() override;
  void SetWebUIProperty(const std::string& name,
                        const std::string& value) override;
  void Zoom(PageZoom zoom) override;
  void SyncRendererPrefs() override;
  WebPreferences GetWebkitPreferences() override;
  void UpdateWebkitPreferences(const WebPreferences& prefs) override;
  void OnWebkitPreferencesChanged() override;
  void EnableAltDragRubberbanding(bool enable) override;
<<<<<<< HEAD
  void GetAudioOutputControllers(
      const GetAudioOutputControllersCallback& callback) const override;
=======
>>>>>>> af5e10de
  void SelectWordAroundCaret() override;

#if defined(OS_ANDROID)
  void ActivateNearestFindResult(int request_id, float x, float y) override;
  void RequestFindMatchRects(int current_version) override;
#endif

  void set_delegate(RenderViewHostDelegate* d) {
    CHECK(d);  // http://crbug.com/82827
    delegate_ = d;
  }

  // Set up the RenderView child process. Virtual because it is overridden by
  // TestRenderViewHost. If the |frame_name| parameter is non-empty, it is used
  // as the name of the new top-level frame.
  // The |opener_route_id| parameter indicates which RenderView created this
  // (MSG_ROUTING_NONE if none). If |max_page_id| is larger than -1, the
  // RenderView is told to start issuing page IDs at |max_page_id| + 1.
  // |window_was_created_with_opener| is true if this top-level frame was
  // created with an opener. (The opener may have been closed since.)
  // The |proxy_route_id| is only used when creating a RenderView in swapped out
  // state.
  virtual bool CreateRenderView(const base::string16& frame_name,
                                int opener_route_id,
                                int proxy_route_id,
                                int32 max_page_id,
                                bool window_was_created_with_opener);

  base::TerminationStatus render_view_termination_status() const {
    return render_view_termination_status_;
  }

  // Tracks whether this RenderViewHost is in an active state (rather than
  // pending swap out, pending deletion, or swapped out), according to its main
  // frame RenderFrameHost.
  bool is_active() const { return is_active_; }
  void set_is_active(bool is_active) { is_active_ = is_active; }

  // Tracks whether this RenderViewHost is swapped out, according to its main
  // frame RenderFrameHost.
  void set_is_swapped_out(bool is_swapped_out) {
    is_swapped_out_ = is_swapped_out;
  }

  // TODO(creis): Remove as part of http://crbug.com/418265.
  bool is_waiting_for_close_ack() const { return is_waiting_for_close_ack_; }

  // Tells the renderer that this RenderView will soon be swapped out, and thus
  // not to create any new modal dialogs until it happens.  This must be done
  // separately so that the PageGroupLoadDeferrers of any current dialogs are no
  // longer on the stack when we attempt to swap it out.
  void SuppressDialogsUntilSwapOut();

  // Close the page ignoring whether it has unload events registers.
  // This is called after the beforeunload and unload events have fired
  // and the user has agreed to continue with closing the page.
  void ClosePageIgnoringUnloadEvents();

  // Tells the renderer view to focus the first (last if reverse is true) node.
  void SetInitialFocus(bool reverse);

  // Get html data by serializing all frames of current page with lists
  // which contain all resource links that have local copy.
  // The parameter links contain original URLs of all saved links.
  // The parameter local_paths contain corresponding local file paths of
  // all saved links, which matched with vector:links one by one.
  // The parameter local_directory_name is relative path of directory which
  // contain all saved auxiliary files included all sub frames and resouces.
  void GetSerializedHtmlDataForCurrentPageWithLocalLinks(
      const std::vector<GURL>& links,
      const std::vector<base::FilePath>& local_paths,
      const base::FilePath& local_directory_name);

  // Notifies the RenderViewHost that its load state changed.
  void LoadStateChanged(const GURL& url,
                        const net::LoadStateWithParam& load_state,
                        uint64 upload_position,
                        uint64 upload_size);

  bool SuddenTerminationAllowed() const;
  void set_sudden_termination_allowed(bool enabled) {
    sudden_termination_allowed_ = enabled;
  }

  // RenderWidgetHost public overrides.
  void Init() override;
  void Shutdown() override;
  void WasHidden() override;
  void WasShown(const ui::LatencyInfo& latency_info) override;
  bool IsRenderView() const override;
  bool OnMessageReceived(const IPC::Message& msg) override;
  void GotFocus() override;
  void LostFocus() override;
  void LostCapture() override;
  void LostMouseLock() override;
  void SetIsLoading(bool is_loading) override;
  void ForwardMouseEvent(const blink::WebMouseEvent& mouse_event) override;
  void OnPointerEventActivate() override;
  void ForwardKeyboardEvent(const NativeWebKeyboardEvent& key_event) override;
  gfx::Rect GetRootWindowResizerRect() const override;

  // Creates a new RenderView with the given route id.
  void CreateNewWindow(
      int route_id,
      int main_frame_route_id,
      const ViewHostMsg_CreateWindow_Params& params,
      SessionStorageNamespace* session_storage_namespace);

  // Creates a new RenderWidget with the given route id.  |popup_type| indicates
  // if this widget is a popup and what kind of popup it is (select, autofill).
  void CreateNewWidget(int route_id, blink::WebPopupType popup_type);

  // Creates a full screen RenderWidget.
  void CreateNewFullscreenWidget(int route_id);

  int main_frame_routing_id() const {
    return main_frame_routing_id_;
  }

  void OnTextSurroundingSelectionResponse(const base::string16& content,
                                          size_t start_offset,
                                          size_t end_offset);

  // Update the FrameTree to use this RenderViewHost's main frame
  // RenderFrameHost. Called when the RenderViewHost is committed.
  //
  // TODO(ajwong): Remove once RenderViewHost no longer owns the main frame
  // RenderFrameHost.
  void AttachToFrameTree();

  // Increases the refcounting on this RVH. This is done by the FrameTree on
  // creation of a RenderFrameHost.
  void increment_ref_count() { ++frames_ref_count_; }

  // Decreases the refcounting on this RVH. This is done by the FrameTree on
  // destruction of a RenderFrameHost.
  void decrement_ref_count() { --frames_ref_count_; }

  // Returns the refcount on this RVH, that is the number of RenderFrameHosts
  // currently using it.
  int ref_count() { return frames_ref_count_; }

  // NOTE: Do not add functions that just send an IPC message that are called in
  // one or two places. Have the caller send the IPC message directly (unless
  // the caller places are in different platforms, in which case it's better
  // to keep them consistent).

 protected:
  // RenderWidgetHost protected overrides.
  void OnUserGesture() override;
  void NotifyRendererUnresponsive() override;
  void NotifyRendererResponsive() override;
  void OnRenderAutoResized(const gfx::Size& size) override;
  void RequestToLockMouse(bool user_gesture,
                          bool last_unlocked_by_target) override;
  bool IsFullscreen() const override;
  void OnFocus() override;
  void OnBlur() override;

  // IPC message handlers.
  void OnShowView(int route_id,
                  WindowOpenDisposition disposition,
                  const gfx::Rect& initial_rect,
                  bool user_gesture);
  void OnShowWidget(int route_id, const gfx::Rect& initial_rect);
  void OnShowFullscreenWidget(int route_id);
  void OnRunModal(int opener_id, IPC::Message* reply_msg);
  void OnRenderViewReady();
  void OnRenderProcessGone(int status, int error_code);
  void OnUpdateState(int32 page_id, const PageState& state);
  void OnUpdateTargetURL(const GURL& url);
  void OnClose();
  void OnRequestMove(const gfx::Rect& pos);
  void OnDocumentAvailableInMainFrame(bool uses_temporary_zoom_level);
  void OnDidContentsPreferredSizeChange(const gfx::Size& new_size);
  void OnPasteFromSelectionClipboard();
  void OnRouteCloseEvent();
  void OnRouteMessageEvent(const ViewMsg_PostMessage_Params& params);
  void OnStartDragging(const DropData& drop_data,
                       blink::WebDragOperationsMask operations_allowed,
                       const SkBitmap& bitmap,
                       const gfx::Vector2d& bitmap_offset_in_dip,
                       const DragEventSourceInfo& event_info);
  void OnUpdateDragCursor(blink::WebDragOperation drag_operation);
  void OnTargetDropACK();
  void OnTakeFocus(bool reverse);
  void OnFocusedNodeChanged(bool is_editable_node,
                            const gfx::Rect& node_bounds_in_viewport);
  void OnClosePageACK();
  void OnDidZoomURL(double zoom_level, const GURL& url);
  void OnRunFileChooser(const FileChooserParams& params);
  void OnFocusedNodeTouched(bool editable);

 private:
  // TODO(nasko): Temporarily friend RenderFrameHostImpl, so we don't duplicate
  // utility functions and state needed in both classes, while we move frame
  // specific code away from this class.
  friend class RenderFrameHostImpl;
  friend class TestRenderViewHost;
  FRIEND_TEST_ALL_PREFIXES(RenderViewHostTest, BasicRenderFrameHost);
  FRIEND_TEST_ALL_PREFIXES(RenderViewHostTest, RoutingIdSane);

  // TODO(creis): Move to a private namespace on RenderFrameHostImpl.
  // Delay to wait on closing the WebContents for a beforeunload/unload handler
  // to fire.
  static const int64 kUnloadTimeoutMS;

  // Returns the content specific prefs for this RenderViewHost.
  // TODO(creis): Move most of this method to RenderProcessHost, since it's
  // mostly the same across all RVHs in a process.  Move the rest to RFH.
  // See https://crbug.com/304341.
  WebPreferences ComputeWebkitPrefs();

  // Returns whether the current RenderProcessHost has read access to the files
  // reported in |state|.
  bool CanAccessFilesOfPageState(const PageState& state) const;

  // Grants the current RenderProcessHost read access to any file listed in
  // |validated_state|.  It is important that the PageState has been validated
  // upon receipt from the renderer process to prevent it from forging access to
  // files without the user's consent.
  void GrantFileAccessFromPageState(const PageState& validated_state);

  // The number of RenderFrameHosts which have a reference to this RVH.
  int frames_ref_count_;

  // Our delegate, which wants to know about changes in the RenderView.
  RenderViewHostDelegate* delegate_;

  // The SiteInstance associated with this RenderViewHost.  All pages drawn
  // in this RenderViewHost are part of this SiteInstance.  Cannot change
  // over time.
  scoped_refptr<SiteInstanceImpl> instance_;

  // true if we are currently waiting for a response for drag context
  // information.
  bool waiting_for_drag_context_response_;

  // A bitwise OR of bindings types that have been enabled for this RenderView.
  // See BindingsPolicy for details.
  int enabled_bindings_;

  // The most recent page ID we've heard from the renderer process.  This is
  // used as context when other session history related IPCs arrive.
  // TODO(creis): Allocate this in WebContents/NavigationController instead.
  int32 page_id_;

  // Tracks whether this RenderViewHost is in an active state.  False if the
  // main frame is pending swap out, pending deletion, or swapped out, because
  // it is not visible to the user in any of these cases.
  bool is_active_;

  // Tracks whether the main frame RenderFrameHost is swapped out.  Unlike
  // is_active_, this is false when the frame is pending swap out or deletion.
  // TODO(creis): Remove this when we no longer use swappedout://.
  // See http://crbug.com/357747.
  bool is_swapped_out_;

  // Routing ID for the main frame's RenderFrameHost.
  int main_frame_routing_id_;

  // If we were asked to RunModal, then this will hold the reply_msg that we
  // must return to the renderer to unblock it.
  IPC::Message* run_modal_reply_msg_;
  // This will hold the routing id of the RenderView that opened us.
  int run_modal_opener_id_;

  // Set to true when waiting for a ViewHostMsg_ClosePageACK.
  // TODO(creis): Move to RenderFrameHost and RenderWidgetHost.
  // See http://crbug.com/418265.
  bool is_waiting_for_close_ack_;

  // True if the render view can be shut down suddenly.
  bool sudden_termination_allowed_;

  // The termination status of the last render view that terminated.
  base::TerminationStatus render_view_termination_status_;

  // Set to true if we requested the on screen keyboard to be displayed.
  bool virtual_keyboard_requested_;

  // True if the current focused element is editable.
  bool is_focused_element_editable_;

  // This is updated every time UpdateWebkitPreferences is called. That method
  // is in turn called when any of the settings change that the WebPreferences
  // values depend on.
  scoped_ptr<WebPreferences> web_preferences_;

  bool updating_web_preferences_;

  base::WeakPtrFactory<RenderViewHostImpl> weak_factory_;

  DISALLOW_COPY_AND_ASSIGN(RenderViewHostImpl);
};

#if defined(COMPILER_MSVC)
#pragma warning(pop)
#endif

}  // namespace content

#endif  // CONTENT_BROWSER_RENDERER_HOST_RENDER_VIEW_HOST_IMPL_H_<|MERGE_RESOLUTION|>--- conflicted
+++ resolved
@@ -169,11 +169,6 @@
   void UpdateWebkitPreferences(const WebPreferences& prefs) override;
   void OnWebkitPreferencesChanged() override;
   void EnableAltDragRubberbanding(bool enable) override;
-<<<<<<< HEAD
-  void GetAudioOutputControllers(
-      const GetAudioOutputControllersCallback& callback) const override;
-=======
->>>>>>> af5e10de
   void SelectWordAroundCaret() override;
 
 #if defined(OS_ANDROID)
