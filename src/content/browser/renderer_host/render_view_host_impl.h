// Copyright (c) 2012 The Chromium Authors. All rights reserved.
// Use of this source code is governed by a BSD-style license that can be
// found in the LICENSE file.

#ifndef CONTENT_BROWSER_RENDERER_HOST_RENDER_VIEW_HOST_IMPL_H_
#define CONTENT_BROWSER_RENDERER_HOST_RENDER_VIEW_HOST_IMPL_H_

#include <map>
#include <string>
#include <vector>

#include "base/callback.h"
#include "base/compiler_specific.h"
#include "base/logging.h"
#include "base/memory/scoped_ptr.h"
#include "base/process/kill.h"
#include "content/browser/renderer_host/render_widget_host_impl.h"
#include "content/browser/site_instance_impl.h"
#include "content/common/drag_event_source_info.h"
#include "content/public/browser/notification_observer.h"
#include "content/public/browser/render_view_host.h"
#include "content/public/common/window_container_type.h"
#include "net/base/load_states.h"
#include "third_party/WebKit/public/web/WebAXEnums.h"
#include "third_party/WebKit/public/web/WebConsoleMessage.h"
#include "third_party/WebKit/public/web/WebPopupType.h"
#include "third_party/skia/include/core/SkColor.h"
#include "ui/base/window_open_disposition.h"

class SkBitmap;
class FrameMsg_Navigate;
struct MediaPlayerAction;
struct ViewHostMsg_CreateWindow_Params;
struct ViewHostMsg_ShowPopup_Params;
struct FrameMsg_Navigate_Params;
struct ViewMsg_PostMessage_Params;

namespace base {
class ListValue;
}

namespace gfx {
class Range;
}

namespace ui {
class AXTree;
struct SelectedFileInfo;
}

namespace content {

class MediaWebContentsObserver;
class ChildProcessSecurityPolicyImpl;
class PageState;
class RenderWidgetHostDelegate;
class SessionStorageNamespace;
class SessionStorageNamespaceImpl;
class TestRenderViewHost;
class TimeoutMonitor;
struct FileChooserParams;

#if defined(COMPILER_MSVC)
// RenderViewHostImpl is the bottom of a diamond-shaped hierarchy,
// with RenderWidgetHost at the root. VS warns when methods from the
// root are overridden in only one of the base classes and not both
// (in this case, RenderWidgetHostImpl provides implementations of
// many of the methods).  This is a silly warning when dealing with
// pure virtual methods that only have a single implementation in the
// hierarchy above this class, and is safe to ignore in this case.
#pragma warning(push)
#pragma warning(disable: 4250)
#endif

// This implements the RenderViewHost interface that is exposed to
// embedders of content, and adds things only visible to content.
//
// The exact API of this object needs to be more thoroughly designed. Right
// now it mimics what WebContentsImpl exposed, which is a fairly large API and
// may contain things that are not relevant to a common subset of views. See
// also the comment in render_view_host_delegate.h about the size and scope of
// the delegate API.
//
// Right now, the concept of page navigation (both top level and frame) exists
// in the WebContentsImpl still, so if you instantiate one of these elsewhere,
// you will not be able to traverse pages back and forward. We need to determine
// if we want to bring that and other functionality down into this object so it
// can be shared by others.
class CONTENT_EXPORT RenderViewHostImpl
    : public RenderViewHost,
      public RenderWidgetHostImpl {
 public:
  // Keeps track of the state of the RenderViewHostImpl, particularly with
  // respect to swap out.
  enum RenderViewHostImplState {
    // The standard state for a RVH handling the communication with a
    // RenderView.
    STATE_DEFAULT = 0,
    // The RVH has sent the SwapOut request to the renderer, but has not
    // received the SwapOutACK yet. The new page has not been committed yet
    // either.
    STATE_WAITING_FOR_UNLOAD_ACK,
    // The RVH received the SwapOutACK from the RenderView, but the new page has
    // not been committed yet.
    STATE_WAITING_FOR_COMMIT,
    // The RVH is waiting for the CloseACK from the RenderView.
    STATE_WAITING_FOR_CLOSE,
    // The RVH has not received the SwapOutACK yet, but the new page has
    // committed in a different RVH. The number of active views of the RVH
    // SiteInstanceImpl is not zero. Upon reception of the SwapOutACK, the RVH
    // will be swapped out.
    STATE_PENDING_SWAP_OUT,
    // The RVH has not received the SwapOutACK yet, but the new page has
    // committed in a different RVH. The number of active views of the RVH
    // SiteInstanceImpl is zero. Upon reception of the SwapOutACK, the RVH will
    // be shutdown.
    STATE_PENDING_SHUTDOWN,
    // The RVH is swapped out, and it is being used as a placeholder to allow
    // for cross-process communication.
    STATE_SWAPPED_OUT,
  };
  // Helper function to determine whether the RVH state should contribute to the
  // number of active views of a SiteInstance or not.
  static bool IsRVHStateActive(RenderViewHostImplState rvh_state);

  // Convenience function, just like RenderViewHost::FromID.
  static RenderViewHostImpl* FromID(int render_process_id, int render_view_id);

  // |routing_id| could be a valid route id, or it could be MSG_ROUTING_NONE, in
  // which case RenderWidgetHost will create a new one.  |swapped_out| indicates
  // whether the view should initially be swapped out (e.g., for an opener
  // frame being rendered by another process). |hidden| indicates whether the
  // view is initially hidden or visible.
  //
  // The |session_storage_namespace| parameter allows multiple render views and
  // WebContentses to share the same session storage (part of the WebStorage
  // spec) space. This is useful when restoring contentses, but most callers
  // should pass in NULL which will cause a new SessionStorageNamespace to be
  // created.
  RenderViewHostImpl(
      SiteInstance* instance,
      RenderViewHostDelegate* delegate,
      RenderWidgetHostDelegate* widget_delegate,
      int routing_id,
      int main_frame_routing_id,
      bool swapped_out,
      bool hidden);
  virtual ~RenderViewHostImpl();

  // RenderViewHost implementation.
  virtual RenderFrameHost* GetMainFrame() OVERRIDE;
  virtual void AllowBindings(int binding_flags) OVERRIDE;
  virtual void ClearFocusedElement() OVERRIDE;
  virtual bool IsFocusedElementEditable() OVERRIDE;
  virtual void ClosePage() OVERRIDE;
  virtual void CopyImageAt(int x, int y) OVERRIDE;
  virtual void SaveImageAt(int x, int y) OVERRIDE;
  virtual void DirectoryEnumerationFinished(
      int request_id,
      const std::vector<base::FilePath>& files) OVERRIDE;
  virtual void DisableScrollbarsForThreshold(const gfx::Size& size) OVERRIDE;
  virtual void DragSourceEndedAt(
      int client_x, int client_y, int screen_x, int screen_y,
      blink::WebDragOperation operation) OVERRIDE;
  virtual void DragSourceSystemDragEnded() OVERRIDE;
  virtual void DragTargetDragEnter(
      const DropData& drop_data,
      const gfx::Point& client_pt,
      const gfx::Point& screen_pt,
      blink::WebDragOperationsMask operations_allowed,
      int key_modifiers) OVERRIDE;
  virtual void DragTargetDragOver(
      const gfx::Point& client_pt,
      const gfx::Point& screen_pt,
      blink::WebDragOperationsMask operations_allowed,
      int key_modifiers) OVERRIDE;
  virtual void DragTargetDragLeave() OVERRIDE;
  virtual void DragTargetDrop(const gfx::Point& client_pt,
                              const gfx::Point& screen_pt,
                              int key_modifiers) OVERRIDE;
  virtual void EnableAutoResize(const gfx::Size& min_size,
                                const gfx::Size& max_size) OVERRIDE;
  virtual void DisableAutoResize(const gfx::Size& new_size) OVERRIDE;
  virtual void EnablePreferredSizeMode() OVERRIDE;
  virtual void ExecuteMediaPlayerActionAtLocation(
      const gfx::Point& location,
      const blink::WebMediaPlayerAction& action) OVERRIDE;
  virtual void ExecutePluginActionAtLocation(
      const gfx::Point& location,
      const blink::WebPluginAction& action) OVERRIDE;
  virtual void ExitFullscreen() OVERRIDE;
  virtual void FilesSelectedInChooser(
      const std::vector<ui::SelectedFileInfo>& files,
      FileChooserParams::Mode permissions) OVERRIDE;
  virtual RenderViewHostDelegate* GetDelegate() const OVERRIDE;
  virtual int GetEnabledBindings() const OVERRIDE;
  virtual SiteInstance* GetSiteInstance() const OVERRIDE;
  virtual bool IsRenderViewLive() const OVERRIDE;
  virtual void NotifyMoveOrResizeStarted() OVERRIDE;
  virtual void SetWebUIProperty(const std::string& name,
                                const std::string& value) OVERRIDE;
  virtual void Zoom(PageZoom zoom) OVERRIDE;
  virtual void SyncRendererPrefs() OVERRIDE;
  virtual WebPreferences GetWebkitPreferences() OVERRIDE;
  virtual void UpdateWebkitPreferences(
      const WebPreferences& prefs) OVERRIDE;
<<<<<<< HEAD
=======
  virtual void OnWebkitPreferencesChanged() OVERRIDE;
>>>>>>> e6de044b
  virtual void EnableAltDragRubberbanding(bool enable) OVERRIDE;
  virtual void GetAudioOutputControllers(
      const GetAudioOutputControllersCallback& callback) const OVERRIDE;
  virtual void SelectWordAroundCaret() OVERRIDE;

#if defined(OS_ANDROID)
  virtual void ActivateNearestFindResult(int request_id,
                                         float x,
                                         float y) OVERRIDE;
  virtual void RequestFindMatchRects(int current_version) OVERRIDE;
#endif

  void set_delegate(RenderViewHostDelegate* d) {
    CHECK(d);  // http://crbug.com/82827
    delegate_ = d;
  }

  // Set up the RenderView child process. Virtual because it is overridden by
  // TestRenderViewHost. If the |frame_name| parameter is non-empty, it is used
  // as the name of the new top-level frame.
  // The |opener_route_id| parameter indicates which RenderView created this
  // (MSG_ROUTING_NONE if none). If |max_page_id| is larger than -1, the
  // RenderView is told to start issuing page IDs at |max_page_id| + 1.
  // |window_was_created_with_opener| is true if this top-level frame was
  // created with an opener. (The opener may have been closed since.)
  // The |proxy_route_id| is only used when creating a RenderView in swapped out
  // state.
  virtual bool CreateRenderView(const base::string16& frame_name,
                                int opener_route_id,
                                int proxy_route_id,
                                int32 max_page_id,
                                bool window_was_created_with_opener);

  base::TerminationStatus render_view_termination_status() const {
    return render_view_termination_status_;
  }

  // Returns the content specific prefs for this RenderViewHost.
  WebPreferences ComputeWebkitPrefs(const GURL& url);

  // Sends the given navigation message. Use this rather than sending it
  // yourself since this does the internal bookkeeping described below. This
  // function takes ownership of the provided message pointer.
  //
  // If a cross-site request is in progress, we may be suspended while waiting
  // for the onbeforeunload handler, so this function might buffer the message
  // rather than sending it.
  // TODO(nasko): Remove this method once all callers are converted to use
  // RenderFrameHostImpl.
  void Navigate(const FrameMsg_Navigate_Params& message);

  // Load the specified URL, this is a shortcut for Navigate().
  // TODO(nasko): Remove this method once all callers are converted to use
  // RenderFrameHostImpl.
  void NavigateToURL(const GURL& url);

  // Whether this RenderViewHost has been swapped out to be displayed by a
  // different process.
  bool IsSwappedOut() const { return rvh_state_ == STATE_SWAPPED_OUT; }

  // The current state of this RVH.
  RenderViewHostImplState rvh_state() const { return rvh_state_; }

  // Tells the renderer that this RenderView will soon be swapped out, and thus
  // not to create any new modal dialogs until it happens.  This must be done
  // separately so that the PageGroupLoadDeferrers of any current dialogs are no
  // longer on the stack when we attempt to swap it out.
  void SuppressDialogsUntilSwapOut();

  // Called when either the SwapOut request has been acknowledged or has timed
  // out.
  void OnSwappedOut(bool timed_out);

  // Called when the RenderFrameHostManager has swapped in a new
  // RenderFrameHost. Should |this| RVH switch to the pending shutdown state,
  // |pending_delete_on_swap_out| will be executed upon reception of the
  // SwapOutACK, or when the unload timer times out.
  void WasSwappedOut(const base::Closure& pending_delete_on_swap_out);

  // Set |this| as pending shutdown. |on_swap_out| will be called
  // when the SwapOutACK is received, or when the unload timer times out.
  void SetPendingShutdown(const base::Closure& on_swap_out);

  // Close the page ignoring whether it has unload events registers.
  // This is called after the beforeunload and unload events have fired
  // and the user has agreed to continue with closing the page.
  void ClosePageIgnoringUnloadEvents();

  // Tells the renderer view to focus the first (last if reverse is true) node.
  void SetInitialFocus(bool reverse);

  // Get html data by serializing all frames of current page with lists
  // which contain all resource links that have local copy.
  // The parameter links contain original URLs of all saved links.
  // The parameter local_paths contain corresponding local file paths of
  // all saved links, which matched with vector:links one by one.
  // The parameter local_directory_name is relative path of directory which
  // contain all saved auxiliary files included all sub frames and resouces.
  void GetSerializedHtmlDataForCurrentPageWithLocalLinks(
      const std::vector<GURL>& links,
      const std::vector<base::FilePath>& local_paths,
      const base::FilePath& local_directory_name);

  // Notifies the RenderViewHost that its load state changed.
  void LoadStateChanged(const GURL& url,
                        const net::LoadStateWithParam& load_state,
                        uint64 upload_position,
                        uint64 upload_size);

  bool SuddenTerminationAllowed() const;
  void set_sudden_termination_allowed(bool enabled) {
    sudden_termination_allowed_ = enabled;
  }

  // RenderWidgetHost public overrides.
  virtual void Init() OVERRIDE;
  virtual void Shutdown() OVERRIDE;
  virtual bool IsRenderView() const OVERRIDE;
  virtual bool OnMessageReceived(const IPC::Message& msg) OVERRIDE;
  virtual void GotFocus() OVERRIDE;
  virtual void LostFocus() OVERRIDE;
  virtual void LostCapture() OVERRIDE;
  virtual void LostMouseLock() OVERRIDE;
  virtual void ForwardMouseEvent(
      const blink::WebMouseEvent& mouse_event) OVERRIDE;
  virtual void OnPointerEventActivate() OVERRIDE;
  virtual void ForwardKeyboardEvent(
      const NativeWebKeyboardEvent& key_event) OVERRIDE;
  virtual gfx::Rect GetRootWindowResizerRect() const OVERRIDE;

  // Creates a new RenderView with the given route id.
  void CreateNewWindow(
      int route_id,
      int main_frame_route_id,
      const ViewHostMsg_CreateWindow_Params& params,
      SessionStorageNamespace* session_storage_namespace);

  // Creates a new RenderWidget with the given route id.  |popup_type| indicates
  // if this widget is a popup and what kind of popup it is (select, autofill).
  void CreateNewWidget(int route_id, blink::WebPopupType popup_type);

  // Creates a full screen RenderWidget.
  void CreateNewFullscreenWidget(int route_id);

#if defined(OS_MACOSX)
  // Select popup menu related methods (for external popup menus).
  void DidSelectPopupMenuItem(int selected_index);
  void DidCancelPopupMenu();
#endif

#if defined(ENABLE_BROWSER_CDMS)
  MediaWebContentsObserver* media_web_contents_observer() {
    return media_web_contents_observer_.get();
  }
#endif

#if defined(OS_ANDROID)
  void DidSelectPopupMenuItems(const std::vector<int>& selected_indices);
  void DidCancelPopupMenu();
#endif

  int main_frame_routing_id() const {
    return main_frame_routing_id_;
  }

  // Set the opener to null in the renderer process.
  void DisownOpener();

  bool is_waiting_for_beforeunload_ack() {
    return is_waiting_for_beforeunload_ack_;
  }

  // Whether the RVH is waiting for the unload ack from the renderer.
  bool IsWaitingForUnloadACK() const;

  void OnTextSurroundingSelectionResponse(const base::string16& content,
                                          size_t start_offset,
                                          size_t end_offset);

  // Update the FrameTree to use this RenderViewHost's main frame
  // RenderFrameHost. Called when the RenderViewHost is committed.
  //
  // TODO(ajwong): Remove once RenderViewHost no longer owns the main frame
  // RenderFrameHost.
  void AttachToFrameTree();

  // Increases the refcounting on this RVH. This is done by the FrameTree on
  // creation of a RenderFrameHost.
  void increment_ref_count() { ++frames_ref_count_; }

  // Decreases the refcounting on this RVH. This is done by the FrameTree on
  // destruction of a RenderFrameHost.
  void decrement_ref_count() { --frames_ref_count_; }

  // Returns the refcount on this RVH, that is the number of RenderFrameHosts
  // currently using it.
  int ref_count() { return frames_ref_count_; }

  // NOTE: Do not add functions that just send an IPC message that are called in
  // one or two places. Have the caller send the IPC message directly (unless
  // the caller places are in different platforms, in which case it's better
  // to keep them consistent).

 protected:
  // RenderWidgetHost protected overrides.
  virtual void OnUserGesture() OVERRIDE;
  virtual void NotifyRendererUnresponsive() OVERRIDE;
  virtual void NotifyRendererResponsive() OVERRIDE;
  virtual void OnRenderAutoResized(const gfx::Size& size) OVERRIDE;
  virtual void RequestToLockMouse(bool user_gesture,
                                  bool last_unlocked_by_target) OVERRIDE;
  virtual bool IsFullscreen() const OVERRIDE;
  virtual void OnFocus() OVERRIDE;
  virtual void OnBlur() OVERRIDE;

  // IPC message handlers.
  void OnShowView(int route_id,
                  WindowOpenDisposition disposition,
                  const gfx::Rect& initial_pos,
                  bool user_gesture);
  void OnShowWidget(int route_id, const gfx::Rect& initial_pos);
  void OnShowFullscreenWidget(int route_id);
  void OnRunModal(int opener_id, IPC::Message* reply_msg);
  void OnRenderViewReady();
  void OnRenderProcessGone(int status, int error_code);
  void OnUpdateState(int32 page_id, const PageState& state);
  void OnUpdateTargetURL(int32 page_id, const GURL& url);
  void OnClose();
  void OnRequestMove(const gfx::Rect& pos);
  void OnDocumentAvailableInMainFrame(bool uses_temporary_zoom_level);
  void OnToggleFullscreen(bool enter_fullscreen);
  void OnDidContentsPreferredSizeChange(const gfx::Size& new_size);
  void OnDidChangeScrollOffset();
  void OnPasteFromSelectionClipboard();
  void OnRouteCloseEvent();
  void OnRouteMessageEvent(const ViewMsg_PostMessage_Params& params);
  void OnStartDragging(const DropData& drop_data,
                       blink::WebDragOperationsMask operations_allowed,
                       const SkBitmap& bitmap,
                       const gfx::Vector2d& bitmap_offset_in_dip,
                       const DragEventSourceInfo& event_info);
  void OnUpdateDragCursor(blink::WebDragOperation drag_operation);
  void OnTargetDropACK();
  void OnTakeFocus(bool reverse);
  void OnFocusedNodeChanged(bool is_editable_node);
  void OnUpdateInspectorSetting(const std::string& key,
                                const std::string& value);
  void OnClosePageACK();
  void OnDidZoomURL(double zoom_level, const GURL& url);
  void OnRunFileChooser(const FileChooserParams& params);
  void OnFocusedNodeTouched(bool editable);

#if defined(OS_MACOSX) || defined(OS_ANDROID)
  void OnShowPopup(const ViewHostMsg_ShowPopup_Params& params);
  void OnHidePopup();
#endif

 private:
  // TODO(nasko): Temporarily friend RenderFrameHostImpl, so we don't duplicate
  // utility functions and state needed in both classes, while we move frame
  // specific code away from this class.
  friend class RenderFrameHostImpl;
  friend class TestRenderViewHost;
  FRIEND_TEST_ALL_PREFIXES(RenderViewHostTest, BasicRenderFrameHost);
  FRIEND_TEST_ALL_PREFIXES(RenderViewHostTest, RoutingIdSane);

  // TODO(creis): Move to a private namespace on RenderFrameHostImpl.
  // Delay to wait on closing the WebContents for a beforeunload/unload handler
  // to fire.
  static const int kUnloadTimeoutMS;

  // Updates the state of this RenderViewHost and clears any waiting state
  // that is no longer relevant.
  void SetState(RenderViewHostImplState rvh_state);

  bool CanAccessFilesOfPageState(const PageState& state) const;

  // The number of RenderFrameHosts which have a reference to this RVH.
  int frames_ref_count_;

  // Our delegate, which wants to know about changes in the RenderView.
  RenderViewHostDelegate* delegate_;

  // The SiteInstance associated with this RenderViewHost.  All pages drawn
  // in this RenderViewHost are part of this SiteInstance.  Should not change
  // over time.
  scoped_refptr<SiteInstanceImpl> instance_;

  // true if we are currently waiting for a response for drag context
  // information.
  bool waiting_for_drag_context_response_;

  // A bitwise OR of bindings types that have been enabled for this RenderView.
  // See BindingsPolicy for details.
  int enabled_bindings_;


  // The current state of this RVH.
  // TODO(nasko): Move to RenderFrameHost, as this is per-frame state.
  RenderViewHostImplState rvh_state_;

  // Routing ID for the main frame's RenderFrameHost.
  int main_frame_routing_id_;

  // If we were asked to RunModal, then this will hold the reply_msg that we
  // must return to the renderer to unblock it.
  IPC::Message* run_modal_reply_msg_;
  // This will hold the routing id of the RenderView that opened us.
  int run_modal_opener_id_;

  // Set to true when there is a pending ViewMsg_ShouldClose message.  This
  // ensures we don't spam the renderer with multiple beforeunload requests.
  // When either this value or IsWaitingForUnloadACK is true, the value of
  // unload_ack_is_for_cross_site_transition_ indicates whether this is for a
  // cross-site transition or a tab close attempt.
  // TODO(clamy): Remove this boolean and add one more state to the state
  // machine.
  // TODO(nasko): Move to RenderFrameHost, as this is per-frame state.
  bool is_waiting_for_beforeunload_ack_;

  // Valid only when is_waiting_for_beforeunload_ack_ or
  // IsWaitingForUnloadACK is true.  This tells us if the unload request
  // is for closing the entire tab ( = false), or only this RenderViewHost in
  // the case of a cross-site transition ( = true).
  // TODO(nasko): Move to RenderFrameHost, as this is per-frame state.
  bool unload_ack_is_for_cross_site_transition_;

  // True if the render view can be shut down suddenly.
  bool sudden_termination_allowed_;

  // The termination status of the last render view that terminated.
  base::TerminationStatus render_view_termination_status_;

  // Set to true if we requested the on screen keyboard to be displayed.
  bool virtual_keyboard_requested_;

#if defined(ENABLE_BROWSER_CDMS)
  // Manages all the media player and CDM managers and forwards IPCs to them.
  scoped_ptr<MediaWebContentsObserver> media_web_contents_observer_;
#endif

  // Used to swap out or shutdown this RVH when the unload event is taking too
  // long to execute, depending on the number of active views in the
  // SiteInstance.
  // TODO(nasko): Move to RenderFrameHost, as this is per-frame state.
  scoped_ptr<TimeoutMonitor> unload_event_monitor_timeout_;

  // Called after receiving the SwapOutACK when the RVH is in state pending
  // shutdown. Also called if the unload timer times out.
  // TODO(nasko): Move to RenderFrameHost, as this is per-frame state.
  base::Closure pending_shutdown_on_swap_out_;

  base::WeakPtrFactory<RenderViewHostImpl> weak_factory_;

  // True if the current focused element is editable.
  bool is_focused_element_editable_;

  // This is updated every time UpdateWebkitPreferences is called. That method
  // is in turn called when any of the settings change that the WebPreferences
  // values depend on.
  scoped_ptr<WebPreferences> web_preferences_;

  bool updating_web_preferences_;

  DISALLOW_COPY_AND_ASSIGN(RenderViewHostImpl);
};

#if defined(COMPILER_MSVC)
#pragma warning(pop)
#endif

}  // namespace content

#endif  // CONTENT_BROWSER_RENDERER_HOST_RENDER_VIEW_HOST_IMPL_H_<|MERGE_RESOLUTION|>--- conflicted
+++ resolved
@@ -204,10 +204,7 @@
   virtual WebPreferences GetWebkitPreferences() OVERRIDE;
   virtual void UpdateWebkitPreferences(
       const WebPreferences& prefs) OVERRIDE;
-<<<<<<< HEAD
-=======
   virtual void OnWebkitPreferencesChanged() OVERRIDE;
->>>>>>> e6de044b
   virtual void EnableAltDragRubberbanding(bool enable) OVERRIDE;
   virtual void GetAudioOutputControllers(
       const GetAudioOutputControllersCallback& callback) const OVERRIDE;
