--- conflicted
+++ resolved
@@ -261,7 +261,6 @@
   }
 
   // RenderWidgetHost public overrides.
-<<<<<<< HEAD
   void Init() override;
   void Shutdown() override;
   void WasHidden() override;
@@ -269,6 +268,7 @@
   bool IsRenderView() const override;
   bool OnMessageReceived(const IPC::Message& msg) override;
   void GotFocus() override;
+  void LostFocus() override;
   void LostCapture() override;
   void LostMouseLock() override;
   void SetIsLoading(bool is_loading) override;
@@ -276,25 +276,6 @@
   void OnPointerEventActivate() override;
   void ForwardKeyboardEvent(const NativeWebKeyboardEvent& key_event) override;
   gfx::Rect GetRootWindowResizerRect() const override;
-=======
-  virtual void Init() OVERRIDE;
-  virtual void Shutdown() OVERRIDE;
-  virtual void WasHidden() OVERRIDE;
-  virtual void WasShown(const ui::LatencyInfo& latency_info) OVERRIDE;
-  virtual bool IsRenderView() const OVERRIDE;
-  virtual bool OnMessageReceived(const IPC::Message& msg) OVERRIDE;
-  virtual void GotFocus() OVERRIDE;
-  virtual void LostFocus() OVERRIDE;
-  virtual void LostCapture() OVERRIDE;
-  virtual void LostMouseLock() OVERRIDE;
-  virtual void SetIsLoading(bool is_loading) OVERRIDE;
-  virtual void ForwardMouseEvent(
-      const blink::WebMouseEvent& mouse_event) OVERRIDE;
-  virtual void OnPointerEventActivate() OVERRIDE;
-  virtual void ForwardKeyboardEvent(
-      const NativeWebKeyboardEvent& key_event) OVERRIDE;
-  virtual gfx::Rect GetRootWindowResizerRect() const OVERRIDE;
->>>>>>> 0d46546d
 
   // Creates a new RenderView with the given route id.
   void CreateNewWindow(
