// Copyright (c) 2012 The Chromium Authors. All rights reserved.
// Use of this source code is governed by a BSD-style license that can be
// found in the LICENSE file.

#include "content/browser/renderer_host/render_widget_host_view_base.h"

#include "base/logging.h"
#include "content/browser/accessibility/browser_accessibility_manager.h"
#include "content/browser/gpu/gpu_data_manager_impl.h"
#include "content/browser/renderer_host/basic_mouse_wheel_smooth_scroll_gesture.h"
#include "content/browser/renderer_host/render_process_host_impl.h"
#include "content/browser/renderer_host/render_widget_host_impl.h"
#include "content/port/browser/render_widget_host_view_frame_subscriber.h"
#include "content/port/browser/smooth_scroll_gesture.h"
#include "third_party/WebKit/public/web/WebScreenInfo.h"
#include "ui/gfx/display.h"
#include "ui/gfx/screen.h"
#include "ui/gfx/size_conversions.h"
#include "ui/gfx/size_f.h"

#if defined(OS_WIN)
#include "base/command_line.h"
#include "base/message_loop/message_loop.h"
#include "base/win/wrapped_window_proc.h"
#include "content/browser/plugin_process_host.h"
#include "content/browser/plugin_service_impl.h"
#include "content/common/plugin_constants_win.h"
#include "content/common/webplugin_geometry.h"
#include "content/public/browser/browser_thread.h"
#include "content/public/browser/child_process_data.h"
#include "content/public/common/content_switches.h"
#include "ui/base/win/dpi.h"
#include "ui/base/win/hwnd_util.h"
#include "ui/gfx/gdi_util.h"
#endif

#if defined(TOOLKIT_GTK)
#include <gdk/gdkx.h>
#include <gtk/gtk.h>

#include "content/browser/renderer_host/gtk_window_utils.h"
#endif

namespace content {

// static
RenderWidgetHostViewPort* RenderWidgetHostViewPort::FromRWHV(
    RenderWidgetHostView* rwhv) {
  return static_cast<RenderWidgetHostViewPort*>(rwhv);
}

// static
RenderWidgetHostViewPort* RenderWidgetHostViewPort::CreateViewForWidget(
    RenderWidgetHost* widget) {
  return FromRWHV(RenderWidgetHostView::CreateViewForWidget(widget));
}

#if defined(OS_WIN)

namespace {

// |window| is the plugin HWND, created and destroyed in the plugin process.
// |parent| is the parent HWND, created and destroyed on the browser UI thread.
void NotifyPluginProcessHostHelper(HWND window, HWND parent, int tries) {
  // How long to wait between each try.
  static const int kTryDelayMs = 200;

  DWORD plugin_process_id;
  bool found_starting_plugin_process = false;
  GetWindowThreadProcessId(window, &plugin_process_id);
  for (PluginProcessHostIterator iter; !iter.Done(); ++iter) {
    if (!iter.GetData().handle) {
      found_starting_plugin_process = true;
      continue;
    }
    if (base::GetProcId(iter.GetData().handle) == plugin_process_id) {
      iter->AddWindow(parent);
      return;
    }
  }

  if (found_starting_plugin_process) {
    // A plugin process has started but we don't have its handle yet.  Since
    // it's most likely the one for this plugin, try a few more times after a
    // delay.
    if (tries > 0) {
      base::MessageLoop::current()->PostDelayedTask(
          FROM_HERE,
          base::Bind(&NotifyPluginProcessHostHelper, window, parent, tries - 1),
          base::TimeDelta::FromMilliseconds(kTryDelayMs));
      return;
    }
  }

  // The plugin process might have died in the time to execute the task, don't
  // leak the HWND.
  PostMessage(parent, WM_CLOSE, 0, 0);
}

// The plugin wrapper window which lives in the browser process has this proc
// as its window procedure. We only handle the WM_PARENTNOTIFY message sent by
// windowed plugins for mouse input. This is forwarded off to the wrappers
// parent which is typically the RVH window which turns on user gesture.
LRESULT CALLBACK PluginWrapperWindowProc(HWND window, unsigned int message,
                                         WPARAM wparam, LPARAM lparam) {
  if (message == WM_PARENTNOTIFY) {
    switch (LOWORD(wparam)) {
      case WM_LBUTTONDOWN:
      case WM_RBUTTONDOWN:
      case WM_MBUTTONDOWN:
        ::SendMessage(GetParent(window), message, wparam, lparam);
        return 0;
      default:
        break;
    }
  }
  return ::DefWindowProc(window, message, wparam, lparam);
}

bool IsPluginWrapperWindow(HWND window) {
  return ui::GetClassNameW(window) ==
      string16(kWrapperNativeWindowClassName);
}

// Create an intermediate window between the given HWND and its parent.
HWND ReparentWindow(HWND window, HWND parent) {
  static ATOM atom = 0;
  static HMODULE instance = NULL;
  if (!atom) {
    WNDCLASSEX window_class;
    base::win::InitializeWindowClass(
        kWrapperNativeWindowClassName,
        &base::win::WrappedWindowProc<PluginWrapperWindowProc>,
        CS_DBLCLKS,
        0,
        0,
        NULL,
        // xxx reinterpret_cast<HBRUSH>(COLOR_WINDOW+1),
        reinterpret_cast<HBRUSH>(COLOR_GRAYTEXT+1),
        NULL,
        NULL,
        NULL,
        &window_class);
    instance = window_class.hInstance;
    atom = RegisterClassEx(&window_class);
  }
  DCHECK(atom);

  HWND new_parent = CreateWindowEx(
      WS_EX_LEFT | WS_EX_LTRREADING | WS_EX_RIGHTSCROLLBAR,
      MAKEINTATOM(atom), 0,
      WS_CHILD | WS_CLIPCHILDREN | WS_CLIPSIBLINGS,
      0, 0, 0, 0, parent, 0, instance, 0);
  ui::CheckWindowCreated(new_parent);
  ::SetParent(window, new_parent);
  // How many times we try to find a PluginProcessHost whose process matches
  // the HWND.
  static const int kMaxTries = 5;
  BrowserThread::PostTask(
      BrowserThread::IO,
      FROM_HERE,
      base::Bind(&NotifyPluginProcessHostHelper, window, new_parent,
                 kMaxTries));
  return new_parent;
}

BOOL CALLBACK PaintEnumChildProc(HWND hwnd, LPARAM lparam) {
  if (!PluginServiceImpl::GetInstance()->IsPluginWindow(hwnd))
    return TRUE;

  gfx::Rect* rect = reinterpret_cast<gfx::Rect*>(lparam);
  gfx::Rect rect_in_pixels = ui::win::DIPToScreenRect(*rect);
  static UINT msg = RegisterWindowMessage(kPaintMessageName);
  WPARAM wparam = MAKEWPARAM(rect_in_pixels.x(), rect_in_pixels.y());
  lparam = MAKELPARAM(rect_in_pixels.width(), rect_in_pixels.height());

  // SendMessage gets the message across much quicker than PostMessage, since it
  // doesn't get queued.  When the plugin thread calls PeekMessage or other
  // Win32 APIs, sent messages are dispatched automatically.
  SendNotifyMessage(hwnd, msg, wparam, lparam);

  return TRUE;
}

// Windows callback for OnDestroy to detach the plugin windows.
BOOL CALLBACK DetachPluginWindowsCallbackInternal(HWND window, LPARAM param) {
  RenderWidgetHostViewBase::DetachPluginWindowsCallback(window);
  return TRUE;
}

}  // namespace

// static
void RenderWidgetHostViewBase::DetachPluginWindowsCallback(HWND window) {
  if (PluginServiceImpl::GetInstance()->IsPluginWindow(window) &&
      !IsHungAppWindow(window)) {
    ::ShowWindow(window, SW_HIDE);
    SetParent(window, NULL);
  }
}

// static
void RenderWidgetHostViewBase::MovePluginWindowsHelper(
    HWND parent,
<<<<<<< HEAD
    const std::vector<WebPluginGeometry>& moves) {
=======
    const std::vector<webkit::npapi::WebPluginGeometry>& moves,
    bool uses_in_process_plugins) {
>>>>>>> 6bcd3313
  if (moves.empty())
    return;

  bool oop_plugins =
    !uses_in_process_plugins &&
    !CommandLine::ForCurrentProcess()->HasSwitch(switches::kSingleProcess) &&
    !CommandLine::ForCurrentProcess()->HasSwitch(switches::kInProcessPlugins);

  HDWP defer_window_pos_info =
      ::BeginDeferWindowPos(static_cast<int>(moves.size()));

  if (!defer_window_pos_info) {
    NOTREACHED();
    return;
  }

<<<<<<< HEAD
#if defined(USE_AURA)
  std::vector<RECT> invalidate_rects;
#endif

  for (size_t i = 0; i < moves.size(); ++i) {
=======
  int failure_count = 0;
  for (int i = 0; i < (int)moves.size(); ++i) {
>>>>>>> 6bcd3313
    unsigned long flags = 0;
    const WebPluginGeometry& move = moves[i];
    HWND window = move.window;

    // As the plugin parent window which lives on the browser UI thread is
    // destroyed asynchronously, it is possible that we have a stale window
    // sent in by the renderer for moving around.
    // Note: get the parent before checking if the window is valid, to avoid a
    // race condition where the window is destroyed after the check but before
    // the GetParent call.
    HWND cur_parent = ::GetParent(window);
    if (!::IsWindow(window))
      continue;

    if (!PluginServiceImpl::GetInstance()->IsPluginWindow(window)) {
      // The renderer should only be trying to move plugin windows. However,
      // this may happen as a result of a race condition (i.e. even after the
      // check right above), so we ignore it.
      continue;
    }

    if (oop_plugins) {
      if (cur_parent == GetDesktopWindow()) {
        // The plugin window hasn't been parented yet, add an intermediate
        // window that lives on this thread to speed up scrolling. Note this
        // only works with out of process plugins since we depend on
        // PluginProcessHost to destroy the intermediate HWNDs.
        cur_parent = ReparentWindow(window, parent);
        ::ShowWindow(window, SW_SHOW);  // Window was created hidden.
      } else if (!IsPluginWrapperWindow(cur_parent)) {
        continue;  // Race if plugin process is shutting down.
      }

      // We move the intermediate parent window which doesn't result in cross-
      // process synchronous Windows messages.
      window = cur_parent;
    } else {
      if (cur_parent == GetDesktopWindow())
        SetParent(window, parent);
    }

    if (move.visible)
      flags |= SWP_SHOWWINDOW;
    else
      flags |= SWP_HIDEWINDOW;

#if defined(USE_AURA)
    if (GpuDataManagerImpl::GetInstance()->CanUseGpuBrowserCompositor()) {
      // Without this flag, Windows repaints the parent area uncovered by this
      // move. However when software compositing is used the clipping region is
      // ignored. Since in Aura the browser chrome could be under the plugin, if
      // if Windows tries to paint it synchronously inside EndDeferWindowsPos
      // then it won't have the data and it will flash white. So instead we
      // manually redraw the plugin.
      // Why not do this for native Windows? Not sure if there are any
      // performance issues with this.
      flags |= SWP_NOREDRAW;
    }
#endif

    if (move.rects_valid) {
      gfx::Rect clip_rect_in_pixel = ui::win::DIPToScreenRect(move.clip_rect);
      HRGN hrgn = ::CreateRectRgn(clip_rect_in_pixel.x(),
                                  clip_rect_in_pixel.y(),
                                  clip_rect_in_pixel.right(),
                                  clip_rect_in_pixel.bottom());
      gfx::SubtractRectanglesFromRegion(hrgn, move.cutout_rects);

      // Note: System will own the hrgn after we call SetWindowRgn,
      // so we don't need to call DeleteObject(hrgn)
      ::SetWindowRgn(window, hrgn, !move.clip_rect.IsEmpty());

#if defined(USE_AURA)
      // When using the software compositor, if the clipping rectangle is empty
      // then DeferWindowPos won't redraw the newly uncovered area under the
      // plugin.
      if (clip_rect_in_pixel.IsEmpty() &&
          !GpuDataManagerImpl::GetInstance()->CanUseGpuBrowserCompositor()) {
        RECT r;
        GetClientRect(window, &r);
        MapWindowPoints(window, parent, reinterpret_cast<POINT*>(&r), 2);
        invalidate_rects.push_back(r);
      }
#endif
    } else {
      flags |= SWP_NOMOVE;
      flags |= SWP_NOSIZE;
    }

    gfx::Rect window_rect_in_pixel =
        ui::win::DIPToScreenRect(move.window_rect);
    defer_window_pos_info = ::DeferWindowPos(defer_window_pos_info,
                                             window, NULL,
                                             window_rect_in_pixel.x(),
                                             window_rect_in_pixel.y(),
                                             window_rect_in_pixel.width(),
                                             window_rect_in_pixel.height(),
                                             flags);

    if (!defer_window_pos_info) {
      DWORD lastError = GetLastError();
      if (lastError == ERROR_INVALID_WINDOW_HANDLE) {
        // The window might have become invalid since the last time we checked
        // it (at the beginning of this loop).  In this case, let's start
        // again.
        DCHECK(!::IsWindow(window));

        ++failure_count;
        int remaining = moves.size() - failure_count;
        if (0 == remaining) {
          return;
        }

        defer_window_pos_info = ::BeginDeferWindowPos(remaining);

        if (!defer_window_pos_info) {
          NOTREACHED();
          return;
        }

        // Note that we set i to -1 here so that it increments up to 0 by the
        // for-loop.
        i = -1;
        continue;
      }
      DCHECK(false) << "DeferWindowPos failed, so all plugin moves ignored: "
                    << lastError;
      return;
    }
  }

  ::EndDeferWindowPos(defer_window_pos_info);

#if defined(USE_AURA)
  if (GpuDataManagerImpl::GetInstance()->CanUseGpuBrowserCompositor()) {
    for (size_t i = 0; i < moves.size(); ++i) {
      const WebPluginGeometry& move = moves[i];
      RECT r;
      GetWindowRect(move.window, &r);
      gfx::Rect gr(r);
      PaintEnumChildProc(move.window, reinterpret_cast<LPARAM>(&gr));
    }
  } else {
      for (size_t i = 0; i < invalidate_rects.size(); ++i) {
      ::RedrawWindow(
          parent, &invalidate_rects[i], NULL,
          // These flags are from WebPluginDelegateImpl::NativeWndProc.
          RDW_INVALIDATE | RDW_ALLCHILDREN | RDW_FRAME | RDW_UPDATENOW);
    }
  }
#endif
}

// static
void RenderWidgetHostViewBase::PaintPluginWindowsHelper(
    HWND parent, const gfx::Rect& damaged_screen_rect) {
  LPARAM lparam = reinterpret_cast<LPARAM>(&damaged_screen_rect);
  EnumChildWindows(parent, PaintEnumChildProc, lparam);
}

// static
void RenderWidgetHostViewBase::DetachPluginsHelper(HWND parent) {
  // When a tab is closed all its child plugin windows are destroyed
  // automatically. This happens before plugins get any notification that its
  // instances are tearing down.
  //
  // Plugins like Quicktime assume that their windows will remain valid as long
  // as they have plugin instances active. Quicktime crashes in this case
  // because its windowing code cleans up an internal data structure that the
  // handler for NPP_DestroyStream relies on.
  //
  // The fix is to detach plugin windows from web contents when it is going
  // away. This will prevent the plugin windows from getting destroyed
  // automatically. The detached plugin windows will get cleaned up in proper
  // sequence as part of the usual cleanup when the plugin instance goes away.
  EnumChildWindows(parent, DetachPluginWindowsCallbackInternal, NULL);
}

#endif  // OS_WIN

RenderWidgetHostViewBase::RenderWidgetHostViewBase()
    : popup_type_(WebKit::WebPopupTypeNone),
      mouse_locked_(false),
      showing_context_menu_(false),
      selection_text_offset_(0),
      selection_range_(ui::Range::InvalidRange()),
      current_device_scale_factor_(0),
      renderer_frame_number_(0) {
}

RenderWidgetHostViewBase::~RenderWidgetHostViewBase() {
  DCHECK(!mouse_locked_);
}

bool RenderWidgetHostViewBase::OnMessageReceived(const IPC::Message& msg){
  return false;
}

void RenderWidgetHostViewBase::SetBackground(const SkBitmap& background) {
  background_ = background;
}

const SkBitmap& RenderWidgetHostViewBase::GetBackground() {
  return background_;
}

gfx::Size RenderWidgetHostViewBase::GetPhysicalBackingSize() const {
  gfx::NativeView view = GetNativeView();
  gfx::Display display =
      gfx::Screen::GetScreenFor(view)->GetDisplayNearestWindow(view);
  return gfx::ToCeiledSize(gfx::ScaleSize(GetViewBounds().size(),
                                          display.device_scale_factor()));
}

float RenderWidgetHostViewBase::GetOverdrawBottomHeight() const {
  return 0.f;
}

void RenderWidgetHostViewBase::SelectionChanged(const string16& text,
                                                size_t offset,
                                                const ui::Range& range) {
  selection_text_ = text;
  selection_text_offset_ = offset;
  selection_range_.set_start(range.start());
  selection_range_.set_end(range.end());
}

bool RenderWidgetHostViewBase::IsShowingContextMenu() const {
  return showing_context_menu_;
}

void RenderWidgetHostViewBase::SetShowingContextMenu(bool showing) {
  DCHECK_NE(showing_context_menu_, showing);
  showing_context_menu_ = showing;
}

string16 RenderWidgetHostViewBase::GetSelectedText() const {
  if (!selection_range_.IsValid())
    return string16();
  return selection_text_.substr(
      selection_range_.GetMin() - selection_text_offset_,
      selection_range_.length());
}

bool RenderWidgetHostViewBase::IsMouseLocked() {
  return mouse_locked_;
}

void RenderWidgetHostViewBase::UnhandledWheelEvent(
    const WebKit::WebMouseWheelEvent& event) {
  // Most implementations don't need to do anything here.
}

InputEventAckState RenderWidgetHostViewBase::FilterInputEvent(
    const WebKit::WebInputEvent& input_event) {
  // By default, input events are simply forwarded to the renderer.
  return INPUT_EVENT_ACK_STATE_NOT_CONSUMED;
}

void RenderWidgetHostViewBase::GestureEventAck(int gesture_event_type,
                                               InputEventAckState ack_result) {}

void RenderWidgetHostViewBase::SetPopupType(WebKit::WebPopupType popup_type) {
  popup_type_ = popup_type;
}

WebKit::WebPopupType RenderWidgetHostViewBase::GetPopupType() {
  return popup_type_;
}

BrowserAccessibilityManager*
    RenderWidgetHostViewBase::GetBrowserAccessibilityManager() const {
  return browser_accessibility_manager_.get();
}

void RenderWidgetHostViewBase::SetBrowserAccessibilityManager(
    BrowserAccessibilityManager* manager) {
  browser_accessibility_manager_.reset(manager);
}

void RenderWidgetHostViewBase::UpdateScreenInfo(gfx::NativeView view) {
  RenderWidgetHostImpl* impl = NULL;
  if (GetRenderWidgetHost())
    impl = RenderWidgetHostImpl::From(GetRenderWidgetHost());

  if (impl)
    impl->SendScreenRects();

  if (HasDisplayPropertyChanged(view) && impl)
    impl->NotifyScreenInfoChanged();
}

bool RenderWidgetHostViewBase::HasDisplayPropertyChanged(gfx::NativeView view) {
  gfx::Display display =
      gfx::Screen::GetScreenFor(view)->GetDisplayNearestWindow(view);
  if (current_display_area_ == display.work_area() &&
      current_device_scale_factor_ == display.device_scale_factor()) {
    return false;
  }
  current_display_area_ = display.work_area();
  current_device_scale_factor_ = display.device_scale_factor();
  return true;
}

SmoothScrollGesture* RenderWidgetHostViewBase::CreateSmoothScrollGesture(
    bool scroll_down, int pixels_to_scroll, int mouse_event_x,
    int mouse_event_y) {
  return new BasicMouseWheelSmoothScrollGesture(scroll_down, pixels_to_scroll,
                                                mouse_event_x, mouse_event_y);
}

void RenderWidgetHostViewBase::ProcessAckedTouchEvent(
    const TouchEventWithLatencyInfo& touch, InputEventAckState ack_result) {
}

// Platform implementation should override this method to allow frame
// subscription. Frame subscriber is set to RenderProcessHost, which is
// platform independent. It should be set to the specific presenter on each
// platform.
bool RenderWidgetHostViewBase::CanSubscribeFrame() const {
  NOTIMPLEMENTED();
  return false;
}

// Base implementation for this method sets the subscriber to RenderProcessHost,
// which is platform independent. Note: Implementation only support subscribing
// to accelerated composited frames.
void RenderWidgetHostViewBase::BeginFrameSubscription(
    scoped_ptr<RenderWidgetHostViewFrameSubscriber> subscriber) {
  RenderWidgetHostImpl* impl = NULL;
  if (GetRenderWidgetHost())
    impl = RenderWidgetHostImpl::From(GetRenderWidgetHost());
  if (!impl)
    return;
  RenderProcessHostImpl* render_process_host =
      static_cast<RenderProcessHostImpl*>(impl->GetProcess());
  render_process_host->BeginFrameSubscription(impl->GetRoutingID(),
                                              subscriber.Pass());
}

void RenderWidgetHostViewBase::EndFrameSubscription() {
  RenderWidgetHostImpl* impl = NULL;
  if (GetRenderWidgetHost())
    impl = RenderWidgetHostImpl::From(GetRenderWidgetHost());
  if (!impl)
    return;
  RenderProcessHostImpl* render_process_host =
      static_cast<RenderProcessHostImpl*>(impl->GetProcess());
  render_process_host->EndFrameSubscription(impl->GetRoutingID());
}

void RenderWidgetHostViewBase::OnOverscrolled(
    gfx::Vector2dF accumulated_overscroll,
    gfx::Vector2dF current_fling_velocity) {
}

uint32 RenderWidgetHostViewBase::RendererFrameNumber() {
  return renderer_frame_number_;
}

void RenderWidgetHostViewBase::DidReceiveRendererFrame() {
  ++renderer_frame_number_;
}

}  // namespace content<|MERGE_RESOLUTION|>--- conflicted
+++ resolved
@@ -202,12 +202,8 @@
 // static
 void RenderWidgetHostViewBase::MovePluginWindowsHelper(
     HWND parent,
-<<<<<<< HEAD
-    const std::vector<WebPluginGeometry>& moves) {
-=======
-    const std::vector<webkit::npapi::WebPluginGeometry>& moves,
+    const std::vector<WebPluginGeometry>& moves,
     bool uses_in_process_plugins) {
->>>>>>> 6bcd3313
   if (moves.empty())
     return;
 
@@ -224,16 +220,12 @@
     return;
   }
 
-<<<<<<< HEAD
 #if defined(USE_AURA)
   std::vector<RECT> invalidate_rects;
 #endif
 
-  for (size_t i = 0; i < moves.size(); ++i) {
-=======
   int failure_count = 0;
   for (int i = 0; i < (int)moves.size(); ++i) {
->>>>>>> 6bcd3313
     unsigned long flags = 0;
     const WebPluginGeometry& move = moves[i];
     HWND window = move.window;
