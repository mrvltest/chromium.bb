--- conflicted
+++ resolved
@@ -52,55 +52,8 @@
 #endif
 
 
-<<<<<<< HEAD
 UtilityMainThreadFactoryFunction g_utility_main_thread_factory = NULL;
-=======
 static bool g_run_utility_in_process_ = false;
-
-// Single process not supported in multiple dll mode currently.
-#if !defined(CHROME_MULTIPLE_DLL)
-class UtilityMainThread : public base::Thread {
- public:
-  UtilityMainThread(const std::string& channel_id)
-      : Thread("Chrome_InProcUtilityThread"),
-        channel_id_(channel_id) {
-  }
-
-  virtual ~UtilityMainThread() {
-    Stop();
-  }
-
- private:
-  // base::Thread implementation:
-  virtual void Init() OVERRIDE {
-    // We need to return right away or else the main thread that started us will
-    // hang.
-    base::MessageLoop::current()->PostTask(
-        FROM_HERE,
-        base::Bind(&UtilityMainThread::InitInternal, base::Unretained(this)));
-  }
-
-  virtual void CleanUp() OVERRIDE {
-    child_process_.reset();
-
-    // See comment in RendererMainThread.
-    SetThreadWasQuitProperly(true);
-    g_one_utility_thread_lock.Get().Release();
-  }
-
-  void InitInternal() {
-    g_one_utility_thread_lock.Get().Acquire();
-    child_process_.reset(new ChildProcess());
-    child_process_->set_main_thread(new UtilityThreadImpl(channel_id_));
-  }
-
-  std::string channel_id_;
-  scoped_ptr<ChildProcess> child_process_;
-
-  DISALLOW_COPY_AND_ASSIGN(UtilityMainThread);
-};
-#endif  // !CHROME_MULTIPLE_DLL
->>>>>>> 8b2384ad
 
 UtilityProcessHost* UtilityProcessHost::Create(
     UtilityProcessHostClient* client,
@@ -108,11 +61,11 @@
   return new UtilityProcessHostImpl(client, client_task_runner);
 }
 
-<<<<<<< HEAD
 void UtilityProcessHost::RegisterUtilityMainThreadFactory(
     UtilityMainThreadFactoryFunction create) {
   g_utility_main_thread_factory = create;
-=======
+}
+
 // static
 bool UtilityProcessHost::run_utility_in_process() {
   return g_run_utility_in_process_;
@@ -121,7 +74,6 @@
 // static
 void UtilityProcessHost::SetRunUtilityInProcess(bool value) {
   g_run_utility_in_process_ = value;
->>>>>>> 8b2384ad
 }
 
 UtilityProcessHostImpl::UtilityProcessHostImpl(
@@ -213,13 +165,8 @@
     return false;
 
   // Single process not supported in multiple dll mode currently.
-<<<<<<< HEAD
-  if (RenderProcessHost::run_renderer_in_process() &&
+  if (UtilityProcessHost::run_utility_in_process() &&
       g_utility_main_thread_factory) {
-=======
-#if !defined(CHROME_MULTIPLE_DLL)
-  if (UtilityProcessHost::run_utility_in_process()) {
->>>>>>> 8b2384ad
     // See comment in RenderProcessHostImpl::Init() for the background on why we
     // support single process mode this way.
     in_process_thread_.reset(g_utility_main_thread_factory(channel_id));
