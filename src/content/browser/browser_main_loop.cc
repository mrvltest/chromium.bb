--- conflicted
+++ resolved
@@ -697,20 +697,12 @@
   }
 #endif
 
-<<<<<<< HEAD
   // 1) Need to initialize in-process GpuDataManager before creating threads.
   // It's unsafe to append the gpu command line switches to the global
   // CommandLine::ForCurrentProcess object after threads are created.
   // 2) Must be after parts_->PreCreateThreads to pick up chrome://flags.
   GpuDataManagerImpl::GetInstance()->Initialize();
 
-#if !defined(OS_IOS) && (!defined(GOOGLE_CHROME_BUILD) || defined(OS_ANDROID))
-  // Single-process is an unsupported and not fully tested mode, so
-  // don't enable it for official Chrome builds (except on Android).
-  if (parsed_command_line_.HasSwitch(switches::kSingleProcess))
-    RenderProcessHost::SetRunRendererInProcess(true);
-#endif
-=======
   if (parsed_command_line_.HasSwitch(switches::kSingleProcess)) {
     UtilityProcessHost::SetRunUtilityInProcess(true);
   }
@@ -719,7 +711,6 @@
     RenderProcessHost::AdjustCommandLineForInProcessRenderer(
         base::CommandLine::ForCurrentProcess());
   }
->>>>>>> 921f274c
 
   return result_code_;
 }
