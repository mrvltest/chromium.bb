--- conflicted
+++ resolved
@@ -48,10 +48,7 @@
 #include "content/public/browser/browser_shutdown.h"
 #include "content/public/browser/content_browser_client.h"
 #include "content/public/browser/render_process_host.h"
-<<<<<<< HEAD
-=======
 #include "content/public/browser/tracing_controller.h"
->>>>>>> 8c15b39e
 #include "content/public/browser/utility_process_host.h"
 #include "content/public/common/content_switches.h"
 #include "content/public/common/main_function_params.h"
@@ -366,17 +363,10 @@
   }
 #endif
 
-<<<<<<< HEAD
-  // Due to bugs in GLib we need to initialize GLib/GTK before we start threads;
-  // see crbug.com/309093. Sandbox setup spawns sub-processes and a thread
-  // running waitpid().
-#if defined(OS_POSIX) && !defined(OS_MACOSX) && !defined(OS_ANDROID)
-=======
   // GLib's spawning of new processes is buggy, so it's important that at this
   // point GLib does not need to start DBUS. Chrome should always start with
   // DBUS_SESSION_BUS_ADDRESS properly set. See crbug.com/309093.
 #if defined(USE_GLIB)
->>>>>>> 8c15b39e
   // g_type_init will be deprecated in 2.36. 2.35 is the development
   // version for 2.36, hence do not call g_type_init starting 2.35.
   // http://developer.gnome.org/gobject/unstable/gobject-Type-Information.html#g-type-init
