--- conflicted
+++ resolved
@@ -499,16 +499,6 @@
   }
 #endif  // !defined(OS_IOS)
 
-<<<<<<< HEAD
-  // TODO(boliu): kSingleProcess check is a temporary workaround for
-  // in-process Android WebView. crbug.com/503724 tracks proper fix.
-  if (!GetContentClient()->browser()->SupportsInProcessRenderer()) {
-    base::DiscardableMemoryAllocator::SetInstance(
-        HostDiscardableSharedMemoryManager::current());
-  }
-
-=======
->>>>>>> e7a828b3
   if (parts_)
     parts_->PostEarlyInitialization();
 }
