// Copyright (c) 2012 The Chromium Authors. All rights reserved.
// Use of this source code is governed by a BSD-style license that can be
// found in the LICENSE file.

#include "content/browser/browser_main_loop.h"

#include "base/bind.h"
#include "base/command_line.h"
#include "base/logging.h"
#include "base/message_loop/message_loop.h"
#include "base/metrics/field_trial.h"
#include "base/metrics/histogram.h"
#include "base/pending_task.h"
#include "base/power_monitor/power_monitor.h"
#include "base/power_monitor/power_monitor_device_source.h"
#include "base/process/process_metrics.h"
#include "base/run_loop.h"
#include "base/strings/string_number_conversions.h"
#include "base/system_monitor/system_monitor.h"
#include "base/thread_task_runner_handle.h"
#include "base/threading/thread_restrictions.h"
#include "base/timer/hi_res_timer_manager.h"
#include "base/trace_event/trace_event.h"
#include "content/browser/browser_thread_impl.h"
#include "content/browser/device_sensors/device_inertial_sensor_service.h"
#include "content/browser/download/save_file_manager.h"
#include "content/browser/gamepad/gamepad_service.h"
#include "content/browser/gpu/browser_gpu_channel_host_factory.h"
#include "content/browser/gpu/compositor_util.h"
#include "content/browser/gpu/gpu_data_manager_impl.h"
#include "content/browser/gpu/gpu_process_host.h"
#include "content/browser/gpu/gpu_process_host_ui_shim.h"
#include "content/browser/histogram_synchronizer.h"
#include "content/browser/loader/resource_dispatcher_host_impl.h"
#include "content/browser/media/media_internals.h"
#include "content/browser/net/browser_online_state_observer.h"
#include "content/browser/renderer_host/media/media_stream_manager.h"
#include "content/browser/speech/speech_recognition_manager_impl.h"
#include "content/browser/startup_task_runner.h"
#include "content/browser/time_zone_monitor.h"
#include "content/browser/webui/content_web_ui_controller_factory.h"
#include "content/browser/webui/url_data_manager.h"
#include "content/common/content_switches_internal.h"
#include "content/public/browser/browser_main_parts.h"
#include "content/public/browser/browser_shutdown.h"
#include "content/public/browser/content_browser_client.h"
#include "content/public/browser/render_process_host.h"
#include "content/public/browser/tracing_controller.h"
#include "content/public/browser/utility_process_host.h"
#include "content/public/common/content_switches.h"
#include "content/public/common/main_function_params.h"
#include "content/public/common/result_codes.h"
#include "crypto/nss_util.h"
#include "device/battery/battery_status_service.h"
#include "media/audio/audio_manager.h"
#include "media/base/media.h"
#include "media/base/user_input_monitor.h"
#include "media/midi/midi_manager.h"
#include "net/base/network_change_notifier.h"
#include "net/socket/client_socket_factory.h"
#include "net/ssl/ssl_config_service.h"
#include "ui/base/clipboard/clipboard.h"
#include "ui/base/ui_base_switches.h"

#if defined(USE_AURA) || (defined(OS_MACOSX) && !defined(OS_IOS))
#include "content/browser/compositor/image_transport_factory.h"
#endif

#if defined(USE_AURA)
#include "content/public/browser/context_factory.h"
#include "ui/aura/env.h"
#endif

#if !defined(OS_IOS)
#include "content/browser/renderer_host/render_process_host_impl.h"
#endif

#if defined(OS_ANDROID)
#include "base/android/jni_android.h"
#include "content/browser/android/browser_startup_controller.h"
#include "content/browser/android/browser_surface_texture_manager.h"
#include "content/browser/android/tracing_controller_android.h"
#include "content/browser/screen_orientation/screen_orientation_delegate_android.h"
#include "content/public/browser/screen_orientation_provider.h"
#include "ui/gl/gl_surface.h"
#endif

#if defined(OS_MACOSX) && !defined(OS_IOS)
#include "content/browser/bootstrap_sandbox_mac.h"
#include "content/browser/cocoa/system_hotkey_helper_mac.h"
#include "content/browser/compositor/browser_compositor_view_mac.h"
#include "content/browser/theme_helper_mac.h"
#endif

#if defined(OS_WIN)
#include <windows.h>
#include <commctrl.h>
#include <shellapi.h>

#include "content/browser/system_message_window_win.h"
#include "content/common/sandbox_win.h"
#include "net/base/winsock_init.h"
#include "ui/base/l10n/l10n_util_win.h"
#endif

#if defined(OS_CHROMEOS)
#include "base/chromeos/memory_pressure_observer_chromeos.h"
#include "chromeos/chromeos_switches.h"
#endif

#if defined(USE_GLIB)
#include <glib-object.h>
#endif

#if defined(OS_LINUX) && defined(USE_UDEV)
#include "content/browser/device_monitor_udev.h"
#elif defined(OS_MACOSX) && !defined(OS_IOS)
#include "content/browser/device_monitor_mac.h"
#endif

#if defined(OS_POSIX) && !defined(OS_MACOSX)
#include "content/browser/renderer_host/render_sandbox_host_linux.h"
#include "content/browser/zygote_host/zygote_host_impl_linux.h"
#include "sandbox/linux/suid/client/setuid_sandbox_host.h"
#endif

#if defined(ENABLE_PLUGINS)
#include "content/browser/plugin_service_impl.h"
#endif

#if defined(TCMALLOC_TRACE_MEMORY_SUPPORTED)
#include "third_party/tcmalloc/chromium/src/gperftools/heap-profiler.h"
#endif

#if defined(USE_X11)
#include "ui/gfx/x/x11_connection.h"
#include "ui/gfx/x/x11_types.h"
#endif

// One of the linux specific headers defines this as a macro.
#ifdef DestroyAll
#undef DestroyAll
#endif

namespace content {
namespace {

#if defined(OS_POSIX) && !defined(OS_MACOSX) && !defined(OS_ANDROID)
void SetupSandbox(const base::CommandLine& parsed_command_line) {
  TRACE_EVENT0("startup", "SetupSandbox");
  base::FilePath sandbox_binary;

  scoped_ptr<sandbox::SetuidSandboxHost> setuid_sandbox_host(
      sandbox::SetuidSandboxHost::Create());

  const bool want_setuid_sandbox =
      !parsed_command_line.HasSwitch(switches::kNoSandbox) &&
      !parsed_command_line.HasSwitch(switches::kDisableSetuidSandbox) &&
      !setuid_sandbox_host->IsDisabledViaEnvironment();

  static const char no_suid_error[] =
      "Running without the SUID sandbox! See "
      "https://code.google.com/p/chromium/wiki/LinuxSUIDSandboxDevelopment "
      "for more information on developing with the sandbox on.";
  if (want_setuid_sandbox) {
    sandbox_binary = setuid_sandbox_host->GetSandboxBinaryPath();
    if (sandbox_binary.empty()) {
      // This needs to be fatal. Talk to security@chromium.org if you feel
      // otherwise.
      LOG(FATAL) << no_suid_error;
    }
  } else {
    LOG(ERROR) << no_suid_error;
  }

  // Tickle the sandbox host and zygote host so they fork now.
  RenderSandboxHostLinux::GetInstance()->Init();
  ZygoteHostImpl::GetInstance()->Init(sandbox_binary.value());
}
#endif

#if defined(USE_GLIB)
static void GLibLogHandler(const gchar* log_domain,
                           GLogLevelFlags log_level,
                           const gchar* message,
                           gpointer userdata) {
  if (!log_domain)
    log_domain = "<unknown>";
  if (!message)
    message = "<no message>";

  if (strstr(message, "Unable to retrieve the file info for")) {
    LOG(ERROR) << "GTK File code error: " << message;
  } else if (strstr(message, "Could not find the icon") &&
             strstr(log_domain, "Gtk")) {
    LOG(ERROR) << "GTK icon error: " << message;
  } else if (strstr(message, "Theme file for default has no") ||
             strstr(message, "Theme directory") ||
             strstr(message, "theme pixmap") ||
             strstr(message, "locate theme engine")) {
    LOG(ERROR) << "GTK theme error: " << message;
  } else if (strstr(message, "Unable to create Ubuntu Menu Proxy") &&
             strstr(log_domain, "<unknown>")) {
    LOG(ERROR) << "GTK menu proxy create failed";
  } else if (strstr(message, "Out of memory") &&
             strstr(log_domain, "<unknown>")) {
    LOG(ERROR) << "DBus call timeout or out of memory: "
               << "http://crosbug.com/15496";
  } else if (strstr(message, "Could not connect: Connection refused") &&
             strstr(log_domain, "<unknown>")) {
    LOG(ERROR) << "DConf settings backend could not connect to session bus: "
               << "http://crbug.com/179797";
  } else if (strstr(message, "Attempting to store changes into") ||
             strstr(message, "Attempting to set the permissions of")) {
    LOG(ERROR) << message << " (http://bugs.chromium.org/161366)";
  } else if (strstr(message, "drawable is not a native X11 window")) {
    LOG(ERROR) << message << " (http://bugs.chromium.org/329991)";
  } else {
    LOG(DFATAL) << log_domain << ": " << message;
  }
}

static void SetUpGLibLogHandler() {
  // Register GLib-handled assertions to go through our logging system.
  const char* kLogDomains[] = { NULL, "Gtk", "Gdk", "GLib", "GLib-GObject" };
  for (size_t i = 0; i < arraysize(kLogDomains); i++) {
    g_log_set_handler(kLogDomains[i],
                      static_cast<GLogLevelFlags>(G_LOG_FLAG_RECURSION |
                                                  G_LOG_FLAG_FATAL |
                                                  G_LOG_LEVEL_ERROR |
                                                  G_LOG_LEVEL_CRITICAL |
                                                  G_LOG_LEVEL_WARNING),
                      GLibLogHandler,
                      NULL);
  }
}
#endif

void OnStoppedStartupTracing(const base::FilePath& trace_file) {
  VLOG(0) << "Completed startup tracing to " << trace_file.value();
}

// Disable optimizations for this block of functions so the compiler doesn't
// merge them all together. This makes it possible to tell what thread was
// unresponsive by inspecting the callstack.
MSVC_DISABLE_OPTIMIZE()
MSVC_PUSH_DISABLE_WARNING(4748)

NOINLINE void ResetThread_DB(scoped_ptr<BrowserProcessSubThread> thread) {
  volatile int inhibit_comdat = __LINE__;
  ALLOW_UNUSED_LOCAL(inhibit_comdat);
  thread.reset();
}

NOINLINE void ResetThread_FILE(scoped_ptr<BrowserProcessSubThread> thread) {
  volatile int inhibit_comdat = __LINE__;
  ALLOW_UNUSED_LOCAL(inhibit_comdat);
  thread.reset();
}

NOINLINE void ResetThread_FILE_USER_BLOCKING(
    scoped_ptr<BrowserProcessSubThread> thread) {
  volatile int inhibit_comdat = __LINE__;
  ALLOW_UNUSED_LOCAL(inhibit_comdat);
  thread.reset();
}

NOINLINE void ResetThread_PROCESS_LAUNCHER(
    scoped_ptr<BrowserProcessSubThread> thread) {
  volatile int inhibit_comdat = __LINE__;
  ALLOW_UNUSED_LOCAL(inhibit_comdat);
  thread.reset();
}

NOINLINE void ResetThread_CACHE(scoped_ptr<BrowserProcessSubThread> thread) {
  volatile int inhibit_comdat = __LINE__;
  ALLOW_UNUSED_LOCAL(inhibit_comdat);
  thread.reset();
}

NOINLINE void ResetThread_IO(scoped_ptr<BrowserProcessSubThread> thread) {
  volatile int inhibit_comdat = __LINE__;
  ALLOW_UNUSED_LOCAL(inhibit_comdat);
  thread.reset();
}

#if !defined(OS_IOS)
NOINLINE void ResetThread_IndexedDb(scoped_ptr<base::Thread> thread) {
  volatile int inhibit_comdat = __LINE__;
  ALLOW_UNUSED_LOCAL(inhibit_comdat);
  thread.reset();
}
#endif

MSVC_POP_WARNING()
MSVC_ENABLE_OPTIMIZE();

}  // namespace

// The currently-running BrowserMainLoop.  There can be one or zero.
BrowserMainLoop* g_current_browser_main_loop = NULL;

// This is just to be able to keep ShutdownThreadsAndCleanUp out of
// the public interface of BrowserMainLoop.
class BrowserShutdownImpl {
 public:
  static void ImmediateShutdownAndExitProcess() {
    DCHECK(g_current_browser_main_loop);
    g_current_browser_main_loop->ShutdownThreadsAndCleanUp();

#if defined(OS_WIN)
    // At this point the message loop is still running yet we've shut everything
    // down. If any messages are processed we'll likely crash. Exit now.
    ExitProcess(RESULT_CODE_NORMAL_EXIT);
#elif defined(OS_POSIX) && !defined(OS_MACOSX)
    _exit(RESULT_CODE_NORMAL_EXIT);
#else
    NOTIMPLEMENTED();
#endif
  }
};

void ImmediateShutdownAndExitProcess() {
  BrowserShutdownImpl::ImmediateShutdownAndExitProcess();
}

// For measuring memory usage after each task. Behind a command line flag.
class BrowserMainLoop::MemoryObserver : public base::MessageLoop::TaskObserver {
 public:
  MemoryObserver() {}
  ~MemoryObserver() override {}

  void WillProcessTask(const base::PendingTask& pending_task) override {}

  void DidProcessTask(const base::PendingTask& pending_task) override {
#if !defined(OS_IOS)  // No ProcessMetrics on IOS.
    scoped_ptr<base::ProcessMetrics> process_metrics(
        base::ProcessMetrics::CreateProcessMetrics(
#if defined(OS_MACOSX)
            base::GetCurrentProcessHandle(), NULL));
#else
            base::GetCurrentProcessHandle()));
#endif
    size_t private_bytes;
    process_metrics->GetMemoryBytes(&private_bytes, NULL);
    LOCAL_HISTOGRAM_MEMORY_KB("Memory.BrowserUsed", private_bytes >> 10);
#endif
  }
 private:
  DISALLOW_COPY_AND_ASSIGN(MemoryObserver);
};


// BrowserMainLoop construction / destruction =============================

BrowserMainLoop* BrowserMainLoop::GetInstance() {
  DCHECK(BrowserThread::CurrentlyOn(BrowserThread::UI));
  return g_current_browser_main_loop;
}

BrowserMainLoop::BrowserMainLoop(const MainFunctionParams& parameters)
    : parameters_(parameters),
      parsed_command_line_(parameters.command_line),
      result_code_(RESULT_CODE_NORMAL_EXIT),
      created_threads_(false),
      // ContentMainRunner should have enabled tracing of the browser process
      // when kTraceStartup is in the command line.
      is_tracing_startup_(
          parameters.command_line.HasSwitch(switches::kTraceStartup)) {
  DCHECK(!g_current_browser_main_loop);
  g_current_browser_main_loop = this;
}

BrowserMainLoop::~BrowserMainLoop() {
  DCHECK_EQ(this, g_current_browser_main_loop);
#if !defined(OS_IOS)
  ui::Clipboard::DestroyClipboardForCurrentThread();
#endif  // !defined(OS_IOS)
  g_current_browser_main_loop = NULL;
}

void BrowserMainLoop::Init() {
  TRACE_EVENT0("startup", "BrowserMainLoop::Init");
  parts_.reset(
      GetContentClient()->browser()->CreateBrowserMainParts(parameters_));
}

// BrowserMainLoop stages ==================================================

void BrowserMainLoop::EarlyInitialization() {
  TRACE_EVENT0("startup", "BrowserMainLoop::EarlyInitialization");

#if defined(OS_POSIX) && !defined(OS_MACOSX) && !defined(OS_ANDROID)
  // No thread should be created before this call, as SetupSandbox()
  // will end-up using fork().
  SetupSandbox(parsed_command_line_);
#endif

#if defined(USE_X11)
  if (UsingInProcessGpu()) {
    if (!gfx::InitializeThreadedX11()) {
      LOG(ERROR) << "Failed to put Xlib into threaded mode.";
    }
  }
#endif

  // GLib's spawning of new processes is buggy, so it's important that at this
  // point GLib does not need to start DBUS. Chrome should always start with
  // DBUS_SESSION_BUS_ADDRESS properly set. See crbug.com/309093.
#if defined(USE_GLIB)
  // g_type_init will be deprecated in 2.36. 2.35 is the development
  // version for 2.36, hence do not call g_type_init starting 2.35.
  // http://developer.gnome.org/gobject/unstable/gobject-Type-Information.html#g-type-init
#if !GLIB_CHECK_VERSION(2, 35, 0)
  // GLib type system initialization. Needed at least for gconf,
  // used in net/proxy/proxy_config_service_linux.cc. Most likely
  // this is superfluous as gtk_init() ought to do this. It's
  // definitely harmless, so retained as a reminder of this
  // requirement for gconf.
  g_type_init();
#endif

  SetUpGLibLogHandler();
#endif

  if (parts_)
    parts_->PreEarlyInitialization();

#if defined(OS_MACOSX)
  // We use quite a few file descriptors for our IPC, and the default limit on
  // the Mac is low (256), so bump it up.
  base::SetFdLimit(1024);
#endif

#if defined(OS_WIN)
  net::EnsureWinsockInit();
#endif

#if !defined(USE_OPENSSL)
  // We want to be sure to init NSPR on the main thread.
  crypto::EnsureNSPRInit();
#endif  // !defined(USE_OPENSSL)

#if !defined(OS_IOS)
  if (parsed_command_line_.HasSwitch(switches::kRendererProcessLimit)) {
    std::string limit_string = parsed_command_line_.GetSwitchValueASCII(
        switches::kRendererProcessLimit);
    size_t process_limit;
    if (base::StringToSizeT(limit_string, &process_limit)) {
      RenderProcessHost::SetMaxRendererProcessCount(process_limit);
    }
  }
#endif  // !defined(OS_IOS)

  if (parsed_command_line_.HasSwitch(switches::kEnableNativeGpuMemoryBuffers)) {
    BrowserGpuChannelHostFactory::EnableGpuMemoryBufferFactoryUsage(
        gfx::GpuMemoryBuffer::MAP);
  }

#if defined(USE_OZONE)
  BrowserGpuChannelHostFactory::EnableGpuMemoryBufferFactoryUsage(
      gfx::GpuMemoryBuffer::SCANOUT);
#endif

  if (parts_)
    parts_->PostEarlyInitialization();
}

void BrowserMainLoop::MainMessageLoopStart() {
  TRACE_EVENT0("startup", "BrowserMainLoop::MainMessageLoopStart");
  if (parts_) {
    TRACE_EVENT0("startup",
        "BrowserMainLoop::MainMessageLoopStart:PreMainMessageLoopStart");
    parts_->PreMainMessageLoopStart();
  }

#if defined(OS_WIN)
  // If we're running tests (ui_task is non-null), then the ResourceBundle
  // has already been initialized.
  if (!parameters_.ui_task) {
    // Override the configured locale with the user's preferred UI language.
    l10n_util::OverrideLocaleWithUILanguageList();
  }
#endif

  // Create a MessageLoop if one does not already exist for the current thread.
  if (!base::MessageLoop::current())
    main_message_loop_.reset(new base::MessageLoopForUI);

  InitializeMainThread();

  {
    TRACE_EVENT0("startup", "BrowserMainLoop::Subsystem:SystemMonitor");
    system_monitor_.reset(new base::SystemMonitor);
  }
  {
    TRACE_EVENT0("startup", "BrowserMainLoop::Subsystem:PowerMonitor");
    scoped_ptr<base::PowerMonitorSource> power_monitor_source(
      new base::PowerMonitorDeviceSource());
    power_monitor_.reset(new base::PowerMonitor(power_monitor_source.Pass()));
  }
  {
    TRACE_EVENT0("startup", "BrowserMainLoop::Subsystem:HighResTimerManager");
    hi_res_timer_manager_.reset(new base::HighResolutionTimerManager);
  }
  {
    TRACE_EVENT0("startup", "BrowserMainLoop::Subsystem:NetworkChangeNotifier");
    network_change_notifier_.reset(net::NetworkChangeNotifier::Create());
  }

#if !defined(OS_IOS)
  {
    TRACE_EVENT0("startup", "BrowserMainLoop::Subsystem:MediaFeatures");
    media::InitializeCPUSpecificMediaFeatures();
  }
  {
    TRACE_EVENT0("startup", "BrowserMainLoop::Subsystem:AudioMan");
    audio_manager_.reset(media::AudioManager::Create(
        MediaInternals::GetInstance()));
  }
  {
    TRACE_EVENT0("startup", "BrowserMainLoop::Subsystem:MidiManager");
    midi_manager_.reset(media::MidiManager::Create());
  }
  {
    TRACE_EVENT0("startup",
                 "BrowserMainLoop::Subsystem:ContentWebUIController");
    WebUIControllerFactory::RegisterFactory(
        ContentWebUIControllerFactory::GetInstance());
  }

  {
    TRACE_EVENT0("startup", "BrowserMainLoop::Subsystem:OnlineStateObserver");
    online_state_observer_.reset(new BrowserOnlineStateObserver);
  }

  {
    system_stats_monitor_.reset(
        new base::trace_event::TraceEventSystemStatsMonitor(
            base::ThreadTaskRunnerHandle::Get()));
  }
#endif  // !defined(OS_IOS)

#if defined(OS_WIN)
  system_message_window_.reset(new SystemMessageWindowWin);
#endif

  if (parts_)
    parts_->PostMainMessageLoopStart();

#if !defined(OS_IOS)
  // Start tracing to a file if needed. Only do this after starting the main
  // message loop to avoid calling MessagePumpForUI::ScheduleWork() before
  // MessagePumpForUI::Start() as it will crash the browser.
  if (is_tracing_startup_) {
    TRACE_EVENT0("startup", "BrowserMainLoop::InitStartupTracing");
    InitStartupTracing(parsed_command_line_);
  }
#endif  // !defined(OS_IOS)

#if defined(OS_ANDROID)
  {
    TRACE_EVENT0("startup", "BrowserMainLoop::Subsystem:SurfaceTextureManager");
    SurfaceTextureManager::InitInstance(new BrowserSurfaceTextureManager);
  }

  if (!parsed_command_line_.HasSwitch(
      switches::kDisableScreenOrientationLock)) {
    TRACE_EVENT0("startup",
                 "BrowserMainLoop::Subsystem:ScreenOrientationProvider");
    screen_orientation_delegate_.reset(
        new ScreenOrientationDelegateAndroid());
    ScreenOrientationProvider::SetDelegate(screen_orientation_delegate_.get());
  }
#endif

  if (parsed_command_line_.HasSwitch(switches::kMemoryMetrics)) {
    TRACE_EVENT0("startup", "BrowserMainLoop::Subsystem:MemoryObserver");
    memory_observer_.reset(new MemoryObserver());
    base::MessageLoop::current()->AddTaskObserver(memory_observer_.get());
  }

#if defined(TCMALLOC_TRACE_MEMORY_SUPPORTED)
  trace_memory_controller_.reset(new base::trace_event::TraceMemoryController(
      base::MessageLoop::current()->message_loop_proxy(),
      ::HeapProfilerWithPseudoStackStart, ::HeapProfilerStop,
      ::GetHeapProfile));
#endif
}

int BrowserMainLoop::PreCreateThreads() {
  if (parts_) {
    TRACE_EVENT0("startup",
        "BrowserMainLoop::CreateThreads:PreCreateThreads");
    result_code_ = parts_->PreCreateThreads();
  }

#if defined(OS_CHROMEOS)
  if (chromeos::switches::MemoryPressureHandlingEnabled()) {
    memory_pressure_observer_.reset(new base::MemoryPressureObserverChromeOS(
        chromeos::switches::GetMemoryPressureThresholds()));
  }
#endif

#if defined(ENABLE_PLUGINS)
  // Prior to any processing happening on the io thread, we create the
  // plugin service as it is predominantly used from the io thread,
  // but must be created on the main thread. The service ctor is
  // inexpensive and does not invoke the io_thread() accessor.
  {
    TRACE_EVENT0("startup", "BrowserMainLoop::CreateThreads:PluginService");
    PluginService::GetInstance()->Init();
  }
#endif

<<<<<<< HEAD
  // Need to initialize in-process GpuDataManager before creating threads.
  // It's unsafe to append the gpu command line switches to the global
  // CommandLine::ForCurrentProcess object after threads are created.
  if (UsingInProcessGpu()) {
    bool initialize_gpu_data_manager = true;
#if defined(OS_ANDROID)
    if (!gfx::GLSurface::InitializeOneOff()) {
      // Single-process Android WebView supports no gpu.
      LOG(ERROR) << "GLSurface::InitializeOneOff failed";
      initialize_gpu_data_manager = false;
    }
#endif

    // Initialize the GpuDataManager before we set up the MessageLoops because
    // otherwise we'll trigger the assertion about doing IO on the UI thread.
    if (initialize_gpu_data_manager)
      GpuDataManagerImpl::GetInstance()->Initialize();
  }

#if !defined(OS_IOS) && (!defined(GOOGLE_CHROME_BUILD) || defined(OS_ANDROID))
  // Single-process is an unsupported and not fully tested mode, so
  // don't enable it for official Chrome builds (except on Android).
  if (parsed_command_line_.HasSwitch(switches::kSingleProcess))
    RenderProcessHost::SetRunRendererInProcess(true);
#endif
=======
  if (parsed_command_line_.HasSwitch(switches::kSingleProcess)) {
    UtilityProcessHost::SetRunUtilityInProcess(true);
  }

  if (GetContentClient()->browser()->SupportsInProcessRenderer()) {
    RenderProcessHost::AdjustCommandLineForInProcessRenderer(
        base::CommandLine::ForCurrentProcess());
  }
>>>>>>> 97153604

  return result_code_;
}

void BrowserMainLoop::CreateStartupTasks() {
  TRACE_EVENT0("startup", "BrowserMainLoop::CreateStartupTasks");

  // First time through, we really want to create all the tasks
  if (!startup_task_runner_.get()) {
#if defined(OS_ANDROID)
    startup_task_runner_ = make_scoped_ptr(new StartupTaskRunner(
        base::Bind(&BrowserStartupComplete),
        base::MessageLoop::current()->message_loop_proxy()));
#else
    startup_task_runner_ = make_scoped_ptr(new StartupTaskRunner(
        base::Callback<void(int)>(),
        base::MessageLoop::current()->message_loop_proxy()));
#endif
    StartupTask pre_create_threads =
        base::Bind(&BrowserMainLoop::PreCreateThreads, base::Unretained(this));
    startup_task_runner_->AddTask(pre_create_threads);

    StartupTask create_threads =
        base::Bind(&BrowserMainLoop::CreateThreads, base::Unretained(this));
    startup_task_runner_->AddTask(create_threads);

    StartupTask browser_thread_started = base::Bind(
        &BrowserMainLoop::BrowserThreadsStarted, base::Unretained(this));
    startup_task_runner_->AddTask(browser_thread_started);

    StartupTask pre_main_message_loop_run = base::Bind(
        &BrowserMainLoop::PreMainMessageLoopRun, base::Unretained(this));
    startup_task_runner_->AddTask(pre_main_message_loop_run);

#if defined(OS_ANDROID)
    if (BrowserMayStartAsynchronously()) {
      startup_task_runner_->StartRunningTasksAsync();
    }
#endif
  }
#if defined(OS_ANDROID)
  if (!BrowserMayStartAsynchronously()) {
    // A second request for asynchronous startup can be ignored, so
    // StartupRunningTasksAsync is only called first time through. If, however,
    // this is a request for synchronous startup then it must override any
    // previous call for async startup, so we call RunAllTasksNow()
    // unconditionally.
    startup_task_runner_->RunAllTasksNow();
  }
#else
  startup_task_runner_->RunAllTasksNow();
#endif
}

int BrowserMainLoop::CreateThreads() {
  TRACE_EVENT0("startup", "BrowserMainLoop::CreateThreads");

  base::Thread::Options io_message_loop_options;
  io_message_loop_options.message_loop_type = base::MessageLoop::TYPE_IO;
  base::Thread::Options ui_message_loop_options;
  ui_message_loop_options.message_loop_type = base::MessageLoop::TYPE_UI;

  // Start threads in the order they occur in the BrowserThread::ID
  // enumeration, except for BrowserThread::UI which is the main
  // thread.
  //
  // Must be size_t so we can increment it.
  for (size_t thread_id = BrowserThread::UI + 1;
       thread_id < BrowserThread::ID_COUNT;
       ++thread_id) {
    scoped_ptr<BrowserProcessSubThread>* thread_to_start = NULL;
    base::Thread::Options options;

    switch (thread_id) {
      case BrowserThread::DB:
        TRACE_EVENT_BEGIN1("startup",
            "BrowserMainLoop::CreateThreads:start",
            "Thread", "BrowserThread::DB");
        thread_to_start = &db_thread_;
        options.timer_slack = base::TIMER_SLACK_MAXIMUM;
        break;
      case BrowserThread::FILE_USER_BLOCKING:
        TRACE_EVENT_BEGIN1("startup",
            "BrowserMainLoop::CreateThreads:start",
            "Thread", "BrowserThread::FILE_USER_BLOCKING");
        thread_to_start = &file_user_blocking_thread_;
        break;
      case BrowserThread::FILE:
        TRACE_EVENT_BEGIN1("startup",
            "BrowserMainLoop::CreateThreads:start",
            "Thread", "BrowserThread::FILE");
        thread_to_start = &file_thread_;
#if defined(OS_WIN)
        // On Windows, the FILE thread needs to be have a UI message loop
        // which pumps messages in such a way that Google Update can
        // communicate back to us.
        options = ui_message_loop_options;
#else
        options = io_message_loop_options;
#endif
        options.timer_slack = base::TIMER_SLACK_MAXIMUM;
        break;
      case BrowserThread::PROCESS_LAUNCHER:
        TRACE_EVENT_BEGIN1("startup",
            "BrowserMainLoop::CreateThreads:start",
            "Thread", "BrowserThread::PROCESS_LAUNCHER");
        thread_to_start = &process_launcher_thread_;
        options.timer_slack = base::TIMER_SLACK_MAXIMUM;
        break;
      case BrowserThread::CACHE:
        TRACE_EVENT_BEGIN1("startup",
            "BrowserMainLoop::CreateThreads:start",
            "Thread", "BrowserThread::CACHE");
        thread_to_start = &cache_thread_;
        options = io_message_loop_options;
        options.timer_slack = base::TIMER_SLACK_MAXIMUM;
        break;
      case BrowserThread::IO:
        TRACE_EVENT_BEGIN1("startup",
            "BrowserMainLoop::CreateThreads:start",
            "Thread", "BrowserThread::IO");
        thread_to_start = &io_thread_;
        options = io_message_loop_options;
        break;
      case BrowserThread::UI:
      case BrowserThread::ID_COUNT:
      default:
        NOTREACHED();
        break;
    }

    BrowserThread::ID id = static_cast<BrowserThread::ID>(thread_id);

    if (thread_to_start) {
      (*thread_to_start).reset(new BrowserProcessSubThread(id));
      if (!(*thread_to_start)->StartWithOptions(options)) {
        LOG(FATAL) << "Failed to start the browser thread: id == " << id;
      }
    } else {
      NOTREACHED();
    }

    TRACE_EVENT_END0("startup", "BrowserMainLoop::CreateThreads:start");
  }
  created_threads_ = true;
  return result_code_;
}

int BrowserMainLoop::PreMainMessageLoopRun() {
  if (parts_) {
    TRACE_EVENT0("startup",
        "BrowserMainLoop::CreateThreads:PreMainMessageLoopRun");
    parts_->PreMainMessageLoopRun();
  }

  // If the UI thread blocks, the whole UI is unresponsive.
  // Do not allow disk IO from the UI thread.
  base::ThreadRestrictions::SetIOAllowed(false);
  base::ThreadRestrictions::DisallowWaiting();
  return result_code_;
}

void BrowserMainLoop::RunMainMessageLoopParts() {
  TRACE_EVENT_BEGIN_ETW("BrowserMain:MESSAGE_LOOP", 0, "");

  bool ran_main_loop = false;
  if (parts_)
    ran_main_loop = parts_->MainMessageLoopRun(&result_code_);

  if (!ran_main_loop)
    MainMessageLoopRun();

  TRACE_EVENT_END_ETW("BrowserMain:MESSAGE_LOOP", 0, "");
}

void BrowserMainLoop::ShutdownThreadsAndCleanUp() {
  if (!created_threads_) {
    // Called early, nothing to do
    return;
  }
  TRACE_EVENT0("shutdown", "BrowserMainLoop::ShutdownThreadsAndCleanUp");

  // Teardown may start in PostMainMessageLoopRun, and during teardown we
  // need to be able to perform IO.
  base::ThreadRestrictions::SetIOAllowed(true);
  BrowserThread::PostTask(
      BrowserThread::IO, FROM_HERE,
      base::Bind(base::IgnoreResult(&base::ThreadRestrictions::SetIOAllowed),
                 true));

  if (parts_) {
    TRACE_EVENT0("shutdown",
                 "BrowserMainLoop::Subsystem:PostMainMessageLoopRun");
    parts_->PostMainMessageLoopRun();
  }

  trace_memory_controller_.reset();
  system_stats_monitor_.reset();

#if !defined(OS_IOS)
  // Destroying the GpuProcessHostUIShims on the UI thread posts a task to
  // delete related objects on the GPU thread. This must be done before
  // stopping the GPU thread. The GPU thread will close IPC channels to renderer
  // processes so this has to happen before stopping the IO thread.
  {
    TRACE_EVENT0("shutdown", "BrowserMainLoop::Subsystem:GPUProcessHostShim");
    GpuProcessHostUIShim::DestroyAll();
  }
  // Cancel pending requests and prevent new requests.
  if (resource_dispatcher_host_) {
    TRACE_EVENT0("shutdown",
                 "BrowserMainLoop::Subsystem:ResourceDispatcherHost");
    resource_dispatcher_host_.get()->Shutdown();
  }

#if defined(OS_CHROMEOS)
  memory_pressure_observer_.reset();
#endif

#if defined(OS_MACOSX)
  BrowserCompositorMac::DisableRecyclingForShutdown();
#endif

#if defined(USE_AURA) || defined(OS_MACOSX)
  {
    TRACE_EVENT0("shutdown",
                 "BrowserMainLoop::Subsystem:ImageTransportFactory");
    ImageTransportFactory::Terminate();
  }
#endif

#if defined(OS_POSIX) && !defined(OS_MACOSX) && !defined(OS_ANDROID)
  ZygoteHostImpl::GetInstance()->TearDownAfterLastChild();
#endif  // defined(OS_POSIX) && !defined(OS_MACOSX) && !defined(OS_ANDROID)

  // The device monitors are using |system_monitor_| as dependency, so delete
  // them before |system_monitor_| goes away.
  // On Mac and windows, the monitor needs to be destroyed on the same thread
  // as they were created. On Linux, the monitor will be deleted when IO thread
  // goes away.
#if defined(OS_WIN)
  system_message_window_.reset();
#elif defined(OS_MACOSX)
  device_monitor_mac_.reset();
#endif
#endif  // !defined(OS_IOS)

  // Must be size_t so we can subtract from it.
  for (size_t thread_id = BrowserThread::ID_COUNT - 1;
       thread_id >= (BrowserThread::UI + 1);
       --thread_id) {
    // Find the thread object we want to stop. Looping over all valid
    // BrowserThread IDs and DCHECKing on a missing case in the switch
    // statement helps avoid a mismatch between this code and the
    // BrowserThread::ID enumeration.
    //
    // The destruction order is the reverse order of occurrence in the
    // BrowserThread::ID list. The rationale for the order is as
    // follows (need to be filled in a bit):
    //
    //
    // - The IO thread is the only user of the CACHE thread.
    //
    // - The PROCESS_LAUNCHER thread must be stopped after IO in case
    //   the IO thread posted a task to terminate a process on the
    //   process launcher thread.
    //
    // - (Not sure why DB stops last.)
    switch (thread_id) {
      case BrowserThread::DB: {
        TRACE_EVENT0("shutdown", "BrowserMainLoop::Subsystem:DBThread");
        ResetThread_DB(db_thread_.Pass());
        break;
      }
      case BrowserThread::FILE: {
        TRACE_EVENT0("shutdown", "BrowserMainLoop::Subsystem:FileThread");
#if !defined(OS_IOS)
        // Clean up state that lives on or uses the file_thread_ before
        // it goes away.
        if (resource_dispatcher_host_)
          resource_dispatcher_host_.get()->save_file_manager()->Shutdown();
#endif  // !defined(OS_IOS)
        ResetThread_FILE(file_thread_.Pass());
        break;
      }
      case BrowserThread::FILE_USER_BLOCKING: {
        TRACE_EVENT0("shutdown",
                      "BrowserMainLoop::Subsystem:FileUserBlockingThread");
        ResetThread_FILE_USER_BLOCKING(file_user_blocking_thread_.Pass());
        break;
      }
      case BrowserThread::PROCESS_LAUNCHER: {
        TRACE_EVENT0("shutdown", "BrowserMainLoop::Subsystem:LauncherThread");
        ResetThread_PROCESS_LAUNCHER(process_launcher_thread_.Pass());
        break;
      }
      case BrowserThread::CACHE: {
        TRACE_EVENT0("shutdown", "BrowserMainLoop::Subsystem:CacheThread");
        ResetThread_CACHE(cache_thread_.Pass());
        break;
      }
      case BrowserThread::IO: {
        TRACE_EVENT0("shutdown", "BrowserMainLoop::Subsystem:IOThread");
        ResetThread_IO(io_thread_.Pass());
        break;
      }
      case BrowserThread::UI:
      case BrowserThread::ID_COUNT:
      default:
        NOTREACHED();
        break;
    }
  }

#if !defined(OS_IOS)
  {
    TRACE_EVENT0("shutdown", "BrowserMainLoop::Subsystem:IndexedDBThread");
    ResetThread_IndexedDb(indexed_db_thread_.Pass());
  }
#endif

  // Close the blocking I/O pool after the other threads. Other threads such
  // as the I/O thread may need to schedule work like closing files or flushing
  // data during shutdown, so the blocking pool needs to be available. There
  // may also be slow operations pending that will blcok shutdown, so closing
  // it here (which will block until required operations are complete) gives
  // more head start for those operations to finish.
  {
    TRACE_EVENT0("shutdown", "BrowserMainLoop::Subsystem:ThreadPool");
    BrowserThreadImpl::ShutdownThreadPool();
  }

#if !defined(OS_IOS)
  // Must happen after the IO thread is shutdown since this may be accessed from
  // it.
  {
    TRACE_EVENT0("shutdown", "BrowserMainLoop::Subsystem:GPUChannelFactory");
    if (BrowserGpuChannelHostFactory::instance())
      BrowserGpuChannelHostFactory::Terminate();
  }

  // Must happen after the I/O thread is shutdown since this class lives on the
  // I/O thread and isn't threadsafe.
  {
    TRACE_EVENT0("shutdown", "BrowserMainLoop::Subsystem:GamepadService");
    GamepadService::GetInstance()->Terminate();
  }
  {
    TRACE_EVENT0("shutdown", "BrowserMainLoop::Subsystem:SensorService");
    DeviceInertialSensorService::GetInstance()->Shutdown();
  }
  {
    TRACE_EVENT0("shutdown", "BrowserMainLoop::Subsystem:BatteryStatusService");
    device::BatteryStatusService::GetInstance()->Shutdown();
  }
  {
    TRACE_EVENT0("shutdown", "BrowserMainLoop::Subsystem:DeleteDataSources");
    URLDataManager::DeleteDataSources();
  }
#endif  // !defined(OS_IOS)

  if (parts_) {
    TRACE_EVENT0("shutdown", "BrowserMainLoop::Subsystem:PostDestroyThreads");
    parts_->PostDestroyThreads();
  }
}

void BrowserMainLoop::StopStartupTracingTimer() {
  startup_trace_timer_.Stop();
}

void BrowserMainLoop::InitializeMainThread() {
  TRACE_EVENT0("startup", "BrowserMainLoop::InitializeMainThread");
  const char* kThreadName = "CrBrowserMain";
  base::PlatformThread::SetName(kThreadName);
  if (main_message_loop_)
    main_message_loop_->set_thread_name(kThreadName);

  // Register the main thread by instantiating it, but don't call any methods.
  main_thread_.reset(
      new BrowserThreadImpl(BrowserThread::UI, base::MessageLoop::current()));
}

int BrowserMainLoop::BrowserThreadsStarted() {
  TRACE_EVENT0("startup", "BrowserMainLoop::BrowserThreadsStarted");

#if !defined(OS_IOS)
  indexed_db_thread_.reset(new base::Thread("IndexedDB"));
  indexed_db_thread_->Start();
#endif

#if !defined(OS_IOS)
  HistogramSynchronizer::GetInstance();


  // GpuDataManager for in-process initialized in PreCreateThreads.
  bool initialize_gpu_data_manager = !UsingInProcessGpu();
#if defined(OS_ANDROID)
  // Up the priority of anything that touches with display tasks
  // (this thread is UI thread, and io_thread_ is for IPCs).
  io_thread_->SetPriority(base::kThreadPriority_Display);
  base::PlatformThread::SetThreadPriority(
      base::PlatformThread::CurrentHandle(),
      base::kThreadPriority_Display);

  // On Android, GLSurface::InitializeOneOff() must be called before
  // initalizing the GpuDataManagerImpl as it uses the GL bindings.
  // TODO(sievers): Shouldn't need to init full bindings to determine GL
  // version/vendor strings. crbug.com/326295
  if (initialize_gpu_data_manager) {
    // Note InitializeOneOff is not safe either for in-process gpu after
    // creating threads, since it may race with the gpu thread.
    if (!gfx::GLSurface::InitializeOneOff()) {
      LOG(FATAL) << "GLSurface::InitializeOneOff failed";
    }
  }
#endif

  if (initialize_gpu_data_manager)
    GpuDataManagerImpl::GetInstance()->Initialize();

  bool always_uses_gpu = true;
  bool established_gpu_channel = false;
#if defined(USE_AURA) || defined(OS_MACOSX)
  established_gpu_channel = true;
  if (!GpuDataManagerImpl::GetInstance()->CanUseGpuBrowserCompositor()) {
    established_gpu_channel = always_uses_gpu = false;
  }
  BrowserGpuChannelHostFactory::Initialize(established_gpu_channel);
  ImageTransportFactory::Initialize();
#if defined(USE_AURA)
  if (aura::Env::GetInstance()) {
    aura::Env::GetInstance()->set_context_factory(GetContextFactory());
  }
#endif
#elif defined(OS_ANDROID)
  // TODO(crbug.com/439322): This should be set to |true|.
  established_gpu_channel = false;
  BrowserGpuChannelHostFactory::Initialize(established_gpu_channel);
#endif

#if defined(OS_LINUX) && defined(USE_UDEV)
  device_monitor_linux_.reset(new DeviceMonitorLinux());
#elif defined(OS_MACOSX)
  device_monitor_mac_.reset(new DeviceMonitorMac());
#endif

#if defined(OS_WIN)
  UMA_HISTOGRAM_BOOLEAN("Windows.Win32kRendererLockdown",
                        IsWin32kRendererLockdownEnabled());
#endif
  // RDH needs the IO thread to be created
  {
    TRACE_EVENT0("startup",
      "BrowserMainLoop::BrowserThreadsStarted:InitResourceDispatcherHost");
    resource_dispatcher_host_.reset(new ResourceDispatcherHostImpl());
  }

  // MediaStreamManager needs the IO thread to be created.
  {
    TRACE_EVENT0("startup",
      "BrowserMainLoop::BrowserThreadsStarted:InitMediaStreamManager");
    media_stream_manager_.reset(new MediaStreamManager(audio_manager_.get()));
  }

  {
    TRACE_EVENT0("startup",
      "BrowserMainLoop::BrowserThreadsStarted:InitSpeechRecognition");
    speech_recognition_manager_.reset(new SpeechRecognitionManagerImpl(
        audio_manager_.get(), media_stream_manager_.get()));
  }

  {
    TRACE_EVENT0(
        "startup",
        "BrowserMainLoop::BrowserThreadsStarted::InitUserInputMonitor");
    user_input_monitor_ = media::UserInputMonitor::Create(
        io_thread_->message_loop_proxy(), main_thread_->message_loop_proxy());
  }

  {
    TRACE_EVENT0("startup",
                 "BrowserMainLoop::BrowserThreadsStarted::TimeZoneMonitor");
    time_zone_monitor_ = TimeZoneMonitor::Create();
  }

  // Alert the clipboard class to which threads are allowed to access the
  // clipboard:
  std::vector<base::PlatformThreadId> allowed_clipboard_threads;
  // The current thread is the UI thread.
  allowed_clipboard_threads.push_back(base::PlatformThread::CurrentId());
#if defined(OS_WIN)
  // On Windows, clipboards are also used on the File or IO threads.
  allowed_clipboard_threads.push_back(file_thread_->thread_id());
  allowed_clipboard_threads.push_back(io_thread_->thread_id());
#endif
  ui::Clipboard::SetAllowedThreads(allowed_clipboard_threads);

  // When running the GPU thread in-process, avoid optimistically starting it
  // since creating the GPU thread races against creation of the one-and-only
  // ChildProcess instance which is created by the renderer thread.
  if (GpuDataManagerImpl::GetInstance()->GpuAccessAllowed(NULL) &&
      !established_gpu_channel &&
      always_uses_gpu &&
      !UsingInProcessGpu()) {
    TRACE_EVENT_INSTANT0("gpu", "Post task to launch GPU process",
                         TRACE_EVENT_SCOPE_THREAD);
    BrowserThread::PostTask(
        BrowserThread::IO, FROM_HERE, base::Bind(
            base::IgnoreResult(&GpuProcessHost::Get),
            GpuProcessHost::GPU_PROCESS_KIND_SANDBOXED,
            CAUSE_FOR_GPU_LAUNCH_BROWSER_STARTUP));
  }

#if defined(OS_MACOSX)
  ThemeHelperMac::GetInstance();
  SystemHotkeyHelperMac::GetInstance()->DeferredLoadSystemHotkeys();
  if (ShouldEnableBootstrapSandbox()) {
    TRACE_EVENT0("startup",
        "BrowserMainLoop::BrowserThreadsStarted:BootstrapSandbox");
    CHECK(GetBootstrapSandbox());
  }
#endif  // defined(OS_MACOSX)

#endif  // !defined(OS_IOS)

  return result_code_;
}

bool BrowserMainLoop::UsingInProcessGpu() const {
  return parsed_command_line_.HasSwitch(switches::kSingleProcess) ||
         parsed_command_line_.HasSwitch(switches::kInProcessGPU);
}

bool BrowserMainLoop::InitializeToolkit() {
  TRACE_EVENT0("startup", "BrowserMainLoop::InitializeToolkit");
  // TODO(evan): this function is rather subtle, due to the variety
  // of intersecting ifdefs we have.  To keep it easy to follow, there
  // are no #else branches on any #ifs.
  // TODO(stevenjb): Move platform specific code into platform specific Parts
  // (Need to add InitializeToolkit stage to BrowserParts).
  // See also GTK setup in EarlyInitialization, above, and associated comments.

#if defined(OS_WIN)
  // Init common control sex.
  INITCOMMONCONTROLSEX config;
  config.dwSize = sizeof(config);
  config.dwICC = ICC_WIN95_CLASSES;
  if (!InitCommonControlsEx(&config))
    PLOG(FATAL);
#endif

#if defined(USE_AURA)

#if defined(USE_X11)
  if (!gfx::GetXDisplay())
    return false;
#endif

  // Env creates the compositor. Aura widgets need the compositor to be created
  // before they can be initialized by the browser.
  aura::Env::CreateInstance(true);
#endif  // defined(USE_AURA)

  if (parts_)
    parts_->ToolkitInitialized();

  return true;
}

void BrowserMainLoop::MainMessageLoopRun() {
#if defined(OS_ANDROID)
  // Android's main message loop is the Java message loop.
  NOTREACHED();
#else
  DCHECK(base::MessageLoopForUI::IsCurrent());
  if (parameters_.ui_task)
    base::MessageLoopForUI::current()->PostTask(FROM_HERE,
                                                *parameters_.ui_task);

  base::RunLoop run_loop;
  run_loop.Run();
#endif
}

base::FilePath BrowserMainLoop::GetStartupTraceFileName(
    const base::CommandLine& command_line) const {
  base::FilePath trace_file = command_line.GetSwitchValuePath(
      switches::kTraceStartupFile);
  // trace_file = "none" means that startup events will show up for the next
  // begin/end tracing (via about:tracing or AutomationProxy::BeginTracing/
  // EndTracing, for example).
  if (trace_file == base::FilePath().AppendASCII("none"))
    return trace_file;

  if (trace_file.empty()) {
#if defined(OS_ANDROID)
    TracingControllerAndroid::GenerateTracingFilePath(&trace_file);
#else
    // Default to saving the startup trace into the current dir.
    trace_file = base::FilePath().AppendASCII("chrometrace.log");
#endif
  }

  return trace_file;
}

void BrowserMainLoop::InitStartupTracing(
    const base::CommandLine& command_line) {
  DCHECK(is_tracing_startup_);

  startup_trace_file_ = GetStartupTraceFileName(parsed_command_line_);

  std::string delay_str = command_line.GetSwitchValueASCII(
      switches::kTraceStartupDuration);
  int delay_secs = 5;
  if (!delay_str.empty() && !base::StringToInt(delay_str, &delay_secs)) {
    DLOG(WARNING) << "Could not parse --" << switches::kTraceStartupDuration
        << "=" << delay_str << " defaulting to 5 (secs)";
    delay_secs = 5;
  }

  startup_trace_timer_.Start(FROM_HERE,
                             base::TimeDelta::FromSeconds(delay_secs),
                             this,
                             &BrowserMainLoop::EndStartupTracing);
}

void BrowserMainLoop::EndStartupTracing() {
  is_tracing_startup_ = false;
  TracingController::GetInstance()->DisableRecording(
      TracingController::CreateFileSink(
          startup_trace_file_,
          base::Bind(OnStoppedStartupTracing, startup_trace_file_)));
}

}  // namespace content<|MERGE_RESOLUTION|>--- conflicted
+++ resolved
@@ -613,7 +613,6 @@
   }
 #endif
 
-<<<<<<< HEAD
   // Need to initialize in-process GpuDataManager before creating threads.
   // It's unsafe to append the gpu command line switches to the global
   // CommandLine::ForCurrentProcess object after threads are created.
@@ -633,13 +632,6 @@
       GpuDataManagerImpl::GetInstance()->Initialize();
   }
 
-#if !defined(OS_IOS) && (!defined(GOOGLE_CHROME_BUILD) || defined(OS_ANDROID))
-  // Single-process is an unsupported and not fully tested mode, so
-  // don't enable it for official Chrome builds (except on Android).
-  if (parsed_command_line_.HasSwitch(switches::kSingleProcess))
-    RenderProcessHost::SetRunRendererInProcess(true);
-#endif
-=======
   if (parsed_command_line_.HasSwitch(switches::kSingleProcess)) {
     UtilityProcessHost::SetRunUtilityInProcess(true);
   }
@@ -648,7 +640,6 @@
     RenderProcessHost::AdjustCommandLineForInProcessRenderer(
         base::CommandLine::ForCurrentProcess());
   }
->>>>>>> 97153604
 
   return result_code_;
 }
