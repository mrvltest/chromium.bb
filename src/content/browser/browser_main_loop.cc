// Copyright (c) 2012 The Chromium Authors. All rights reserved.
// Use of this source code is governed by a BSD-style license that can be
// found in the LICENSE file.

#include "content/browser/browser_main_loop.h"

#include "base/bind.h"
#include "base/command_line.h"
#include "base/feature_list.h"
#include "base/location.h"
#include "base/logging.h"
#include "base/memory/memory_pressure_monitor.h"
#include "base/metrics/field_trial.h"
#include "base/metrics/histogram.h"
#include "base/pending_task.h"
#include "base/power_monitor/power_monitor.h"
#include "base/power_monitor/power_monitor_device_source.h"
#include "base/process/process_metrics.h"
#include "base/profiler/scoped_profile.h"
#include "base/run_loop.h"
#include "base/single_thread_task_runner.h"
#include "base/strings/string_number_conversions.h"
#include "base/strings/string_split.h"
#include "base/system_monitor/system_monitor.h"
#include "base/thread_task_runner_handle.h"
#include "base/threading/thread_restrictions.h"
#include "base/timer/hi_res_timer_manager.h"
#include "base/trace_event/memory_dump_manager.h"
#include "base/trace_event/trace_event.h"
#include "components/tracing/trace_config_file.h"
#include "components/tracing/tracing_switches.h"
#include "content/browser/browser_thread_impl.h"
#include "content/browser/device_sensors/device_inertial_sensor_service.h"
#include "content/browser/dom_storage/dom_storage_area.h"
#include "content/browser/download/save_file_manager.h"
#include "content/browser/gamepad/gamepad_service.h"
#include "content/browser/gpu/browser_gpu_channel_host_factory.h"
#include "content/browser/gpu/browser_gpu_memory_buffer_manager.h"
#include "content/browser/gpu/compositor_util.h"
#include "content/browser/gpu/gpu_data_manager_impl.h"
#include "content/browser/gpu/gpu_process_host.h"
#include "content/browser/gpu/gpu_process_host_ui_shim.h"
#include "content/browser/histogram_synchronizer.h"
#include "content/browser/loader/resource_dispatcher_host_impl.h"
#include "content/browser/media/media_internals.h"
#include "content/browser/mojo/mojo_shell_context.h"
#include "content/browser/net/browser_online_state_observer.h"
#include "content/browser/renderer_host/media/media_stream_manager.h"
#include "content/browser/speech/speech_recognition_manager_impl.h"
#include "content/browser/startup_task_runner.h"
#include "content/browser/time_zone_monitor.h"
#include "content/browser/webui/content_web_ui_controller_factory.h"
#include "content/browser/webui/url_data_manager.h"
#include "content/common/content_switches_internal.h"
#include "content/common/host_discardable_shared_memory_manager.h"
#include "content/common/host_shared_bitmap_manager.h"
#include "content/public/browser/browser_main_parts.h"
#include "content/public/browser/content_browser_client.h"
#include "content/public/browser/render_process_host.h"
#include "content/public/browser/tracing_controller.h"
#include "content/public/browser/utility_process_host.h"
#include "content/public/common/content_switches.h"
#include "content/public/common/main_function_params.h"
#include "content/public/common/result_codes.h"
#include "device/battery/battery_status_service.h"
#include "media/audio/audio_manager.h"
#include "media/base/media.h"
#include "media/base/user_input_monitor.h"
#include "media/midi/midi_manager.h"
#include "net/base/network_change_notifier.h"
#include "net/socket/client_socket_factory.h"
#include "net/ssl/ssl_config_service.h"
#include "ipc/mojo/scoped_ipc_support.h"
#include "skia/ext/event_tracer_impl.h"
#include "skia/ext/skia_memory_dump_provider.h"
#include "sql/sql_memory_dump_provider.h"
#include "ui/base/clipboard/clipboard.h"
#include "ui/base/ui_base_switches.h"

#if defined(USE_AURA) || (defined(OS_MACOSX) && !defined(OS_IOS))
#include "content/browser/compositor/image_transport_factory.h"
#endif

#if defined(USE_AURA)
#include "content/public/browser/context_factory.h"
#include "ui/aura/env.h"
#endif

#if !defined(OS_IOS)
#include "content/browser/renderer_host/render_process_host_impl.h"
#endif

#if defined(OS_ANDROID)
#include "base/android/jni_android.h"
#include "components/tracing/graphics_memory_dump_provider_android.h"
#include "content/browser/android/browser_startup_controller.h"
#include "content/browser/android/browser_surface_texture_manager.h"
#include "content/browser/android/in_process_surface_texture_manager.h"
#include "content/browser/android/tracing_controller_android.h"
#include "content/browser/screen_orientation/screen_orientation_delegate_android.h"
#include "content/public/browser/screen_orientation_provider.h"
#include "ui/gl/gl_surface.h"
#endif

#if defined(OS_MACOSX)
#include "media/base/mac/avfoundation_glue.h"
#endif

#if defined(OS_MACOSX) && !defined(OS_IOS)
#include "base/memory/memory_pressure_monitor_mac.h"
#include "content/browser/bootstrap_sandbox_manager_mac.h"
#include "content/browser/browser_io_surface_manager_mac.h"
#include "content/browser/cocoa/system_hotkey_helper_mac.h"
#include "content/browser/compositor/browser_compositor_view_mac.h"
#include "content/browser/in_process_io_surface_manager_mac.h"
#include "content/browser/theme_helper_mac.h"
#include "ui/accelerated_widget_mac/window_resize_helper_mac.h"
#endif

#if defined(USE_OZONE)
#include "ui/ozone/public/client_native_pixmap_factory.h"
#include "ui/ozone/public/ozone_platform.h"
#endif

#if defined(OS_WIN)
#include <windows.h>
#include <commctrl.h>
#include <shellapi.h>

#include "base/memory/memory_pressure_monitor_win.h"
#include "content/browser/system_message_window_win.h"
#include "content/common/sandbox_win.h"
#include "net/base/winsock_init.h"
#include "ui/base/l10n/l10n_util_win.h"
#endif

#if defined(OS_CHROMEOS)
#include "base/memory/memory_pressure_monitor_chromeos.h"
#include "chromeos/chromeos_switches.h"
#endif

#if defined(USE_GLIB)
#include <glib-object.h>
#endif

#if defined(OS_LINUX) && defined(USE_UDEV)
#include "content/browser/device_monitor_udev.h"
#elif defined(OS_MACOSX) && !defined(OS_IOS)
#include "content/browser/device_monitor_mac.h"
#endif

#if defined(OS_POSIX) && !defined(OS_MACOSX)
#include "content/browser/renderer_host/render_sandbox_host_linux.h"
#include "content/browser/zygote_host/zygote_host_impl_linux.h"
#include "sandbox/linux/suid/client/setuid_sandbox_host.h"
#endif

#if defined(ENABLE_PLUGINS)
#include "content/browser/plugin_service_impl.h"
#endif

#if defined(TCMALLOC_TRACE_MEMORY_SUPPORTED)
#include "third_party/tcmalloc/chromium/src/gperftools/heap-profiler.h"
#endif

#if defined(USE_X11)
#include "ui/gfx/x/x11_connection.h"
#include "ui/gfx/x/x11_types.h"
#endif

#if defined(USE_NSS_CERTS) || !defined(USE_OPENSSL)
#include "crypto/nss_util.h"
#endif

// One of the linux specific headers defines this as a macro.
#ifdef DestroyAll
#undef DestroyAll
#endif

namespace content {
namespace {

#if defined(OS_POSIX) && !defined(OS_MACOSX) && !defined(OS_ANDROID)
void SetupSandbox(const base::CommandLine& parsed_command_line) {
  TRACE_EVENT0("startup", "SetupSandbox");
  base::FilePath sandbox_binary;

  scoped_ptr<sandbox::SetuidSandboxHost> setuid_sandbox_host(
      sandbox::SetuidSandboxHost::Create());

  const bool want_setuid_sandbox =
      !parsed_command_line.HasSwitch(switches::kNoSandbox) &&
      !parsed_command_line.HasSwitch(switches::kDisableSetuidSandbox) &&
      !setuid_sandbox_host->IsDisabledViaEnvironment();

  static const char no_suid_error[] =
      "Running without the SUID sandbox! See "
      "https://code.google.com/p/chromium/wiki/LinuxSUIDSandboxDevelopment "
      "for more information on developing with the sandbox on.";
  if (want_setuid_sandbox) {
    sandbox_binary = setuid_sandbox_host->GetSandboxBinaryPath();
    if (sandbox_binary.empty()) {
      // This needs to be fatal. Talk to security@chromium.org if you feel
      // otherwise.
      LOG(FATAL) << no_suid_error;
    }
  } else {
    LOG(ERROR) << no_suid_error;
  }

  // Tickle the sandbox host and zygote host so they fork now.
  RenderSandboxHostLinux::GetInstance()->Init();
  ZygoteHostImpl::GetInstance()->Init(sandbox_binary.value());
}
#endif

#if defined(USE_GLIB)
static void GLibLogHandler(const gchar* log_domain,
                           GLogLevelFlags log_level,
                           const gchar* message,
                           gpointer userdata) {
  if (!log_domain)
    log_domain = "<unknown>";
  if (!message)
    message = "<no message>";

  if (strstr(message, "Unable to retrieve the file info for")) {
    LOG(ERROR) << "GTK File code error: " << message;
  } else if (strstr(message, "Could not find the icon") &&
             strstr(log_domain, "Gtk")) {
    LOG(ERROR) << "GTK icon error: " << message;
  } else if (strstr(message, "Theme file for default has no") ||
             strstr(message, "Theme directory") ||
             strstr(message, "theme pixmap") ||
             strstr(message, "locate theme engine")) {
    LOG(ERROR) << "GTK theme error: " << message;
  } else if (strstr(message, "Unable to create Ubuntu Menu Proxy") &&
             strstr(log_domain, "<unknown>")) {
    LOG(ERROR) << "GTK menu proxy create failed";
  } else if (strstr(message, "Out of memory") &&
             strstr(log_domain, "<unknown>")) {
    LOG(ERROR) << "DBus call timeout or out of memory: "
               << "http://crosbug.com/15496";
  } else if (strstr(message, "Could not connect: Connection refused") &&
             strstr(log_domain, "<unknown>")) {
    LOG(ERROR) << "DConf settings backend could not connect to session bus: "
               << "http://crbug.com/179797";
  } else if (strstr(message, "Attempting to store changes into") ||
             strstr(message, "Attempting to set the permissions of")) {
    LOG(ERROR) << message << " (http://crbug.com/161366)";
  } else if (strstr(message, "drawable is not a native X11 window")) {
    LOG(ERROR) << message << " (http://crbug.com/329991)";
  } else if (strstr(message, "Cannot do system-bus activation with no user")) {
    LOG(ERROR) << message << " (http://crbug.com/431005)";
  } else if (strstr(message, "deprecated")) {
    LOG(ERROR) << message;
  } else {
    LOG(DFATAL) << log_domain << ": " << message;
  }
}

static void SetUpGLibLogHandler() {
  // Register GLib-handled assertions to go through our logging system.
  const char* kLogDomains[] = { NULL, "Gtk", "Gdk", "GLib", "GLib-GObject" };
  for (size_t i = 0; i < arraysize(kLogDomains); i++) {
    g_log_set_handler(kLogDomains[i],
                      static_cast<GLogLevelFlags>(G_LOG_FLAG_RECURSION |
                                                  G_LOG_FLAG_FATAL |
                                                  G_LOG_LEVEL_ERROR |
                                                  G_LOG_LEVEL_CRITICAL |
                                                  G_LOG_LEVEL_WARNING),
                      GLibLogHandler,
                      NULL);
  }
}
#endif

void OnStoppedStartupTracing(const base::FilePath& trace_file) {
  VLOG(0) << "Completed startup tracing to " << trace_file.value();
}

// Disable optimizations for this block of functions so the compiler doesn't
// merge them all together. This makes it possible to tell what thread was
// unresponsive by inspecting the callstack.
MSVC_DISABLE_OPTIMIZE()
MSVC_PUSH_DISABLE_WARNING(4748)

NOINLINE void ResetThread_DB(scoped_ptr<BrowserProcessSubThread> thread) {
  volatile int inhibit_comdat = __LINE__;
  ALLOW_UNUSED_LOCAL(inhibit_comdat);
  thread.reset();
}

NOINLINE void ResetThread_FILE(scoped_ptr<BrowserProcessSubThread> thread) {
  volatile int inhibit_comdat = __LINE__;
  ALLOW_UNUSED_LOCAL(inhibit_comdat);
  thread.reset();
}

NOINLINE void ResetThread_FILE_USER_BLOCKING(
    scoped_ptr<BrowserProcessSubThread> thread) {
  volatile int inhibit_comdat = __LINE__;
  ALLOW_UNUSED_LOCAL(inhibit_comdat);
  thread.reset();
}

NOINLINE void ResetThread_PROCESS_LAUNCHER(
    scoped_ptr<BrowserProcessSubThread> thread) {
  volatile int inhibit_comdat = __LINE__;
  ALLOW_UNUSED_LOCAL(inhibit_comdat);
  thread.reset();
}

NOINLINE void ResetThread_CACHE(scoped_ptr<BrowserProcessSubThread> thread) {
  volatile int inhibit_comdat = __LINE__;
  ALLOW_UNUSED_LOCAL(inhibit_comdat);
  thread.reset();
}

NOINLINE void ResetThread_IO(scoped_ptr<BrowserProcessSubThread> thread) {
  volatile int inhibit_comdat = __LINE__;
  ALLOW_UNUSED_LOCAL(inhibit_comdat);
  thread.reset();
}

#if !defined(OS_IOS)
NOINLINE void ResetThread_IndexedDb(scoped_ptr<base::Thread> thread) {
  volatile int inhibit_comdat = __LINE__;
  ALLOW_UNUSED_LOCAL(inhibit_comdat);
  thread.reset();
}
#endif

MSVC_POP_WARNING()
MSVC_ENABLE_OPTIMIZE();

#if defined(OS_WIN)
// Creates a memory pressure monitor using automatic thresholds, or those
// specified on the command-line. Ownership is passed to the caller.
base::win::MemoryPressureMonitor* CreateWinMemoryPressureMonitor(
    const base::CommandLine& parsed_command_line) {
  std::vector<std::string> thresholds = base::SplitString(
      parsed_command_line.GetSwitchValueASCII(
          switches::kMemoryPressureThresholdsMb),
      ",", base::TRIM_WHITESPACE, base::SPLIT_WANT_ALL);

  int moderate_threshold_mb = 0;
  int critical_threshold_mb = 0;
  if (thresholds.size() == 2 &&
      base::StringToInt(thresholds[0], &moderate_threshold_mb) &&
      base::StringToInt(thresholds[1], &critical_threshold_mb) &&
      moderate_threshold_mb >= critical_threshold_mb &&
      critical_threshold_mb >= 0) {
    return new base::win::MemoryPressureMonitor(moderate_threshold_mb,
                                                critical_threshold_mb);
  }

  // In absence of valid switches use the automatic defaults.
  return new base::win::MemoryPressureMonitor();
}
#endif  // defined(OS_WIN)

}  // namespace

// The currently-running BrowserMainLoop.  There can be one or zero.
BrowserMainLoop* g_current_browser_main_loop = NULL;

// For measuring memory usage after each task. Behind a command line flag.
class BrowserMainLoop::MemoryObserver : public base::MessageLoop::TaskObserver {
 public:
  MemoryObserver() {}
  ~MemoryObserver() override {}

  void WillProcessTask(const base::PendingTask& pending_task) override {}

  void DidProcessTask(const base::PendingTask& pending_task) override {
#if !defined(OS_IOS)  // No ProcessMetrics on IOS.
    scoped_ptr<base::ProcessMetrics> process_metrics(
        base::ProcessMetrics::CreateCurrentProcessMetrics());
    size_t private_bytes;
    process_metrics->GetMemoryBytes(&private_bytes, NULL);
    LOCAL_HISTOGRAM_MEMORY_KB("Memory.BrowserUsed", private_bytes >> 10);
#endif
  }
 private:
  DISALLOW_COPY_AND_ASSIGN(MemoryObserver);
};


// BrowserMainLoop construction / destruction =============================

BrowserMainLoop* BrowserMainLoop::GetInstance() {
  DCHECK_CURRENTLY_ON(BrowserThread::UI);
  return g_current_browser_main_loop;
}

BrowserMainLoop::BrowserMainLoop(const MainFunctionParams& parameters)
    : parameters_(parameters),
      parsed_command_line_(parameters.command_line),
      result_code_(RESULT_CODE_NORMAL_EXIT),
      created_threads_(false),
      // ContentMainRunner should have enabled tracing of the browser process
      // when kTraceStartup or kTraceConfigFile is in the command line.
      is_tracing_startup_for_duration_(
          parameters.command_line.HasSwitch(switches::kTraceStartup) ||
          (tracing::TraceConfigFile::GetInstance()->IsEnabled() &&
           tracing::TraceConfigFile::GetInstance()->GetStartupDuration() > 0)) {
  DCHECK(!g_current_browser_main_loop);
  g_current_browser_main_loop = this;
}

BrowserMainLoop::~BrowserMainLoop() {
  DCHECK_EQ(this, g_current_browser_main_loop);
#if !defined(OS_IOS)
  ui::Clipboard::DestroyClipboardForCurrentThread();
#endif  // !defined(OS_IOS)
  g_current_browser_main_loop = NULL;
}

void BrowserMainLoop::Init() {
  TRACE_EVENT0("startup", "BrowserMainLoop::Init");
  TRACK_SCOPED_REGION("Startup", "BrowserMainLoop::Init");

  parts_.reset(
      GetContentClient()->browser()->CreateBrowserMainParts(parameters_));
}

// BrowserMainLoop stages ==================================================

void BrowserMainLoop::EarlyInitialization() {
  TRACE_EVENT0("startup", "BrowserMainLoop::EarlyInitialization");
  TRACK_SCOPED_REGION("Startup", "BrowserMainLoop::EarlyInitialization");

#if defined(OS_POSIX) && !defined(OS_MACOSX) && !defined(OS_ANDROID)
  // No thread should be created before this call, as SetupSandbox()
  // will end-up using fork().
  SetupSandbox(parsed_command_line_);
#endif

#if defined(USE_X11)
  if (UsingInProcessGpu()) {
    if (!gfx::InitializeThreadedX11()) {
      LOG(ERROR) << "Failed to put Xlib into threaded mode.";
    }
  }
#endif

  // GLib's spawning of new processes is buggy, so it's important that at this
  // point GLib does not need to start DBUS. Chrome should always start with
  // DBUS_SESSION_BUS_ADDRESS properly set. See crbug.com/309093.
#if defined(USE_GLIB)
  // g_type_init will be deprecated in 2.36. 2.35 is the development
  // version for 2.36, hence do not call g_type_init starting 2.35.
  // http://developer.gnome.org/gobject/unstable/gobject-Type-Information.html#g-type-init
#if !GLIB_CHECK_VERSION(2, 35, 0)
  // GLib type system initialization. Needed at least for gconf,
  // used in net/proxy/proxy_config_service_linux.cc. Most likely
  // this is superfluous as gtk_init() ought to do this. It's
  // definitely harmless, so retained as a reminder of this
  // requirement for gconf.
  g_type_init();
#endif  // !GLIB_CHECK_VERSION(2, 35, 0)

  SetUpGLibLogHandler();
#endif  // defined(USE_GLIB)

  if (parts_)
    parts_->PreEarlyInitialization();

#if defined(OS_MACOSX)
  // We use quite a few file descriptors for our IPC, and the default limit on
  // the Mac is low (256), so bump it up.
  base::SetFdLimit(1024);
#elif defined(OS_LINUX)
  // Same for Linux. The default various per distro, but it is 1024 on Fedora.
  // Low soft limits combined with liberal use of file descriptors means power
  // users can easily hit this limit with many open tabs. Bump up the limit to
  // an arbitrarily high number. See https://crbug.com/539567
  base::SetFdLimit(8192);
#endif  // default(OS_MACOSX)

#if defined(OS_WIN)
  net::EnsureWinsockInit();
#endif

#if defined(USE_NSS_CERTS) || !defined(USE_OPENSSL)
  // We want to be sure to init NSPR on the main thread.
  crypto::EnsureNSPRInit();
#endif

#if !defined(OS_IOS)
  if (parsed_command_line_.HasSwitch(switches::kRendererProcessLimit)) {
    std::string limit_string = parsed_command_line_.GetSwitchValueASCII(
        switches::kRendererProcessLimit);
    size_t process_limit;
    if (base::StringToSizeT(limit_string, &process_limit)) {
      RenderProcessHost::SetMaxRendererProcessCount(process_limit);
    }
  }
#endif  // !defined(OS_IOS)

<<<<<<< HEAD
=======
  // TODO(boliu): kSingleProcess check is a temporary workaround for
  // in-process Android WebView. crbug.com/503724 tracks proper fix.
  if (!GetContentClient()->browser()->SupportsInProcessRenderer()) {
    base::DiscardableMemoryAllocator::SetInstance(
        HostDiscardableSharedMemoryManager::current());
  }

>>>>>>> b9459af2
  if (parts_)
    parts_->PostEarlyInitialization();
}

void BrowserMainLoop::PreMainMessageLoopStart() {
  if (parts_) {
    TRACE_EVENT0("startup",
        "BrowserMainLoop::MainMessageLoopStart:PreMainMessageLoopStart");
    parts_->PreMainMessageLoopStart();
  }

#if defined(OS_WIN)
  // If we're running tests (ui_task is non-null), then the ResourceBundle
  // has already been initialized.
  if (!parameters_.ui_task) {
    // Override the configured locale with the user's preferred UI language.
    l10n_util::OverrideLocaleWithUILanguageList();
  }
#endif
}

void BrowserMainLoop::MainMessageLoopStart() {
  // DO NOT add more code here. Use PreMainMessageLoopStart() above or
  // PostMainMessageLoopStart() below.

  TRACE_EVENT0("startup", "BrowserMainLoop::MainMessageLoopStart");
  TRACK_SCOPED_REGION("Startup", "BrowserMainLoop::MainMessageLoopStart");

  // Create a MessageLoop if one does not already exist for the current thread.
  if (!base::MessageLoop::current())
    main_message_loop_.reset(new base::MessageLoopForUI);

  InitializeMainThread();
}

void BrowserMainLoop::PostMainMessageLoopStart() {
  {
    TRACE_EVENT0("startup", "BrowserMainLoop::Subsystem:SystemMonitor");
    system_monitor_.reset(new base::SystemMonitor);
  }
  {
    TRACE_EVENT0("startup", "BrowserMainLoop::Subsystem:PowerMonitor");
    scoped_ptr<base::PowerMonitorSource> power_monitor_source(
      new base::PowerMonitorDeviceSource());
    power_monitor_.reset(new base::PowerMonitor(power_monitor_source.Pass()));
  }
  {
    TRACE_EVENT0("startup", "BrowserMainLoop::Subsystem:HighResTimerManager");
    hi_res_timer_manager_.reset(new base::HighResolutionTimerManager);
  }
  {
    TRACE_EVENT0("startup", "BrowserMainLoop::Subsystem:NetworkChangeNotifier");
    network_change_notifier_.reset(net::NetworkChangeNotifier::Create());
  }

#if !defined(OS_IOS)
  {
    TRACE_EVENT0("startup", "BrowserMainLoop::Subsystem:MediaFeatures");
    media::InitializeMediaLibrary();
  }
  {
    TRACE_EVENT0("startup",
                 "BrowserMainLoop::Subsystem:ContentWebUIController");
    WebUIControllerFactory::RegisterFactory(
        ContentWebUIControllerFactory::GetInstance());
  }

  {
    TRACE_EVENT0("startup", "BrowserMainLoop::Subsystem:OnlineStateObserver");
    online_state_observer_.reset(new BrowserOnlineStateObserver);
  }

  {
    system_stats_monitor_.reset(
        new base::trace_event::TraceEventSystemStatsMonitor(
            base::ThreadTaskRunnerHandle::Get()));
  }
#endif  // !defined(OS_IOS)

#if defined(OS_WIN)
  system_message_window_.reset(new SystemMessageWindowWin);
#endif

  // TODO(boliu): kSingleProcess check is a temporary workaround for
  // in-process Android WebView. crbug.com/503724 tracks proper fix.
  if (!parsed_command_line_.HasSwitch(switches::kSingleProcess)) {
    base::DiscardableMemoryAllocator::SetInstance(
        HostDiscardableSharedMemoryManager::current());
  }

  if (parts_)
    parts_->PostMainMessageLoopStart();

  // Start startup tracing through TracingController's interface. TraceLog has
  // been enabled in content_main_runner where threads are not available. Now We
  // need to start tracing for all other tracing agents, which require threads.
  if (parsed_command_line_.HasSwitch(switches::kTraceStartup)) {
    base::trace_event::TraceConfig trace_config(
        parsed_command_line_.GetSwitchValueASCII(switches::kTraceStartup),
        base::trace_event::RECORD_UNTIL_FULL);
    TracingController::GetInstance()->StartTracing(
        trace_config,
        TracingController::StartTracingDoneCallback());
  } else if (tracing::TraceConfigFile::GetInstance()->IsEnabled()) {
    // This checks kTraceConfigFile switch.
    TracingController::GetInstance()->StartTracing(
        tracing::TraceConfigFile::GetInstance()->GetTraceConfig(),
        TracingController::StartTracingDoneCallback());
  }
#if !defined(OS_IOS)
  // Start tracing to a file for certain duration if needed. Only do this after
  // starting the main message loop to avoid calling
  // MessagePumpForUI::ScheduleWork() before MessagePumpForUI::Start() as it
  // will crash the browser.
  if (is_tracing_startup_for_duration_) {
    TRACE_EVENT0("startup", "BrowserMainLoop::InitStartupTracingForDuration");
    InitStartupTracingForDuration(parsed_command_line_);
  }
#endif  // !defined(OS_IOS)

#if defined(OS_ANDROID)
  {
    TRACE_EVENT0("startup", "BrowserMainLoop::Subsystem:SurfaceTextureManager");
    if (parsed_command_line_.HasSwitch(switches::kSingleProcess)) {
      SurfaceTextureManager::SetInstance(
          InProcessSurfaceTextureManager::GetInstance());
    } else {
      SurfaceTextureManager::SetInstance(
          BrowserSurfaceTextureManager::GetInstance());
    }
  }
  // TODO(mfomitchev): Screen Orientation APIs on Aura - crbug.com/546719.
#if !defined(USE_AURA)
  if (!parsed_command_line_.HasSwitch(
      switches::kDisableScreenOrientationLock)) {
    TRACE_EVENT0("startup",
                 "BrowserMainLoop::Subsystem:ScreenOrientationProvider");
    screen_orientation_delegate_.reset(
        new ScreenOrientationDelegateAndroid());
    ScreenOrientationProvider::SetDelegate(screen_orientation_delegate_.get());
  }
#endif
#endif

#if defined(OS_MACOSX) && !defined(OS_IOS)
  {
    TRACE_EVENT0("startup", "BrowserMainLoop::Subsystem:IOSurfaceManager");
    if (parsed_command_line_.HasSwitch(switches::kSingleProcess)) {
      gfx::IOSurfaceManager::SetInstance(
          InProcessIOSurfaceManager::GetInstance());
    } else {
      gfx::IOSurfaceManager::SetInstance(
          BrowserIOSurfaceManager::GetInstance());
    }
  }

  if (BootstrapSandboxManager::ShouldEnable()) {
    TRACE_EVENT0("startup",
                 "BrowserMainLoop::Subsystem:BootstrapSandbox");
    CHECK(BootstrapSandboxManager::GetInstance());
  }
#endif

#if defined(USE_OZONE)
  client_native_pixmap_factory_ = ui::ClientNativePixmapFactory::Create();
  ui::ClientNativePixmapFactory::SetInstance(
      client_native_pixmap_factory_.get());
  ui::ClientNativePixmapFactory::GetInstance()->Initialize(
      ui::OzonePlatform::GetInstance()->OpenClientNativePixmapDevice());
#endif

  if (parsed_command_line_.HasSwitch(switches::kMemoryMetrics)) {
    TRACE_EVENT0("startup", "BrowserMainLoop::Subsystem:MemoryObserver");
    memory_observer_.reset(new MemoryObserver());
    base::MessageLoop::current()->AddTaskObserver(memory_observer_.get());
  }

  if (parsed_command_line_.HasSwitch(
          switches::kEnableAggressiveDOMStorageFlushing)) {
    TRACE_EVENT0("startup",
                 "BrowserMainLoop::Subsystem:EnableAggressiveCommitDelay");
    DOMStorageArea::EnableAggressiveCommitDelay();
  }

  // Enable memory-infra dump providers.
  InitSkiaEventTracer();
  base::trace_event::MemoryDumpManager::GetInstance()->RegisterDumpProvider(
      HostSharedBitmapManager::current(), "HostSharedBitmapManager", nullptr);
  base::trace_event::MemoryDumpManager::GetInstance()->RegisterDumpProvider(
      skia::SkiaMemoryDumpProvider::GetInstance(), "Skia", nullptr);
  base::trace_event::MemoryDumpManager::GetInstance()->RegisterDumpProvider(
      sql::SqlMemoryDumpProvider::GetInstance(), "Sql", nullptr);

#if defined(TCMALLOC_TRACE_MEMORY_SUPPORTED)
  trace_memory_controller_.reset(new base::trace_event::TraceMemoryController(
      base::MessageLoop::current()->task_runner(),
      ::HeapProfilerWithPseudoStackStart, ::HeapProfilerStop,
      ::GetHeapProfile));
#endif
}

int BrowserMainLoop::PreCreateThreads() {
  if (parts_) {
    TRACE_EVENT0("startup",
        "BrowserMainLoop::CreateThreads:PreCreateThreads");
    TRACK_SCOPED_REGION("Startup", "BrowserMainLoop::PreCreateThreads");

    result_code_ = parts_->PreCreateThreads();
  }

  // Initialize an instance of FeatureList. This will be a no-op if an instance
  // was already set up by the embedder.
  base::FeatureList::InitializeInstance();

  // TODO(chrisha): Abstract away this construction mess to a helper function,
  // once MemoryPressureMonitor is made a concrete class.
#if defined(OS_CHROMEOS)
  if (chromeos::switches::MemoryPressureHandlingEnabled()) {
    memory_pressure_monitor_.reset(new base::chromeos::MemoryPressureMonitor(
        chromeos::switches::GetMemoryPressureThresholds()));
  }
#elif defined(OS_MACOSX) && !defined(OS_IOS)
  memory_pressure_monitor_.reset(new base::mac::MemoryPressureMonitor());
#elif defined(OS_WIN)
  memory_pressure_monitor_.reset(CreateWinMemoryPressureMonitor(
      parsed_command_line_));
#endif

#if defined(ENABLE_PLUGINS)
  // Prior to any processing happening on the IO thread, we create the
  // plugin service as it is predominantly used from the IO thread,
  // but must be created on the main thread. The service ctor is
  // inexpensive and does not invoke the io_thread() accessor.
  {
    TRACE_EVENT0("startup", "BrowserMainLoop::CreateThreads:PluginService");
    PluginService::GetInstance()->Init();
  }
#endif

#if defined(OS_MACOSX)
  {
    // Initialize AVFoundation if supported, for audio and video.
    TRACE_EVENT0("startup",
                 "BrowserMainLoop::CreateThreads:InitializeAVFoundation");
    AVFoundationGlue::InitializeAVFoundation();
  }
#endif

#if defined(OS_MACOSX) && !defined(OS_IOS)
  // The WindowResizeHelper allows the UI thread to wait on specific renderer
  // and GPU messages from the IO thread. Initializing it before the IO thread
  // starts ensures the affected IO thread messages always have somewhere to go.
  ui::WindowResizeHelperMac::Get()->Init(base::ThreadTaskRunnerHandle::Get());
#endif

  // 1) Need to initialize in-process GpuDataManager before creating threads.
  // It's unsafe to append the gpu command line switches to the global
  // CommandLine::ForCurrentProcess object after threads are created.
  // 2) Must be after parts_->PreCreateThreads to pick up chrome://flags.
  GpuDataManagerImpl::GetInstance()->Initialize();

  if (parsed_command_line_.HasSwitch(switches::kSingleProcess)) {
    UtilityProcessHost::SetRunUtilityInProcess(true);
  }

  if (GetContentClient()->browser()->SupportsInProcessRenderer()) {
    RenderProcessHost::AdjustCommandLineForInProcessRenderer(
        base::CommandLine::ForCurrentProcess());
  }

  return result_code_;
}

void BrowserMainLoop::CreateStartupTasks() {
  TRACE_EVENT0("startup", "BrowserMainLoop::CreateStartupTasks");
  TRACK_SCOPED_REGION("Startup", "BrowserMainLoop::CreateStartupTasks");

  // First time through, we really want to create all the tasks
  if (!startup_task_runner_.get()) {
#if defined(OS_ANDROID)
    startup_task_runner_ = make_scoped_ptr(
        new StartupTaskRunner(base::Bind(&BrowserStartupComplete),
                              base::ThreadTaskRunnerHandle::Get()));
#else
    startup_task_runner_ = make_scoped_ptr(
        new StartupTaskRunner(base::Callback<void(int)>(),
                              base::ThreadTaskRunnerHandle::Get()));
#endif
    StartupTask pre_create_threads =
        base::Bind(&BrowserMainLoop::PreCreateThreads, base::Unretained(this));
    startup_task_runner_->AddTask(pre_create_threads);

    StartupTask create_threads =
        base::Bind(&BrowserMainLoop::CreateThreads, base::Unretained(this));
    startup_task_runner_->AddTask(create_threads);

    StartupTask browser_thread_started = base::Bind(
        &BrowserMainLoop::BrowserThreadsStarted, base::Unretained(this));
    startup_task_runner_->AddTask(browser_thread_started);

    StartupTask pre_main_message_loop_run = base::Bind(
        &BrowserMainLoop::PreMainMessageLoopRun, base::Unretained(this));
    startup_task_runner_->AddTask(pre_main_message_loop_run);

#if defined(OS_ANDROID)
    if (BrowserMayStartAsynchronously()) {
      startup_task_runner_->StartRunningTasksAsync();
    }
#endif
  }
#if defined(OS_ANDROID)
  if (!BrowserMayStartAsynchronously()) {
    // A second request for asynchronous startup can be ignored, so
    // StartupRunningTasksAsync is only called first time through. If, however,
    // this is a request for synchronous startup then it must override any
    // previous call for async startup, so we call RunAllTasksNow()
    // unconditionally.
    startup_task_runner_->RunAllTasksNow();
  }
#else
  startup_task_runner_->RunAllTasksNow();
#endif
}

int BrowserMainLoop::CreateThreads() {
  TRACE_EVENT0("startup", "BrowserMainLoop::CreateThreads");
  TRACK_SCOPED_REGION("Startup", "BrowserMainLoop::CreateThreads");

  base::Thread::Options io_message_loop_options;
  io_message_loop_options.message_loop_type = base::MessageLoop::TYPE_IO;
  base::Thread::Options ui_message_loop_options;
  ui_message_loop_options.message_loop_type = base::MessageLoop::TYPE_UI;

  // Start threads in the order they occur in the BrowserThread::ID
  // enumeration, except for BrowserThread::UI which is the main
  // thread.
  //
  // Must be size_t so we can increment it.
  for (size_t thread_id = BrowserThread::UI + 1;
       thread_id < BrowserThread::ID_COUNT;
       ++thread_id) {
    scoped_ptr<BrowserProcessSubThread>* thread_to_start = NULL;
    base::Thread::Options options;

    switch (thread_id) {
      case BrowserThread::DB:
        TRACE_EVENT_BEGIN1("startup",
            "BrowserMainLoop::CreateThreads:start",
            "Thread", "BrowserThread::DB");
        thread_to_start = &db_thread_;
        options.timer_slack = base::TIMER_SLACK_MAXIMUM;
        break;
      case BrowserThread::FILE_USER_BLOCKING:
        TRACE_EVENT_BEGIN1("startup",
            "BrowserMainLoop::CreateThreads:start",
            "Thread", "BrowserThread::FILE_USER_BLOCKING");
        thread_to_start = &file_user_blocking_thread_;
        break;
      case BrowserThread::FILE:
        TRACE_EVENT_BEGIN1("startup",
            "BrowserMainLoop::CreateThreads:start",
            "Thread", "BrowserThread::FILE");
        thread_to_start = &file_thread_;
#if defined(OS_WIN)
        // On Windows, the FILE thread needs to be have a UI message loop
        // which pumps messages in such a way that Google Update can
        // communicate back to us.
        options = ui_message_loop_options;
#else
        options = io_message_loop_options;
#endif
        options.timer_slack = base::TIMER_SLACK_MAXIMUM;
        break;
      case BrowserThread::PROCESS_LAUNCHER:
        TRACE_EVENT_BEGIN1("startup",
            "BrowserMainLoop::CreateThreads:start",
            "Thread", "BrowserThread::PROCESS_LAUNCHER");
        thread_to_start = &process_launcher_thread_;
        options.timer_slack = base::TIMER_SLACK_MAXIMUM;
        break;
      case BrowserThread::CACHE:
        TRACE_EVENT_BEGIN1("startup",
            "BrowserMainLoop::CreateThreads:start",
            "Thread", "BrowserThread::CACHE");
        thread_to_start = &cache_thread_;
        options = io_message_loop_options;
        options.timer_slack = base::TIMER_SLACK_MAXIMUM;
        break;
      case BrowserThread::IO:
        TRACE_EVENT_BEGIN1("startup",
            "BrowserMainLoop::CreateThreads:start",
            "Thread", "BrowserThread::IO");
        thread_to_start = &io_thread_;
        options = io_message_loop_options;
#if defined(OS_ANDROID)
        // Up the priority of the |io_thread_| as some of its IPCs relate to
        // display tasks.
        options.priority = base::ThreadPriority::DISPLAY;
#endif
        break;
      case BrowserThread::UI:
      case BrowserThread::ID_COUNT:
      default:
        NOTREACHED();
        break;
    }

    BrowserThread::ID id = static_cast<BrowserThread::ID>(thread_id);

    if (thread_to_start) {
      (*thread_to_start).reset(new BrowserProcessSubThread(id));
      if (!(*thread_to_start)->StartWithOptions(options)) {
        LOG(FATAL) << "Failed to start the browser thread: id == " << id;
      }
    } else {
      NOTREACHED();
    }

    TRACE_EVENT_END0("startup", "BrowserMainLoop::CreateThreads:start");
  }
  created_threads_ = true;
  return result_code_;
}

int BrowserMainLoop::PreMainMessageLoopRun() {
  if (parts_) {
    TRACE_EVENT0("startup",
        "BrowserMainLoop::CreateThreads:PreMainMessageLoopRun");
    TRACK_SCOPED_REGION(
        "Startup", "BrowserMainLoop::PreMainMessageLoopRun");

    parts_->PreMainMessageLoopRun();
  }

  // If the UI thread blocks, the whole UI is unresponsive.
  // Do not allow disk IO from the UI thread.
  base::ThreadRestrictions::SetIOAllowed(false);
  base::ThreadRestrictions::DisallowWaiting();
  return result_code_;
}

void BrowserMainLoop::RunMainMessageLoopParts() {
  // Don't use the TRACE_EVENT0 macro because the tracing infrastructure doesn't
  // expect synchronous events around the main loop of a thread.
  TRACE_EVENT_ASYNC_BEGIN0("toplevel", "BrowserMain:MESSAGE_LOOP", this);

  bool ran_main_loop = false;
  if (parts_)
    ran_main_loop = parts_->MainMessageLoopRun(&result_code_);

  if (!ran_main_loop)
    MainMessageLoopRun();

  TRACE_EVENT_ASYNC_END0("toplevel", "BrowserMain:MESSAGE_LOOP", this);
}

void BrowserMainLoop::ShutdownThreadsAndCleanUp() {
  if (!created_threads_) {
    // Called early, nothing to do
    return;
  }
  TRACE_EVENT0("shutdown", "BrowserMainLoop::ShutdownThreadsAndCleanUp");

  // Teardown may start in PostMainMessageLoopRun, and during teardown we
  // need to be able to perform IO.
  base::ThreadRestrictions::SetIOAllowed(true);
  BrowserThread::PostTask(
      BrowserThread::IO, FROM_HERE,
      base::Bind(base::IgnoreResult(&base::ThreadRestrictions::SetIOAllowed),
                 true));

  mojo_ipc_support_.reset();
  mojo_shell_context_.reset();

  if (parts_) {
    TRACE_EVENT0("shutdown",
                 "BrowserMainLoop::Subsystem:PostMainMessageLoopRun");
    parts_->PostMainMessageLoopRun();
  }

#if defined(USE_AURA)
  aura::Env::DeleteInstance();
#endif

  trace_memory_controller_.reset();
  system_stats_monitor_.reset();

#if !defined(OS_IOS)
  // Destroying the GpuProcessHostUIShims on the UI thread posts a task to
  // delete related objects on the GPU thread. This must be done before
  // stopping the GPU thread. The GPU thread will close IPC channels to renderer
  // processes so this has to happen before stopping the IO thread.
  {
    TRACE_EVENT0("shutdown", "BrowserMainLoop::Subsystem:GPUProcessHostShim");
    GpuProcessHostUIShim::DestroyAll();
  }
  // Cancel pending requests and prevent new requests.
  if (resource_dispatcher_host_) {
    TRACE_EVENT0("shutdown",
                 "BrowserMainLoop::Subsystem:ResourceDispatcherHost");
    resource_dispatcher_host_->Shutdown();
  }
  // Request shutdown to clean up allocated resources on the IO thread.
  if (midi_manager_) {
    TRACE_EVENT0("shutdown", "BrowserMainLoop::Subsystem:MidiManager");
    midi_manager_->Shutdown();
  }

  memory_pressure_monitor_.reset();

#if defined(OS_MACOSX)
  BrowserCompositorMac::DisableRecyclingForShutdown();
#endif

#if defined(USE_AURA) || defined(OS_MACOSX)
  {
    TRACE_EVENT0("shutdown",
                 "BrowserMainLoop::Subsystem:ImageTransportFactory");
    ImageTransportFactory::Terminate();
  }
#endif

#if defined(OS_POSIX) && !defined(OS_MACOSX) && !defined(OS_ANDROID)
  ZygoteHostImpl::GetInstance()->TearDownAfterLastChild();
#endif  // defined(OS_POSIX) && !defined(OS_MACOSX) && !defined(OS_ANDROID)

  // The device monitors are using |system_monitor_| as dependency, so delete
  // them before |system_monitor_| goes away.
  // On Mac and windows, the monitor needs to be destroyed on the same thread
  // as they were created. On Linux, the monitor will be deleted when IO thread
  // goes away.
#if defined(OS_WIN)
  system_message_window_.reset();
#elif defined(OS_MACOSX)
  device_monitor_mac_.reset();
#endif
#endif  // !defined(OS_IOS)

  // Must be size_t so we can subtract from it.
  for (size_t thread_id = BrowserThread::ID_COUNT - 1;
       thread_id >= (BrowserThread::UI + 1);
       --thread_id) {
    // Find the thread object we want to stop. Looping over all valid
    // BrowserThread IDs and DCHECKing on a missing case in the switch
    // statement helps avoid a mismatch between this code and the
    // BrowserThread::ID enumeration.
    //
    // The destruction order is the reverse order of occurrence in the
    // BrowserThread::ID list. The rationale for the order is as
    // follows (need to be filled in a bit):
    //
    //
    // - The IO thread is the only user of the CACHE thread.
    //
    // - The PROCESS_LAUNCHER thread must be stopped after IO in case
    //   the IO thread posted a task to terminate a process on the
    //   process launcher thread.
    //
    // - (Not sure why DB stops last.)
    switch (thread_id) {
      case BrowserThread::DB: {
        TRACE_EVENT0("shutdown", "BrowserMainLoop::Subsystem:DBThread");
        ResetThread_DB(db_thread_.Pass());
        break;
      }
      case BrowserThread::FILE: {
        TRACE_EVENT0("shutdown", "BrowserMainLoop::Subsystem:FileThread");
#if !defined(OS_IOS)
        // Clean up state that lives on or uses the file_thread_ before
        // it goes away.
        if (resource_dispatcher_host_)
          resource_dispatcher_host_.get()->save_file_manager()->Shutdown();
#endif  // !defined(OS_IOS)
        ResetThread_FILE(file_thread_.Pass());
        break;
      }
      case BrowserThread::FILE_USER_BLOCKING: {
        TRACE_EVENT0("shutdown",
                      "BrowserMainLoop::Subsystem:FileUserBlockingThread");
        ResetThread_FILE_USER_BLOCKING(file_user_blocking_thread_.Pass());
        break;
      }
      case BrowserThread::PROCESS_LAUNCHER: {
        TRACE_EVENT0("shutdown", "BrowserMainLoop::Subsystem:LauncherThread");
        ResetThread_PROCESS_LAUNCHER(process_launcher_thread_.Pass());
        break;
      }
      case BrowserThread::CACHE: {
        TRACE_EVENT0("shutdown", "BrowserMainLoop::Subsystem:CacheThread");
        ResetThread_CACHE(cache_thread_.Pass());
        break;
      }
      case BrowserThread::IO: {
        TRACE_EVENT0("shutdown", "BrowserMainLoop::Subsystem:IOThread");
        ResetThread_IO(io_thread_.Pass());
        break;
      }
      case BrowserThread::UI:
      case BrowserThread::ID_COUNT:
      default:
        NOTREACHED();
        break;
    }
  }

#if !defined(OS_IOS)
  {
    TRACE_EVENT0("shutdown", "BrowserMainLoop::Subsystem:IndexedDBThread");
    ResetThread_IndexedDb(indexed_db_thread_.Pass());
  }
#endif

  // Close the blocking I/O pool after the other threads. Other threads such
  // as the I/O thread may need to schedule work like closing files or flushing
  // data during shutdown, so the blocking pool needs to be available. There
  // may also be slow operations pending that will blcok shutdown, so closing
  // it here (which will block until required operations are complete) gives
  // more head start for those operations to finish.
  {
    TRACE_EVENT0("shutdown", "BrowserMainLoop::Subsystem:ThreadPool");
    BrowserThreadImpl::ShutdownThreadPool();
  }

#if !defined(OS_IOS)
  // Must happen after the IO thread is shutdown since this may be accessed from
  // it.
  {
    TRACE_EVENT0("shutdown", "BrowserMainLoop::Subsystem:GPUChannelFactory");
    if (BrowserGpuChannelHostFactory::instance())
      BrowserGpuChannelHostFactory::Terminate();
  }

  // Must happen after the I/O thread is shutdown since this class lives on the
  // I/O thread and isn't threadsafe.
  {
    TRACE_EVENT0("shutdown", "BrowserMainLoop::Subsystem:GamepadService");
    GamepadService::GetInstance()->Terminate();
  }
  {
    TRACE_EVENT0("shutdown", "BrowserMainLoop::Subsystem:SensorService");
    DeviceInertialSensorService::GetInstance()->Shutdown();
  }
#if !defined(OS_ANDROID)
  {
    TRACE_EVENT0("shutdown", "BrowserMainLoop::Subsystem:BatteryStatusService");
    device::BatteryStatusService::GetInstance()->Shutdown();
  }
#endif
  {
    TRACE_EVENT0("shutdown", "BrowserMainLoop::Subsystem:DeleteDataSources");
    URLDataManager::DeleteDataSources();
  }
#endif  // !defined(OS_IOS)

  if (parts_) {
    TRACE_EVENT0("shutdown", "BrowserMainLoop::Subsystem:PostDestroyThreads");
    parts_->PostDestroyThreads();
  }
}

void BrowserMainLoop::StopStartupTracingTimer() {
  startup_trace_timer_.Stop();
}

void BrowserMainLoop::InitializeMainThread() {
  TRACE_EVENT0("startup", "BrowserMainLoop::InitializeMainThread");
  static const char kThreadName[] = "CrBrowserMain";
  base::PlatformThread::SetName(kThreadName);
  if (main_message_loop_)
    main_message_loop_->set_thread_name(kThreadName);

  // Register the main thread by instantiating it, but don't call any methods.
  main_thread_.reset(
      new BrowserThreadImpl(BrowserThread::UI, base::MessageLoop::current()));
}

int BrowserMainLoop::BrowserThreadsStarted() {
  TRACE_EVENT0("startup", "BrowserMainLoop::BrowserThreadsStarted");

#if !defined(OS_IOS)
  indexed_db_thread_.reset(new base::Thread("IndexedDB"));
  indexed_db_thread_->Start();
#endif

#if !defined(OS_IOS)
  HistogramSynchronizer::GetInstance();
#if defined(OS_ANDROID)
  // Up the priority of the UI thread.
  base::PlatformThread::SetCurrentThreadPriority(base::ThreadPriority::DISPLAY);
#endif

  bool always_uses_gpu = true;
  bool established_gpu_channel = false;
#if defined(OS_ANDROID) && !defined(USE_AURA)
  // TODO(crbug.com/439322): This should be set to |true|.
  established_gpu_channel = false;
  BrowserGpuChannelHostFactory::Initialize(established_gpu_channel);
#elif defined(USE_AURA) || defined(OS_MACOSX)
  established_gpu_channel = true;
  if (!GpuDataManagerImpl::GetInstance()->CanUseGpuBrowserCompositor() ||
      parsed_command_line_.HasSwitch(switches::kDisableGpuEarlyInit)) {
    established_gpu_channel = always_uses_gpu = false;
  }
  BrowserGpuChannelHostFactory::Initialize(established_gpu_channel);
  ImageTransportFactory::Initialize();
#if defined(USE_AURA)
  if (aura::Env::GetInstance()) {
    aura::Env::GetInstance()->set_context_factory(GetContextFactory());
  }
#endif  // defined(USE_AURA)
#endif  // defined(OS_ANDROID)

  // Enable the GpuMemoryBuffer dump provider with IO thread affinity. Note that
  // unregistration happens on the IO thread (See
  // BrowserProcessSubThread::IOThreadPreCleanUp).
  base::trace_event::MemoryDumpManager::GetInstance()->RegisterDumpProvider(
      BrowserGpuMemoryBufferManager::current(), "BrowserGpuMemoryBufferManager",
      io_thread_->task_runner());
#if defined(OS_ANDROID)
  base::trace_event::MemoryDumpManager::GetInstance()->RegisterDumpProvider(
      tracing::GraphicsMemoryDumpProvider::GetInstance(), "AndroidGraphics",
      nullptr);
#endif

  {
    TRACE_EVENT0("startup", "BrowserThreadsStarted::Subsystem:AudioMan");
    audio_manager_.reset(media::AudioManager::CreateWithHangTimer(
        MediaInternals::GetInstance(), io_thread_->task_runner()));
  }

  {
    TRACE_EVENT0("startup", "BrowserThreadsStarted::Subsystem:MidiManager");
    midi_manager_.reset(media::midi::MidiManager::Create());
  }

#if defined(OS_LINUX) && defined(USE_UDEV)
  device_monitor_linux_.reset(new DeviceMonitorLinux());
#elif defined(OS_MACOSX)
  device_monitor_mac_.reset(new DeviceMonitorMac());
#endif

#if defined(OS_WIN)
  UMA_HISTOGRAM_BOOLEAN("Windows.Win32kRendererLockdown",
                        IsWin32kRendererLockdownEnabled());
#endif
  // RDH needs the IO thread to be created
  {
    TRACE_EVENT0("startup",
      "BrowserMainLoop::BrowserThreadsStarted:InitResourceDispatcherHost");
    resource_dispatcher_host_.reset(new ResourceDispatcherHostImpl());
  }

  // MediaStreamManager needs the IO thread to be created.
  {
    TRACE_EVENT0("startup",
      "BrowserMainLoop::BrowserThreadsStarted:InitMediaStreamManager");
    media_stream_manager_.reset(new MediaStreamManager(audio_manager_.get()));
  }

  {
    TRACE_EVENT0("startup",
      "BrowserMainLoop::BrowserThreadsStarted:InitSpeechRecognition");
    speech_recognition_manager_.reset(new SpeechRecognitionManagerImpl(
        audio_manager_.get(), media_stream_manager_.get()));
  }

  {
    TRACE_EVENT0(
        "startup",
        "BrowserMainLoop::BrowserThreadsStarted::InitUserInputMonitor");
    user_input_monitor_ = media::UserInputMonitor::Create(
        io_thread_->task_runner(), main_thread_->task_runner());
  }

  {
    TRACE_EVENT0("startup",
                 "BrowserMainLoop::BrowserThreadsStarted::TimeZoneMonitor");
    time_zone_monitor_ = TimeZoneMonitor::Create();
  }

  // Alert the clipboard class to which threads are allowed to access the
  // clipboard:
  std::vector<base::PlatformThreadId> allowed_clipboard_threads;
  // The current thread is the UI thread.
  allowed_clipboard_threads.push_back(base::PlatformThread::CurrentId());
#if defined(OS_WIN)
  // On Windows, clipboards are also used on the FILE or IO threads.
  allowed_clipboard_threads.push_back(file_thread_->GetThreadId());
  allowed_clipboard_threads.push_back(io_thread_->GetThreadId());
#endif
  ui::Clipboard::SetAllowedThreads(allowed_clipboard_threads);

  // When running the GPU thread in-process, avoid optimistically starting it
  // since creating the GPU thread races against creation of the one-and-only
  // ChildProcess instance which is created by the renderer thread.
  if (GpuDataManagerImpl::GetInstance()->GpuAccessAllowed(NULL) &&
      !established_gpu_channel &&
      always_uses_gpu &&
      !UsingInProcessGpu()) {
    TRACE_EVENT_INSTANT0("gpu", "Post task to launch GPU process",
                         TRACE_EVENT_SCOPE_THREAD);
    BrowserThread::PostTask(
        BrowserThread::IO, FROM_HERE,
        base::Bind(base::IgnoreResult(&GpuProcessHost::Get),
                   GpuProcessHost::GPU_PROCESS_KIND_SANDBOXED,
                   CAUSE_FOR_GPU_LAUNCH_BROWSER_STARTUP));
  }

#if defined(OS_MACOSX)
  ThemeHelperMac::GetInstance();
  SystemHotkeyHelperMac::GetInstance()->DeferredLoadSystemHotkeys();
#endif  // defined(OS_MACOSX)

#endif  // !defined(OS_IOS)

  mojo_shell_context_.reset(new MojoShellContext);
  mojo_ipc_support_.reset(new IPC::ScopedIPCSupport(
      BrowserThread::UnsafeGetMessageLoopForThread(BrowserThread::IO)
          ->task_runner()));

  return result_code_;
}

bool BrowserMainLoop::UsingInProcessGpu() const {
  return parsed_command_line_.HasSwitch(switches::kSingleProcess) ||
         parsed_command_line_.HasSwitch(switches::kInProcessGPU);
}

bool BrowserMainLoop::InitializeToolkit() {
  TRACE_EVENT0("startup", "BrowserMainLoop::InitializeToolkit");
  TRACK_SCOPED_REGION("Startup", "BrowserMainLoop::InitializeToolkit");

  // TODO(evan): this function is rather subtle, due to the variety
  // of intersecting ifdefs we have.  To keep it easy to follow, there
  // are no #else branches on any #ifs.
  // TODO(stevenjb): Move platform specific code into platform specific Parts
  // (Need to add InitializeToolkit stage to BrowserParts).
  // See also GTK setup in EarlyInitialization, above, and associated comments.

#if defined(OS_WIN)
  // Init common control sex.
  INITCOMMONCONTROLSEX config;
  config.dwSize = sizeof(config);
  config.dwICC = ICC_WIN95_CLASSES;
  if (!InitCommonControlsEx(&config))
    PLOG(FATAL);
#endif

#if defined(USE_AURA)

#if defined(USE_X11)
  if (!gfx::GetXDisplay())
    return false;
#endif

  // Env creates the compositor. Aura widgets need the compositor to be created
  // before they can be initialized by the browser.
  aura::Env::CreateInstance(true);
#endif  // defined(USE_AURA)

  if (parts_)
    parts_->ToolkitInitialized();

  return true;
}

void BrowserMainLoop::MainMessageLoopRun() {
#if defined(OS_ANDROID)
  // Android's main message loop is the Java message loop.
  NOTREACHED();
#else
  DCHECK(base::MessageLoopForUI::IsCurrent());
  if (parameters_.ui_task) {
    base::ThreadTaskRunnerHandle::Get()->PostTask(FROM_HERE,
                                                  *parameters_.ui_task);
  }

  base::RunLoop run_loop;
  run_loop.Run();
#endif
}

base::FilePath BrowserMainLoop::GetStartupTraceFileName(
    const base::CommandLine& command_line) const {
  base::FilePath trace_file;
  if (command_line.HasSwitch(switches::kTraceStartup)) {
    trace_file = command_line.GetSwitchValuePath(
        switches::kTraceStartupFile);
    // trace_file = "none" means that startup events will show up for the next
    // begin/end tracing (via about:tracing or AutomationProxy::BeginTracing/
    // EndTracing, for example).
    if (trace_file == base::FilePath().AppendASCII("none"))
      return trace_file;

    if (trace_file.empty()) {
#if defined(OS_ANDROID) && !defined(USE_AURA)
      TracingControllerAndroid::GenerateTracingFilePath(&trace_file);
#else
      // Default to saving the startup trace into the current dir.
      trace_file = base::FilePath().AppendASCII("chrometrace.log");
#endif
    }
  } else {
#if defined(OS_ANDROID) && !defined(USE_AURA)
    TracingControllerAndroid::GenerateTracingFilePath(&trace_file);
#else
    trace_file = tracing::TraceConfigFile::GetInstance()->GetResultFile();
#endif
  }

  return trace_file;
}

void BrowserMainLoop::InitStartupTracingForDuration(
    const base::CommandLine& command_line) {
  DCHECK(is_tracing_startup_for_duration_);

  startup_trace_file_ = GetStartupTraceFileName(parsed_command_line_);

  int delay_secs = 5;
  if (command_line.HasSwitch(switches::kTraceStartup)) {
    std::string delay_str = command_line.GetSwitchValueASCII(
        switches::kTraceStartupDuration);
    if (!delay_str.empty() && !base::StringToInt(delay_str, &delay_secs)) {
      DLOG(WARNING) << "Could not parse --" << switches::kTraceStartupDuration
          << "=" << delay_str << " defaulting to 5 (secs)";
      delay_secs = 5;
    }
  } else {
    delay_secs = tracing::TraceConfigFile::GetInstance()->GetStartupDuration();
  }

  startup_trace_timer_.Start(FROM_HERE,
                             base::TimeDelta::FromSeconds(delay_secs),
                             this,
                             &BrowserMainLoop::EndStartupTracing);
}

void BrowserMainLoop::EndStartupTracing() {
  DCHECK(is_tracing_startup_for_duration_);

  is_tracing_startup_for_duration_ = false;
  TracingController::GetInstance()->StopTracing(
      TracingController::CreateFileSink(
          startup_trace_file_,
          base::Bind(OnStoppedStartupTracing, startup_trace_file_)));
}

}  // namespace content<|MERGE_RESOLUTION|>--- conflicted
+++ resolved
@@ -499,16 +499,6 @@
   }
 #endif  // !defined(OS_IOS)
 
-<<<<<<< HEAD
-=======
-  // TODO(boliu): kSingleProcess check is a temporary workaround for
-  // in-process Android WebView. crbug.com/503724 tracks proper fix.
-  if (!GetContentClient()->browser()->SupportsInProcessRenderer()) {
-    base::DiscardableMemoryAllocator::SetInstance(
-        HostDiscardableSharedMemoryManager::current());
-  }
-
->>>>>>> b9459af2
   if (parts_)
     parts_->PostEarlyInitialization();
 }
@@ -594,7 +584,7 @@
 
   // TODO(boliu): kSingleProcess check is a temporary workaround for
   // in-process Android WebView. crbug.com/503724 tracks proper fix.
-  if (!parsed_command_line_.HasSwitch(switches::kSingleProcess)) {
+  if (!GetContentClient()->browser()->SupportsInProcessRenderer()) {
     base::DiscardableMemoryAllocator::SetInstance(
         HostDiscardableSharedMemoryManager::current());
   }
