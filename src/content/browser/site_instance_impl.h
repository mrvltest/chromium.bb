// Copyright (c) 2012 The Chromium Authors. All rights reserved.
// Use of this source code is governed by a BSD-style license that can be
// found in the LICENSE file.

#ifndef CONTENT_BROWSER_SITE_INSTANCE_IMPL_H_
#define CONTENT_BROWSER_SITE_INSTANCE_IMPL_H_

#include "content/browser/renderer_host/render_process_host_impl.h"
#include "content/common/content_export.h"
#include "content/public/browser/render_process_host_observer.h"
#include "content/public/browser/site_instance.h"
#include "url/gurl.h"

namespace content {
class BrowsingInstance;
class RenderProcessHostFactory;

class CONTENT_EXPORT SiteInstanceImpl : public SiteInstance,
                                        public RenderProcessHostObserver {
 public:
  // SiteInstance interface overrides.
<<<<<<< HEAD
  int32 GetId() override;
  bool HasProcess() const override;
  RenderProcessHost* GetProcess() override;
  BrowserContext* GetBrowserContext() const override;
  const GURL& GetSiteURL() const override;
  SiteInstance* GetRelatedSiteInstance(const GURL& url) override;
  bool IsRelatedSiteInstance(const SiteInstance* instance) override;
  size_t GetRelatedActiveContentsCount() override;
=======
  virtual int32 GetId() OVERRIDE;
  virtual bool HasProcess() const OVERRIDE;
  virtual RenderProcessHost* GetProcess(
      int affinity = SiteInstance::kNoProcessAffinity) OVERRIDE;
  virtual BrowserContext* GetBrowserContext() const OVERRIDE;
  virtual const GURL& GetSiteURL() const OVERRIDE;
  virtual SiteInstance* GetRelatedSiteInstance(const GURL& url) OVERRIDE;
  virtual bool IsRelatedSiteInstance(const SiteInstance* instance) OVERRIDE;
  virtual size_t GetRelatedActiveContentsCount() OVERRIDE;
>>>>>>> 0d46546d

  // Set the web site that this SiteInstance is rendering pages for.
  // This includes the scheme and registered domain, but not the port.  If the
  // URL does not have a valid registered domain, then the full hostname is
  // stored.
  void SetSite(const GURL& url);
  bool HasSite() const;

  // Returns whether there is currently a related SiteInstance (registered with
  // BrowsingInstance) for the site of the given url.  If so, we should try to
  // avoid dedicating an unused SiteInstance to it (e.g., in a new tab).
  bool HasRelatedSiteInstance(const GURL& url);

  // Returns whether this SiteInstance has a process that is the wrong type for
  // the given URL.  If so, the browser should force a process swap when
  // navigating to the URL.
  bool HasWrongProcessForURL(const GURL& url);

  // Increase the number of active frames in this SiteInstance. This is
  // increased when a frame is created, or a currently swapped out frame
  // is swapped in.
  void increment_active_frame_count() { active_frame_count_++; }

  // Decrease the number of active frames in this SiteInstance. This is
  // decreased when a frame is destroyed, or a currently active frame is
  // swapped out.
  void decrement_active_frame_count() { active_frame_count_--; }

  // Get the number of active frames which belong to this SiteInstance.  If
  // there are no active frames left, all frames in this SiteInstance can be
  // safely discarded.
  size_t active_frame_count() { return active_frame_count_; }

  // Increase the number of active WebContentses using this SiteInstance. Note
  // that, unlike active_frame_count, this does not count pending RFHs.
  void IncrementRelatedActiveContentsCount();

  // Decrease the number of active WebContentses using this SiteInstance. Note
  // that, unlike active_frame_count, this does not count pending RFHs.
  void DecrementRelatedActiveContentsCount();

  // Sets the global factory used to create new RenderProcessHosts.  It may be
  // NULL, in which case the default BrowserRenderProcessHost will be created
  // (this is the behavior if you don't call this function).  The factory must
  // be set back to NULL before it's destroyed; ownership is not transferred.
  static void set_render_process_host_factory(
      const RenderProcessHostFactory* rph_factory);

  // Get the effective URL for the given actual URL.  This allows the
  // ContentBrowserClient to override the SiteInstance's site for certain URLs.
  // For example, Chrome uses this to replace hosted app URLs with extension
  // hosts.
  // Only public so that we can make a consistent process swap decision in
  // RenderFrameHostManager.
  static GURL GetEffectiveURL(BrowserContext* browser_context,
                              const GURL& url);

 protected:
  friend class BrowsingInstance;
  friend class SiteInstance;

  // Virtual to allow tests to extend it.
  ~SiteInstanceImpl() override;

  // Create a new SiteInstance.  Protected to give access to BrowsingInstance
  // and tests; most callers should use Create or GetRelatedSiteInstance
  // instead.
  explicit SiteInstanceImpl(BrowsingInstance* browsing_instance);

 private:
  // RenderProcessHostObserver implementation.
  void RenderProcessHostDestroyed(RenderProcessHost* host) override;

  // Used to restrict a process' origin access rights.
  void LockToOrigin();

  // An object used to construct RenderProcessHosts.
  static const RenderProcessHostFactory* g_render_process_host_factory_;

  // The next available SiteInstance ID.
  static int32 next_site_instance_id_;

  // A unique ID for this SiteInstance.
  int32 id_;

  // The number of active frames in this SiteInstance.
  size_t active_frame_count_;

  // BrowsingInstance to which this SiteInstance belongs.
  scoped_refptr<BrowsingInstance> browsing_instance_;

  // Current RenderProcessHost that is rendering pages for this SiteInstance.
  // This pointer will only change once the RenderProcessHost is destructed.  It
  // will still remain the same even if the process crashes, since in that
  // scenario the RenderProcessHost remains the same.
  RenderProcessHost* process_;

  // The web site that this SiteInstance is rendering pages for.
  GURL site_;

  // Whether SetSite has been called.
  bool has_site_;

  DISALLOW_COPY_AND_ASSIGN(SiteInstanceImpl);
};

}  // namespace content

#endif  // CONTENT_BROWSER_SITE_INSTANCE_IMPL_H_<|MERGE_RESOLUTION|>--- conflicted
+++ resolved
@@ -19,26 +19,15 @@
                                         public RenderProcessHostObserver {
  public:
   // SiteInstance interface overrides.
-<<<<<<< HEAD
   int32 GetId() override;
   bool HasProcess() const override;
-  RenderProcessHost* GetProcess() override;
+  RenderProcessHost* GetProcess(
+      int affinity = SiteInstance::kNoProcessAffinity) override;
   BrowserContext* GetBrowserContext() const override;
   const GURL& GetSiteURL() const override;
   SiteInstance* GetRelatedSiteInstance(const GURL& url) override;
   bool IsRelatedSiteInstance(const SiteInstance* instance) override;
   size_t GetRelatedActiveContentsCount() override;
-=======
-  virtual int32 GetId() OVERRIDE;
-  virtual bool HasProcess() const OVERRIDE;
-  virtual RenderProcessHost* GetProcess(
-      int affinity = SiteInstance::kNoProcessAffinity) OVERRIDE;
-  virtual BrowserContext* GetBrowserContext() const OVERRIDE;
-  virtual const GURL& GetSiteURL() const OVERRIDE;
-  virtual SiteInstance* GetRelatedSiteInstance(const GURL& url) OVERRIDE;
-  virtual bool IsRelatedSiteInstance(const SiteInstance* instance) OVERRIDE;
-  virtual size_t GetRelatedActiveContentsCount() OVERRIDE;
->>>>>>> 0d46546d
 
   // Set the web site that this SiteInstance is rendering pages for.
   // This includes the scheme and registered domain, but not the port.  If the
