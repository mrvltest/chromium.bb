--- conflicted
+++ resolved
@@ -20,12 +20,8 @@
   // SiteInstance interface overrides.
   virtual int32 GetId() OVERRIDE;
   virtual bool HasProcess() const OVERRIDE;
-<<<<<<< HEAD
-  virtual RenderProcessHost* GetProcess() OVERRIDE;
-=======
-  virtual  RenderProcessHost* GetProcess(
+  virtual RenderProcessHost* GetProcess(
       int affinity = SiteInstance::kNoProcessAffinity) OVERRIDE;
->>>>>>> 91940a09
   virtual const GURL& GetSiteURL() const OVERRIDE;
   virtual SiteInstance* GetRelatedSiteInstance(const GURL& url) OVERRIDE;
   virtual bool IsRelatedSiteInstance(const SiteInstance* instance) OVERRIDE;
