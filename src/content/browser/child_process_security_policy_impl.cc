--- conflicted
+++ resolved
@@ -131,10 +131,6 @@
     FileSystemMap::const_iterator it =
         filesystem_permissions_.find(filesystem_id);
     if (it == filesystem_permissions_.end())
-<<<<<<< HEAD
-      return false;
-    return (it->second & permissions) == permissions;
-=======
       return false;
     return (it->second & permissions) == permissions;
   }
@@ -152,7 +148,6 @@
     if (it != file_permissions_.end())
       return (it->second & permissions) == permissions;
     return false;
->>>>>>> 8c15b39e
   }
 #endif
 
@@ -501,15 +496,12 @@
 void ChildProcessSecurityPolicyImpl::GrantCreateFileForFileSystem(
     int child_id, const std::string& filesystem_id) {
   GrantPermissionsForFileSystem(child_id, filesystem_id, CREATE_NEW_FILE_GRANT);
-<<<<<<< HEAD
-=======
 }
 
 void ChildProcessSecurityPolicyImpl::GrantCreateReadWriteFileSystem(
     int child_id, const std::string& filesystem_id) {
   GrantPermissionsForFileSystem(
       child_id, filesystem_id, CREATE_READ_WRITE_FILE_GRANT);
->>>>>>> 8c15b39e
 }
 
 void ChildProcessSecurityPolicyImpl::GrantCopyIntoFileSystem(
@@ -675,15 +667,6 @@
     int child_id, const std::string& filesystem_id) {
   return HasPermissionsForFileSystem(child_id, filesystem_id,
                                      DELETE_FILE_GRANT);
-<<<<<<< HEAD
-}
-
-void ChildProcessSecurityPolicyImpl::GrantCreateReadWriteFileSystem(
-    int child_id, const std::string& filesystem_id) {
-  GrantPermissionsForFileSystem(
-      child_id, filesystem_id, CREATE_READ_WRITE_FILE_GRANT);
-=======
->>>>>>> 8c15b39e
 }
 
 bool ChildProcessSecurityPolicyImpl::HasPermissionsForFile(
