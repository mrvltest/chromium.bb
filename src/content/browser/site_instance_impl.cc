--- conflicted
+++ resolved
@@ -123,13 +123,7 @@
         StoragePartitionImpl* partition =
             static_cast<StoragePartitionImpl*>(
                 BrowserContext::GetStoragePartition(browser_context, this));
-<<<<<<< HEAD
-        process_ = new RenderProcessHostImpl(browser_context,
-=======
-        bool supports_browser_plugin = GetContentClient()->browser()->
-            SupportsBrowserPlugin(browser_context, site_);
         process_ = new RenderProcessHostImpl(id, processHandle, browser_context,
->>>>>>> d7784cd2
                                              partition,
                                              site_.SchemeIs(kGuestScheme));
       }
