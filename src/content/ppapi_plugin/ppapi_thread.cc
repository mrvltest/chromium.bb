--- conflicted
+++ resolved
@@ -90,11 +90,7 @@
   if (plugin_entry_points_.shutdown_module)
     plugin_entry_points_.shutdown_module();
   webkit_platform_support_->Shutdown();
-<<<<<<< HEAD
-  WebKit::shutdown();
-=======
   blink::shutdown();
->>>>>>> 8c15b39e
 }
 
 bool PpapiThread::Send(IPC::Message* msg) {
