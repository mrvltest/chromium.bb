// Copyright (c) 2012 The Chromium Authors. All rights reserved.
// Use of this source code is governed by a BSD-style license that can be
// found in the LICENSE file.

#include "content/renderer/render_view_impl.h"

#include <algorithm>
#include <cmath>

#include "base/auto_reset.h"
#include "base/bind.h"
#include "base/bind_helpers.h"
#include "base/command_line.h"
#include "base/compiler_specific.h"
#include "base/debug/alias.h"
#include "base/debug/trace_event.h"
#include "base/files/file_path.h"
#include "base/i18n/rtl.h"
#include "base/json/json_writer.h"
#include "base/lazy_instance.h"
#include "base/memory/scoped_ptr.h"
#include "base/message_loop/message_loop_proxy.h"
#include "base/metrics/histogram.h"
#include "base/path_service.h"
#include "base/process/kill.h"
#include "base/process/process.h"
#include "base/strings/string_number_conversions.h"
#include "base/strings/string_piece.h"
#include "base/strings/string_split.h"
#include "base/strings/string_util.h"
#include "base/strings/sys_string_conversions.h"
#include "base/strings/utf_string_conversions.h"
#include "base/time/time.h"
#include "cc/base/switches.h"
#include "content/child/appcache/appcache_dispatcher.h"
#include "content/child/appcache/web_application_cache_host_impl.h"
#include "content/child/child_thread.h"
#include "content/child/npapi/webplugin_delegate_impl.h"
#include "content/child/request_extra_data.h"
#include "content/child/webmessageportchannel_impl.h"
#include "content/common/clipboard_messages.h"
#include "content/common/database_messages.h"
#include "content/common/dom_storage/dom_storage_types.h"
#include "content/common/drag_messages.h"
#include "content/common/gpu/client/webgraphicscontext3d_command_buffer_impl.h"
#include "content/common/input_messages.h"
#include "content/common/java_bridge_messages.h"
#include "content/common/pepper_messages.h"
#include "content/common/socket_stream_handle_data.h"
#include "content/common/ssl_status_serialization.h"
#include "content/common/view_messages.h"
#include "content/public/common/bindings_policy.h"
#include "content/public/common/content_client.h"
#include "content/public/common/content_constants.h"
#include "content/public/common/content_switches.h"
#include "content/public/common/context_menu_params.h"
#include "content/public/common/drop_data.h"
#include "content/public/common/favicon_url.h"
#include "content/public/common/file_chooser_params.h"
#include "content/public/common/page_zoom.h"
#include "content/public/common/ssl_status.h"
#include "content/public/common/three_d_api_types.h"
#include "content/public/common/url_constants.h"
#include "content/public/common/url_utils.h"
#include "content/public/renderer/content_renderer_client.h"
#include "content/public/renderer/context_menu_client.h"
#include "content/public/renderer/document_state.h"
#include "content/public/renderer/history_item_serialization.h"
#include "content/public/renderer/navigation_state.h"
#include "content/public/renderer/render_view_observer.h"
#include "content/public/renderer/render_view_visitor.h"
#include "content/public/renderer/web_preferences.h"
#include "content/renderer/accessibility/renderer_accessibility.h"
#include "content/renderer/accessibility/renderer_accessibility_complete.h"
#include "content/renderer/accessibility/renderer_accessibility_focus_only.h"
#include "content/renderer/browser_plugin/browser_plugin.h"
#include "content/renderer/browser_plugin/browser_plugin_manager.h"
#include "content/renderer/browser_plugin/browser_plugin_manager_impl.h"
#include "content/renderer/context_menu_params_builder.h"
#include "content/renderer/devtools/devtools_agent.h"
#include "content/renderer/disambiguation_popup_helper.h"
#include "content/renderer/dom_automation_controller.h"
#include "content/renderer/dom_storage/webstoragenamespace_impl.h"
#include "content/renderer/drop_data_builder.h"
#include "content/renderer/external_popup_menu.h"
#include "content/renderer/fetchers/alt_error_page_resource_fetcher.h"
#include "content/renderer/geolocation_dispatcher.h"
#include "content/renderer/gpu/render_widget_compositor.h"
#include "content/renderer/idle_user_detector.h"
#include "content/renderer/image_loading_helper.h"
#include "content/renderer/ime_event_guard.h"
#include "content/renderer/input/input_handler_manager.h"
#include "content/renderer/input_tag_speech_dispatcher.h"
#include "content/renderer/internal_document_state_data.h"
#include "content/renderer/java/java_bridge_dispatcher.h"
#include "content/renderer/load_progress_tracker.h"
#include "content/renderer/media/audio_device_factory.h"
#include "content/renderer/media/audio_renderer_mixer_manager.h"
#include "content/renderer/media/media_stream_dependency_factory.h"
#include "content/renderer/media/media_stream_dispatcher.h"
#include "content/renderer/media/media_stream_impl.h"
#include "content/renderer/media/midi_dispatcher.h"
#include "content/renderer/media/render_media_log.h"
#include "content/renderer/media/video_capture_impl_manager.h"
#include "content/renderer/media/webmediaplayer_impl.h"
#include "content/renderer/media/webmediaplayer_ms.h"
#include "content/renderer/media/webmediaplayer_params.h"
#include "content/renderer/mhtml_generator.h"
#include "content/renderer/notification_provider.h"
#include "content/renderer/render_frame_impl.h"
#include "content/renderer/render_process.h"
#include "content/renderer/render_thread_impl.h"
#include "content/renderer/render_view_impl_params.h"
#include "content/renderer/render_view_mouse_lock_dispatcher.h"
#include "content/renderer/render_widget_fullscreen_pepper.h"
#include "content/renderer/renderer_webapplicationcachehost_impl.h"
#include "content/renderer/renderer_webcolorchooser_impl.h"
#include "content/renderer/resizing_mode_selector.h"
#include "content/renderer/savable_resources.h"
#include "content/renderer/shared_worker_repository.h"
#include "content/renderer/speech_recognition_dispatcher.h"
#include "content/renderer/stats_collection_controller.h"
#include "content/renderer/stats_collection_observer.h"
#include "content/renderer/text_input_client_observer.h"
#include "content/renderer/v8_value_converter_impl.h"
#include "content/renderer/web_ui_extension.h"
#include "content/renderer/web_ui_extension_data.h"
#include "content/renderer/websharedworker_proxy.h"
#include "media/audio/audio_output_device.h"
#include "media/base/audio_renderer_mixer_input.h"
#include "media/base/filter_collection.h"
#include "media/base/media_switches.h"
#include "media/filters/audio_renderer_impl.h"
#include "media/filters/gpu_video_accelerator_factories.h"
#include "net/base/data_url.h"
#include "net/base/escape.h"
#include "net/base/net_errors.h"
#include "net/base/registry_controlled_domains/registry_controlled_domain.h"
#include "net/http/http_util.h"
#include "third_party/WebKit/public/platform/WebCString.h"
#include "third_party/WebKit/public/platform/WebDragData.h"
#include "third_party/WebKit/public/platform/WebHTTPBody.h"
#include "third_party/WebKit/public/platform/WebImage.h"
#include "third_party/WebKit/public/platform/WebMessagePortChannel.h"
#include "third_party/WebKit/public/platform/WebPoint.h"
#include "third_party/WebKit/public/platform/WebRect.h"
#include "third_party/WebKit/public/platform/WebSize.h"
#include "third_party/WebKit/public/platform/WebSocketStreamHandle.h"
#include "third_party/WebKit/public/platform/WebStorageQuotaCallbacks.h"
#include "third_party/WebKit/public/platform/WebString.h"
#include "third_party/WebKit/public/platform/WebURL.h"
#include "third_party/WebKit/public/platform/WebURLError.h"
#include "third_party/WebKit/public/platform/WebURLRequest.h"
#include "third_party/WebKit/public/platform/WebURLResponse.h"
#include "third_party/WebKit/public/platform/WebVector.h"
#include "third_party/WebKit/public/web/WebAXObject.h"
#include "third_party/WebKit/public/web/WebColorName.h"
#include "third_party/WebKit/public/web/WebColorSuggestion.h"
#include "third_party/WebKit/public/web/WebDOMEvent.h"
#include "third_party/WebKit/public/web/WebDOMMessageEvent.h"
#include "third_party/WebKit/public/web/WebDataSource.h"
#include "third_party/WebKit/public/web/WebDateTimeChooserCompletion.h"
#include "third_party/WebKit/public/web/WebDateTimeChooserParams.h"
#include "third_party/WebKit/public/web/WebDevToolsAgent.h"
#include "third_party/WebKit/public/web/WebDocument.h"
#include "third_party/WebKit/public/web/WebElement.h"
#include "third_party/WebKit/public/web/WebFileChooserParams.h"
#include "third_party/WebKit/public/web/WebFindOptions.h"
#include "third_party/WebKit/public/web/WebFormControlElement.h"
#include "third_party/WebKit/public/web/WebFormElement.h"
#include "third_party/WebKit/public/web/WebFrame.h"
#include "third_party/WebKit/public/web/WebGlyphCache.h"
#include "third_party/WebKit/public/web/WebHelperPlugin.h"
#include "third_party/WebKit/public/web/WebHistoryItem.h"
#include "third_party/WebKit/public/web/WebInputElement.h"
#include "third_party/WebKit/public/web/WebInputEvent.h"
#include "third_party/WebKit/public/web/WebMediaPlayerAction.h"
#include "third_party/WebKit/public/web/WebNavigationPolicy.h"
#include "third_party/WebKit/public/web/WebNodeList.h"
#include "third_party/WebKit/public/web/WebPageSerializer.h"
#include "third_party/WebKit/public/web/WebPlugin.h"
#include "third_party/WebKit/public/web/WebPluginAction.h"
#include "third_party/WebKit/public/web/WebPluginContainer.h"
#include "third_party/WebKit/public/web/WebPluginDocument.h"
#include "third_party/WebKit/public/web/WebRange.h"
#include "third_party/WebKit/public/web/WebRuntimeFeatures.h"
#include "third_party/WebKit/public/web/WebScriptSource.h"
#include "third_party/WebKit/public/web/WebSearchableFormData.h"
#include "third_party/WebKit/public/web/WebSecurityOrigin.h"
#include "third_party/WebKit/public/web/WebSecurityPolicy.h"
#include "third_party/WebKit/public/web/WebSerializedScriptValue.h"
#include "third_party/WebKit/public/web/WebSettings.h"
#include "third_party/WebKit/public/web/WebUserGestureIndicator.h"
#include "third_party/WebKit/public/web/WebUserMediaClient.h"
#include "third_party/WebKit/public/web/WebView.h"
#include "third_party/WebKit/public/web/WebWindowFeatures.h"
#include "third_party/WebKit/public/web/default/WebRenderTheme.h"
#include "ui/base/ui_base_switches_util.h"
#include "ui/events/latency_info.h"
#include "ui/gfx/native_widget_types.h"
#include "ui/gfx/point.h"
#include "ui/gfx/rect.h"
#include "ui/gfx/rect_conversions.h"
#include "ui/gfx/size_conversions.h"
#include "ui/shell_dialogs/selected_file_info.h"
#include "v8/include/v8.h"
#include "webkit/child/weburlresponse_extradata_impl.h"

#if defined(OS_ANDROID)
#include <cpu-features.h>

#include "content/common/android/device_telephony_info.h"
#include "content/common/gpu/client/context_provider_command_buffer.h"
#include "content/renderer/android/address_detector.h"
#include "content/renderer/android/content_detector.h"
#include "content/renderer/android/email_detector.h"
#include "content/renderer/android/phone_number_detector.h"
#include "content/renderer/android/synchronous_compositor_factory.h"
#include "content/renderer/media/android/renderer_media_player_manager.h"
#include "content/renderer/media/android/stream_texture_factory_android_impl.h"
#include "content/renderer/media/android/webmediaplayer_android.h"
#include "skia/ext/platform_canvas.h"
#include "third_party/WebKit/public/platform/WebFloatPoint.h"
#include "third_party/WebKit/public/platform/WebFloatRect.h"
#include "third_party/WebKit/public/web/WebHitTestResult.h"
#include "ui/gfx/rect_f.h"

#if defined(GOOGLE_TV)
#include "content/renderer/media/rtc_video_decoder_bridge_tv.h"
#include "content/renderer/media/rtc_video_decoder_factory_tv.h"
#endif

#elif defined(OS_WIN)
// TODO(port): these files are currently Windows only because they concern:
//   * theming
#include "ui/native_theme/native_theme_win.h"
#elif defined(USE_X11)
#include "ui/native_theme/native_theme.h"
#elif defined(OS_MACOSX)
#include "skia/ext/skia_utils_mac.h"
#endif

#if defined(ENABLE_PLUGINS)
#include "content/renderer/npapi/webplugin_delegate_proxy.h"
#include "content/renderer/pepper/pepper_plugin_instance_impl.h"
#include "content/renderer/pepper/pepper_plugin_registry.h"
#endif

#if defined(ENABLE_WEBRTC)
#include "content/renderer/media/rtc_peer_connection_handler.h"
#endif

<<<<<<< HEAD
using WebKit::WebAXObject;
using WebKit::WebApplicationCacheHost;
using WebKit::WebApplicationCacheHostClient;
using WebKit::WebCString;
using WebKit::WebColor;
using WebKit::WebColorName;
using WebKit::WebConsoleMessage;
using WebKit::WebContextMenuData;
using WebKit::WebCookieJar;
using WebKit::WebData;
using WebKit::WebDataSource;
using WebKit::WebDocument;
using WebKit::WebDOMEvent;
using WebKit::WebDOMMessageEvent;
using WebKit::WebDragData;
using WebKit::WebDragOperation;
using WebKit::WebDragOperationsMask;
using WebKit::WebElement;
using WebKit::WebExternalPopupMenu;
using WebKit::WebExternalPopupMenuClient;
using WebKit::WebFileChooserCompletion;
using WebKit::WebFindOptions;
using WebKit::WebFormControlElement;
using WebKit::WebFormElement;
using WebKit::WebFrame;
using WebKit::WebGestureEvent;
using WebKit::WebHistoryItem;
using WebKit::WebHTTPBody;
using WebKit::WebIconURL;
using WebKit::WebImage;
using WebKit::WebInputElement;
using WebKit::WebInputEvent;
using WebKit::WebMediaPlayer;
using WebKit::WebMediaPlayerAction;
using WebKit::WebMediaPlayerClient;
using WebKit::WebMouseEvent;
using WebKit::WebNavigationPolicy;
using WebKit::WebNavigationType;
using WebKit::WebNode;
using WebKit::WebPageSerializer;
using WebKit::WebPageSerializerClient;
using WebKit::WebPeerConnection00Handler;
using WebKit::WebPeerConnection00HandlerClient;
using WebKit::WebPeerConnectionHandler;
using WebKit::WebPeerConnectionHandlerClient;
using WebKit::WebPluginAction;
using WebKit::WebPluginContainer;
using WebKit::WebPluginDocument;
using WebKit::WebPluginParams;
using WebKit::WebPoint;
using WebKit::WebPopupMenuInfo;
using WebKit::WebRange;
using WebKit::WebRect;
using WebKit::WebReferrerPolicy;
using WebKit::WebRuntimeFeatures;
using WebKit::WebScriptSource;
using WebKit::WebSearchableFormData;
using WebKit::WebSecurityOrigin;
using WebKit::WebSecurityPolicy;
using WebKit::WebSerializedScriptValue;
using WebKit::WebSettings;
using WebKit::WebSize;
using WebKit::WebSocketStreamHandle;
using WebKit::WebStorageNamespace;
using WebKit::WebStorageQuotaCallbacks;
using WebKit::WebStorageQuotaError;
using WebKit::WebStorageQuotaType;
using WebKit::WebString;
using WebKit::WebTextAffinity;
using WebKit::WebTextDirection;
using WebKit::WebTouchEvent;
using WebKit::WebURL;
using WebKit::WebURLError;
using WebKit::WebURLRequest;
using WebKit::WebURLResponse;
using WebKit::WebUserGestureIndicator;
using WebKit::WebVector;
using WebKit::WebView;
using WebKit::WebWidget;
using WebKit::WebWindowFeatures;
=======
using blink::WebAXObject;
using blink::WebApplicationCacheHost;
using blink::WebApplicationCacheHostClient;
using blink::WebCString;
using blink::WebColor;
using blink::WebColorName;
using blink::WebConsoleMessage;
using blink::WebContextMenuData;
using blink::WebCookieJar;
using blink::WebData;
using blink::WebDataSource;
using blink::WebDocument;
using blink::WebDOMEvent;
using blink::WebDOMMessageEvent;
using blink::WebDragData;
using blink::WebDragOperation;
using blink::WebDragOperationsMask;
using blink::WebElement;
using blink::WebExternalPopupMenu;
using blink::WebExternalPopupMenuClient;
using blink::WebFileChooserCompletion;
using blink::WebFindOptions;
using blink::WebFormControlElement;
using blink::WebFormElement;
using blink::WebFrame;
using blink::WebGestureEvent;
using blink::WebHistoryItem;
using blink::WebHTTPBody;
using blink::WebIconURL;
using blink::WebImage;
using blink::WebInputElement;
using blink::WebInputEvent;
using blink::WebMediaPlayer;
using blink::WebMediaPlayerAction;
using blink::WebMediaPlayerClient;
using blink::WebMouseEvent;
using blink::WebNavigationPolicy;
using blink::WebNavigationType;
using blink::WebNode;
using blink::WebPageSerializer;
using blink::WebPageSerializerClient;
using blink::WebPeerConnection00Handler;
using blink::WebPeerConnection00HandlerClient;
using blink::WebPeerConnectionHandler;
using blink::WebPeerConnectionHandlerClient;
using blink::WebPluginAction;
using blink::WebPluginContainer;
using blink::WebPluginDocument;
using blink::WebPoint;
using blink::WebPopupMenuInfo;
using blink::WebRange;
using blink::WebRect;
using blink::WebReferrerPolicy;
using blink::WebRuntimeFeatures;
using blink::WebScriptSource;
using blink::WebSearchableFormData;
using blink::WebSecurityOrigin;
using blink::WebSecurityPolicy;
using blink::WebSerializedScriptValue;
using blink::WebSettings;
using blink::WebSize;
using blink::WebSocketStreamHandle;
using blink::WebStorageNamespace;
using blink::WebStorageQuotaCallbacks;
using blink::WebStorageQuotaError;
using blink::WebStorageQuotaType;
using blink::WebString;
using blink::WebTextAffinity;
using blink::WebTextDirection;
using blink::WebTouchEvent;
using blink::WebURL;
using blink::WebURLError;
using blink::WebURLRequest;
using blink::WebURLResponse;
using blink::WebUserGestureIndicator;
using blink::WebVector;
using blink::WebView;
using blink::WebWidget;
using blink::WebWindowFeatures;
>>>>>>> 8c15b39e
using base::Time;
using base::TimeDelta;
using webkit_glue::WebURLResponseExtraDataImpl;

#if defined(OS_ANDROID)
using blink::WebContentDetectionResult;
using blink::WebFloatPoint;
using blink::WebFloatRect;
using blink::WebHitTestResult;
#endif

namespace content {

//-----------------------------------------------------------------------------

typedef std::map<blink::WebView*, RenderViewImpl*> ViewMap;
static base::LazyInstance<ViewMap> g_view_map = LAZY_INSTANCE_INITIALIZER;
typedef std::map<int32, RenderViewImpl*> RoutingIDViewMap;
static base::LazyInstance<RoutingIDViewMap> g_routing_id_view_map =
    LAZY_INSTANCE_INITIALIZER;

// Time, in seconds, we delay before sending content state changes (such as form
// state and scroll position) to the browser. We delay sending changes to avoid
// spamming the browser.
// To avoid having tab/session restore require sending a message to get the
// current content state during tab closing we use a shorter timeout for the
// foreground renderer. This means there is a small window of time from which
// content state is modified and not sent to session restore, but this is
// better than having to wake up all renderers during shutdown.
const int kDelaySecondsForContentStateSyncHidden = 5;
const int kDelaySecondsForContentStateSync = 1;

const size_t kExtraCharsBeforeAndAfterSelection = 100;

const float kScalingIncrementForGesture = 0.01f;

#if defined(OS_ANDROID)
// Delay between tapping in content and launching the associated android intent.
// Used to allow users see what has been recognized as content.
const size_t kContentIntentDelayMilliseconds = 700;
#endif

static RenderViewImpl* (*g_create_render_view_impl)(RenderViewImplParams*) =
    NULL;

static void GetRedirectChain(WebDataSource* ds, std::vector<GURL>* result) {
  // Replace any occurrences of swappedout:// with about:blank.
  const WebURL& blank_url = GURL(kAboutBlankURL);
  WebVector<WebURL> urls;
  ds->redirectChain(urls);
  result->reserve(urls.size());
  for (size_t i = 0; i < urls.size(); ++i) {
    if (urls[i] != GURL(kSwappedOutURL))
      result->push_back(urls[i]);
    else
      result->push_back(blank_url);
  }
}

// If |data_source| is non-null and has an InternalDocumentStateData associated
// with it, the AltErrorPageResourceFetcher is reset.
static void StopAltErrorPageFetcher(WebDataSource* data_source) {
  if (data_source) {
    InternalDocumentStateData* internal_data =
        InternalDocumentStateData::FromDataSource(data_source);
    if (internal_data)
      internal_data->set_alt_error_page_fetcher(NULL);
  }
}

static bool IsReload(const ViewMsg_Navigate_Params& params) {
  return
      params.navigation_type == ViewMsg_Navigate_Type::RELOAD ||
      params.navigation_type == ViewMsg_Navigate_Type::RELOAD_IGNORING_CACHE ||
      params.navigation_type ==
          ViewMsg_Navigate_Type::RELOAD_ORIGINAL_REQUEST_URL;
}

// static
WebReferrerPolicy RenderViewImpl::GetReferrerPolicyFromRequest(
    WebFrame* frame,
    const WebURLRequest& request) {
  return request.extraData() ?
      static_cast<RequestExtraData*>(request.extraData())->referrer_policy() :
      frame->document().referrerPolicy();
}

// static
Referrer RenderViewImpl::GetReferrerFromRequest(
    WebFrame* frame,
    const WebURLRequest& request) {
  return Referrer(GURL(request.httpHeaderField(WebString::fromUTF8("Referer"))),
                  GetReferrerPolicyFromRequest(frame, request));
}

// static
WebURLResponseExtraDataImpl* RenderViewImpl::GetExtraDataFromResponse(
    const WebURLResponse& response) {
  return static_cast<WebURLResponseExtraDataImpl*>(
      response.extraData());
}

NOINLINE static void CrashIntentionally() {
  // NOTE(shess): Crash directly rather than using NOTREACHED() so
  // that the signature is easier to triage in crash reports.
  volatile int* zero = NULL;
  *zero = 0;
}

#if defined(ADDRESS_SANITIZER)
NOINLINE static void MaybeTriggerAsanError(const GURL& url) {
  // NOTE(rogerm): We intentionally perform an invalid heap access here in
  //     order to trigger an Address Sanitizer (ASAN) error report.
  static const char kCrashDomain[] = "crash";
  static const char kHeapOverflow[] = "/heap-overflow";
  static const char kHeapUnderflow[] = "/heap-underflow";
  static const char kUseAfterFree[] = "/use-after-free";
  static const int kArraySize = 5;

  if (!url.DomainIs(kCrashDomain, sizeof(kCrashDomain) - 1))
    return;

  if (!url.has_path())
    return;

  scoped_ptr<int[]> array(new int[kArraySize]);
  std::string crash_type(url.path());
  int dummy = 0;
  if (crash_type == kHeapOverflow) {
    dummy = array[kArraySize];
  } else if (crash_type == kHeapUnderflow ) {
    dummy = array[-1];
  } else if (crash_type == kUseAfterFree) {
    int* dangling = array.get();
    array.reset();
    dummy = dangling[kArraySize / 2];
  }

  // Make sure the assignments to the dummy value aren't optimized away.
  base::debug::Alias(&dummy);
}
#endif  // ADDRESS_SANITIZER

static void MaybeHandleDebugURL(const GURL& url) {
  if (!url.SchemeIs(chrome::kChromeUIScheme))
    return;
  if (url == GURL(kChromeUICrashURL)) {
    CrashIntentionally();
  } else if (url == GURL(kChromeUIKillURL)) {
    base::KillProcess(base::GetCurrentProcessHandle(), 1, false);
  } else if (url == GURL(kChromeUIHangURL)) {
    for (;;) {
      base::PlatformThread::Sleep(base::TimeDelta::FromSeconds(1));
    }
  } else if (url == GURL(kChromeUIShorthangURL)) {
    base::PlatformThread::Sleep(base::TimeDelta::FromSeconds(20));
  }

#if defined(ADDRESS_SANITIZER)
  MaybeTriggerAsanError(url);
#endif  // ADDRESS_SANITIZER
}

// Returns false unless this is a top-level navigation.
static bool IsTopLevelNavigation(WebFrame* frame) {
  return frame->parent() == NULL;
}

// Returns false unless this is a top-level navigation that crosses origins.
static bool IsNonLocalTopLevelNavigation(const GURL& url,
                                         WebFrame* frame,
                                         WebNavigationType type,
                                         bool is_form_post) {
  if (!IsTopLevelNavigation(frame))
    return false;

  // Navigations initiated within Webkit are not sent out to the external host
  // in the following cases.
  // 1. The url scheme is not http/https
  // 2. The origin of the url and the opener is the same in which case the
  //    opener relationship is maintained.
  // 3. Reloads/form submits/back forward navigations
  if (!url.SchemeIs(kHttpScheme) && !url.SchemeIs(kHttpsScheme))
    return false;

  if (type != blink::WebNavigationTypeReload &&
      type != blink::WebNavigationTypeBackForward && !is_form_post) {
    // The opener relationship between the new window and the parent allows the
    // new window to script the parent and vice versa. This is not allowed if
    // the origins of the two domains are different. This can be treated as a
    // top level navigation and routed back to the host.
    blink::WebFrame* opener = frame->opener();
    if (!opener)
      return true;

    if (url.GetOrigin() != GURL(opener->document().url()).GetOrigin())
      return true;
  }
  return false;
}

static void NotifyTimezoneChange(blink::WebFrame* frame) {
  v8::HandleScope handle_scope(v8::Isolate::GetCurrent());
  v8::Context::Scope context_scope(frame->mainWorldScriptContext());
  v8::Date::DateTimeConfigurationChangeNotification(v8::Isolate::GetCurrent());
  blink::WebFrame* child = frame->firstChild();
  for (; child; child = child->nextSibling())
    NotifyTimezoneChange(child);
}

static WindowOpenDisposition NavigationPolicyToDisposition(
    WebNavigationPolicy policy) {
  switch (policy) {
    case blink::WebNavigationPolicyIgnore:
      return IGNORE_ACTION;
    case blink::WebNavigationPolicyDownload:
      return SAVE_TO_DISK;
    case blink::WebNavigationPolicyCurrentTab:
      return CURRENT_TAB;
    case blink::WebNavigationPolicyNewBackgroundTab:
      return NEW_BACKGROUND_TAB;
    case blink::WebNavigationPolicyNewForegroundTab:
      return NEW_FOREGROUND_TAB;
    case blink::WebNavigationPolicyNewWindow:
      return NEW_WINDOW;
    case blink::WebNavigationPolicyNewPopup:
      return NEW_POPUP;
  default:
    NOTREACHED() << "Unexpected WebNavigationPolicy";
    return IGNORE_ACTION;
  }
}

// Returns true if the device scale is high enough that losing subpixel
// antialiasing won't have a noticeable effect on text quality.
static bool DeviceScaleEnsuresTextQuality(float device_scale_factor) {
#if defined(OS_ANDROID)
  // On Android, we never have subpixel antialiasing.
  return true;
#else
  return device_scale_factor > 1.5f;
#endif

}

static bool ShouldUseFixedPositionCompositing(float device_scale_factor) {
  // Compositing for fixed-position elements is dependent on
  // device_scale_factor if no flag is set. http://crbug.com/172738
  const CommandLine& command_line = *CommandLine::ForCurrentProcess();

  if (command_line.HasSwitch(switches::kDisableCompositingForFixedPosition))
    return false;

  if (command_line.HasSwitch(switches::kEnableCompositingForFixedPosition))
    return true;

  return DeviceScaleEnsuresTextQuality(device_scale_factor);
}

static bool ShouldUseAcceleratedCompositingForOverflowScroll(
    float device_scale_factor) {
  const CommandLine& command_line = *CommandLine::ForCurrentProcess();

  if (command_line.HasSwitch(switches::kDisableAcceleratedOverflowScroll))
    return false;

  if (command_line.HasSwitch(switches::kEnableAcceleratedOverflowScroll))
    return true;

  return DeviceScaleEnsuresTextQuality(device_scale_factor);
}

static bool ShouldUseAcceleratedCompositingForScrollableFrames(
    float device_scale_factor) {
  const CommandLine& command_line = *CommandLine::ForCurrentProcess();

  if (command_line.HasSwitch(switches::kDisableAcceleratedScrollableFrames))
    return false;

  if (command_line.HasSwitch(switches::kEnableAcceleratedScrollableFrames))
    return true;

  if (!cc::switches::IsLCDTextEnabled())
    return true;

  return DeviceScaleEnsuresTextQuality(device_scale_factor);
}

static bool ShouldUseCompositedScrollingForFrames(
    float device_scale_factor) {
  const CommandLine& command_line = *CommandLine::ForCurrentProcess();

  if (command_line.HasSwitch(switches::kDisableCompositedScrollingForFrames))
    return false;

  if (command_line.HasSwitch(switches::kEnableCompositedScrollingForFrames))
    return true;

  if (!cc::switches::IsLCDTextEnabled())
    return true;

  return DeviceScaleEnsuresTextQuality(device_scale_factor);
}

static bool ShouldUseUniversalAcceleratedCompositingForOverflowScroll() {
  const CommandLine& command_line = *CommandLine::ForCurrentProcess();

  if (command_line.HasSwitch(
          switches::kDisableUniversalAcceleratedOverflowScroll))
    return false;

  if (command_line.HasSwitch(
          switches::kEnableUniversalAcceleratedOverflowScroll))
    return true;

  return false;
}

static bool ShouldUseTransitionCompositing(float device_scale_factor) {
  const CommandLine& command_line = *CommandLine::ForCurrentProcess();

  if (command_line.HasSwitch(switches::kDisableCompositingForTransition))
    return false;

  if (command_line.HasSwitch(switches::kEnableCompositingForTransition))
    return true;

  // TODO(ajuma): Re-enable this by default for high-DPI once the problem
  // of excessive layer promotion caused by overlap has been addressed.
  // http://crbug.com/178119.
  return false;
}

static bool ShouldUseAcceleratedFixedRootBackground(float device_scale_factor) {
  const CommandLine& command_line = *CommandLine::ForCurrentProcess();

  if (command_line.HasSwitch(switches::kDisableAcceleratedFixedRootBackground))
    return false;

  if (command_line.HasSwitch(switches::kEnableAcceleratedFixedRootBackground))
    return true;

  return DeviceScaleEnsuresTextQuality(device_scale_factor);
}

static FaviconURL::IconType ToFaviconType(blink::WebIconURL::Type type) {
  switch (type) {
    case blink::WebIconURL::TypeFavicon:
      return FaviconURL::FAVICON;
    case blink::WebIconURL::TypeTouch:
      return FaviconURL::TOUCH_ICON;
    case blink::WebIconURL::TypeTouchPrecomposed:
      return FaviconURL::TOUCH_PRECOMPOSED_ICON;
    case blink::WebIconURL::TypeInvalid:
      return FaviconURL::INVALID_ICON;
  }
  return FaviconURL::INVALID_ICON;
}

///////////////////////////////////////////////////////////////////////////////

struct RenderViewImpl::PendingFileChooser {
  PendingFileChooser(const FileChooserParams& p, WebFileChooserCompletion* c)
      : params(p),
        completion(c) {
  }
  FileChooserParams params;
  WebFileChooserCompletion* completion;  // MAY BE NULL to skip callback.
};

namespace {

class WebWidgetLockTarget : public MouseLockDispatcher::LockTarget {
 public:
  explicit WebWidgetLockTarget(blink::WebWidget* webwidget)
      : webwidget_(webwidget) {}

  virtual void OnLockMouseACK(bool succeeded) OVERRIDE {
    if (succeeded)
      webwidget_->didAcquirePointerLock();
    else
      webwidget_->didNotAcquirePointerLock();
  }

  virtual void OnMouseLockLost() OVERRIDE {
    webwidget_->didLosePointerLock();
  }

  virtual bool HandleMouseLockedInputEvent(
      const blink::WebMouseEvent &event) OVERRIDE {
    // The WebWidget handles mouse lock in WebKit's handleInputEvent().
    return false;
  }

 private:
  blink::WebWidget* webwidget_;
};

int64 ExtractPostId(const WebHistoryItem& item) {
  if (item.isNull())
    return -1;

  if (item.httpBody().isNull())
    return -1;

  return item.httpBody().identifier();
}

bool TouchEnabled() {
// Based on the definition of chrome::kEnableTouchIcon.
#if defined(OS_ANDROID)
  return true;
#else
  return false;
#endif
}

WebDragData DropDataToWebDragData(const DropData& drop_data) {
  std::vector<WebDragData::Item> item_list;

  // These fields are currently unused when dragging into WebKit.
  DCHECK(drop_data.download_metadata.empty());
  DCHECK(drop_data.file_contents.empty());
  DCHECK(drop_data.file_description_filename.empty());

  if (!drop_data.text.is_null()) {
    WebDragData::Item item;
    item.storageType = WebDragData::Item::StorageTypeString;
    item.stringType = WebString::fromUTF8(ui::Clipboard::kMimeTypeText);
    item.stringData = drop_data.text.string();
    item_list.push_back(item);
  }

  // TODO(dcheng): Do we need to distinguish between null and empty URLs? Is it
  // meaningful to write an empty URL to the clipboard?
  if (!drop_data.url.is_empty()) {
    WebDragData::Item item;
    item.storageType = WebDragData::Item::StorageTypeString;
    item.stringType = WebString::fromUTF8(ui::Clipboard::kMimeTypeURIList);
    item.stringData = WebString::fromUTF8(drop_data.url.spec());
    item.title = drop_data.url_title;
    item_list.push_back(item);
  }

  if (!drop_data.html.is_null()) {
    WebDragData::Item item;
    item.storageType = WebDragData::Item::StorageTypeString;
    item.stringType = WebString::fromUTF8(ui::Clipboard::kMimeTypeHTML);
    item.stringData = drop_data.html.string();
    item.baseURL = drop_data.html_base_url;
    item_list.push_back(item);
  }

  for (std::vector<DropData::FileInfo>::const_iterator it =
           drop_data.filenames.begin();
       it != drop_data.filenames.end();
       ++it) {
    WebDragData::Item item;
    item.storageType = WebDragData::Item::StorageTypeFilename;
    item.filenameData = it->path;
    item.displayNameData = it->display_name;
    item_list.push_back(item);
  }

  for (std::map<base::string16, base::string16>::const_iterator it =
           drop_data.custom_data.begin();
       it != drop_data.custom_data.end();
       ++it) {
    WebDragData::Item item;
    item.storageType = WebDragData::Item::StorageTypeString;
    item.stringType = it->first;
    item.stringData = it->second;
    item_list.push_back(item);
  }

  WebDragData result;
  result.initialize();
  result.setItems(item_list);
  result.setFilesystemId(drop_data.filesystem_id);
  return result;
}

}  // namespace

RenderViewImpl::RenderViewImpl(RenderViewImplParams* params)
    : RenderWidget(blink::WebPopupTypeNone,
                   params->screen_info,
                   params->swapped_out,
                   params->hidden),
      webkit_preferences_(params->webkit_prefs),
      send_content_state_immediately_(false),
      enabled_bindings_(0),
      send_preferred_size_changes_(false),
      is_loading_(false),
      navigation_gesture_(NavigationGestureUnknown),
      opened_by_user_gesture_(true),
      opener_suppressed_(false),
      suppress_dialogs_until_swap_out_(false),
      page_id_(-1),
      last_page_id_sent_to_browser_(-1),
      next_page_id_(params->next_page_id),
      history_list_offset_(-1),
      history_list_length_(0),
      target_url_status_(TARGET_NONE),
      selection_text_offset_(0),
      selection_range_(gfx::Range::InvalidRange()),
#if defined(OS_ANDROID)
      top_controls_constraints_(cc::BOTH),
#endif
      cached_is_main_frame_pinned_to_left_(false),
      cached_is_main_frame_pinned_to_right_(false),
      cached_has_main_frame_horizontal_scrollbar_(false),
      cached_has_main_frame_vertical_scrollbar_(false),
      cookie_jar_(this),
      notification_provider_(NULL),
      geolocation_dispatcher_(NULL),
      input_tag_speech_dispatcher_(NULL),
      speech_recognition_dispatcher_(NULL),
      media_stream_dispatcher_(NULL),
      browser_plugin_manager_(NULL),
      media_stream_client_(NULL),
      web_user_media_client_(NULL),
      midi_dispatcher_(NULL),
      devtools_agent_(NULL),
      accessibility_mode_(AccessibilityModeOff),
      renderer_accessibility_(NULL),
      mouse_lock_dispatcher_(NULL),
#if defined(OS_ANDROID)
      body_background_color_(SK_ColorWHITE),
      expected_content_intent_id_(0),
      media_player_manager_(NULL),
#endif
#if defined(OS_WIN)
      focused_plugin_id_(-1),
#endif
#if defined(ENABLE_PLUGINS)
      focused_pepper_plugin_(NULL),
      pepper_last_mouse_event_target_(NULL),
#endif
      enumeration_completion_id_(0),
      load_progress_tracker_(new LoadProgressTracker(this)),
      session_storage_namespace_id_(params->session_storage_namespace_id),
      handling_select_range_(false),
      next_snapshot_id_(0),
      allow_partial_swap_(params->allow_partial_swap),
      context_menu_source_type_(ui::MENU_SOURCE_MOUSE) {
}

void RenderViewImpl::Initialize(RenderViewImplParams* params) {
  routing_id_ = params->routing_id;
  surface_id_ = params->surface_id;
  if (params->opener_id != MSG_ROUTING_NONE && params->is_renderer_created)
    opener_id_ = params->opener_id;

  // Ensure we start with a valid next_page_id_ from the browser.
  DCHECK_GE(next_page_id_, 0);

#if defined(ENABLE_NOTIFICATIONS)
  notification_provider_ = new NotificationProvider(this);
#else
  notification_provider_ = NULL;
#endif

  webwidget_ = WebView::create(this);
  webwidget_mouse_lock_target_.reset(new WebWidgetLockTarget(webwidget_));

  const CommandLine& command_line = *CommandLine::ForCurrentProcess();

  if (command_line.HasSwitch(switches::kStatsCollectionController))
    stats_collection_observer_.reset(new StatsCollectionObserver(this));

#if defined(OS_ANDROID)
  content::DeviceTelephonyInfo device_info;

  const std::string region_code =
      command_line.HasSwitch(switches::kNetworkCountryIso)
          ? command_line.GetSwitchValueASCII(switches::kNetworkCountryIso)
          : device_info.GetNetworkCountryIso();
  content_detectors_.push_back(linked_ptr<ContentDetector>(
      new AddressDetector()));
  content_detectors_.push_back(linked_ptr<ContentDetector>(
      new PhoneNumberDetector(region_code)));
  content_detectors_.push_back(linked_ptr<ContentDetector>(
      new EmailDetector()));
#endif

  RenderThread::Get()->AddRoute(routing_id_, this);
  // Take a reference on behalf of the RenderThread.  This will be balanced
  // when we receive ViewMsg_ClosePage.
  AddRef();
  if (is_hidden_)
    RenderThread::Get()->WidgetHidden();

  // If this is a popup, we must wait for the CreatingNew_ACK message before
  // completing initialization.  Otherwise, we can finish it now.
  if (opener_id_ == MSG_ROUTING_NONE) {
    did_show_ = true;
    CompleteInit();
  }

  g_view_map.Get().insert(std::make_pair(webview(), this));
  g_routing_id_view_map.Get().insert(std::make_pair(routing_id_, this));
  webview()->setDeviceScaleFactor(device_scale_factor_);
  webview()->settings()->setAcceleratedCompositingForFixedPositionEnabled(
      ShouldUseFixedPositionCompositing(device_scale_factor_));
  webview()->settings()->setAcceleratedCompositingForOverflowScrollEnabled(
      ShouldUseAcceleratedCompositingForOverflowScroll(device_scale_factor_));
  webview()->settings()->setCompositorDrivenAcceleratedScrollingEnabled(
      ShouldUseUniversalAcceleratedCompositingForOverflowScroll());
  webview()->settings()->setAcceleratedCompositingForTransitionEnabled(
      ShouldUseTransitionCompositing(device_scale_factor_));
  webview()->settings()->setAcceleratedCompositingForFixedRootBackgroundEnabled(
      ShouldUseAcceleratedFixedRootBackground(device_scale_factor_));
  webview()->settings()->setAcceleratedCompositingForScrollableFramesEnabled(
      ShouldUseAcceleratedCompositingForScrollableFrames(device_scale_factor_));
  webview()->settings()->setCompositedScrollingForFramesEnabled(
      ShouldUseCompositedScrollingForFrames(device_scale_factor_));

  ApplyWebPreferences(webkit_preferences_, webview());

  main_render_frame_.reset(
      RenderFrameImpl::Create(this, params->main_frame_routing_id));
  // The main frame WebFrame object is closed by
  // RenderViewImpl::frameDetached().
  webview()->setMainFrame(WebFrame::create(main_render_frame_.get()));

  if (switches::IsTouchDragDropEnabled())
    webview()->settings()->setTouchDragDropEnabled(true);

  if (switches::IsTouchEditingEnabled())
    webview()->settings()->setTouchEditingEnabled(true);

  if (!params->frame_name.empty())
    webview()->mainFrame()->setName(params->frame_name);

  OnSetRendererPrefs(params->renderer_prefs);

#if defined(ENABLE_WEBRTC)
  if (!media_stream_dispatcher_)
    media_stream_dispatcher_ = new MediaStreamDispatcher(this);
#endif

  new MHTMLGenerator(this);
#if defined(OS_MACOSX)
  new TextInputClientObserver(this);
#endif  // defined(OS_MACOSX)

  new SharedWorkerRepository(this);

#if defined(OS_ANDROID)
  media_player_manager_ = new RendererMediaPlayerManager(this);
  new JavaBridgeDispatcher(this);
#endif

  // The next group of objects all implement RenderViewObserver, so are deleted
  // along with the RenderView automatically.
  devtools_agent_ = new DevToolsAgent(this);
  if (RenderWidgetCompositor* rwc = compositor()) {
    webview()->devToolsAgent()->setLayerTreeId(rwc->GetLayerTreeId());
  }
  mouse_lock_dispatcher_ = new RenderViewMouseLockDispatcher(this);
  new ImageLoadingHelper(this);

  // Create renderer_accessibility_ if needed.
  OnSetAccessibilityMode(params->accessibility_mode);

  new IdleUserDetector(this);

  if (command_line.HasSwitch(switches::kDomAutomationController))
    enabled_bindings_ |= BINDINGS_POLICY_DOM_AUTOMATION;
  if (command_line.HasSwitch(switches::kStatsCollectionController))
    enabled_bindings_ |= BINDINGS_POLICY_STATS_COLLECTION;

  ProcessViewLayoutFlags(command_line);

  GetContentClient()->renderer()->RenderViewCreated(this);

  // If we have an opener_id but we weren't created by a renderer, then
  // it's the browser asking us to set our opener to another RenderView.
  if (params->opener_id != MSG_ROUTING_NONE && !params->is_renderer_created) {
    RenderViewImpl* opener_view = FromRoutingID(params->opener_id);
    if (opener_view)
      webview()->mainFrame()->setOpener(opener_view->webview()->mainFrame());
  }

  // If we are initially swapped out, navigate to kSwappedOutURL.
  // This ensures we are in a unique origin that others cannot script.
  if (is_swapped_out_)
    NavigateToSwappedOutURL(webview()->mainFrame());
}

RenderViewImpl::~RenderViewImpl() {
  history_page_ids_.clear();

  base::debug::TraceLog::GetInstance()->RemoveProcessLabel(routing_id_);

  // If file chooser is still waiting for answer, dispatch empty answer.
  while (!file_chooser_completions_.empty()) {
    if (file_chooser_completions_.front()->completion) {
      file_chooser_completions_.front()->completion->didChooseFile(
          WebVector<WebString>());
    }
    file_chooser_completions_.pop_front();
  }

#if defined(OS_ANDROID)
  // The date/time picker client is both a scoped_ptr member of this class and
  // a RenderViewObserver. Reset it to prevent double deletion.
  date_time_picker_client_.reset();
#endif

#ifndef NDEBUG
  // Make sure we are no longer referenced by the ViewMap or RoutingIDViewMap.
  ViewMap* views = g_view_map.Pointer();
  for (ViewMap::iterator it = views->begin(); it != views->end(); ++it)
    DCHECK_NE(this, it->second) << "Failed to call Close?";
  RoutingIDViewMap* routing_id_views = g_routing_id_view_map.Pointer();
  for (RoutingIDViewMap::iterator it = routing_id_views->begin();
       it != routing_id_views->end(); ++it)
    DCHECK_NE(this, it->second) << "Failed to call Close?";
#endif

  FOR_EACH_OBSERVER(RenderViewObserver, observers_, RenderViewGone());
  FOR_EACH_OBSERVER(RenderViewObserver, observers_, OnDestruct());
}

/*static*/
RenderViewImpl* RenderViewImpl::FromWebView(WebView* webview) {
  ViewMap* views = g_view_map.Pointer();
  ViewMap::iterator it = views->find(webview);
  return it == views->end() ? NULL : it->second;
}

/*static*/
RenderView* RenderView::FromWebView(blink::WebView* webview) {
  return RenderViewImpl::FromWebView(webview);
}

/*static*/
RenderViewImpl* RenderViewImpl::FromRoutingID(int32 routing_id) {
  RoutingIDViewMap* views = g_routing_id_view_map.Pointer();
  RoutingIDViewMap::iterator it = views->find(routing_id);
  return it == views->end() ? NULL : it->second;
}

/*static*/
RenderView* RenderView::FromRoutingID(int routing_id) {
  return RenderViewImpl::FromRoutingID(routing_id);
}

/*static*/
void RenderView::ForEach(RenderViewVisitor* visitor) {
  ViewMap* views = g_view_map.Pointer();
  for (ViewMap::iterator it = views->begin(); it != views->end(); ++it) {
    if (!visitor->Visit(it->second))
      return;
  }
}

/*static*/
RenderViewImpl* RenderViewImpl::Create(
    int32 opener_id,
    const RendererPreferences& renderer_prefs,
    const WebPreferences& webkit_prefs,
    int32 routing_id,
    int32 main_frame_routing_id,
    int32 surface_id,
    int64 session_storage_namespace_id,
    const base::string16& frame_name,
    bool is_renderer_created,
    bool swapped_out,
    bool hidden,
    int32 next_page_id,
    const blink::WebScreenInfo& screen_info,
    AccessibilityMode accessibility_mode,
    bool allow_partial_swap) {
  DCHECK(routing_id != MSG_ROUTING_NONE);
  RenderViewImplParams params(
      opener_id,
      renderer_prefs,
      webkit_prefs,
      routing_id,
      main_frame_routing_id,
      surface_id,
      session_storage_namespace_id,
      frame_name,
      is_renderer_created,
      swapped_out,
      hidden,
      next_page_id,
      screen_info,
      accessibility_mode,
      allow_partial_swap);
  RenderViewImpl* render_view = NULL;
  if (g_create_render_view_impl)
    render_view = g_create_render_view_impl(&params);
  else
    render_view = new RenderViewImpl(&params);
  render_view->Initialize(&params);
  return render_view;
}

// static
void RenderViewImpl::InstallCreateHook(
    RenderViewImpl* (*create_render_view_impl)(RenderViewImplParams*)) {
  CHECK(!g_create_render_view_impl);
  g_create_render_view_impl = create_render_view_impl;
}

void RenderViewImpl::AddObserver(RenderViewObserver* observer) {
  observers_.AddObserver(observer);
}

void RenderViewImpl::RemoveObserver(RenderViewObserver* observer) {
  observer->RenderViewGone();
  observers_.RemoveObserver(observer);
}

blink::WebView* RenderViewImpl::webview() const {
  return static_cast<blink::WebView*>(webwidget());
}

#if defined(ENABLE_PLUGINS)
void RenderViewImpl::RegisterPluginDelegate(WebPluginDelegateProxy* delegate) {
  plugin_delegates_.insert(delegate);
  // If the renderer is visible, set initial visibility and focus state.
  if (!is_hidden()) {
#if defined(OS_MACOSX)
    delegate->SetContainerVisibility(true);
    if (webview() && webview()->isActive())
      delegate->SetWindowFocus(true);
#endif
  }
  // Plugins start assuming the content has focus (so that they work in
  // environments where RenderView isn't hosting them), so we always have to
  // set the initial state. See webplugin_delegate_impl.h for details.
  delegate->SetContentAreaFocus(has_focus());
}

void RenderViewImpl::UnregisterPluginDelegate(
    WebPluginDelegateProxy* delegate) {
  plugin_delegates_.erase(delegate);
}

#if defined(OS_WIN)
void RenderViewImpl::PluginFocusChanged(bool focused, int plugin_id) {
  if (focused)
    focused_plugin_id_ = plugin_id;
  else
    focused_plugin_id_ = -1;
}
#endif

#if defined(OS_MACOSX)
void RenderViewImpl::PluginFocusChanged(bool focused, int plugin_id) {
  Send(new ViewHostMsg_PluginFocusChanged(routing_id(), focused, plugin_id));
}

void RenderViewImpl::StartPluginIme() {
  IPC::Message* msg = new ViewHostMsg_StartPluginIme(routing_id());
  // This message can be sent during event-handling, and needs to be delivered
  // within that context.
  msg->set_unblock(true);
  Send(msg);
}
#endif  // defined(OS_MACOSX)

#endif  // ENABLE_PLUGINS

void RenderViewImpl::TransferActiveWheelFlingAnimation(
    const blink::WebActiveWheelFlingParameters& params) {
  if (webview())
    webview()->transferActiveWheelFlingAnimation(params);
}

bool RenderViewImpl::HasIMETextFocus() {
  return GetTextInputType() != ui::TEXT_INPUT_TYPE_NONE;
}

bool RenderViewImpl::OnMessageReceived(const IPC::Message& message) {
  WebFrame* main_frame = webview() ? webview()->mainFrame() : NULL;
  if (main_frame)
    GetContentClient()->SetActiveURL(main_frame->document().url());

  ObserverListBase<RenderViewObserver>::Iterator it(observers_);
  RenderViewObserver* observer;
  while ((observer = it.GetNext()) != NULL)
    if (observer->OnMessageReceived(message))
      return true;

  bool handled = true;
  bool msg_is_ok = true;
  IPC_BEGIN_MESSAGE_MAP_EX(RenderViewImpl, message, msg_is_ok)
    IPC_MESSAGE_HANDLER(InputMsg_Copy, OnCopy)
    IPC_MESSAGE_HANDLER(InputMsg_Cut, OnCut)
    IPC_MESSAGE_HANDLER(InputMsg_Delete, OnDelete)
    IPC_MESSAGE_HANDLER(InputMsg_ExecuteEditCommand, OnExecuteEditCommand)
    IPC_MESSAGE_HANDLER(InputMsg_MoveCaret, OnMoveCaret)
    IPC_MESSAGE_HANDLER(InputMsg_Paste, OnPaste)
    IPC_MESSAGE_HANDLER(InputMsg_PasteAndMatchStyle, OnPasteAndMatchStyle)
    IPC_MESSAGE_HANDLER(InputMsg_Redo, OnRedo)
    IPC_MESSAGE_HANDLER(InputMsg_Replace, OnReplace)
    IPC_MESSAGE_HANDLER(InputMsg_ReplaceMisspelling, OnReplaceMisspelling)
    IPC_MESSAGE_HANDLER(InputMsg_ScrollFocusedEditableNodeIntoRect,
                        OnScrollFocusedEditableNodeIntoRect)
    IPC_MESSAGE_HANDLER(InputMsg_SelectAll, OnSelectAll)
    IPC_MESSAGE_HANDLER(InputMsg_SelectRange, OnSelectRange)
    IPC_MESSAGE_HANDLER(InputMsg_SetEditCommandsForNextKeyEvent,
                        OnSetEditCommandsForNextKeyEvent)
    IPC_MESSAGE_HANDLER(InputMsg_Undo, OnUndo)
    IPC_MESSAGE_HANDLER(InputMsg_Unselect, OnUnselect)
    IPC_MESSAGE_HANDLER(ViewMsg_Navigate, OnNavigate)
    IPC_MESSAGE_HANDLER(ViewMsg_Stop, OnStop)
    IPC_MESSAGE_HANDLER(ViewMsg_ReloadFrame, OnReloadFrame)
    IPC_MESSAGE_HANDLER(ViewMsg_SetName, OnSetName)
    IPC_MESSAGE_HANDLER(ViewMsg_SetEditableSelectionOffsets,
                        OnSetEditableSelectionOffsets)
    IPC_MESSAGE_HANDLER(ViewMsg_SetCompositionFromExistingText,
                        OnSetCompositionFromExistingText)
    IPC_MESSAGE_HANDLER(ViewMsg_ExtendSelectionAndDelete,
                        OnExtendSelectionAndDelete)
    IPC_MESSAGE_HANDLER(ViewMsg_CopyImageAt, OnCopyImageAt)
    IPC_MESSAGE_HANDLER(ViewMsg_Find, OnFind)
    IPC_MESSAGE_HANDLER(ViewMsg_StopFinding, OnStopFinding)
    IPC_MESSAGE_HANDLER(ViewMsg_Zoom, OnZoom)
    IPC_MESSAGE_HANDLER(ViewMsg_SetZoomLevel, OnSetZoomLevel)
    IPC_MESSAGE_HANDLER(ViewMsg_ZoomFactor, OnZoomFactor)
    IPC_MESSAGE_HANDLER(ViewMsg_SetZoomLevelForLoadingURL,
                        OnSetZoomLevelForLoadingURL)
    IPC_MESSAGE_HANDLER(ViewMsg_SetPageEncoding, OnSetPageEncoding)
    IPC_MESSAGE_HANDLER(ViewMsg_ResetPageEncodingToDefault,
                        OnResetPageEncodingToDefault)
    IPC_MESSAGE_HANDLER(ViewMsg_ScriptEvalRequest, OnScriptEvalRequest)
    IPC_MESSAGE_HANDLER(ViewMsg_PostMessageEvent, OnPostMessageEvent)
    IPC_MESSAGE_HANDLER(ViewMsg_CSSInsertRequest, OnCSSInsertRequest)
    IPC_MESSAGE_HANDLER(DragMsg_TargetDragEnter, OnDragTargetDragEnter)
    IPC_MESSAGE_HANDLER(DragMsg_TargetDragOver, OnDragTargetDragOver)
    IPC_MESSAGE_HANDLER(DragMsg_TargetDragLeave, OnDragTargetDragLeave)
    IPC_MESSAGE_HANDLER(DragMsg_TargetDrop, OnDragTargetDrop)
    IPC_MESSAGE_HANDLER(DragMsg_SourceEndedOrMoved, OnDragSourceEndedOrMoved)
    IPC_MESSAGE_HANDLER(DragMsg_SourceSystemDragEnded,
                        OnDragSourceSystemDragEnded)
    IPC_MESSAGE_HANDLER(ViewMsg_AllowBindings, OnAllowBindings)
    IPC_MESSAGE_HANDLER(ViewMsg_SetInitialFocus, OnSetInitialFocus)
    IPC_MESSAGE_HANDLER(ViewMsg_UpdateTargetURL_ACK, OnUpdateTargetURLAck)
    IPC_MESSAGE_HANDLER(ViewMsg_UpdateWebPreferences, OnUpdateWebPreferences)
    IPC_MESSAGE_HANDLER(ViewMsg_TimezoneChange, OnUpdateTimezone)
    IPC_MESSAGE_HANDLER(ViewMsg_SetAltErrorPageURL, OnSetAltErrorPageURL)
    IPC_MESSAGE_HANDLER(ViewMsg_EnumerateDirectoryResponse,
                        OnEnumerateDirectoryResponse)
    IPC_MESSAGE_HANDLER(ViewMsg_RunFileChooserResponse, OnFileChooserResponse)
    IPC_MESSAGE_HANDLER(ViewMsg_ShouldClose, OnShouldClose)
    IPC_MESSAGE_HANDLER(ViewMsg_SuppressDialogsUntilSwapOut,
                        OnSuppressDialogsUntilSwapOut)
    IPC_MESSAGE_HANDLER(ViewMsg_SwapOut, OnSwapOut)
    IPC_MESSAGE_HANDLER(ViewMsg_ClosePage, OnClosePage)
    IPC_MESSAGE_HANDLER(ViewMsg_ThemeChanged, OnThemeChanged)
    IPC_MESSAGE_HANDLER(ViewMsg_MoveOrResizeStarted, OnMoveOrResizeStarted)
    IPC_MESSAGE_HANDLER(ViewMsg_ClearFocusedNode, OnClearFocusedNode)
    IPC_MESSAGE_HANDLER(ViewMsg_SetBackground, OnSetBackground)
    IPC_MESSAGE_HANDLER(ViewMsg_EnablePreferredSizeChangedMode,
                        OnEnablePreferredSizeChangedMode)
    IPC_MESSAGE_HANDLER(ViewMsg_EnableAutoResize, OnEnableAutoResize)
    IPC_MESSAGE_HANDLER(ViewMsg_DisableAutoResize, OnDisableAutoResize)
    IPC_MESSAGE_HANDLER(ViewMsg_DisableScrollbarsForSmallWindows,
                        OnDisableScrollbarsForSmallWindows)
    IPC_MESSAGE_HANDLER(ViewMsg_SetRendererPrefs, OnSetRendererPrefs)
    IPC_MESSAGE_HANDLER(ViewMsg_MediaPlayerActionAt, OnMediaPlayerActionAt)
    IPC_MESSAGE_HANDLER(ViewMsg_OrientationChangeEvent,
                        OnOrientationChangeEvent)
    IPC_MESSAGE_HANDLER(ViewMsg_PluginActionAt, OnPluginActionAt)
    IPC_MESSAGE_HANDLER(ViewMsg_SetActive, OnSetActive)
    IPC_MESSAGE_HANDLER(ViewMsg_CustomContextMenuAction,
                        OnCustomContextMenuAction)
    IPC_MESSAGE_HANDLER(ViewMsg_GetAllSavableResourceLinksForCurrentPage,
                        OnGetAllSavableResourceLinksForCurrentPage)
    IPC_MESSAGE_HANDLER(
        ViewMsg_GetSerializedHtmlDataForCurrentPageWithLocalLinks,
        OnGetSerializedHtmlDataForCurrentPageWithLocalLinks)
    IPC_MESSAGE_HANDLER(ViewMsg_ContextMenuClosed, OnContextMenuClosed)
    IPC_MESSAGE_HANDLER(ViewMsg_ShowContextMenu, OnShowContextMenu)
    // TODO(viettrungluu): Move to a separate message filter.
    IPC_MESSAGE_HANDLER(ViewMsg_SetHistoryLengthAndPrune,
                        OnSetHistoryLengthAndPrune)
    IPC_MESSAGE_HANDLER(ViewMsg_EnableAltDragRubberbanding, OnEnableAltDragRubberbanding)
    IPC_MESSAGE_HANDLER(ViewMsg_EnableViewSourceMode, OnEnableViewSourceMode)
    IPC_MESSAGE_HANDLER(ViewMsg_SetAccessibilityMode, OnSetAccessibilityMode)
    IPC_MESSAGE_HANDLER(ViewMsg_DisownOpener, OnDisownOpener)
    IPC_MESSAGE_HANDLER(ViewMsg_ReleaseDisambiguationPopupDIB,
                        OnReleaseDisambiguationPopupDIB)
    IPC_MESSAGE_HANDLER(ViewMsg_WindowSnapshotCompleted,
                        OnWindowSnapshotCompleted)
#if defined(OS_ANDROID)
    IPC_MESSAGE_HANDLER(InputMsg_ActivateNearestFindResult,
                        OnActivateNearestFindResult)
    IPC_MESSAGE_HANDLER(ViewMsg_FindMatchRects, OnFindMatchRects)
    IPC_MESSAGE_HANDLER(ViewMsg_SelectPopupMenuItems, OnSelectPopupMenuItems)
    IPC_MESSAGE_HANDLER(ViewMsg_UndoScrollFocusedEditableNodeIntoView,
                        OnUndoScrollFocusedEditableNodeIntoRect)
    IPC_MESSAGE_HANDLER(ViewMsg_UpdateTopControlsState,
                        OnUpdateTopControlsState)
    IPC_MESSAGE_HANDLER(ViewMsg_PauseVideo, OnPauseVideo)
    IPC_MESSAGE_HANDLER(ViewMsg_ExtractSmartClipData, OnExtractSmartClipData)
#elif defined(OS_MACOSX)
    IPC_MESSAGE_HANDLER(InputMsg_CopyToFindPboard, OnCopyToFindPboard)
    IPC_MESSAGE_HANDLER(ViewMsg_PluginImeCompositionCompleted,
                        OnPluginImeCompositionCompleted)
    IPC_MESSAGE_HANDLER(ViewMsg_SelectPopupMenuItem, OnSelectPopupMenuItem)
    IPC_MESSAGE_HANDLER(ViewMsg_SetInLiveResize, OnSetInLiveResize)
    IPC_MESSAGE_HANDLER(ViewMsg_SetWindowVisibility, OnSetWindowVisibility)
    IPC_MESSAGE_HANDLER(ViewMsg_WindowFrameChanged, OnWindowFrameChanged)
#endif
    // Adding a new message? Add platform independent ones first, then put the
    // platform specific ones at the end.

    // Have the super handle all other messages.
    IPC_MESSAGE_UNHANDLED(handled = RenderWidget::OnMessageReceived(message))
  IPC_END_MESSAGE_MAP()

  if (!msg_is_ok) {
    // The message had a handler, but its deserialization failed.
    // Kill the renderer to avoid potential spoofing attacks.
    CHECK(false) << "Unable to deserialize message in RenderViewImpl.";
  }

  return handled;
}

void RenderViewImpl::OnNavigate(const ViewMsg_Navigate_Params& params) {
  MaybeHandleDebugURL(params.url);
  if (!webview())
    return;

  FOR_EACH_OBSERVER(RenderViewObserver, observers_, Navigate(params.url));

  bool is_reload = IsReload(params);

  // If this is a stale back/forward (due to a recent navigation the browser
  // didn't know about), ignore it.
  if (IsBackForwardToStaleEntry(params, is_reload))
    return;

  // Swap this renderer back in if necessary.
  if (is_swapped_out_) {
    // We marked the view as hidden when swapping the view out, so be sure to
    // reset the visibility state before navigating to the new URL.
    webview()->setVisibilityState(visibilityState(), false);

    // If this is an attempt to reload while we are swapped out, we should not
    // reload swappedout://, but the previous page, which is stored in
    // params.state.  Setting is_reload to false will treat this like a back
    // navigation to accomplish that.
    is_reload = false;

    // We refresh timezone when a view is swapped in since timezone
    // can get out of sync when the system timezone is updated while
    // the view is swapped out.
    NotifyTimezoneChange(webview()->mainFrame());

    SetSwappedOut(false);
  }

  if (params.should_clear_history_list) {
    CHECK_EQ(params.pending_history_list_offset, -1);
    CHECK_EQ(params.current_history_list_offset, -1);
    CHECK_EQ(params.current_history_list_length, 0);
  }
  history_list_offset_ = params.current_history_list_offset;
  history_list_length_ = params.current_history_list_length;
  if (history_list_length_ >= 0)
    history_page_ids_.resize(history_list_length_, -1);
  if (params.pending_history_list_offset >= 0 &&
      params.pending_history_list_offset < history_list_length_)
    history_page_ids_[params.pending_history_list_offset] = params.page_id;

  GetContentClient()->SetActiveURL(params.url);

  WebFrame* frame = webview()->mainFrame();
  if (!params.frame_to_navigate.empty()) {
    frame = webview()->findFrameByName(
        WebString::fromUTF8(params.frame_to_navigate));
    CHECK(frame) << "Invalid frame name passed: " << params.frame_to_navigate;
  }

  if (is_reload && frame->currentHistoryItem().isNull()) {
    // We cannot reload if we do not have any history state.  This happens, for
    // example, when recovering from a crash.  Our workaround here is a bit of
    // a hack since it means that reload after a crashed tab does not cause an
    // end-to-end cache validation.
    is_reload = false;
  }

  pending_navigation_params_.reset(new ViewMsg_Navigate_Params(params));

  // If we are reloading, then WebKit will use the history state of the current
  // page, so we should just ignore any given history state.  Otherwise, if we
  // have history state, then we need to navigate to it, which corresponds to a
  // back/forward navigation event.
  if (is_reload) {
    bool reload_original_url =
        (params.navigation_type ==
            ViewMsg_Navigate_Type::RELOAD_ORIGINAL_REQUEST_URL);
    bool ignore_cache = (params.navigation_type ==
                             ViewMsg_Navigate_Type::RELOAD_IGNORING_CACHE);

    if (reload_original_url)
      frame->reloadWithOverrideURL(params.url, true);
    else
      frame->reload(ignore_cache);
  } else if (params.page_state.IsValid()) {
    // We must know the page ID of the page we are navigating back to.
    DCHECK_NE(params.page_id, -1);
    WebHistoryItem item = PageStateToHistoryItem(params.page_state);
    if (!item.isNull()) {
      // Ensure we didn't save the swapped out URL in UpdateState, since the
      // browser should never be telling us to navigate to swappedout://.
      CHECK(item.urlString() != WebString::fromUTF8(kSwappedOutURL));
      frame->loadHistoryItem(item);
    }
  } else if (!params.base_url_for_data_url.is_empty()) {
    // A loadData request with a specified base URL.
    std::string mime_type, charset, data;
    if (net::DataURL::Parse(params.url, &mime_type, &charset, &data)) {
      frame->loadData(
          WebData(data.c_str(), data.length()),
          WebString::fromUTF8(mime_type),
          WebString::fromUTF8(charset),
          params.base_url_for_data_url,
          params.history_url_for_data_url,
          false);
    } else {
      CHECK(false) <<
          "Invalid URL passed: " << params.url.possibly_invalid_spec();
    }
  } else {
    // Navigate to the given URL.
    WebURLRequest request(params.url);

    // A session history navigation should have been accompanied by state.
    CHECK_EQ(params.page_id, -1);

    if (frame->isViewSourceModeEnabled())
      request.setCachePolicy(WebURLRequest::ReturnCacheDataElseLoad);

    if (params.referrer.url.is_valid()) {
      WebString referrer = WebSecurityPolicy::generateReferrerHeader(
          params.referrer.policy,
          params.url,
          WebString::fromUTF8(params.referrer.url.spec()));
      if (!referrer.isEmpty())
        request.setHTTPHeaderField(WebString::fromUTF8("Referer"), referrer);
    }

    if (!params.extra_headers.empty()) {
      for (net::HttpUtil::HeadersIterator i(params.extra_headers.begin(),
                                            params.extra_headers.end(), "\n");
           i.GetNext(); ) {
        request.addHTTPHeaderField(WebString::fromUTF8(i.name()),
                                   WebString::fromUTF8(i.values()));
      }
    }

    if (params.is_post) {
      request.setHTTPMethod(WebString::fromUTF8("POST"));

      // Set post data.
      WebHTTPBody http_body;
      http_body.initialize();
      const char* data = NULL;
      if (params.browser_initiated_post_data.size()) {
        data = reinterpret_cast<const char*>(
            &params.browser_initiated_post_data.front());
      }
      http_body.appendData(
          WebData(data, params.browser_initiated_post_data.size()));
      request.setHTTPBody(http_body);
    }

    frame->loadRequest(request);

    // If this is a cross-process navigation, the browser process will send
    // along the proper navigation start value.
    if (!params.browser_navigation_start.is_null() &&
        frame->provisionalDataSource()) {
      // browser_navigation_start is likely before this process existed, so we
      // can't use InterProcessTimeTicksConverter. Instead, the best we can do
      // is just ensure we don't report a bogus value in the future.
      base::TimeTicks navigation_start = std::min(
          base::TimeTicks::Now(), params.browser_navigation_start);
      double navigation_start_seconds =
          (navigation_start - base::TimeTicks()).InSecondsF();
      frame->provisionalDataSource()->setNavigationStartTime(
          navigation_start_seconds);
    }
  }

  // In case LoadRequest failed before DidCreateDataSource was called.
  pending_navigation_params_.reset();
}

bool RenderViewImpl::IsBackForwardToStaleEntry(
    const ViewMsg_Navigate_Params& params,
    bool is_reload) {
  // Make sure this isn't a back/forward to an entry we have already cropped
  // or replaced from our history, before the browser knew about it.  If so,
  // a new navigation has committed in the mean time, and we can ignore this.
  bool is_back_forward = !is_reload && params.page_state.IsValid();

  // Note: if the history_list_length_ is 0 for a back/forward, we must be
  // restoring from a previous session.  We'll update our state in OnNavigate.
  if (!is_back_forward || history_list_length_ <= 0)
    return false;

  DCHECK_EQ(static_cast<int>(history_page_ids_.size()), history_list_length_);

  // Check for whether the forward history has been cropped due to a recent
  // navigation the browser didn't know about.
  if (params.pending_history_list_offset >= history_list_length_)
    return true;

  // Check for whether this entry has been replaced with a new one.
  int expected_page_id =
      history_page_ids_[params.pending_history_list_offset];
  if (expected_page_id > 0 && params.page_id != expected_page_id) {
    if (params.page_id < expected_page_id)
      return true;

    // Otherwise we've removed an earlier entry and should have shifted all
    // entries left.  For now, it's ok to lazily update the list.
    // TODO(creis): Notify all live renderers when we remove entries from
    // the front of the list, so that we don't hit this case.
    history_page_ids_[params.pending_history_list_offset] = params.page_id;
  }

  return false;
}

// Stop loading the current page
void RenderViewImpl::OnStop() {
  if (webview()) {
    WebFrame* main_frame = webview()->mainFrame();
    // Stop the alt error page fetcher. If we let it continue it may complete
    // and cause RenderFrameHostManager to swap to this RenderView, even though
    // it may no longer be active.
    StopAltErrorPageFetcher(main_frame->provisionalDataSource());
    StopAltErrorPageFetcher(main_frame->dataSource());
    main_frame->stopLoading();
  }
}

// Reload current focused frame.
// E.g. called by right-clicking on the frame and picking "reload this frame".
void RenderViewImpl::OnReloadFrame() {
  if (webview() && webview()->focusedFrame()) {
    // We always obey the cache (ignore_cache=false) here.
    // TODO(evanm): perhaps we could allow shift-clicking the menu item to do
    // a cache-ignoring reload of the frame.
    webview()->focusedFrame()->reload(false);
  }
}

void RenderViewImpl::OnCopyImageAt(int x, int y) {
  webview()->copyImageAt(WebPoint(x, y));
}

void RenderViewImpl::OnUpdateTargetURLAck() {
  // Check if there is a targeturl waiting to be sent.
  if (target_url_status_ == TARGET_PENDING) {
    Send(new ViewHostMsg_UpdateTargetURL(routing_id_, page_id_,
                                         pending_target_url_));
  }

  target_url_status_ = TARGET_NONE;
}

void RenderViewImpl::OnCopy() {
  if (!webview())
    return;

  base::AutoReset<bool> handling_select_range(&handling_select_range_, true);
  WebNode current_node = context_menu_node_.isNull() ?
      GetFocusedNode() : context_menu_node_;
  webview()->focusedFrame()->executeCommand(WebString::fromUTF8("Copy"),
                                            current_node);
}

void RenderViewImpl::OnCut() {
  if (!webview())
    return;

  base::AutoReset<bool> handling_select_range(&handling_select_range_, true);
  webview()->focusedFrame()->executeCommand(WebString::fromUTF8("Cut"),
                                            GetFocusedNode());
}

void RenderViewImpl::OnDelete() {
  if (!webview())
    return;

  webview()->focusedFrame()->executeCommand(WebString::fromUTF8("Delete"),
                                            GetFocusedNode());
}

void RenderViewImpl::OnExecuteEditCommand(const std::string& name,
    const std::string& value) {
  if (!webview() || !webview()->focusedFrame())
    return;

  webview()->focusedFrame()->executeCommand(
      WebString::fromUTF8(name), WebString::fromUTF8(value));
}

void RenderViewImpl::OnMoveCaret(const gfx::Point& point) {
  if (!webview())
    return;

  Send(new ViewHostMsg_MoveCaret_ACK(routing_id_));

  webview()->focusedFrame()->moveCaretSelection(point);
}

void RenderViewImpl::OnPaste() {
  if (!webview())
    return;

  base::AutoReset<bool> handling_select_range(&handling_select_range_, true);
  webview()->focusedFrame()->executeCommand(WebString::fromUTF8("Paste"),
                                            GetFocusedNode());
}

void RenderViewImpl::OnPasteAndMatchStyle() {
  if (!webview())
    return;

  base::AutoReset<bool> handling_select_range(&handling_select_range_, true);
  webview()->focusedFrame()->executeCommand(
      WebString::fromUTF8("PasteAndMatchStyle"), GetFocusedNode());
}

void RenderViewImpl::OnRedo() {
  if (!webview())
    return;

  webview()->focusedFrame()->executeCommand(WebString::fromUTF8("Redo"),
                                            GetFocusedNode());
}

void RenderViewImpl::OnReplace(const base::string16& text) {
  if (!webview())
    return;

  WebFrame* frame = webview()->focusedFrame();
  if (!frame->hasSelection())
    frame->selectWordAroundCaret();

  frame->replaceSelection(text);
}

void RenderViewImpl::OnReplaceMisspelling(const base::string16& text) {
  if (!webview())
    return;

  WebFrame* frame = webview()->focusedFrame();
  if (!frame->hasSelection())
    return;

  frame->replaceMisspelledRange(text);
}

void RenderViewImpl::OnScrollFocusedEditableNodeIntoRect(
    const gfx::Rect& rect) {
  blink::WebNode node = GetFocusedNode();
  if (!node.isNull()) {
    if (IsEditableNode(node)) {
      webview()->saveScrollAndScaleState();
      webview()->scrollFocusedNodeIntoRect(rect);
    }
  }
}

void RenderViewImpl::OnSelectAll() {
  if (!webview())
    return;

  base::AutoReset<bool> handling_select_range(&handling_select_range_, true);
  webview()->focusedFrame()->executeCommand(
      WebString::fromUTF8("SelectAll"), GetFocusedNode());
}

void RenderViewImpl::OnSelectRange(const gfx::Point& start,
                                   const gfx::Point& end) {
  if (!webview())
    return;

  Send(new ViewHostMsg_SelectRange_ACK(routing_id_));

  base::AutoReset<bool> handling_select_range(&handling_select_range_, true);
  webview()->focusedFrame()->selectRange(start, end);
}

void RenderViewImpl::OnSetEditCommandsForNextKeyEvent(
    const EditCommands& edit_commands) {
  edit_commands_ = edit_commands;
}

void RenderViewImpl::OnUndo() {
  if (!webview())
    return;

  webview()->focusedFrame()->executeCommand(WebString::fromUTF8("Undo"),
                                            GetFocusedNode());
}

void RenderViewImpl::OnUnselect() {
  if (!webview())
    return;

  base::AutoReset<bool> handling_select_range(&handling_select_range_, true);
  webview()->focusedFrame()->executeCommand(WebString::fromUTF8("Unselect"),
                                            GetFocusedNode());
}

#if defined(OS_MACOSX)
void RenderViewImpl::OnCopyToFindPboard() {
  if (!webview())
    return;

  // Since the find pasteboard supports only plain text, this can be simpler
  // than the |OnCopy()| case.
  WebFrame* frame = webview()->focusedFrame();
  if (frame->hasSelection()) {
    base::string16 selection = frame->selectionAsText();
    RenderThread::Get()->Send(
        new ClipboardHostMsg_FindPboardWriteStringAsync(selection));
  }
}
#endif

void RenderViewImpl::OnSetName(const std::string& name) {
  if (!webview())
    return;

  webview()->mainFrame()->setName(WebString::fromUTF8(name));
}

void RenderViewImpl::OnSetEditableSelectionOffsets(int start, int end) {
  base::AutoReset<bool> handling_select_range(&handling_select_range_, true);
  if (!ShouldHandleImeEvent())
    return;
  ImeEventGuard guard(this);
  webview()->setEditableSelectionOffsets(start, end);
}

void RenderViewImpl::OnSetCompositionFromExistingText(
    int start, int end,
    const std::vector<blink::WebCompositionUnderline>& underlines) {
  if (!ShouldHandleImeEvent())
    return;
  ImeEventGuard guard(this);
  webview()->setCompositionFromExistingText(start, end, underlines);
}

void RenderViewImpl::OnExtendSelectionAndDelete(int before, int after) {
  if (!ShouldHandleImeEvent())
    return;
  ImeEventGuard guard(this);
  webview()->extendSelectionAndDelete(before, after);
}

void RenderViewImpl::OnSetHistoryLengthAndPrune(int history_length,
                                                int32 minimum_page_id) {
  DCHECK_GE(history_length, 0);
  DCHECK(history_list_offset_ == history_list_length_ - 1);
  DCHECK_GE(minimum_page_id, -1);

  // Generate the new list.
  std::vector<int32> new_history_page_ids(history_length, -1);
  for (size_t i = 0; i < history_page_ids_.size(); ++i) {
    if (minimum_page_id >= 0 && history_page_ids_[i] < minimum_page_id)
      continue;
    new_history_page_ids.push_back(history_page_ids_[i]);
  }
  new_history_page_ids.swap(history_page_ids_);

  // Update indexes.
  history_list_length_ = history_page_ids_.size();
  history_list_offset_ = history_list_length_ - 1;
}


void RenderViewImpl::OnSetInitialFocus(bool reverse) {
  if (!webview())
    return;
  webview()->setInitialFocus(reverse);
}

#if defined(OS_MACOSX)
void RenderViewImpl::OnSetInLiveResize(bool in_live_resize) {
  if (!webview())
    return;
  if (in_live_resize)
    webview()->willStartLiveResize();
  else
    webview()->willEndLiveResize();
}
#endif

#if defined(OS_ANDROID)
void RenderViewImpl::OnUndoScrollFocusedEditableNodeIntoRect() {
  const WebNode node = GetFocusedNode();
  if (!node.isNull() && IsEditableNode(node))
    webview()->restoreScrollAndScaleState();
}

void RenderViewImpl::OnPauseVideo() {
  // Inform RendererMediaPlayerManager to release all video player resources.
  // If something is in progress the resource will not be freed, it will
  // only be freed once the tab is destroyed or if the user navigates away
  // via WebMediaPlayerAndroid::Destroy.
  media_player_manager_->ReleaseVideoResources();
}
#endif

///////////////////////////////////////////////////////////////////////////////

// Tell the embedding application that the URL of the active page has changed
void RenderViewImpl::UpdateURL(WebFrame* frame) {
  WebDataSource* ds = frame->dataSource();
  DCHECK(ds);

  const WebURLRequest& request = ds->request();
  const WebURLRequest& original_request = ds->originalRequest();
  const WebURLResponse& response = ds->response();

  DocumentState* document_state = DocumentState::FromDataSource(ds);
  NavigationState* navigation_state = document_state->navigation_state();
  InternalDocumentStateData* internal_data =
      InternalDocumentStateData::FromDocumentState(document_state);

  ViewHostMsg_FrameNavigate_Params params;
  params.http_status_code = response.httpStatusCode();
  params.is_post = false;
  params.post_id = -1;
  params.page_id = page_id_;
  params.frame_id = frame->identifier();
  params.frame_unique_name = frame->uniqueName();
  params.socket_address.set_host(response.remoteIPAddress().utf8());
  params.socket_address.set_port(response.remotePort());
  WebURLResponseExtraDataImpl* extra_data = GetExtraDataFromResponse(response);
  if (extra_data) {
    params.was_fetched_via_proxy = extra_data->was_fetched_via_proxy();
  }
  params.was_within_same_page = navigation_state->was_within_same_page();
  params.security_info = response.securityInfo();

  // Set the URL to be displayed in the browser UI to the user.
  params.url = GetLoadingUrl(frame);
  DCHECK(!is_swapped_out_ || params.url == GURL(kSwappedOutURL));

  if (frame->document().baseURL() != params.url)
    params.base_url = frame->document().baseURL();

  GetRedirectChain(ds, &params.redirects);
  params.should_update_history = !ds->hasUnreachableURL() &&
      !response.isMultipartPayload() && (response.httpStatusCode() != 404);

  params.searchable_form_url = internal_data->searchable_form_url();
  params.searchable_form_encoding = internal_data->searchable_form_encoding();

  params.gesture = navigation_gesture_;
  navigation_gesture_ = NavigationGestureUnknown;

  // Make navigation state a part of the FrameNavigate message so that commited
  // entry had it at all times.
  WebHistoryItem item = frame->currentHistoryItem();
  if (item.isNull()) {
    item.initialize();
    item.setURLString(request.url().spec().utf16());
  }
  params.page_state = HistoryItemToPageState(item);

  if (!frame->parent()) {
    // Top-level navigation.

    // Reset the zoom limits in case a plugin had changed them previously. This
    // will also call us back which will cause us to send a message to
    // update WebContentsImpl.
    webview()->zoomLimitsChanged(ZoomFactorToZoomLevel(kMinimumZoomFactor),
                                 ZoomFactorToZoomLevel(kMaximumZoomFactor));

    // Set zoom level, but don't do it for full-page plugin since they don't use
    // the same zoom settings.
    HostZoomLevels::iterator host_zoom =
        host_zoom_levels_.find(GURL(request.url()));
    if (webview()->mainFrame()->document().isPluginDocument()) {
      // Reset the zoom levels for plugins.
      webview()->setZoomLevel(0);
    } else {
      if (host_zoom != host_zoom_levels_.end())
        webview()->setZoomLevel(host_zoom->second);
    }

    if (host_zoom != host_zoom_levels_.end()) {
      // This zoom level was merely recorded transiently for this load.  We can
      // erase it now.  If at some point we reload this page, the browser will
      // send us a new, up-to-date zoom level.
      host_zoom_levels_.erase(host_zoom);
    }

    // Update contents MIME type for main frame.
    params.contents_mime_type = ds->response().mimeType().utf8();

    params.transition = navigation_state->transition_type();
    if (!PageTransitionIsMainFrame(params.transition)) {
      // If the main frame does a load, it should not be reported as a subframe
      // navigation.  This can occur in the following case:
      // 1. You're on a site with frames.
      // 2. You do a subframe navigation.  This is stored with transition type
      //    MANUAL_SUBFRAME.
      // 3. You navigate to some non-frame site, say, google.com.
      // 4. You navigate back to the page from step 2.  Since it was initially
      //    MANUAL_SUBFRAME, it will be that same transition type here.
      // We don't want that, because any navigation that changes the toplevel
      // frame should be tracked as a toplevel navigation (this allows us to
      // update the URL bar, etc).
      params.transition = PAGE_TRANSITION_LINK;
    }

    // If the page contained a client redirect (meta refresh, document.loc...),
    // set the referrer and transition appropriately.
    if (ds->isClientRedirect()) {
      params.referrer = Referrer(params.redirects[0],
          GetReferrerPolicyFromRequest(frame, ds->request()));
      params.transition = static_cast<PageTransition>(
          params.transition | PAGE_TRANSITION_CLIENT_REDIRECT);
    } else {
      // Bug 654101: the referrer will be empty on https->http transitions. It
      // would be nice if we could get the real referrer from somewhere.
      params.referrer = GetReferrerFromRequest(frame, original_request);
    }

    base::string16 method = request.httpMethod();
    if (EqualsASCII(method, "POST")) {
      params.is_post = true;
      params.post_id = ExtractPostId(item);
    }

    // Send the user agent override back.
    params.is_overriding_user_agent = internal_data->is_overriding_user_agent();

    // Track the URL of the original request.  We use the first entry of the
    // redirect chain if it exists because the chain may have started in another
    // process.
    if (params.redirects.size() > 0)
      params.original_request_url = params.redirects.at(0);
    else
      params.original_request_url = original_request.url();

    params.history_list_was_cleared =
        navigation_state->history_list_was_cleared();

    // Save some histogram data so we can compute the average memory used per
    // page load of the glyphs.
    UMA_HISTOGRAM_COUNTS_10000("Memory.GlyphPagesPerLoad",
                               blink::WebGlyphCache::pageCount());

    // This message needs to be sent before any of allowScripts(),
    // allowImages(), allowPlugins() is called for the new page, so that when
    // these functions send a ViewHostMsg_ContentBlocked message, it arrives
    // after the ViewHostMsg_FrameNavigate message.
    Send(new ViewHostMsg_FrameNavigate(routing_id_, params));
  } else {
    // Subframe navigation: the type depends on whether this navigation
    // generated a new session history entry. When they do generate a session
    // history entry, it means the user initiated the navigation and we should
    // mark it as such. This test checks if this is the first time UpdateURL
    // has been called since WillNavigateToURL was called to initiate the load.
    if (page_id_ > last_page_id_sent_to_browser_)
      params.transition = PAGE_TRANSITION_MANUAL_SUBFRAME;
    else
      params.transition = PAGE_TRANSITION_AUTO_SUBFRAME;

    DCHECK(!navigation_state->history_list_was_cleared());
    params.history_list_was_cleared = false;

    Send(new ViewHostMsg_FrameNavigate(routing_id_, params));
  }

  last_page_id_sent_to_browser_ =
      std::max(last_page_id_sent_to_browser_, page_id_);

  // If we end up reusing this WebRequest (for example, due to a #ref click),
  // we don't want the transition type to persist.  Just clear it.
  navigation_state->set_transition_type(PAGE_TRANSITION_LINK);
}

// Tell the embedding application that the title of the active page has changed
void RenderViewImpl::UpdateTitle(WebFrame* frame,
                                 const base::string16& title,
                                 WebTextDirection title_direction) {
  // Ignore all but top level navigations.
  if (frame->parent())
    return;

  base::debug::TraceLog::GetInstance()->UpdateProcessLabel(
      routing_id_, UTF16ToUTF8(title));

  base::string16 shortened_title = title.substr(0, kMaxTitleChars);
  Send(new ViewHostMsg_UpdateTitle(routing_id_, page_id_, shortened_title,
                                   title_direction));
}

void RenderViewImpl::UpdateEncoding(WebFrame* frame,
                                    const std::string& encoding_name) {
  // Only update main frame's encoding_name.
  if (webview()->mainFrame() == frame &&
      last_encoding_name_ != encoding_name) {
    // Save the encoding name for later comparing.
    last_encoding_name_ = encoding_name;

    Send(new ViewHostMsg_UpdateEncoding(routing_id_, last_encoding_name_));
  }
}

// Sends the last committed session history state to the browser so it will be
// saved before we navigate to a new page. This must be called *before* the
// page ID has been updated so we know what it was.
void RenderViewImpl::UpdateSessionHistory(WebFrame* frame) {
  // If we have a valid page ID at this point, then it corresponds to the page
  // we are navigating away from.  Otherwise, this is the first navigation, so
  // there is no past session history to record.
  if (page_id_ == -1)
    return;

  const WebHistoryItem& item =
      webview()->mainFrame()->previousHistoryItem();
  SendUpdateState(item);
}

void RenderViewImpl::SendUpdateState(const WebHistoryItem& item) {
  if (item.isNull())
    return;

  // Don't send state updates for kSwappedOutURL.
  if (item.urlString() == WebString::fromUTF8(kSwappedOutURL))
    return;

  Send(new ViewHostMsg_UpdateState(
      routing_id_, page_id_, HistoryItemToPageState(item)));
}

void RenderViewImpl::OpenURL(WebFrame* frame,
                             const GURL& url,
                             const Referrer& referrer,
                             WebNavigationPolicy policy) {
  ViewHostMsg_OpenURL_Params params;
  params.url = url;
  params.referrer = referrer;
  params.disposition = NavigationPolicyToDisposition(policy);
  params.frame_id = frame->identifier();
  WebDataSource* ds = frame->provisionalDataSource();
  if (ds) {
    DocumentState* document_state = DocumentState::FromDataSource(ds);
    NavigationState* navigation_state = document_state->navigation_state();
    if (navigation_state->is_content_initiated()) {
      params.should_replace_current_entry = ds->replacesCurrentHistoryItem();
    } else {
      // This is necessary to preserve the should_replace_current_entry value on
      // cross-process redirects, in the event it was set by a previous process.
      //
      // TODO(davidben): Avoid this awkward duplication of state. See comment on
      // NavigationState::should_replace_current_entry().
      params.should_replace_current_entry =
          navigation_state->should_replace_current_entry();
    }
  } else {
    params.should_replace_current_entry = false;
  }
  params.user_gesture = WebUserGestureIndicator::isProcessingUserGesture();
  if (GetContentClient()->renderer()->AllowPopup())
    params.user_gesture = true;

  if (policy == blink::WebNavigationPolicyNewBackgroundTab ||
      policy == blink::WebNavigationPolicyNewForegroundTab ||
      policy == blink::WebNavigationPolicyNewWindow ||
      policy == blink::WebNavigationPolicyNewPopup) {
    WebUserGestureIndicator::consumeUserGesture();
  }

  Send(new ViewHostMsg_OpenURL(routing_id_, params));
}

// WebViewDelegate ------------------------------------------------------------

void RenderViewImpl::LoadNavigationErrorPage(
    WebFrame* frame,
    const WebURLRequest& failed_request,
    const WebURLError& error,
    const std::string& html,
    bool replace) {
  std::string alt_html;
  const std::string* error_html;

  if (!html.empty()) {
    error_html = &html;
  } else {
    GetContentClient()->renderer()->GetNavigationErrorStrings(
        frame, failed_request, error, renderer_preferences_.accept_languages,
        &alt_html, NULL);
    error_html = &alt_html;
  }

  frame->loadHTMLString(*error_html,
                        GURL(kUnreachableWebDataURL),
                        error.unreachableURL,
                        replace);
}

bool RenderViewImpl::RunJavaScriptMessage(JavaScriptMessageType type,
                                          const base::string16& message,
                                          const base::string16& default_value,
                                          const GURL& frame_url,
                                          base::string16* result) {
  // Don't allow further dialogs if we are waiting to swap out, since the
  // PageGroupLoadDeferrer in our stack prevents it.
  if (suppress_dialogs_until_swap_out_)
    return false;

  bool success = false;
  base::string16 result_temp;
  if (!result)
    result = &result_temp;

  SendAndRunNestedMessageLoop(new ViewHostMsg_RunJavaScriptMessage(
      routing_id_, message, default_value, frame_url, type, &success, result));
  return success;
}

bool RenderViewImpl::SendAndRunNestedMessageLoop(IPC::SyncMessage* message) {
  // Before WebKit asks us to show an alert (etc.), it takes care of doing the
  // equivalent of WebView::willEnterModalLoop.  In the case of showModalDialog
  // it is particularly important that we do not call willEnterModalLoop as
  // that would defer resource loads for the dialog itself.
  if (RenderThreadImpl::current())  // Will be NULL during unit tests.
    RenderThreadImpl::current()->DoNotNotifyWebKitOfModalLoop();

  message->EnableMessagePumping();  // Runs a nested message loop.
  return Send(message);
}

void RenderViewImpl::GetWindowSnapshot(const WindowSnapshotCallback& callback) {
  int id = next_snapshot_id_++;
  pending_snapshots_.insert(std::make_pair(id, callback));
  ui::LatencyInfo latency_info;
  latency_info.AddLatencyNumber(ui::WINDOW_SNAPSHOT_FRAME_NUMBER_COMPONENT,
                                GetLatencyComponentId(),
                                id);
<<<<<<< HEAD
  if (RenderWidgetCompositor* rwc = compositor()) {
    rwc->SetLatencyInfo(latency_info);
=======
  scoped_ptr<cc::SwapPromiseMonitor> latency_info_swap_promise_monitor;
  if (RenderWidgetCompositor* rwc = compositor()) {
    latency_info_swap_promise_monitor =
        rwc->CreateLatencyInfoSwapPromiseMonitor(&latency_info).Pass();
>>>>>>> 8c15b39e
  } else {
    latency_info_.MergeWith(latency_info);
  }
  ScheduleCompositeWithForcedRedraw();
}

void RenderViewImpl::OnWindowSnapshotCompleted(const int snapshot_id,
    const gfx::Size& size, const std::vector<unsigned char>& png) {

  // Any pending snapshots with a lower ID than the one received are considered
  // to be implicitly complete, and returned the same snapshot data.
  PendingSnapshotMap::iterator it = pending_snapshots_.begin();
  while(it != pending_snapshots_.end()) {
      if (it->first <= snapshot_id) {
        it->second.Run(size, png);
        pending_snapshots_.erase(it++);
      } else {
        ++it;
      }
  }
}

void RenderViewImpl::OnEnableAltDragRubberbanding(bool enable) {
  webview()->enableAltDragRubberbanding(enable);
}

// blink::WebViewClient ------------------------------------------------------

WebView* RenderViewImpl::createView(
    WebFrame* creator,
    const WebURLRequest& request,
    const WebWindowFeatures& features,
    const WebString& frame_name,
    WebNavigationPolicy policy,
    bool suppress_opener) {
  ViewHostMsg_CreateWindow_Params params;
  params.opener_id = routing_id_;
  params.user_gesture = WebUserGestureIndicator::isProcessingUserGesture();
  if (GetContentClient()->renderer()->AllowPopup())
    params.user_gesture = true;
  params.window_container_type = WindowFeaturesToContainerType(features);
  params.session_storage_namespace_id = session_storage_namespace_id_;

<<<<<<< HEAD
  params.x = features.x;
  params.x_set = features.xSet;
  params.y = features.y;
  params.y_set = features.ySet;
  params.width = features.width;
  params.width_set = features.widthSet;
  params.height = features.height;
  params.height_set = features.heightSet;

  const WebVector<WebString>& additionalFeatures = features.additionalFeatures;
  size_t additionalFeatureCount = additionalFeatures.size();
  for (size_t i = 0; i < additionalFeatureCount; ++i) {
      params.additional_features.push_back(additionalFeatures[i].utf8());
  }

=======
>>>>>>> 8c15b39e
  if (frame_name != "_blank")
    params.frame_name = frame_name;
  params.opener_frame_id = creator->identifier();
  params.opener_url = creator->document().url();
  params.opener_top_level_frame_url = creator->top()->document().url();
  GURL security_url(creator->document().securityOrigin().toString().utf8());
  if (!security_url.is_valid())
    security_url = GURL();
  params.opener_security_origin = security_url;
  params.opener_suppressed = suppress_opener;
  params.disposition = NavigationPolicyToDisposition(policy);
  if (!request.isNull()) {
    params.target_url = request.url();
    params.referrer = GetReferrerFromRequest(creator, request);
  }
  params.features = features;

  for (size_t i = 0; i < features.additionalFeatures.size(); ++i)
    params.additional_features.push_back(features.additionalFeatures[i]);

  int32 routing_id = MSG_ROUTING_NONE;
  int32 main_frame_routing_id = MSG_ROUTING_NONE;
  int32 surface_id = 0;
  int64 cloned_session_storage_namespace_id;

  RenderThread::Get()->Send(
      new ViewHostMsg_CreateWindow(params,
                                   &routing_id,
                                   &main_frame_routing_id,
                                   &surface_id,
                                   &cloned_session_storage_namespace_id));
  if (routing_id == MSG_ROUTING_NONE)
    return NULL;

  WebUserGestureIndicator::consumeUserGesture();

  WebPreferences transferred_preferences = webkit_preferences_;

  // Unless accelerated compositing has been explicitly disabled from the
  // command line (e.g. via the blacklist or about:flags) re-enable it for
  // new views that get spawned by this view. This gets around the issue that
  // background extension pages disable accelerated compositing via web prefs
  // but can themselves spawn a visible render view which should be allowed
  // use gpu acceleration.
  if (!webkit_preferences_.accelerated_compositing_enabled) {
    const CommandLine& command_line = *CommandLine::ForCurrentProcess();
    if (!command_line.HasSwitch(switches::kDisableAcceleratedCompositing))
      transferred_preferences.accelerated_compositing_enabled = true;
  }

  // The initial hidden state for the RenderViewImpl here has to match what the
  // browser will eventually decide for the given disposition. Since we have to
  // return from this call synchronously, we just have to make our best guess
  // and rely on the browser sending a WasHidden / WasShown message if it
  // disagrees.
  RenderViewImpl* view = RenderViewImpl::Create(
      routing_id_,
      renderer_preferences_,
      transferred_preferences,
      routing_id,
      main_frame_routing_id,
      surface_id,
      cloned_session_storage_namespace_id,
      base::string16(),  // WebCore will take care of setting the correct name.
      true,  // is_renderer_created
      false, // swapped_out
      params.disposition == NEW_BACKGROUND_TAB, // hidden
      1,     // next_page_id
      screen_info_,
      accessibility_mode_,
      allow_partial_swap_);
  view->opened_by_user_gesture_ = params.user_gesture;

  // Record whether the creator frame is trying to suppress the opener field.
  view->opener_suppressed_ = params.opener_suppressed;

  // Copy over the alternate error page URL so we can have alt error pages in
  // the new render view (we don't need the browser to send the URL back down).
  view->alternate_error_page_url_ = alternate_error_page_url_;

  return view->webview();
}

WebWidget* RenderViewImpl::createPopupMenu(blink::WebPopupType popup_type) {
  RenderWidget* widget =
      RenderWidget::Create(routing_id_, popup_type, screen_info_);
  if (screen_metrics_emulator_) {
    widget->SetPopupOriginAdjustmentsForEmulation(
        screen_metrics_emulator_.get());
  }
  return widget->webwidget();
}

WebExternalPopupMenu* RenderViewImpl::createExternalPopupMenu(
    const WebPopupMenuInfo& popup_menu_info,
    WebExternalPopupMenuClient* popup_menu_client) {
  // An IPC message is sent to the browser to build and display the actual
  // popup.  The user could have time to click a different select by the time
  // the popup is shown.  In that case external_popup_menu_ is non NULL.
  // By returning NULL in that case, we instruct WebKit to cancel that new
  // popup.  So from the user perspective, only the first one will show, and
  // will have to close the first one before another one can be shown.
  if (external_popup_menu_)
    return NULL;
  external_popup_menu_.reset(
      new ExternalPopupMenu(this, popup_menu_info, popup_menu_client));
  if (screen_metrics_emulator_) {
    SetExternalPopupOriginAdjustmentsForEmulation(
        external_popup_menu_.get(), screen_metrics_emulator_.get());
  }
  return external_popup_menu_.get();
}

WebStorageNamespace* RenderViewImpl::createSessionStorageNamespace() {
  CHECK(session_storage_namespace_id_ != kInvalidSessionStorageNamespaceId);
  return new WebStorageNamespaceImpl(session_storage_namespace_id_);
}

bool RenderViewImpl::shouldReportDetailedMessageForSource(
    const WebString& source) {
  return GetContentClient()->renderer()->ShouldReportDetailedMessageForSource(
      source);
}

void RenderViewImpl::didAddMessageToConsole(
    const WebConsoleMessage& message, const WebString& source_name,
    unsigned source_line, const WebString& stack_trace) {
  logging::LogSeverity log_severity = logging::LOG_VERBOSE;
  switch (message.level) {
    case WebConsoleMessage::LevelDebug:
      log_severity = logging::LOG_VERBOSE;
      break;
    case WebConsoleMessage::LevelLog:
    case WebConsoleMessage::LevelInfo:
      log_severity = logging::LOG_INFO;
      break;
    case WebConsoleMessage::LevelWarning:
      log_severity = logging::LOG_WARNING;
      break;
    case WebConsoleMessage::LevelError:
      log_severity = logging::LOG_ERROR;
      break;
    default:
      NOTREACHED();
  }

  if (shouldReportDetailedMessageForSource(source_name)) {
    FOR_EACH_OBSERVER(
        RenderViewObserver,
        observers_,
        DetailedConsoleMessageAdded(message.text,
                                    source_name,
                                    stack_trace,
                                    source_line,
                                    static_cast<int32>(log_severity)));
  }

  Send(new ViewHostMsg_AddMessageToConsole(routing_id_,
                                           static_cast<int32>(log_severity),
                                           message.text,
                                           static_cast<int32>(source_line),
                                           source_name));
}

void RenderViewImpl::printPage(WebFrame* frame) {
  FOR_EACH_OBSERVER(RenderViewObserver, observers_,
                    PrintPage(frame, handling_input_event_));
}

blink::WebNotificationPresenter* RenderViewImpl::notificationPresenter() {
  return notification_provider_;
}

bool RenderViewImpl::enumerateChosenDirectory(
    const WebString& path,
    WebFileChooserCompletion* chooser_completion) {
  int id = enumeration_completion_id_++;
  enumeration_completions_[id] = chooser_completion;
  return Send(new ViewHostMsg_EnumerateDirectory(
      routing_id_,
      id,
      base::FilePath::FromUTF16Unsafe(path)));
}

void RenderViewImpl::initializeHelperPluginWebFrame(
    blink::WebHelperPlugin* plugin) {
  plugin->initializeFrame(main_render_frame_.get());
}

void RenderViewImpl::didStartLoading() {
  if (is_loading_) {
    DVLOG(1) << "didStartLoading called while loading";
    return;
  }

  is_loading_ = true;

  Send(new ViewHostMsg_DidStartLoading(routing_id_));

  FOR_EACH_OBSERVER(RenderViewObserver, observers_, DidStartLoading());
}

void RenderViewImpl::didStopLoading() {
  if (!is_loading_) {
    DVLOG(1) << "DidStopLoading called while not loading";
    return;
  }

  is_loading_ = false;

  // NOTE: For now we're doing the safest thing, and sending out notification
  // when done loading. This currently isn't an issue as the favicon is only
  // displayed when done loading. Ideally we would send notification when
  // finished parsing the head, but webkit doesn't support that yet.
  // The feed discovery code would also benefit from access to the head.
  Send(new ViewHostMsg_DidStopLoading(routing_id_));

  if (load_progress_tracker_ != NULL)
    load_progress_tracker_->DidStopLoading();

  DidStopLoadingIcons();

  FOR_EACH_OBSERVER(RenderViewObserver, observers_, DidStopLoading());
}

void RenderViewImpl::didChangeLoadProgress(WebFrame* frame,
                                           double load_progress) {
  if (load_progress_tracker_ != NULL)
    load_progress_tracker_->DidChangeLoadProgress(frame, load_progress);
}

void RenderViewImpl::didCancelCompositionOnSelectionChange() {
  Send(new ViewHostMsg_ImeCancelComposition(routing_id()));
}

void RenderViewImpl::didChangeSelection(bool is_empty_selection) {
  if (!handling_input_event_ && !handling_select_range_)
    return;

  if (is_empty_selection)
    selection_text_.clear();

  // UpdateTextInputType should be called before SyncSelectionIfRequired.
  // UpdateTextInputType may send TextInputTypeChanged to notify the focus
  // was changed, and SyncSelectionIfRequired may send SelectionChanged
  // to notify the selection was changed.  Focus change should be notified
  // before selection change.
  UpdateTextInputType();
  SyncSelectionIfRequired();
#if defined(OS_ANDROID)
  UpdateTextInputState(false, true);
#endif
}

void RenderViewImpl::didExecuteCommand(const WebString& command_name) {
  const std::string& name = UTF16ToUTF8(command_name);
  if (StartsWithASCII(name, "Move", true) ||
      StartsWithASCII(name, "Insert", true) ||
      StartsWithASCII(name, "Delete", true))
    return;
  RenderThreadImpl::current()->RecordComputedAction(name);
}

bool RenderViewImpl::handleCurrentKeyboardEvent() {
  if (edit_commands_.empty())
    return false;

  WebFrame* frame = webview()->focusedFrame();
  if (!frame)
    return false;

  EditCommands::iterator it = edit_commands_.begin();
  EditCommands::iterator end = edit_commands_.end();

  bool did_execute_command = false;
  for (; it != end; ++it) {
    // In gtk and cocoa, it's possible to bind multiple edit commands to one
    // key (but it's the exception). Once one edit command is not executed, it
    // seems safest to not execute the rest.
    if (!frame->executeCommand(WebString::fromUTF8(it->name),
                               WebString::fromUTF8(it->value),
                               GetFocusedNode()))
      break;
    did_execute_command = true;
  }

  return did_execute_command;
}

blink::WebColorChooser* RenderViewImpl::createColorChooser(
    blink::WebColorChooserClient* client,
    const blink::WebColor& initial_color,
    const blink::WebVector<blink::WebColorSuggestion>& suggestions) {
  RendererWebColorChooserImpl* color_chooser =
      new RendererWebColorChooserImpl(this, client);
  std::vector<content::ColorSuggestion> color_suggestions;
  for (size_t i = 0; i < suggestions.size(); i++) {
    color_suggestions.push_back(content::ColorSuggestion(suggestions[i]));
  }
  color_chooser->Open(static_cast<SkColor>(initial_color), color_suggestions);
  return color_chooser;
}

bool RenderViewImpl::runFileChooser(
    const blink::WebFileChooserParams& params,
    WebFileChooserCompletion* chooser_completion) {
  // Do not open the file dialog in a hidden RenderView.
  if (is_hidden())
    return false;
  FileChooserParams ipc_params;
  if (params.directory)
    ipc_params.mode = FileChooserParams::UploadFolder;
  else if (params.multiSelect)
    ipc_params.mode = FileChooserParams::OpenMultiple;
  else if (params.saveAs)
    ipc_params.mode = FileChooserParams::Save;
  else
    ipc_params.mode = FileChooserParams::Open;
  ipc_params.title = params.title;
  ipc_params.default_file_name =
      base::FilePath::FromUTF16Unsafe(params.initialValue);
  ipc_params.accept_types.reserve(params.acceptTypes.size());
  for (size_t i = 0; i < params.acceptTypes.size(); ++i)
    ipc_params.accept_types.push_back(params.acceptTypes[i]);
#if defined(OS_ANDROID)
  ipc_params.capture = params.useMediaCapture;
#endif

  return ScheduleFileChooser(ipc_params, chooser_completion);
}

void RenderViewImpl::runModalAlertDialog(WebFrame* frame,
                                         const WebString& message) {
  RunJavaScriptMessage(JAVASCRIPT_MESSAGE_TYPE_ALERT,
                       message,
                       base::string16(),
                       frame->document().url(),
                       NULL);
}

bool RenderViewImpl::runModalConfirmDialog(WebFrame* frame,
                                           const WebString& message) {
  return RunJavaScriptMessage(JAVASCRIPT_MESSAGE_TYPE_CONFIRM,
                              message,
                              base::string16(),
                              frame->document().url(),
                              NULL);
}

bool RenderViewImpl::runModalPromptDialog(WebFrame* frame,
                                          const WebString& message,
                                          const WebString& default_value,
                                          WebString* actual_value) {
  base::string16 result;
  bool ok = RunJavaScriptMessage(JAVASCRIPT_MESSAGE_TYPE_PROMPT,
                                 message,
                                 default_value,
                                 frame->document().url(),
                                 &result);
  if (ok)
    actual_value->assign(result);
  return ok;
}

bool RenderViewImpl::runModalBeforeUnloadDialog(
    WebFrame* frame, const WebString& message) {
  bool is_reload = false;
  WebDataSource* ds = frame->provisionalDataSource();
  if (ds)
    is_reload = (ds->navigationType() == blink::WebNavigationTypeReload);
  return runModalBeforeUnloadDialog(frame, is_reload, message);
}

bool RenderViewImpl::runModalBeforeUnloadDialog(
    WebFrame* frame, bool is_reload, const WebString& message) {
  // If we are swapping out, we have already run the beforeunload handler.
  // TODO(creis): Fix OnSwapOut to clear the frame without running beforeunload
  // at all, to avoid running it twice.
  if (is_swapped_out_)
    return true;

  // Don't allow further dialogs if we are waiting to swap out, since the
  // PageGroupLoadDeferrer in our stack prevents it.
  if (suppress_dialogs_until_swap_out_)
    return false;

  bool success = false;
  // This is an ignored return value, but is included so we can accept the same
  // response as RunJavaScriptMessage.
  base::string16 ignored_result;
  SendAndRunNestedMessageLoop(new ViewHostMsg_RunBeforeUnloadConfirm(
      routing_id_, frame->document().url(), message, is_reload,
      &success, &ignored_result));
  return success;
}

void RenderViewImpl::showValidationMessage(
    const blink::WebRect& anchor_in_root_view,
    const blink::WebString& main_text,
    const blink::WebString& sub_text,
    blink::WebTextDirection hint) {
  base::string16 wrapped_main_text = main_text;
  base::string16 wrapped_sub_text = sub_text;
  if (hint == blink::WebTextDirectionLeftToRight) {
    wrapped_main_text =
        base::i18n::GetDisplayStringInLTRDirectionality(wrapped_main_text);
    if (!wrapped_sub_text.empty()) {
      wrapped_sub_text =
          base::i18n::GetDisplayStringInLTRDirectionality(wrapped_sub_text);
    }
  } else if (hint == blink::WebTextDirectionRightToLeft
             && !base::i18n::IsRTL()) {
    base::i18n::WrapStringWithRTLFormatting(&wrapped_main_text);
    if (!wrapped_sub_text.empty()) {
      base::i18n::WrapStringWithRTLFormatting(&wrapped_sub_text);
    }
  }
  Send(new ViewHostMsg_ShowValidationMessage(
    routing_id(), anchor_in_root_view, wrapped_main_text, wrapped_sub_text));
}

void RenderViewImpl::hideValidationMessage() {
  Send(new ViewHostMsg_HideValidationMessage(routing_id()));
}

void RenderViewImpl::moveValidationMessage(
    const blink::WebRect& anchor_in_root_view) {
  Send(new ViewHostMsg_MoveValidationMessage(routing_id(),
                                             anchor_in_root_view));
}

void RenderViewImpl::showContextMenu(
    WebFrame* frame, const WebContextMenuData& data) {
  ContextMenuParams params = ContextMenuParamsBuilder::Build(data);
  params.source_type = context_menu_source_type_;
  if (context_menu_source_type_ == ui::MENU_SOURCE_TOUCH_EDIT_MENU) {
    params.x = touch_editing_context_menu_location_.x();
    params.y = touch_editing_context_menu_location_.y();
  }
  OnShowHostContextMenu(&params);

  // Plugins, e.g. PDF, don't currently update the render view when their
  // selected text changes, but the context menu params do contain the updated
  // selection. If that's the case, update the render view's state just prior
  // to showing the context menu.
  // TODO(asvitkine): http://crbug.com/152432
  if (ShouldUpdateSelectionTextFromContextMenuParams(selection_text_,
                                                     selection_text_offset_,
                                                     selection_range_,
                                                     params)) {
    selection_text_ = params.selection_text;
    // TODO(asvitkine): Text offset and range is not available in this case.
    selection_text_offset_ = 0;
    selection_range_ = gfx::Range(0, selection_text_.length());
    Send(new ViewHostMsg_SelectionChanged(routing_id_,
                                          selection_text_,
                                          selection_text_offset_,
                                          selection_range_));
  }

  // frame is NULL if invoked by BlockedPlugin.
  if (frame)
    params.frame_id = frame->identifier();

  // Serializing a GURL longer than kMaxURLChars will fail, so don't do
  // it.  We replace it with an empty GURL so the appropriate items are disabled
  // in the context menu.
  // TODO(jcivelli): http://crbug.com/45160 This prevents us from saving large
  //                 data encoded images.  We should have a way to save them.
  if (params.src_url.spec().size() > GetMaxURLChars())
    params.src_url = GURL();
  context_menu_node_ = data.node;

#if defined(OS_ANDROID)
  gfx::Rect start_rect;
  gfx::Rect end_rect;
  GetSelectionBounds(&start_rect, &end_rect);
  params.selection_start = gfx::Point(start_rect.x(), start_rect.bottom());
  params.selection_end = gfx::Point(end_rect.right(), end_rect.bottom());
#endif

  Send(new ViewHostMsg_ContextMenu(routing_id_, params));

  FOR_EACH_OBSERVER(
      RenderViewObserver, observers_, DidRequestShowContextMenu(frame, data));
}

void RenderViewImpl::clearContextMenu() {
  context_menu_node_.reset();
}

void RenderViewImpl::setStatusText(const WebString& text) {
}

void RenderViewImpl::UpdateTargetURL(const GURL& url,
                                     const GURL& fallback_url) {
  GURL latest_url = url.is_empty() ? fallback_url : url;
  if (latest_url == target_url_)
    return;

  // Tell the browser to display a destination link.
  if (target_url_status_ == TARGET_INFLIGHT ||
      target_url_status_ == TARGET_PENDING) {
    // If we have a request in-flight, save the URL to be sent when we
    // receive an ACK to the in-flight request. We can happily overwrite
    // any existing pending sends.
    pending_target_url_ = latest_url;
    target_url_status_ = TARGET_PENDING;
  } else {
    // URLs larger than |MaxURLChars()| cannot be sent through IPC -
    // see |ParamTraits<GURL>|.
    if (latest_url.possibly_invalid_spec().size() > GetMaxURLChars())
      latest_url = GURL();
    Send(new ViewHostMsg_UpdateTargetURL(routing_id_, page_id_, latest_url));
    target_url_ = latest_url;
    target_url_status_ = TARGET_INFLIGHT;
  }
}

gfx::RectF RenderViewImpl::ClientRectToPhysicalWindowRect(
    const gfx::RectF& rect) const {
  gfx::RectF window_rect = rect;
  window_rect.Scale(device_scale_factor_ * webview()->pageScaleFactor());
  return window_rect;
}

int64 RenderViewImpl::GetLatencyComponentId() {
  // Note: this must match the logic in RenderWidgetHostImpl.
  return GetRoutingID() | (static_cast<int64>(
      RenderThreadImpl::current()->renderer_process_id()) << 32);
}

void RenderViewImpl::StartNavStateSyncTimerIfNecessary() {
  // No need to update state if no page has committed yet.
  if (page_id_ == -1)
    return;

  int delay;
  if (send_content_state_immediately_)
    delay = 0;
  else if (is_hidden())
    delay = kDelaySecondsForContentStateSyncHidden;
  else
    delay = kDelaySecondsForContentStateSync;

  if (nav_state_sync_timer_.IsRunning()) {
    // The timer is already running. If the delay of the timer maches the amount
    // we want to delay by, then return. Otherwise stop the timer so that it
    // gets started with the right delay.
    if (nav_state_sync_timer_.GetCurrentDelay().InSeconds() == delay)
      return;
    nav_state_sync_timer_.Stop();
  }

  nav_state_sync_timer_.Start(FROM_HERE, TimeDelta::FromSeconds(delay), this,
                              &RenderViewImpl::SyncNavigationState);
}

void RenderViewImpl::setMouseOverURL(const WebURL& url) {
  mouse_over_url_ = GURL(url);
  UpdateTargetURL(mouse_over_url_, focus_url_);
}

void RenderViewImpl::setKeyboardFocusURL(const WebURL& url) {
  focus_url_ = GURL(url);
  UpdateTargetURL(focus_url_, mouse_over_url_);
}

void RenderViewImpl::startDragging(WebFrame* frame,
                                   const WebDragData& data,
                                   WebDragOperationsMask mask,
                                   const WebImage& image,
                                   const WebPoint& webImageOffset) {
  DropData drop_data(DropDataBuilder::Build(data));
  drop_data.referrer_policy = frame->document().referrerPolicy();
  gfx::Vector2d imageOffset(webImageOffset.x, webImageOffset.y);
  Send(new DragHostMsg_StartDragging(routing_id_,
                                     drop_data,
                                     mask,
                                     image.getSkBitmap(),
                                     imageOffset,
                                     possible_drag_event_info_));
}

bool RenderViewImpl::acceptsLoadDrops() {
  return renderer_preferences_.can_accept_load_drops;
}

void RenderViewImpl::focusNext() {
  Send(new ViewHostMsg_TakeFocus(routing_id_, false));
}

void RenderViewImpl::focusPrevious() {
  Send(new ViewHostMsg_TakeFocus(routing_id_, true));
}

void RenderViewImpl::focusedNodeChanged(const WebNode& node) {
  Send(new ViewHostMsg_FocusedNodeChanged(routing_id_, IsEditableNode(node)));

  FOR_EACH_OBSERVER(RenderViewObserver, observers_, FocusedNodeChanged(node));
}

void RenderViewImpl::numberOfWheelEventHandlersChanged(unsigned num_handlers) {
  Send(new ViewHostMsg_DidChangeNumWheelEvents(routing_id_, num_handlers));
}

void RenderViewImpl::didUpdateLayout() {
  FOR_EACH_OBSERVER(RenderViewObserver, observers_, DidUpdateLayout());

  // We don't always want to set up a timer, only if we've been put in that
  // mode by getting a |ViewMsg_EnablePreferredSizeChangedMode|
  // message.
  if (!send_preferred_size_changes_ || !webview())
    return;

  if (check_preferred_size_timer_.IsRunning())
    return;
  check_preferred_size_timer_.Start(FROM_HERE,
                                    TimeDelta::FromMilliseconds(0), this,
                                    &RenderViewImpl::CheckPreferredSize);
}

void RenderViewImpl::navigateBackForwardSoon(int offset) {
  Send(new ViewHostMsg_GoToEntryAtOffset(routing_id_, offset));
}

void RenderViewImpl::setRubberbandRect(const WebRect& rect) {
  Send(new ViewHostMsg_SetRubberbandRect(routing_id_, rect));
}

void RenderViewImpl::hideRubberbandRect() {
  Send(new ViewHostMsg_HideRubberbandRect(routing_id_));
}

int RenderViewImpl::historyBackListCount() {
  return history_list_offset_ < 0 ? 0 : history_list_offset_;
}

int RenderViewImpl::historyForwardListCount() {
  return history_list_length_ - historyBackListCount() - 1;
}

void RenderViewImpl::postAccessibilityEvent(
    const WebAXObject& obj, blink::WebAXEvent event) {
  if (renderer_accessibility_) {
    renderer_accessibility_->HandleWebAccessibilityEvent(obj, event);
  }
}

void RenderViewImpl::didUpdateInspectorSetting(const WebString& key,
                                           const WebString& value) {
  Send(new ViewHostMsg_UpdateInspectorSetting(routing_id_,
                                              key.utf8(),
                                              value.utf8()));
}

// blink::WebWidgetClient ----------------------------------------------------

void RenderViewImpl::didFocus() {
  // TODO(jcivelli): when https://bugs.webkit.org/show_bug.cgi?id=33389 is fixed
  //                 we won't have to test for user gesture anymore and we can
  //                 move that code back to render_widget.cc
  if (WebUserGestureIndicator::isProcessingUserGesture() &&
      !RenderThreadImpl::current()->layout_test_mode()) {
    Send(new ViewHostMsg_Focus(routing_id_));
  }
}

void RenderViewImpl::didBlur() {
  // TODO(jcivelli): see TODO above in didFocus().
  if (WebUserGestureIndicator::isProcessingUserGesture() &&
      !RenderThreadImpl::current()->layout_test_mode()) {
    Send(new ViewHostMsg_Blur(routing_id_));
  }
}

// We are supposed to get a single call to Show for a newly created RenderView
// that was created via RenderViewImpl::CreateWebView.  So, we wait until this
// point to dispatch the ShowView message.
//
// This method provides us with the information about how to display the newly
// created RenderView (i.e., as a blocked popup or as a new tab).
//
void RenderViewImpl::show(WebNavigationPolicy policy) {
  if (did_show_) {
    // When supports_multiple_windows is disabled, popups are reusing
    // the same view. In some scenarios, this makes WebKit to call show() twice.
    if (webkit_preferences_.supports_multiple_windows)
      NOTREACHED() << "received extraneous Show call";
    return;
  }
  did_show_ = true;

  DCHECK(opener_id_ != MSG_ROUTING_NONE);

  // Force new windows to a popup if they were not opened with a user gesture.
  if (!opened_by_user_gesture_) {
    // We exempt background tabs for compat with older versions of Chrome.
    // TODO(darin): This seems bogus.  These should have a user gesture, so
    // we probably don't need this check.
    if (policy != blink::WebNavigationPolicyNewBackgroundTab)
      policy = blink::WebNavigationPolicyNewPopup;
  }

  // NOTE: initial_pos_ may still have its default values at this point, but
  // that's okay.  It'll be ignored if disposition is not NEW_POPUP, or the
  // browser process will impose a default position otherwise.
  Send(new ViewHostMsg_ShowView(opener_id_, routing_id_,
      NavigationPolicyToDisposition(policy), initial_pos_,
      opened_by_user_gesture_));
  SetPendingWindowRect(initial_pos_);
}

void RenderViewImpl::runModal() {
  DCHECK(did_show_) << "should already have shown the view";

  // Don't allow further dialogs if we are waiting to swap out, since the
  // PageGroupLoadDeferrer in our stack prevents it.
  if (suppress_dialogs_until_swap_out_)
    return;

  // We must keep WebKit's shared timer running in this case in order to allow
  // showModalDialog to function properly.
  //
  // TODO(darin): WebKit should really be smarter about suppressing events and
  // timers so that we do not need to manage the shared timer in such a heavy
  // handed manner.
  //
  if (RenderThreadImpl::current())  // Will be NULL during unit tests.
    RenderThreadImpl::current()->DoNotSuspendWebKitSharedTimer();

  SendAndRunNestedMessageLoop(new ViewHostMsg_RunModal(
      routing_id_, opener_id_));
}

bool RenderViewImpl::enterFullScreen() {
  Send(new ViewHostMsg_ToggleFullscreen(routing_id_, true));
  return true;
}

void RenderViewImpl::exitFullScreen() {
  Send(new ViewHostMsg_ToggleFullscreen(routing_id_, false));
}

bool RenderViewImpl::requestPointerLock() {
  return mouse_lock_dispatcher_->LockMouse(webwidget_mouse_lock_target_.get());
}

void RenderViewImpl::requestPointerUnlock() {
  mouse_lock_dispatcher_->UnlockMouse(webwidget_mouse_lock_target_.get());
}

bool RenderViewImpl::isPointerLocked() {
  return mouse_lock_dispatcher_->IsMouseLockedTo(
      webwidget_mouse_lock_target_.get());
}

void RenderViewImpl::didActivateCompositor(int input_handler_identifier) {
#if !defined(OS_MACOSX)  // many events are unhandled - http://crbug.com/138003
  InputHandlerManager* input_handler_manager =
      RenderThreadImpl::current()->input_handler_manager();
  if (input_handler_manager) {
     input_handler_manager->AddInputHandler(
        routing_id_,
        compositor_->GetInputHandler(),
        AsWeakPtr());
  }
#endif

  RenderWidget::didActivateCompositor(input_handler_identifier);
}

void RenderViewImpl::didHandleGestureEvent(
    const WebGestureEvent& event,
    bool event_cancelled) {
  RenderWidget::didHandleGestureEvent(event, event_cancelled);

<<<<<<< HEAD
  if (event.type != WebKit::WebGestureEvent::GestureTap)
    return;

  WebKit::WebTextInputType text_input_type =
      GetWebView()->textInputInfo().type;

  Send(new ViewHostMsg_FocusedNodeTouched(
      routing_id(), text_input_type != WebKit::WebTextInputTypeNone));
=======
  if (event.type != blink::WebGestureEvent::GestureTap)
    return;

  blink::WebTextInputType text_input_type =
      GetWebView()->textInputInfo().type;

  Send(new ViewHostMsg_FocusedNodeTouched(
      routing_id(), text_input_type != blink::WebTextInputTypeNone));
>>>>>>> 8c15b39e
}

void RenderViewImpl::initializeLayerTreeView() {
  RenderWidget::initializeLayerTreeView();
  RenderWidgetCompositor* rwc = compositor();
  if (!rwc || !webview() || !webview()->devToolsAgent())
    return;
  webview()->devToolsAgent()->setLayerTreeId(rwc->GetLayerTreeId());
}

// blink::WebFrameClient -----------------------------------------------------

WebMediaPlayer* RenderViewImpl::createMediaPlayer(
    WebFrame* frame, const blink::WebURL& url, WebMediaPlayerClient* client) {
  NOTREACHED();
  return NULL;
}

blink::WebMediaPlayer* RenderViewImpl::CreateMediaPlayer(
    RenderFrame* render_frame,
    blink::WebFrame* frame,
    const blink::WebURL& url,
    blink::WebMediaPlayerClient* client) {
  FOR_EACH_OBSERVER(
      RenderViewObserver, observers_, WillCreateMediaPlayer(frame, client));

  WebMediaPlayer* player = CreateWebMediaPlayerForMediaStream(frame, url,
                                                              client);
  if (player)
    return player;

#if defined(OS_ANDROID)
<<<<<<< HEAD
  GpuChannelHost* gpu_channel_host =
      RenderThreadImpl::current()->EstablishGpuChannelSync(
          CAUSE_FOR_GPU_LAUNCH_VIDEODECODEACCELERATOR_INITIALIZE);
  if (!gpu_channel_host) {
    LOG(ERROR) << "Failed to establish GPU channel for media player";
    return NULL;
  }

  scoped_ptr<StreamTextureFactory> stream_texture_factory;
  if (UsingSynchronousRendererCompositor()) {
    SynchronousCompositorFactory* factory =
        SynchronousCompositorFactory::GetInstance();
    stream_texture_factory = factory->CreateStreamTextureFactory(routing_id_);
  } else {
    scoped_refptr<cc::ContextProvider> context_provider =
        RenderThreadImpl::current()->SharedMainThreadContextProvider();

    if (!context_provider.get()) {
      LOG(ERROR) << "Failed to get context3d for media player";
      return NULL;
    }

    stream_texture_factory.reset(new StreamTextureFactoryImpl(
        context_provider->Context3d(), gpu_channel_host, routing_id_));
  }

  scoped_ptr<WebMediaPlayerAndroid> web_media_player_android(
      new WebMediaPlayerAndroid(
          frame,
          client,
          AsWeakPtr(),
          media_player_manager_,
          stream_texture_factory.release(),
          RenderThreadImpl::current()->GetMediaThreadMessageLoopProxy(),
          new RenderMediaLog()));
#if defined(ENABLE_WEBRTC) && defined(GOOGLE_TV)
  if (media_stream_client_->IsMediaStream(url)) {
    RTCVideoDecoderFactoryTv* factory = RenderThreadImpl::current()
        ->GetMediaStreamDependencyFactory()->decoder_factory_tv();
    // |media_stream_client| and |factory| outlives |web_media_player_android|.
    if (!factory->AcquireDemuxer() ||
        !web_media_player_android->InjectMediaStream(
            media_stream_client_,
            factory,
            base::Bind(
                base::IgnoreResult(&RTCVideoDecoderFactoryTv::ReleaseDemuxer),
                base::Unretained(factory)))) {
      LOG(ERROR) << "Failed to inject media stream.";
      return NULL;
    }
  }
#endif  // defined(ENABLE_WEBRTC) && defined(GOOGLE_TV)
  return web_media_player_android.release();
#endif  // defined(OS_ANDROID)

=======
  return CreateAndroidWebMediaPlayer(frame, url, client);
#else
>>>>>>> 8c15b39e
  scoped_refptr<media::AudioRendererSink> sink;
  if (!CommandLine::ForCurrentProcess()->HasSwitch(switches::kDisableAudio)) {
    sink = RenderThreadImpl::current()->GetAudioRendererMixerManager()->
        CreateInput(routing_id_);
    DVLOG(1) << "Using AudioRendererMixerManager-provided sink: " << sink.get();
  }

  WebMediaPlayerParams params(
      RenderThreadImpl::current()->GetMediaThreadMessageLoopProxy(),
      base::Bind(&ContentRendererClient::DeferMediaLoad,
                 base::Unretained(GetContentClient()->renderer()),
                 static_cast<RenderFrame*>(render_frame)),
      sink,
      RenderThreadImpl::current()->GetGpuFactories(),
      new RenderMediaLog());
  return new WebMediaPlayerImpl(this, frame, client, AsWeakPtr(), params);
<<<<<<< HEAD
=======
#endif  // defined(OS_ANDROID)
>>>>>>> 8c15b39e
}

WebCookieJar* RenderViewImpl::cookieJar(WebFrame* frame) {
  return &cookie_jar_;
}

void RenderViewImpl::didAccessInitialDocument(WebFrame* frame) {
  // Notify the browser process that it is no longer safe to show the pending
  // URL of the main frame, since a URL spoof is now possible.
  if (!frame->parent() && page_id_ == -1)
    Send(new ViewHostMsg_DidAccessInitialDocument(routing_id_));
}

void RenderViewImpl::didDisownOpener(blink::WebFrame* frame) {
  // We only need to notify the browser if the active, top-level frame clears
  // its opener.  We can ignore cases where a swapped out frame clears its
  // opener after hearing about it from the browser, and the browser does not
  // (yet) care about subframe openers.
  if (is_swapped_out_ || frame->parent())
    return;

  // Notify WebContents and all its swapped out RenderViews.
  Send(new ViewHostMsg_DidDisownOpener(routing_id_));
}

void RenderViewImpl::frameDetached(WebFrame* frame) {
  FOR_EACH_OBSERVER(RenderViewObserver, observers_, FrameDetached(frame));
}

void RenderViewImpl::willClose(WebFrame* frame) {
  FOR_EACH_OBSERVER(RenderViewObserver, observers_, FrameWillClose(frame));
}

void RenderViewImpl::didMatchCSS(
    WebFrame* frame,
    const WebVector<WebString>& newly_matching_selectors,
    const WebVector<WebString>& stopped_matching_selectors) {
  FOR_EACH_OBSERVER(
      RenderViewObserver, observers_,
      DidMatchCSS(frame, newly_matching_selectors, stopped_matching_selectors));
}

void RenderViewImpl::Repaint(const gfx::Size& size) {
  OnRepaint(size);
}

void RenderViewImpl::SetEditCommandForNextKeyEvent(const std::string& name,
                                                   const std::string& value) {
  EditCommands edit_commands;
  edit_commands.push_back(EditCommand(name, value));
  OnSetEditCommandsForNextKeyEvent(edit_commands);
}

void RenderViewImpl::ClearEditCommands() {
  edit_commands_.clear();
}

SSLStatus RenderViewImpl::GetSSLStatusOfFrame(blink::WebFrame* frame) const {
  std::string security_info;
  if (frame && frame->dataSource())
    security_info = frame->dataSource()->response().securityInfo();

  SSLStatus ssl_status;
  DeserializeSecurityInfo(security_info,
                          &ssl_status.cert_id,
                          &ssl_status.cert_status,
                          &ssl_status.security_bits,
                          &ssl_status.connection_status,
                          &ssl_status.signed_certificate_timestamp_ids);
  return ssl_status;
}

const std::string& RenderViewImpl::GetAcceptLanguages() const {
  return renderer_preferences_.accept_languages;
}

WebNavigationPolicy RenderViewImpl::decidePolicyForNavigation(
    WebFrame* frame, WebDataSource::ExtraData* extraData,
    const WebURLRequest& request, WebNavigationType type,
    WebNavigationPolicy default_policy, bool is_redirect) {
#ifdef OS_ANDROID
  // The handlenavigation API is deprecated and will be removed once
  // crbug.com/325351 is resolved.
  if (request.url() != GURL(kSwappedOutURL) &&
      GetContentClient()->renderer()->HandleNavigation(
          this,
          static_cast<DocumentState*>(extraData),
          opener_id_,
          frame,
          request,
          type,
          default_policy,
          is_redirect)) {
    return blink::WebNavigationPolicyIgnore;
  }
#endif

  Referrer referrer(GetReferrerFromRequest(frame, request));

  if (is_swapped_out_) {
    if (request.url() != GURL(kSwappedOutURL)) {
      // Targeted links may try to navigate a swapped out frame.  Allow the
      // browser process to navigate the tab instead.  Note that it is also
      // possible for non-targeted navigations (from this view) to arrive
      // here just after we are swapped out.  It's ok to send them to the
      // browser, as long as they're for the top level frame.
      // TODO(creis): Ensure this supports targeted form submissions when
      // fixing http://crbug.com/101395.
      if (frame->parent() == NULL) {
        OpenURL(frame, request.url(), referrer, default_policy);
        return blink::WebNavigationPolicyIgnore;  // Suppress the load here.
      }

      // We should otherwise ignore in-process iframe navigations, if they
      // arrive just after we are swapped out.
      return blink::WebNavigationPolicyIgnore;
    }

    // Allow kSwappedOutURL to complete.
    return default_policy;
  }

  // Webkit is asking whether to navigate to a new URL.
  // This is fine normally, except if we're showing UI from one security
  // context and they're trying to navigate to a different context.
  const GURL& url = request.url();

  // A content initiated navigation may have originated from a link-click,
  // script, drag-n-drop operation, etc.
  bool is_content_initiated = static_cast<DocumentState*>(extraData)->
          navigation_state()->is_content_initiated();

  // Experimental:
  // If --enable-strict-site-isolation or --site-per-process is enabled, send
  // all top-level navigations to the browser to let it swap processes when
  // crossing site boundaries.  This is currently expected to break some script
  // calls and navigations, such as form submissions.
  const CommandLine& command_line = *CommandLine::ForCurrentProcess();
  bool force_swap_due_to_flag =
      command_line.HasSwitch(switches::kEnableStrictSiteIsolation) ||
      command_line.HasSwitch(switches::kSitePerProcess);
  if (force_swap_due_to_flag &&
      !frame->parent() && (is_content_initiated || is_redirect)) {
    WebString origin_str = frame->document().securityOrigin().toString();
    GURL frame_url(origin_str.utf8().data());
    // TODO(cevans): revisit whether this site check is still necessary once
    // crbug.com/101395 is fixed.
    bool same_domain_or_host =
        net::registry_controlled_domains::SameDomainOrHost(
            frame_url,
            url,
            net::registry_controlled_domains::EXCLUDE_PRIVATE_REGISTRIES);
    if (!same_domain_or_host || frame_url.scheme() != url.scheme()) {
      OpenURL(frame, url, referrer, default_policy);
      return blink::WebNavigationPolicyIgnore;
    }
  }

  // If the browser is interested, then give it a chance to look at the request.
  if (is_content_initiated) {
    bool is_form_post = ((type == blink::WebNavigationTypeFormSubmitted) ||
                         (type == blink::WebNavigationTypeFormResubmitted)) &&
                        EqualsASCII(request.httpMethod(), "POST");
    bool browser_handles_request =
        renderer_preferences_.browser_handles_non_local_top_level_requests &&
        IsNonLocalTopLevelNavigation(url, frame, type, is_form_post);
    if (!browser_handles_request) {
      browser_handles_request = IsTopLevelNavigation(frame) &&
          (renderer_preferences_.browser_handles_all_top_level_requests ||
           (renderer_preferences_.browser_handles_all_top_level_link_clicks &&
            type == blink::WebNavigationTypeLinkClicked));
    }

    if (browser_handles_request) {
      // Reset these counters as the RenderView could be reused for the next
      // navigation.
      page_id_ = -1;
      last_page_id_sent_to_browser_ = -1;
      OpenURL(frame, url, referrer, default_policy);
      return blink::WebNavigationPolicyIgnore;  // Suppress the load here.
    }
  }

  // Use the frame's original request's URL rather than the document's URL for
  // subsequent checks.  For a popup, the document's URL may become the opener
  // window's URL if the opener has called document.write().
  // See http://crbug.com/93517.
  GURL old_url(frame->dataSource()->request().url());

  // Detect when we're crossing a permission-based boundary (e.g. into or out of
  // an extension or app origin, leaving a WebUI page, etc). We only care about
  // top-level navigations (not iframes). But we sometimes navigate to
  // about:blank to clear a tab, and we want to still allow that.
  //
  // Note: this is known to break POST submissions when crossing process
  // boundaries until http://crbug.com/101395 is fixed.  This is better for
  // security than loading a WebUI, extension or app page in the wrong process.
  // POST requests don't work because this mechanism does not preserve form
  // POST data. We will need to send the request's httpBody data up to the
  // browser process, and issue a special POST navigation in WebKit (via
  // FrameLoader::loadFrameRequest). See ResourceDispatcher and WebURLLoaderImpl
  // for examples of how to send the httpBody data.
  if (!frame->parent() && is_content_initiated &&
      !url.SchemeIs(chrome::kAboutScheme)) {
    bool send_referrer = false;

    // All navigations to or from WebUI URLs or within WebUI-enabled
    // RenderProcesses must be handled by the browser process so that the
    // correct bindings and data sources can be registered.
    // Similarly, navigations to view-source URLs or within ViewSource mode
    // must be handled by the browser process (except for reloads - those are
    // safe to leave within the renderer).
    // Lastly, access to file:// URLs from non-file:// URL pages must be
    // handled by the browser so that ordinary renderer processes don't get
    // blessed with file permissions.
    int cumulative_bindings = RenderProcess::current()->GetEnabledBindings();
    bool is_initial_navigation = page_id_ == -1;
    bool should_fork = HasWebUIScheme(url) || HasWebUIScheme(old_url) ||
        (cumulative_bindings & BINDINGS_POLICY_WEB_UI) ||
        url.SchemeIs(kViewSourceScheme) ||
        (frame->isViewSourceModeEnabled() &&
            type != blink::WebNavigationTypeReload);

    if (!should_fork && url.SchemeIs(chrome::kFileScheme)) {
      // Fork non-file to file opens.  Check the opener URL if this is the
      // initial navigation in a newly opened window.
      GURL source_url(old_url);
      if (is_initial_navigation && source_url.is_empty() && frame->opener())
        source_url = frame->opener()->top()->document().url();
      DCHECK(!source_url.is_empty());
      should_fork = !source_url.SchemeIs(chrome::kFileScheme);
    }

    if (!should_fork) {
      // Give the embedder a chance.
      should_fork = GetContentClient()->renderer()->ShouldFork(
          frame, url, request.httpMethod().utf8(), is_initial_navigation,
          is_redirect, &send_referrer);
    }

    if (should_fork) {
      OpenURL(
          frame, url, send_referrer ? referrer : Referrer(), default_policy);
      return blink::WebNavigationPolicyIgnore;  // Suppress the load here.
    }
  }

  // Detect when a page is "forking" a new tab that can be safely rendered in
  // its own process.  This is done by sites like Gmail that try to open links
  // in new windows without script connections back to the original page.  We
  // treat such cases as browser navigations (in which we will create a new
  // renderer for a cross-site navigation), rather than WebKit navigations.
  //
  // We use the following heuristic to decide whether to fork a new page in its
  // own process:
  // The parent page must open a new tab to about:blank, set the new tab's
  // window.opener to null, and then redirect the tab to a cross-site URL using
  // JavaScript.
  //
  // TODO(creis): Deprecate this logic once we can rely on rel=noreferrer
  // (see below).
  bool is_fork =
      // Must start from a tab showing about:blank, which is later redirected.
      old_url == GURL(kAboutBlankURL) &&
      // Must be the first real navigation of the tab.
      historyBackListCount() < 1 &&
      historyForwardListCount() < 1 &&
      // The parent page must have set the child's window.opener to null before
      // redirecting to the desired URL.
      frame->opener() == NULL &&
      // Must be a top-level frame.
      frame->parent() == NULL &&
      // Must not have issued the request from this page.
      is_content_initiated &&
      // Must be targeted at the current tab.
      default_policy == blink::WebNavigationPolicyCurrentTab &&
      // Must be a JavaScript navigation, which appears as "other".
      type == blink::WebNavigationTypeOther;

  if (is_fork) {
    // Open the URL via the browser, not via WebKit.
    OpenURL(frame, url, Referrer(), default_policy);
    return blink::WebNavigationPolicyIgnore;
  }

  return default_policy;
}

WebNavigationPolicy RenderViewImpl::decidePolicyForNavigation(
    WebFrame* frame, const WebURLRequest& request, WebNavigationType type,
    WebNavigationPolicy default_policy, bool is_redirect) {
  return decidePolicyForNavigation(frame,
                                   frame->provisionalDataSource()->extraData(),
                                   request, type, default_policy, is_redirect);
}

void RenderViewImpl::willSendSubmitEvent(blink::WebFrame* frame,
    const blink::WebFormElement& form) {
  FOR_EACH_OBSERVER(
      RenderViewObserver, observers_, WillSendSubmitEvent(frame, form));
}

void RenderViewImpl::willSubmitForm(WebFrame* frame,
                                    const WebFormElement& form) {
  FOR_EACH_OBSERVER(
      RenderViewObserver, observers_, WillSubmitForm(frame, form));
}

void RenderViewImpl::didCreateDataSource(WebFrame* frame, WebDataSource* ds) {
  bool content_initiated = !pending_navigation_params_.get();

  // Make sure any previous redirect URLs end up in our new data source.
  if (pending_navigation_params_.get()) {
    for (std::vector<GURL>::const_iterator i =
             pending_navigation_params_->redirects.begin();
         i != pending_navigation_params_->redirects.end(); ++i) {
      ds->appendRedirect(*i);
    }
  }

  DocumentState* document_state = DocumentState::FromDataSource(ds);
  if (!document_state) {
    document_state = new DocumentState;
    ds->setExtraData(document_state);
    if (!content_initiated)
      PopulateDocumentStateFromPending(document_state);
  }

  // Carry over the user agent override flag, if it exists.
  if (content_initiated && webview() && webview()->mainFrame() &&
      webview()->mainFrame()->dataSource()) {
    DocumentState* old_document_state =
        DocumentState::FromDataSource(webview()->mainFrame()->dataSource());
    if (old_document_state) {
      InternalDocumentStateData* internal_data =
          InternalDocumentStateData::FromDocumentState(document_state);
      InternalDocumentStateData* old_internal_data =
          InternalDocumentStateData::FromDocumentState(old_document_state);
      internal_data->set_is_overriding_user_agent(
          old_internal_data->is_overriding_user_agent());
    }
  }

  // The rest of RenderView assumes that a WebDataSource will always have a
  // non-null NavigationState.
  if (content_initiated) {
    document_state->set_navigation_state(
        NavigationState::CreateContentInitiated());
  } else {
    document_state->set_navigation_state(CreateNavigationStateFromPending());
    pending_navigation_params_.reset();
  }

  // DocumentState::referred_by_prefetcher_ is true if we are
  // navigating from a page that used prefetching using a link on that
  // page.  We are early enough in the request process here that we
  // can still see the DocumentState of the previous page and set
  // this value appropriately.
  // TODO(gavinp): catch the important case of navigation in a new
  // renderer process.
  if (webview()) {
    if (WebFrame* old_frame = webview()->mainFrame()) {
      const WebURLRequest& original_request = ds->originalRequest();
      const GURL referrer(
          original_request.httpHeaderField(WebString::fromUTF8("Referer")));
      if (!referrer.is_empty() &&
          DocumentState::FromDataSource(
              old_frame->dataSource())->was_prefetcher()) {
        for (; old_frame; old_frame = old_frame->traverseNext(false)) {
          WebDataSource* old_frame_ds = old_frame->dataSource();
          if (old_frame_ds && referrer == GURL(old_frame_ds->request().url())) {
            document_state->set_was_referred_by_prefetcher(true);
            break;
          }
        }
      }
    }
  }

  if (content_initiated) {
    const WebURLRequest& request = ds->request();
    switch (request.cachePolicy()) {
      case WebURLRequest::UseProtocolCachePolicy:  // normal load.
        document_state->set_load_type(DocumentState::LINK_LOAD_NORMAL);
        break;
      case WebURLRequest::ReloadIgnoringCacheData:  // reload.
        document_state->set_load_type(DocumentState::LINK_LOAD_RELOAD);
        break;
      case WebURLRequest::ReturnCacheDataElseLoad:  // allow stale data.
        document_state->set_load_type(
            DocumentState::LINK_LOAD_CACHE_STALE_OK);
        break;
      case WebURLRequest::ReturnCacheDataDontLoad:  // Don't re-post.
        document_state->set_load_type(DocumentState::LINK_LOAD_CACHE_ONLY);
        break;
    }
  }

  FOR_EACH_OBSERVER(
      RenderViewObserver, observers_, DidCreateDataSource(frame, ds));
}

void RenderViewImpl::PopulateDocumentStateFromPending(
    DocumentState* document_state) {
  const ViewMsg_Navigate_Params& params = *pending_navigation_params_.get();
  document_state->set_request_time(params.request_time);

  InternalDocumentStateData* internal_data =
      InternalDocumentStateData::FromDocumentState(document_state);

  if (!params.url.SchemeIs(kJavaScriptScheme) &&
      params.navigation_type == ViewMsg_Navigate_Type::RESTORE) {
    // We're doing a load of a page that was restored from the last session. By
    // default this prefers the cache over loading (LOAD_PREFERRING_CACHE) which
    // can result in stale data for pages that are set to expire. We explicitly
    // override that by setting the policy here so that as necessary we load
    // from the network.
    internal_data->set_cache_policy_override(
        WebURLRequest::UseProtocolCachePolicy);
  }

  if (IsReload(params))
    document_state->set_load_type(DocumentState::RELOAD);
  else if (params.page_state.IsValid())
    document_state->set_load_type(DocumentState::HISTORY_LOAD);
  else
    document_state->set_load_type(DocumentState::NORMAL_LOAD);

  internal_data->set_referrer_policy(params.referrer.policy);
  internal_data->set_is_overriding_user_agent(params.is_overriding_user_agent);
  internal_data->set_must_reset_scroll_and_scale_state(
      params.navigation_type ==
          ViewMsg_Navigate_Type::RELOAD_ORIGINAL_REQUEST_URL);
  document_state->set_can_load_local_resources(params.can_load_local_resources);
}

NavigationState* RenderViewImpl::CreateNavigationStateFromPending() {
  const ViewMsg_Navigate_Params& params = *pending_navigation_params_.get();
  NavigationState* navigation_state = NULL;

  // A navigation resulting from loading a javascript URL should not be treated
  // as a browser initiated event.  Instead, we want it to look as if the page
  // initiated any load resulting from JS execution.
  if (!params.url.SchemeIs(kJavaScriptScheme)) {
    navigation_state = NavigationState::CreateBrowserInitiated(
        params.page_id,
        params.pending_history_list_offset,
        params.should_clear_history_list,
        params.transition);
    navigation_state->set_should_replace_current_entry(
        params.should_replace_current_entry);
    navigation_state->set_transferred_request_child_id(
        params.transferred_request_child_id);
    navigation_state->set_transferred_request_request_id(
        params.transferred_request_request_id);
    navigation_state->set_allow_download(params.allow_download);
    navigation_state->set_extra_headers(params.extra_headers);
  } else {
    navigation_state = NavigationState::CreateContentInitiated();
  }
  return navigation_state;
}

void RenderViewImpl::ProcessViewLayoutFlags(const CommandLine& command_line) {
  bool enable_viewport =
<<<<<<< HEAD
      command_line.HasSwitch(switches::kEnableViewport);
=======
      command_line.HasSwitch(switches::kEnableViewport) ||
      command_line.HasSwitch(switches::kEnableViewportMeta);
>>>>>>> 8c15b39e

  // If viewport tag is enabled, then the WebKit side will take care
  // of setting the fixed layout size and page scale limits.
  if (enable_viewport)
    return;

  // When navigating to a new page, reset the page scale factor to be 1.0.
  webview()->setInitialPageScaleOverride(1.f);

  float maxPageScaleFactor =
      command_line.HasSwitch(switches::kEnablePinch) ? 4.f : 1.f ;
  webview()->setPageScaleFactorLimits(1, maxPageScaleFactor);
}

// TODO(nasko): Remove this method once WebTestProxy in Blink is fixed.
void RenderViewImpl::didStartProvisionalLoad(WebFrame* frame) {
}

void RenderViewImpl::didReceiveServerRedirectForProvisionalLoad(
    WebFrame* frame) {
  if (frame->parent())
    return;
  // Received a redirect on the main frame.
  WebDataSource* data_source = frame->provisionalDataSource();
  if (!data_source) {
    // Should only be invoked when we have a data source.
    NOTREACHED();
    return;
  }
  std::vector<GURL> redirects;
  GetRedirectChain(data_source, &redirects);
  if (redirects.size() >= 2) {
    Send(new ViewHostMsg_DidRedirectProvisionalLoad(routing_id_, page_id_,
        redirects[redirects.size() - 2], redirects.back()));
  }
}

void RenderViewImpl::didFailProvisionalLoad(WebFrame* frame,
                                            const WebURLError& error) {
  // Notify the browser that we failed a provisional load with an error.
  //
  // Note: It is important this notification occur before DidStopLoading so the
  //       SSL manager can react to the provisional load failure before being
  //       notified the load stopped.
  //
  WebDataSource* ds = frame->provisionalDataSource();
  DCHECK(ds);

  const WebURLRequest& failed_request = ds->request();

  FOR_EACH_OBSERVER(
      RenderViewObserver, observers_, DidFailProvisionalLoad(frame, error));

  bool show_repost_interstitial =
      (error.reason == net::ERR_CACHE_MISS &&
       EqualsASCII(failed_request.httpMethod(), "POST"));

  ViewHostMsg_DidFailProvisionalLoadWithError_Params params;
  params.frame_id = frame->identifier();
  params.frame_unique_name = frame->uniqueName();
  params.is_main_frame = !frame->parent();
  params.error_code = error.reason;
  GetContentClient()->renderer()->GetNavigationErrorStrings(
      frame,
      failed_request,
      error,
      renderer_preferences_.accept_languages,
      NULL,
      &params.error_description);
  params.url = error.unreachableURL;
  params.showing_repost_interstitial = show_repost_interstitial;
  Send(new ViewHostMsg_DidFailProvisionalLoadWithError(
      routing_id_, params));

  // Don't display an error page if this is simply a cancelled load.  Aside
  // from being dumb, WebCore doesn't expect it and it will cause a crash.
  if (error.reason == net::ERR_ABORTED)
    return;

  // Don't display "client blocked" error page if browser has asked us not to.
  if (error.reason == net::ERR_BLOCKED_BY_CLIENT &&
      renderer_preferences_.disable_client_blocked_error_page) {
    return;
  }

  // Allow the embedder to suppress an error page.
  if (GetContentClient()->renderer()->ShouldSuppressErrorPage(
          error.unreachableURL)) {
<<<<<<< HEAD
    return;
  }

  if (RenderThreadImpl::current() &&
      RenderThreadImpl::current()->layout_test_mode()) {
    return;
  }
=======
    return;
  }

  if (RenderThreadImpl::current() &&
      RenderThreadImpl::current()->layout_test_mode()) {
    return;
  }
>>>>>>> 8c15b39e

  // Make sure we never show errors in view source mode.
  frame->enableViewSourceMode(false);

  DocumentState* document_state = DocumentState::FromDataSource(ds);
  NavigationState* navigation_state = document_state->navigation_state();

  // If this is a failed back/forward/reload navigation, then we need to do a
  // 'replace' load.  This is necessary to avoid messing up session history.
  // Otherwise, we do a normal load, which simulates a 'go' navigation as far
  // as session history is concerned.
  //
  // AUTO_SUBFRAME loads should always be treated as loads that do not advance
  // the page id.
  //
  // TODO(davidben): This should also take the failed navigation's replacement
  // state into account, if a location.replace() failed.
  bool replace =
      navigation_state->pending_page_id() != -1 ||
      PageTransitionCoreTypeIs(navigation_state->transition_type(),
                               PAGE_TRANSITION_AUTO_SUBFRAME);

  // If we failed on a browser initiated request, then make sure that our error
  // page load is regarded as the same browser initiated request.
  if (!navigation_state->is_content_initiated()) {
    pending_navigation_params_.reset(new ViewMsg_Navigate_Params);
    pending_navigation_params_->page_id =
        navigation_state->pending_page_id();
    pending_navigation_params_->pending_history_list_offset =
        navigation_state->pending_history_list_offset();
    pending_navigation_params_->should_clear_history_list =
        navigation_state->history_list_was_cleared();
    pending_navigation_params_->transition =
        navigation_state->transition_type();
    pending_navigation_params_->request_time =
        document_state->request_time();
    pending_navigation_params_->should_replace_current_entry = replace;
  }

  // Provide the user with a more helpful error page?
  if (MaybeLoadAlternateErrorPage(frame, error, replace))
    return;

  // Fallback to a local error page.
  LoadNavigationErrorPage(frame, failed_request, error, std::string(), replace);
}

void RenderViewImpl::didCommitProvisionalLoad(WebFrame* frame,
                                              bool is_new_navigation) {
  DocumentState* document_state =
      DocumentState::FromDataSource(frame->dataSource());
  NavigationState* navigation_state = document_state->navigation_state();
  InternalDocumentStateData* internal_data =
      InternalDocumentStateData::FromDocumentState(document_state);

  if (document_state->commit_load_time().is_null())
    document_state->set_commit_load_time(Time::Now());

  if (internal_data->must_reset_scroll_and_scale_state()) {
    webview()->resetScrollAndScaleState();
    internal_data->set_must_reset_scroll_and_scale_state(false);
  }
  internal_data->set_use_error_page(false);

  if (is_new_navigation) {
    // When we perform a new navigation, we need to update the last committed
    // session history entry with state for the page we are leaving.
    UpdateSessionHistory(frame);

    // We bump our Page ID to correspond with the new session history entry.
    page_id_ = next_page_id_++;

    // Don't update history_page_ids_ (etc) for kSwappedOutURL, since
    // we don't want to forget the entry that was there, and since we will
    // never come back to kSwappedOutURL.  Note that we have to call
    // UpdateSessionHistory and update page_id_ even in this case, so that
    // the current entry gets a state update and so that we don't send a
    // state update to the wrong entry when we swap back in.
    if (GetLoadingUrl(frame) != GURL(kSwappedOutURL)) {
      // Advance our offset in session history, applying the length limit.
      // There is now no forward history.
      history_list_offset_++;
      if (history_list_offset_ >= kMaxSessionHistoryEntries)
        history_list_offset_ = kMaxSessionHistoryEntries - 1;
      history_list_length_ = history_list_offset_ + 1;
      history_page_ids_.resize(history_list_length_, -1);
      history_page_ids_[history_list_offset_] = page_id_;
    }
  } else {
    // Inspect the navigation_state on this frame to see if the navigation
    // corresponds to a session history navigation...  Note: |frame| may or
    // may not be the toplevel frame, but for the case of capturing session
    // history, the first committed frame suffices.  We keep track of whether
    // we've seen this commit before so that only capture session history once
    // per navigation.
    //
    // Note that we need to check if the page ID changed. In the case of a
    // reload, the page ID doesn't change, and UpdateSessionHistory gets the
    // previous URL and the current page ID, which would be wrong.
    if (navigation_state->pending_page_id() != -1 &&
        navigation_state->pending_page_id() != page_id_ &&
        !navigation_state->request_committed()) {
      // This is a successful session history navigation!
      UpdateSessionHistory(frame);
      page_id_ = navigation_state->pending_page_id();

      history_list_offset_ = navigation_state->pending_history_list_offset();

      // If the history list is valid, our list of page IDs should be correct.
      DCHECK(history_list_length_ <= 0 ||
             history_list_offset_ < 0 ||
             history_list_offset_ >= history_list_length_ ||
             history_page_ids_[history_list_offset_] == page_id_);
    }
  }

  FOR_EACH_OBSERVER(RenderViewObserver, observers_,
                    DidCommitProvisionalLoad(frame, is_new_navigation));

  // Remember that we've already processed this request, so we don't update
  // the session history again.  We do this regardless of whether this is
  // a session history navigation, because if we attempted a session history
  // navigation without valid HistoryItem state, WebCore will think it is a
  // new navigation.
  navigation_state->set_request_committed(true);

  UpdateURL(frame);

  // Check whether we have new encoding name.
  UpdateEncoding(frame, frame->view()->pageEncoding().utf8());

  if (!frame->parent()) {  // Only for top frames.
    RenderThreadImpl* render_thread_impl = RenderThreadImpl::current();
    if (render_thread_impl) {  // Can be NULL in tests.
      render_thread_impl->histogram_customizer()->
          RenderViewNavigatedToHost(GURL(GetLoadingUrl(frame)).host(),
                                    g_view_map.Get().size());
    }
  }
}

void RenderViewImpl::didClearWindowObject(WebFrame* frame) {
  FOR_EACH_OBSERVER(RenderViewObserver, observers_,
                    DidClearWindowObject(frame));

  if (enabled_bindings_ & BINDINGS_POLICY_DOM_AUTOMATION) {
    if (!dom_automation_controller_)
      dom_automation_controller_.reset(new DomAutomationController());
    dom_automation_controller_->set_message_sender(
        static_cast<RenderView*>(this));
    dom_automation_controller_->set_routing_id(routing_id());
    dom_automation_controller_->BindToJavascript(frame,
                                                 "domAutomationController");
  }

   if (enabled_bindings_ & BINDINGS_POLICY_STATS_COLLECTION)
     StatsCollectionController::Install(frame);
}

void RenderViewImpl::didCreateDocumentElement(WebFrame* frame) {
  FOR_EACH_OBSERVER(RenderViewObserver, observers_,
                    DidCreateDocumentElement(frame));
}

void RenderViewImpl::didReceiveTitle(WebFrame* frame, const WebString& title,
                                     WebTextDirection direction) {
  UpdateTitle(frame, title, direction);

  // Also check whether we have new encoding name.
  UpdateEncoding(frame, frame->view()->pageEncoding().utf8());
}

void RenderViewImpl::didChangeIcon(WebFrame* frame,
                                   WebIconURL::Type icon_type) {
  if (frame->parent())
    return;

  if (!TouchEnabled() && icon_type != WebIconURL::TypeFavicon)
    return;

  WebVector<WebIconURL> icon_urls = frame->iconURLs(icon_type);
  std::vector<FaviconURL> urls;
  for (size_t i = 0; i < icon_urls.size(); i++) {
    urls.push_back(FaviconURL(icon_urls[i].iconURL(),
                              ToFaviconType(icon_urls[i].iconType())));
  }
  SendUpdateFaviconURL(urls);
}

void RenderViewImpl::didFinishDocumentLoad(WebFrame* frame) {
  WebDataSource* ds = frame->dataSource();
  DocumentState* document_state = DocumentState::FromDataSource(ds);
  document_state->set_finish_document_load_time(Time::Now());

  Send(new ViewHostMsg_DocumentLoadedInFrame(routing_id_, frame->identifier()));

  FOR_EACH_OBSERVER(RenderViewObserver, observers_,
                    DidFinishDocumentLoad(frame));

  // Check whether we have new encoding name.
  UpdateEncoding(frame, frame->view()->pageEncoding().utf8());
}

void RenderViewImpl::didHandleOnloadEvents(WebFrame* frame) {
  if (webview()->mainFrame() == frame) {
    Send(new ViewHostMsg_DocumentOnLoadCompletedInMainFrame(routing_id_,
                                                            page_id_));
  }
}

void RenderViewImpl::didFailLoad(WebFrame* frame, const WebURLError& error) {
  WebDataSource* ds = frame->dataSource();
  DCHECK(ds);


  FOR_EACH_OBSERVER(RenderViewObserver, observers_, DidFailLoad(frame, error));

  const WebURLRequest& failed_request = ds->request();
  base::string16 error_description;
  GetContentClient()->renderer()->GetNavigationErrorStrings(
      frame,
      failed_request,
      error,
      renderer_preferences_.accept_languages,
      NULL,
      &error_description);
  Send(new ViewHostMsg_DidFailLoadWithError(routing_id_,
                                            frame->identifier(),
                                            failed_request.url(),
                                            !frame->parent(),
                                            error.reason,
                                            error_description));
}

void RenderViewImpl::didFinishLoad(WebFrame* frame) {
  WebDataSource* ds = frame->dataSource();
  DocumentState* document_state = DocumentState::FromDataSource(ds);
  if (document_state->finish_load_time().is_null()) {
    if (!frame->parent()) {
      TRACE_EVENT_INSTANT0("WebCore", "LoadFinished",
                           TRACE_EVENT_SCOPE_PROCESS);
    }
    document_state->set_finish_load_time(Time::Now());
  }

  FOR_EACH_OBSERVER(RenderViewObserver, observers_, DidFinishLoad(frame));

  Send(new ViewHostMsg_DidFinishLoad(routing_id_,
                                     frame->identifier(),
                                     ds->request().url(),
                                     !frame->parent()));
}

void RenderViewImpl::didNavigateWithinPage(
    WebFrame* frame, bool is_new_navigation) {
  // If this was a reference fragment navigation that we initiated, then we
  // could end up having a non-null pending navigation params.  We just need to
  // update the ExtraData on the datasource so that others who read the
  // ExtraData will get the new NavigationState.  Similarly, if we did not
  // initiate this navigation, then we need to take care to reset any pre-
  // existing navigation state to a content-initiated navigation state.
  // DidCreateDataSource conveniently takes care of this for us.
  didCreateDataSource(frame, frame->dataSource());

  DocumentState* document_state =
      DocumentState::FromDataSource(frame->dataSource());
  NavigationState* new_state = document_state->navigation_state();
  new_state->set_was_within_same_page(true);

  didCommitProvisionalLoad(frame, is_new_navigation);
}

void RenderViewImpl::didUpdateCurrentHistoryItem(WebFrame* frame) {
  StartNavStateSyncTimerIfNecessary();
}

void RenderViewImpl::willSendRequest(WebFrame* frame,
                                     unsigned identifier,
                                     WebURLRequest& request,
                                     const WebURLResponse& redirect_response) {
  NOTREACHED();
}

void RenderViewImpl::didReceiveResponse(
    WebFrame* frame, unsigned identifier, const WebURLResponse& response) {
  NOTREACHED();
}

void RenderViewImpl::didFinishResourceLoad(
    WebFrame* frame, unsigned identifier) {
  InternalDocumentStateData* internal_data =
      InternalDocumentStateData::FromDataSource(frame->dataSource());
  if (!internal_data->use_error_page())
    return;

  // Do not show error page when DevTools is attached.
  if (devtools_agent_->IsAttached())
    return;

  // Display error page, if appropriate.
  int http_status_code = internal_data->http_status_code();
  if (http_status_code == 404) {
    // On 404s, try a remote search page as a fallback.
    const GURL& document_url = frame->document().url();

    const GURL& error_page_url =
        GetAlternateErrorPageURL(document_url, HTTP_404);
    if (error_page_url.is_valid()) {
      WebURLError original_error;
      original_error.domain = "http";
      original_error.reason = 404;
      original_error.unreachableURL = document_url;

      internal_data->set_alt_error_page_fetcher(
          new AltErrorPageResourceFetcher(
              error_page_url, frame, frame->dataSource()->request(),
              original_error,
              base::Bind(&RenderViewImpl::AltErrorPageFinished,
                         base::Unretained(this))));
      return;
    }
  }

  std::string error_domain;
  if (GetContentClient()->renderer()->HasErrorPage(
          http_status_code, &error_domain)) {
    WebURLError error;
    error.unreachableURL = frame->document().url();
    error.domain = WebString::fromUTF8(error_domain);
    error.reason = http_status_code;

    LoadNavigationErrorPage(
        frame, frame->dataSource()->request(), error, std::string(), true);
  }
}

void RenderViewImpl::didLoadResourceFromMemoryCache(
    WebFrame* frame, const WebURLRequest& request,
    const WebURLResponse& response) {
  NOTREACHED();
}

void RenderViewImpl::didDisplayInsecureContent(WebFrame* frame) {
  NOTREACHED();
}

void RenderViewImpl::didRunInsecureContent(
    WebFrame* frame, const WebSecurityOrigin& origin, const WebURL& target) {
  NOTREACHED();
}

void RenderViewImpl::didExhaustMemoryAvailableForScript(WebFrame* frame) {
  NOTREACHED();
}

void RenderViewImpl::didCreateScriptContext(WebFrame* frame,
                                            v8::Handle<v8::Context> context,
                                            int extension_group,
                                            int world_id) {
  NOTREACHED();
}

void RenderViewImpl::willReleaseScriptContext(WebFrame* frame,
                                              v8::Handle<v8::Context> context,
                                              int world_id) {
  NOTREACHED();
}

void RenderViewImpl::CheckPreferredSize() {
  // We don't always want to send the change messages over IPC, only if we've
  // been put in that mode by getting a |ViewMsg_EnablePreferredSizeChangedMode|
  // message.
  if (!send_preferred_size_changes_ || !webview())
    return;

  gfx::Size size = webview()->contentsPreferredMinimumSize();

  // In the presence of zoom, these sizes are still reported as if unzoomed,
  // so we need to adjust.
  double zoom_factor = ZoomLevelToZoomFactor(webview()->zoomLevel());
  size.set_width(static_cast<int>(size.width() * zoom_factor));
  size.set_height(static_cast<int>(size.height() * zoom_factor));

  if (size == preferred_size_)
    return;

  preferred_size_ = size;
  Send(new ViewHostMsg_DidContentsPreferredSizeChange(routing_id_,
                                                      preferred_size_));
}

BrowserPluginManager* RenderViewImpl::GetBrowserPluginManager() {
  if (!browser_plugin_manager_.get())
    browser_plugin_manager_ = BrowserPluginManager::Create(this);
  return browser_plugin_manager_.get();
}

bool RenderViewImpl::InitializeMediaStreamClient() {
  if (media_stream_client_)
    return true;

  if (!RenderThreadImpl::current())  // Will be NULL during unit tests.
    return false;

#if defined(OS_ANDROID)
  if (CommandLine::ForCurrentProcess()->HasSwitch(switches::kDisableWebRTC))
    return false;
#endif

#if defined(ENABLE_WEBRTC)
  if (!media_stream_dispatcher_)
    media_stream_dispatcher_ = new MediaStreamDispatcher(this);

  MediaStreamImpl* media_stream_impl = new MediaStreamImpl(
      this,
      media_stream_dispatcher_,
      RenderThreadImpl::current()->GetMediaStreamDependencyFactory());
  media_stream_client_ = media_stream_impl;
  web_user_media_client_ = media_stream_impl;
  return true;
#else
  return false;
#endif
}

void RenderViewImpl::didChangeContentsSize(WebFrame* frame,
                                           const WebSize& size) {
  if (webview()->mainFrame() != frame)
    return;
  WebView* frameView = frame->view();
  if (!frameView)
    return;

  bool has_horizontal_scrollbar = frame->hasHorizontalScrollbar();
  bool has_vertical_scrollbar = frame->hasVerticalScrollbar();

  if (has_horizontal_scrollbar != cached_has_main_frame_horizontal_scrollbar_ ||
      has_vertical_scrollbar != cached_has_main_frame_vertical_scrollbar_) {
    Send(new ViewHostMsg_DidChangeScrollbarsForMainFrame(
          routing_id_, has_horizontal_scrollbar, has_vertical_scrollbar));

    cached_has_main_frame_horizontal_scrollbar_ = has_horizontal_scrollbar;
    cached_has_main_frame_vertical_scrollbar_ = has_vertical_scrollbar;
  }
}

void RenderViewImpl::UpdateScrollState(WebFrame* frame) {
  WebSize offset = frame->scrollOffset();
  WebSize minimum_offset = frame->minimumScrollOffset();
  WebSize maximum_offset = frame->maximumScrollOffset();

  bool is_pinned_to_left = offset.width <= minimum_offset.width;
  bool is_pinned_to_right = offset.width >= maximum_offset.width;

  if (is_pinned_to_left != cached_is_main_frame_pinned_to_left_ ||
      is_pinned_to_right != cached_is_main_frame_pinned_to_right_) {
    Send(new ViewHostMsg_DidChangeScrollOffsetPinningForMainFrame(
          routing_id_, is_pinned_to_left, is_pinned_to_right));

    cached_is_main_frame_pinned_to_left_ = is_pinned_to_left;
    cached_is_main_frame_pinned_to_right_ = is_pinned_to_right;
  }

  Send(new ViewHostMsg_DidChangeScrollOffset(routing_id_));
}

void RenderViewImpl::didChangeScrollOffset(WebFrame* frame) {
  StartNavStateSyncTimerIfNecessary();

  if (webview()->mainFrame() == frame)
    UpdateScrollState(frame);

  FOR_EACH_OBSERVER(
      RenderViewObserver, observers_, DidChangeScrollOffset(frame));
}

void RenderViewImpl::willInsertBody(blink::WebFrame* frame) {
  NOTREACHED();
}

void RenderViewImpl::didFirstVisuallyNonEmptyLayout(WebFrame* frame) {
  if (frame != webview()->mainFrame())
    return;

  InternalDocumentStateData* data =
      InternalDocumentStateData::FromDataSource(frame->dataSource());
  data->set_did_first_visually_non_empty_layout(true);

#if defined(OS_ANDROID)
  // Update body background color if necessary.
  SkColor bg_color = webwidget_->backgroundColor();

  // If not initialized, default to white. Note that 0 is different from black
  // as black still has alpha 0xFF.
  if (!bg_color)
    bg_color = SK_ColorWHITE;

  if (bg_color != body_background_color_) {
    body_background_color_ = bg_color;
    Send(new ViewHostMsg_DidChangeBodyBackgroundColor(
        GetRoutingID(), bg_color));
  }
#endif
}

void RenderViewImpl::SendFindReply(int request_id,
                                   int match_count,
                                   int ordinal,
                                   const WebRect& selection_rect,
                                   bool final_status_update) {
  Send(new ViewHostMsg_Find_Reply(routing_id_,
                                  request_id,
                                  match_count,
                                  selection_rect,
                                  ordinal,
                                  final_status_update));
}

// static
bool RenderViewImpl::ShouldUpdateSelectionTextFromContextMenuParams(
    const base::string16& selection_text,
    size_t selection_text_offset,
    const gfx::Range& selection_range,
    const ContextMenuParams& params) {
  base::string16 trimmed_selection_text;
  if (!selection_text.empty() && !selection_range.is_empty()) {
    const int start = selection_range.GetMin() - selection_text_offset;
    const size_t length = selection_range.length();
    if (start >= 0 && start + length <= selection_text.length()) {
      TrimWhitespace(selection_text.substr(start, length), TRIM_ALL,
                     &trimmed_selection_text);
    }
  }
  base::string16 trimmed_params_text;
  TrimWhitespace(params.selection_text, TRIM_ALL, &trimmed_params_text);
  return trimmed_params_text != trimmed_selection_text;
}

void RenderViewImpl::reportFindInPageMatchCount(int request_id,
                                                int count,
                                                bool final_update) {
  NOTREACHED();
}

void RenderViewImpl::reportFindInPageSelection(int request_id,
                                               int active_match_ordinal,
                                               const WebRect& selection_rect) {
  NOTREACHED();
}

void RenderViewImpl::requestStorageQuota(
    WebFrame* frame,
    WebStorageQuotaType type,
    unsigned long long requested_size,
    WebStorageQuotaCallbacks* callbacks) {
  NOTREACHED();
}

bool RenderViewImpl::willCheckAndDispatchMessageEvent(
    blink::WebFrame* sourceFrame,
    blink::WebFrame* targetFrame,
    blink::WebSecurityOrigin target_origin,
    blink::WebDOMMessageEvent event) {
  if (!is_swapped_out_)
    return false;

  ViewMsg_PostMessage_Params params;
  params.data = event.data().toString();
  params.source_origin = event.origin();
  if (!target_origin.isNull())
    params.target_origin = target_origin.toString();

<<<<<<< HEAD
  WebKit::WebMessagePortChannelArray channels = event.releaseChannels();
=======
  blink::WebMessagePortChannelArray channels = event.releaseChannels();
>>>>>>> 8c15b39e
  if (!channels.isEmpty()) {
    std::vector<int> message_port_ids(channels.size());
     // Extract the port IDs from the channel array.
     for (size_t i = 0; i < channels.size(); ++i) {
       WebMessagePortChannelImpl* webchannel =
           static_cast<WebMessagePortChannelImpl*>(channels[i]);
       message_port_ids[i] = webchannel->message_port_id();
       webchannel->QueueMessages();
       DCHECK_NE(message_port_ids[i], MSG_ROUTING_NONE);
     }
     params.message_port_ids = message_port_ids;
  }

  // Include the routing ID for the source frame (if one exists), which the
  // browser process will translate into the routing ID for the equivalent
  // frame in the target process.
  params.source_routing_id = MSG_ROUTING_NONE;
  if (sourceFrame) {
    RenderViewImpl* source_view = FromWebView(sourceFrame->view());
    if (source_view)
      params.source_routing_id = source_view->routing_id();
  }

  Send(new ViewHostMsg_RouteMessageEvent(routing_id_, params));
  return true;
}

void RenderViewImpl::willOpenSocketStream(
    WebSocketStreamHandle* handle) {
  NOTREACHED();
}

void RenderViewImpl::willStartUsingPeerConnectionHandler(
    blink::WebFrame* frame, blink::WebRTCPeerConnectionHandler* handler) {
  NOTREACHED();
}

blink::WebString RenderViewImpl::acceptLanguages() {
  return WebString::fromUTF8(renderer_preferences_.accept_languages);
}

blink::WebString RenderViewImpl::userAgentOverride(
    blink::WebFrame* frame,
    const blink::WebURL& url) {
  NOTREACHED();
  return blink::WebString();
}

WebString RenderViewImpl::doNotTrackValue(WebFrame* frame) {
  NOTREACHED();
  return blink::WebString();
}

bool RenderViewImpl::allowWebGL(WebFrame* frame, bool default_value) {
  NOTREACHED();
  return false;
}

void RenderViewImpl::didLoseWebGLContext(
    blink::WebFrame* frame,
    int arb_robustness_status_code) {
  NOTREACHED();
}

// blink::WebPageSerializerClient implementation ------------------------------

void RenderViewImpl::didSerializeDataForFrame(
    const WebURL& frame_url,
    const WebCString& data,
    WebPageSerializerClient::PageSerializationStatus status) {
  Send(new ViewHostMsg_SendSerializedHtmlData(
    routing_id(),
    frame_url,
    data.data(),
    static_cast<int32>(status)));
}

// RenderView implementation ---------------------------------------------------

bool RenderViewImpl::Send(IPC::Message* message) {
  return RenderWidget::Send(message);
}

RenderFrame* RenderViewImpl::GetMainRenderFrame() {
  return main_render_frame_.get();
}

int RenderViewImpl::GetRoutingID() const {
  return routing_id_;
}

int RenderViewImpl::GetPageId() const {
  return page_id_;
}

gfx::Size RenderViewImpl::GetSize() const {
  return size();
}

void RenderViewImpl::SetSize(const gfx::Size& new_size) {
  if (new_size == size()) {
    return;
  }
  need_update_rect_for_auto_resize_ = true;
  Resize(new_size, new_size, overdraw_bottom_height_,
         resizer_rect_, is_fullscreen_, NO_RESIZE_ACK);
}

void RenderViewImpl::SetFocus(bool focused) {
  OnSetFocus(focused);
}

WebPreferences& RenderViewImpl::GetWebkitPreferences() {
  return webkit_preferences_;
}

void RenderViewImpl::SetWebkitPreferences(const WebPreferences& preferences) {
  OnUpdateWebPreferences(preferences);
}

blink::WebView* RenderViewImpl::GetWebView() {
  return webview();
}

blink::WebNode RenderViewImpl::GetFocusedNode() const {
  if (!webview())
    return WebNode();
  WebFrame* focused_frame = webview()->focusedFrame();
  if (focused_frame) {
    WebDocument doc = focused_frame->document();
    if (!doc.isNull())
      return doc.focusedNode();
  }

  return WebNode();
}

blink::WebNode RenderViewImpl::GetContextMenuNode() const {
  return context_menu_node_;
}

bool RenderViewImpl::IsEditableNode(const WebNode& node) const {
  if (node.isNull())
    return false;

  if (node.isContentEditable())
    return true;

  if (node.isElementNode()) {
    const WebElement& element = node.toConst<WebElement>();
    if (element.isTextFormControlElement())
      return true;

    // Also return true if it has an ARIA role of 'textbox'.
    for (unsigned i = 0; i < element.attributeCount(); ++i) {
      if (LowerCaseEqualsASCII(element.attributeLocalName(i), "role")) {
        if (LowerCaseEqualsASCII(element.attributeValue(i), "textbox"))
          return true;
        break;
      }
    }
  }

  return false;
}

void RenderViewImpl::EvaluateScript(const base::string16& frame_xpath,
                                    const base::string16& jscript,
                                    int id,
                                    bool notify_result) {
  v8::HandleScope handle_scope(v8::Isolate::GetCurrent());
  v8::Handle<v8::Value> result;
  WebFrame* web_frame = GetChildFrame(frame_xpath);
  if (web_frame)
    result = web_frame->executeScriptAndReturnValue(WebScriptSource(jscript));
  if (notify_result) {
    base::ListValue list;
    if (!result.IsEmpty() && web_frame) {
      v8::Local<v8::Context> context = web_frame->mainWorldScriptContext();
      v8::Context::Scope context_scope(context);
      V8ValueConverterImpl converter;
      converter.SetDateAllowed(true);
      converter.SetRegExpAllowed(true);
      base::Value* result_value = converter.FromV8Value(result, context);
      list.Set(0, result_value ? result_value : base::Value::CreateNullValue());
    } else {
      list.Set(0, base::Value::CreateNullValue());
    }
    Send(new ViewHostMsg_ScriptEvalResponse(routing_id_, id, list));
  }
}

bool RenderViewImpl::ShouldDisplayScrollbars(int width, int height) const {
  return (!send_preferred_size_changes_ ||
          (disable_scrollbars_size_limit_.width() <= width ||
           disable_scrollbars_size_limit_.height() <= height));
}

int RenderViewImpl::GetEnabledBindings() const {
  return enabled_bindings_;
}

bool RenderViewImpl::GetContentStateImmediately() const {
  return send_content_state_immediately_;
}

float RenderViewImpl::GetFilteredTimePerFrame() const {
  return filtered_time_per_frame();
}

int RenderViewImpl::ShowContextMenu(ContextMenuClient* client,
                                    const ContextMenuParams& params) {
  DCHECK(client);  // A null client means "internal" when we issue callbacks.
  ContextMenuParams our_params(params);
  our_params.custom_context.request_id = pending_context_menus_.Add(client);
  Send(new ViewHostMsg_ContextMenu(routing_id_, our_params));
  return our_params.custom_context.request_id;
}

void RenderViewImpl::CancelContextMenu(int request_id) {
  DCHECK(pending_context_menus_.Lookup(request_id));
  pending_context_menus_.Remove(request_id);
}

blink::WebPageVisibilityState RenderViewImpl::GetVisibilityState() const {
  return visibilityState();
}

void RenderViewImpl::RunModalAlertDialog(blink::WebFrame* frame,
                                         const blink::WebString& message) {
  return runModalAlertDialog(frame, message);
}

void RenderViewImpl::DidStartLoading() {
  didStartLoading();
}

void RenderViewImpl::DidStopLoading() {
  didStopLoading();
}

void RenderViewImpl::DidPlay(blink::WebMediaPlayer* player) {
  Send(new ViewHostMsg_MediaNotification(routing_id_,
                                         reinterpret_cast<int64>(player),
                                         player->hasVideo(),
                                         player->hasAudio(),
                                         true));
}

void RenderViewImpl::DidPause(blink::WebMediaPlayer* player) {
  Send(new ViewHostMsg_MediaNotification(routing_id_,
                                         reinterpret_cast<int64>(player),
                                         player->hasVideo(),
                                         player->hasAudio(),
                                         false));
}

void RenderViewImpl::PlayerGone(blink::WebMediaPlayer* player) {
  DidPause(player);
}

void RenderViewImpl::SyncNavigationState() {
  if (!webview())
    return;

  const WebHistoryItem& item = webview()->mainFrame()->currentHistoryItem();
  SendUpdateState(item);
}

void RenderViewImpl::SyncSelectionIfRequired() {
  WebFrame* frame = webview()->focusedFrame();
  if (!frame)
    return;

  base::string16 text;
  size_t offset;
  gfx::Range range;
#if defined(ENABLE_PLUGINS)
  if (focused_pepper_plugin_) {
    focused_pepper_plugin_->GetSurroundingText(&text, &range);
    offset = 0;  // Pepper API does not support offset reporting.
    // TODO(kinaba): cut as needed.
  } else
#endif
  {
    size_t location, length;
    if (!webview()->caretOrSelectionRange(&location, &length))
      return;

    range = gfx::Range(location, location + length);

    if (webview()->textInputInfo().type != blink::WebTextInputTypeNone) {
      // If current focused element is editable, we will send 100 more chars
      // before and after selection. It is for input method surrounding text
      // feature.
      if (location > kExtraCharsBeforeAndAfterSelection)
        offset = location - kExtraCharsBeforeAndAfterSelection;
      else
        offset = 0;
      length = location + length - offset + kExtraCharsBeforeAndAfterSelection;
      WebRange webrange = WebRange::fromDocumentRange(frame, offset, length);
      if (!webrange.isNull())
        text = WebRange::fromDocumentRange(frame, offset, length).toPlainText();
    } else {
      offset = location;
      text = frame->selectionAsText();
      // http://crbug.com/101435
      // In some case, frame->selectionAsText() returned text's length is not
      // equal to the length returned from webview()->caretOrSelectionRange().
      // So we have to set the range according to text.length().
      range.set_end(range.start() + text.length());
    }
  }

  // Sometimes we get repeated didChangeSelection calls from webkit when
  // the selection hasn't actually changed. We don't want to report these
  // because it will cause us to continually claim the X clipboard.
  if (selection_text_offset_ != offset ||
      selection_range_ != range ||
      selection_text_ != text) {
    selection_text_ = text;
    selection_text_offset_ = offset;
    selection_range_ = range;
    Send(new ViewHostMsg_SelectionChanged(routing_id_, text, offset, range));
  }
  UpdateSelectionBounds();
}

GURL RenderViewImpl::GetAlternateErrorPageURL(const GURL& failed_url,
                                              ErrorPageType error_type) {
  if (failed_url.SchemeIsSecure()) {
    // If the URL that failed was secure, then the embedding web page was not
    // expecting a network attacker to be able to manipulate its contents.  As
    // we fetch alternate error pages over HTTP, we would be allowing a network
    // attacker to manipulate the contents of the response if we tried to use
    // the link doctor here.
    return GURL();
  }

  // Grab the base URL from the browser process.
  if (!alternate_error_page_url_.is_valid())
    return GURL();

  // Strip query params from the failed URL.
  GURL::Replacements remove_params;
  remove_params.ClearUsername();
  remove_params.ClearPassword();
  remove_params.ClearQuery();
  remove_params.ClearRef();
  const GURL url_to_send = failed_url.ReplaceComponents(remove_params);
  // TODO(yuusuke): change to net::FormatUrl when link doctor
  // becomes unicode-capable.
  std::string spec_to_send = url_to_send.spec();
  // Notify link doctor of the url truncation by sending of "?" at the end.
  if (failed_url.has_query())
    spec_to_send.append("?");

  // Construct the query params to send to link doctor.
  std::string params(alternate_error_page_url_.query());
  params.append("&url=");
  params.append(net::EscapeQueryParamValue(spec_to_send, true));
  params.append("&sourceid=chrome");
  params.append("&error=");
  switch (error_type) {
    case DNS_ERROR:
      params.append("dnserror");
      break;

    case HTTP_404:
      params.append("http404");
      break;

    case CONNECTION_ERROR:
      params.append("connectionfailure");
      break;

    default:
      NOTREACHED() << "unknown ErrorPageType";
  }

  // OK, build the final url to return.
  GURL::Replacements link_doctor_params;
  link_doctor_params.SetQueryStr(params);
  GURL url = alternate_error_page_url_.ReplaceComponents(link_doctor_params);
  return url;
}

GURL RenderViewImpl::GetLoadingUrl(blink::WebFrame* frame) const {
  WebDataSource* ds = frame->dataSource();
  if (ds->hasUnreachableURL())
    return ds->unreachableURL();

  const WebURLRequest& request = ds->request();
  return request.url();
}

blink::WebPlugin* RenderViewImpl::GetWebPluginFromPluginDocument() {
  return webview()->mainFrame()->document().to<WebPluginDocument>().plugin();
}

void RenderViewImpl::OnFind(int request_id,
                            const base::string16& search_text,
                            const WebFindOptions& options) {
  WebFrame* main_frame = webview()->mainFrame();

  // Check if the plugin still exists in the document.
  if (main_frame->document().isPluginDocument() &&
      GetWebPluginFromPluginDocument()) {
    if (options.findNext) {
      // Just navigate back/forward.
      GetWebPluginFromPluginDocument()->selectFindResult(options.forward);
    } else {
      if (!GetWebPluginFromPluginDocument()->startFind(
          search_text, options.matchCase, request_id)) {
        // Send "no results".
        SendFindReply(request_id, 0, 0, gfx::Rect(), true);
      }
    }
    return;
  }

  WebFrame* frame_after_main = main_frame->traverseNext(true);
  WebFrame* focused_frame = webview()->focusedFrame();
  WebFrame* search_frame = focused_frame;  // start searching focused frame.

  bool multi_frame = (frame_after_main != main_frame);

  // If we have multiple frames, we don't want to wrap the search within the
  // frame, so we check here if we only have main_frame in the chain.
  bool wrap_within_frame = !multi_frame;

  WebRect selection_rect;
  bool result = false;

  // If something is selected when we start searching it means we cannot just
  // increment the current match ordinal; we need to re-generate it.
  WebRange current_selection = focused_frame->selectionRange();

  do {
    result = search_frame->find(
        request_id, search_text, options, wrap_within_frame, &selection_rect);

    if (!result) {
      // don't leave text selected as you move to the next frame.
      search_frame->executeCommand(WebString::fromUTF8("Unselect"),
                                   GetFocusedNode());

      // Find the next frame, but skip the invisible ones.
      do {
        // What is the next frame to search? (we might be going backwards). Note
        // that we specify wrap=true so that search_frame never becomes NULL.
        search_frame = options.forward ?
            search_frame->traverseNext(true) :
            search_frame->traversePrevious(true);
      } while (!search_frame->hasVisibleContent() &&
               search_frame != focused_frame);

      // Make sure selection doesn't affect the search operation in new frame.
      search_frame->executeCommand(WebString::fromUTF8("Unselect"),
                                   GetFocusedNode());

      // If we have multiple frames and we have wrapped back around to the
      // focused frame, we need to search it once more allowing wrap within
      // the frame, otherwise it will report 'no match' if the focused frame has
      // reported matches, but no frames after the focused_frame contain a
      // match for the search word(s).
      if (multi_frame && search_frame == focused_frame) {
        result = search_frame->find(
            request_id, search_text, options, true,  // Force wrapping.
            &selection_rect);
      }
    }

    webview()->setFocusedFrame(search_frame);
  } while (!result && search_frame != focused_frame);

  if (options.findNext && current_selection.isNull()) {
    // Force the main_frame to report the actual count.
    main_frame->increaseMatchCount(0, request_id);
  } else {
    // If nothing is found, set result to "0 of 0", otherwise, set it to
    // "-1 of 1" to indicate that we found at least one item, but we don't know
    // yet what is active.
    int ordinal = result ? -1 : 0;  // -1 here means, we might know more later.
    int match_count = result ? 1 : 0;  // 1 here means possibly more coming.

    // If we find no matches then this will be our last status update.
    // Otherwise the scoping effort will send more results.
    bool final_status_update = !result;

    SendFindReply(request_id, match_count, ordinal, selection_rect,
                  final_status_update);

    // Scoping effort begins, starting with the mainframe.
    search_frame = main_frame;

    main_frame->resetMatchCount();

    do {
      // Cancel all old scoping requests before starting a new one.
      search_frame->cancelPendingScopingEffort();

      // We don't start another scoping effort unless at least one match has
      // been found.
      if (result) {
        // Start new scoping request. If the scoping function determines that it
        // needs to scope, it will defer until later.
        search_frame->scopeStringMatches(request_id,
                                         search_text,
                                         options,
                                         true);  // reset the tickmarks
      }

      // Iterate to the next frame. The frame will not necessarily scope, for
      // example if it is not visible.
      search_frame = search_frame->traverseNext(true);
    } while (search_frame != main_frame);
  }
}

void RenderViewImpl::OnStopFinding(StopFindAction action) {
  WebView* view = webview();
  if (!view)
    return;

  WebDocument doc = view->mainFrame()->document();
  if (doc.isPluginDocument() && GetWebPluginFromPluginDocument()) {
    GetWebPluginFromPluginDocument()->stopFind();
    return;
  }

  bool clear_selection = action == STOP_FIND_ACTION_CLEAR_SELECTION;
  if (clear_selection) {
    view->focusedFrame()->executeCommand(WebString::fromUTF8("Unselect"),
                                         GetFocusedNode());
  }

  WebFrame* frame = view->mainFrame();
  while (frame) {
    frame->stopFinding(clear_selection);
    frame = frame->traverseNext(false);
  }

  if (action == STOP_FIND_ACTION_ACTIVATE_SELECTION) {
    WebFrame* focused_frame = view->focusedFrame();
    if (focused_frame) {
      WebDocument doc = focused_frame->document();
      if (!doc.isNull()) {
        WebNode node = doc.focusedNode();
        if (!node.isNull())
          node.simulateClick();
      }
    }
  }
}

#if defined(OS_ANDROID)
void RenderViewImpl::OnActivateNearestFindResult(int request_id,
                                                 float x, float y) {
  if (!webview())
      return;

  WebFrame* main_frame = webview()->mainFrame();
  WebRect selection_rect;
  int ordinal = main_frame->selectNearestFindMatch(WebFloatPoint(x, y),
                                                   &selection_rect);
  if (ordinal == -1) {
    // Something went wrong, so send a no-op reply (force the main_frame to
    // report the current match count) in case the host is waiting for a
    // response due to rate-limiting).
    main_frame->increaseMatchCount(0, request_id);
    return;
  }

  SendFindReply(request_id,
                -1 /* number_of_matches */,
                ordinal,
                selection_rect,
                true /* final_update */);
}

void RenderViewImpl::OnFindMatchRects(int current_version) {
  if (!webview())
      return;

  WebFrame* main_frame = webview()->mainFrame();
  std::vector<gfx::RectF> match_rects;

  int rects_version = main_frame->findMatchMarkersVersion();
  if (current_version != rects_version) {
    WebVector<WebFloatRect> web_match_rects;
    main_frame->findMatchRects(web_match_rects);
    match_rects.reserve(web_match_rects.size());
    for (size_t i = 0; i < web_match_rects.size(); ++i)
      match_rects.push_back(gfx::RectF(web_match_rects[i]));
  }

  gfx::RectF active_rect = main_frame->activeFindMatchRect();
  Send(new ViewHostMsg_FindMatchRects_Reply(routing_id_,
                                               rects_version,
                                               match_rects,
                                               active_rect));
}
#endif

void RenderViewImpl::OnZoom(PageZoom zoom) {
  if (!webview())  // Not sure if this can happen, but no harm in being safe.
    return;

  webview()->hidePopups();

  double old_zoom_level = webview()->zoomLevel();
  double zoom_level;
  if (zoom == PAGE_ZOOM_RESET) {
    zoom_level = 0;
  } else if (static_cast<int>(old_zoom_level) == old_zoom_level) {
    // Previous zoom level is a whole number, so just increment/decrement.
    zoom_level = old_zoom_level + zoom;
  } else {
    // Either the user hit the zoom factor limit and thus the zoom level is now
    // not a whole number, or a plugin changed it to a custom value.  We want
    // to go to the next whole number so that the user can always get back to
    // 100% with the keyboard/menu.
    if ((old_zoom_level > 1 && zoom > 0) ||
        (old_zoom_level < 1 && zoom < 0)) {
      zoom_level = static_cast<int>(old_zoom_level + zoom);
    } else {
      // We're going towards 100%, so first go to the next whole number.
      zoom_level = static_cast<int>(old_zoom_level);
    }
  }
  webview()->setZoomLevel(zoom_level);
  zoomLevelChanged();
}

void RenderViewImpl::OnZoomFactor(PageZoom zoom, int zoom_center_x,
                                  int zoom_center_y) {
  ZoomFactorHelper(zoom, zoom_center_x, zoom_center_y,
                   kScalingIncrementForGesture);
}

void RenderViewImpl::ZoomFactorHelper(PageZoom zoom,
                                      int zoom_center_x,
                                      int zoom_center_y,
                                      float scaling_increment) {
  if (!webview())  // Not sure if this can happen, but no harm in being safe.
    return;

  double old_page_scale_factor = webview()->pageScaleFactor();
  double page_scale_factor;
  if (zoom == PAGE_ZOOM_RESET) {
    page_scale_factor = 1.0;
  } else {
    page_scale_factor = old_page_scale_factor +
        (zoom > 0 ? scaling_increment : -scaling_increment);
  }
  if (page_scale_factor > 0) {
    webview()->setPageScaleFactor(page_scale_factor,
                                  WebPoint(zoom_center_x, zoom_center_y));
  }
}

void RenderViewImpl::OnSetZoomLevel(double zoom_level) {
  webview()->hidePopups();
  webview()->setZoomLevel(zoom_level);
  zoomLevelChanged();
}

void RenderViewImpl::OnSetZoomLevelForLoadingURL(const GURL& url,
                                                 double zoom_level) {
#if !defined(OS_ANDROID)
  // On Android, page zoom isn't used, and in case of WebView, text zoom is used
  // for legacy WebView text scaling emulation. Thus, the code that resets
  // the zoom level from this map will be effectively resetting text zoom level.
  host_zoom_levels_[url] = zoom_level;
#endif
}

void RenderViewImpl::OnSetPageEncoding(const std::string& encoding_name) {
  webview()->setPageEncoding(WebString::fromUTF8(encoding_name));
}

void RenderViewImpl::OnResetPageEncodingToDefault() {
  WebString no_encoding;
  webview()->setPageEncoding(no_encoding);
}

WebFrame* RenderViewImpl::GetChildFrame(const base::string16& xpath) const {
  if (xpath.empty())
    return webview()->mainFrame();

  // xpath string can represent a frame deep down the tree (across multiple
  // frame DOMs).
  // Example, /html/body/table/tbody/tr/td/iframe\n/frameset/frame[0]
  // should break into 2 xpaths
  // /html/body/table/tbody/tr/td/iframe & /frameset/frame[0]
  std::vector<base::string16> xpaths;
  base::SplitString(xpath, '\n', &xpaths);

  WebFrame* frame = webview()->mainFrame();
  for (std::vector<base::string16>::const_iterator i = xpaths.begin();
       frame && i != xpaths.end(); ++i) {
    frame = frame->findChildByExpression(*i);
  }

  return frame;
}

void RenderViewImpl::OnScriptEvalRequest(const base::string16& frame_xpath,
                                         const base::string16& jscript,
                                         int id,
                                         bool notify_result) {
  TRACE_EVENT_INSTANT0("test_tracing", "OnScriptEvalRequest",
                       TRACE_EVENT_SCOPE_THREAD);
  EvaluateScript(frame_xpath, jscript, id, notify_result);
}

void RenderViewImpl::OnPostMessageEvent(
    const ViewMsg_PostMessage_Params& params) {
  // TODO(nasko): Support sending to subframes.
  WebFrame* frame = webview()->mainFrame();

  // Find the source frame if it exists.
  WebFrame* source_frame = NULL;
  if (params.source_routing_id != MSG_ROUTING_NONE) {
    RenderViewImpl* source_view = FromRoutingID(params.source_routing_id);
    if (source_view)
      source_frame = source_view->webview()->mainFrame();
  }

  // If the message contained MessagePorts, create the corresponding endpoints.
  DCHECK_EQ(params.message_port_ids.size(), params.new_routing_ids.size());
<<<<<<< HEAD
  WebKit::WebMessagePortChannelArray channels(params.message_port_ids.size());
=======
  blink::WebMessagePortChannelArray channels(params.message_port_ids.size());
>>>>>>> 8c15b39e
  for (size_t i = 0;
       i < params.message_port_ids.size() && i < params.new_routing_ids.size();
       ++i) {
    channels[i] =
        new WebMessagePortChannelImpl(params.new_routing_ids[i],
                                      params.message_port_ids[i],
                                      base::MessageLoopProxy::current().get());
  }

  // Create an event with the message.  The final parameter to initMessageEvent
  // is the last event ID, which is not used with postMessage.
  WebDOMEvent event = frame->document().createEvent("MessageEvent");
  WebDOMMessageEvent msg_event = event.to<WebDOMMessageEvent>();
  msg_event.initMessageEvent("message",
                             // |canBubble| and |cancellable| are always false
                             false, false,
                             WebSerializedScriptValue::fromString(params.data),
                             params.source_origin, source_frame, "", channels);

  // We must pass in the target_origin to do the security check on this side,
  // since it may have changed since the original postMessage call was made.
  WebSecurityOrigin target_origin;
  if (!params.target_origin.empty()) {
    target_origin =
        WebSecurityOrigin::createFromString(WebString(params.target_origin));
  }
  frame->dispatchMessageEventWithOriginCheck(target_origin, msg_event);
}

void RenderViewImpl::OnCSSInsertRequest(const base::string16& frame_xpath,
                                        const std::string& css) {
  WebFrame* frame = GetChildFrame(frame_xpath);
  if (!frame)
    return;

  frame->document().insertUserStyleSheet(
      WebString::fromUTF8(css),
      WebDocument::UserStyleAuthorLevel);
}

void RenderViewImpl::OnAllowBindings(int enabled_bindings_flags) {
  if ((enabled_bindings_flags & BINDINGS_POLICY_WEB_UI) &&
      !(enabled_bindings_ & BINDINGS_POLICY_WEB_UI)) {
    // WebUI uses <dialog> which is not yet enabled by default in Chrome.
    WebRuntimeFeatures::enableDialogElement(true);

    RenderThread::Get()->RegisterExtension(WebUIExtension::Get());
    new WebUIExtensionData(this);
  }

  enabled_bindings_ |= enabled_bindings_flags;

  // Keep track of the total bindings accumulated in this process.
  RenderProcess::current()->AddBindings(enabled_bindings_flags);
}

void RenderViewImpl::OnDragTargetDragEnter(const DropData& drop_data,
                                           const gfx::Point& client_point,
                                           const gfx::Point& screen_point,
                                           WebDragOperationsMask ops,
                                           int key_modifiers) {
  WebDragOperation operation = webview()->dragTargetDragEnter(
      DropDataToWebDragData(drop_data),
      client_point,
      screen_point,
      ops,
      key_modifiers);

  Send(new DragHostMsg_UpdateDragCursor(routing_id_, operation));
}

void RenderViewImpl::OnDragTargetDragOver(const gfx::Point& client_point,
                                          const gfx::Point& screen_point,
                                          WebDragOperationsMask ops,
                                          int key_modifiers) {
  WebDragOperation operation = webview()->dragTargetDragOver(
      client_point,
      screen_point,
      ops,
      key_modifiers);

  Send(new DragHostMsg_UpdateDragCursor(routing_id_, operation));
}

void RenderViewImpl::OnDragTargetDragLeave() {
  webview()->dragTargetDragLeave();
}

void RenderViewImpl::OnDragTargetDrop(const gfx::Point& client_point,
                                      const gfx::Point& screen_point,
                                      int key_modifiers) {
  webview()->dragTargetDrop(client_point, screen_point, key_modifiers);

  Send(new DragHostMsg_TargetDrop_ACK(routing_id_));
}

void RenderViewImpl::OnDragSourceEndedOrMoved(const gfx::Point& client_point,
                                              const gfx::Point& screen_point,
                                              bool ended,
                                              WebDragOperation op) {
  if (ended) {
    webview()->dragSourceEndedAt(client_point, screen_point, op);
  } else {
    webview()->dragSourceMovedTo(client_point, screen_point, op);
  }
}

void RenderViewImpl::OnDragSourceSystemDragEnded() {
  webview()->dragSourceSystemDragEnded();
}

void RenderViewImpl::OnUpdateWebPreferences(const WebPreferences& prefs) {
  webkit_preferences_ = prefs;
  ApplyWebPreferences(webkit_preferences_, webview());
}

void RenderViewImpl::OnUpdateTimezone() {
  if (webview())
    NotifyTimezoneChange(webview()->mainFrame());
}

void RenderViewImpl::OnSetAltErrorPageURL(const GURL& url) {
  alternate_error_page_url_ = url;
}

void RenderViewImpl::OnCustomContextMenuAction(
    const CustomContextMenuContext& custom_context,
    unsigned action) {
  if (custom_context.request_id) {
    // External context menu request, look in our map.
    ContextMenuClient* client =
        pending_context_menus_.Lookup(custom_context.request_id);
    if (client)
      client->OnMenuAction(custom_context.request_id, action);
  } else {
    // Internal request, forward to WebKit.
    webview()->performCustomContextMenuAction(action);
  }
}

void RenderViewImpl::OnEnumerateDirectoryResponse(
    int id,
    const std::vector<base::FilePath>& paths) {
  if (!enumeration_completions_[id])
    return;

  WebVector<WebString> ws_file_names(paths.size());
  for (size_t i = 0; i < paths.size(); ++i)
    ws_file_names[i] = paths[i].AsUTF16Unsafe();

  enumeration_completions_[id]->didChooseFile(ws_file_names);
  enumeration_completions_.erase(id);
}

void RenderViewImpl::OnFileChooserResponse(
    const std::vector<ui::SelectedFileInfo>& files) {
  // This could happen if we navigated to a different page before the user
  // closed the chooser.
  if (file_chooser_completions_.empty())
    return;

  // Convert Chrome's SelectedFileInfo list to WebKit's.
  WebVector<WebFileChooserCompletion::SelectedFileInfo> selected_files(
      files.size());
  for (size_t i = 0; i < files.size(); ++i) {
    WebFileChooserCompletion::SelectedFileInfo selected_file;
    selected_file.path = files[i].local_path.AsUTF16Unsafe();
    selected_file.displayName =
        base::FilePath(files[i].display_name).AsUTF16Unsafe();
    selected_files[i] = selected_file;
  }

  if (file_chooser_completions_.front()->completion)
    file_chooser_completions_.front()->completion->didChooseFile(
        selected_files);
  file_chooser_completions_.pop_front();

  // If there are more pending file chooser requests, schedule one now.
  if (!file_chooser_completions_.empty()) {
    Send(new ViewHostMsg_RunFileChooser(routing_id_,
        file_chooser_completions_.front()->params));
  }
}

void RenderViewImpl::OnEnableAutoResize(const gfx::Size& min_size,
                                        const gfx::Size& max_size) {
  DCHECK(disable_scrollbars_size_limit_.IsEmpty());
  if (!webview())
    return;
  auto_resize_mode_ = true;
  webview()->enableAutoResizeMode(min_size, max_size);
}

void RenderViewImpl::OnDisableAutoResize(const gfx::Size& new_size) {
  DCHECK(disable_scrollbars_size_limit_.IsEmpty());
  if (!webview())
    return;
  auto_resize_mode_ = false;
  webview()->disableAutoResizeMode();

  if (!new_size.IsEmpty()) {
    Resize(new_size,
           physical_backing_size_,
           overdraw_bottom_height_,
           resizer_rect_,
           is_fullscreen_,
           NO_RESIZE_ACK);
  }
}

void RenderViewImpl::OnEnablePreferredSizeChangedMode() {
  if (send_preferred_size_changes_)
    return;
  send_preferred_size_changes_ = true;

  // Start off with an initial preferred size notification (in case
  // |didUpdateLayout| was already called).
  didUpdateLayout();
}

void RenderViewImpl::OnDisableScrollbarsForSmallWindows(
    const gfx::Size& disable_scrollbar_size_limit) {
  disable_scrollbars_size_limit_ = disable_scrollbar_size_limit;
}

void RenderViewImpl::OnSetRendererPrefs(
    const RendererPreferences& renderer_prefs) {
  double old_zoom_level = renderer_preferences_.default_zoom_level;
  renderer_preferences_ = renderer_prefs;
  UpdateFontRenderingFromRendererPrefs();

#if defined(USE_DEFAULT_RENDER_THEME) || defined(TOOLKIT_GTK)
  if (renderer_prefs.use_custom_colors) {
    WebColorName name = blink::WebColorWebkitFocusRingColor;
    blink::setNamedColors(&name, &renderer_prefs.focus_ring_color, 1);
    blink::setCaretBlinkInterval(renderer_prefs.caret_blink_interval);
#if defined(TOOLKIT_GTK)
    ui::NativeTheme::instance()->SetScrollbarColors(
        renderer_prefs.thumb_inactive_color,
        renderer_prefs.thumb_active_color,
        renderer_prefs.track_color);
#endif  // defined(TOOLKIT_GTK)

    if (webview()) {
      webview()->setSelectionColors(
          renderer_prefs.active_selection_bg_color,
          renderer_prefs.active_selection_fg_color,
          renderer_prefs.inactive_selection_bg_color,
          renderer_prefs.inactive_selection_fg_color);
      webview()->themeChanged();
    }
  }
#endif  // defined(USE_DEFAULT_RENDER_THEME) || defined(TOOLKIT_GTK)

  if (RenderThreadImpl::current())  // Will be NULL during unit tests.
    RenderThreadImpl::current()->SetFlingCurveParameters(
        renderer_prefs.touchpad_fling_profile,
        renderer_prefs.touchscreen_fling_profile);

  // If the zoom level for this page matches the old zoom default, and this
  // is not a plugin, update the zoom level to match the new default.
  if (webview() && !webview()->mainFrame()->document().isPluginDocument() &&
      !ZoomValuesEqual(old_zoom_level,
                       renderer_preferences_.default_zoom_level) &&
      ZoomValuesEqual(webview()->zoomLevel(), old_zoom_level)) {
    webview()->setZoomLevel(renderer_preferences_.default_zoom_level);
    zoomLevelChanged();
  }
}

void RenderViewImpl::OnMediaPlayerActionAt(const gfx::Point& location,
                                           const WebMediaPlayerAction& action) {
  if (webview())
    webview()->performMediaPlayerAction(action, location);
}

void RenderViewImpl::OnOrientationChangeEvent(int orientation) {
  // Screen has rotated. 0 = default (portrait), 90 = one turn right, and so on.
  FOR_EACH_OBSERVER(RenderViewObserver,
                    observers_,
                    OrientationChangeEvent(orientation));
  webview()->mainFrame()->sendOrientationChangeEvent(orientation);
}

void RenderViewImpl::OnPluginActionAt(const gfx::Point& location,
                                      const WebPluginAction& action) {
  if (webview())
    webview()->performPluginAction(action, location);
}

void RenderViewImpl::OnGetAllSavableResourceLinksForCurrentPage(
    const GURL& page_url) {
  // Prepare list to storage all savable resource links.
  std::vector<GURL> resources_list;
  std::vector<GURL> referrer_urls_list;
  std::vector<blink::WebReferrerPolicy> referrer_policies_list;
  std::vector<GURL> frames_list;
  SavableResourcesResult result(&resources_list,
                                &referrer_urls_list,
                                &referrer_policies_list,
                                &frames_list);

  // webkit/ doesn't know about Referrer.
  if (!GetAllSavableResourceLinksForCurrentPage(
          webview(),
          page_url,
          &result,
          const_cast<const char**>(GetSavableSchemes()))) {
    // If something is wrong when collecting all savable resource links,
    // send empty list to embedder(browser) to tell it failed.
    referrer_urls_list.clear();
    referrer_policies_list.clear();
    resources_list.clear();
    frames_list.clear();
  }

  std::vector<Referrer> referrers_list;
  CHECK_EQ(referrer_urls_list.size(), referrer_policies_list.size());
  for (unsigned i = 0; i < referrer_urls_list.size(); ++i) {
    referrers_list.push_back(
        Referrer(referrer_urls_list[i], referrer_policies_list[i]));
  }

  // Send result of all savable resource links to embedder.
  Send(new ViewHostMsg_SendCurrentPageAllSavableResourceLinks(routing_id(),
                                                              resources_list,
                                                              referrers_list,
                                                              frames_list));
}

void RenderViewImpl::OnGetSerializedHtmlDataForCurrentPageWithLocalLinks(
    const std::vector<GURL>& links,
    const std::vector<base::FilePath>& local_paths,
    const base::FilePath& local_directory_name) {

  // Convert std::vector of GURLs to WebVector<WebURL>
  WebVector<WebURL> weburl_links(links);

  // Convert std::vector of base::FilePath to WebVector<WebString>
  WebVector<WebString> webstring_paths(local_paths.size());
  for (size_t i = 0; i < local_paths.size(); i++)
    webstring_paths[i] = local_paths[i].AsUTF16Unsafe();

  WebPageSerializer::serialize(webview()->mainFrame(), true, this, weburl_links,
                               webstring_paths,
                               local_directory_name.AsUTF16Unsafe());
}

void RenderViewImpl::OnShouldClose() {
  base::TimeTicks before_unload_start_time = base::TimeTicks::Now();
  bool should_close = webview()->dispatchBeforeUnloadEvent();
  base::TimeTicks before_unload_end_time = base::TimeTicks::Now();
  Send(new ViewHostMsg_ShouldClose_ACK(routing_id_, should_close,
                                       before_unload_start_time,
                                       before_unload_end_time));
}

void RenderViewImpl::OnSuppressDialogsUntilSwapOut() {
  // Don't show any more dialogs until we finish OnSwapOut.
  suppress_dialogs_until_swap_out_ = true;
}

void RenderViewImpl::OnSwapOut() {
  // Only run unload if we're not swapped out yet, but send the ack either way.
  if (!is_swapped_out_) {
    // Swap this RenderView out so the tab can navigate to a page rendered by a
    // different process.  This involves running the unload handler and clearing
    // the page.  Once WasSwappedOut is called, we also allow this process to
    // exit if there are no other active RenderViews in it.

    // Send an UpdateState message before we get swapped out.
    SyncNavigationState();

    // Synchronously run the unload handler before sending the ACK.
    webview()->dispatchUnloadEvent();

    // Swap out and stop sending any IPC messages that are not ACKs.
    SetSwappedOut(true);

    // Now that we're swapped out and filtering IPC messages, stop loading to
    // ensure that no other in-progress navigation continues.  We do this here
    // to avoid sending a DidStopLoading message to the browser process.
    OnStop();

    // Replace the page with a blank dummy URL. The unload handler will not be
    // run a second time, thanks to a check in FrameLoader::stopLoading.
    // TODO(creis): Need to add a better way to do this that avoids running the
    // beforeunload handler. For now, we just run it a second time silently.
    NavigateToSwappedOutURL(webview()->mainFrame());

    // Let WebKit know that this view is hidden so it can drop resources and
    // stop compositing.
    webview()->setVisibilityState(blink::WebPageVisibilityStateHidden, false);
  }

  // It is now safe to show modal dialogs again.
  suppress_dialogs_until_swap_out_ = false;

  Send(new ViewHostMsg_SwapOut_ACK(routing_id_));
}

void RenderViewImpl::NavigateToSwappedOutURL(blink::WebFrame* frame) {
  // We use loadRequest instead of loadHTMLString because the former commits
  // synchronously.  Otherwise a new navigation can interrupt the navigation
  // to kSwappedOutURL. If that happens to be to the page we had been
  // showing, then WebKit will never send a commit and we'll be left spinning.
  CHECK(is_swapped_out_);
  GURL swappedOutURL(kSwappedOutURL);
  WebURLRequest request(swappedOutURL);
  frame->loadRequest(request);
}

void RenderViewImpl::OnClosePage() {
  FOR_EACH_OBSERVER(RenderViewObserver, observers_, ClosePage());
  // TODO(creis): We'd rather use webview()->Close() here, but that currently
  // sets the WebView's delegate_ to NULL, preventing any JavaScript dialogs
  // in the onunload handler from appearing.  For now, we're bypassing that and
  // calling the FrameLoader's CloseURL method directly.  This should be
  // revisited to avoid having two ways to close a page.  Having a single way
  // to close that can run onunload is also useful for fixing
  // http://b/issue?id=753080.
  webview()->dispatchUnloadEvent();

  Send(new ViewHostMsg_ClosePage_ACK(routing_id_));
}

void RenderViewImpl::OnThemeChanged() {
#if defined(USE_AURA)
  // Aura doesn't care if we switch themes.
#elif defined(OS_WIN)
  ui::NativeThemeWin::instance()->CloseHandles();
  if (webview())
    webview()->themeChanged();
#else  // defined(OS_WIN)
  // TODO(port): we don't support theming on non-Windows platforms yet
  NOTIMPLEMENTED();
#endif
}

bool RenderViewImpl::MaybeLoadAlternateErrorPage(WebFrame* frame,
                                                 const WebURLError& error,
                                                 bool replace) {
  // We only show alternate error pages in the main frame.  They are
  // intended to assist the user when navigating, so there is not much
  // value in showing them for failed subframes.  Ideally, we would be
  // able to use the TYPED transition type for this, but that flag is
  // not preserved across page reloads.
  if (frame->parent())
    return false;

  // Use the alternate error page service if this is a DNS failure or
  // connection failure.
  int ec = error.reason;
  if (ec != net::ERR_NAME_NOT_RESOLVED &&
      ec != net::ERR_CONNECTION_FAILED &&
      ec != net::ERR_CONNECTION_REFUSED &&
      ec != net::ERR_ADDRESS_UNREACHABLE &&
      ec != net::ERR_CONNECTION_TIMED_OUT) {
    return false;
  }

  const GURL& error_page_url = GetAlternateErrorPageURL(error.unreachableURL,
      ec == net::ERR_NAME_NOT_RESOLVED ? DNS_ERROR : CONNECTION_ERROR);
  if (!error_page_url.is_valid())
    return false;

  WebDataSource* ds = frame->provisionalDataSource();
  const WebURLRequest& failed_request = ds->request();

  // Load an empty page first so there is an immediate response to the error,
  // and then kick off a request for the alternate error page.
  frame->loadHTMLString(std::string(),
                        GURL(kUnreachableWebDataURL),
                        error.unreachableURL,
                        replace);

  // Now, create a fetcher for the error page and associate it with the data
  // source we just created via the LoadHTMLString call.  That way if another
  // navigation occurs, the fetcher will get destroyed.
  InternalDocumentStateData* internal_data =
      InternalDocumentStateData::FromDataSource(frame->provisionalDataSource());
  internal_data->set_alt_error_page_fetcher(
      new AltErrorPageResourceFetcher(
          error_page_url, frame, failed_request, error,
          base::Bind(&RenderViewImpl::AltErrorPageFinished,
                     base::Unretained(this))));
  return true;
}

void RenderViewImpl::AltErrorPageFinished(WebFrame* frame,
                                          const WebURLRequest& original_request,
                                          const WebURLError& original_error,
                                          const std::string& html) {
  // Here, we replace the blank page we loaded previously.
  // If we failed to download the alternate error page, LoadNavigationErrorPage
  // will simply display a default error page.
  LoadNavigationErrorPage(frame, original_request, original_error, html, true);
}

void RenderViewImpl::OnMoveOrResizeStarted() {
  if (webview())
    webview()->hidePopups();
}

void RenderViewImpl::OnResize(const ViewMsg_Resize_Params& params) {
  if (webview()) {
    webview()->hidePopups();
    if (send_preferred_size_changes_) {
      webview()->mainFrame()->setCanHaveScrollbars(
          ShouldDisplayScrollbars(params.new_size.width(),
                                  params.new_size.height()));
    }
    UpdateScrollState(webview()->mainFrame());
  }

  RenderWidget::OnResize(params);
}

void RenderViewImpl::DidInitiatePaint() {
#if defined(ENABLE_PLUGINS)
  main_render_frame_->DidInitiatePaint();
#endif
}

void RenderViewImpl::DidFlushPaint() {
#if defined(ENABLE_PLUGINS)
<<<<<<< HEAD
  // Notify all instances that we flushed. This will call into the plugin, and
  // we it may ask to close itself as a result. This will, in turn, modify our
  // set, possibly invalidating the iterator. So we iterate on a copy that
  // won't change out from under us.
  PepperPluginSet plugins = active_pepper_instances_;
  for (PepperPluginSet::iterator i = plugins.begin(); i != plugins.end(); ++i) {
    // The copy above makes sure our iterator is never invalid if some plugins
    // are destroyed. But some plugin may decide to close all of its views in
    // response to a paint in one of them, so we need to make sure each one is
    // still "current" before using it.
    //
    // It's possible that a plugin was destroyed, but another one was created
    // with the same address. In this case, we'll call ViewFlushedPaint on that
    // new plugin. But that's OK for this particular case since we're just
    // notifying all of our instances that the view flushed, and the new one is
    // one of our instances.
    //
    // What about the case where a new one is created in a callback at a new
    // address and we don't issue the callback? We're still OK since this
    // callback is used for flush callbacks and we could not have possibly
    // started a new paint for the new plugin while processing a previous paint
    // for an existing one.
    if (active_pepper_instances_.find(*i) != active_pepper_instances_.end())
      (*i)->ViewFlushedPaint();
  }
=======
  main_render_frame_->DidFlushPaint();
>>>>>>> 8c15b39e
#endif

  // If the RenderWidget is closing down then early-exit, otherwise we'll crash.
  // See crbug.com/112921.
  if (!webview())
    return;

  WebFrame* main_frame = webview()->mainFrame();

  // If we have a provisional frame we are between the start and commit stages
  // of loading and we don't want to save stats.
  if (!main_frame->provisionalDataSource()) {
    WebDataSource* ds = main_frame->dataSource();
    DocumentState* document_state = DocumentState::FromDataSource(ds);
    InternalDocumentStateData* data =
        InternalDocumentStateData::FromDocumentState(document_state);
    if (data->did_first_visually_non_empty_layout() &&
        !data->did_first_visually_non_empty_paint()) {
      data->set_did_first_visually_non_empty_paint(true);
      Send(new ViewHostMsg_DidFirstVisuallyNonEmptyPaint(routing_id_,
                                                         page_id_));
    }

    // TODO(jar): The following code should all be inside a method, probably in
    // NavigatorState.
    Time now = Time::Now();
    if (document_state->first_paint_time().is_null()) {
      document_state->set_first_paint_time(now);
    }
    if (document_state->first_paint_after_load_time().is_null() &&
        !document_state->finish_load_time().is_null()) {
      document_state->set_first_paint_after_load_time(now);
    }
  }
}

PepperPluginInstanceImpl* RenderViewImpl::GetBitmapForOptimizedPluginPaint(
    const gfx::Rect& paint_bounds,
    TransportDIB** dib,
    gfx::Rect* location,
    gfx::Rect* clip,
    float* scale_factor) {
#if defined(ENABLE_PLUGINS)
  return main_render_frame_->GetBitmapForOptimizedPluginPaint(
      paint_bounds, dib, location, clip, scale_factor);
#endif
  return NULL;
}

gfx::Vector2d RenderViewImpl::GetScrollOffset() {
  WebSize scroll_offset = webview()->mainFrame()->scrollOffset();
  return gfx::Vector2d(scroll_offset.width, scroll_offset.height);
}

void RenderViewImpl::OnClearFocusedNode() {
  if (webview())
    webview()->clearFocusedNode();
}

void RenderViewImpl::OnSetBackground(const SkBitmap& background) {
  if (webview())
    webview()->setIsTransparent(!background.empty());
  if (compositor_)
    compositor_->setHasTransparentBackground(!background.empty());

  SetBackground(background);
}

void RenderViewImpl::OnSetAccessibilityMode(AccessibilityMode new_mode) {
  if (accessibility_mode_ == new_mode)
    return;
  accessibility_mode_ = new_mode;
  if (renderer_accessibility_) {
    delete renderer_accessibility_;
    renderer_accessibility_ = NULL;
  }
  if (accessibility_mode_ == AccessibilityModeComplete)
    renderer_accessibility_ = new RendererAccessibilityComplete(this);
#if !defined(OS_ANDROID)
  else if (accessibility_mode_ == AccessibilityModeEditableTextOnly)
    renderer_accessibility_ = new RendererAccessibilityFocusOnly(this);
#endif
}

void RenderViewImpl::OnSetActive(bool active) {
  if (webview())
    webview()->setIsActive(active);

#if defined(ENABLE_PLUGINS) && defined(OS_MACOSX)
  std::set<WebPluginDelegateProxy*>::iterator plugin_it;
  for (plugin_it = plugin_delegates_.begin();
       plugin_it != plugin_delegates_.end(); ++plugin_it) {
    (*plugin_it)->SetWindowFocus(active);
  }
#endif
}

#if defined(OS_MACOSX)
void RenderViewImpl::OnSetWindowVisibility(bool visible) {
#if defined(ENABLE_PLUGINS)
  // Inform plugins that their container has changed visibility.
  std::set<WebPluginDelegateProxy*>::iterator plugin_it;
  for (plugin_it = plugin_delegates_.begin();
       plugin_it != plugin_delegates_.end(); ++plugin_it) {
    (*plugin_it)->SetContainerVisibility(visible);
  }
#endif
}

void RenderViewImpl::OnWindowFrameChanged(const gfx::Rect& window_frame,
                                          const gfx::Rect& view_frame) {
#if defined(ENABLE_PLUGINS)
  // Inform plugins that their window's frame has changed.
  std::set<WebPluginDelegateProxy*>::iterator plugin_it;
  for (plugin_it = plugin_delegates_.begin();
       plugin_it != plugin_delegates_.end(); ++plugin_it) {
    (*plugin_it)->WindowFrameChanged(window_frame, view_frame);
  }
#endif
}

void RenderViewImpl::OnPluginImeCompositionCompleted(const base::string16& text,
                                                     int plugin_id) {
  // WebPluginDelegateProxy is responsible for figuring out if this event
  // applies to it or not, so inform all the delegates.
  std::set<WebPluginDelegateProxy*>::iterator plugin_it;
  for (plugin_it = plugin_delegates_.begin();
       plugin_it != plugin_delegates_.end(); ++plugin_it) {
    (*plugin_it)->ImeCompositionCompleted(text, plugin_id);
  }
}
#endif  // OS_MACOSX

void RenderViewImpl::Close() {
  // We need to grab a pointer to the doomed WebView before we destroy it.
  WebView* doomed = webview();
  RenderWidget::Close();
  g_view_map.Get().erase(doomed);
  g_routing_id_view_map.Get().erase(routing_id_);
}

void RenderViewImpl::DidHandleKeyEvent() {
  ClearEditCommands();
}

bool RenderViewImpl::WillHandleMouseEvent(const blink::WebMouseEvent& event) {
  context_menu_source_type_ = ui::MENU_SOURCE_MOUSE;
  possible_drag_event_info_.event_source =
      ui::DragDropTypes::DRAG_EVENT_SOURCE_MOUSE;
  possible_drag_event_info_.event_location =
      gfx::Point(event.globalX, event.globalY);

#if defined(ENABLE_PLUGINS)
  main_render_frame_->WillHandleMouseEvent(event);
#endif

  // If the mouse is locked, only the current owner of the mouse lock can
  // process mouse events.
  return mouse_lock_dispatcher_->WillHandleMouseEvent(event);
}

bool RenderViewImpl::WillHandleKeyEvent(const blink::WebKeyboardEvent& event) {
  context_menu_source_type_ = ui::MENU_SOURCE_KEYBOARD;
  return false;
}

bool RenderViewImpl::WillHandleGestureEvent(
    const blink::WebGestureEvent& event) {
  context_menu_source_type_ = ui::MENU_SOURCE_TOUCH;
  possible_drag_event_info_.event_source =
      ui::DragDropTypes::DRAG_EVENT_SOURCE_TOUCH;
  possible_drag_event_info_.event_location =
      gfx::Point(event.globalX, event.globalY);
  return false;
}

void RenderViewImpl::DidHandleMouseEvent(const WebMouseEvent& event) {
  FOR_EACH_OBSERVER(RenderViewObserver, observers_, DidHandleMouseEvent(event));
}

void RenderViewImpl::DidHandleTouchEvent(const WebTouchEvent& event) {
  FOR_EACH_OBSERVER(RenderViewObserver, observers_, DidHandleTouchEvent(event));
}

bool RenderViewImpl::HasTouchEventHandlersAt(const gfx::Point& point) const {
  if (!webview())
    return false;
  return webview()->hasTouchEventHandlersAt(point);
}

void RenderViewImpl::OnWasHidden() {
  RenderWidget::OnWasHidden();

#if defined(OS_ANDROID) && defined(ENABLE_WEBRTC)
  RenderThreadImpl::current()->video_capture_impl_manager()->
      SuspendDevices(true);
#endif

  if (webview())
    webview()->setVisibilityState(visibilityState(), false);

#if defined(ENABLE_PLUGINS)
  main_render_frame_->PageVisibilityChanged(false);

#if defined(OS_MACOSX)
  // Inform NPAPI plugins that their container is no longer visible.
  std::set<WebPluginDelegateProxy*>::iterator plugin_it;
  for (plugin_it = plugin_delegates_.begin();
       plugin_it != plugin_delegates_.end(); ++plugin_it) {
    (*plugin_it)->SetContainerVisibility(false);
  }
#endif  // OS_MACOSX
#endif // ENABLE_PLUGINS
}

void RenderViewImpl::OnWasShown(bool needs_repainting) {
  RenderWidget::OnWasShown(needs_repainting);

#if defined(OS_ANDROID) && defined(ENABLE_WEBRTC)
  RenderThreadImpl::current()->video_capture_impl_manager()->
      SuspendDevices(false);
#endif

  if (webview())
    webview()->setVisibilityState(visibilityState(), false);

#if defined(ENABLE_PLUGINS)
  main_render_frame_->PageVisibilityChanged(true);

#if defined(OS_MACOSX)
  // Inform NPAPI plugins that their container is now visible.
  std::set<WebPluginDelegateProxy*>::iterator plugin_it;
  for (plugin_it = plugin_delegates_.begin();
       plugin_it != plugin_delegates_.end(); ++plugin_it) {
    (*plugin_it)->SetContainerVisibility(true);
  }
#endif  // OS_MACOSX
#endif  // ENABLE_PLUGINS
}

GURL RenderViewImpl::GetURLForGraphicsContext3D() {
  DCHECK(webview());
  if (webview()->mainFrame())
    return GURL(webview()->mainFrame()->document().url());
  else
    return GURL("chrome://gpu/RenderViewImpl::CreateGraphicsContext3D");
}

bool RenderViewImpl::ForceCompositingModeEnabled() {
  return webkit_preferences_.force_compositing_mode;
}

void RenderViewImpl::OnSetFocus(bool enable) {
  RenderWidget::OnSetFocus(enable);

#if defined(ENABLE_PLUGINS)
  if (webview() && webview()->isActive()) {
    // Notify all NPAPI plugins.
    std::set<WebPluginDelegateProxy*>::iterator plugin_it;
    for (plugin_it = plugin_delegates_.begin();
         plugin_it != plugin_delegates_.end(); ++plugin_it) {
#if defined(OS_MACOSX)
      // RenderWidget's call to setFocus can cause the underlying webview's
      // activation state to change just like a call to setIsActive.
      if (enable)
        (*plugin_it)->SetWindowFocus(true);
#endif
      (*plugin_it)->SetContentAreaFocus(enable);
    }
  }
  main_render_frame_->OnSetFocus(enable);
#endif
  // Notify all BrowserPlugins of the RenderView's focus state.
  if (browser_plugin_manager_.get())
    browser_plugin_manager_->UpdateFocusState();
}

void RenderViewImpl::OnImeSetComposition(
    const base::string16& text,
    const std::vector<blink::WebCompositionUnderline>& underlines,
    int selection_start,
    int selection_end) {
#if defined(ENABLE_PLUGINS)
  if (focused_pepper_plugin_) {
    focused_pepper_plugin_->render_frame()->OnImeSetComposition(
        text, underlines, selection_start, selection_end);
    return;
  }

#if defined(OS_WIN)
  // When a plug-in has focus, we create platform-specific IME data used by
  // our IME emulator and send it directly to the focused plug-in, i.e. we
  // bypass WebKit. (WebPluginDelegate dispatches this IME data only when its
  // instance ID is the same one as the specified ID.)
  if (focused_plugin_id_ >= 0) {
    std::vector<int> clauses;
    std::vector<int> target;
    for (size_t i = 0; i < underlines.size(); ++i) {
      clauses.push_back(underlines[i].startOffset);
      clauses.push_back(underlines[i].endOffset);
      if (underlines[i].thick) {
        target.clear();
        target.push_back(underlines[i].startOffset);
        target.push_back(underlines[i].endOffset);
      }
    }
    std::set<WebPluginDelegateProxy*>::iterator it;
    for (it = plugin_delegates_.begin(); it != plugin_delegates_.end(); ++it) {
      (*it)->ImeCompositionUpdated(text, clauses, target, selection_end,
                                   focused_plugin_id_);
    }
    return;
  }
#endif  // OS_WIN
#endif  // ENABLE_PLUGINS
  RenderWidget::OnImeSetComposition(text,
                                    underlines,
                                    selection_start,
                                    selection_end);
}

void RenderViewImpl::OnImeConfirmComposition(
    const base::string16& text,
    const gfx::Range& replacement_range,
    bool keep_selection) {
#if defined(ENABLE_PLUGINS)
  if (focused_pepper_plugin_) {
    focused_pepper_plugin_->render_frame()->OnImeConfirmComposition(
        text, replacement_range, keep_selection);
    return;
  }
#if defined(OS_WIN)
  // Same as OnImeSetComposition(), we send the text from IMEs directly to
  // plug-ins. When we send IME text directly to plug-ins, we should not send
  // it to WebKit to prevent WebKit from controlling IMEs.
  // TODO(thakis): Honor |replacement_range| for plugins?
  if (focused_plugin_id_ >= 0) {
    std::set<WebPluginDelegateProxy*>::iterator it;
    for (it = plugin_delegates_.begin();
          it != plugin_delegates_.end(); ++it) {
      (*it)->ImeCompositionCompleted(text, focused_plugin_id_);
    }
    return;
  }
#endif  // OS_WIN
#endif  // ENABLE_PLUGINS
  if (replacement_range.IsValid() && webview()) {
    // Select the text in |replacement_range|, it will then be replaced by
    // text added by the call to RenderWidget::OnImeConfirmComposition().
    if (WebFrame* frame = webview()->focusedFrame()) {
      WebRange webrange = WebRange::fromDocumentRange(
          frame, replacement_range.start(), replacement_range.length());
      if (!webrange.isNull())
        frame->selectRange(webrange);
    }
  }
  RenderWidget::OnImeConfirmComposition(text,
                                        replacement_range,
                                        keep_selection);
}

void RenderViewImpl::SetDeviceScaleFactor(float device_scale_factor) {
  RenderWidget::SetDeviceScaleFactor(device_scale_factor);
  if (webview()) {
    webview()->setDeviceScaleFactor(device_scale_factor);
    webview()->settings()->setAcceleratedCompositingForFixedPositionEnabled(
        ShouldUseFixedPositionCompositing(device_scale_factor_));
  webview()->settings()->setAcceleratedCompositingForOverflowScrollEnabled(
      ShouldUseAcceleratedCompositingForOverflowScroll(device_scale_factor_));
    webview()->settings()->setAcceleratedCompositingForTransitionEnabled(
        ShouldUseTransitionCompositing(device_scale_factor_));
    webview()->settings()->
        setAcceleratedCompositingForFixedRootBackgroundEnabled(
            ShouldUseAcceleratedFixedRootBackground(device_scale_factor_));
    webview()->settings()->setAcceleratedCompositingForScrollableFramesEnabled(
        ShouldUseAcceleratedCompositingForScrollableFrames(
            device_scale_factor_));
    webview()->settings()->setCompositedScrollingForFramesEnabled(
        ShouldUseCompositedScrollingForFrames(device_scale_factor_));
  }
  if (auto_resize_mode_)
    AutoResizeCompositor();

  if (browser_plugin_manager_.get())
    browser_plugin_manager_->UpdateDeviceScaleFactor(device_scale_factor_);
}

ui::TextInputType RenderViewImpl::GetTextInputType() {
#if defined(ENABLE_PLUGINS)
  if (focused_pepper_plugin_)
    return focused_pepper_plugin_->text_input_type();
#endif
  return RenderWidget::GetTextInputType();
}

void RenderViewImpl::GetSelectionBounds(gfx::Rect* start, gfx::Rect* end) {
#if defined(ENABLE_PLUGINS)
  if (focused_pepper_plugin_) {
    // TODO(kinaba) http://crbug.com/101101
    // Current Pepper IME API does not handle selection bounds. So we simply
    // use the caret position as an empty range for now. It will be updated
    // after Pepper API equips features related to surrounding text retrieval.
    gfx::Rect caret = focused_pepper_plugin_->GetCaretBounds();
    *start = caret;
    *end = caret;
    return;
  }
#endif
  RenderWidget::GetSelectionBounds(start, end);
}

#if defined(OS_MACOSX) || defined(OS_WIN) || defined(USE_AURA)
void RenderViewImpl::GetCompositionCharacterBounds(
    std::vector<gfx::Rect>* bounds) {
  DCHECK(bounds);
  bounds->clear();

#if defined(ENABLE_PLUGINS)
  if (focused_pepper_plugin_) {
    return;
  }
#endif

  if (!webview())
    return;
  size_t start_offset = 0;
  size_t character_count = 0;
  if (!webview()->compositionRange(&start_offset, &character_count))
    return;
  if (character_count == 0)
    return;

  blink::WebFrame* frame = webview()->focusedFrame();
  if (!frame)
    return;

  bounds->reserve(character_count);
  blink::WebRect webrect;
  for (size_t i = 0; i < character_count; ++i) {
    if (!frame->firstRectForCharacterRange(start_offset + i, 1, webrect)) {
      DLOG(ERROR) << "Could not retrieve character rectangle at " << i;
      bounds->clear();
      return;
    }
    bounds->push_back(webrect);
  }
}

void RenderViewImpl::GetCompositionRange(gfx::Range* range) {
#if defined(ENABLE_PLUGINS)
  if (focused_pepper_plugin_) {
    return;
  }
#endif
  RenderWidget::GetCompositionRange(range);
}
#endif

bool RenderViewImpl::CanComposeInline() {
#if defined(ENABLE_PLUGINS)
  if (focused_pepper_plugin_)
    return focused_pepper_plugin_->IsPluginAcceptingCompositionEvents();
#endif
  return true;
}

void RenderViewImpl::InstrumentWillBeginFrame(int frame_id) {
  if (!webview())
    return;
  if (!webview()->devToolsAgent())
    return;
  webview()->devToolsAgent()->didBeginFrame(frame_id);
}

void RenderViewImpl::InstrumentDidBeginFrame() {
  if (!webview())
    return;
  if (!webview()->devToolsAgent())
    return;
  // TODO(jamesr/caseq): Decide if this needs to be renamed.
  webview()->devToolsAgent()->didComposite();
}

void RenderViewImpl::InstrumentDidCancelFrame() {
  if (!webview())
    return;
  if (!webview()->devToolsAgent())
    return;
  webview()->devToolsAgent()->didCancelFrame();
}

void RenderViewImpl::InstrumentWillComposite() {
  if (!webview())
    return;
  if (!webview()->devToolsAgent())
    return;
  webview()->devToolsAgent()->willComposite();
}

bool RenderViewImpl::AllowPartialSwap() const {
  return allow_partial_swap_;
}

void RenderViewImpl::SetScreenMetricsEmulationParameters(
<<<<<<< HEAD
    float device_scale_factor, float root_layer_scale) {
  if (webview()) {
    webview()->setCompositorDeviceScaleFactorOverride(device_scale_factor);
    webview()->setRootLayerScaleTransform(root_layer_scale);
=======
    float device_scale_factor,
    const gfx::Point& root_layer_offset,
    float root_layer_scale) {
  if (webview()) {
    webview()->setCompositorDeviceScaleFactorOverride(device_scale_factor);
    webview()->setRootLayerTransform(
        blink::WebSize(root_layer_offset.x(), root_layer_offset.y()),
        root_layer_scale);
>>>>>>> 8c15b39e
  }
}

bool RenderViewImpl::ScheduleFileChooser(
    const FileChooserParams& params,
    WebFileChooserCompletion* completion) {
  static const size_t kMaximumPendingFileChooseRequests = 4;
  if (file_chooser_completions_.size() > kMaximumPendingFileChooseRequests) {
    // This sanity check prevents too many file choose requests from getting
    // queued which could DoS the user. Getting these is most likely a
    // programming error (there are many ways to DoS the user so it's not
    // considered a "real" security check), either in JS requesting many file
    // choosers to pop up, or in a plugin.
    //
    // TODO(brettw) we might possibly want to require a user gesture to open
    // a file picker, which will address this issue in a better way.
    return false;
  }

  file_chooser_completions_.push_back(linked_ptr<PendingFileChooser>(
      new PendingFileChooser(params, completion)));
  if (file_chooser_completions_.size() == 1) {
    // Actually show the browse dialog when this is the first request.
    Send(new ViewHostMsg_RunFileChooser(routing_id_, params));
  }
  return true;
}

blink::WebGeolocationClient* RenderViewImpl::geolocationClient() {
  if (!geolocation_dispatcher_)
    geolocation_dispatcher_ = new GeolocationDispatcher(this);
  return geolocation_dispatcher_;
}

blink::WebSpeechInputController* RenderViewImpl::speechInputController(
    blink::WebSpeechInputListener* listener) {
#if defined(ENABLE_INPUT_SPEECH)
  if (!input_tag_speech_dispatcher_)
    input_tag_speech_dispatcher_ =
        new InputTagSpeechDispatcher(this, listener);
#endif
  return input_tag_speech_dispatcher_;
}

blink::WebSpeechRecognizer* RenderViewImpl::speechRecognizer() {
  if (!speech_recognition_dispatcher_)
    speech_recognition_dispatcher_ = new SpeechRecognitionDispatcher(this);
  return speech_recognition_dispatcher_;
}

void RenderViewImpl::zoomLimitsChanged(double minimum_level,
                                       double maximum_level) {
  // For now, don't remember plugin zoom values.  We don't want to mix them with
  // normal web content (i.e. a fixed layout plugin would usually want them
  // different).
  bool remember = !webview()->mainFrame()->document().isPluginDocument();

  int minimum_percent = static_cast<int>(
      ZoomLevelToZoomFactor(minimum_level) * 100);
  int maximum_percent = static_cast<int>(
      ZoomLevelToZoomFactor(maximum_level) * 100);

  Send(new ViewHostMsg_UpdateZoomLimits(
      routing_id_, minimum_percent, maximum_percent, remember));
}

void RenderViewImpl::zoomLevelChanged() {
  bool remember = !webview()->mainFrame()->document().isPluginDocument();
  float zoom_level = webview()->zoomLevel();

  FOR_EACH_OBSERVER(RenderViewObserver, observers_, ZoomLevelChanged());

  // Tell the browser which url got zoomed so it can update the menu and the
  // saved values if necessary
  Send(new ViewHostMsg_DidZoomURL(
      routing_id_, zoom_level, remember,
      GURL(webview()->mainFrame()->document().url())));
}

double RenderViewImpl::zoomLevelToZoomFactor(double zoom_level) const {
  return ZoomLevelToZoomFactor(zoom_level);
}

double RenderViewImpl::zoomFactorToZoomLevel(double factor) const {
  return ZoomFactorToZoomLevel(factor);
}

void RenderViewImpl::registerProtocolHandler(const WebString& scheme,
                                             const WebString& base_url,
                                             const WebString& url,
                                             const WebString& title) {
  bool user_gesture = WebUserGestureIndicator::isProcessingUserGesture();
  GURL base(base_url);
  GURL absolute_url = base.Resolve(UTF16ToUTF8(url));
  if (base.GetOrigin() != absolute_url.GetOrigin()) {
    return;
  }
  Send(new ViewHostMsg_RegisterProtocolHandler(routing_id_,
                                               UTF16ToUTF8(scheme),
                                               absolute_url,
                                               title,
                                               user_gesture));
}

blink::WebPageVisibilityState RenderViewImpl::visibilityState() const {
  blink::WebPageVisibilityState current_state = is_hidden() ?
      blink::WebPageVisibilityStateHidden :
      blink::WebPageVisibilityStateVisible;
  blink::WebPageVisibilityState override_state = current_state;
  // TODO(jam): move this method to WebFrameClient.
  if (GetContentClient()->renderer()->
          ShouldOverridePageVisibilityState(main_render_frame_.get(),
                                            &override_state))
    return override_state;
  return current_state;
}

blink::WebUserMediaClient* RenderViewImpl::userMediaClient() {
  // This can happen in tests, in which case it's OK to return NULL.
  if (!InitializeMediaStreamClient())
    return NULL;

  return web_user_media_client_;
}

blink::WebMIDIClient* RenderViewImpl::webMIDIClient() {
  if (!midi_dispatcher_)
    midi_dispatcher_ = new MIDIDispatcher(this);
  return midi_dispatcher_;
}

void RenderViewImpl::draggableRegionsChanged() {
  FOR_EACH_OBSERVER(
      RenderViewObserver,
      observers_,
      DraggableRegionsChanged(webview()->mainFrame()));
}

WebMediaPlayer* RenderViewImpl::CreateWebMediaPlayerForMediaStream(
    WebFrame* frame,
    const blink::WebURL& url,
    WebMediaPlayerClient* client) {
#if defined(ENABLE_WEBRTC)
  if (!InitializeMediaStreamClient()) {
    LOG(ERROR) << "Failed to initialize MediaStreamClient";
    return NULL;
  }
#if !defined(GOOGLE_TV)
  if (media_stream_client_->IsMediaStream(url)) {
#if defined(OS_ANDROID) && defined(ARCH_CPU_ARMEL)
    bool found_neon =
        (android_getCpuFeatures() & ANDROID_CPU_ARM_FEATURE_NEON) != 0;
    UMA_HISTOGRAM_BOOLEAN("Platform.WebRtcNEONFound", found_neon);
#endif  // defined(OS_ANDROID) && defined(ARCH_CPU_ARMEL)
    return new WebMediaPlayerMS(frame, client, AsWeakPtr(),
                                media_stream_client_, new RenderMediaLog());
  }
#endif  // !defined(GOOGLE_TV)
#endif  // defined(ENABLE_WEBRTC)
  return NULL;
}

#if defined(OS_ANDROID)
WebContentDetectionResult RenderViewImpl::detectContentAround(
    const WebHitTestResult& touch_hit) {
  DCHECK(!touch_hit.isNull());
  DCHECK(!touch_hit.node().isNull());
  DCHECK(touch_hit.node().isTextNode());

  // Process the position with all the registered content detectors until
  // a match is found. Priority is provided by their relative order.
  for (ContentDetectorList::const_iterator it = content_detectors_.begin();
      it != content_detectors_.end(); ++it) {
    ContentDetector::Result content = (*it)->FindTappedContent(touch_hit);
    if (content.valid) {
      return WebContentDetectionResult(content.content_boundaries,
          UTF8ToUTF16(content.text), content.intent_url);
    }
  }
  return WebContentDetectionResult();
}

void RenderViewImpl::scheduleContentIntent(const WebURL& intent) {
  // Introduce a short delay so that the user can notice the content.
  base::MessageLoop::current()->PostDelayedTask(
      FROM_HERE,
      base::Bind(&RenderViewImpl::LaunchAndroidContentIntent,
                 AsWeakPtr(),
                 intent,
                 expected_content_intent_id_),
      base::TimeDelta::FromMilliseconds(kContentIntentDelayMilliseconds));
}

void RenderViewImpl::cancelScheduledContentIntents() {
  ++expected_content_intent_id_;
}

void RenderViewImpl::LaunchAndroidContentIntent(const GURL& intent,
                                                size_t request_id) {
  if (request_id != expected_content_intent_id_)
      return;

  // Remove the content highlighting if any.
  scheduleComposite();

  if (!intent.is_empty())
    Send(new ViewHostMsg_StartContentIntent(routing_id_, intent));
}

bool RenderViewImpl::openDateTimeChooser(
    const blink::WebDateTimeChooserParams& params,
    blink::WebDateTimeChooserCompletion* completion) {
  // JavaScript may try to open a date time chooser while one is already open.
  if (date_time_picker_client_)
    return false;
  date_time_picker_client_.reset(
      new RendererDateTimePicker(this, params, completion));
  return date_time_picker_client_->Open();
}

#if defined(OS_ANDROID)
void RenderViewImpl::DismissDateTimeDialog() {
  DCHECK(date_time_picker_client_);
  date_time_picker_client_.reset(NULL);
}
#endif

WebMediaPlayer* RenderViewImpl::CreateAndroidWebMediaPlayer(
      WebFrame* frame,
      const blink::WebURL& url,
      WebMediaPlayerClient* client) {
  GpuChannelHost* gpu_channel_host =
      RenderThreadImpl::current()->EstablishGpuChannelSync(
          CAUSE_FOR_GPU_LAUNCH_VIDEODECODEACCELERATOR_INITIALIZE);
  if (!gpu_channel_host) {
    LOG(ERROR) << "Failed to establish GPU channel for media player";
    return NULL;
  }

  scoped_ptr<StreamTextureFactory> stream_texture_factory;
  if (UsingSynchronousRendererCompositor()) {
    SynchronousCompositorFactory* factory =
        SynchronousCompositorFactory::GetInstance();
    stream_texture_factory = factory->CreateStreamTextureFactory(routing_id_);
  } else {
    scoped_refptr<cc::ContextProvider> context_provider =
        RenderThreadImpl::current()->SharedMainThreadContextProvider();

    if (!context_provider.get()) {
      LOG(ERROR) << "Failed to get context3d for media player";
      return NULL;
    }

    stream_texture_factory.reset(new StreamTextureFactoryImpl(
        context_provider->Context3d(), gpu_channel_host, routing_id_));
  }

  scoped_ptr<WebMediaPlayerAndroid> web_media_player_android(
      new WebMediaPlayerAndroid(
          frame,
          client,
          AsWeakPtr(),
          media_player_manager_,
          stream_texture_factory.release(),
          RenderThreadImpl::current()->GetMediaThreadMessageLoopProxy(),
          new RenderMediaLog()));
#if defined(ENABLE_WEBRTC) && defined(GOOGLE_TV)
  if (media_stream_client_ && media_stream_client_->IsMediaStream(url)) {
    RTCVideoDecoderFactoryTv* factory = RenderThreadImpl::current()
        ->GetMediaStreamDependencyFactory()->decoder_factory_tv();
    // |media_stream_client| and |factory| outlives |web_media_player_android|.
    if (!factory->AcquireDemuxer() ||
        !web_media_player_android->InjectMediaStream(
            media_stream_client_,
            factory,
            base::Bind(
                base::IgnoreResult(&RTCVideoDecoderFactoryTv::ReleaseDemuxer),
                base::Unretained(factory)))) {
      LOG(ERROR) << "Failed to inject media stream.";
      return NULL;
    }
  }
#endif  // defined(ENABLE_WEBRTC) && defined(GOOGLE_TV)
  return web_media_player_android.release();
}

#endif  // defined(OS_ANDROID)

#if defined(OS_MACOSX)
void RenderViewImpl::OnSelectPopupMenuItem(int selected_index) {
  if (external_popup_menu_ == NULL) {
    // Crash reports from the field indicate that we can be notified with a
    // NULL external popup menu (we probably get notified twice).
    // If you hit this please file a bug against jcivelli and include the page
    // and steps to repro.
    NOTREACHED();
    return;
  }
  external_popup_menu_->DidSelectItem(selected_index);
  external_popup_menu_.reset();
}
#endif

#if defined(OS_ANDROID)
void RenderViewImpl::OnSelectPopupMenuItems(
    bool canceled,
    const std::vector<int>& selected_indices) {
  // It is possible to receive more than one of these calls if the user presses
  // a select faster than it takes for the show-select-popup IPC message to make
  // it to the browser UI thread.  Ignore the extra-messages.
  // TODO(jcivelli): http:/b/5793321 Implement a better fix, as detailed in bug.
  if (!external_popup_menu_)
    return;

  external_popup_menu_->DidSelectItems(canceled, selected_indices);
  external_popup_menu_.reset();
}
#endif

void RenderViewImpl::OnContextMenuClosed(
    const CustomContextMenuContext& custom_context) {
  if (custom_context.request_id) {
    // External request, should be in our map.
    ContextMenuClient* client =
        pending_context_menus_.Lookup(custom_context.request_id);
    if (client) {
      client->OnMenuClosed(custom_context.request_id);
      pending_context_menus_.Remove(custom_context.request_id);
    }
  } else {
    // Internal request, forward to WebKit.
    context_menu_node_.reset();
  }
}

void RenderViewImpl::OnShowContextMenu(const gfx::Point& location) {
  context_menu_source_type_ = ui::MENU_SOURCE_TOUCH_EDIT_MENU;
  touch_editing_context_menu_location_ = location;
  if (webview())
    webview()->showContextMenu();
}

void RenderViewImpl::OnEnableViewSourceMode() {
  if (!webview())
    return;
  WebFrame* main_frame = webview()->mainFrame();
  if (!main_frame)
    return;
  main_frame->enableViewSourceMode(true);
}

void RenderViewImpl::OnDisownOpener() {
  if (!webview())
    return;

  WebFrame* main_frame = webview()->mainFrame();
  if (main_frame && main_frame->opener())
    main_frame->setOpener(NULL);
}

#if defined(OS_ANDROID)
bool RenderViewImpl::didTapMultipleTargets(
    const blink::WebGestureEvent& event,
    const WebVector<WebRect>& target_rects) {
  // Never show a disambiguation popup when accessibility is enabled,
  // as this interferes with "touch exploration".
  if (accessibility_mode_ == AccessibilityModeComplete)
    return false;

  gfx::Rect finger_rect(
      event.x - event.data.tap.width / 2, event.y - event.data.tap.height / 2,
      event.data.tap.width, event.data.tap.height);
  gfx::Rect zoom_rect;
  float new_total_scale =
      DisambiguationPopupHelper::ComputeZoomAreaAndScaleFactor(
          finger_rect, target_rects, GetSize(),
          gfx::Rect(webview()->mainFrame()->visibleContentRect()).size(),
          device_scale_factor_ * webview()->pageScaleFactor(), &zoom_rect);
  if (!new_total_scale)
    return false;

  bool handled = false;
  switch (renderer_preferences_.tap_multiple_targets_strategy) {
    case TAP_MULTIPLE_TARGETS_STRATEGY_ZOOM:
      handled = webview()->zoomToMultipleTargetsRect(zoom_rect);
      break;
    case TAP_MULTIPLE_TARGETS_STRATEGY_POPUP: {
      gfx::Size canvas_size =
          gfx::ToCeiledSize(gfx::ScaleSize(zoom_rect.size(), new_total_scale));
      TransportDIB* transport_dib = NULL;
      {
        scoped_ptr<skia::PlatformCanvas> canvas(
            RenderProcess::current()->GetDrawingCanvas(&transport_dib,
                                                       gfx::Rect(canvas_size)));
        if (!canvas) {
          handled = false;
          break;
        }

        // TODO(trchen): Cleanup the device scale factor mess.
        // device scale will be applied in WebKit
        // --> zoom_rect doesn't include device scale,
        //     but WebKit will still draw on zoom_rect * device_scale_factor_
        canvas->scale(new_total_scale / device_scale_factor_,
                      new_total_scale / device_scale_factor_);
        canvas->translate(-zoom_rect.x() * device_scale_factor_,
                          -zoom_rect.y() * device_scale_factor_);

        webwidget_->paint(
            canvas.get(),
            zoom_rect,
            WebWidget::ForceSoftwareRenderingAndIgnoreGPUResidentContent);
      }

      gfx::Rect physical_window_zoom_rect = gfx::ToEnclosingRect(
          ClientRectToPhysicalWindowRect(gfx::RectF(zoom_rect)));
      Send(new ViewHostMsg_ShowDisambiguationPopup(routing_id_,
                                                   physical_window_zoom_rect,
                                                   canvas_size,
                                                   transport_dib->id()));
      handled = true;
      break;
    }
    case TAP_MULTIPLE_TARGETS_STRATEGY_NONE:
      // No-op.
      break;
  }

  return handled;
}
#endif

unsigned RenderViewImpl::GetLocalSessionHistoryLengthForTesting() const {
  return history_list_length_;
}

void RenderViewImpl::SetFocusAndActivateForTesting(bool enable) {
  if (enable) {
    if (has_focus())
      return;
    OnSetActive(true);
    OnSetFocus(true);
  } else {
    if (!has_focus())
      return;
    OnSetFocus(false);
    OnSetActive(false);
  }
}

void RenderViewImpl::SetDeviceScaleFactorForTesting(float factor) {
  ViewMsg_Resize_Params params;
  params.screen_info = screen_info_;
  params.screen_info.deviceScaleFactor = factor;
  params.new_size = size();
  params.physical_backing_size =
      gfx::ToCeiledSize(gfx::ScaleSize(size(), factor));
  params.overdraw_bottom_height = 0.f;
  params.resizer_rect = WebRect();
  params.is_fullscreen = is_fullscreen();
  OnResize(params);
}

void RenderViewImpl::ForceResizeForTesting(const gfx::Size& new_size) {
  gfx::Rect new_position(rootWindowRect().x,
                         rootWindowRect().y,
                         new_size.width(),
                         new_size.height());
  ResizeSynchronously(new_position);
}

void RenderViewImpl::UseSynchronousResizeModeForTesting(bool enable) {
  resizing_mode_selector_->set_is_synchronous_mode(enable);
}

void RenderViewImpl::EnableAutoResizeForTesting(const gfx::Size& min_size,
                                                const gfx::Size& max_size) {
  OnEnableAutoResize(min_size, max_size);
}

void RenderViewImpl::DisableAutoResizeForTesting(const gfx::Size& new_size) {
  OnDisableAutoResize(new_size);
}

void RenderViewImpl::SetMediaStreamClientForTesting(
    MediaStreamClient* media_stream_client) {
  DCHECK(!media_stream_client_);
  DCHECK(!web_user_media_client_);
  media_stream_client_ = media_stream_client;
}

void RenderViewImpl::OnReleaseDisambiguationPopupDIB(
    TransportDIB::Handle dib_handle) {
  TransportDIB* dib = TransportDIB::CreateWithHandle(dib_handle);
  RenderProcess::current()->ReleaseTransportDIB(dib);
}

void RenderViewImpl::DidCommitCompositorFrame() {
  RenderWidget::DidCommitCompositorFrame();
  FOR_EACH_OBSERVER(RenderViewObserver, observers_, DidCommitCompositorFrame());
}

void RenderViewImpl::SendUpdateFaviconURL(const std::vector<FaviconURL>& urls) {
  if (!urls.empty())
    Send(new ViewHostMsg_UpdateFaviconURL(routing_id_, page_id_, urls));
}

void RenderViewImpl::DidStopLoadingIcons() {
  int icon_types = WebIconURL::TypeFavicon;
  if (TouchEnabled())
    icon_types |= WebIconURL::TypeTouchPrecomposed | WebIconURL::TypeTouch;

  WebVector<WebIconURL> icon_urls =
      webview()->mainFrame()->iconURLs(icon_types);

  std::vector<FaviconURL> urls;
  for (size_t i = 0; i < icon_urls.size(); i++) {
    WebURL url = icon_urls[i].iconURL();
    if (!url.isEmpty())
      urls.push_back(FaviconURL(url,
                                ToFaviconType(icon_urls[i].iconType())));
  }
  SendUpdateFaviconURL(urls);
}

}  // namespace content<|MERGE_RESOLUTION|>--- conflicted
+++ resolved
@@ -250,88 +250,6 @@
 #include "content/renderer/media/rtc_peer_connection_handler.h"
 #endif
 
-<<<<<<< HEAD
-using WebKit::WebAXObject;
-using WebKit::WebApplicationCacheHost;
-using WebKit::WebApplicationCacheHostClient;
-using WebKit::WebCString;
-using WebKit::WebColor;
-using WebKit::WebColorName;
-using WebKit::WebConsoleMessage;
-using WebKit::WebContextMenuData;
-using WebKit::WebCookieJar;
-using WebKit::WebData;
-using WebKit::WebDataSource;
-using WebKit::WebDocument;
-using WebKit::WebDOMEvent;
-using WebKit::WebDOMMessageEvent;
-using WebKit::WebDragData;
-using WebKit::WebDragOperation;
-using WebKit::WebDragOperationsMask;
-using WebKit::WebElement;
-using WebKit::WebExternalPopupMenu;
-using WebKit::WebExternalPopupMenuClient;
-using WebKit::WebFileChooserCompletion;
-using WebKit::WebFindOptions;
-using WebKit::WebFormControlElement;
-using WebKit::WebFormElement;
-using WebKit::WebFrame;
-using WebKit::WebGestureEvent;
-using WebKit::WebHistoryItem;
-using WebKit::WebHTTPBody;
-using WebKit::WebIconURL;
-using WebKit::WebImage;
-using WebKit::WebInputElement;
-using WebKit::WebInputEvent;
-using WebKit::WebMediaPlayer;
-using WebKit::WebMediaPlayerAction;
-using WebKit::WebMediaPlayerClient;
-using WebKit::WebMouseEvent;
-using WebKit::WebNavigationPolicy;
-using WebKit::WebNavigationType;
-using WebKit::WebNode;
-using WebKit::WebPageSerializer;
-using WebKit::WebPageSerializerClient;
-using WebKit::WebPeerConnection00Handler;
-using WebKit::WebPeerConnection00HandlerClient;
-using WebKit::WebPeerConnectionHandler;
-using WebKit::WebPeerConnectionHandlerClient;
-using WebKit::WebPluginAction;
-using WebKit::WebPluginContainer;
-using WebKit::WebPluginDocument;
-using WebKit::WebPluginParams;
-using WebKit::WebPoint;
-using WebKit::WebPopupMenuInfo;
-using WebKit::WebRange;
-using WebKit::WebRect;
-using WebKit::WebReferrerPolicy;
-using WebKit::WebRuntimeFeatures;
-using WebKit::WebScriptSource;
-using WebKit::WebSearchableFormData;
-using WebKit::WebSecurityOrigin;
-using WebKit::WebSecurityPolicy;
-using WebKit::WebSerializedScriptValue;
-using WebKit::WebSettings;
-using WebKit::WebSize;
-using WebKit::WebSocketStreamHandle;
-using WebKit::WebStorageNamespace;
-using WebKit::WebStorageQuotaCallbacks;
-using WebKit::WebStorageQuotaError;
-using WebKit::WebStorageQuotaType;
-using WebKit::WebString;
-using WebKit::WebTextAffinity;
-using WebKit::WebTextDirection;
-using WebKit::WebTouchEvent;
-using WebKit::WebURL;
-using WebKit::WebURLError;
-using WebKit::WebURLRequest;
-using WebKit::WebURLResponse;
-using WebKit::WebUserGestureIndicator;
-using WebKit::WebVector;
-using WebKit::WebView;
-using WebKit::WebWidget;
-using WebKit::WebWindowFeatures;
-=======
 using blink::WebAXObject;
 using blink::WebApplicationCacheHost;
 using blink::WebApplicationCacheHostClient;
@@ -411,7 +329,6 @@
 using blink::WebView;
 using blink::WebWidget;
 using blink::WebWindowFeatures;
->>>>>>> 8c15b39e
 using base::Time;
 using base::TimeDelta;
 using webkit_glue::WebURLResponseExtraDataImpl;
@@ -2269,15 +2186,10 @@
   latency_info.AddLatencyNumber(ui::WINDOW_SNAPSHOT_FRAME_NUMBER_COMPONENT,
                                 GetLatencyComponentId(),
                                 id);
-<<<<<<< HEAD
-  if (RenderWidgetCompositor* rwc = compositor()) {
-    rwc->SetLatencyInfo(latency_info);
-=======
   scoped_ptr<cc::SwapPromiseMonitor> latency_info_swap_promise_monitor;
   if (RenderWidgetCompositor* rwc = compositor()) {
     latency_info_swap_promise_monitor =
         rwc->CreateLatencyInfoSwapPromiseMonitor(&latency_info).Pass();
->>>>>>> 8c15b39e
   } else {
     latency_info_.MergeWith(latency_info);
   }
@@ -2321,24 +2233,6 @@
   params.window_container_type = WindowFeaturesToContainerType(features);
   params.session_storage_namespace_id = session_storage_namespace_id_;
 
-<<<<<<< HEAD
-  params.x = features.x;
-  params.x_set = features.xSet;
-  params.y = features.y;
-  params.y_set = features.ySet;
-  params.width = features.width;
-  params.width_set = features.widthSet;
-  params.height = features.height;
-  params.height_set = features.heightSet;
-
-  const WebVector<WebString>& additionalFeatures = features.additionalFeatures;
-  size_t additionalFeatureCount = additionalFeatures.size();
-  for (size_t i = 0; i < additionalFeatureCount; ++i) {
-      params.additional_features.push_back(additionalFeatures[i].utf8());
-  }
-
-=======
->>>>>>> 8c15b39e
   if (frame_name != "_blank")
     params.frame_name = frame_name;
   params.opener_frame_id = creator->identifier();
@@ -3116,16 +3010,6 @@
     bool event_cancelled) {
   RenderWidget::didHandleGestureEvent(event, event_cancelled);
 
-<<<<<<< HEAD
-  if (event.type != WebKit::WebGestureEvent::GestureTap)
-    return;
-
-  WebKit::WebTextInputType text_input_type =
-      GetWebView()->textInputInfo().type;
-
-  Send(new ViewHostMsg_FocusedNodeTouched(
-      routing_id(), text_input_type != WebKit::WebTextInputTypeNone));
-=======
   if (event.type != blink::WebGestureEvent::GestureTap)
     return;
 
@@ -3134,7 +3018,6 @@
 
   Send(new ViewHostMsg_FocusedNodeTouched(
       routing_id(), text_input_type != blink::WebTextInputTypeNone));
->>>>>>> 8c15b39e
 }
 
 void RenderViewImpl::initializeLayerTreeView() {
@@ -3167,66 +3050,8 @@
     return player;
 
 #if defined(OS_ANDROID)
-<<<<<<< HEAD
-  GpuChannelHost* gpu_channel_host =
-      RenderThreadImpl::current()->EstablishGpuChannelSync(
-          CAUSE_FOR_GPU_LAUNCH_VIDEODECODEACCELERATOR_INITIALIZE);
-  if (!gpu_channel_host) {
-    LOG(ERROR) << "Failed to establish GPU channel for media player";
-    return NULL;
-  }
-
-  scoped_ptr<StreamTextureFactory> stream_texture_factory;
-  if (UsingSynchronousRendererCompositor()) {
-    SynchronousCompositorFactory* factory =
-        SynchronousCompositorFactory::GetInstance();
-    stream_texture_factory = factory->CreateStreamTextureFactory(routing_id_);
-  } else {
-    scoped_refptr<cc::ContextProvider> context_provider =
-        RenderThreadImpl::current()->SharedMainThreadContextProvider();
-
-    if (!context_provider.get()) {
-      LOG(ERROR) << "Failed to get context3d for media player";
-      return NULL;
-    }
-
-    stream_texture_factory.reset(new StreamTextureFactoryImpl(
-        context_provider->Context3d(), gpu_channel_host, routing_id_));
-  }
-
-  scoped_ptr<WebMediaPlayerAndroid> web_media_player_android(
-      new WebMediaPlayerAndroid(
-          frame,
-          client,
-          AsWeakPtr(),
-          media_player_manager_,
-          stream_texture_factory.release(),
-          RenderThreadImpl::current()->GetMediaThreadMessageLoopProxy(),
-          new RenderMediaLog()));
-#if defined(ENABLE_WEBRTC) && defined(GOOGLE_TV)
-  if (media_stream_client_->IsMediaStream(url)) {
-    RTCVideoDecoderFactoryTv* factory = RenderThreadImpl::current()
-        ->GetMediaStreamDependencyFactory()->decoder_factory_tv();
-    // |media_stream_client| and |factory| outlives |web_media_player_android|.
-    if (!factory->AcquireDemuxer() ||
-        !web_media_player_android->InjectMediaStream(
-            media_stream_client_,
-            factory,
-            base::Bind(
-                base::IgnoreResult(&RTCVideoDecoderFactoryTv::ReleaseDemuxer),
-                base::Unretained(factory)))) {
-      LOG(ERROR) << "Failed to inject media stream.";
-      return NULL;
-    }
-  }
-#endif  // defined(ENABLE_WEBRTC) && defined(GOOGLE_TV)
-  return web_media_player_android.release();
-#endif  // defined(OS_ANDROID)
-
-=======
   return CreateAndroidWebMediaPlayer(frame, url, client);
 #else
->>>>>>> 8c15b39e
   scoped_refptr<media::AudioRendererSink> sink;
   if (!CommandLine::ForCurrentProcess()->HasSwitch(switches::kDisableAudio)) {
     sink = RenderThreadImpl::current()->GetAudioRendererMixerManager()->
@@ -3243,10 +3068,7 @@
       RenderThreadImpl::current()->GetGpuFactories(),
       new RenderMediaLog());
   return new WebMediaPlayerImpl(this, frame, client, AsWeakPtr(), params);
-<<<<<<< HEAD
-=======
 #endif  // defined(OS_ANDROID)
->>>>>>> 8c15b39e
 }
 
 WebCookieJar* RenderViewImpl::cookieJar(WebFrame* frame) {
@@ -3712,12 +3534,8 @@
 
 void RenderViewImpl::ProcessViewLayoutFlags(const CommandLine& command_line) {
   bool enable_viewport =
-<<<<<<< HEAD
-      command_line.HasSwitch(switches::kEnableViewport);
-=======
       command_line.HasSwitch(switches::kEnableViewport) ||
       command_line.HasSwitch(switches::kEnableViewportMeta);
->>>>>>> 8c15b39e
 
   // If viewport tag is enabled, then the WebKit side will take care
   // of setting the fixed layout size and page scale limits.
@@ -3806,7 +3624,6 @@
   // Allow the embedder to suppress an error page.
   if (GetContentClient()->renderer()->ShouldSuppressErrorPage(
           error.unreachableURL)) {
-<<<<<<< HEAD
     return;
   }
 
@@ -3814,15 +3631,6 @@
       RenderThreadImpl::current()->layout_test_mode()) {
     return;
   }
-=======
-    return;
-  }
-
-  if (RenderThreadImpl::current() &&
-      RenderThreadImpl::current()->layout_test_mode()) {
-    return;
-  }
->>>>>>> 8c15b39e
 
   // Make sure we never show errors in view source mode.
   frame->enableViewSourceMode(false);
@@ -4395,11 +4203,7 @@
   if (!target_origin.isNull())
     params.target_origin = target_origin.toString();
 
-<<<<<<< HEAD
-  WebKit::WebMessagePortChannelArray channels = event.releaseChannels();
-=======
   blink::WebMessagePortChannelArray channels = event.releaseChannels();
->>>>>>> 8c15b39e
   if (!channels.isEmpty()) {
     std::vector<int> message_port_ids(channels.size());
      // Extract the port IDs from the channel array.
@@ -5132,11 +4936,7 @@
 
   // If the message contained MessagePorts, create the corresponding endpoints.
   DCHECK_EQ(params.message_port_ids.size(), params.new_routing_ids.size());
-<<<<<<< HEAD
-  WebKit::WebMessagePortChannelArray channels(params.message_port_ids.size());
-=======
   blink::WebMessagePortChannelArray channels(params.message_port_ids.size());
->>>>>>> 8c15b39e
   for (size_t i = 0;
        i < params.message_port_ids.size() && i < params.new_routing_ids.size();
        ++i) {
@@ -5663,35 +5463,7 @@
 
 void RenderViewImpl::DidFlushPaint() {
 #if defined(ENABLE_PLUGINS)
-<<<<<<< HEAD
-  // Notify all instances that we flushed. This will call into the plugin, and
-  // we it may ask to close itself as a result. This will, in turn, modify our
-  // set, possibly invalidating the iterator. So we iterate on a copy that
-  // won't change out from under us.
-  PepperPluginSet plugins = active_pepper_instances_;
-  for (PepperPluginSet::iterator i = plugins.begin(); i != plugins.end(); ++i) {
-    // The copy above makes sure our iterator is never invalid if some plugins
-    // are destroyed. But some plugin may decide to close all of its views in
-    // response to a paint in one of them, so we need to make sure each one is
-    // still "current" before using it.
-    //
-    // It's possible that a plugin was destroyed, but another one was created
-    // with the same address. In this case, we'll call ViewFlushedPaint on that
-    // new plugin. But that's OK for this particular case since we're just
-    // notifying all of our instances that the view flushed, and the new one is
-    // one of our instances.
-    //
-    // What about the case where a new one is created in a callback at a new
-    // address and we don't issue the callback? We're still OK since this
-    // callback is used for flush callbacks and we could not have possibly
-    // started a new paint for the new plugin while processing a previous paint
-    // for an existing one.
-    if (active_pepper_instances_.find(*i) != active_pepper_instances_.end())
-      (*i)->ViewFlushedPaint();
-  }
-=======
   main_render_frame_->DidFlushPaint();
->>>>>>> 8c15b39e
 #endif
 
   // If the RenderWidget is closing down then early-exit, otherwise we'll crash.
@@ -6196,12 +5968,6 @@
 }
 
 void RenderViewImpl::SetScreenMetricsEmulationParameters(
-<<<<<<< HEAD
-    float device_scale_factor, float root_layer_scale) {
-  if (webview()) {
-    webview()->setCompositorDeviceScaleFactorOverride(device_scale_factor);
-    webview()->setRootLayerScaleTransform(root_layer_scale);
-=======
     float device_scale_factor,
     const gfx::Point& root_layer_offset,
     float root_layer_scale) {
@@ -6210,7 +5976,6 @@
     webview()->setRootLayerTransform(
         blink::WebSize(root_layer_offset.x(), root_layer_offset.y()),
         root_layer_scale);
->>>>>>> 8c15b39e
   }
 }
 
