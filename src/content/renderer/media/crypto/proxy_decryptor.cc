// Copyright 2013 The Chromium Authors. All rights reserved.
// Use of this source code is governed by a BSD-style license that can be
// found in the LICENSE file.

#include "content/renderer/media/crypto/proxy_decryptor.h"

#include "base/bind.h"
#include "base/callback_helpers.h"
#include "base/logging.h"
#include "base/strings/string_util.h"
#include "content/renderer/media/crypto/content_decryption_module_factory.h"
#if defined(OS_ANDROID)
#include "content/renderer/media/android/renderer_media_player_manager.h"
#endif  // defined(OS_ANDROID)
<<<<<<< HEAD
=======
#include "media/cdm/json_web_key.h"
#include "media/cdm/key_system_names.h"
>>>>>>> 8c15b39e

namespace content {

// Since these reference IDs may conflict with the ones generated in
// WebContentDecryptionModuleSessionImpl for the short time both paths are
// active, start with 100000 and generate the IDs from there.
// TODO(jrummell): Only allow one path http://crbug.com/306680.
uint32 ProxyDecryptor::next_session_id_ = 100000;

const uint32 kInvalidSessionId = 0;

#if defined(ENABLE_PEPPER_CDMS)
void ProxyDecryptor::DestroyHelperPlugin() {
  ContentDecryptionModuleFactory::DestroyHelperPlugin(
      web_media_player_client_, web_frame_);
}
#endif  // defined(ENABLE_PEPPER_CDMS)

ProxyDecryptor::ProxyDecryptor(
#if defined(ENABLE_PEPPER_CDMS)
    blink::WebMediaPlayerClient* web_media_player_client,
    blink::WebFrame* web_frame,
#elif defined(OS_ANDROID)
    RendererMediaPlayerManager* manager,
    int media_keys_id,
#endif  // defined(ENABLE_PEPPER_CDMS)
    const KeyAddedCB& key_added_cb,
    const KeyErrorCB& key_error_cb,
    const KeyMessageCB& key_message_cb)
    : weak_ptr_factory_(this),
#if defined(ENABLE_PEPPER_CDMS)
      web_media_player_client_(web_media_player_client),
      web_frame_(web_frame),
#elif defined(OS_ANDROID)
      manager_(manager),
      media_keys_id_(media_keys_id),
#endif  // defined(ENABLE_PEPPER_CDMS)
      key_added_cb_(key_added_cb),
      key_error_cb_(key_error_cb),
      key_message_cb_(key_message_cb),
      is_clear_key_(false) {
  DCHECK(!key_added_cb_.is_null());
  DCHECK(!key_error_cb_.is_null());
  DCHECK(!key_message_cb_.is_null());
}

ProxyDecryptor::~ProxyDecryptor() {
  // Destroy the decryptor explicitly before destroying the plugin.
  {
    base::AutoLock auto_lock(lock_);
    media_keys_.reset();
  }
}

// TODO(xhwang): Support multiple decryptor notification request (e.g. from
// video and audio decoders). The current implementation is okay for the current
// media pipeline since we initialize audio and video decoders in sequence.
// But ProxyDecryptor should not depend on media pipeline's implementation
// detail.
void ProxyDecryptor::SetDecryptorReadyCB(
     const media::DecryptorReadyCB& decryptor_ready_cb) {
  base::AutoLock auto_lock(lock_);

  // Cancels the previous decryptor request.
  if (decryptor_ready_cb.is_null()) {
    if (!decryptor_ready_cb_.is_null())
      base::ResetAndReturn(&decryptor_ready_cb_).Run(NULL);
    return;
  }

  // Normal decryptor request.
  DCHECK(decryptor_ready_cb_.is_null());
  if (media_keys_) {
    decryptor_ready_cb.Run(media_keys_->GetDecryptor());
    return;
  }
  decryptor_ready_cb_ = decryptor_ready_cb;
}

bool ProxyDecryptor::InitializeCDM(const std::string& key_system,
                                   const GURL& frame_url) {
  DVLOG(1) << "InitializeCDM: key_system = " << key_system;

  base::AutoLock auto_lock(lock_);

  DCHECK(!media_keys_);
  media_keys_ = CreateMediaKeys(key_system, frame_url);
  if (!media_keys_)
    return false;

  if (!decryptor_ready_cb_.is_null())
    base::ResetAndReturn(&decryptor_ready_cb_).Run(media_keys_->GetDecryptor());
<<<<<<< HEAD
=======

  is_clear_key_ =
      media::IsClearKey(key_system) || media::IsExternalClearKey(key_system);
>>>>>>> 8c15b39e
  return true;
}

bool ProxyDecryptor::GenerateKeyRequest(const std::string& type,
                                        const uint8* init_data,
                                        int init_data_length) {
  // Use a unique reference id for this request.
  uint32 session_id = next_session_id_++;
  if (!media_keys_->CreateSession(
           session_id, type, init_data, init_data_length)) {
    media_keys_.reset();
    return false;
  }

  return true;
}

void ProxyDecryptor::AddKey(const uint8* key,
                            int key_length,
                            const uint8* init_data,
                            int init_data_length,
                            const std::string& web_session_id) {
  DVLOG(1) << "AddKey()";

  // WebMediaPlayerImpl ensures GenerateKeyRequest() has been called.
  uint32 session_id = LookupSessionId(web_session_id);
  if (session_id == kInvalidSessionId) {
    // Session hasn't been referenced before, so it is an error.
    // Note that the specification says "If sessionId is not null and is
    // unrecognized, throw an INVALID_ACCESS_ERR." However, for backwards
    // compatibility the error is not thrown, but rather reported as a
    // KeyError.
    key_error_cb_.Run(std::string(), media::MediaKeys::kUnknownError, 0);
    return;
  }

  // EME WD spec only supports a single array passed to the CDM. For
  // Clear Key using v0.1b, both arrays are used (|init_data| is key_id).
  // Since the EME WD spec supports the key as a JSON Web Key,
  // convert the 2 arrays to a JWK and pass it as the single array.
  if (is_clear_key_) {
    // Decryptor doesn't support empty key ID (see http://crbug.com/123265).
    // So ensure a non-empty value is passed.
    if (!init_data) {
      static const uint8 kDummyInitData[1] = {0};
      init_data = kDummyInitData;
      init_data_length = arraysize(kDummyInitData);
    }

    std::string jwk =
        media::GenerateJWKSet(key, key_length, init_data, init_data_length);
    DCHECK(!jwk.empty());
    media_keys_->UpdateSession(
        session_id, reinterpret_cast<const uint8*>(jwk.data()), jwk.size());
    return;
  }

  media_keys_->UpdateSession(session_id, key, key_length);
}

void ProxyDecryptor::CancelKeyRequest(const std::string& session_id) {
  DVLOG(1) << "CancelKeyRequest()";

  // WebMediaPlayerImpl ensures GenerateKeyRequest() has been called.
  uint32 session_reference_id = LookupSessionId(session_id);
  if (session_reference_id == kInvalidSessionId) {
    // Session hasn't been created, so it is an error.
    key_error_cb_.Run(
        std::string(), media::MediaKeys::kUnknownError, 0);
  }
  else {
    media_keys_->ReleaseSession(session_reference_id);
  }
}

scoped_ptr<media::MediaKeys> ProxyDecryptor::CreateMediaKeys(
    const std::string& key_system,
    const GURL& frame_url) {
  return ContentDecryptionModuleFactory::Create(
      key_system,
#if defined(ENABLE_PEPPER_CDMS)
      web_media_player_client_,
      web_frame_,
      base::Bind(&ProxyDecryptor::DestroyHelperPlugin,
                 weak_ptr_factory_.GetWeakPtr()),
#elif defined(OS_ANDROID)
      manager_,
      media_keys_id_,
      frame_url,
#endif  // defined(ENABLE_PEPPER_CDMS)
      base::Bind(&ProxyDecryptor::OnSessionCreated,
                 weak_ptr_factory_.GetWeakPtr()),
      base::Bind(&ProxyDecryptor::OnSessionMessage,
                 weak_ptr_factory_.GetWeakPtr()),
      base::Bind(&ProxyDecryptor::OnSessionReady,
                 weak_ptr_factory_.GetWeakPtr()),
      base::Bind(&ProxyDecryptor::OnSessionClosed,
                 weak_ptr_factory_.GetWeakPtr()),
      base::Bind(&ProxyDecryptor::OnSessionError,
                 weak_ptr_factory_.GetWeakPtr()));
}

void ProxyDecryptor::OnSessionCreated(uint32 session_id,
                                      const std::string& web_session_id) {
  // Due to heartbeat messages, OnSessionCreated() can get called multiple
  // times.
  SessionIdMap::iterator it = sessions_.find(session_id);
  DCHECK(it == sessions_.end() || it->second == web_session_id);
  if (it == sessions_.end())
    sessions_[session_id] = web_session_id;
}

void ProxyDecryptor::OnSessionMessage(uint32 session_id,
                                      const std::vector<uint8>& message,
                                      const std::string& destination_url) {
  // Assumes that OnSessionCreated() has been called before this.
  key_message_cb_.Run(LookupWebSessionId(session_id), message, destination_url);
}

void ProxyDecryptor::OnSessionReady(uint32 session_id) {
  // Assumes that OnSessionCreated() has been called before this.
  key_added_cb_.Run(LookupWebSessionId(session_id));
}

void ProxyDecryptor::OnSessionClosed(uint32 session_id) {
  // No closed event in EME v0.1b.
}

void ProxyDecryptor::OnSessionError(uint32 session_id,
                                    media::MediaKeys::KeyError error_code,
                                    int system_code) {
  // Assumes that OnSessionCreated() has been called before this.
  key_error_cb_.Run(LookupWebSessionId(session_id), error_code, system_code);
}

uint32 ProxyDecryptor::LookupSessionId(const std::string& session_id) {
  for (SessionIdMap::iterator it = sessions_.begin();
       it != sessions_.end();
       ++it) {
    if (it->second == session_id)
      return it->first;
  }

  // If |session_id| is null, then use the single reference id.
  if (session_id.empty() && sessions_.size() == 1)
    return sessions_.begin()->first;

  return kInvalidSessionId;
}

const std::string& ProxyDecryptor::LookupWebSessionId(uint32 session_id) {
  DCHECK_NE(session_id, kInvalidSessionId);

  // Session may not exist if error happens during GenerateKeyRequest().
  SessionIdMap::iterator it = sessions_.find(session_id);
  return (it != sessions_.end()) ? it->second : base::EmptyString();
}

}  // namespace content<|MERGE_RESOLUTION|>--- conflicted
+++ resolved
@@ -12,11 +12,8 @@
 #if defined(OS_ANDROID)
 #include "content/renderer/media/android/renderer_media_player_manager.h"
 #endif  // defined(OS_ANDROID)
-<<<<<<< HEAD
-=======
 #include "media/cdm/json_web_key.h"
 #include "media/cdm/key_system_names.h"
->>>>>>> 8c15b39e
 
 namespace content {
 
@@ -109,12 +106,9 @@
 
   if (!decryptor_ready_cb_.is_null())
     base::ResetAndReturn(&decryptor_ready_cb_).Run(media_keys_->GetDecryptor());
-<<<<<<< HEAD
-=======
 
   is_clear_key_ =
       media::IsClearKey(key_system) || media::IsExternalClearKey(key_system);
->>>>>>> 8c15b39e
   return true;
 }
 
