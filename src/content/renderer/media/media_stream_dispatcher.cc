// Copyright (c) 2012 The Chromium Authors. All rights reserved.
// Use of this source code is governed by a BSD-style license that can be
// found in the LICENSE file.

#include "content/renderer/media/media_stream_dispatcher.h"

#include "base/logging.h"
#include "base/message_loop/message_loop_proxy.h"
#include "content/common/media/media_stream_messages.h"
#include "content/renderer/media/media_stream_dispatcher_eventhandler.h"
#include "content/renderer/render_thread_impl.h"
#include "content/renderer/render_view_impl.h"
#include "url/gurl.h"

namespace content {

namespace {

bool RemoveStreamDeviceFromArray(const StreamDeviceInfo device_info,
                                 StreamDeviceInfoArray* array) {
  for (StreamDeviceInfoArray::iterator device_it = array->begin();
       device_it != array->end(); ++device_it) {
    if (StreamDeviceInfo::IsEqual(*device_it, device_info)) {
      array->erase(device_it);
      return true;
    }
  }
  return false;
}

}  // namespace

// A request is identified by pair (request_id, handler), or ipc_request.
// There could be multiple clients making requests and each has its own
// request_id sequence.
// The ipc_request is garanteed to be unique when it's created in
// MediaStreamDispatcher.
struct MediaStreamDispatcher::Request {
  Request(const base::WeakPtr<MediaStreamDispatcherEventHandler>& handler,
          int request_id,
          int ipc_request)
      : handler(handler),
        request_id(request_id),
        ipc_request(ipc_request) {
  }
  bool IsThisRequest(
      int request_id1,
      const base::WeakPtr<MediaStreamDispatcherEventHandler>& handler1) {
    return (request_id1 == request_id && handler1.get() == handler.get());
  }
  base::WeakPtr<MediaStreamDispatcherEventHandler> handler;
  int request_id;
  int ipc_request;
};

struct MediaStreamDispatcher::Stream {
  Stream() {}
  ~Stream() {}
  base::WeakPtr<MediaStreamDispatcherEventHandler> handler;
  StreamDeviceInfoArray audio_array;
  StreamDeviceInfoArray video_array;
};

MediaStreamDispatcher::MediaStreamDispatcher(RenderViewImpl* render_view)
    : RenderViewObserver(render_view),
      main_loop_(base::MessageLoopProxy::current()),
      next_ipc_id_(0) {
}

MediaStreamDispatcher::~MediaStreamDispatcher() {}

void MediaStreamDispatcher::GenerateStream(
    int request_id,
    const base::WeakPtr<MediaStreamDispatcherEventHandler>& event_handler,
    const StreamOptions& components,
    const GURL& security_origin) {
  DCHECK(main_loop_->BelongsToCurrentThread());
  DVLOG(1) << "MediaStreamDispatcher::GenerateStream(" << request_id << ")";

  requests_.push_back(Request(event_handler, request_id, next_ipc_id_));
  Send(new MediaStreamHostMsg_GenerateStream(routing_id(),
                                             next_ipc_id_++,
                                             components,
                                             security_origin));
}

void MediaStreamDispatcher::CancelGenerateStream(
    int request_id,
    const base::WeakPtr<MediaStreamDispatcherEventHandler>& event_handler) {
  DCHECK(main_loop_->BelongsToCurrentThread());
  DVLOG(1) << "MediaStreamDispatcher::CancelGenerateStream"
           << ", {request_id = " << request_id << "}";

  RequestList::iterator it = requests_.begin();
  for (; it != requests_.end(); ++it) {
    if (it->IsThisRequest(request_id, event_handler)) {
      int ipc_request = it->ipc_request;
      requests_.erase(it);
      Send(new MediaStreamHostMsg_CancelGenerateStream(routing_id(),
                                                       ipc_request));
      break;
    }
  }
}

void MediaStreamDispatcher::StopStreamDevice(
    const StreamDeviceInfo& device_info) {
  DVLOG(1) << "MediaStreamDispatcher::StopStreamDevice"
           << ", {device_id = " << device_info.device.id << "}";
<<<<<<< HEAD

=======
>>>>>>> 8c15b39e
  // Remove |device_info| from all streams in |label_stream_map_|.
  bool device_found = false;
  LabelStreamMap::iterator stream_it = label_stream_map_.begin();
  while (stream_it != label_stream_map_.end()) {
    StreamDeviceInfoArray& audio_array = stream_it->second.audio_array;
    StreamDeviceInfoArray& video_array = stream_it->second.video_array;

    if (RemoveStreamDeviceFromArray(device_info, &audio_array) ||
        RemoveStreamDeviceFromArray(device_info, &video_array)) {
      device_found = true;
      if (audio_array.empty() && video_array.empty()) {
        label_stream_map_.erase(stream_it++);
        continue;
      }
    }
    ++stream_it;
  }
  DCHECK(device_found);

  Send(new MediaStreamHostMsg_StopStreamDevice(routing_id(),
                                               device_info.device.id));
}

void MediaStreamDispatcher::EnumerateDevices(
    int request_id,
    const base::WeakPtr<MediaStreamDispatcherEventHandler>& event_handler,
    MediaStreamType type,
    const GURL& security_origin) {
  DCHECK(main_loop_->BelongsToCurrentThread());
  DCHECK(type == MEDIA_DEVICE_AUDIO_CAPTURE ||
         type == MEDIA_DEVICE_VIDEO_CAPTURE);
  DVLOG(1) << "MediaStreamDispatcher::EnumerateDevices("
           << request_id << ")";

  for (RequestList::iterator it = requests_.begin(); it != requests_.end();
       ++it) {
    DCHECK(!it->IsThisRequest(request_id, event_handler));
  }

  requests_.push_back(Request(event_handler, request_id, next_ipc_id_));
  Send(new MediaStreamHostMsg_EnumerateDevices(routing_id(),
                                               next_ipc_id_++,
                                               type,
                                               security_origin));
}

void MediaStreamDispatcher::StopEnumerateDevices(
    int request_id,
    const base::WeakPtr<MediaStreamDispatcherEventHandler>& event_handler) {
  DCHECK(main_loop_->BelongsToCurrentThread());
  DVLOG(1) << "MediaStreamDispatcher::StopEnumerateDevices("
           << request_id << ")";
  for (RequestList::iterator it = requests_.begin(); it != requests_.end();
       ++it) {
    if (it->IsThisRequest(request_id, event_handler)) {
<<<<<<< HEAD
      requests->erase(it);
      if (requests->empty() && state->cached_devices) {
        // No more request and has a label, try to stop the label
        // and invalidate the state.
        Send(new MediaStreamHostMsg_CancelEnumerateDevices(
            routing_id(), state->cached_devices->label));
        state->ipc_id = -1;
        state->cached_devices.reset();
      }
      return;
=======
      Send(new MediaStreamHostMsg_CancelEnumerateDevices(routing_id(),
                                                         it->ipc_request));
      requests_.erase(it);
      break;
>>>>>>> 8c15b39e
    }
  }
}

void MediaStreamDispatcher::OpenDevice(
    int request_id,
    const base::WeakPtr<MediaStreamDispatcherEventHandler>& event_handler,
    const std::string& device_id,
    MediaStreamType type,
    const GURL& security_origin) {
  DCHECK(main_loop_->BelongsToCurrentThread());
  DVLOG(1) << "MediaStreamDispatcher::OpenDevice(" << request_id << ")";

  requests_.push_back(Request(event_handler, request_id, next_ipc_id_));
  Send(new MediaStreamHostMsg_OpenDevice(routing_id(),
                                         next_ipc_id_++,
                                         device_id,
                                         type,
                                         security_origin));
}

void MediaStreamDispatcher::CancelOpenDevice(
    int request_id,
    const base::WeakPtr<MediaStreamDispatcherEventHandler>& event_handler) {
  CancelGenerateStream(request_id, event_handler);
}

void MediaStreamDispatcher::CloseDevice(const std::string& label) {
  DCHECK(main_loop_->BelongsToCurrentThread());
  DCHECK(!label.empty());
  DVLOG(1) << "MediaStreamDispatcher::CloseDevice"
           << ", {label = " << label << "}";

  LabelStreamMap::iterator it = label_stream_map_.find(label);
  if (it == label_stream_map_.end())
    return;
  label_stream_map_.erase(it);

  Send(new MediaStreamHostMsg_CloseDevice(routing_id(), label));
}

bool MediaStreamDispatcher::Send(IPC::Message* message) {
  if (!RenderThread::Get()) {
    delete message;
    return false;
  }

  return RenderThread::Get()->Send(message);
}

bool MediaStreamDispatcher::OnMessageReceived(const IPC::Message& message) {
  bool handled = true;
  IPC_BEGIN_MESSAGE_MAP(MediaStreamDispatcher, message)
    IPC_MESSAGE_HANDLER(MediaStreamMsg_StreamGenerated,
                        OnStreamGenerated)
    IPC_MESSAGE_HANDLER(MediaStreamMsg_StreamGenerationFailed,
                        OnStreamGenerationFailed)
    IPC_MESSAGE_HANDLER(MediaStreamMsg_DeviceStopped,
                        OnDeviceStopped)
    IPC_MESSAGE_HANDLER(MediaStreamMsg_DevicesEnumerated,
                        OnDevicesEnumerated)
    IPC_MESSAGE_HANDLER(MediaStreamMsg_DeviceOpened,
                        OnDeviceOpened)
    IPC_MESSAGE_HANDLER(MediaStreamMsg_DeviceOpenFailed,
                        OnDeviceOpenFailed)
    IPC_MESSAGE_UNHANDLED(handled = false)
  IPC_END_MESSAGE_MAP()
  return handled;
}

void MediaStreamDispatcher::OnStreamGenerated(
    int request_id,
    const std::string& label,
    const StreamDeviceInfoArray& audio_array,
    const StreamDeviceInfoArray& video_array) {
  DCHECK(main_loop_->BelongsToCurrentThread());

  for (RequestList::iterator it = requests_.begin();
       it != requests_.end(); ++it) {
    Request& request = *it;
    if (request.ipc_request == request_id) {
      Stream new_stream;
      new_stream.handler = request.handler;
      new_stream.audio_array = audio_array;
      new_stream.video_array = video_array;
      label_stream_map_[label] = new_stream;
      if (request.handler.get()) {
        request.handler->OnStreamGenerated(
            request.request_id, label, audio_array, video_array);
        DVLOG(1) << "MediaStreamDispatcher::OnStreamGenerated("
                 << request.request_id << ", " << label << ")";
      }
      requests_.erase(it);
      break;
    }
  }
}

void MediaStreamDispatcher::OnStreamGenerationFailed(int request_id) {
  DCHECK(main_loop_->BelongsToCurrentThread());
  for (RequestList::iterator it = requests_.begin();
       it != requests_.end(); ++it) {
    Request& request = *it;
    if (request.ipc_request == request_id) {
      if (request.handler.get()) {
        request.handler->OnStreamGenerationFailed(request.request_id);
        DVLOG(1) << "MediaStreamDispatcher::OnStreamGenerationFailed("
                 << request.request_id << ")\n";
      }
      requests_.erase(it);
      break;
    }
  }
}

void MediaStreamDispatcher::OnDeviceStopped(
    const std::string& label,
    const StreamDeviceInfo& device_info) {
  DCHECK(main_loop_->BelongsToCurrentThread());
  DVLOG(1) << "MediaStreamDispatcher::OnDeviceStopped("
           << "{label = " << label << "})"
           << ", {device_id = " << device_info.device.id << "})";

  LabelStreamMap::iterator it = label_stream_map_.find(label);
  if (it == label_stream_map_.end()) {
    // This can happen if a user happen stop a the device from JS at the same
    // time as the underlying media device is unplugged from the system.
    return;
  }
  Stream* stream = &it->second;
  if (IsAudioMediaType(device_info.device.type))
    RemoveStreamDeviceFromArray(device_info, &stream->audio_array);
  else
    RemoveStreamDeviceFromArray(device_info, &stream->video_array);

  if (stream->handler.get())
    stream->handler->OnDeviceStopped(label, device_info);

  if (stream->audio_array.empty() && stream->video_array.empty())
    label_stream_map_.erase(it);
}

void MediaStreamDispatcher::OnDevicesEnumerated(
    int request_id,
    const StreamDeviceInfoArray& device_array) {
  DCHECK(main_loop_->BelongsToCurrentThread());
  DCHECK_GE(request_id, 0);

<<<<<<< HEAD
  EnumerationState* state;
  if (request_id == audio_enumeration_state_.ipc_id) {
    state = &audio_enumeration_state_;
  } else if (request_id == video_enumeration_state_.ipc_id) {
    state = &video_enumeration_state_;
  } else {
    // This could happen when requester has stopped enumeration while some
    // enumerated response is on the way. Have to stop the |label| because
    // this might be the first enumerated device list is received. This also
    // lead to same label being stopped multiple times.
    Send(new MediaStreamHostMsg_CancelEnumerateDevices(routing_id(), label));
    return;
  }

  DCHECK(!label.empty());
  state->cached_devices.reset(new EnumerationState::CachedDevices(
      label, device_array));

  for (EnumerationRequestList::iterator it = state->requests.begin();
       it != state->requests.end(); ++it) {
    if (it->handler.get()) {
=======
  for (RequestList::iterator it = requests_.begin(); it != requests_.end();
       ++it) {
    if (it->ipc_request == request_id && it->handler.get()) {
>>>>>>> 8c15b39e
      it->handler->OnDevicesEnumerated(it->request_id, device_array);
      break;
    }
  }
}

void MediaStreamDispatcher::OnDeviceOpened(
    int request_id,
    const std::string& label,
    const StreamDeviceInfo& device_info) {
  DCHECK(main_loop_->BelongsToCurrentThread());
  for (RequestList::iterator it = requests_.begin();
       it != requests_.end(); ++it) {
    Request& request = *it;
    if (request.ipc_request == request_id) {
      Stream new_stream;
      new_stream.handler = request.handler;
      if (IsAudioMediaType(device_info.device.type)) {
        new_stream.audio_array.push_back(device_info);
      } else if (IsVideoMediaType(device_info.device.type)) {
        new_stream.video_array.push_back(device_info);
      } else {
        NOTREACHED();
      }
      label_stream_map_[label] = new_stream;
      if (request.handler.get()) {
        request.handler->OnDeviceOpened(request.request_id, label, device_info);
        DVLOG(1) << "MediaStreamDispatcher::OnDeviceOpened("
                 << request.request_id << ", " << label << ")";
      }
      requests_.erase(it);
      break;
    }
  }
}

void MediaStreamDispatcher::OnDeviceOpenFailed(int request_id) {
  DCHECK(main_loop_->BelongsToCurrentThread());
  for (RequestList::iterator it = requests_.begin();
       it != requests_.end(); ++it) {
    Request& request = *it;
    if (request.ipc_request == request_id) {
      if (request.handler.get()) {
        request.handler->OnDeviceOpenFailed(request.request_id);
        DVLOG(1) << "MediaStreamDispatcher::OnDeviceOpenFailed("
                 << request.request_id << ")\n";
      }
      requests_.erase(it);
      break;
    }
  }
}

int MediaStreamDispatcher::audio_session_id(const std::string& label,
                                            int index) {
  LabelStreamMap::iterator it = label_stream_map_.find(label);
  if (it == label_stream_map_.end() ||
      it->second.audio_array.size() <= static_cast<size_t>(index)) {
    return StreamDeviceInfo::kNoId;
  }
  return it->second.audio_array[index].session_id;
}

bool MediaStreamDispatcher::IsStream(const std::string& label) {
  return label_stream_map_.find(label) != label_stream_map_.end();
}

int MediaStreamDispatcher::video_session_id(const std::string& label,
                                            int index) {
  LabelStreamMap::iterator it = label_stream_map_.find(label);
  if (it == label_stream_map_.end() ||
      it->second.video_array.size() <= static_cast<size_t>(index)) {
    return StreamDeviceInfo::kNoId;
  }
  return it->second.video_array[index].session_id;
}

}  // namespace content<|MERGE_RESOLUTION|>--- conflicted
+++ resolved
@@ -107,10 +107,6 @@
     const StreamDeviceInfo& device_info) {
   DVLOG(1) << "MediaStreamDispatcher::StopStreamDevice"
            << ", {device_id = " << device_info.device.id << "}";
-<<<<<<< HEAD
-
-=======
->>>>>>> 8c15b39e
   // Remove |device_info| from all streams in |label_stream_map_|.
   bool device_found = false;
   LabelStreamMap::iterator stream_it = label_stream_map_.begin();
@@ -166,23 +162,10 @@
   for (RequestList::iterator it = requests_.begin(); it != requests_.end();
        ++it) {
     if (it->IsThisRequest(request_id, event_handler)) {
-<<<<<<< HEAD
-      requests->erase(it);
-      if (requests->empty() && state->cached_devices) {
-        // No more request and has a label, try to stop the label
-        // and invalidate the state.
-        Send(new MediaStreamHostMsg_CancelEnumerateDevices(
-            routing_id(), state->cached_devices->label));
-        state->ipc_id = -1;
-        state->cached_devices.reset();
-      }
-      return;
-=======
       Send(new MediaStreamHostMsg_CancelEnumerateDevices(routing_id(),
                                                          it->ipc_request));
       requests_.erase(it);
       break;
->>>>>>> 8c15b39e
     }
   }
 }
@@ -331,33 +314,9 @@
   DCHECK(main_loop_->BelongsToCurrentThread());
   DCHECK_GE(request_id, 0);
 
-<<<<<<< HEAD
-  EnumerationState* state;
-  if (request_id == audio_enumeration_state_.ipc_id) {
-    state = &audio_enumeration_state_;
-  } else if (request_id == video_enumeration_state_.ipc_id) {
-    state = &video_enumeration_state_;
-  } else {
-    // This could happen when requester has stopped enumeration while some
-    // enumerated response is on the way. Have to stop the |label| because
-    // this might be the first enumerated device list is received. This also
-    // lead to same label being stopped multiple times.
-    Send(new MediaStreamHostMsg_CancelEnumerateDevices(routing_id(), label));
-    return;
-  }
-
-  DCHECK(!label.empty());
-  state->cached_devices.reset(new EnumerationState::CachedDevices(
-      label, device_array));
-
-  for (EnumerationRequestList::iterator it = state->requests.begin();
-       it != state->requests.end(); ++it) {
-    if (it->handler.get()) {
-=======
   for (RequestList::iterator it = requests_.begin(); it != requests_.end();
        ++it) {
     if (it->ipc_request == request_id && it->handler.get()) {
->>>>>>> 8c15b39e
       it->handler->OnDevicesEnumerated(it->request_id, device_array);
       break;
     }
