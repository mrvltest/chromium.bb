--- conflicted
+++ resolved
@@ -91,9 +91,6 @@
                      int audio_delay_milliseconds) OVERRIDE;
   virtual void OnRenderError() OVERRIDE;
 
-<<<<<<< HEAD
-  void StartSink();
-=======
   // Initializes and starts the |sink_| if
   //  we have received valid |source_params_| &&
   //  |playing_| has been set to true &&
@@ -102,7 +99,6 @@
 
   // Sets new |source_params_| and then re-initializes and restarts |sink_|.
   void ReconfigureSink(const media::AudioParameters& params);
->>>>>>> 8c15b39e
 
   // The audio track which provides data to render. Given that this class
   // implements local loopback, the audio track is getting data from a capture
@@ -158,18 +154,12 @@
   // Cache value for the volume.
   float volume_;
 
-<<<<<<< HEAD
-  // Flag to start the sink only once. Used to log correctly in UMA.
-  bool sink_started_;
-
-=======
   // Flag to indicate whether |sink_| has been started yet.
   bool sink_started_;
 
   // Used to DCHECK that some methods are called on the capture audio thread.
   base::ThreadChecker capture_thread_checker_;
 
->>>>>>> 8c15b39e
   DISALLOW_COPY_AND_ASSIGN(WebRtcLocalAudioRenderer);
 };
 
