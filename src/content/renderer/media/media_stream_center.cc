--- conflicted
+++ resolved
@@ -17,10 +17,7 @@
 #include "content/renderer/media/media_stream_dependency_factory.h"
 #include "content/renderer/media/media_stream_extra_data.h"
 #include "content/renderer/media/media_stream_source_extra_data.h"
-<<<<<<< HEAD
-=======
 #include "content/renderer/media/media_stream_track_extra_data.h"
->>>>>>> 8c15b39e
 #include "content/renderer/render_view_impl.h"
 #include "third_party/WebKit/public/platform/WebMediaStream.h"
 #include "third_party/WebKit/public/platform/WebMediaStreamCenterClient.h"
@@ -37,11 +34,7 @@
 
 namespace content {
 
-<<<<<<< HEAD
-MediaStreamCenter::MediaStreamCenter(WebKit::WebMediaStreamCenterClient* client,
-=======
 MediaStreamCenter::MediaStreamCenter(blink::WebMediaStreamCenterClient* client,
->>>>>>> 8c15b39e
                                      MediaStreamDependencyFactory* factory)
     : rtc_factory_(factory), next_request_id_(0) {}
 
@@ -68,23 +61,6 @@
 }
 
 void MediaStreamCenter::didEnableMediaStreamTrack(
-<<<<<<< HEAD
-    const WebKit::WebMediaStream& stream,
-    const WebKit::WebMediaStreamTrack& component) {
-  webrtc::MediaStreamTrackInterface* track =
-      MediaStreamDependencyFactory::GetNativeMediaStreamTrack(component);
-  if (track)
-    track->set_enabled(true);
-}
-
-void MediaStreamCenter::didDisableMediaStreamTrack(
-    const WebKit::WebMediaStream& stream,
-    const WebKit::WebMediaStreamTrack& component) {
-  webrtc::MediaStreamTrackInterface* track =
-      MediaStreamDependencyFactory::GetNativeMediaStreamTrack(component);
-  if (track)
-    track->set_enabled(false);
-=======
     const blink::WebMediaStreamTrack& track) {
   webrtc::MediaStreamTrackInterface* native_track =
       MediaStreamDependencyFactory::GetNativeMediaStreamTrack(track);
@@ -113,22 +89,6 @@
 
   extra_data->OnLocalSourceStop();
   return true;
->>>>>>> 8c15b39e
-}
-
-bool MediaStreamCenter::didStopMediaStreamTrack(
-    const WebKit::WebMediaStreamTrack& web_track) {
-  DVLOG(1) << "MediaStreamCenter::didStopMediaStreamTrack";
-  WebKit::WebMediaStreamSource web_source = web_track.source();
-  MediaStreamSourceExtraData* extra_data =
-      static_cast<MediaStreamSourceExtraData*>(web_source.extraData());
-  if (!extra_data) {
-    DVLOG(1) << "didStopMediaStreamTrack called on a remote track.";
-    return false;
-  }
-
-  extra_data->OnLocalSourceStop();
-  return true;
 }
 
 void MediaStreamCenter::didStopLocalMediaStream(
@@ -147,17 +107,6 @@
   // MediaStreamTrack by disabling it if the same device is used as source by
   // multiple tracks. Note that disabling a track here, don't affect the
   // enabled property in JS.
-<<<<<<< HEAD
-  WebKit::WebVector<WebKit::WebMediaStreamTrack> audio_tracks;
-  stream.audioTracks(audio_tracks);
-  for (size_t i = 0; i < audio_tracks.size(); ++i)
-    didDisableMediaStreamTrack(stream, audio_tracks[i]);
-
-  WebKit::WebVector<WebKit::WebMediaStreamTrack> video_tracks;
-  stream.videoTracks(video_tracks);
-  for (size_t i = 0; i < video_tracks.size(); ++i)
-    didDisableMediaStreamTrack(stream, video_tracks[i]);
-=======
   blink::WebVector<blink::WebMediaStreamTrack> audio_tracks;
   stream.audioTracks(audio_tracks);
   for (size_t i = 0; i < audio_tracks.size(); ++i)
@@ -167,7 +116,6 @@
   stream.videoTracks(video_tracks);
   for (size_t i = 0; i < video_tracks.size(); ++i)
     didDisableMediaStreamTrack(video_tracks[i]);
->>>>>>> 8c15b39e
 
   extra_data->OnLocalStreamStop();
 }
