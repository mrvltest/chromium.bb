// Copyright (c) 2012 The Chromium Authors. All rights reserved.
// Use of this source code is governed by a BSD-style license that can be
// found in the LICENSE file.

#include "content/renderer/media/media_stream_dependency_factory.h"

#include <vector>

#include "base/command_line.h"
#include "base/strings/utf_string_conversions.h"
#include "base/synchronization/waitable_event.h"
#include "content/public/common/content_switches.h"
#include "content/renderer/media/media_stream_source_extra_data.h"
#include "content/renderer/media/media_stream_track_extra_data.h"
<<<<<<< HEAD
=======
#include "content/renderer/media/media_stream_video_track.h"
>>>>>>> 8c15b39e
#include "content/renderer/media/peer_connection_identity_service.h"
#include "content/renderer/media/rtc_media_constraints.h"
#include "content/renderer/media/rtc_peer_connection_handler.h"
#include "content/renderer/media/rtc_video_capturer.h"
#include "content/renderer/media/rtc_video_decoder_factory.h"
#include "content/renderer/media/rtc_video_encoder_factory.h"
#include "content/renderer/media/video_capture_impl_manager.h"
#include "content/renderer/media/webaudio_capturer_source.h"
#include "content/renderer/media/webrtc_audio_device_impl.h"
#include "content/renderer/media/webrtc_local_audio_track.h"
#include "content/renderer/media/webrtc_uma_histograms.h"
#include "content/renderer/p2p/ipc_network_manager.h"
#include "content/renderer/p2p/ipc_socket_factory.h"
#include "content/renderer/p2p/port_allocator.h"
#include "content/renderer/render_thread_impl.h"
#include "jingle/glue/thread_wrapper.h"
#include "media/filters/gpu_video_accelerator_factories.h"
#include "third_party/WebKit/public/platform/WebMediaConstraints.h"
#include "third_party/WebKit/public/platform/WebMediaStream.h"
#include "third_party/WebKit/public/platform/WebMediaStreamSource.h"
#include "third_party/WebKit/public/platform/WebMediaStreamTrack.h"
#include "third_party/WebKit/public/platform/WebURL.h"
#include "third_party/WebKit/public/web/WebDocument.h"
#include "third_party/WebKit/public/web/WebFrame.h"
#include "third_party/libjingle/source/talk/app/webrtc/mediaconstraintsinterface.h"

#if defined(USE_OPENSSL)
#include "third_party/libjingle/source/talk/base/ssladapter.h"
#else
#include "net/socket/nss_ssl_util.h"
#endif

#if defined(GOOGLE_TV)
#include "content/renderer/media/rtc_video_decoder_factory_tv.h"
#endif

#if defined(OS_ANDROID)
#include "media/base/android/media_codec_bridge.h"
#endif

<<<<<<< HEAD
=======
namespace content {

>>>>>>> 8c15b39e
// Constant constraint keys which enables default audio constraints on
// mediastreams with audio.
struct {
  const char* key;
  const char* value;
} const kDefaultAudioConstraints[] = {
  { webrtc::MediaConstraintsInterface::kEchoCancellation,
    webrtc::MediaConstraintsInterface::kValueTrue },
#if defined(OS_CHROMEOS) || defined(OS_MACOSX)
  // Enable the extended filter mode AEC on platforms with known echo issues.
  { webrtc::MediaConstraintsInterface::kExperimentalEchoCancellation,
    webrtc::MediaConstraintsInterface::kValueTrue },
#endif
  { webrtc::MediaConstraintsInterface::kAutoGainControl,
    webrtc::MediaConstraintsInterface::kValueTrue },
  { webrtc::MediaConstraintsInterface::kExperimentalAutoGainControl,
    webrtc::MediaConstraintsInterface::kValueTrue },
  { webrtc::MediaConstraintsInterface::kNoiseSuppression,
    webrtc::MediaConstraintsInterface::kValueTrue },
  { webrtc::MediaConstraintsInterface::kHighpassFilter,
    webrtc::MediaConstraintsInterface::kValueTrue },
};

// Map of corresponding media constraints and platform effects.
struct {
  const char* constraint;
  const media::AudioParameters::PlatformEffectsMask effect;
} const kConstraintEffectMap[] = {
  { webrtc::MediaConstraintsInterface::kEchoCancellation,
    media::AudioParameters::ECHO_CANCELLER},
};

// Merge |constraints| with |kDefaultAudioConstraints|. For any key which exists
// in both, the value from |constraints| is maintained, including its
// mandatory/optional status. New values from |kDefaultAudioConstraints| will
// be added with mandatory status.
void ApplyFixedAudioConstraints(RTCMediaConstraints* constraints) {
  for (size_t i = 0; i < ARRAYSIZE_UNSAFE(kDefaultAudioConstraints); ++i) {
    bool already_set_value;
    if (!webrtc::FindConstraint(constraints, kDefaultAudioConstraints[i].key,
                                &already_set_value, NULL)) {
      constraints->AddMandatory(kDefaultAudioConstraints[i].key,
          kDefaultAudioConstraints[i].value, false);
    } else {
      DVLOG(1) << "Constraint " << kDefaultAudioConstraints[i].key
               << " already set to " << already_set_value;
    }
  }
}

class P2PPortAllocatorFactory : public webrtc::PortAllocatorFactoryInterface {
 public:
  P2PPortAllocatorFactory(
      P2PSocketDispatcher* socket_dispatcher,
      talk_base::NetworkManager* network_manager,
      talk_base::PacketSocketFactory* socket_factory,
      blink::WebFrame* web_frame)
      : socket_dispatcher_(socket_dispatcher),
        network_manager_(network_manager),
        socket_factory_(socket_factory),
        web_frame_(web_frame) {
  }

  virtual cricket::PortAllocator* CreatePortAllocator(
      const std::vector<StunConfiguration>& stun_servers,
      const std::vector<TurnConfiguration>& turn_configurations) OVERRIDE {
    CHECK(web_frame_);
    P2PPortAllocator::Config config;
    if (stun_servers.size() > 0) {
      config.stun_server = stun_servers[0].server.hostname();
      config.stun_server_port = stun_servers[0].server.port();
    }
    config.legacy_relay = false;
    for (size_t i = 0; i < turn_configurations.size(); ++i) {
      P2PPortAllocator::Config::RelayServerConfig relay_config;
      relay_config.server_address = turn_configurations[i].server.hostname();
      relay_config.port = turn_configurations[i].server.port();
      relay_config.username = turn_configurations[i].username;
      relay_config.password = turn_configurations[i].password;
      relay_config.transport_type = turn_configurations[i].transport_type;
      relay_config.secure = turn_configurations[i].secure;
      config.relays.push_back(relay_config);
    }

    // Use first turn server as the stun server.
    if (turn_configurations.size() > 0) {
      config.stun_server = config.relays[0].server_address;
      config.stun_server_port = config.relays[0].port;
    }

    return new P2PPortAllocator(
        web_frame_, socket_dispatcher_.get(), network_manager_,
        socket_factory_, config);
  }

 protected:
  virtual ~P2PPortAllocatorFactory() {}

 private:
  scoped_refptr<P2PSocketDispatcher> socket_dispatcher_;
  // |network_manager_| and |socket_factory_| are a weak references, owned by
  // MediaStreamDependencyFactory.
  talk_base::NetworkManager* network_manager_;
  talk_base::PacketSocketFactory* socket_factory_;
  // Raw ptr to the WebFrame that created the P2PPortAllocatorFactory.
  blink::WebFrame* web_frame_;
};

// SourceStateObserver is a help class used for observing the startup state
// transition of webrtc media sources such as a camera or microphone.
// An instance of the object deletes itself after use.
// Usage:
// 1. Create an instance of the object with the blink::WebMediaStream
//    the observed sources belongs to a callback.
// 2. Add the sources to the observer using AddSource.
// 3. Call StartObserving()
// 4. The callback will be triggered when all sources have transitioned from
//    webrtc::MediaSourceInterface::kInitializing.
class SourceStateObserver : public webrtc::ObserverInterface,
                            public base::NonThreadSafe {
 public:
  SourceStateObserver(
      blink::WebMediaStream* web_stream,
      const MediaStreamDependencyFactory::MediaSourcesCreatedCallback& callback)
     : web_stream_(web_stream),
       ready_callback_(callback),
       live_(true) {
  }

  void AddSource(webrtc::MediaSourceInterface* source) {
    DCHECK(CalledOnValidThread());
    switch (source->state()) {
      case webrtc::MediaSourceInterface::kInitializing:
        sources_.push_back(source);
        source->RegisterObserver(this);
        break;
      case webrtc::MediaSourceInterface::kLive:
        // The source is already live so we don't need to wait for it.
        break;
      case webrtc::MediaSourceInterface::kEnded:
        // The source have already failed.
        live_ = false;
        break;
      default:
        NOTREACHED();
    }
  }

  void StartObservering() {
    DCHECK(CalledOnValidThread());
    CheckIfSourcesAreLive();
  }

  virtual void OnChanged() OVERRIDE {
    DCHECK(CalledOnValidThread());
    CheckIfSourcesAreLive();
  }

 private:
  void CheckIfSourcesAreLive() {
    ObservedSources::iterator it = sources_.begin();
    while (it != sources_.end()) {
      if ((*it)->state() != webrtc::MediaSourceInterface::kInitializing) {
        live_ &=  (*it)->state() == webrtc::MediaSourceInterface::kLive;
        (*it)->UnregisterObserver(this);
        it = sources_.erase(it);
      } else {
        ++it;
      }
    }
    if (sources_.empty()) {
      ready_callback_.Run(web_stream_, live_);
      delete this;
    }
  }

  blink::WebMediaStream* web_stream_;
  MediaStreamDependencyFactory::MediaSourcesCreatedCallback ready_callback_;
  bool live_;
  typedef std::vector<scoped_refptr<webrtc::MediaSourceInterface> >
      ObservedSources;
  ObservedSources sources_;
};

MediaStreamDependencyFactory::MediaStreamDependencyFactory(
    VideoCaptureImplManager* vc_manager,
    P2PSocketDispatcher* p2p_socket_dispatcher)
    : network_manager_(NULL),
#if defined(GOOGLE_TV)
      decoder_factory_tv_(NULL),
#endif
      vc_manager_(vc_manager),
      p2p_socket_dispatcher_(p2p_socket_dispatcher),
      signaling_thread_(NULL),
      worker_thread_(NULL),
      chrome_worker_thread_("Chrome_libJingle_WorkerThread") {
}

MediaStreamDependencyFactory::~MediaStreamDependencyFactory() {
  CleanupPeerConnectionFactory();
}

blink::WebRTCPeerConnectionHandler*
MediaStreamDependencyFactory::CreateRTCPeerConnectionHandler(
    blink::WebRTCPeerConnectionHandlerClient* client) {
  // Save histogram data so we can see how much PeerConnetion is used.
  // The histogram counts the number of calls to the JS API
  // webKitRTCPeerConnection.
  UpdateWebRTCMethodCount(WEBKIT_RTC_PEER_CONNECTION);

  if (!EnsurePeerConnectionFactory())
    return NULL;

  return new RTCPeerConnectionHandler(client, this);
}

void MediaStreamDependencyFactory::CreateNativeMediaSources(
    int render_view_id,
    const blink::WebMediaConstraints& audio_constraints,
    const blink::WebMediaConstraints& video_constraints,
    blink::WebMediaStream* web_stream,
    const MediaSourcesCreatedCallback& sources_created) {
  DVLOG(1) << "MediaStreamDependencyFactory::CreateNativeMediaSources()";
  if (!EnsurePeerConnectionFactory()) {
    sources_created.Run(web_stream, false);
    return;
  }

  // |source_observer| clean up itself when it has completed
  // source_observer->StartObservering.
  SourceStateObserver* source_observer =
      new SourceStateObserver(web_stream, sources_created);

  // Create local video sources.
  RTCMediaConstraints native_video_constraints(video_constraints);
  blink::WebVector<blink::WebMediaStreamTrack> video_tracks;
  web_stream->videoTracks(video_tracks);
  for (size_t i = 0; i < video_tracks.size(); ++i) {
    const blink::WebMediaStreamSource& source = video_tracks[i].source();
    MediaStreamSourceExtraData* source_data =
        static_cast<MediaStreamSourceExtraData*>(source.extraData());

    // Check if the source has already been created. This happens when the same
    // source is used in multiple MediaStreams as a result of calling
    // getUserMedia.
    if (source_data->video_source())
      continue;

    const bool is_screencast =
        source_data->device_info().device.type == MEDIA_TAB_VIDEO_CAPTURE ||
        source_data->device_info().device.type == MEDIA_DESKTOP_VIDEO_CAPTURE;
    source_data->SetVideoSource(
        CreateLocalVideoSource(source_data->device_info().session_id,
                               is_screencast,
                               &native_video_constraints).get());
    source_observer->AddSource(source_data->video_source());
  }

  // Do additional source initialization if the audio source is a valid
  // microphone or tab audio.
  RTCMediaConstraints native_audio_constraints(audio_constraints);
  ApplyFixedAudioConstraints(&native_audio_constraints);
  blink::WebVector<blink::WebMediaStreamTrack> audio_tracks;
  web_stream->audioTracks(audio_tracks);
  for (size_t i = 0; i < audio_tracks.size(); ++i) {
    const blink::WebMediaStreamSource& source = audio_tracks[i].source();
    MediaStreamSourceExtraData* source_data =
        static_cast<MediaStreamSourceExtraData*>(source.extraData());

    // Check if the source has already been created. This happens when the same
    // source is used in multiple MediaStreams as a result of calling
    // getUserMedia.
    if (source_data->local_audio_source())
      continue;

    // TODO(xians): Create a new capturer for difference microphones when we
    // support multiple microphones. See issue crbug/262117 .
    StreamDeviceInfo device_info = source_data->device_info();
    RTCMediaConstraints constraints = native_audio_constraints;

    // If any platform effects are available, check them against the
    // constraints. Disable effects to match false constraints, but if a
    // constraint is true, set the constraint to false to later disable the
    // software effect.
    int effects = device_info.device.input.effects;
    if (effects != media::AudioParameters::NO_EFFECTS) {
      for (size_t i = 0; i < ARRAYSIZE_UNSAFE(kConstraintEffectMap); ++i) {
        bool value;
        if (!webrtc::FindConstraint(&constraints,
                kConstraintEffectMap[i].constraint, &value, NULL) || !value) {
          // If the constraint is false, or does not exist, disable the platform
          // effect.
          effects &= ~kConstraintEffectMap[i].effect;
          DVLOG(1) << "Disabling constraint: "
                   << kConstraintEffectMap[i].constraint;
        } else if (effects & kConstraintEffectMap[i].effect) {
          // If the constraint is true, leave the platform effect enabled, and
          // set the constraint to false to later disable the software effect.
          constraints.AddMandatory(kConstraintEffectMap[i].constraint,
              webrtc::MediaConstraintsInterface::kValueFalse, true);
          DVLOG(1) << "Disabling platform effect: "
                   << kConstraintEffectMap[i].constraint;
        }
      }
      device_info.device.input.effects = effects;
    }

    scoped_refptr<WebRtcAudioCapturer> capturer(
        MaybeCreateAudioCapturer(render_view_id, device_info));
    if (!capturer.get()) {
      DLOG(WARNING) << "Failed to create the capturer for device "
                    << device_info.device.id;
      sources_created.Run(web_stream, false);
      // TODO(xians): Don't we need to check if source_observer is observing
      // something? If not, then it looks like we have a leak here.
      // OTOH, if it _is_ observing something, then the callback might
      // be called multiple times which is likely also a bug.
      return;
    }
    source_data->SetAudioCapturer(capturer);

    // Creates a LocalAudioSource object which holds audio options.
    // TODO(xians): The option should apply to the track instead of the source.
    source_data->SetLocalAudioSource(
        CreateLocalAudioSource(&constraints).get());
    source_observer->AddSource(source_data->local_audio_source());
  }

  source_observer->StartObservering();
}

void MediaStreamDependencyFactory::CreateNativeLocalMediaStream(
    blink::WebMediaStream* web_stream) {
  DVLOG(1) << "MediaStreamDependencyFactory::CreateNativeLocalMediaStream()";
  if (!EnsurePeerConnectionFactory()) {
    DVLOG(1) << "EnsurePeerConnectionFactory() failed!";
    return;
  }

  std::string label = UTF16ToUTF8(web_stream->id());
  scoped_refptr<webrtc::MediaStreamInterface> native_stream =
      CreateLocalMediaStream(label);
  MediaStreamExtraData* extra_data =
      new MediaStreamExtraData(native_stream.get(), true);
  web_stream->setExtraData(extra_data);

  // Add audio tracks.
  blink::WebVector<blink::WebMediaStreamTrack> audio_tracks;
  web_stream->audioTracks(audio_tracks);
  for (size_t i = 0; i < audio_tracks.size(); ++i) {
    AddNativeMediaStreamTrack(*web_stream, audio_tracks[i]);
  }

  // Add video tracks.
  blink::WebVector<blink::WebMediaStreamTrack> video_tracks;
  web_stream->videoTracks(video_tracks);
  for (size_t i = 0; i < video_tracks.size(); ++i) {
    AddNativeMediaStreamTrack(*web_stream, video_tracks[i]);
  }
}

void MediaStreamDependencyFactory::CreateNativeLocalMediaStream(
    blink::WebMediaStream* web_stream,
    const MediaStreamExtraData::StreamStopCallback& stream_stop) {
  CreateNativeLocalMediaStream(web_stream);

  MediaStreamExtraData* extra_data =
     static_cast<MediaStreamExtraData*>(web_stream->extraData());
  extra_data->SetLocalStreamStopCallback(stream_stop);
}

scoped_refptr<webrtc::AudioTrackInterface>
MediaStreamDependencyFactory::CreateNativeAudioMediaStreamTrack(
    const blink::WebMediaStreamTrack& track) {
  blink::WebMediaStreamSource source = track.source();
  DCHECK_EQ(source.type(), blink::WebMediaStreamSource::TypeAudio);
  MediaStreamSourceExtraData* source_data =
      static_cast<MediaStreamSourceExtraData*>(source.extraData());

  // In the future the constraints will belong to the track itself, but
  // right now they're on the source, so we fetch them from there.
  RTCMediaConstraints track_constraints(source.constraints());

  // Apply default audio constraints that enable echo cancellation,
  // automatic gain control, noise suppression and high-pass filter.
  ApplyFixedAudioConstraints(&track_constraints);

  scoped_refptr<WebAudioCapturerSource> webaudio_source;
  if (!source_data) {
    if (source.requiresAudioConsumer()) {
      // We're adding a WebAudio MediaStream.
      // Create a specific capturer for each WebAudio consumer.
      webaudio_source = CreateWebAudioSource(&source, &track_constraints);
      source_data =
          static_cast<MediaStreamSourceExtraData*>(source.extraData());
    } else {
      // TODO(perkj): Implement support for sources from
      // remote MediaStreams.
      NOTIMPLEMENTED();
      return NULL;
    }
  }

  std::string track_id = UTF16ToUTF8(track.id());
<<<<<<< HEAD
  if (source.type() == WebKit::WebMediaStreamSource::TypeAudio) {
    scoped_refptr<WebRtcAudioCapturer> capturer;
    if (GetWebRtcAudioDevice())
      capturer = GetWebRtcAudioDevice()->GetDefaultCapturer();

    scoped_refptr<webrtc::AudioTrackInterface> audio_track(
        CreateLocalAudioTrack(track_id,
                              capturer,
                              webaudio_source.get(),
                              source_data->local_audio_source(),
                              &track_constraints));
    AddNativeTrackToBlinkTrack(audio_track.get(), track);

    audio_track->set_enabled(track.isEnabled());
    if (capturer.get()) {
      WebKit::WebMediaStreamTrack writable_track = track;
      writable_track.setSourceProvider(capturer->audio_source_provider());
    }
    return native_stream->AddTrack(audio_track.get());
  } else {
    DCHECK(source.type() == WebKit::WebMediaStreamSource::TypeVideo);
    scoped_refptr<webrtc::VideoTrackInterface> video_track(
        CreateLocalVideoTrack(track_id, source_data->video_source()));
    AddNativeTrackToBlinkTrack(video_track.get(), track);
    video_track->set_enabled(track.isEnabled());
    return native_stream->AddTrack(video_track.get());
=======
  scoped_refptr<WebRtcAudioCapturer> capturer;
  if (GetWebRtcAudioDevice())
    capturer = GetWebRtcAudioDevice()->GetDefaultCapturer();

  scoped_refptr<webrtc::AudioTrackInterface> audio_track(
      CreateLocalAudioTrack(track_id,
                            capturer,
                            webaudio_source.get(),
                            source_data->local_audio_source(),
                            &track_constraints));
  AddNativeTrackToBlinkTrack(audio_track.get(), track, true);

  audio_track->set_enabled(track.isEnabled());

  // Pass the pointer of the source provider to the blink audio track.
  blink::WebMediaStreamTrack writable_track = track;
  writable_track.setSourceProvider(static_cast<WebRtcLocalAudioTrack*>(
      audio_track.get())->audio_source_provider());

  return audio_track;
}

scoped_refptr<webrtc::VideoTrackInterface>
MediaStreamDependencyFactory::CreateNativeVideoMediaStreamTrack(
    const blink::WebMediaStreamTrack& track) {
  blink::WebMediaStreamSource source = track.source();
  DCHECK_EQ(source.type(), blink::WebMediaStreamSource::TypeVideo);
  MediaStreamSourceExtraData* source_data =
      static_cast<MediaStreamSourceExtraData*>(source.extraData());

  if (!source_data) {
    // TODO(perkj): Implement support for sources from
    // remote MediaStreams.
    NOTIMPLEMENTED();
    return NULL;
  }

  std::string track_id = UTF16ToUTF8(track.id());
  scoped_refptr<webrtc::VideoTrackInterface> video_track(
      CreateLocalVideoTrack(track_id, source_data->video_source()));
  AddNativeTrackToBlinkTrack(video_track.get(), track, true);

  video_track->set_enabled(track.isEnabled());

  return video_track;
}

void MediaStreamDependencyFactory::CreateNativeMediaStreamTrack(
    const blink::WebMediaStreamTrack& track) {
  DCHECK(!track.isNull() && !track.extraData());
  DCHECK(!track.source().isNull());

  switch (track.source().type()) {
    case blink::WebMediaStreamSource::TypeAudio:
      CreateNativeAudioMediaStreamTrack(track);
      break;
    case blink::WebMediaStreamSource::TypeVideo:
      CreateNativeVideoMediaStreamTrack(track);
      break;
  }
}

bool MediaStreamDependencyFactory::AddNativeMediaStreamTrack(
    const blink::WebMediaStream& stream,
    const blink::WebMediaStreamTrack& track) {
  webrtc::MediaStreamInterface* native_stream = GetNativeMediaStream(stream);
  DCHECK(native_stream);

  switch (track.source().type()) {
    case blink::WebMediaStreamSource::TypeAudio: {
      scoped_refptr<webrtc::AudioTrackInterface> native_audio_track;
      if (!track.extraData()) {
        native_audio_track = CreateNativeAudioMediaStreamTrack(track);
      } else {
        native_audio_track = static_cast<webrtc::AudioTrackInterface*>(
            GetNativeMediaStreamTrack(track));
      }

      return native_audio_track.get() &&
          native_stream->AddTrack(native_audio_track);
    }
    case blink::WebMediaStreamSource::TypeVideo: {
      scoped_refptr<webrtc::VideoTrackInterface> native_video_track;
      if (!track.extraData()) {
        native_video_track = CreateNativeVideoMediaStreamTrack(track);
      } else {
        native_video_track = static_cast<webrtc::VideoTrackInterface*>(
            GetNativeMediaStreamTrack(track));
      }

      return native_video_track.get() &&
          native_stream->AddTrack(native_video_track);
    }
>>>>>>> 8c15b39e
  }
  return false;
}

bool MediaStreamDependencyFactory::AddNativeVideoMediaTrack(
    const std::string& track_id,
    blink::WebMediaStream* stream,
    cricket::VideoCapturer* capturer) {
  if (!stream) {
    LOG(ERROR) << "AddNativeVideoMediaTrack called with null WebMediaStream.";
    return false;
  }

  // Create native track from the source.
  scoped_refptr<webrtc::VideoTrackInterface> native_track =
      CreateLocalVideoTrack(track_id, capturer);

  // Add the native track to native stream
  webrtc::MediaStreamInterface* native_stream =
      GetNativeMediaStream(*stream);
  DCHECK(native_stream);
  native_stream->AddTrack(native_track.get());

  // Create a new webkit video track.
  blink::WebMediaStreamTrack webkit_track;
  blink::WebMediaStreamSource webkit_source;
  blink::WebString webkit_track_id(UTF8ToUTF16(track_id));
  blink::WebMediaStreamSource::Type type =
      blink::WebMediaStreamSource::TypeVideo;
  webkit_source.initialize(webkit_track_id, type, webkit_track_id);

  webkit_track.initialize(webkit_track_id, webkit_source);
<<<<<<< HEAD
  AddNativeTrackToBlinkTrack(native_track.get(), webkit_track);
=======
  AddNativeTrackToBlinkTrack(native_track.get(), webkit_track, true);
>>>>>>> 8c15b39e

  // Add the track to WebMediaStream.
  stream->addTrack(webkit_track);
  return true;
}

bool MediaStreamDependencyFactory::RemoveNativeMediaStreamTrack(
    const blink::WebMediaStream& stream,
    const blink::WebMediaStreamTrack& track) {
  MediaStreamExtraData* extra_data =
      static_cast<MediaStreamExtraData*>(stream.extraData());
  webrtc::MediaStreamInterface* native_stream = extra_data->stream().get();
  DCHECK(native_stream);
<<<<<<< HEAD

  WebKit::WebMediaStreamSource::Type type = track.source().type();
  DCHECK(type == WebKit::WebMediaStreamSource::TypeAudio ||
         type == WebKit::WebMediaStreamSource::TypeVideo);

  WebKit::WebMediaStreamTrack writable_track = track;
  writable_track.setExtraData(NULL);

  std::string track_id = UTF16ToUTF8(track.id());
  if (type == WebKit::WebMediaStreamSource::TypeAudio) {
    // Remove the source provider as the track is going away.
    writable_track.setSourceProvider(NULL);
    return native_stream->RemoveTrack(native_stream->FindAudioTrack(track_id));
  }

  CHECK_EQ(type, WebKit::WebMediaStreamSource::TypeVideo);
  return native_stream->RemoveTrack(native_stream->FindVideoTrack(track_id));
=======
  std::string track_id = UTF16ToUTF8(track.id());
  switch (track.source().type()) {
    case blink::WebMediaStreamSource::TypeAudio:
      return native_stream->RemoveTrack(
          native_stream->FindAudioTrack(track_id));
    case blink::WebMediaStreamSource::TypeVideo:
      return native_stream->RemoveTrack(
          native_stream->FindVideoTrack(track_id));
  }
  return false;
>>>>>>> 8c15b39e
}

bool MediaStreamDependencyFactory::CreatePeerConnectionFactory() {
  DCHECK(!pc_factory_.get());
  DCHECK(!audio_device_.get());
  DVLOG(1) << "MediaStreamDependencyFactory::CreatePeerConnectionFactory()";

  scoped_ptr<cricket::WebRtcVideoDecoderFactory> decoder_factory;
  scoped_ptr<cricket::WebRtcVideoEncoderFactory> encoder_factory;

  const CommandLine* cmd_line = CommandLine::ForCurrentProcess();
  scoped_refptr<RendererGpuVideoAcceleratorFactories> gpu_factories =
      RenderThreadImpl::current()->GetGpuFactories();
#if !defined(GOOGLE_TV)
  if (!cmd_line->HasSwitch(switches::kDisableWebRtcHWDecoding)) {
    if (gpu_factories)
      decoder_factory.reset(new RTCVideoDecoderFactory(gpu_factories));
  }
#else
  // PeerConnectionFactory will hold the ownership of this
  // VideoDecoderFactory.
  decoder_factory.reset(decoder_factory_tv_ = new RTCVideoDecoderFactoryTv());
#endif

  if (!cmd_line->HasSwitch(switches::kDisableWebRtcHWEncoding)) {
    if (gpu_factories)
      encoder_factory.reset(new RTCVideoEncoderFactory(gpu_factories));
  }
<<<<<<< HEAD

  scoped_refptr<WebRtcAudioDeviceImpl> audio_device(
      new WebRtcAudioDeviceImpl());

  scoped_refptr<webrtc::PeerConnectionFactoryInterface> factory(
      webrtc::CreatePeerConnectionFactory(worker_thread_,
                                          signaling_thread_,
                                          audio_device.get(),
                                          encoder_factory.release(),
                                          decoder_factory.release()));
  if (!factory.get()) {
    return false;
  }
=======

#if defined(OS_ANDROID)
  if (!media::MediaCodecBridge::IsAvailable() ||
      !media::MediaCodecBridge::SupportsSetParameters()) {
    encoder_factory.reset();
  }
#endif

  scoped_refptr<WebRtcAudioDeviceImpl> audio_device(
      new WebRtcAudioDeviceImpl());

  scoped_refptr<webrtc::PeerConnectionFactoryInterface> factory(
      webrtc::CreatePeerConnectionFactory(worker_thread_,
                                          signaling_thread_,
                                          audio_device.get(),
                                          encoder_factory.release(),
                                          decoder_factory.release()));
  if (!factory.get()) {
    return false;
  }
>>>>>>> 8c15b39e

  audio_device_ = audio_device;
  pc_factory_ = factory;
  webrtc::PeerConnectionFactoryInterface::Options factory_options;
  factory_options.enable_aec_dump =
      cmd_line->HasSwitch(switches::kEnableWebRtcAecRecordings);
  factory_options.disable_sctp_data_channels =
      cmd_line->HasSwitch(switches::kDisableSCTPDataChannels);
  factory_options.disable_encryption =
      cmd_line->HasSwitch(switches::kDisableWebRtcEncryption);
  pc_factory_->SetOptions(factory_options);
  return true;
}

bool MediaStreamDependencyFactory::PeerConnectionFactoryCreated() {
  return pc_factory_.get() != NULL;
}

scoped_refptr<webrtc::PeerConnectionInterface>
MediaStreamDependencyFactory::CreatePeerConnection(
    const webrtc::PeerConnectionInterface::IceServers& ice_servers,
    const webrtc::MediaConstraintsInterface* constraints,
    blink::WebFrame* web_frame,
    webrtc::PeerConnectionObserver* observer) {
  CHECK(web_frame);
  CHECK(observer);

  scoped_refptr<P2PPortAllocatorFactory> pa_factory =
        new talk_base::RefCountedObject<P2PPortAllocatorFactory>(
            p2p_socket_dispatcher_.get(),
            network_manager_,
            socket_factory_.get(),
            web_frame);

  PeerConnectionIdentityService* identity_service =
      new PeerConnectionIdentityService(
          GURL(web_frame->document().url().spec()).GetOrigin());

  return pc_factory_->CreatePeerConnection(ice_servers,
                                           constraints,
                                           pa_factory.get(),
                                           identity_service,
                                           observer).get();
}

scoped_refptr<webrtc::MediaStreamInterface>
MediaStreamDependencyFactory::CreateLocalMediaStream(
    const std::string& label) {
  return pc_factory_->CreateLocalMediaStream(label).get();
}

scoped_refptr<webrtc::AudioSourceInterface>
MediaStreamDependencyFactory::CreateLocalAudioSource(
    const webrtc::MediaConstraintsInterface* constraints) {
  scoped_refptr<webrtc::AudioSourceInterface> source =
      pc_factory_->CreateAudioSource(constraints).get();
  return source;
}

scoped_refptr<webrtc::VideoSourceInterface>
MediaStreamDependencyFactory::CreateLocalVideoSource(
    int video_session_id,
    bool is_screencast,
    const webrtc::MediaConstraintsInterface* constraints) {
  RtcVideoCapturer* capturer = new RtcVideoCapturer(
      video_session_id, vc_manager_.get(), is_screencast);

  // The video source takes ownership of |capturer|.
  scoped_refptr<webrtc::VideoSourceInterface> source =
      pc_factory_->CreateVideoSource(capturer, constraints).get();
  return source;
}

scoped_refptr<WebAudioCapturerSource>
MediaStreamDependencyFactory::CreateWebAudioSource(
    blink::WebMediaStreamSource* source,
    RTCMediaConstraints* constraints) {
  DVLOG(1) << "MediaStreamDependencyFactory::CreateWebAudioSource()";
  DCHECK(GetWebRtcAudioDevice());

  scoped_refptr<WebAudioCapturerSource>
      webaudio_capturer_source(new WebAudioCapturerSource());
  MediaStreamSourceExtraData* source_data = new MediaStreamSourceExtraData();

  // Create a LocalAudioSource object which holds audio options.
  // SetLocalAudioSource() affects core audio parts in third_party/Libjingle.
  source_data->SetLocalAudioSource(CreateLocalAudioSource(constraints).get());
  source->setExtraData(source_data);

  // Replace the default source with WebAudio as source instead.
  source->addAudioConsumer(webaudio_capturer_source.get());

  return webaudio_capturer_source;
}

scoped_refptr<webrtc::VideoTrackInterface>
MediaStreamDependencyFactory::CreateLocalVideoTrack(
    const std::string& id,
    webrtc::VideoSourceInterface* source) {
  return pc_factory_->CreateVideoTrack(id, source).get();
}

scoped_refptr<webrtc::VideoTrackInterface>
MediaStreamDependencyFactory::CreateLocalVideoTrack(
    const std::string& id, cricket::VideoCapturer* capturer) {
  if (!capturer) {
    LOG(ERROR) << "CreateLocalVideoTrack called with null VideoCapturer.";
    return NULL;
  }

  // Create video source from the |capturer|.
  scoped_refptr<webrtc::VideoSourceInterface> source =
      pc_factory_->CreateVideoSource(capturer, NULL).get();

  // Create native track from the source.
  return pc_factory_->CreateVideoTrack(id, source.get()).get();
}

scoped_refptr<webrtc::AudioTrackInterface>
MediaStreamDependencyFactory::CreateLocalAudioTrack(
    const std::string& id,
    const scoped_refptr<WebRtcAudioCapturer>& capturer,
    WebAudioCapturerSource* webaudio_source,
    webrtc::AudioSourceInterface* source,
    const webrtc::MediaConstraintsInterface* constraints) {
  // TODO(xians): Merge |source| to the capturer(). We can't do this today
  // because only one capturer() is supported while one |source| is created
  // for each audio track.
  scoped_refptr<WebRtcLocalAudioTrack> audio_track(
      WebRtcLocalAudioTrack::Create(id, capturer, webaudio_source,
                                    source, constraints));

  // Add the WebRtcAudioDevice as the sink to the local audio track.
  audio_track->AddSink(GetWebRtcAudioDevice());
  // Start the audio track. This will hook the |audio_track| to the capturer
  // as the sink of the audio, and only start the source of the capturer if
  // it is the first audio track connecting to the capturer.
  audio_track->Start();
  return audio_track;
}

webrtc::SessionDescriptionInterface*
MediaStreamDependencyFactory::CreateSessionDescription(
    const std::string& type,
    const std::string& sdp,
    webrtc::SdpParseError* error) {
  return webrtc::CreateSessionDescription(type, sdp, error);
}

webrtc::IceCandidateInterface* MediaStreamDependencyFactory::CreateIceCandidate(
    const std::string& sdp_mid,
    int sdp_mline_index,
    const std::string& sdp) {
  return webrtc::CreateIceCandidate(sdp_mid, sdp_mline_index, sdp);
}

WebRtcAudioDeviceImpl*
MediaStreamDependencyFactory::GetWebRtcAudioDevice() {
  return audio_device_.get();
}

void MediaStreamDependencyFactory::InitializeWorkerThread(
    talk_base::Thread** thread,
    base::WaitableEvent* event) {
  jingle_glue::JingleThreadWrapper::EnsureForCurrentMessageLoop();
  jingle_glue::JingleThreadWrapper::current()->set_send_allowed(true);
  *thread = jingle_glue::JingleThreadWrapper::current();
  event->Signal();
}

void MediaStreamDependencyFactory::CreateIpcNetworkManagerOnWorkerThread(
    base::WaitableEvent* event) {
  DCHECK_EQ(base::MessageLoop::current(), chrome_worker_thread_.message_loop());
  network_manager_ = new IpcNetworkManager(p2p_socket_dispatcher_.get());
  event->Signal();
}

void MediaStreamDependencyFactory::DeleteIpcNetworkManager() {
  DCHECK_EQ(base::MessageLoop::current(), chrome_worker_thread_.message_loop());
  delete network_manager_;
  network_manager_ = NULL;
}

bool MediaStreamDependencyFactory::EnsurePeerConnectionFactory() {
  DCHECK(CalledOnValidThread());
  if (PeerConnectionFactoryCreated())
    return true;

  if (!signaling_thread_) {
    jingle_glue::JingleThreadWrapper::EnsureForCurrentMessageLoop();
    jingle_glue::JingleThreadWrapper::current()->set_send_allowed(true);
    signaling_thread_ = jingle_glue::JingleThreadWrapper::current();
    CHECK(signaling_thread_);
  }

  if (!worker_thread_) {
    if (!chrome_worker_thread_.IsRunning()) {
      if (!chrome_worker_thread_.Start()) {
        LOG(ERROR) << "Could not start worker thread";
        signaling_thread_ = NULL;
        return false;
      }
    }
    base::WaitableEvent event(true, false);
    chrome_worker_thread_.message_loop()->PostTask(FROM_HERE, base::Bind(
        &MediaStreamDependencyFactory::InitializeWorkerThread,
        base::Unretained(this),
        &worker_thread_,
        &event));
    event.Wait();
    DCHECK(worker_thread_);
  }

  if (!network_manager_) {
    base::WaitableEvent event(true, false);
    chrome_worker_thread_.message_loop()->PostTask(FROM_HERE, base::Bind(
        &MediaStreamDependencyFactory::CreateIpcNetworkManagerOnWorkerThread,
        base::Unretained(this),
        &event));
    event.Wait();
  }

  if (!socket_factory_) {
    socket_factory_.reset(
        new IpcPacketSocketFactory(p2p_socket_dispatcher_.get()));
  }

  // Init SSL, which will be needed by PeerConnection.
#if defined(USE_OPENSSL)
  if (!talk_base::InitializeSSL()) {
    LOG(ERROR) << "Failed on InitializeSSL.";
    return false;
  }
#else
  // TODO(ronghuawu): Replace this call with InitializeSSL.
  net::EnsureNSSSSLInit();
#endif

  if (!CreatePeerConnectionFactory()) {
    LOG(ERROR) << "Could not create PeerConnection factory";
    return false;
  }
  return true;
}

void MediaStreamDependencyFactory::CleanupPeerConnectionFactory() {
  pc_factory_ = NULL;
  if (network_manager_) {
    // The network manager needs to free its resources on the thread they were
    // created, which is the worked thread.
    if (chrome_worker_thread_.IsRunning()) {
      chrome_worker_thread_.message_loop()->PostTask(FROM_HERE, base::Bind(
          &MediaStreamDependencyFactory::DeleteIpcNetworkManager,
          base::Unretained(this)));
      // Stopping the thread will wait until all tasks have been
      // processed before returning. We wait for the above task to finish before
      // letting the the function continue to avoid any potential race issues.
      chrome_worker_thread_.Stop();
    } else {
      NOTREACHED() << "Worker thread not running.";
    }
  }
}

scoped_refptr<WebRtcAudioCapturer>
MediaStreamDependencyFactory::MaybeCreateAudioCapturer(
    int render_view_id,
    const StreamDeviceInfo& device_info) {
  // TODO(xians): Handle the cases when gUM is called without a proper render
  // view, for example, by an extension.
  DCHECK_GE(render_view_id, 0);

  scoped_refptr<WebRtcAudioCapturer> capturer =
      GetWebRtcAudioDevice()->GetDefaultCapturer();

  // If the default capturer does not exist or |render_view_id| == -1, create
  // a new capturer.
  bool is_new_capturer = false;
  if (!capturer.get()) {
    capturer = WebRtcAudioCapturer::CreateCapturer();
    is_new_capturer = true;
  }

  if (!capturer->Initialize(
          render_view_id,
          static_cast<media::ChannelLayout>(
              device_info.device.input.channel_layout),
          device_info.device.input.sample_rate,
          device_info.device.input.frames_per_buffer,
          device_info.session_id,
          device_info.device.id,
          device_info.device.matched_output.sample_rate,
<<<<<<< HEAD
          device_info.device.matched_output.frames_per_buffer)) {
=======
          device_info.device.matched_output.frames_per_buffer,
          device_info.device.input.effects)) {
>>>>>>> 8c15b39e
    return NULL;
  }

  // Add the capturer to the WebRtcAudioDeviceImpl if it is a new capturer.
  if (is_new_capturer)
    GetWebRtcAudioDevice()->AddAudioCapturer(capturer);

  return capturer;
}

void MediaStreamDependencyFactory::AddNativeTrackToBlinkTrack(
    webrtc::MediaStreamTrackInterface* native_track,
<<<<<<< HEAD
    const WebKit::WebMediaStreamTrack& webkit_track) {
  DCHECK(!webkit_track.isNull() && !webkit_track.extraData());
  WebKit::WebMediaStreamTrack track = webkit_track;
  track.setExtraData(new MediaStreamTrackExtraData(native_track));
=======
    const blink::WebMediaStreamTrack& webkit_track,
    bool is_local_track) {
  DCHECK(!webkit_track.isNull() && !webkit_track.extraData());
  blink::WebMediaStreamTrack track = webkit_track;

  if (track.source().type() == blink::WebMediaStreamSource::TypeVideo) {
    track.setExtraData(new MediaStreamVideoTrack(
        static_cast<webrtc::VideoTrackInterface*>(native_track),
        is_local_track));
  } else {
    track.setExtraData(new MediaStreamTrackExtraData(native_track,
                                                     is_local_track));
  }
>>>>>>> 8c15b39e
}

webrtc::MediaStreamInterface*
MediaStreamDependencyFactory::GetNativeMediaStream(
<<<<<<< HEAD
    const WebKit::WebMediaStream& stream) {
=======
    const blink::WebMediaStream& stream) {
>>>>>>> 8c15b39e
  if (stream.isNull())
    return NULL;
  MediaStreamExtraData* extra_data =
      static_cast<MediaStreamExtraData*>(stream.extraData());
  return extra_data ? extra_data->stream().get() : NULL;
}

webrtc::MediaStreamTrackInterface*
MediaStreamDependencyFactory::GetNativeMediaStreamTrack(
<<<<<<< HEAD
      const WebKit::WebMediaStreamTrack& track) {
=======
      const blink::WebMediaStreamTrack& track) {
>>>>>>> 8c15b39e
  if (track.isNull())
    return NULL;
  MediaStreamTrackExtraData* extra_data =
      static_cast<MediaStreamTrackExtraData*>(track.extraData());
  return extra_data ? extra_data->track().get() : NULL;
}

}  // namespace content<|MERGE_RESOLUTION|>--- conflicted
+++ resolved
@@ -12,10 +12,7 @@
 #include "content/public/common/content_switches.h"
 #include "content/renderer/media/media_stream_source_extra_data.h"
 #include "content/renderer/media/media_stream_track_extra_data.h"
-<<<<<<< HEAD
-=======
 #include "content/renderer/media/media_stream_video_track.h"
->>>>>>> 8c15b39e
 #include "content/renderer/media/peer_connection_identity_service.h"
 #include "content/renderer/media/rtc_media_constraints.h"
 #include "content/renderer/media/rtc_peer_connection_handler.h"
@@ -56,11 +53,8 @@
 #include "media/base/android/media_codec_bridge.h"
 #endif
 
-<<<<<<< HEAD
-=======
 namespace content {
 
->>>>>>> 8c15b39e
 // Constant constraint keys which enables default audio constraints on
 // mediastreams with audio.
 struct {
@@ -465,34 +459,6 @@
   }
 
   std::string track_id = UTF16ToUTF8(track.id());
-<<<<<<< HEAD
-  if (source.type() == WebKit::WebMediaStreamSource::TypeAudio) {
-    scoped_refptr<WebRtcAudioCapturer> capturer;
-    if (GetWebRtcAudioDevice())
-      capturer = GetWebRtcAudioDevice()->GetDefaultCapturer();
-
-    scoped_refptr<webrtc::AudioTrackInterface> audio_track(
-        CreateLocalAudioTrack(track_id,
-                              capturer,
-                              webaudio_source.get(),
-                              source_data->local_audio_source(),
-                              &track_constraints));
-    AddNativeTrackToBlinkTrack(audio_track.get(), track);
-
-    audio_track->set_enabled(track.isEnabled());
-    if (capturer.get()) {
-      WebKit::WebMediaStreamTrack writable_track = track;
-      writable_track.setSourceProvider(capturer->audio_source_provider());
-    }
-    return native_stream->AddTrack(audio_track.get());
-  } else {
-    DCHECK(source.type() == WebKit::WebMediaStreamSource::TypeVideo);
-    scoped_refptr<webrtc::VideoTrackInterface> video_track(
-        CreateLocalVideoTrack(track_id, source_data->video_source()));
-    AddNativeTrackToBlinkTrack(video_track.get(), track);
-    video_track->set_enabled(track.isEnabled());
-    return native_stream->AddTrack(video_track.get());
-=======
   scoped_refptr<WebRtcAudioCapturer> capturer;
   if (GetWebRtcAudioDevice())
     capturer = GetWebRtcAudioDevice()->GetDefaultCapturer();
@@ -586,7 +552,6 @@
       return native_video_track.get() &&
           native_stream->AddTrack(native_video_track);
     }
->>>>>>> 8c15b39e
   }
   return false;
 }
@@ -619,11 +584,7 @@
   webkit_source.initialize(webkit_track_id, type, webkit_track_id);
 
   webkit_track.initialize(webkit_track_id, webkit_source);
-<<<<<<< HEAD
-  AddNativeTrackToBlinkTrack(native_track.get(), webkit_track);
-=======
   AddNativeTrackToBlinkTrack(native_track.get(), webkit_track, true);
->>>>>>> 8c15b39e
 
   // Add the track to WebMediaStream.
   stream->addTrack(webkit_track);
@@ -637,25 +598,6 @@
       static_cast<MediaStreamExtraData*>(stream.extraData());
   webrtc::MediaStreamInterface* native_stream = extra_data->stream().get();
   DCHECK(native_stream);
-<<<<<<< HEAD
-
-  WebKit::WebMediaStreamSource::Type type = track.source().type();
-  DCHECK(type == WebKit::WebMediaStreamSource::TypeAudio ||
-         type == WebKit::WebMediaStreamSource::TypeVideo);
-
-  WebKit::WebMediaStreamTrack writable_track = track;
-  writable_track.setExtraData(NULL);
-
-  std::string track_id = UTF16ToUTF8(track.id());
-  if (type == WebKit::WebMediaStreamSource::TypeAudio) {
-    // Remove the source provider as the track is going away.
-    writable_track.setSourceProvider(NULL);
-    return native_stream->RemoveTrack(native_stream->FindAudioTrack(track_id));
-  }
-
-  CHECK_EQ(type, WebKit::WebMediaStreamSource::TypeVideo);
-  return native_stream->RemoveTrack(native_stream->FindVideoTrack(track_id));
-=======
   std::string track_id = UTF16ToUTF8(track.id());
   switch (track.source().type()) {
     case blink::WebMediaStreamSource::TypeAudio:
@@ -666,7 +608,6 @@
           native_stream->FindVideoTrack(track_id));
   }
   return false;
->>>>>>> 8c15b39e
 }
 
 bool MediaStreamDependencyFactory::CreatePeerConnectionFactory() {
@@ -695,7 +636,13 @@
     if (gpu_factories)
       encoder_factory.reset(new RTCVideoEncoderFactory(gpu_factories));
   }
-<<<<<<< HEAD
+
+#if defined(OS_ANDROID)
+  if (!media::MediaCodecBridge::IsAvailable() ||
+      !media::MediaCodecBridge::SupportsSetParameters()) {
+    encoder_factory.reset();
+  }
+#endif
 
   scoped_refptr<WebRtcAudioDeviceImpl> audio_device(
       new WebRtcAudioDeviceImpl());
@@ -709,28 +656,6 @@
   if (!factory.get()) {
     return false;
   }
-=======
-
-#if defined(OS_ANDROID)
-  if (!media::MediaCodecBridge::IsAvailable() ||
-      !media::MediaCodecBridge::SupportsSetParameters()) {
-    encoder_factory.reset();
-  }
-#endif
-
-  scoped_refptr<WebRtcAudioDeviceImpl> audio_device(
-      new WebRtcAudioDeviceImpl());
-
-  scoped_refptr<webrtc::PeerConnectionFactoryInterface> factory(
-      webrtc::CreatePeerConnectionFactory(worker_thread_,
-                                          signaling_thread_,
-                                          audio_device.get(),
-                                          encoder_factory.release(),
-                                          decoder_factory.release()));
-  if (!factory.get()) {
-    return false;
-  }
->>>>>>> 8c15b39e
 
   audio_device_ = audio_device;
   pc_factory_ = factory;
@@ -1023,12 +948,8 @@
           device_info.session_id,
           device_info.device.id,
           device_info.device.matched_output.sample_rate,
-<<<<<<< HEAD
-          device_info.device.matched_output.frames_per_buffer)) {
-=======
           device_info.device.matched_output.frames_per_buffer,
           device_info.device.input.effects)) {
->>>>>>> 8c15b39e
     return NULL;
   }
 
@@ -1041,12 +962,6 @@
 
 void MediaStreamDependencyFactory::AddNativeTrackToBlinkTrack(
     webrtc::MediaStreamTrackInterface* native_track,
-<<<<<<< HEAD
-    const WebKit::WebMediaStreamTrack& webkit_track) {
-  DCHECK(!webkit_track.isNull() && !webkit_track.extraData());
-  WebKit::WebMediaStreamTrack track = webkit_track;
-  track.setExtraData(new MediaStreamTrackExtraData(native_track));
-=======
     const blink::WebMediaStreamTrack& webkit_track,
     bool is_local_track) {
   DCHECK(!webkit_track.isNull() && !webkit_track.extraData());
@@ -1060,16 +975,11 @@
     track.setExtraData(new MediaStreamTrackExtraData(native_track,
                                                      is_local_track));
   }
->>>>>>> 8c15b39e
 }
 
 webrtc::MediaStreamInterface*
 MediaStreamDependencyFactory::GetNativeMediaStream(
-<<<<<<< HEAD
-    const WebKit::WebMediaStream& stream) {
-=======
     const blink::WebMediaStream& stream) {
->>>>>>> 8c15b39e
   if (stream.isNull())
     return NULL;
   MediaStreamExtraData* extra_data =
@@ -1079,11 +989,7 @@
 
 webrtc::MediaStreamTrackInterface*
 MediaStreamDependencyFactory::GetNativeMediaStreamTrack(
-<<<<<<< HEAD
-      const WebKit::WebMediaStreamTrack& track) {
-=======
       const blink::WebMediaStreamTrack& track) {
->>>>>>> 8c15b39e
   if (track.isNull())
     return NULL;
   MediaStreamTrackExtraData* extra_data =
