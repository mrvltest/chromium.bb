--- conflicted
+++ resolved
@@ -35,11 +35,7 @@
 }
 
 void PeerConnectionHandlerBase::RemoveStream(
-<<<<<<< HEAD
-    const WebKit::WebMediaStream& stream) {
-=======
     const blink::WebMediaStream& stream) {
->>>>>>> 8c15b39e
   webrtc::MediaStreamInterface* native_stream =
       MediaStreamDependencyFactory::GetNativeMediaStream(stream);
   if (native_stream)
