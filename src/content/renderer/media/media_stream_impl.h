// Copyright (c) 2012 The Chromium Authors. All rights reserved.
// Use of this source code is governed by a BSD-style license that can be
// found in the LICENSE file.

#ifndef CONTENT_RENDERER_MEDIA_MEDIA_STREAM_IMPL_H_
#define CONTENT_RENDERER_MEDIA_MEDIA_STREAM_IMPL_H_

#include <string>
#include <vector>

#include "base/basictypes.h"
#include "base/compiler_specific.h"
#include "base/memory/ref_counted.h"
#include "base/memory/scoped_ptr.h"
#include "base/memory/scoped_vector.h"
#include "base/memory/weak_ptr.h"
#include "base/threading/non_thread_safe.h"
#include "content/common/content_export.h"
#include "content/public/renderer/render_view_observer.h"
#include "content/renderer/media/media_stream_client.h"
#include "content/renderer/media/media_stream_dispatcher_eventhandler.h"
#include "third_party/WebKit/public/platform/WebMediaStream.h"
#include "third_party/WebKit/public/platform/WebMediaStreamSource.h"
#include "third_party/WebKit/public/platform/WebVector.h"
#include "third_party/WebKit/public/web/WebUserMediaClient.h"
#include "third_party/WebKit/public/web/WebUserMediaRequest.h"
#include "third_party/libjingle/source/talk/app/webrtc/mediastreaminterface.h"

namespace content {
class MediaStreamAudioRenderer;
class MediaStreamDependencyFactory;
class MediaStreamDispatcher;
class MediaStreamSourceExtraData;
class WebRtcAudioRenderer;
class WebRtcLocalAudioRenderer;

// MediaStreamImpl is a delegate for the Media Stream API messages used by
// WebKit. It ties together WebKit, native PeerConnection in libjingle and
// MediaStreamManager (via MediaStreamDispatcher and MediaStreamDispatcherHost)
// in the browser process. It must be created, called and destroyed on the
// render thread.
// MediaStreamImpl have weak pointers to a MediaStreamDispatcher.
class CONTENT_EXPORT MediaStreamImpl
    : public RenderViewObserver,
      NON_EXPORTED_BASE(public blink::WebUserMediaClient),
      NON_EXPORTED_BASE(public MediaStreamClient),
      public MediaStreamDispatcherEventHandler,
      public base::SupportsWeakPtr<MediaStreamImpl>,
      NON_EXPORTED_BASE(public base::NonThreadSafe) {
 public:
  MediaStreamImpl(
      RenderView* render_view,
      MediaStreamDispatcher* media_stream_dispatcher,
      MediaStreamDependencyFactory* dependency_factory);
  virtual ~MediaStreamImpl();

  // blink::WebUserMediaClient implementation
  virtual void requestUserMedia(
      const blink::WebUserMediaRequest& user_media_request) OVERRIDE;
  virtual void cancelUserMediaRequest(
      const blink::WebUserMediaRequest& user_media_request) OVERRIDE;

  // MediaStreamClient implementation.
  virtual bool IsMediaStream(const GURL& url) OVERRIDE;
  virtual scoped_refptr<VideoFrameProvider> GetVideoFrameProvider(
      const GURL& url,
      const base::Closure& error_cb,
      const VideoFrameProvider::RepaintCB& repaint_cb) OVERRIDE;
  virtual scoped_refptr<MediaStreamAudioRenderer>
      GetAudioRenderer(const GURL& url) OVERRIDE;

  // MediaStreamDispatcherEventHandler implementation.
  virtual void OnStreamGenerated(
      int request_id,
      const std::string& label,
      const StreamDeviceInfoArray& audio_array,
      const StreamDeviceInfoArray& video_array) OVERRIDE;
  virtual void OnStreamGenerationFailed(int request_id) OVERRIDE;
  virtual void OnDeviceStopped(const std::string& label,
                               const StreamDeviceInfo& device_info) OVERRIDE;
  virtual void OnDevicesEnumerated(
      int request_id,
      const StreamDeviceInfoArray& device_array) OVERRIDE;
  virtual void OnDeviceOpened(
      int request_id,
      const std::string& label,
      const StreamDeviceInfo& device_info) OVERRIDE;
  virtual void OnDeviceOpenFailed(int request_id) OVERRIDE;

  // RenderViewObserver OVERRIDE
  virtual void FrameDetached(blink::WebFrame* frame) OVERRIDE;
  virtual void FrameWillClose(blink::WebFrame* frame) OVERRIDE;

 protected:
<<<<<<< HEAD
  void OnLocalSourceStop(const WebKit::WebMediaStreamSource& source);
=======
  void OnLocalSourceStop(const blink::WebMediaStreamSource& source);
>>>>>>> 8c15b39e

  void OnLocalMediaStreamStop(const std::string& label);

  // Callback function triggered when all native (libjingle) versions of the
  // underlying media sources have been created and started.
  // |web_stream| is a raw pointer to the web_stream in
  // UserMediaRequests::web_stream for which the underlying sources have been
  // created.
  void OnCreateNativeSourcesComplete(
      blink::WebMediaStream* web_stream,
      bool request_succeeded);

  // This function is virtual for test purposes. A test can override this to
  // test requesting local media streams. The function notifies WebKit that the
  // |request| have completed and generated the MediaStream |stream|.
  virtual void CompleteGetUserMediaRequest(
      const blink::WebMediaStream& stream,
      blink::WebUserMediaRequest* request_info,
      bool request_succeeded);

  // Returns the WebKit representation of a MediaStream given an URL.
  // This is virtual for test purposes.
  virtual blink::WebMediaStream GetMediaStream(const GURL& url);

 private:
  // Structure for storing information about a WebKit request to create a
  // MediaStream.
  struct UserMediaRequestInfo {
    UserMediaRequestInfo(int request_id,
                         blink::WebFrame* frame,
                         const blink::WebUserMediaRequest& request,
                         bool enable_automatic_output_device_selection);
    ~UserMediaRequestInfo();
    int request_id;
    // True if MediaStreamDispatcher has generated the stream, see
    // OnStreamGenerated.
    bool generated;
    const bool enable_automatic_output_device_selection;
<<<<<<< HEAD
    WebKit::WebFrame* frame;  // WebFrame that requested the MediaStream.
    WebKit::WebMediaStream web_stream;
    WebKit::WebUserMediaRequest request;
    std::vector<WebKit::WebMediaStreamSource> sources;
=======
    blink::WebFrame* frame;  // WebFrame that requested the MediaStream.
    blink::WebMediaStream web_stream;
    blink::WebUserMediaRequest request;
    std::vector<blink::WebMediaStreamSource> sources;
>>>>>>> 8c15b39e
  };
  typedef ScopedVector<UserMediaRequestInfo> UserMediaRequests;

  struct LocalStreamSource {
<<<<<<< HEAD
    LocalStreamSource(WebKit::WebFrame* frame,
                      const WebKit::WebMediaStreamSource& source)
=======
    LocalStreamSource(blink::WebFrame* frame,
                      const blink::WebMediaStreamSource& source)
>>>>>>> 8c15b39e
        : frame(frame), source(source) {
    }
    // |frame| is the WebFrame that requested |source|. NULL in unit tests.
    // TODO(perkj): Change so that |frame| is not NULL in unit tests.
<<<<<<< HEAD
    WebKit::WebFrame* frame;
    WebKit::WebMediaStreamSource source;
=======
    blink::WebFrame* frame;
    blink::WebMediaStreamSource source;
>>>>>>> 8c15b39e
  };
  typedef std::vector<LocalStreamSource> LocalStreamSources;

  // Creates a WebKit representation of stream sources based on
  // |devices| from the MediaStreamDispatcher.
  void CreateWebKitSourceVector(
      const std::string& label,
      const StreamDeviceInfoArray& devices,
<<<<<<< HEAD
      WebKit::WebMediaStreamSource::Type type,
      WebKit::WebFrame* frame,
      WebKit::WebVector<WebKit::WebMediaStreamSource>& webkit_sources);
=======
      blink::WebMediaStreamSource::Type type,
      blink::WebFrame* frame,
      blink::WebVector<blink::WebMediaStreamSource>& webkit_sources);
>>>>>>> 8c15b39e

  UserMediaRequestInfo* FindUserMediaRequestInfo(int request_id);
  UserMediaRequestInfo* FindUserMediaRequestInfo(
      blink::WebMediaStream* web_stream);
  UserMediaRequestInfo* FindUserMediaRequestInfo(
      const blink::WebUserMediaRequest& request);
  UserMediaRequestInfo* FindUserMediaRequestInfo(const std::string& label);
  void DeleteUserMediaRequestInfo(UserMediaRequestInfo* request);

  // Returns the source that use a device with |device.session_id|
  // and |device.device.id|. NULL if such source doesn't exist.
<<<<<<< HEAD
  const WebKit::WebMediaStreamSource* FindLocalSource(
      const StreamDeviceInfo& device) const;

  // Returns true if |source| exists in |user_media_requests_|
  bool FindSourceInRequests(const WebKit::WebMediaStreamSource& source) const;

  void StopLocalSource(const WebKit::WebMediaStreamSource& source,
=======
  const blink::WebMediaStreamSource* FindLocalSource(
      const StreamDeviceInfo& device) const;

  // Returns true if |source| exists in |user_media_requests_|
  bool FindSourceInRequests(const blink::WebMediaStreamSource& source) const;

  void StopLocalSource(const blink::WebMediaStreamSource& source,
>>>>>>> 8c15b39e
                       bool notify_dispatcher);
  // Stops all local sources that don't exist in exist in
  // |user_media_requests_|.
  void StopUnreferencedSources(bool notify_dispatcher);

<<<<<<< HEAD
  scoped_refptr<VideoFrameProvider>
  CreateVideoFrameProvider(
      webrtc::MediaStreamInterface* stream,
      const base::Closure& error_cb,
      const VideoFrameProvider::RepaintCB& repaint_cb);
  scoped_refptr<WebRtcAudioRenderer> CreateRemoteAudioRenderer(
      webrtc::MediaStreamInterface* stream);
  scoped_refptr<WebRtcLocalAudioRenderer> CreateLocalAudioRenderer(
      webrtc::MediaStreamInterface* stream);
=======
  scoped_refptr<WebRtcAudioRenderer> CreateRemoteAudioRenderer(
      webrtc::MediaStreamInterface* stream);
  scoped_refptr<WebRtcLocalAudioRenderer> CreateLocalAudioRenderer(
      const blink::WebMediaStreamTrack& audio_track);
>>>>>>> 8c15b39e

  // Returns a valid session id if a single capture device is currently open
  // (and then the matching session_id), otherwise -1.
  // This is used to pass on a session id to a webrtc audio renderer (either
  // local or remote), so that audio will be rendered to a matching output
  // device, should one exist.
  // Note that if there are more than one open capture devices the function
  // will not be able to pick an appropriate device and return false.
  bool GetAuthorizedDeviceInfoForAudioRenderer(
      int* session_id, int* output_sample_rate, int* output_buffer_size);

  // Weak ref to a MediaStreamDependencyFactory, owned by the RenderThread.
  // It's valid for the lifetime of RenderThread.
  MediaStreamDependencyFactory* dependency_factory_;

  // media_stream_dispatcher_ is a weak reference, owned by RenderView. It's
  // valid for the lifetime of RenderView.
  MediaStreamDispatcher* media_stream_dispatcher_;

  UserMediaRequests user_media_requests_;

  LocalStreamSources local_sources_;

  DISALLOW_COPY_AND_ASSIGN(MediaStreamImpl);
};

}  // namespace content

#endif  // CONTENT_RENDERER_MEDIA_MEDIA_STREAM_IMPL_H_<|MERGE_RESOLUTION|>--- conflicted
+++ resolved
@@ -92,11 +92,7 @@
   virtual void FrameWillClose(blink::WebFrame* frame) OVERRIDE;
 
  protected:
-<<<<<<< HEAD
-  void OnLocalSourceStop(const WebKit::WebMediaStreamSource& source);
-=======
   void OnLocalSourceStop(const blink::WebMediaStreamSource& source);
->>>>>>> 8c15b39e
 
   void OnLocalMediaStreamStop(const std::string& label);
 
@@ -135,39 +131,22 @@
     // OnStreamGenerated.
     bool generated;
     const bool enable_automatic_output_device_selection;
-<<<<<<< HEAD
-    WebKit::WebFrame* frame;  // WebFrame that requested the MediaStream.
-    WebKit::WebMediaStream web_stream;
-    WebKit::WebUserMediaRequest request;
-    std::vector<WebKit::WebMediaStreamSource> sources;
-=======
     blink::WebFrame* frame;  // WebFrame that requested the MediaStream.
     blink::WebMediaStream web_stream;
     blink::WebUserMediaRequest request;
     std::vector<blink::WebMediaStreamSource> sources;
->>>>>>> 8c15b39e
   };
   typedef ScopedVector<UserMediaRequestInfo> UserMediaRequests;
 
   struct LocalStreamSource {
-<<<<<<< HEAD
-    LocalStreamSource(WebKit::WebFrame* frame,
-                      const WebKit::WebMediaStreamSource& source)
-=======
     LocalStreamSource(blink::WebFrame* frame,
                       const blink::WebMediaStreamSource& source)
->>>>>>> 8c15b39e
         : frame(frame), source(source) {
     }
     // |frame| is the WebFrame that requested |source|. NULL in unit tests.
     // TODO(perkj): Change so that |frame| is not NULL in unit tests.
-<<<<<<< HEAD
-    WebKit::WebFrame* frame;
-    WebKit::WebMediaStreamSource source;
-=======
     blink::WebFrame* frame;
     blink::WebMediaStreamSource source;
->>>>>>> 8c15b39e
   };
   typedef std::vector<LocalStreamSource> LocalStreamSources;
 
@@ -176,15 +155,9 @@
   void CreateWebKitSourceVector(
       const std::string& label,
       const StreamDeviceInfoArray& devices,
-<<<<<<< HEAD
-      WebKit::WebMediaStreamSource::Type type,
-      WebKit::WebFrame* frame,
-      WebKit::WebVector<WebKit::WebMediaStreamSource>& webkit_sources);
-=======
       blink::WebMediaStreamSource::Type type,
       blink::WebFrame* frame,
       blink::WebVector<blink::WebMediaStreamSource>& webkit_sources);
->>>>>>> 8c15b39e
 
   UserMediaRequestInfo* FindUserMediaRequestInfo(int request_id);
   UserMediaRequestInfo* FindUserMediaRequestInfo(
@@ -196,15 +169,6 @@
 
   // Returns the source that use a device with |device.session_id|
   // and |device.device.id|. NULL if such source doesn't exist.
-<<<<<<< HEAD
-  const WebKit::WebMediaStreamSource* FindLocalSource(
-      const StreamDeviceInfo& device) const;
-
-  // Returns true if |source| exists in |user_media_requests_|
-  bool FindSourceInRequests(const WebKit::WebMediaStreamSource& source) const;
-
-  void StopLocalSource(const WebKit::WebMediaStreamSource& source,
-=======
   const blink::WebMediaStreamSource* FindLocalSource(
       const StreamDeviceInfo& device) const;
 
@@ -212,28 +176,15 @@
   bool FindSourceInRequests(const blink::WebMediaStreamSource& source) const;
 
   void StopLocalSource(const blink::WebMediaStreamSource& source,
->>>>>>> 8c15b39e
                        bool notify_dispatcher);
   // Stops all local sources that don't exist in exist in
   // |user_media_requests_|.
   void StopUnreferencedSources(bool notify_dispatcher);
 
-<<<<<<< HEAD
-  scoped_refptr<VideoFrameProvider>
-  CreateVideoFrameProvider(
-      webrtc::MediaStreamInterface* stream,
-      const base::Closure& error_cb,
-      const VideoFrameProvider::RepaintCB& repaint_cb);
-  scoped_refptr<WebRtcAudioRenderer> CreateRemoteAudioRenderer(
-      webrtc::MediaStreamInterface* stream);
-  scoped_refptr<WebRtcLocalAudioRenderer> CreateLocalAudioRenderer(
-      webrtc::MediaStreamInterface* stream);
-=======
   scoped_refptr<WebRtcAudioRenderer> CreateRemoteAudioRenderer(
       webrtc::MediaStreamInterface* stream);
   scoped_refptr<WebRtcLocalAudioRenderer> CreateLocalAudioRenderer(
       const blink::WebMediaStreamTrack& audio_track);
->>>>>>> 8c15b39e
 
   // Returns a valid session id if a single capture device is currently open
   // (and then the matching session_id), otherwise -1.
