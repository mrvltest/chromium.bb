// Copyright (c) 2013 The Chromium Authors. All rights reserved.
// Use of this source code is governed by a BSD-style license that can be
// found in the LICENSE file.

#include "content/renderer/media/media_stream_source_observer.h"

#include "base/logging.h"
#include "content/renderer/media/media_stream_source_extra_data.h"

namespace content {

MediaStreamSourceObserver::MediaStreamSourceObserver(
    webrtc::MediaSourceInterface* webrtc_source,
    MediaStreamSourceExtraData* extra_data)
     : state_(webrtc_source->state()),
       webrtc_source_(webrtc_source),
       extra_data_(extra_data) {
  webrtc_source_->RegisterObserver(this);
}

MediaStreamSourceObserver::~MediaStreamSourceObserver() {
  DCHECK(CalledOnValidThread());
  if (webrtc_source_.get())
    webrtc_source_->UnregisterObserver(this);
}

void MediaStreamSourceObserver::OnChanged() {
  DCHECK(CalledOnValidThread());
  // There should be no more notification after kEnded.
  DCHECK(webrtc_source_.get() != NULL);

  webrtc::MediaSourceInterface::SourceState state = webrtc_source_->state();
  if (state == state_)
    return;
  state_ = state;
<<<<<<< HEAD
  WebKit::WebMediaStreamSource webkit_source(extra_data_->owner());
=======
  blink::WebMediaStreamSource webkit_source(extra_data_->owner());
>>>>>>> 8c15b39e

  switch (state) {
    case webrtc::MediaSourceInterface::kInitializing:
      // Ignore the kInitializing state since there is no match in
      // WebMediaStreamSource::ReadyState.
      break;
    case webrtc::MediaSourceInterface::kLive:
      webkit_source.setReadyState(
          blink::WebMediaStreamSource::ReadyStateLive);
      break;
    case webrtc::MediaSourceInterface::kMuted:
      webkit_source.setReadyState(
          blink::WebMediaStreamSource::ReadyStateMuted);
      break;
    case webrtc::MediaSourceInterface::kEnded:
      webkit_source.setReadyState(
          blink::WebMediaStreamSource::ReadyStateEnded);
      webrtc_source_->UnregisterObserver(this);
      webrtc_source_ = NULL;
      break;
    default:
      NOTREACHED();
      break;
  }
}

}  // namespace content<|MERGE_RESOLUTION|>--- conflicted
+++ resolved
@@ -33,11 +33,7 @@
   if (state == state_)
     return;
   state_ = state;
-<<<<<<< HEAD
-  WebKit::WebMediaStreamSource webkit_source(extra_data_->owner());
-=======
   blink::WebMediaStreamSource webkit_source(extra_data_->owner());
->>>>>>> 8c15b39e
 
   switch (state) {
     case webrtc::MediaSourceInterface::kInitializing:
