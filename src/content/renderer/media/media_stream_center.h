// Copyright (c) 2012 The Chromium Authors. All rights reserved.
// Use of this source code is governed by a BSD-style license that can be
// found in the LICENSE file.

#ifndef CONTENT_RENDERER_MEDIA_MEDIA_STREAM_CENTER_H_
#define CONTENT_RENDERER_MEDIA_MEDIA_STREAM_CENTER_H_

#include <map>

#include "base/basictypes.h"
#include "base/compiler_specific.h"
#include "content/common/content_export.h"
#include "content/common/media/media_stream_options.h"
#include "content/public/renderer/render_process_observer.h"
#include "third_party/WebKit/public/platform/WebMediaStream.h"
#include "third_party/WebKit/public/platform/WebMediaStreamCenter.h"
#include "third_party/WebKit/public/platform/WebMediaStreamTrack.h"
#include "third_party/WebKit/public/platform/WebMediaStreamTrackSourcesRequest.h"

namespace blink {
class WebMediaStreamCenterClient;
}

namespace content {
class MediaStreamDependencyFactory;

class CONTENT_EXPORT MediaStreamCenter
    : NON_EXPORTED_BASE(public blink::WebMediaStreamCenter),
      public RenderProcessObserver {
 public:
  MediaStreamCenter(blink::WebMediaStreamCenterClient* client,
                    MediaStreamDependencyFactory* factory);
  virtual ~MediaStreamCenter();

 private:
  virtual bool getMediaStreamTrackSources(
<<<<<<< HEAD
      const WebKit::WebMediaStreamTrackSourcesRequest& request) OVERRIDE;

  virtual void didEnableMediaStreamTrack(
      const WebKit::WebMediaStream& stream,
      const WebKit::WebMediaStreamTrack& component) OVERRIDE;

  virtual void didDisableMediaStreamTrack(
      const WebKit::WebMediaStream& stream,
      const WebKit::WebMediaStreamTrack& component) OVERRIDE;

  virtual void didStopLocalMediaStream(
      const WebKit::WebMediaStream& stream) OVERRIDE;

  virtual bool didStopMediaStreamTrack(
      const WebKit::WebMediaStreamTrack& web_track) OVERRIDE;

  virtual void didCreateMediaStream(
      WebKit::WebMediaStream& stream) OVERRIDE;

  virtual bool didAddMediaStreamTrack(
      const WebKit::WebMediaStream& stream,
      const WebKit::WebMediaStreamTrack& track) OVERRIDE;

  virtual bool didRemoveMediaStreamTrack(
      const WebKit::WebMediaStream& stream,
      const WebKit::WebMediaStreamTrack& track) OVERRIDE;
=======
      const blink::WebMediaStreamTrackSourcesRequest& request) OVERRIDE;

  virtual void didCreateMediaStreamTrack(
      const blink::WebMediaStreamTrack& track) OVERRIDE;

  virtual void didEnableMediaStreamTrack(
      const blink::WebMediaStreamTrack& track) OVERRIDE;

  virtual void didDisableMediaStreamTrack(
      const blink::WebMediaStreamTrack& track) OVERRIDE;

  virtual void didStopLocalMediaStream(
      const blink::WebMediaStream& stream) OVERRIDE;

  virtual bool didStopMediaStreamTrack(
      const blink::WebMediaStreamTrack& track) OVERRIDE;

  virtual void didCreateMediaStream(
      blink::WebMediaStream& stream) OVERRIDE;

  virtual bool didAddMediaStreamTrack(
      const blink::WebMediaStream& stream,
      const blink::WebMediaStreamTrack& track) OVERRIDE;

  virtual bool didRemoveMediaStreamTrack(
      const blink::WebMediaStream& stream,
      const blink::WebMediaStreamTrack& track) OVERRIDE;
>>>>>>> 8c15b39e

  // RenderProcessObserver implementation.
  virtual bool OnControlMessageReceived(const IPC::Message& message) OVERRIDE;

  void OnGetSourcesComplete(int request_id,
                            const content::StreamDeviceInfoArray& devices);

  // |rtc_factory_| is a weak pointer and is owned by the RenderThreadImpl.
  // It is valid as long as  RenderThreadImpl exist.
  MediaStreamDependencyFactory* rtc_factory_;

  // A strictly increasing id that's used to label incoming GetSources()
  // requests.
  int next_request_id_;

  typedef std::map<int, blink::WebMediaStreamTrackSourcesRequest> RequestMap;
  // Maps request ids to request objects.
  RequestMap requests_;

  DISALLOW_COPY_AND_ASSIGN(MediaStreamCenter);
};

}  // namespace content

#endif  // CONTENT_RENDERER_MEDIA_MEDIA_STREAM_CENTER_H_<|MERGE_RESOLUTION|>--- conflicted
+++ resolved
@@ -34,34 +34,6 @@
 
  private:
   virtual bool getMediaStreamTrackSources(
-<<<<<<< HEAD
-      const WebKit::WebMediaStreamTrackSourcesRequest& request) OVERRIDE;
-
-  virtual void didEnableMediaStreamTrack(
-      const WebKit::WebMediaStream& stream,
-      const WebKit::WebMediaStreamTrack& component) OVERRIDE;
-
-  virtual void didDisableMediaStreamTrack(
-      const WebKit::WebMediaStream& stream,
-      const WebKit::WebMediaStreamTrack& component) OVERRIDE;
-
-  virtual void didStopLocalMediaStream(
-      const WebKit::WebMediaStream& stream) OVERRIDE;
-
-  virtual bool didStopMediaStreamTrack(
-      const WebKit::WebMediaStreamTrack& web_track) OVERRIDE;
-
-  virtual void didCreateMediaStream(
-      WebKit::WebMediaStream& stream) OVERRIDE;
-
-  virtual bool didAddMediaStreamTrack(
-      const WebKit::WebMediaStream& stream,
-      const WebKit::WebMediaStreamTrack& track) OVERRIDE;
-
-  virtual bool didRemoveMediaStreamTrack(
-      const WebKit::WebMediaStream& stream,
-      const WebKit::WebMediaStreamTrack& track) OVERRIDE;
-=======
       const blink::WebMediaStreamTrackSourcesRequest& request) OVERRIDE;
 
   virtual void didCreateMediaStreamTrack(
@@ -89,7 +61,6 @@
   virtual bool didRemoveMediaStreamTrack(
       const blink::WebMediaStream& stream,
       const blink::WebMediaStreamTrack& track) OVERRIDE;
->>>>>>> 8c15b39e
 
   // RenderProcessObserver implementation.
   virtual bool OnControlMessageReceived(const IPC::Message& message) OVERRIDE;
