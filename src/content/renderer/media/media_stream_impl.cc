--- conflicted
+++ resolved
@@ -32,37 +32,6 @@
 namespace content {
 namespace {
 
-<<<<<<< HEAD
-std::string GetStreamConstraint(
-    const WebKit::WebMediaConstraints& constraints, const std::string& key,
-    bool is_mandatory) {
-  if (constraints.isNull())
-    return std::string();
-
-  WebKit::WebString value;
-  if (is_mandatory) {
-    constraints.getMandatoryConstraintValue(UTF8ToUTF16(key), value);
-  } else {
-    constraints.getOptionalConstraintValue(UTF8ToUTF16(key), value);
-  }
-  return UTF16ToUTF8(value);
-}
-
-void UpdateRequestOptions(
-    const WebKit::WebUserMediaRequest& user_media_request,
-    StreamOptions* options) {
-  if (options->audio_type != content::MEDIA_NO_SERVICE) {
-    std::string audio_stream_source = GetStreamConstraint(
-        user_media_request.audioConstraints(), kMediaStreamSource, true);
-    if (audio_stream_source == kMediaStreamSourceTab) {
-      options->audio_type = content::MEDIA_TAB_AUDIO_CAPTURE;
-      options->audio_device_id = GetStreamConstraint(
-          user_media_request.audioConstraints(),
-          kMediaStreamSourceId, true);
-    } else if (audio_stream_source == kMediaStreamSourceSystem) {
-      options->audio_type = content::MEDIA_LOOPBACK_AUDIO_CAPTURE;
-    }
-=======
 void CopyStreamConstraints(const blink::WebMediaConstraints& constraints,
                            StreamOptions::Constraints* mandatory,
                            StreamOptions::Constraints* optional) {
@@ -72,7 +41,6 @@
     mandatory->push_back(StreamOptions::Constraint(
         mandatory_constraints[i].m_name.utf8(),
         mandatory_constraints[i].m_value.utf8()));
->>>>>>> 8c15b39e
   }
 
   blink::WebVector<blink::WebMediaConstraint> optional_constraints;
@@ -104,15 +72,9 @@
   *output_buffer_size = hardware_config->GetOutputBufferSize();
 }
 
-<<<<<<< HEAD
-void RemoveSource(const WebKit::WebMediaStreamSource& source,
-                  std::vector<WebKit::WebMediaStreamSource>* sources) {
-  for (std::vector<WebKit::WebMediaStreamSource>::iterator it =
-=======
 void RemoveSource(const blink::WebMediaStreamSource& source,
                   std::vector<blink::WebMediaStreamSource>* sources) {
   for (std::vector<blink::WebMediaStreamSource>::iterator it =
->>>>>>> 8c15b39e
            sources->begin();
        it != sources->end(); ++it) {
     if (source.id() == it->id()) {
@@ -352,11 +314,6 @@
   }
   request_info->generated = true;
 
-<<<<<<< HEAD
-  WebKit::WebVector<WebKit::WebMediaStreamSource> audio_source_vector(
-        audio_array.size());
-
-=======
   blink::WebVector<blink::WebMediaStreamSource> audio_source_vector(
         audio_array.size());
 
@@ -370,7 +327,6 @@
         it->device.name.c_str()));
   }
 
->>>>>>> 8c15b39e
   StreamDeviceInfoArray overridden_audio_array = audio_array;
   if (!request_info->enable_automatic_output_device_selection) {
     // If the GetUserMedia request did not explicitly set the constraint
@@ -383,23 +339,6 @@
     }
   }
   CreateWebKitSourceVector(label, overridden_audio_array,
-<<<<<<< HEAD
-                           WebKit::WebMediaStreamSource::TypeAudio,
-                           request_info->frame,
-                           audio_source_vector);
-
-  WebKit::WebVector<WebKit::WebMediaStreamSource> video_source_vector(
-      video_array.size());
-  CreateWebKitSourceVector(label, video_array,
-                           WebKit::WebMediaStreamSource::TypeVideo,
-                           request_info->frame,
-                           video_source_vector);
-  WebKit::WebUserMediaRequest* request = &(request_info->request);
-  WebKit::WebString webkit_id = UTF8ToUTF16(label);
-  WebKit::WebMediaStream* web_stream = &(request_info->web_stream);
-
-  WebKit::WebVector<WebKit::WebMediaStreamTrack> audio_track_vector(
-=======
                            blink::WebMediaStreamSource::TypeAudio,
                            request_info->frame,
                            audio_source_vector);
@@ -415,7 +354,6 @@
   blink::WebMediaStream* web_stream = &(request_info->web_stream);
 
   blink::WebVector<blink::WebMediaStreamTrack> audio_track_vector(
->>>>>>> 8c15b39e
       audio_array.size());
   for (size_t i = 0; i < audio_track_vector.size(); ++i) {
     audio_track_vector[i].initialize(audio_source_vector[i]);
@@ -493,13 +431,6 @@
     }
   }
 
-<<<<<<< HEAD
-  UserMediaRequestInfo* user_media_request = FindUserMediaRequestInfo(label);
-  if (user_media_request) {
-    DeleteUserMediaRequestInfo(user_media_request);
-  }
-  StopUnreferencedSources(false);
-=======
   // Remove the reference to this source from all |user_media_requests_|.
   // TODO(perkj): The below is not necessary once we don't need to support
   // MediaStream::Stop().
@@ -512,33 +443,17 @@
       ++it;
     }
   }
->>>>>>> 8c15b39e
 }
 
 void MediaStreamImpl::CreateWebKitSourceVector(
     const std::string& label,
     const StreamDeviceInfoArray& devices,
-<<<<<<< HEAD
-    WebKit::WebMediaStreamSource::Type type,
-    WebKit::WebFrame* frame,
-    WebKit::WebVector<WebKit::WebMediaStreamSource>& webkit_sources) {
-  CHECK_EQ(devices.size(), webkit_sources.size());
-  for (size_t i = 0; i < devices.size(); ++i) {
-    const char* track_type =
-        (type == WebKit::WebMediaStreamSource::TypeAudio) ? "a" : "v";
-    std::string source_id = base::StringPrintf("%s%s%u", label.c_str(),
-                                               track_type,
-                                               static_cast<unsigned int>(i));
-
-    const WebKit::WebMediaStreamSource* existing_source =
-=======
     blink::WebMediaStreamSource::Type type,
     blink::WebFrame* frame,
     blink::WebVector<blink::WebMediaStreamSource>& webkit_sources) {
   CHECK_EQ(devices.size(), webkit_sources.size());
   for (size_t i = 0; i < devices.size(); ++i) {
     const blink::WebMediaStreamSource* existing_source =
->>>>>>> 8c15b39e
         FindLocalSource(devices[i]);
     if (existing_source) {
       webkit_sources[i] = *existing_source;
@@ -547,11 +462,7 @@
       continue;
     }
     webkit_sources[i].initialize(
-<<<<<<< HEAD
-        UTF8ToUTF16(source_id),
-=======
         UTF8ToUTF16(devices[i].device.id),
->>>>>>> 8c15b39e
         type,
         UTF8ToUTF16(devices[i].device.name));
     MediaStreamSourceExtraData* source_extra_data(
@@ -560,11 +471,6 @@
             base::Bind(&MediaStreamImpl::OnLocalSourceStop, AsWeakPtr())));
     // |source_extra_data| is owned by webkit_sources[i].
     webkit_sources[i].setExtraData(source_extra_data);
-<<<<<<< HEAD
-    webkit_sources[i].setDeviceId(UTF8ToUTF16(
-        base::IntToString(devices[i].session_id)));
-=======
->>>>>>> 8c15b39e
     local_sources_.push_back(LocalStreamSource(frame, webkit_sources[i]));
   }
 }
@@ -635,11 +541,7 @@
   }
 }
 
-<<<<<<< HEAD
-const WebKit::WebMediaStreamSource* MediaStreamImpl::FindLocalSource(
-=======
 const blink::WebMediaStreamSource* MediaStreamImpl::FindLocalSource(
->>>>>>> 8c15b39e
     const StreamDeviceInfo& device) const {
   for (LocalStreamSources::const_iterator it = local_sources_.begin();
        it != local_sources_.end(); ++it) {
@@ -657,21 +559,12 @@
 }
 
 bool MediaStreamImpl::FindSourceInRequests(
-<<<<<<< HEAD
-    const WebKit::WebMediaStreamSource& source) const {
-  for (UserMediaRequests::const_iterator req_it = user_media_requests_.begin();
-       req_it != user_media_requests_.end(); ++req_it) {
-    const std::vector<WebKit::WebMediaStreamSource>& sources =
-        (*req_it)->sources;
-    for (std::vector<WebKit::WebMediaStreamSource>::const_iterator source_it =
-=======
     const blink::WebMediaStreamSource& source) const {
   for (UserMediaRequests::const_iterator req_it = user_media_requests_.begin();
        req_it != user_media_requests_.end(); ++req_it) {
     const std::vector<blink::WebMediaStreamSource>& sources =
         (*req_it)->sources;
     for (std::vector<blink::WebMediaStreamSource>::const_iterator source_it =
->>>>>>> 8c15b39e
              sources.begin();
          source_it != sources.end(); ++source_it) {
       if (source_it->id() == source.id()) {
@@ -774,87 +667,6 @@
       ++sources_it;
     }
   }
-<<<<<<< HEAD
-}
-
-void MediaStreamImpl::OnLocalMediaStreamStop(
-    const std::string& label) {
-  DVLOG(1) << "MediaStreamImpl::OnLocalMediaStreamStop(" << label << ")";
-
-  UserMediaRequestInfo* user_media_request = FindUserMediaRequestInfo(label);
-  if (user_media_request) {
-    DeleteUserMediaRequestInfo(user_media_request);
-  }
-  StopUnreferencedSources(true);
-}
-
-void MediaStreamImpl::OnLocalSourceStop(
-    const WebKit::WebMediaStreamSource& source) {
-  DCHECK(CalledOnValidThread());
-
-  StopLocalSource(source, true);
-
-  bool device_found = false;
-  for (LocalStreamSources::iterator device_it = local_sources_.begin();
-       device_it != local_sources_.end(); ++device_it) {
-    if (device_it->source.id()  == source.id()) {
-      device_found = true;
-      local_sources_.erase(device_it);
-      break;
-    }
-  }
-  CHECK(device_found);
-
-  // Remove the reference to this source from all |user_media_requests_|.
-  // TODO(perkj): The below is not necessary once we don't need to support
-  // MediaStream::Stop().
-  UserMediaRequests::iterator it = user_media_requests_.begin();
-  while (it != user_media_requests_.end()) {
-    RemoveSource(source, &(*it)->sources);
-    if ((*it)->sources.empty()) {
-      it = user_media_requests_.erase(it);
-    } else {
-      ++it;
-    }
-  }
-}
-
-void MediaStreamImpl::StopLocalSource(
-    const WebKit::WebMediaStreamSource& source,
-    bool notify_dispatcher) {
-  MediaStreamSourceExtraData* extra_data =
-        static_cast<MediaStreamSourceExtraData*> (source.extraData());
-  CHECK(extra_data);
-  DVLOG(1) << "MediaStreamImpl::StopLocalSource("
-           << "{device_id = " << extra_data->device_info().device.id << "})";
-
-  if (source.type() == WebKit::WebMediaStreamSource::TypeAudio) {
-    if (extra_data->GetAudioCapturer()) {
-      extra_data->GetAudioCapturer()->Stop();
-    }
-  }
-
-  if (notify_dispatcher)
-    media_stream_dispatcher_->StopStreamDevice(extra_data->device_info());
-
-  WebKit::WebMediaStreamSource writable_source(source);
-  writable_source.setReadyState(
-      WebKit::WebMediaStreamSource::ReadyStateEnded);
-  writable_source.setExtraData(NULL);
-}
-
-void MediaStreamImpl::StopUnreferencedSources(bool notify_dispatcher) {
-  LocalStreamSources::iterator source_it = local_sources_.begin();
-  while (source_it != local_sources_.end()) {
-    if (!FindSourceInRequests(source_it->source)) {
-      StopLocalSource(source_it->source, notify_dispatcher);
-      source_it = local_sources_.erase(source_it);
-    } else {
-      ++source_it;
-    }
-  }
-=======
->>>>>>> 8c15b39e
 }
 
 void MediaStreamImpl::OnLocalMediaStreamStop(
