--- conflicted
+++ resolved
@@ -139,10 +139,6 @@
   // change in playback rate.
   void UpdateDeferStrategy(bool paused);
 
-<<<<<<< HEAD
-  base::WeakPtrFactory<BufferedDataSource> weak_factory_;
-=======
->>>>>>> 8c15b39e
   base::WeakPtr<BufferedDataSource> weak_this_;
 
   // URL of the resource requested.
