--- conflicted
+++ resolved
@@ -33,20 +33,11 @@
   TRACE_EVENT0("audio", "WebRtcLocalAudioRenderer::Render");
   base::AutoLock auto_lock(thread_lock_);
 
-<<<<<<< HEAD
-  if (!playing_ || !volume_) {
-=======
   if (!playing_ || !volume_ || !loopback_fifo_) {
->>>>>>> 8c15b39e
     audio_bus->Zero();
     return 0;
   }
 
-<<<<<<< HEAD
-  DCHECK(loopback_fifo_.get() != NULL);
-
-=======
->>>>>>> 8c15b39e
   // Provide data by reading from the FIFO if the FIFO contains enough
   // to fulfill the request.
   if (loopback_fifo_->frames() >= audio_bus->frames()) {
@@ -73,13 +64,8 @@
   DCHECK(capture_thread_checker_.CalledOnValidThread());
   TRACE_EVENT0("audio", "WebRtcLocalAudioRenderer::CaptureData");
   base::AutoLock auto_lock(thread_lock_);
-<<<<<<< HEAD
-  if (!playing_ || !volume_)
-    return 0;
-=======
   if (!playing_ || !volume_ || !loopback_fifo_)
     return;
->>>>>>> 8c15b39e
 
   // Push captured audio to FIFO so it can be read by a local sink.
   if (loopback_fifo_->frames() + number_of_frames <=
@@ -164,17 +150,9 @@
       session_id_(session_id),
       message_loop_(base::MessageLoopProxy::current()),
       playing_(false),
-<<<<<<< HEAD
-      sample_rate_(sample_rate),
       frames_per_buffer_(frames_per_buffer),
       volume_(0.0),
       sink_started_(false) {
-  DCHECK(audio_track);
-=======
-      frames_per_buffer_(frames_per_buffer),
-      volume_(0.0),
-      sink_started_(false) {
->>>>>>> 8c15b39e
   DVLOG(1) << "WebRtcLocalAudioRenderer::WebRtcLocalAudioRenderer()";
 }
 
@@ -194,17 +172,8 @@
   DCHECK(!sink_.get());
   sink_ = AudioDeviceFactory::NewOutputDevice(source_render_view_id_);
 
-<<<<<<< HEAD
-  // TODO(henrika): we could utilize the unified audio here instead and do
-  // sink_->InitializeIO(sink_params, 2, callback_.get());
-  // It would then be possible to avoid using the WebRtcAudioCapturer.
-  sink_->InitializeUnifiedStream(sink_params, this, session_id_);
-
-  last_render_time_ = base::Time::Now();
-=======
   base::AutoLock auto_lock(thread_lock_);
   last_render_time_ = base::TimeTicks::Now();
->>>>>>> 8c15b39e
   playing_ = false;
 }
 
@@ -221,10 +190,6 @@
   // Stop the output audio stream, i.e, stop asking for data to render.
   // It is safer to call Stop() on the |sink_| to clean up the resources even
   // when the |sink_| is never started.
-<<<<<<< HEAD
-  sink_->Stop();
-  sink_ = NULL;
-=======
   if (sink_) {
     sink_->Stop();
     sink_ = NULL;
@@ -235,12 +200,6 @@
                               kSinkNeverStarted, kSinkStatesMax);
   }
   sink_started_ = false;
->>>>>>> 8c15b39e
-
-  if (!sink_started_) {
-    UMA_HISTOGRAM_ENUMERATION("Media.LocalRendererSinkStates",
-                              kSinkNeverStarted, kSinkStatesMax);
-  }
 
   // Ensure that the capturer stops feeding us with captured audio.
   MediaStreamAudioSink::RemoveFromAudioTrack(this, audio_track_);
@@ -253,17 +212,6 @@
   if (!sink_.get())
     return;
 
-<<<<<<< HEAD
-  // Lazily start the sink when the first Play() is called and the volume is
-  // unmuted.
-  if (volume_)
-    StartSink();
-
-  // Resumes rendering by ensuring that WebRtcLocalAudioRenderer::Render()
-  // now reads data from the local FIFO.
-  playing_ = true;
-  last_render_time_ = base::Time::Now();
-=======
   {
     base::AutoLock auto_lock(thread_lock_);
     // Resumes rendering by ensuring that WebRtcLocalAudioRenderer::Render()
@@ -271,7 +219,6 @@
     playing_ = true;
     last_render_time_ = base::TimeTicks::Now();
   }
->>>>>>> 8c15b39e
 
   // Note: If volume_ is currently muted, the |sink_| will not be started yet.
   MaybeStartSink();
@@ -293,18 +240,6 @@
 
 void WebRtcLocalAudioRenderer::SetVolume(float volume) {
   DVLOG(1) << "WebRtcLocalAudioRenderer::SetVolume(" << volume << ")";
-<<<<<<< HEAD
-  DCHECK(thread_checker_.CalledOnValidThread());
-  base::AutoLock auto_lock(thread_lock_);
-
-  // Lazily start the |sink_| when the local renderer is unmuted during
-  // playing.
-  if (!volume_ && volume && playing_)
-    StartSink();
-
-  // Cache the volume.
-  volume_ = volume;
-=======
   DCHECK(message_loop_->BelongsToCurrentThread());
 
   {
@@ -316,7 +251,6 @@
   // Lazily start the |sink_| when the local renderer is unmuted during
   // playing.
   MaybeStartSink();
->>>>>>> 8c15b39e
 
   if (sink_.get())
     sink_->SetVolume(volume);
@@ -334,17 +268,6 @@
   return true;
 }
 
-<<<<<<< HEAD
-void WebRtcLocalAudioRenderer::StartSink() {
-  DCHECK(thread_checker_.CalledOnValidThread());
-  DCHECK(sink_.get());
-  if (sink_started_)
-    return;
-
-  sink_->Start();
-  sink_started_ = true;
-
-=======
 void WebRtcLocalAudioRenderer::MaybeStartSink() {
   DCHECK(message_loop_->BelongsToCurrentThread());
   DVLOG(1) << "WebRtcLocalAudioRenderer::MaybeStartSink()";
@@ -364,13 +287,10 @@
   sink_->InitializeUnifiedStream(sink_params_, this, session_id_);
   sink_->Start();
   sink_started_ = true;
->>>>>>> 8c15b39e
   UMA_HISTOGRAM_ENUMERATION("Media.LocalRendererSinkStates",
                             kSinkStarted, kSinkStatesMax);
 }
 
-<<<<<<< HEAD
-=======
 void WebRtcLocalAudioRenderer::ReconfigureSink(
     const media::AudioParameters& params) {
   DCHECK(message_loop_->BelongsToCurrentThread());
@@ -390,5 +310,4 @@
   MaybeStartSink();
 }
 
->>>>>>> 8c15b39e
 }  // namespace content