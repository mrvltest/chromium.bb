--- conflicted
+++ resolved
@@ -148,15 +148,6 @@
 
   static void AddNativeTrackToBlinkTrack(
       webrtc::MediaStreamTrackInterface* native_track,
-<<<<<<< HEAD
-      const WebKit::WebMediaStreamTrack& webkit_track);
-
-  static webrtc::MediaStreamInterface* GetNativeMediaStream(
-      const WebKit::WebMediaStream& stream);
-
-  static webrtc::MediaStreamTrackInterface* GetNativeMediaStreamTrack(
-      const WebKit::WebMediaStreamTrack& track);
-=======
       const blink::WebMediaStreamTrack& webkit_track,
       bool is_local_track);
 
@@ -165,7 +156,6 @@
 
   static webrtc::MediaStreamTrackInterface* GetNativeMediaStreamTrack(
       const blink::WebMediaStreamTrack& track);
->>>>>>> 8c15b39e
 
  protected:
   // Asks the PeerConnection factory to create a Local MediaStream object.
@@ -234,15 +224,12 @@
   void DeleteIpcNetworkManager();
   void CleanupPeerConnectionFactory();
 
-<<<<<<< HEAD
-=======
   scoped_refptr<webrtc::AudioTrackInterface>
   CreateNativeAudioMediaStreamTrack(const blink::WebMediaStreamTrack& track);
 
   scoped_refptr<webrtc::VideoTrackInterface>
   CreateNativeVideoMediaStreamTrack(const blink::WebMediaStreamTrack& track);
 
->>>>>>> 8c15b39e
   // We own network_manager_, must be deleted on the worker thread.
   // The network manager uses |p2p_socket_dispatcher_|.
   IpcNetworkManager* network_manager_;
