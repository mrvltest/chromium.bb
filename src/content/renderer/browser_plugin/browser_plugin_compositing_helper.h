// Copyright (c) 2013 The Chromium Authors. All rights reserved.
// Use of this source code is governed by a BSD-style license that can be
// found in the LICENSE file.

#ifndef  CONTENT_RENDERER_BROWSER_PLUGIN_BROWSER_PLUGIN_COMPOSITING_HELPER_H_
#define  CONTENT_RENDERER_BROWSER_PLUGIN_BROWSER_PLUGIN_COMPOSITING_HELPER_H_

#include <string>
#include <vector>

#include "base/memory/ref_counted.h"
#include "base/memory/scoped_ptr.h"
#include "cc/layers/delegated_frame_resource_collection.h"
#include "content/common/content_export.h"
#include "gpu/command_buffer/common/mailbox.h"
#include "ui/gfx/size.h"

namespace base {
class SharedMemory;
}

namespace cc {
class CompositorFrame;
class CopyOutputResult;
class Layer;
class SolidColorLayer;
class TextureLayer;
class DelegatedFrameProvider;
class DelegatedFrameResourceCollection;
class DelegatedRendererLayer;
}

namespace blink {
class WebPluginContainer;
class WebLayer;
}

namespace gfx {
class Rect;
class Size;
}

namespace content {

class BrowserPluginManager;

class CONTENT_EXPORT BrowserPluginCompositingHelper :
    public base::RefCounted<BrowserPluginCompositingHelper>,
    public cc::DelegatedFrameResourceCollectionClient {
 public:
  BrowserPluginCompositingHelper(blink::WebPluginContainer* container,
                                 BrowserPluginManager* manager,
                                 int instance_id,
                                 int host_routing_id);
  void CopyFromCompositingSurface(int request_id,
                                  gfx::Rect source_rect,
                                  gfx::Size dest_size);
  void DidCommitCompositorFrame();
  void EnableCompositing(bool);
  void OnContainerDestroy();
  void OnBuffersSwapped(const gfx::Size& size,
                        const std::string& mailbox_name,
                        int gpu_route_id,
                        int gpu_host_id,
                        float device_scale_factor);
  void OnCompositorFrameSwapped(scoped_ptr<cc::CompositorFrame> frame,
                                int route_id,
                                uint32 output_surface_id,
                                int host_id);
  void UpdateVisibility(bool);

  // cc::DelegatedFrameProviderClient implementation.
  virtual void UnusedResourcesAreAvailable() OVERRIDE;
  void SetContentsOpaque(bool);

 protected:
  // Friend RefCounted so that the dtor can be non-public.
  friend class base::RefCounted<BrowserPluginCompositingHelper>;
 private:
  enum SwapBuffersType {
    TEXTURE_IMAGE_TRANSPORT,
    GL_COMPOSITOR_FRAME,
    SOFTWARE_COMPOSITOR_FRAME,
  };
  struct SwapBuffersInfo {
    SwapBuffersInfo();

    gpu::Mailbox name;
    SwapBuffersType type;
    gfx::Size size;
    int route_id;
    uint32 output_surface_id;
    int host_id;
    unsigned software_frame_id;
    base::SharedMemory* shared_memory;
  };
  virtual ~BrowserPluginCompositingHelper();
  void CheckSizeAndAdjustLayerProperties(const gfx::Size& new_size,
                                         float device_scale_factor,
                                         cc::Layer* layer);
  void OnBuffersSwappedPrivate(const SwapBuffersInfo& mailbox,
                               unsigned sync_point,
                               float device_scale_factor);
  void MailboxReleased(SwapBuffersInfo mailbox,
                       unsigned sync_point,
                       bool lost_resource);
  void SendReturnedDelegatedResources();
  void CopyFromCompositingSurfaceHasResult(
      int request_id,
      gfx::Size dest_size,
      scoped_ptr<cc::CopyOutputResult> result);

  int instance_id_;
  int host_routing_id_;
  int last_route_id_;
  uint32 last_output_surface_id_;
  int last_host_id_;
  bool last_mailbox_valid_;
  bool ack_pending_;
  bool software_ack_pending_;
<<<<<<< HEAD
=======
  bool opaque_;
>>>>>>> 8c15b39e
  std::vector<unsigned> unacked_software_frames_;

  gfx::Size buffer_size_;

  scoped_refptr<cc::DelegatedFrameResourceCollection> resource_collection_;
  scoped_refptr<cc::DelegatedFrameProvider> frame_provider_;

  scoped_refptr<cc::SolidColorLayer> background_layer_;
  scoped_refptr<cc::TextureLayer> texture_layer_;
  scoped_refptr<cc::DelegatedRendererLayer> delegated_layer_;
  scoped_ptr<blink::WebLayer> web_layer_;
  blink::WebPluginContainer* container_;

  scoped_refptr<BrowserPluginManager> browser_plugin_manager_;
};

}  // namespace content

#endif  // CONTENT_RENDERER_BROWSER_PLUGIN_BROWSER_PLUGIN_COMPOSITING_HELPER_H_<|MERGE_RESOLUTION|>--- conflicted
+++ resolved
@@ -118,10 +118,7 @@
   bool last_mailbox_valid_;
   bool ack_pending_;
   bool software_ack_pending_;
-<<<<<<< HEAD
-=======
   bool opaque_;
->>>>>>> 8c15b39e
   std::vector<unsigned> unacked_software_frames_;
 
   gfx::Size buffer_size_;
