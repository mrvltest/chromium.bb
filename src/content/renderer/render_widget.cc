// Copyright (c) 2012 The Chromium Authors. All rights reserved.
// Use of this source code is governed by a BSD-style license that can be
// found in the LICENSE file.

#include "content/renderer/render_widget.h"

#include "base/auto_reset.h"
#include "base/bind.h"
#include "base/command_line.h"
#include "base/logging.h"
#include "base/memory/scoped_ptr.h"
#include "base/memory/singleton.h"
#include "base/message_loop/message_loop.h"
#include "base/metrics/histogram.h"
#include "base/stl_util.h"
#include "base/strings/utf_string_conversions.h"
#include "base/sys_info.h"
#include "base/trace_event/trace_event.h"
#include "base/trace_event/trace_event_synthetic_delay.h"
#include "build/build_config.h"
#include "cc/base/switches.h"
#include "cc/debug/benchmark_instrumentation.h"
#include "cc/output/output_surface.h"
#include "cc/trees/layer_tree_host.h"
#include "components/scheduler/renderer/render_widget_scheduling_state.h"
#include "components/scheduler/renderer/renderer_scheduler.h"
#include "content/child/npapi/webplugin.h"
#include "content/common/content_switches_internal.h"
#include "content/common/gpu/client/context_provider_command_buffer.h"
#include "content/common/gpu/client/webgraphicscontext3d_command_buffer_impl.h"
#include "content/common/gpu/gpu_process_launch_causes.h"
#include "content/common/input/synthetic_gesture_packet.h"
#include "content/common/input/web_input_event_traits.h"
#include "content/common/input_messages.h"
#include "content/common/swapped_out_messages.h"
#include "content/common/view_messages.h"
#include "content/public/common/content_switches.h"
#include "content/public/common/context_menu_params.h"
#include "content/renderer/cursor_utils.h"
#include "content/renderer/external_popup_menu.h"
#include "content/renderer/gpu/compositor_output_surface.h"
#include "content/renderer/gpu/delegated_compositor_output_surface.h"
#include "content/renderer/gpu/frame_swap_message_queue.h"
#include "content/renderer/gpu/mailbox_output_surface.h"
#include "content/renderer/gpu/queue_message_swap_promise.h"
#include "content/renderer/gpu/render_widget_compositor.h"
#include "content/renderer/ime_event_guard.h"
#include "content/renderer/input/input_handler_manager.h"
#include "content/renderer/pepper/pepper_plugin_instance_impl.h"
#include "content/renderer/render_frame_impl.h"
#include "content/renderer/render_frame_proxy.h"
#include "content/renderer/render_process.h"
#include "content/renderer/render_thread_impl.h"
#include "content/renderer/render_view_impl.h"
#include "content/renderer/renderer_blink_platform_impl.h"
#include "content/renderer/resizing_mode_selector.h"
#include "ipc/ipc_sync_message.h"
#include "skia/ext/platform_canvas.h"
#include "third_party/WebKit/public/platform/WebCursorInfo.h"
#include "third_party/WebKit/public/platform/WebGraphicsContext3D.h"
#include "third_party/WebKit/public/platform/WebPoint.h"
#include "third_party/WebKit/public/platform/WebRect.h"
#include "third_party/WebKit/public/platform/WebScreenInfo.h"
#include "third_party/WebKit/public/platform/WebSize.h"
#include "third_party/WebKit/public/platform/WebString.h"
#include "third_party/WebKit/public/web/WebDeviceEmulationParams.h"
#include "third_party/WebKit/public/web/WebFrameWidget.h"
#include "third_party/WebKit/public/web/WebLocalFrame.h"
#include "third_party/WebKit/public/web/WebNode.h"
#include "third_party/WebKit/public/web/WebPagePopup.h"
#include "third_party/WebKit/public/web/WebPopupMenuInfo.h"
#include "third_party/WebKit/public/web/WebRange.h"
#include "third_party/WebKit/public/web/WebRuntimeFeatures.h"
#include "third_party/WebKit/public/web/WebView.h"
#include "third_party/skia/include/core/SkShader.h"
#include "ui/base/ui_base_switches.h"
#include "ui/gfx/geometry/point_conversions.h"
#include "ui/gfx/geometry/rect_conversions.h"
#include "ui/gfx/geometry/size_conversions.h"
#include "ui/gfx/skia_util.h"
#include "ui/gl/gl_switches.h"
#include "ui/surface/transport_dib.h"

#if defined(OS_ANDROID)
#include <android/keycodes.h>
#include "content/renderer/android/synchronous_compositor_factory.h"
#include "content/renderer/android/synchronous_compositor_filter.h"
#include "content/renderer/android/synchronous_compositor_output_surface.h"
#endif

#if defined(OS_POSIX)
#include "ipc/ipc_channel_posix.h"
#include "third_party/skia/include/core/SkMallocPixelRef.h"
#include "third_party/skia/include/core/SkPixelRef.h"
#endif  // defined(OS_POSIX)

#include "third_party/WebKit/public/web/WebWidget.h"

using blink::WebCompositionUnderline;
using blink::WebCursorInfo;
using blink::WebDeviceEmulationParams;
using blink::WebGestureEvent;
using blink::WebInputEvent;
using blink::WebKeyboardEvent;
using blink::WebMouseEvent;
using blink::WebMouseWheelEvent;
using blink::WebNavigationPolicy;
using blink::WebNode;
using blink::WebPagePopup;
using blink::WebPoint;
using blink::WebPopupType;
using blink::WebRange;
using blink::WebRect;
using blink::WebScreenInfo;
using blink::WebSize;
using blink::WebTextDirection;
using blink::WebTouchEvent;
using blink::WebTouchPoint;
using blink::WebVector;
using blink::WebWidget;

namespace {

typedef std::map<std::string, ui::TextInputMode> TextInputModeMap;

class TextInputModeMapSingleton {
 public:
  static TextInputModeMapSingleton* GetInstance() {
    return base::Singleton<TextInputModeMapSingleton>::get();
  }
  TextInputModeMapSingleton() {
    map_["verbatim"] = ui::TEXT_INPUT_MODE_VERBATIM;
    map_["latin"] = ui::TEXT_INPUT_MODE_LATIN;
    map_["latin-name"] = ui::TEXT_INPUT_MODE_LATIN_NAME;
    map_["latin-prose"] = ui::TEXT_INPUT_MODE_LATIN_PROSE;
    map_["full-width-latin"] = ui::TEXT_INPUT_MODE_FULL_WIDTH_LATIN;
    map_["kana"] = ui::TEXT_INPUT_MODE_KANA;
    map_["katakana"] = ui::TEXT_INPUT_MODE_KATAKANA;
    map_["numeric"] = ui::TEXT_INPUT_MODE_NUMERIC;
    map_["tel"] = ui::TEXT_INPUT_MODE_TEL;
    map_["email"] = ui::TEXT_INPUT_MODE_EMAIL;
    map_["url"] = ui::TEXT_INPUT_MODE_URL;
  }
  const TextInputModeMap& map() const { return map_; }
 private:
  TextInputModeMap map_;

  friend struct base::DefaultSingletonTraits<TextInputModeMapSingleton>;

  DISALLOW_COPY_AND_ASSIGN(TextInputModeMapSingleton);
};

ui::TextInputMode ConvertInputMode(const blink::WebString& input_mode) {
  static TextInputModeMapSingleton* singleton =
      TextInputModeMapSingleton::GetInstance();
  TextInputModeMap::const_iterator it =
      singleton->map().find(input_mode.utf8());
  if (it == singleton->map().end())
    return ui::TEXT_INPUT_MODE_DEFAULT;
  return it->second;
}

// TODO(brianderson): Replace the hard-coded threshold with a fraction of
// the BeginMainFrame interval.
// 4166us will allow 1/4 of a 60Hz interval or 1/2 of a 120Hz interval to
// be spent in input hanlders before input starts getting throttled.
static int kInputHandlingTimeThrottlingThresholdMicroseconds = 4166;

int64 GetEventLatencyMicros(double event_timestamp, base::TimeTicks now) {
  return (now - base::TimeDelta::FromSecondsD(event_timestamp))
      .ToInternalValue();
}

void LogInputEventLatencyUmaImpl(WebInputEvent::Type event_type,
                                 double event_timestamp,
                                 base::TimeTicks now) {
  UMA_HISTOGRAM_CUSTOM_COUNTS("Event.AggregatedLatency.Renderer2",
                              GetEventLatencyMicros(event_timestamp, now), 1,
                              10000000, 100);

#define CASE_TYPE(t)                                                         \
  case WebInputEvent::t:                                                     \
    UMA_HISTOGRAM_CUSTOM_COUNTS("Event.Latency.Renderer2." #t,               \
                                GetEventLatencyMicros(event_timestamp, now), \
                                1, 10000000, 100);                           \
    break;

  switch (event_type) {
    CASE_TYPE(Undefined);
    CASE_TYPE(MouseDown);
    CASE_TYPE(MouseUp);
    CASE_TYPE(MouseMove);
    CASE_TYPE(MouseEnter);
    CASE_TYPE(MouseLeave);
    CASE_TYPE(ContextMenu);
    CASE_TYPE(MouseWheel);
    CASE_TYPE(RawKeyDown);
    CASE_TYPE(KeyDown);
    CASE_TYPE(KeyUp);
    CASE_TYPE(Char);
    CASE_TYPE(GestureScrollBegin);
    CASE_TYPE(GestureScrollEnd);
    CASE_TYPE(GestureScrollUpdate);
    CASE_TYPE(GestureFlingStart);
    CASE_TYPE(GestureFlingCancel);
    CASE_TYPE(GestureShowPress);
    CASE_TYPE(GestureTap);
    CASE_TYPE(GestureTapUnconfirmed);
    CASE_TYPE(GestureTapDown);
    CASE_TYPE(GestureTapCancel);
    CASE_TYPE(GestureDoubleTap);
    CASE_TYPE(GestureTwoFingerTap);
    CASE_TYPE(GestureLongPress);
    CASE_TYPE(GestureLongTap);
    CASE_TYPE(GesturePinchBegin);
    CASE_TYPE(GesturePinchEnd);
    CASE_TYPE(GesturePinchUpdate);
    CASE_TYPE(TouchStart);
    CASE_TYPE(TouchMove);
    CASE_TYPE(TouchEnd);
    CASE_TYPE(TouchCancel);
    default:
      // Must include default to let blink::WebInputEvent add new event types
      // before they're added here.
      DLOG(WARNING) << "Unhandled WebInputEvent type: " << event_type;
      break;
  }

#undef CASE_TYPE
}

void LogInputEventLatencyUma(const WebInputEvent& event, base::TimeTicks now,
                             const ui::LatencyInfo& latency_info) {
  LogInputEventLatencyUmaImpl(event.type, event.timeStampSeconds, now);
  for (size_t i = 0; i < latency_info.coalesced_events_size(); i++) {
    LogInputEventLatencyUmaImpl(
        event.type,
        latency_info.timestamps_of_coalesced_events()[i],
        now);
  }
}

}  // namespace

namespace content {

// RenderWidget::ScreenMetricsEmulator ----------------------------------------

class RenderWidget::ScreenMetricsEmulator {
 public:
  ScreenMetricsEmulator(
      RenderWidget* widget,
      const WebDeviceEmulationParams& params);
  virtual ~ScreenMetricsEmulator();

  // Scale and offset used to convert between host coordinates
  // and webwidget coordinates.
  float scale() { return scale_; }
  gfx::PointF offset() { return offset_; }
  gfx::Rect applied_widget_rect() const { return applied_widget_rect_; }
  gfx::Rect original_screen_rect() const { return original_view_screen_rect_; }
  const WebScreenInfo& original_screen_info() { return original_screen_info_; }

  void ChangeEmulationParams(
      const WebDeviceEmulationParams& params);

  // The following methods alter handlers' behavior for messages related to
  // widget size and position.
  void OnResizeMessage(const ViewMsg_Resize_Params& params);
  void OnUpdateScreenRectsMessage(const gfx::Rect& view_screen_rect,
                                  const gfx::Rect& window_screen_rect);
  void OnShowContextMenu(ContextMenuParams* params);
  gfx::Rect AdjustValidationMessageAnchor(const gfx::Rect& anchor);

 private:
  void Reapply();
  void Apply(bool top_controls_shrink_blink_size,
             float top_controls_height,
             gfx::Rect resizer_rect,
             bool is_fullscreen_granted,
             blink::WebDisplayMode display_mode);

  RenderWidget* widget_;

  // Parameters as passed by RenderWidget::EnableScreenMetricsEmulation.
  WebDeviceEmulationParams params_;

  // The computed scale and offset used to fit widget into browser window.
  float scale_;
  gfx::PointF offset_;

  // Widget rect as passed to webwidget.
  gfx::Rect applied_widget_rect_;

  // Original values to restore back after emulation ends.
  gfx::Size original_size_;
  gfx::Size original_physical_backing_size_;
  gfx::Size original_visible_viewport_size_;
  blink::WebScreenInfo original_screen_info_;
  gfx::Rect original_view_screen_rect_;
  gfx::Rect original_window_screen_rect_;
};

RenderWidget::ScreenMetricsEmulator::ScreenMetricsEmulator(
    RenderWidget* widget,
    const WebDeviceEmulationParams& params)
    : widget_(widget),
      params_(params),
      scale_(1.f) {
  original_size_ = widget_->size_;
  original_physical_backing_size_ = widget_->physical_backing_size_;
  original_visible_viewport_size_ = widget_->visible_viewport_size_;
  original_screen_info_ = widget_->screen_info_;
  original_view_screen_rect_ = widget_->view_screen_rect_;
  original_window_screen_rect_ = widget_->window_screen_rect_;
  Apply(widget_->top_controls_shrink_blink_size_,
        widget_->top_controls_height_,
        widget_->resizer_rect_,
        widget_->is_fullscreen_granted_,
        widget_->display_mode_);
}

RenderWidget::ScreenMetricsEmulator::~ScreenMetricsEmulator() {
  widget_->screen_info_ = original_screen_info_;

  widget_->SetDeviceScaleFactor(original_screen_info_.deviceScaleFactor);
  widget_->SetScreenMetricsEmulationParameters(false, params_);
  widget_->view_screen_rect_ = original_view_screen_rect_;
  widget_->window_screen_rect_ = original_window_screen_rect_;
  widget_->Resize(original_size_,
                  original_physical_backing_size_,
                  widget_->top_controls_shrink_blink_size_,
                  widget_->top_controls_height_,
                  original_visible_viewport_size_,
                  widget_->resizer_rect_,
                  widget_->is_fullscreen_granted_,
                  widget_->display_mode_,
                  NO_RESIZE_ACK);
}

void RenderWidget::ScreenMetricsEmulator::ChangeEmulationParams(
    const WebDeviceEmulationParams& params) {
  params_ = params;
  Reapply();
}

void RenderWidget::ScreenMetricsEmulator::Reapply() {
  Apply(widget_->top_controls_shrink_blink_size_,
        widget_->top_controls_height_,
        widget_->resizer_rect_,
        widget_->is_fullscreen_granted_,
        widget_->display_mode_);
}

void RenderWidget::ScreenMetricsEmulator::Apply(
    bool top_controls_shrink_blink_size,
    float top_controls_height,
    gfx::Rect resizer_rect,
    bool is_fullscreen_granted,
    blink::WebDisplayMode display_mode) {
  applied_widget_rect_.set_size(gfx::Size(params_.viewSize));
  if (!applied_widget_rect_.width())
    applied_widget_rect_.set_width(original_size_.width());
  if (!applied_widget_rect_.height())
    applied_widget_rect_.set_height(original_size_.height());

  if (params_.fitToView && !original_size_.IsEmpty()) {
    int original_width = std::max(original_size_.width(), 1);
    int original_height = std::max(original_size_.height(), 1);
    float width_ratio =
        static_cast<float>(applied_widget_rect_.width()) / original_width;
    float height_ratio =
        static_cast<float>(applied_widget_rect_.height()) / original_height;
    float ratio = std::max(1.0f, std::max(width_ratio, height_ratio));
    scale_ = 1.f / ratio;

    // Center emulated view inside available view space.
    offset_.set_x(
        (original_size_.width() - scale_ * applied_widget_rect_.width()) / 2);
    offset_.set_y(
        (original_size_.height() - scale_ * applied_widget_rect_.height()) / 2);
  } else {
    scale_ = params_.scale;
    offset_.SetPoint(params_.offset.x, params_.offset.y);
  }

  if (params_.screenPosition == WebDeviceEmulationParams::Desktop) {
    applied_widget_rect_.set_origin(original_view_screen_rect_.origin());
    widget_->screen_info_.rect = original_screen_info_.rect;
    widget_->screen_info_.availableRect = original_screen_info_.availableRect;
    widget_->window_screen_rect_ = original_window_screen_rect_;
  } else {
    applied_widget_rect_.set_origin(params_.viewPosition);
    gfx::Rect screen_rect = applied_widget_rect_;
    if (!params_.screenSize.isEmpty()) {
      screen_rect =
          gfx::Rect(0, 0, params_.screenSize.width, params_.screenSize.height);
    }
    widget_->screen_info_.rect = screen_rect;
    widget_->screen_info_.availableRect = screen_rect;
    widget_->window_screen_rect_ = applied_widget_rect_;
  }

  float applied_device_scale_factor = params_.deviceScaleFactor ?
      params_.deviceScaleFactor : original_screen_info_.deviceScaleFactor;
  widget_->screen_info_.deviceScaleFactor = applied_device_scale_factor;

  // Pass three emulation parameters to the blink side:
  // - we keep the real device scale factor in compositor to produce sharp image
  //   even when emulating different scale factor;
  // - in order to fit into view, WebView applies offset and scale to the
  //   root layer.
  blink::WebDeviceEmulationParams modified_params = params_;
  modified_params.deviceScaleFactor = original_screen_info_.deviceScaleFactor;
  modified_params.offset = blink::WebFloatPoint(offset_.x(), offset_.y());
  modified_params.scale = scale_;
  widget_->SetScreenMetricsEmulationParameters(true, modified_params);

  widget_->SetDeviceScaleFactor(applied_device_scale_factor);
  widget_->view_screen_rect_ = applied_widget_rect_;

  gfx::Size physical_backing_size = gfx::ScaleToCeiledSize(
      original_size_, original_screen_info_.deviceScaleFactor);
  widget_->Resize(applied_widget_rect_.size(),
                  physical_backing_size,
                  top_controls_shrink_blink_size,
                  top_controls_height,
                  applied_widget_rect_.size(),
                  resizer_rect,
                  is_fullscreen_granted,
                  display_mode,
                  NO_RESIZE_ACK);
}

void RenderWidget::ScreenMetricsEmulator::OnResizeMessage(
    const ViewMsg_Resize_Params& params) {
  bool need_ack = params.new_size != original_size_ &&
      !params.new_size.IsEmpty() && !params.physical_backing_size.IsEmpty();
  original_size_ = params.new_size;
  original_physical_backing_size_ = params.physical_backing_size;
  original_screen_info_ = params.screen_info;
  original_visible_viewport_size_ = params.visible_viewport_size;
  Apply(params.top_controls_shrink_blink_size,
        params.top_controls_height,
        params.resizer_rect,
        params.is_fullscreen_granted,
        params.display_mode);

  if (need_ack) {
    widget_->set_next_paint_is_resize_ack();
    if (widget_->compositor_)
      widget_->compositor_->SetNeedsRedrawRect(gfx::Rect(widget_->size_));
  }
}

void RenderWidget::ScreenMetricsEmulator::OnUpdateScreenRectsMessage(
    const gfx::Rect& view_screen_rect,
    const gfx::Rect& window_screen_rect) {
  original_view_screen_rect_ = view_screen_rect;
  original_window_screen_rect_ = window_screen_rect;
  if (params_.screenPosition == WebDeviceEmulationParams::Desktop)
    Reapply();
}

void RenderWidget::ScreenMetricsEmulator::OnShowContextMenu(
    ContextMenuParams* params) {
  params->x *= scale_;
  params->x += offset_.x();
  params->y *= scale_;
  params->y += offset_.y();
}

gfx::Rect RenderWidget::ScreenMetricsEmulator::AdjustValidationMessageAnchor(
    const gfx::Rect& anchor) {
  gfx::Rect scaled = gfx::ScaleToEnclosedRect(anchor, scale_);
  scaled.set_x(scaled.x() + offset_.x());
  scaled.set_y(scaled.y() + offset_.y());
  return scaled;
}

// RenderWidget ---------------------------------------------------------------

RenderWidget::RenderWidget(CompositorDependencies* compositor_deps,
                           blink::WebPopupType popup_type,
                           const blink::WebScreenInfo& screen_info,
                           bool swapped_out,
                           bool hidden,
                           bool never_visible)
    : routing_id_(MSG_ROUTING_NONE),
      compositor_deps_(compositor_deps),
      webwidget_(nullptr),
      opener_id_(MSG_ROUTING_NONE),
      top_controls_shrink_blink_size_(false),
      top_controls_height_(0.f),
      next_paint_flags_(0),
      auto_resize_mode_(false),
      need_update_rect_for_auto_resize_(false),
      did_show_(false),
      is_hidden_(hidden),
      compositor_never_visible_(never_visible),
      is_fullscreen_granted_(false),
      display_mode_(blink::WebDisplayModeUndefined),
      handling_input_event_(false),
      handling_event_overscroll_(nullptr),
      ime_event_guard_(nullptr),
      handling_event_type_(WebInputEvent::Undefined),
      ignore_ack_for_mouse_move_from_debugger_(false),
      closing_(false),
      host_closing_(false),
      is_swapped_out_(swapped_out),
      for_oopif_(false),
      text_input_type_(ui::TEXT_INPUT_TYPE_NONE),
      text_input_mode_(ui::TEXT_INPUT_MODE_DEFAULT),
      text_input_flags_(0),
      can_compose_inline_(true),
      popup_type_(popup_type),
      pending_window_rect_count_(0),
      suppress_next_char_events_(false),
      screen_info_(screen_info),
      device_scale_factor_(screen_info_.deviceScaleFactor),
      next_output_surface_id_(0),
#if defined(OS_ANDROID)
      text_field_is_dirty_(false),
#endif
      popup_origin_scale_for_emulation_(0.f),
      frame_swap_message_queue_(new FrameSwapMessageQueue()),
      resizing_mode_selector_(new ResizingModeSelector()),
      context_menu_source_type_(ui::MENU_SOURCE_MOUSE),
      has_host_context_menu_location_(false),
      bb_OnHandleInputEvent_no_ack_(false) {
  if (!swapped_out)
    RenderProcess::current()->AddRefProcess();
  DCHECK(RenderThread::Get());
  device_color_profile_.push_back('0');
#if defined(OS_ANDROID)
  text_input_info_history_.push_back(blink::WebTextInputInfo());
#endif

  // In tests there may not be a RenderThreadImpl.
  if (RenderThreadImpl::current()) {
    render_widget_scheduling_state_ = RenderThreadImpl::current()
                                          ->GetRendererScheduler()
                                          ->NewRenderWidgetSchedulingState()
                                          .Pass();
    render_widget_scheduling_state_->SetHidden(is_hidden_);
  }
}

RenderWidget::~RenderWidget() {
  DCHECK(!webwidget_) << "Leaking our WebWidget!";

  // If we are swapped out, we have released already.
  if (!is_swapped_out_ && RenderProcess::current())
    RenderProcess::current()->ReleaseProcess();
}

// static
RenderWidget* RenderWidget::Create(int32 opener_id,
                                   CompositorDependencies* compositor_deps,
                                   blink::WebPopupType popup_type,
                                   const blink::WebScreenInfo& screen_info) {
  DCHECK(opener_id != MSG_ROUTING_NONE);
  scoped_refptr<RenderWidget> widget(new RenderWidget(
      compositor_deps, popup_type, screen_info, false, false, false));
  if (widget->Init(opener_id)) {  // adds reference on success.
    return widget.get();
  }
  return NULL;
}

// static
RenderWidget* RenderWidget::CreateForFrame(
    int routing_id,
    bool hidden,
    const blink::WebScreenInfo& screen_info,
    CompositorDependencies* compositor_deps,
    blink::WebLocalFrame* frame) {
  CHECK_NE(routing_id, MSG_ROUTING_NONE);
  // TODO(avi): Before RenderViewImpl has-a RenderWidget, the browser passes the
  // same routing ID for both the view routing ID and the main frame widget
  // routing ID. https://crbug.com/545684
  RenderViewImpl* view = RenderViewImpl::FromRoutingID(routing_id);
  if (view) {
    view->AttachWebFrameWidget(RenderWidget::CreateWebFrameWidget(view, frame));
    return view;
  }
  scoped_refptr<RenderWidget> widget(
      new RenderWidget(compositor_deps, blink::WebPopupTypeNone, screen_info,
                       false, hidden, false));
  widget->routing_id_ = routing_id;
  widget->for_oopif_ = true;
  // DoInit increments the reference count on |widget|, keeping it alive after
  // this function returns.
  if (widget->DoInit(MSG_ROUTING_NONE,
                     RenderWidget::CreateWebFrameWidget(widget.get(), frame),
                     nullptr)) {
    return widget.get();
  }
  return nullptr;
}

// static
blink::WebWidget* RenderWidget::CreateWebFrameWidget(
    RenderWidget* render_widget,
    blink::WebLocalFrame* frame) {
  if (!frame->parent()) {
    // TODO(dcheng): The main frame widget currently has a special case.
    // Eliminate this once WebView is no longer a WebWidget.
    return blink::WebFrameWidget::create(render_widget, frame->view(), frame);
  }
  return blink::WebFrameWidget::create(render_widget, frame);
}

// static
blink::WebWidget* RenderWidget::CreateWebWidget(RenderWidget* render_widget) {
  switch (render_widget->popup_type_) {
    case blink::WebPopupTypeNone:  // Nothing to create.
      break;
    case blink::WebPopupTypePage:
      return WebPagePopup::create(render_widget);
    default:
      NOTREACHED();
  }
  return NULL;
}

void RenderWidget::CloseForFrame() {
  OnClose();
}

bool RenderWidget::Init(int32 opener_id) {
  return DoInit(
      opener_id, RenderWidget::CreateWebWidget(this),
      new ViewHostMsg_CreateWidget(opener_id, popup_type_, &routing_id_));
}

bool RenderWidget::DoInit(int32 opener_id,
                          WebWidget* web_widget,
                          IPC::SyncMessage* create_widget_message) {
  DCHECK(!webwidget_);

  if (opener_id != MSG_ROUTING_NONE)
    opener_id_ = opener_id;

  webwidget_ = web_widget;

  bool result = true;
  if (create_widget_message)
    result = RenderThread::Get()->Send(create_widget_message);

  if (result) {
    RenderThread::Get()->AddRoute(routing_id_, this);
    // Take a reference on behalf of the RenderThread.  This will be balanced
    // when we receive ViewMsg_Close.
    AddRef();
    if (RenderThreadImpl::current()) {
      RenderThreadImpl::current()->WidgetCreated();
      if (is_hidden_)
        RenderThreadImpl::current()->WidgetHidden();
    }
    return true;
  } else {
    // The above Send can fail when the tab is closing.
    return false;
  }
}

void RenderWidget::SetSwappedOut(bool is_swapped_out) {
  // We should only toggle between states.
  DCHECK(is_swapped_out_ != is_swapped_out);
  is_swapped_out_ = is_swapped_out;

  // If we are swapping out, we will call ReleaseProcess, allowing the process
  // to exit if all of its RenderViews are swapped out.  We wait until the
  // WasSwappedOut call to do this, to allow the unload handler to finish.
  // If we are swapping in, we call AddRefProcess to prevent the process from
  // exiting.
  if (!is_swapped_out_)
    RenderProcess::current()->AddRefProcess();
}

void RenderWidget::WasSwappedOut() {
  // If we have been swapped out and no one else is using this process,
  // it's safe to exit now.
  CHECK(is_swapped_out_);
  RenderProcess::current()->ReleaseProcess();
}

void RenderWidget::SetPopupOriginAdjustmentsForEmulation(
    ScreenMetricsEmulator* emulator) {
  popup_origin_scale_for_emulation_ = emulator->scale();
  popup_view_origin_for_emulation_ = emulator->applied_widget_rect().origin();
  popup_screen_origin_for_emulation_ = gfx::Point(
      emulator->original_screen_rect().origin().x() + emulator->offset().x(),
      emulator->original_screen_rect().origin().y() + emulator->offset().y());
  screen_info_ = emulator->original_screen_info();
  device_scale_factor_ = screen_info_.deviceScaleFactor;
}

gfx::Rect RenderWidget::AdjustValidationMessageAnchor(const gfx::Rect& anchor) {
  if (screen_metrics_emulator_)
    return screen_metrics_emulator_->AdjustValidationMessageAnchor(anchor);
  return anchor;
}

void RenderWidget::SetScreenMetricsEmulationParameters(
    bool enabled,
    const blink::WebDeviceEmulationParams& params) {
  // This is only supported in RenderView.
  NOTREACHED();
}

#if defined(OS_MACOSX) || defined(OS_ANDROID)
void RenderWidget::SetExternalPopupOriginAdjustmentsForEmulation(
    ExternalPopupMenu* popup, ScreenMetricsEmulator* emulator) {
  popup->SetOriginScaleAndOffsetForEmulation(
      emulator->scale(), emulator->offset());
}
#endif

void RenderWidget::OnShowHostContextMenu(ContextMenuParams* params) {
  if (screen_metrics_emulator_)
    screen_metrics_emulator_->OnShowContextMenu(params);
}

bool RenderWidget::OnMessageReceived(const IPC::Message& message) {
  bool handled = true;
  IPC_BEGIN_MESSAGE_MAP(RenderWidget, message)
    IPC_MESSAGE_HANDLER(InputMsg_HandleInputEvent, OnHandleInputEvent)
    IPC_MESSAGE_HANDLER(InputMsg_CursorVisibilityChange,
                        OnCursorVisibilityChange)
    IPC_MESSAGE_HANDLER(InputMsg_ImeSetComposition, OnImeSetComposition)
    IPC_MESSAGE_HANDLER(InputMsg_ImeConfirmComposition, OnImeConfirmComposition)
    IPC_MESSAGE_HANDLER(InputMsg_MouseCaptureLost, OnMouseCaptureLost)
    IPC_MESSAGE_HANDLER(InputMsg_SetFocus, OnSetFocus)
    IPC_MESSAGE_HANDLER(InputMsg_SyntheticGestureCompleted,
                        OnSyntheticGestureCompleted)
    IPC_MESSAGE_HANDLER(ViewMsg_Close, OnClose)
    IPC_MESSAGE_HANDLER(ViewMsg_Resize, OnResize)
    IPC_MESSAGE_HANDLER(ViewMsg_EnableDeviceEmulation,
                        OnEnableDeviceEmulation)
    IPC_MESSAGE_HANDLER(ViewMsg_DisableDeviceEmulation,
                        OnDisableDeviceEmulation)
    IPC_MESSAGE_HANDLER(ViewMsg_ColorProfile, OnColorProfile)
    IPC_MESSAGE_HANDLER(ViewMsg_ChangeResizeRect, OnChangeResizeRect)
    IPC_MESSAGE_HANDLER(ViewMsg_WasHidden, OnWasHidden)
    IPC_MESSAGE_HANDLER(ViewMsg_WasShown, OnWasShown)
    IPC_MESSAGE_HANDLER(ViewMsg_Repaint, OnRepaint)
    IPC_MESSAGE_HANDLER(ViewMsg_SetTextDirection, OnSetTextDirection)
    IPC_MESSAGE_HANDLER(ViewMsg_Move_ACK, OnRequestMoveAck)
    IPC_MESSAGE_HANDLER(ViewMsg_UpdateScreenRects, OnUpdateScreenRects)
    IPC_MESSAGE_HANDLER(ViewMsg_SetSurfaceIdNamespace, OnSetSurfaceIdNamespace)
#if defined(OS_ANDROID)
    IPC_MESSAGE_HANDLER(InputMsg_ImeEventAck, OnImeEventAck)
    IPC_MESSAGE_HANDLER(ViewMsg_ShowImeIfNeeded, OnShowImeIfNeeded)
#endif
    IPC_MESSAGE_UNHANDLED(handled = false)
  IPC_END_MESSAGE_MAP()
  return handled;
}

bool RenderWidget::Send(IPC::Message* message) {
  // Don't send any messages after the browser has told us to close, and filter
  // most outgoing messages while swapped out.
  if ((is_swapped_out_ &&
       !SwappedOutMessages::CanSendWhileSwappedOut(message)) ||
      closing_) {
    delete message;
    return false;
  }

  // If given a messsage without a routing ID, then assign our routing ID.
  if (message->routing_id() == MSG_ROUTING_NONE)
    message->set_routing_id(routing_id_);

  return RenderThread::Get()->Send(message);
}

void RenderWidget::Resize(const gfx::Size& new_size,
                          const gfx::Size& physical_backing_size,
                          bool top_controls_shrink_blink_size,
                          float top_controls_height,
                          const gfx::Size& visible_viewport_size,
                          const gfx::Rect& resizer_rect,
                          bool is_fullscreen_granted,
                          blink::WebDisplayMode display_mode,
                          const ResizeAck resize_ack) {
  if (resizing_mode_selector_->NeverUsesSynchronousResize()) {
    // A resize ack shouldn't be requested if we have not ACK'd the previous
    // one.
    DCHECK(resize_ack != SEND_RESIZE_ACK || !next_paint_is_resize_ack());
    DCHECK(resize_ack == SEND_RESIZE_ACK || resize_ack == NO_RESIZE_ACK);
  }

  // Ignore this during shutdown.
  if (!webwidget_)
    return;

  if (compositor_)
    compositor_->setViewportSize(physical_backing_size);

  bool resized = size_ != new_size ||
      physical_backing_size_ != physical_backing_size;

  size_ = new_size;
  physical_backing_size_ = physical_backing_size;

  top_controls_shrink_blink_size_ = top_controls_shrink_blink_size;
  top_controls_height_ = top_controls_height;
  visible_viewport_size_ = visible_viewport_size;
  resizer_rect_ = resizer_rect;

  // NOTE: We may have entered fullscreen mode without changing our size.
  bool fullscreen_change = is_fullscreen_granted_ != is_fullscreen_granted;
  is_fullscreen_granted_ = is_fullscreen_granted;
  display_mode_ = display_mode;

  webwidget_->setTopControlsHeight(top_controls_height,
                                   top_controls_shrink_blink_size_);

  if (resized) {
    gfx::Size new_widget_size =
        IsUseZoomForDSFEnabled() ?  physical_backing_size_ : size_;
    // When resizing, we want to wait to paint before ACK'ing the resize.  This
    // ensures that we only resize as fast as we can paint.  We only need to
    // send an ACK if we are resized to a non-empty rect.
    webwidget_->resize(new_widget_size);
  }
  WebSize visual_viewport_size;

  if (IsUseZoomForDSFEnabled()) {
    gfx::SizeF scaled_visible_viewport_size =
        gfx::ScaleSize(gfx::SizeF(visible_viewport_size), device_scale_factor_);
    visual_viewport_size = gfx::ToCeiledSize(scaled_visible_viewport_size);
  } else {
    visual_viewport_size = visible_viewport_size_;
  }

  webwidget()->resizeVisualViewport(visual_viewport_size);

  if (new_size.IsEmpty() || physical_backing_size.IsEmpty()) {
    // In this case there is no paint/composite and therefore no
    // ViewHostMsg_UpdateRect to send the resize ack with. We'd need to send the
    // ack through a fake ViewHostMsg_UpdateRect or a different message.
    DCHECK_EQ(resize_ack, NO_RESIZE_ACK);
  }

  // Send the Resize_ACK flag once we paint again if requested.
  if (resize_ack == SEND_RESIZE_ACK)
    set_next_paint_is_resize_ack();

  if (fullscreen_change)
    DidToggleFullscreen();

  // If a resize ack is requested and it isn't set-up, then no more resizes will
  // come in and in general things will go wrong.
  DCHECK(resize_ack != SEND_RESIZE_ACK || next_paint_is_resize_ack());
}

void RenderWidget::SetWindowRectSynchronously(
    const gfx::Rect& new_window_rect) {
  Resize(new_window_rect.size(),
         new_window_rect.size(),
         top_controls_shrink_blink_size_,
         top_controls_height_,
         new_window_rect.size(),
         gfx::Rect(),
         is_fullscreen_granted_,
         display_mode_,
         NO_RESIZE_ACK);
  view_screen_rect_ = new_window_rect;
  window_screen_rect_ = new_window_rect;
  if (!did_show_)
    initial_rect_ = new_window_rect;
}

void RenderWidget::OnClose() {
  DCHECK(content::RenderThread::Get());
  if (closing_)
    return;
  NotifyOnClose();
  closing_ = true;

  // Browser correspondence is no longer needed at this point.
  if (routing_id_ != MSG_ROUTING_NONE) {
    RenderThread::Get()->RemoveRoute(routing_id_);
    SetHidden(false);
    if (RenderThreadImpl::current())
      RenderThreadImpl::current()->WidgetDestroyed();
  }

  if (for_oopif_) {
    // Widgets for frames may be created and closed at any time while the frame
    // is alive. However, the closing process must happen synchronously. Frame
    // widget and frames hold pointers to each other. If Close() is deferred to
    // the message loop like in the non-frame widget case, WebWidget::close()
    // can end up accessing members of an already-deleted frame.
    Close();
  } else {
    // If there is a Send call on the stack, then it could be dangerous to close
    // now.  Post a task that only gets invoked when there are no nested message
    // loops.
    base::ThreadTaskRunnerHandle::Get()->PostNonNestableTask(
        FROM_HERE, base::Bind(&RenderWidget::Close, this));
  }

  // Balances the AddRef taken when we called AddRoute.
  Release();
}

void RenderWidget::OnResize(const ViewMsg_Resize_Params& params) {
  if (resizing_mode_selector_->ShouldAbortOnResize(this, params))
    return;

  if (screen_metrics_emulator_) {
    screen_metrics_emulator_->OnResizeMessage(params);
    return;
  }

  bool orientation_changed =
      screen_info_.orientationAngle != params.screen_info.orientationAngle;

  screen_info_ = params.screen_info;
  SetDeviceScaleFactor(screen_info_.deviceScaleFactor);
  Resize(params.new_size,
         params.physical_backing_size,
         params.top_controls_shrink_blink_size,
         params.top_controls_height,
         params.visible_viewport_size,
         params.resizer_rect,
         params.is_fullscreen_granted,
         params.display_mode,
         params.needs_resize_ack ? SEND_RESIZE_ACK : NO_RESIZE_ACK);

  if (orientation_changed)
    OnOrientationChange();

  browser_size_ = params.new_size;
}

void RenderWidget::OnEnableDeviceEmulation(
   const blink::WebDeviceEmulationParams& params) {
  if (!screen_metrics_emulator_)
    screen_metrics_emulator_.reset(new ScreenMetricsEmulator(this, params));
  else
    screen_metrics_emulator_->ChangeEmulationParams(params);
}

void RenderWidget::OnDisableDeviceEmulation() {
  screen_metrics_emulator_.reset();
}

void RenderWidget::OnColorProfile(const std::vector<char>& color_profile) {
  SetDeviceColorProfile(color_profile);
}

void RenderWidget::OnChangeResizeRect(const gfx::Rect& resizer_rect) {
  if (resizer_rect_ == resizer_rect)
    return;
  resizer_rect_ = resizer_rect;
  if (webwidget_)
    webwidget_->didChangeWindowResizerRect();
}

void RenderWidget::OnWasHidden() {
  TRACE_EVENT0("renderer", "RenderWidget::OnWasHidden");
  // Go into a mode where we stop generating paint and scrolling events.
  SetHidden(true);
  FOR_EACH_OBSERVER(RenderFrameImpl, render_frames_,
                    WasHidden());
}

void RenderWidget::OnWasShown(bool needs_repainting,
                              const ui::LatencyInfo& latency_info) {
  TRACE_EVENT0("renderer", "RenderWidget::OnWasShown");
  // During shutdown we can just ignore this message.
  if (!webwidget_)
    return;

  // See OnWasHidden
  SetHidden(false);
  FOR_EACH_OBSERVER(RenderFrameImpl, render_frames_,
                    WasShown());

  if (!needs_repainting)
    return;

  // Generate a full repaint.
  if (compositor_) {
    ui::LatencyInfo swap_latency_info(latency_info);
    scoped_ptr<cc::SwapPromiseMonitor> latency_info_swap_promise_monitor(
        compositor_->CreateLatencyInfoSwapPromiseMonitor(&swap_latency_info));
    compositor_->SetNeedsForcedRedraw();
  }
  ScheduleComposite();
}

void RenderWidget::OnRequestMoveAck() {
  DCHECK(pending_window_rect_count_);
  pending_window_rect_count_--;
}

GURL RenderWidget::GetURLForGraphicsContext3D() {
  return GURL();
}

scoped_ptr<cc::OutputSurface> RenderWidget::CreateOutputSurface(bool fallback) {
  DCHECK(webwidget_);
  // For widgets that are never visible, we don't start the compositor, so we
  // never get a request for a cc::OutputSurface.
  DCHECK(!compositor_never_visible_);

  const base::CommandLine& command_line =
      *base::CommandLine::ForCurrentProcess();
  bool use_software = fallback;
  if (command_line.HasSwitch(switches::kDisableGpuCompositing))
    use_software = true;

  scoped_refptr<GpuChannelHost> gpu_channel_host;
  if (!use_software) {
    CauseForGpuLaunch cause =
        CAUSE_FOR_GPU_LAUNCH_WEBGRAPHICSCONTEXT3DCOMMANDBUFFERIMPL_INITIALIZE;
    gpu_channel_host =
        RenderThreadImpl::current()->EstablishGpuChannelSync(cause);
    if (!gpu_channel_host.get()) {
      // Cause the compositor to wait and try again.
      return nullptr;
    }
    // We may get a valid channel, but with a software renderer. In that case,
    // disable GPU compositing.
    if (gpu_channel_host->gpu_info().software_rendering)
      use_software = true;
  }

  scoped_refptr<ContextProviderCommandBuffer> context_provider;
  scoped_refptr<ContextProviderCommandBuffer> worker_context_provider;
  if (!use_software) {
    context_provider = ContextProviderCommandBuffer::Create(
        CreateGraphicsContext3D(gpu_channel_host.get()),
        RENDER_COMPOSITOR_CONTEXT);
    DCHECK(context_provider);
    worker_context_provider =
        RenderThreadImpl::current()->SharedWorkerContextProvider();
    if (!worker_context_provider) {
      // Cause the compositor to wait and try again.
      return nullptr;
    }

#if defined(OS_ANDROID)
    if (SynchronousCompositorFactory* factory =
            SynchronousCompositorFactory::GetInstance()) {
      return factory->CreateOutputSurface(
          routing_id(), frame_swap_message_queue_, context_provider,
          worker_context_provider);
    } else if (RenderThreadImpl::current()->sync_compositor_message_filter()) {
      return make_scoped_ptr(new SynchronousCompositorOutputSurface(
          context_provider, worker_context_provider, routing_id(),
          content::RenderThreadImpl::current()
              ->sync_compositor_message_filter(),
          frame_swap_message_queue_));
    }
#endif
  }

  uint32 output_surface_id = next_output_surface_id_++;
  // Composite-to-mailbox is currently used for layout tests in order to cause
  // them to draw inside in the renderer to do the readback there. This should
  // no longer be the case when crbug.com/311404 is fixed.
  if (!RenderThreadImpl::current() ||
      !RenderThreadImpl::current()->layout_test_mode()) {
    DCHECK(compositor_deps_->GetCompositorImplThreadTaskRunner());
    return make_scoped_ptr(new DelegatedCompositorOutputSurface(
        routing_id(), output_surface_id, context_provider,
        worker_context_provider, frame_swap_message_queue_));
  }

  if (!context_provider.get()) {
    scoped_ptr<cc::SoftwareOutputDevice> software_device(
        new cc::SoftwareOutputDevice());

    return make_scoped_ptr(new CompositorOutputSurface(
        routing_id(), output_surface_id, nullptr, nullptr,
        software_device.Pass(), frame_swap_message_queue_, true));
  }

  return make_scoped_ptr(new MailboxOutputSurface(
      routing_id(), output_surface_id, context_provider,
      worker_context_provider, frame_swap_message_queue_, cc::RGBA_8888));
}

void RenderWidget::OnSwapBuffersAborted() {
  TRACE_EVENT0("renderer", "RenderWidget::OnSwapBuffersAborted");
  // Schedule another frame so the compositor learns about it.
  ScheduleComposite();
}

void RenderWidget::OnSwapBuffersPosted() {
  TRACE_EVENT0("renderer", "RenderWidget::OnSwapBuffersPosted");
}

void RenderWidget::OnSwapBuffersComplete() {
  TRACE_EVENT0("renderer", "RenderWidget::OnSwapBuffersComplete");

  // Notify subclasses that composited rendering was flushed to the screen.
  DidFlushPaint();
}

// static
void RenderWidget::SetInputHandlingTimeThrottlingThresholdMicroseconds(int us) {
  kInputHandlingTimeThrottlingThresholdMicroseconds = us;
}

void RenderWidget::bbHandleInputEvent(const blink::WebInputEvent& event) {
  ui::LatencyInfo latency_info;
  bb_OnHandleInputEvent_no_ack_ = true;
<<<<<<< HEAD
  OnHandleInputEvent(&event, latency_info, false);
=======
  OnHandleInputEvent(&event, latency_info);
>>>>>>> e7a828b3
  bb_OnHandleInputEvent_no_ack_ = false;
}

void RenderWidget::OnHandleInputEvent(const blink::WebInputEvent* input_event,
                                      const ui::LatencyInfo& latency_info) {
  if (!input_event)
    return;
  base::AutoReset<bool> handling_input_event_resetter(&handling_input_event_,
                                                      true);
  base::AutoReset<WebInputEvent::Type> handling_event_type_resetter(
      &handling_event_type_, input_event->type);

  // Calls into |didOverscroll()| while handling this event will populate
  // |event_overscroll|, which in turn will be bundled with the event ack.
  scoped_ptr<DidOverscrollParams> event_overscroll;
  base::AutoReset<scoped_ptr<DidOverscrollParams>*>
      handling_event_overscroll_resetter(&handling_event_overscroll_,
                                         &event_overscroll);

#if defined(OS_ANDROID)
  bool from_ime = false;

  // For most keyboard events, we want the change source to be FROM_IME because
  // we don't need to update IME states in AdapterInputConnection.
  if (WebInputEvent::isKeyboardEventType(input_event->type)) {
    const WebKeyboardEvent& key_event =
        *static_cast<const WebKeyboardEvent*>(input_event);
    // TODO(changwan): this if-condition is a stop-gap solution to update IME
    // states in AdapterInputConnection when using DPAD navigation. This is not
    // a correct solution because InputConnection#getTextBeforeCursor()
    // immediately after InputConnection#sendKeyEvent() will not return the
    // correct value. The correct solution is either redesign the architecture
    // or emulate the DPAD behavior in AdapterInputConnection, either is
    // non-trivial.
    if (key_event.nativeKeyCode != AKEYCODE_TAB &&
        key_event.nativeKeyCode != AKEYCODE_DPAD_CENTER &&
        key_event.nativeKeyCode != AKEYCODE_DPAD_LEFT &&
        key_event.nativeKeyCode != AKEYCODE_DPAD_RIGHT &&
        key_event.nativeKeyCode != AKEYCODE_DPAD_UP &&
        key_event.nativeKeyCode != AKEYCODE_DPAD_DOWN)
      from_ime = true;
  }

  ImeEventGuard guard(this, false, from_ime);
#endif

  base::TimeTicks start_time;
  if (base::TimeTicks::IsHighResolution())
    start_time = base::TimeTicks::Now();

  TRACE_EVENT1("renderer,benchmark", "RenderWidget::OnHandleInputEvent",
               "event", WebInputEventTraits::GetName(input_event->type));
  TRACE_EVENT_SYNTHETIC_DELAY_BEGIN("blink.HandleInputEvent");
  TRACE_EVENT_WITH_FLOW1("input,benchmark",
                         "LatencyInfo.Flow",
                         TRACE_ID_DONT_MANGLE(latency_info.trace_id()),
                         TRACE_EVENT_FLAG_FLOW_IN | TRACE_EVENT_FLAG_FLOW_OUT,
                         "step", "HandleInputEventMain");

  // If we don't have a high res timer, these metrics won't be accurate enough
  // to be worth collecting. Note that this does introduce some sampling bias.
  if (!start_time.is_null())
    LogInputEventLatencyUma(*input_event, start_time, latency_info);

  scoped_ptr<cc::SwapPromiseMonitor> latency_info_swap_promise_monitor;
  ui::LatencyInfo swap_latency_info(latency_info);
  if (compositor_) {
    latency_info_swap_promise_monitor =
        compositor_->CreateLatencyInfoSwapPromiseMonitor(&swap_latency_info)
            .Pass();
  }

  bool prevent_default = false;
  if (WebInputEvent::isMouseEventType(input_event->type)) {
    const WebMouseEvent& mouse_event =
        *static_cast<const WebMouseEvent*>(input_event);
    TRACE_EVENT2("renderer", "HandleMouseMove",
                 "x", mouse_event.x, "y", mouse_event.y);
    context_menu_source_type_ = ui::MENU_SOURCE_MOUSE;
    prevent_default = WillHandleMouseEvent(mouse_event);
  }

  if (WebInputEvent::isKeyboardEventType(input_event->type)) {
    context_menu_source_type_ = ui::MENU_SOURCE_KEYBOARD;
#if defined(OS_ANDROID)
    // The DPAD_CENTER key on Android has a dual semantic: (1) in the general
    // case it should behave like a select key (i.e. causing a click if a button
    // is focused). However, if a text field is focused (2), its intended
    // behavior is to just show the IME and don't propagate the key.
    // A typical use case is a web form: the DPAD_CENTER should bring up the IME
    // when clicked on an input text field and cause the form submit if clicked
    // when the submit button is focused, but not vice-versa.
    // The UI layer takes care of translating DPAD_CENTER into a RETURN key,
    // but at this point we have to swallow the event for the scenario (2).
    const WebKeyboardEvent& key_event =
        *static_cast<const WebKeyboardEvent*>(input_event);
    if (key_event.nativeKeyCode == AKEYCODE_DPAD_CENTER &&
        GetTextInputType() != ui::TEXT_INPUT_TYPE_NONE) {
      OnShowImeIfNeeded();
      prevent_default = true;
    }
#endif
  }

  if (WebInputEvent::isGestureEventType(input_event->type)) {
    const WebGestureEvent& gesture_event =
        *static_cast<const WebGestureEvent*>(input_event);
    context_menu_source_type_ = ui::MENU_SOURCE_TOUCH;
    prevent_default = prevent_default || WillHandleGestureEvent(gesture_event);
  }

  bool processed = prevent_default;
  if (input_event->type != WebInputEvent::Char || !suppress_next_char_events_) {
    suppress_next_char_events_ = false;
    if (!processed && webwidget_)
      processed = webwidget_->handleInputEvent(*input_event);
  }

  // If this RawKeyDown event corresponds to a browser keyboard shortcut and
  // it's not processed by webkit, then we need to suppress the upcoming Char
  // events.
  bool is_keyboard_shortcut =
      input_event->type == WebInputEvent::RawKeyDown &&
      static_cast<const WebKeyboardEvent*>(input_event)->isBrowserShortcut;
  if (!processed && is_keyboard_shortcut)
    suppress_next_char_events_ = true;

  InputEventAckState ack_result = processed ?
      INPUT_EVENT_ACK_STATE_CONSUMED : INPUT_EVENT_ACK_STATE_NOT_CONSUMED;
  if (!processed &&  input_event->type == WebInputEvent::TouchStart) {
    const WebTouchEvent& touch_event =
        *static_cast<const WebTouchEvent*>(input_event);
    // Hit-test for all the pressed touch points. If there is a touch-handler
    // for any of the touch points, then the renderer should continue to receive
    // touch events.
    ack_result = INPUT_EVENT_ACK_STATE_NO_CONSUMER_EXISTS;
    for (size_t i = 0; i < touch_event.touchesLength; ++i) {
      if (touch_event.touches[i].state == WebTouchPoint::StatePressed &&
          HasTouchEventHandlersAt(
              gfx::ToFlooredPoint(touch_event.touches[i].position))) {
        ack_result = INPUT_EVENT_ACK_STATE_NOT_CONSUMED;
        break;
      }
    }
  }

  // Send mouse wheel events and their disposition to the compositor thread, so
  // that they can be used to produce the elastic overscroll effect on Mac.
  if (input_event->type == WebInputEvent::MouseWheel) {
    ObserveWheelEventAndResult(
        static_cast<const WebMouseWheelEvent&>(*input_event),
        event_overscroll ? event_overscroll->latest_overscroll_delta
                         : gfx::Vector2dF(),
        processed);
  }

  bool frame_pending = compositor_ && compositor_->BeginMainFrameRequested();

  // If we don't have a fast and accurate Now(), we assume the input handlers
  // are heavy and rate limit them.
  bool rate_limiting_wanted =
      input_event->type == WebInputEvent::MouseMove ||
      input_event->type == WebInputEvent::MouseWheel;
  if (rate_limiting_wanted && !start_time.is_null()) {
      base::TimeTicks end_time = base::TimeTicks::Now();
      total_input_handling_time_this_frame_ += (end_time - start_time);
      rate_limiting_wanted =
          total_input_handling_time_this_frame_.InMicroseconds() >
          kInputHandlingTimeThrottlingThresholdMicroseconds;
  }

  TRACE_EVENT_SYNTHETIC_DELAY_END("blink.HandleInputEvent");

  // Note that we can't use handling_event_type_ here since it will be overriden
  // by reentrant calls for events after the paused one.
  bool no_ack = ignore_ack_for_mouse_move_from_debugger_ &&
      input_event->type == WebInputEvent::MouseMove;
  no_ack |= bb_OnHandleInputEvent_no_ack_;
  if (WebInputEventTraits::WillReceiveAckFromRenderer(*input_event) &&
      !no_ack) {
    InputEventAck ack(input_event->type, ack_result, swap_latency_info,
                      event_overscroll.Pass(),
                      WebInputEventTraits::GetUniqueTouchEventId(*input_event));
    scoped_ptr<IPC::Message> response(
        new InputHostMsg_HandleInputEvent_ACK(routing_id_, ack));
    if (rate_limiting_wanted && frame_pending && !is_hidden_) {
      // We want to rate limit the input events in this case, so we'll wait for
      // painting to finish before ACKing this message.
      TRACE_EVENT_INSTANT0("renderer",
        "RenderWidget::OnHandleInputEvent ack throttled",
        TRACE_EVENT_SCOPE_THREAD);
      if (pending_input_event_ack_) {
        TRACE_EVENT_ASYNC_END0("input", "RenderWidget::ThrottledInputEventAck",
                               pending_input_event_ack_.get());
        // As two different kinds of events could cause us to postpone an ack
        // we send it now, if we have one pending. The Browser should never
        // send us the same kind of event we are delaying the ack for.
        Send(pending_input_event_ack_.release());
      }
      pending_input_event_ack_ = response.Pass();
      TRACE_EVENT_ASYNC_BEGIN0("input", "RenderWidget::ThrottledInputEventAck",
                               pending_input_event_ack_.get());
      if (compositor_)
        compositor_->NotifyInputThrottledUntilCommit();
    } else {
      Send(response.release());
    }
  } else {
    DCHECK(!event_overscroll) << "Unexpected overscroll for un-acked event";
  }
  if (!no_ack && RenderThreadImpl::current()) {
    RenderThreadImpl::current()
        ->GetRendererScheduler()
        ->DidHandleInputEventOnMainThread(*input_event);
  }
  if (input_event->type == WebInputEvent::MouseMove)
    ignore_ack_for_mouse_move_from_debugger_ = false;

#if defined(OS_ANDROID)
  // Allow the IME to be shown when the focus changes as a consequence
  // of a processed touch end event.
  if (input_event->type == WebInputEvent::TouchEnd && processed)
    UpdateTextInputState(SHOW_IME_IF_NEEDED, FROM_NON_IME);
#elif defined(USE_AURA)
  // Show the virtual keyboard if enabled and a user gesture triggers a focus
  // change.
  if (processed && (input_event->type == WebInputEvent::TouchEnd ||
                    input_event->type == WebInputEvent::MouseUp)) {
    UpdateTextInputState(SHOW_IME_IF_NEEDED, FROM_IME);
  }
#endif

  if (!prevent_default) {
    if (WebInputEvent::isKeyboardEventType(input_event->type))
      DidHandleKeyEvent();
  }

// TODO(rouslan): Fix ChromeOS and Windows 8 behavior of autofill popup with
// virtual keyboard.
#if !defined(OS_ANDROID)
  // Virtual keyboard is not supported, so react to focus change immediately.
  if (processed && (input_event->type == WebInputEvent::TouchEnd ||
                    input_event->type == WebInputEvent::MouseUp)) {
    FocusChangeComplete();
  }
#endif
}

void RenderWidget::OnCursorVisibilityChange(bool is_visible) {
  if (webwidget_)
    webwidget_->setCursorVisibilityState(is_visible);
}

void RenderWidget::OnMouseCaptureLost() {
  if (webwidget_)
    webwidget_->mouseCaptureLost();
}

void RenderWidget::OnSetFocus(bool enable) {
  if (webwidget_)
    webwidget_->setFocus(enable);
}

void RenderWidget::FlushPendingInputEventAck() {
  if (pending_input_event_ack_) {
    TRACE_EVENT_ASYNC_END0("input", "RenderWidget::ThrottledInputEventAck",
                           pending_input_event_ack_.get());
    Send(pending_input_event_ack_.release());
  }
  total_input_handling_time_this_frame_ = base::TimeDelta();
}

///////////////////////////////////////////////////////////////////////////////
// WebWidgetClient

void RenderWidget::didAutoResize(const WebSize& new_size) {
  // TODO(oshima): support UseZoomForDSFEnabled()
  if (size_.width() != new_size.width || size_.height() != new_size.height) {
    size_ = new_size;

    if (resizing_mode_selector_->is_synchronous_mode()) {
      WebRect new_pos(rootWindowRect().x,
                      rootWindowRect().y,
                      new_size.width,
                      new_size.height);
      view_screen_rect_ = new_pos;
      window_screen_rect_ = new_pos;
    }

    AutoResizeCompositor();

    if (!resizing_mode_selector_->is_synchronous_mode())
      need_update_rect_for_auto_resize_ = true;
  }
}

void RenderWidget::AutoResizeCompositor()  {
  physical_backing_size_ = gfx::ScaleToCeiledSize(size_, device_scale_factor_);
  if (compositor_)
    compositor_->setViewportSize(physical_backing_size_);
}

void RenderWidget::initializeLayerTreeView() {
  DCHECK(!host_closing_);

  compositor_ = RenderWidgetCompositor::Create(this, compositor_deps_);
  compositor_->setViewportSize(physical_backing_size_);

  // For background pages and certain tests, we don't want to trigger
  // OutputSurface creation.
  if (compositor_never_visible_ || !RenderThreadImpl::current())
    compositor_->SetNeverVisible();

  StartCompositor();
}

void RenderWidget::WillCloseLayerTreeView() {
  if (host_closing_)
    return;

  // Prevent new compositors or output surfaces from being created.
  host_closing_ = true;

  // Always send this notification to prevent new layer tree views from
  // being created, even if one hasn't been created yet.
  if (webwidget_)
    webwidget_->willCloseLayerTreeView();
}

blink::WebLayerTreeView* RenderWidget::layerTreeView() {
  return compositor_.get();
}

void RenderWidget::didMeaningfulLayout(blink::WebMeaningfulLayout layout_type) {
  if (layout_type == blink::WebMeaningfulLayout::VisuallyNonEmpty) {
    QueueMessage(new ViewHostMsg_DidFirstVisuallyNonEmptyPaint(routing_id_),
                 MESSAGE_DELIVERY_POLICY_WITH_VISUAL_STATE);
  }

  FOR_EACH_OBSERVER(RenderFrameImpl, render_frames_,
                    DidMeaningfulLayout(layout_type));
}

void RenderWidget::WillBeginCompositorFrame() {
  TRACE_EVENT0("gpu", "RenderWidget::willBeginCompositorFrame");

  // The UpdateTextInputState can result in further layout and possibly
  // enable GPU acceleration so they need to be called before any painting
  // is done.
  UpdateTextInputState(NO_SHOW_IME, FROM_NON_IME);
  UpdateSelectionBounds();
}

void RenderWidget::DidCommitCompositorFrame() {
  FOR_EACH_OBSERVER(RenderFrameImpl, render_frames_,
                    DidCommitCompositorFrame());
  FOR_EACH_OBSERVER(RenderFrameProxy, render_frame_proxies_,
                    DidCommitCompositorFrame());
#if defined(VIDEO_HOLE)
  FOR_EACH_OBSERVER(RenderFrameImpl, video_hole_frames_,
                    DidCommitCompositorFrame());
#endif  // defined(VIDEO_HOLE)
  FlushPendingInputEventAck();
}

void RenderWidget::DidCommitAndDrawCompositorFrame() {
  // NOTE: Tests may break if this event is renamed or moved. See
  // tab_capture_performancetest.cc.
  TRACE_EVENT0("gpu", "RenderWidget::DidCommitAndDrawCompositorFrame");
  // Notify subclasses that we initiated the paint operation.
  DidInitiatePaint();
}

void RenderWidget::DidCompleteSwapBuffers() {
  TRACE_EVENT0("renderer", "RenderWidget::DidCompleteSwapBuffers");

  // Notify subclasses threaded composited rendering was flushed to the screen.
  DidFlushPaint();

  if (!next_paint_flags_ &&
      !need_update_rect_for_auto_resize_ &&
      !plugin_window_moves_.size()) {
    return;
  }

  ViewHostMsg_UpdateRect_Params params;
  params.view_size = size_;
  params.plugin_window_moves.swap(plugin_window_moves_);
  params.flags = next_paint_flags_;

  Send(new ViewHostMsg_UpdateRect(routing_id_, params));
  next_paint_flags_ = 0;
  need_update_rect_for_auto_resize_ = false;
}

void RenderWidget::ScheduleComposite() {
  if (compositor_ &&
      compositor_deps_->GetCompositorImplThreadTaskRunner().get()) {
    compositor_->setNeedsAnimate();
  }
}

void RenderWidget::ScheduleCompositeWithForcedRedraw() {
  if (compositor_) {
    // Regardless of whether threaded compositing is enabled, always
    // use this mechanism to force the compositor to redraw. However,
    // the invalidation code path below is still needed for the
    // non-threaded case.
    compositor_->SetNeedsForcedRedraw();
  }
  ScheduleComposite();
}

// static
scoped_ptr<cc::SwapPromise> RenderWidget::QueueMessageImpl(
    IPC::Message* msg,
    MessageDeliveryPolicy policy,
    FrameSwapMessageQueue* frame_swap_message_queue,
    scoped_refptr<IPC::SyncMessageFilter> sync_message_filter,
    int source_frame_number) {
  bool first_message_for_frame = false;
  frame_swap_message_queue->QueueMessageForFrame(policy,
                                                 source_frame_number,
                                                 make_scoped_ptr(msg),
                                                 &first_message_for_frame);
  if (first_message_for_frame) {
    scoped_ptr<cc::SwapPromise> promise(new QueueMessageSwapPromise(
        sync_message_filter, frame_swap_message_queue, source_frame_number));
    return promise;
  }
  return nullptr;
}

void RenderWidget::QueueMessage(IPC::Message* msg,
                                MessageDeliveryPolicy policy) {
  // RenderThreadImpl::current() is NULL in some tests.
  if (!compositor_ || !RenderThreadImpl::current()) {
    Send(msg);
    return;
  }

  scoped_ptr<cc::SwapPromise> swap_promise =
      QueueMessageImpl(msg,
                       policy,
                       frame_swap_message_queue_.get(),
                       RenderThreadImpl::current()->sync_message_filter(),
                       compositor_->GetSourceFrameNumber());

  if (swap_promise) {
    compositor_->QueueSwapPromise(swap_promise.Pass());
    // Request a commit. This might either A) request a commit ahead of time
    // or B) request a commit which is not needed because there are not
    // pending updates. If B) then the commit will be skipped and the swap
    // promises will be broken (see EarlyOut_NoUpdates). To achieve that we
    // call SetNeedsUpdateLayers instead of SetNeedsCommit so that
    // can_cancel_commit is not unset.
    compositor_->SetNeedsUpdateLayers();
  }
}

void RenderWidget::didChangeCursor(const WebCursorInfo& cursor_info) {
  // TODO(darin): Eliminate this temporary.
  WebCursor cursor;
  InitializeCursorFromWebCursorInfo(&cursor, cursor_info);
  // Only send a SetCursor message if we need to make a change.
  if (!current_cursor_.IsEqual(cursor)) {
    current_cursor_ = cursor;
    Send(new ViewHostMsg_SetCursor(routing_id_, cursor));
  }
}

// We are supposed to get a single call to Show for a newly created RenderWidget
// that was created via RenderWidget::CreateWebView.  So, we wait until this
// point to dispatch the ShowWidget message.
//
// This method provides us with the information about how to display the newly
// created RenderWidget (i.e., as a blocked popup or as a new tab).
//
void RenderWidget::show(WebNavigationPolicy) {
  DCHECK(!did_show_) << "received extraneous Show call";
  DCHECK(routing_id_ != MSG_ROUTING_NONE);
  DCHECK(opener_id_ != MSG_ROUTING_NONE);

  if (did_show_)
    return;

  did_show_ = true;
  // NOTE: initial_rect_ may still have its default values at this point, but
  // that's okay.  It'll be ignored if as_popup is false, or the browser
  // process will impose a default position otherwise.
  Send(new ViewHostMsg_ShowWidget(opener_id_, routing_id_, initial_rect_));
  SetPendingWindowRect(initial_rect_);
}

void RenderWidget::didFocus() {
}

void RenderWidget::DoDeferredClose() {
  WillCloseLayerTreeView();
  Send(new ViewHostMsg_Close(routing_id_));
}

void RenderWidget::NotifyOnClose() {
  FOR_EACH_OBSERVER(RenderFrameImpl, render_frames_, WidgetWillClose());
}

void RenderWidget::closeWidgetSoon() {
  DCHECK(content::RenderThread::Get());
  if (is_swapped_out_) {
    // This widget is currently swapped out, and the active widget is in a
    // different process.  Have the browser route the close request to the
    // active widget instead, so that the correct unload handlers are run.
    Send(new ViewHostMsg_RouteCloseEvent(routing_id_));
    return;
  }

  // If a page calls window.close() twice, we'll end up here twice, but that's
  // OK.  It is safe to send multiple Close messages.

  // Ask the RenderWidgetHost to initiate close.  We could be called from deep
  // in Javascript.  If we ask the RendwerWidgetHost to close now, the window
  // could be closed before the JS finishes executing.  So instead, post a
  // message back to the message loop, which won't run until the JS is
  // complete, and then the Close message can be sent.
  base::ThreadTaskRunnerHandle::Get()->PostTask(
      FROM_HERE, base::Bind(&RenderWidget::DoDeferredClose, this));
}

void RenderWidget::QueueSyntheticGesture(
    scoped_ptr<SyntheticGestureParams> gesture_params,
    const SyntheticGestureCompletionCallback& callback) {
  DCHECK(!callback.is_null());

  pending_synthetic_gesture_callbacks_.push(callback);

  SyntheticGesturePacket gesture_packet;
  gesture_packet.set_gesture_params(gesture_params.Pass());

  Send(new InputHostMsg_QueueSyntheticGesture(routing_id_, gesture_packet));
}

void RenderWidget::Close() {
  screen_metrics_emulator_.reset();
  WillCloseLayerTreeView();
  compositor_.reset();
  if (webwidget_) {
    webwidget_->close();
    webwidget_ = NULL;
  }
}

WebRect RenderWidget::windowRect() {
  if (pending_window_rect_count_)
    return pending_window_rect_;

  return view_screen_rect_;
}

void RenderWidget::setToolTipText(const blink::WebString& text,
                                  WebTextDirection hint) {
  Send(new ViewHostMsg_SetTooltipText(routing_id_, text, hint));
}

void RenderWidget::setWindowRect(const WebRect& rect) {
  // TODO(oshima): Scale back to DIP coordinates.
  WebRect window_rect = rect;
  if (popup_origin_scale_for_emulation_) {
    float scale = popup_origin_scale_for_emulation_;
    window_rect.x = popup_screen_origin_for_emulation_.x() +
        (window_rect.x - popup_view_origin_for_emulation_.x()) * scale;
    window_rect.y = popup_screen_origin_for_emulation_.y() +
        (window_rect.y - popup_view_origin_for_emulation_.y()) * scale;
  }

  if (!resizing_mode_selector_->is_synchronous_mode()) {
    if (did_show_) {
      Send(new ViewHostMsg_RequestMove(routing_id_, window_rect));
      SetPendingWindowRect(window_rect);
    } else {
      initial_rect_ = window_rect;
    }
  } else {
    SetWindowRectSynchronously(window_rect);
  }
}

void RenderWidget::SetPendingWindowRect(const WebRect& rect) {
  pending_window_rect_ = rect;
  pending_window_rect_count_++;
}

WebRect RenderWidget::rootWindowRect() {
  if (pending_window_rect_count_) {
    // NOTE(mbelshe): If there is a pending_window_rect_, then getting
    // the RootWindowRect is probably going to return wrong results since the
    // browser may not have processed the Move yet.  There isn't really anything
    // good to do in this case, and it shouldn't happen - since this size is
    // only really needed for windowToScreen, which is only used for Popups.
    return pending_window_rect_;
  }

  return window_screen_rect_;
}

WebRect RenderWidget::windowResizerRect() {
  return resizer_rect_;
}

void RenderWidget::OnImeSetComposition(
    const base::string16& text,
    const std::vector<WebCompositionUnderline>& underlines,
    int selection_start, int selection_end) {
  if (!ShouldHandleImeEvent())
    return;
  ImeEventGuard guard(this);
  if (!webwidget_->setComposition(
      text, WebVector<WebCompositionUnderline>(underlines),
      selection_start, selection_end)) {
    // If we failed to set the composition text, then we need to let the browser
    // process to cancel the input method's ongoing composition session, to make
    // sure we are in a consistent state.
    Send(new InputHostMsg_ImeCancelComposition(routing_id()));
  }
  UpdateCompositionInfo(true);
}

void RenderWidget::OnImeConfirmComposition(const base::string16& text,
                                           const gfx::Range& replacement_range,
                                           bool keep_selection) {
  if (!ShouldHandleImeEvent())
    return;
  ImeEventGuard guard(this);
  handling_input_event_ = true;
  if (text.length())
    webwidget_->confirmComposition(text);
  else if (keep_selection)
    webwidget_->confirmComposition(WebWidget::KeepSelection);
  else
    webwidget_->confirmComposition(WebWidget::DoNotKeepSelection);
  handling_input_event_ = false;
  UpdateCompositionInfo(true);
}

void RenderWidget::OnRepaint(gfx::Size size_to_paint) {
  // During shutdown we can just ignore this message.
  if (!webwidget_)
    return;

  // Even if the browser provides an empty damage rect, it's still expecting to
  // receive a repaint ack so just damage the entire widget bounds.
  if (size_to_paint.IsEmpty()) {
    size_to_paint = size_;
  }

  set_next_paint_is_repaint_ack();
  if (compositor_)
    compositor_->SetNeedsRedrawRect(gfx::Rect(size_to_paint));
}

void RenderWidget::OnSyntheticGestureCompleted() {
  DCHECK(!pending_synthetic_gesture_callbacks_.empty());

  pending_synthetic_gesture_callbacks_.front().Run();
  pending_synthetic_gesture_callbacks_.pop();
}

void RenderWidget::OnSetTextDirection(WebTextDirection direction) {
  if (!webwidget_)
    return;
  webwidget_->setTextDirection(direction);
}

void RenderWidget::OnUpdateScreenRects(const gfx::Rect& view_screen_rect,
                                       const gfx::Rect& window_screen_rect) {
  if (screen_metrics_emulator_) {
    screen_metrics_emulator_->OnUpdateScreenRectsMessage(
        view_screen_rect, window_screen_rect);
  } else {
    view_screen_rect_ = view_screen_rect;
    window_screen_rect_ = window_screen_rect;
  }

  if (webwidget_)
    webwidget_->didChangeWindowRect();

  Send(new ViewHostMsg_UpdateScreenRects_ACK(routing_id()));
}

void RenderWidget::OnSetSurfaceIdNamespace(uint32_t surface_id_namespace) {
  if (compositor_)
    compositor_->SetSurfaceIdNamespace(surface_id_namespace);
}

void RenderWidget::showImeIfNeeded() {
  OnShowImeIfNeeded();
}

void RenderWidget::OnShowImeIfNeeded() {
#if defined(OS_ANDROID) || defined(USE_AURA)
  UpdateTextInputState(SHOW_IME_IF_NEEDED, FROM_NON_IME);
#endif

// TODO(rouslan): Fix ChromeOS and Windows 8 behavior of autofill popup with
// virtual keyboard.
#if !defined(OS_ANDROID)
  FocusChangeComplete();
#endif
}

#if defined(OS_ANDROID)
void RenderWidget::OnImeEventSentForAck(const blink::WebTextInputInfo& info) {
  text_input_info_history_.push_back(info);
}

void RenderWidget::OnImeEventAck() {
  DCHECK_GE(text_input_info_history_.size(), 1u);
  text_input_info_history_.pop_front();
}
#endif

bool RenderWidget::ShouldHandleImeEvent() {
#if defined(OS_ANDROID)
  if (!webwidget_)
    return false;

  // We cannot handle IME events if there is any chance that the event we are
  // receiving here from the browser is based on the state that is different
  // from our current one as indicated by |text_input_info_|.
  // The states the browser might be in are:
  // text_input_info_history_[0] - current state ack'd by browser
  // text_input_info_history_[1...N] - pending state changes
  for (size_t i = 0u; i < text_input_info_history_.size() - 1u; ++i) {
    if (text_input_info_history_[i] != text_input_info_)
      return false;
  }
  return true;
#else
  return !!webwidget_;
#endif
}

bool RenderWidget::SendAckForMouseMoveFromDebugger() {
  if (handling_event_type_ == WebInputEvent::MouseMove) {
    // If we pause multiple times during a single mouse move event, we should
    // only send ACK once.
    if (!ignore_ack_for_mouse_move_from_debugger_) {
      InputEventAck ack(handling_event_type_, INPUT_EVENT_ACK_STATE_CONSUMED);
      Send(new InputHostMsg_HandleInputEvent_ACK(routing_id_, ack));
      return true;
    }
  }
  return false;
}

void RenderWidget::IgnoreAckForMouseMoveFromDebugger() {
  ignore_ack_for_mouse_move_from_debugger_ = true;
}

void RenderWidget::SetDeviceScaleFactor(float device_scale_factor) {
  if (device_scale_factor_ == device_scale_factor)
    return;

  device_scale_factor_ = device_scale_factor;
  ScheduleComposite();
}

bool RenderWidget::SetDeviceColorProfile(
    const std::vector<char>& color_profile) {
  if (device_color_profile_ == color_profile)
    return false;

  device_color_profile_ = color_profile;
  return true;
}

void RenderWidget::ResetDeviceColorProfileForTesting() {
  if (!device_color_profile_.empty())
    device_color_profile_.clear();
  device_color_profile_.push_back('0');
}

void RenderWidget::OnOrientationChange() {
}

gfx::Vector2d RenderWidget::GetScrollOffset() {
  // Bare RenderWidgets don't support scroll offset.
  return gfx::Vector2d();
}

void RenderWidget::SetHidden(bool hidden) {
  if (is_hidden_ == hidden)
    return;

  // The status has changed.  Tell the RenderThread about it and ensure
  // throttled acks are released in case frame production ceases.
  is_hidden_ = hidden;
  FlushPendingInputEventAck();

  if (is_hidden_)
    RenderThreadImpl::current()->WidgetHidden();
  else
    RenderThreadImpl::current()->WidgetRestored();

  if (render_widget_scheduling_state_)
    render_widget_scheduling_state_->SetHidden(hidden);
}

void RenderWidget::DidToggleFullscreen() {
  if (!webwidget_)
    return;

  if (is_fullscreen_granted_) {
    webwidget_->didEnterFullScreen();
  } else {
    webwidget_->didExitFullScreen();
  }
}

bool RenderWidget::next_paint_is_resize_ack() const {
  return ViewHostMsg_UpdateRect_Flags::is_resize_ack(next_paint_flags_);
}

void RenderWidget::set_next_paint_is_resize_ack() {
  next_paint_flags_ |= ViewHostMsg_UpdateRect_Flags::IS_RESIZE_ACK;
}

void RenderWidget::set_next_paint_is_repaint_ack() {
  next_paint_flags_ |= ViewHostMsg_UpdateRect_Flags::IS_REPAINT_ACK;
}

static bool IsDateTimeInput(ui::TextInputType type) {
  return type == ui::TEXT_INPUT_TYPE_DATE ||
      type == ui::TEXT_INPUT_TYPE_DATE_TIME ||
      type == ui::TEXT_INPUT_TYPE_DATE_TIME_LOCAL ||
      type == ui::TEXT_INPUT_TYPE_MONTH ||
      type == ui::TEXT_INPUT_TYPE_TIME ||
      type == ui::TEXT_INPUT_TYPE_WEEK;
}

void RenderWidget::OnImeEventGuardStart(ImeEventGuard* guard) {
  if (!ime_event_guard_)
    ime_event_guard_ = guard;
}

void RenderWidget::OnImeEventGuardFinish(ImeEventGuard* guard) {
  if (ime_event_guard_ != guard) {
#if defined(OS_ANDROID)
    // In case a from-IME event (e.g. touch) ends up in not-from-IME event
    // (e.g. long press gesture), we want to treat it as not-from-IME event
    // so that AdapterInputConnection can make changes to its Editable model.
    // Therefore, we want to mark this text state update as 'from IME' only
    // when all the nested events are all originating from IME.
    ime_event_guard_->set_from_ime(
        ime_event_guard_->from_ime() && guard->from_ime());
#endif
    return;
  }
  ime_event_guard_ = nullptr;

  // While handling an ime event, text input state and selection bounds updates
  // are ignored. These must explicitly be updated once finished handling the
  // ime event.
  UpdateSelectionBounds();
#if defined(OS_ANDROID)
  UpdateTextInputState(
      guard->show_ime() ? SHOW_IME_IF_NEEDED : NO_SHOW_IME,
      guard->from_ime() ? FROM_IME : FROM_NON_IME);
#endif
}

void RenderWidget::UpdateTextInputState(ShowIme show_ime,
                                        ChangeSource change_source) {
  TRACE_EVENT0("renderer", "RenderWidget::UpdateTextInputState");
  if (ime_event_guard_) {
    // show_ime should still be effective even if it was set inside the IME
    // event guard.
    if (show_ime == SHOW_IME_IF_NEEDED) {
      ime_event_guard_->set_show_ime(true);
    }
    return;
  }

  ui::TextInputType new_type = GetTextInputType();
  if (IsDateTimeInput(new_type))
    return;  // Not considered as a text input field in WebKit/Chromium.

  blink::WebTextInputInfo new_info;
  if (webwidget_)
    new_info = webwidget_->textInputInfo();
  const ui::TextInputMode new_mode = ConvertInputMode(new_info.inputMode);

  bool new_can_compose_inline = CanComposeInline();

  // Only sends text input params if they are changed or if the ime should be
  // shown.
  if (show_ime == SHOW_IME_IF_NEEDED ||
      (text_input_type_ != new_type ||
       text_input_mode_ != new_mode ||
       text_input_info_ != new_info ||
       can_compose_inline_ != new_can_compose_inline)
#if defined(OS_ANDROID)
      || text_field_is_dirty_
#endif
      ) {
    ViewHostMsg_TextInputState_Params params;
    params.type = new_type;
    params.mode = new_mode;
    params.flags = new_info.flags;
    params.value = new_info.value.utf8();
    params.selection_start = new_info.selectionStart;
    params.selection_end = new_info.selectionEnd;
    params.composition_start = new_info.compositionStart;
    params.composition_end = new_info.compositionEnd;
    params.can_compose_inline = new_can_compose_inline;
    params.show_ime_if_needed = (show_ime == SHOW_IME_IF_NEEDED);
#if defined(USE_AURA)
    params.is_non_ime_change = true;
#endif
#if defined(OS_ANDROID)
    params.is_non_ime_change = (change_source == FROM_NON_IME) ||
                         text_field_is_dirty_;
    if (params.is_non_ime_change)
      OnImeEventSentForAck(new_info);
    text_field_is_dirty_ = false;
#endif
    Send(new ViewHostMsg_TextInputStateChanged(routing_id(), params));

    text_input_info_ = new_info;
    text_input_type_ = new_type;
    text_input_mode_ = new_mode;
    can_compose_inline_ = new_can_compose_inline;
    text_input_flags_ = new_info.flags;
  }
}

void RenderWidget::GetSelectionBounds(gfx::Rect* focus, gfx::Rect* anchor) {
  WebRect focus_webrect;
  WebRect anchor_webrect;
  webwidget_->selectionBounds(focus_webrect, anchor_webrect);
  if (IsUseZoomForDSFEnabled()) {
    float inverse_scale = 1.f / device_scale_factor_;
    gfx::RectF focus_rect(focus_webrect);
    *focus = gfx::ToEnclosingRect(gfx::ScaleRect(focus_rect, inverse_scale));
    gfx::RectF anchor_rect(anchor_webrect);
    *anchor = gfx::ToEnclosingRect(gfx::ScaleRect(anchor_rect, inverse_scale));
  } else {
    *focus = focus_webrect;
    *anchor = anchor_webrect;
  }
}

void RenderWidget::UpdateSelectionBounds() {
  TRACE_EVENT0("renderer", "RenderWidget::UpdateSelectionBounds");
  if (!webwidget_)
    return;
  if (ime_event_guard_)
    return;

#if defined(USE_AURA)
  // TODO(mohsen): For now, always send explicit selection IPC notifications for
  // Aura beucause composited selection updates are not working for webview tags
  // which regresses IME inside webview. Remove this when composited selection
  // updates are fixed for webviews. See, http://crbug.com/510568.
  bool send_ipc = true;
#else
  // With composited selection updates, the selection bounds will be reported
  // directly by the compositor, in which case explicit IPC selection
  // notifications should be suppressed.
  bool send_ipc =
      !blink::WebRuntimeFeatures::isCompositedSelectionUpdateEnabled();
#endif
  if (send_ipc) {
    ViewHostMsg_SelectionBounds_Params params;
    GetSelectionBounds(&params.anchor_rect, &params.focus_rect);
    if (selection_anchor_rect_ != params.anchor_rect ||
        selection_focus_rect_ != params.focus_rect) {
      selection_anchor_rect_ = params.anchor_rect;
      selection_focus_rect_ = params.focus_rect;
      webwidget_->selectionTextDirection(params.focus_dir, params.anchor_dir);
      params.is_anchor_first = webwidget_->isSelectionAnchorFirst();
      Send(new ViewHostMsg_SelectionBoundsChanged(routing_id_, params));
    }
  }

  UpdateCompositionInfo(false);
}

// Check blink::WebTextInputType and ui::TextInputType is kept in sync.
#define STATIC_ASSERT_WTIT_ENUM_MATCH(a, b)            \
    static_assert(int(blink::WebTextInputType##a)      \
                      == int(ui::TEXT_INPUT_TYPE_##b), \
                  "mismatching enums: " #a)

STATIC_ASSERT_WTIT_ENUM_MATCH(None,            NONE);
STATIC_ASSERT_WTIT_ENUM_MATCH(Text,            TEXT);
STATIC_ASSERT_WTIT_ENUM_MATCH(Password,        PASSWORD);
STATIC_ASSERT_WTIT_ENUM_MATCH(Search,          SEARCH);
STATIC_ASSERT_WTIT_ENUM_MATCH(Email,           EMAIL);
STATIC_ASSERT_WTIT_ENUM_MATCH(Number,          NUMBER);
STATIC_ASSERT_WTIT_ENUM_MATCH(Telephone,       TELEPHONE);
STATIC_ASSERT_WTIT_ENUM_MATCH(URL,             URL);
STATIC_ASSERT_WTIT_ENUM_MATCH(Date,            DATE);
STATIC_ASSERT_WTIT_ENUM_MATCH(DateTime,        DATE_TIME);
STATIC_ASSERT_WTIT_ENUM_MATCH(DateTimeLocal,   DATE_TIME_LOCAL);
STATIC_ASSERT_WTIT_ENUM_MATCH(Month,           MONTH);
STATIC_ASSERT_WTIT_ENUM_MATCH(Time,            TIME);
STATIC_ASSERT_WTIT_ENUM_MATCH(Week,            WEEK);
STATIC_ASSERT_WTIT_ENUM_MATCH(TextArea,        TEXT_AREA);
STATIC_ASSERT_WTIT_ENUM_MATCH(ContentEditable, CONTENT_EDITABLE);
STATIC_ASSERT_WTIT_ENUM_MATCH(DateTimeField,   DATE_TIME_FIELD);

ui::TextInputType RenderWidget::WebKitToUiTextInputType(
    blink::WebTextInputType type) {
  // Check the type is in the range representable by ui::TextInputType.
  DCHECK_LE(type, static_cast<int>(ui::TEXT_INPUT_TYPE_MAX)) <<
    "blink::WebTextInputType and ui::TextInputType not synchronized";
  return static_cast<ui::TextInputType>(type);
}

ui::TextInputType RenderWidget::GetTextInputType() {
  if (webwidget_)
    return WebKitToUiTextInputType(webwidget_->textInputType());
  return ui::TEXT_INPUT_TYPE_NONE;
}

void RenderWidget::UpdateCompositionInfo(bool should_update_range) {
#if defined(OS_ANDROID)
  // TODO(yukawa): Start sending character bounds when the browser side
  // implementation becomes ready (crbug.com/424866).
#else
  TRACE_EVENT0("renderer", "RenderWidget::UpdateCompositionInfo");
  gfx::Range range = gfx::Range();
  if (should_update_range) {
    GetCompositionRange(&range);
  } else {
    range = composition_range_;
  }
  std::vector<gfx::Rect> character_bounds;
  GetCompositionCharacterBounds(&character_bounds);

  if (!ShouldUpdateCompositionInfo(range, character_bounds))
    return;
  composition_character_bounds_ = character_bounds;
  composition_range_ = range;
  Send(new InputHostMsg_ImeCompositionRangeChanged(
      routing_id(), composition_range_, composition_character_bounds_));
#endif
}

void RenderWidget::GetCompositionCharacterBounds(
    std::vector<gfx::Rect>* bounds) {
  DCHECK(bounds);
  bounds->clear();
}

void RenderWidget::GetCompositionRange(gfx::Range* range) {
  size_t location, length;
  if (webwidget_->compositionRange(&location, &length)) {
    range->set_start(location);
    range->set_end(location + length);
  } else if (webwidget_->caretOrSelectionRange(&location, &length)) {
    range->set_start(location);
    range->set_end(location + length);
  } else {
    *range = gfx::Range::InvalidRange();
  }
}

bool RenderWidget::ShouldUpdateCompositionInfo(
    const gfx::Range& range,
    const std::vector<gfx::Rect>& bounds) {
  if (composition_range_ != range)
    return true;
  if (bounds.size() != composition_character_bounds_.size())
    return true;
  for (size_t i = 0; i < bounds.size(); ++i) {
    if (bounds[i] != composition_character_bounds_[i])
      return true;
  }
  return false;
}

#if defined(OS_ANDROID)
bool RenderWidget::DoesRecordFullLayer() const {
  return false;
}
#endif

bool RenderWidget::CanComposeInline() {
  return true;
}

WebScreenInfo RenderWidget::screenInfo() {
  return screen_info_;
}

void RenderWidget::resetInputMethod() {
  ImeEventGuard guard(this);
  // If the last text input type is not None, then we should finish any
  // ongoing composition regardless of the new text input type.
  if (text_input_type_ != ui::TEXT_INPUT_TYPE_NONE) {
    // If a composition text exists, then we need to let the browser process
    // to cancel the input method's ongoing composition session.
    if (webwidget_->confirmComposition())
      Send(new InputHostMsg_ImeCancelComposition(routing_id()));
  }

  UpdateCompositionInfo(true);
}

#if defined(OS_ANDROID)
void RenderWidget::showUnhandledTapUIIfNeeded(
    const WebPoint& tapped_position,
    const WebNode& tapped_node,
    bool page_changed) {
  DCHECK(handling_input_event_);
  bool should_trigger = !page_changed && tapped_node.isTextNode() &&
                        !tapped_node.isContentEditable() &&
                        !tapped_node.isInsideFocusableElementOrARIAWidget();
  if (should_trigger) {
    Send(new ViewHostMsg_ShowUnhandledTapUIIfNeeded(routing_id_,
        tapped_position.x, tapped_position.y));
  }
}
#endif

void RenderWidget::didHandleGestureEvent(
    const WebGestureEvent& event,
    bool event_cancelled) {
#if defined(OS_ANDROID) || defined(USE_AURA)
  if (event_cancelled)
    return;
  if (event.type == WebInputEvent::GestureTap) {
    UpdateTextInputState(SHOW_IME_IF_NEEDED, FROM_NON_IME);
  } else if (event.type == WebInputEvent::GestureLongPress) {
    DCHECK(webwidget_);
    if (webwidget_->textInputInfo().value.isEmpty())
      UpdateTextInputState(NO_SHOW_IME, FROM_NON_IME);
    else
      UpdateTextInputState(SHOW_IME_IF_NEEDED, FROM_NON_IME);
  }
#endif
}

void RenderWidget::didOverscroll(
    const blink::WebFloatSize& unusedDelta,
    const blink::WebFloatSize& accumulatedRootOverScroll,
    const blink::WebFloatPoint& position,
    const blink::WebFloatSize& velocity) {
  DidOverscrollParams params;
  params.accumulated_overscroll = gfx::Vector2dF(
      accumulatedRootOverScroll.width, accumulatedRootOverScroll.height);
  params.latest_overscroll_delta =
      gfx::Vector2dF(unusedDelta.width, unusedDelta.height);
  // TODO(sataya.m): don't negate velocity once http://crbug.com/499743 is
  // fixed.
  params.current_fling_velocity =
      gfx::Vector2dF(-velocity.width, -velocity.height);
  params.causal_event_viewport_point = gfx::PointF(position.x, position.y);

  // If we're currently handling an event, stash the overscroll data such that
  // it can be bundled in the event ack.
  if (handling_event_overscroll_) {
    handling_event_overscroll_->reset(new DidOverscrollParams(params));
    return;
  }

  Send(new InputHostMsg_DidOverscroll(routing_id_, params));
}

void RenderWidget::StartCompositor() {
  if (!is_hidden())
    compositor_->setVisible(true);
}

void RenderWidget::SchedulePluginMove(const WebPluginGeometry& move) {
  size_t i = 0;
  for (; i < plugin_window_moves_.size(); ++i) {
    if (plugin_window_moves_[i].window == move.window) {
      if (move.rects_valid) {
        plugin_window_moves_[i] = move;
      } else {
        plugin_window_moves_[i].visible = move.visible;
      }
      break;
    }
  }

  if (i == plugin_window_moves_.size())
    plugin_window_moves_.push_back(move);
}

void RenderWidget::CleanupWindowInPluginMoves(gfx::PluginWindowHandle window) {
  for (WebPluginGeometryVector::iterator i = plugin_window_moves_.begin();
       i != plugin_window_moves_.end(); ++i) {
    if (i->window == window) {
      plugin_window_moves_.erase(i);
      break;
    }
  }
}


RenderWidgetCompositor* RenderWidget::compositor() const {
  return compositor_.get();
}

bool RenderWidget::WillHandleMouseEvent(const blink::WebMouseEvent& event) {
  return false;
}

bool RenderWidget::WillHandleGestureEvent(
    const blink::WebGestureEvent& event) {
  return false;
}

void RenderWidget::ObserveWheelEventAndResult(
    const blink::WebMouseWheelEvent& wheel_event,
    const gfx::Vector2dF& wheel_unused_delta,
    bool event_processed) {
  if (!compositor_deps_->IsElasticOverscrollEnabled())
    return;

  cc::InputHandlerScrollResult scroll_result;
  scroll_result.did_scroll = event_processed;
  scroll_result.did_overscroll_root = !wheel_unused_delta.IsZero();
  scroll_result.unused_scroll_delta = wheel_unused_delta;

  RenderThreadImpl* render_thread = RenderThreadImpl::current();
  InputHandlerManager* input_handler_manager =
      render_thread ? render_thread->input_handler_manager() : NULL;
  if (input_handler_manager) {
    input_handler_manager->ObserveWheelEventAndResultOnMainThread(
        routing_id_, wheel_event, scroll_result);
  }
}

void RenderWidget::hasTouchEventHandlers(bool has_handlers) {
  if (render_widget_scheduling_state_)
    render_widget_scheduling_state_->SetHasTouchHandler(has_handlers);
  Send(new ViewHostMsg_HasTouchEventHandlers(routing_id_, has_handlers));
}

// Check blink::WebTouchAction and  blink::WebTouchActionAuto is kept in sync
#define STATIC_ASSERT_WTI_ENUM_MATCH(a, b)                                         \
    static_assert(int(blink::WebTouchAction##a) == int(TOUCH_ACTION_##b), \
                  "mismatching enums: " #a)

void RenderWidget::setTouchAction(
    blink::WebTouchAction web_touch_action) {

  // Ignore setTouchAction calls that result from synthetic touch events (eg.
  // when blink is emulating touch with mouse).
  if (handling_event_type_ != WebInputEvent::TouchStart)
    return;

  // Verify the same values are used by the types so we can cast between them.
   STATIC_ASSERT_WTI_ENUM_MATCH(None,      NONE);
   STATIC_ASSERT_WTI_ENUM_MATCH(PanLeft,   PAN_LEFT);
   STATIC_ASSERT_WTI_ENUM_MATCH(PanRight,  PAN_RIGHT);
   STATIC_ASSERT_WTI_ENUM_MATCH(PanX,      PAN_X);
   STATIC_ASSERT_WTI_ENUM_MATCH(PanUp,     PAN_UP);
   STATIC_ASSERT_WTI_ENUM_MATCH(PanDown,   PAN_DOWN);
   STATIC_ASSERT_WTI_ENUM_MATCH(PanY,      PAN_Y);
   STATIC_ASSERT_WTI_ENUM_MATCH(Pan,       PAN);
   STATIC_ASSERT_WTI_ENUM_MATCH(PinchZoom, PINCH_ZOOM);
   STATIC_ASSERT_WTI_ENUM_MATCH(Manipulation, MANIPULATION);
   STATIC_ASSERT_WTI_ENUM_MATCH(DoubleTapZoom, DOUBLE_TAP_ZOOM);
   STATIC_ASSERT_WTI_ENUM_MATCH(Auto,      AUTO);

   content::TouchAction content_touch_action =
       static_cast<content::TouchAction>(web_touch_action);
  Send(new InputHostMsg_SetTouchAction(routing_id_, content_touch_action));
}

void RenderWidget::didUpdateTextOfFocusedElementByNonUserInput() {
#if defined(OS_ANDROID)
  text_field_is_dirty_ = true;
#endif
}

bool RenderWidget::HasTouchEventHandlersAt(const gfx::Point& point) const {
  return true;
}

scoped_ptr<WebGraphicsContext3DCommandBufferImpl>
RenderWidget::CreateGraphicsContext3D(GpuChannelHost* gpu_channel_host) {
  // Explicitly disable antialiasing for the compositor. As of the time of
  // this writing, the only platform that supported antialiasing for the
  // compositor was Mac OS X, because the on-screen OpenGL context creation
  // code paths on Windows and Linux didn't yet have multisampling support.
  // Mac OS X essentially always behaves as though it's rendering offscreen.
  // Multisampling has a heavy cost especially on devices with relatively low
  // fill rate like most notebooks, and the Mac implementation would need to
  // be optimized to resolve directly into the IOSurface shared between the
  // GPU and browser processes. For these reasons and to avoid platform
  // disparities we explicitly disable antialiasing.
  blink::WebGraphicsContext3D::Attributes attributes;
  attributes.antialias = false;
  attributes.shareResources = true;
  attributes.noAutomaticFlushes = true;
  attributes.depth = false;
  attributes.stencil = false;
  bool lose_context_when_out_of_memory = true;
  WebGraphicsContext3DCommandBufferImpl::SharedMemoryLimits limits;
#if defined(OS_ANDROID)
  bool using_synchronous_compositing =
      SynchronousCompositorFactory::GetInstance() ||
      base::CommandLine::ForCurrentProcess()->HasSwitch(
          switches::kIPCSyncCompositing);
  // If we raster too fast we become upload bound, and pending
  // uploads consume memory. For maximum upload throughput, we would
  // want to allow for upload_throughput * pipeline_time of pending
  // uploads, after which we are just wasting memory. Since we don't
  // know our upload throughput yet, this just caps our memory usage.
  // Synchronous compositor uses half because synchronous compositor
  // pipeline is only one frame deep. But twice of half for low end
  // because 16bit texture is not supported.
  size_t divider = using_synchronous_compositing ? 2 : 1;
  if (base::SysInfo::IsLowEndDevice())
    divider = 6;
  // For reference Nexus10 can upload 1MB in about 2.5ms.
  const double max_mb_uploaded_per_ms = 2.0 / (5 * divider);
  // Deadline to draw a frame to achieve 60 frames per second.
  const size_t kMillisecondsPerFrame = 16;
  // Assuming a two frame deep pipeline between the CPU and the GPU.
  size_t max_transfer_buffer_usage_mb =
      static_cast<size_t>(2 * kMillisecondsPerFrame * max_mb_uploaded_per_ms);
  static const size_t kBytesPerMegabyte = 1024 * 1024;
  // We keep the MappedMemoryReclaimLimit the same as the upload limit
  // to avoid unnecessarily stalling the compositor thread.
  limits.mapped_memory_reclaim_limit =
      max_transfer_buffer_usage_mb * kBytesPerMegabyte;
#endif
  limits.command_buffer_size = 64 * 1024;
  limits.start_transfer_buffer_size = 64 * 1024;
  limits.min_transfer_buffer_size = 64 * 1024;

  return make_scoped_ptr(new WebGraphicsContext3DCommandBufferImpl(
          0, GetURLForGraphicsContext3D(), gpu_channel_host, attributes,
          lose_context_when_out_of_memory, limits, NULL));
}

void RenderWidget::RegisterRenderFrameProxy(RenderFrameProxy* proxy) {
  render_frame_proxies_.AddObserver(proxy);
}

void RenderWidget::UnregisterRenderFrameProxy(RenderFrameProxy* proxy) {
  render_frame_proxies_.RemoveObserver(proxy);
}

void RenderWidget::RegisterRenderFrame(RenderFrameImpl* frame) {
  render_frames_.AddObserver(frame);
}

void RenderWidget::UnregisterRenderFrame(RenderFrameImpl* frame) {
  render_frames_.RemoveObserver(frame);
}

#if defined(VIDEO_HOLE)
void RenderWidget::RegisterVideoHoleFrame(RenderFrameImpl* frame) {
  video_hole_frames_.AddObserver(frame);
}

void RenderWidget::UnregisterVideoHoleFrame(RenderFrameImpl* frame) {
  video_hole_frames_.RemoveObserver(frame);
}
#endif  // defined(VIDEO_HOLE)

}  // namespace content<|MERGE_RESOLUTION|>--- conflicted
+++ resolved
@@ -1113,11 +1113,7 @@
 void RenderWidget::bbHandleInputEvent(const blink::WebInputEvent& event) {
   ui::LatencyInfo latency_info;
   bb_OnHandleInputEvent_no_ack_ = true;
-<<<<<<< HEAD
-  OnHandleInputEvent(&event, latency_info, false);
-=======
   OnHandleInputEvent(&event, latency_info);
->>>>>>> e7a828b3
   bb_OnHandleInputEvent_no_ack_ = false;
 }
 
