// Copyright (c) 2012 The Chromium Authors. All rights reserved.
// Use of this source code is governed by a BSD-style license that can be
// found in the LICENSE file.

#include "content/renderer/render_widget.h"

#include <utility>

#include "base/auto_reset.h"
#include "base/bind.h"
#include "base/command_line.h"
#include "base/logging.h"
#include "base/macros.h"
#include "base/memory/scoped_ptr.h"
#include "base/memory/singleton.h"
#include "base/message_loop/message_loop.h"
#include "base/metrics/histogram.h"
#include "base/stl_util.h"
#include "base/strings/utf_string_conversions.h"
#include "base/sys_info.h"
#include "base/trace_event/trace_event.h"
#include "base/trace_event/trace_event_synthetic_delay.h"
#include "build/build_config.h"
#include "cc/base/switches.h"
#include "cc/debug/benchmark_instrumentation.h"
#include "cc/output/output_surface.h"
#include "cc/trees/layer_tree_host.h"
#include "components/scheduler/renderer/render_widget_scheduling_state.h"
#include "components/scheduler/renderer/renderer_scheduler.h"
#include "content/child/npapi/webplugin.h"
#include "content/common/content_switches_internal.h"
#include "content/common/gpu/client/context_provider_command_buffer.h"
#include "content/common/gpu/client/webgraphicscontext3d_command_buffer_impl.h"
#include "content/common/gpu/gpu_process_launch_causes.h"
#include "content/common/input/synthetic_gesture_packet.h"
#include "content/common/input/web_input_event_traits.h"
#include "content/common/input_messages.h"
#include "content/common/swapped_out_messages.h"
#include "content/common/view_messages.h"
#include "content/public/common/content_switches.h"
#include "content/public/common/context_menu_params.h"
#include "content/renderer/cursor_utils.h"
#include "content/renderer/external_popup_menu.h"
#include "content/renderer/gpu/compositor_output_surface.h"
#include "content/renderer/gpu/delegated_compositor_output_surface.h"
#include "content/renderer/gpu/frame_swap_message_queue.h"
#include "content/renderer/gpu/mailbox_output_surface.h"
#include "content/renderer/gpu/queue_message_swap_promise.h"
#include "content/renderer/gpu/render_widget_compositor.h"
#include "content/renderer/ime_event_guard.h"
#include "content/renderer/input/input_handler_manager.h"
#include "content/renderer/pepper/pepper_plugin_instance_impl.h"
#include "content/renderer/render_frame_impl.h"
#include "content/renderer/render_frame_proxy.h"
#include "content/renderer/render_process.h"
#include "content/renderer/render_thread_impl.h"
#include "content/renderer/render_view_impl.h"
#include "content/renderer/renderer_blink_platform_impl.h"
#include "content/renderer/resizing_mode_selector.h"
#include "ipc/ipc_sync_message.h"
#include "skia/ext/platform_canvas.h"
#include "third_party/WebKit/public/platform/WebCursorInfo.h"
#include "third_party/WebKit/public/platform/WebGraphicsContext3D.h"
#include "third_party/WebKit/public/platform/WebPoint.h"
#include "third_party/WebKit/public/platform/WebRect.h"
#include "third_party/WebKit/public/platform/WebScreenInfo.h"
#include "third_party/WebKit/public/platform/WebSize.h"
#include "third_party/WebKit/public/platform/WebString.h"
#include "third_party/WebKit/public/web/WebDeviceEmulationParams.h"
#include "third_party/WebKit/public/web/WebFrameWidget.h"
#include "third_party/WebKit/public/web/WebLocalFrame.h"
#include "third_party/WebKit/public/web/WebNode.h"
#include "third_party/WebKit/public/web/WebPagePopup.h"
#include "third_party/WebKit/public/web/WebPopupMenuInfo.h"
#include "third_party/WebKit/public/web/WebRange.h"
#include "third_party/WebKit/public/web/WebRuntimeFeatures.h"
#include "third_party/WebKit/public/web/WebView.h"
#include "third_party/skia/include/core/SkShader.h"
#include "ui/base/ui_base_switches.h"
#include "ui/gfx/geometry/point_conversions.h"
#include "ui/gfx/geometry/rect_conversions.h"
#include "ui/gfx/geometry/size_conversions.h"
#include "ui/gfx/skia_util.h"
#include "ui/gl/gl_switches.h"
#include "ui/surface/transport_dib.h"

#if defined(OS_ANDROID)
#include <android/keycodes.h>
#include "content/renderer/android/synchronous_compositor_factory.h"
#include "content/renderer/android/synchronous_compositor_filter.h"
#include "content/renderer/android/synchronous_compositor_output_surface.h"
#endif

#if defined(OS_POSIX)
#include "ipc/ipc_channel_posix.h"
#include "third_party/skia/include/core/SkMallocPixelRef.h"
#include "third_party/skia/include/core/SkPixelRef.h"
#endif  // defined(OS_POSIX)

#if defined(MOJO_SHELL_CLIENT)
#include "content/public/common/mojo_shell_connection.h"
#include "content/renderer/mus/render_widget_mus_connection.h"
#endif

#include "third_party/WebKit/public/web/WebWidget.h"

using blink::WebCompositionUnderline;
using blink::WebCursorInfo;
using blink::WebDeviceEmulationParams;
using blink::WebGestureEvent;
using blink::WebInputEvent;
using blink::WebInputEventResult;
using blink::WebKeyboardEvent;
using blink::WebMouseEvent;
using blink::WebMouseWheelEvent;
using blink::WebNavigationPolicy;
using blink::WebNode;
using blink::WebPagePopup;
using blink::WebPoint;
using blink::WebPopupType;
using blink::WebRange;
using blink::WebRect;
using blink::WebScreenInfo;
using blink::WebSize;
using blink::WebTextDirection;
using blink::WebTouchEvent;
using blink::WebTouchPoint;
using blink::WebVector;
using blink::WebWidget;

namespace {

typedef std::map<std::string, ui::TextInputMode> TextInputModeMap;

class TextInputModeMapSingleton {
 public:
  static TextInputModeMapSingleton* GetInstance() {
    return base::Singleton<TextInputModeMapSingleton>::get();
  }
  TextInputModeMapSingleton() {
    map_["verbatim"] = ui::TEXT_INPUT_MODE_VERBATIM;
    map_["latin"] = ui::TEXT_INPUT_MODE_LATIN;
    map_["latin-name"] = ui::TEXT_INPUT_MODE_LATIN_NAME;
    map_["latin-prose"] = ui::TEXT_INPUT_MODE_LATIN_PROSE;
    map_["full-width-latin"] = ui::TEXT_INPUT_MODE_FULL_WIDTH_LATIN;
    map_["kana"] = ui::TEXT_INPUT_MODE_KANA;
    map_["katakana"] = ui::TEXT_INPUT_MODE_KATAKANA;
    map_["numeric"] = ui::TEXT_INPUT_MODE_NUMERIC;
    map_["tel"] = ui::TEXT_INPUT_MODE_TEL;
    map_["email"] = ui::TEXT_INPUT_MODE_EMAIL;
    map_["url"] = ui::TEXT_INPUT_MODE_URL;
  }
  const TextInputModeMap& map() const { return map_; }
 private:
  TextInputModeMap map_;

  friend struct base::DefaultSingletonTraits<TextInputModeMapSingleton>;

  DISALLOW_COPY_AND_ASSIGN(TextInputModeMapSingleton);
};

ui::TextInputMode ConvertInputMode(const blink::WebString& input_mode) {
  static TextInputModeMapSingleton* singleton =
      TextInputModeMapSingleton::GetInstance();
  TextInputModeMap::const_iterator it =
      singleton->map().find(input_mode.utf8());
  if (it == singleton->map().end())
    return ui::TEXT_INPUT_MODE_DEFAULT;
  return it->second;
}

<<<<<<< HEAD
// TODO(brianderson): Replace the hard-coded threshold with a fraction of
// the BeginMainFrame interval.
// 4166us will allow 1/4 of a 60Hz interval or 1/2 of a 120Hz interval to
// be spent in input hanlders before input starts getting throttled.
static int kInputHandlingTimeThrottlingThresholdMicroseconds = 4166;

int64 GetEventLatencyMicros(double event_timestamp, base::TimeTicks now) {
  return (now - base::TimeDelta::FromSecondsD(event_timestamp))
      .ToInternalValue();
}

void LogInputEventLatencyUmaImpl(WebInputEvent::Type event_type,
                                 double event_timestamp,
                                 base::TimeTicks now) {
  UMA_HISTOGRAM_CUSTOM_COUNTS("Event.AggregatedLatency.Renderer2",
                              GetEventLatencyMicros(event_timestamp, now), 1,
                              10000000, 100);

#define CASE_TYPE(t)                                                         \
  case WebInputEvent::t:                                                     \
    UMA_HISTOGRAM_CUSTOM_COUNTS("Event.Latency.Renderer2." #t,               \
                                GetEventLatencyMicros(event_timestamp, now), \
                                1, 10000000, 100);                           \
    break;

  switch (event_type) {
    CASE_TYPE(Undefined);
    CASE_TYPE(MouseDown);
    CASE_TYPE(MouseUp);
    CASE_TYPE(MouseMove);
    CASE_TYPE(MouseEnter);
    CASE_TYPE(MouseLeave);
    CASE_TYPE(ContextMenu);
    CASE_TYPE(MouseWheel);
    CASE_TYPE(RawKeyDown);
    CASE_TYPE(KeyDown);
    CASE_TYPE(KeyUp);
    CASE_TYPE(Char);
    CASE_TYPE(GestureScrollBegin);
    CASE_TYPE(GestureScrollEnd);
    CASE_TYPE(GestureScrollUpdate);
    CASE_TYPE(GestureFlingStart);
    CASE_TYPE(GestureFlingCancel);
    CASE_TYPE(GestureShowPress);
    CASE_TYPE(GestureTap);
    CASE_TYPE(GestureTapUnconfirmed);
    CASE_TYPE(GestureTapDown);
    CASE_TYPE(GestureTapCancel);
    CASE_TYPE(GestureDoubleTap);
    CASE_TYPE(GestureTwoFingerTap);
    CASE_TYPE(GestureLongPress);
    CASE_TYPE(GestureLongTap);
    CASE_TYPE(GesturePinchBegin);
    CASE_TYPE(GesturePinchEnd);
    CASE_TYPE(GesturePinchUpdate);
    CASE_TYPE(TouchStart);
    CASE_TYPE(TouchMove);
    CASE_TYPE(TouchEnd);
    CASE_TYPE(TouchCancel);
    default:
      // Must include default to let blink::WebInputEvent add new event types
      // before they're added here.
      DLOG(WARNING) << "Unhandled WebInputEvent type: " << event_type;
      break;
  }

#undef CASE_TYPE
=======
bool IsDateTimeInput(ui::TextInputType type) {
  return type == ui::TEXT_INPUT_TYPE_DATE ||
         type == ui::TEXT_INPUT_TYPE_DATE_TIME ||
         type == ui::TEXT_INPUT_TYPE_DATE_TIME_LOCAL ||
         type == ui::TEXT_INPUT_TYPE_MONTH ||
         type == ui::TEXT_INPUT_TYPE_TIME || type == ui::TEXT_INPUT_TYPE_WEEK;
>>>>>>> b6cd7b0e
}

content::RenderWidgetInputHandlerDelegate* GetRenderWidgetInputHandlerDelegate(
    content::RenderWidget* widget) {
#if defined(MOJO_SHELL_CLIENT)
  const base::CommandLine& cmdline = *base::CommandLine::ForCurrentProcess();
  if (content::MojoShellConnection::Get() &&
      cmdline.HasSwitch(switches::kUseMusInRenderer)) {
    return content::RenderWidgetMusConnection::GetOrCreate(
        widget->routing_id());
  }
#endif
  // If we don't have a connection to the Mojo shell, then we want to route IPCs
  // back to the browser process rather than Mus so we use the |widget| as the
  // RenderWidgetInputHandlerDelegate.
  return widget;
}

}  // namespace

namespace content {

// RenderWidget::ScreenMetricsEmulator ----------------------------------------

class RenderWidget::ScreenMetricsEmulator {
 public:
  ScreenMetricsEmulator(
      RenderWidget* widget,
      const WebDeviceEmulationParams& params);
  virtual ~ScreenMetricsEmulator();

  // Scale and offset used to convert between host coordinates
  // and webwidget coordinates.
  float scale() { return scale_; }
  gfx::PointF offset() { return offset_; }
  gfx::Rect applied_widget_rect() const { return applied_widget_rect_; }
  gfx::Rect original_screen_rect() const { return original_view_screen_rect_; }
  const WebScreenInfo& original_screen_info() { return original_screen_info_; }

  void ChangeEmulationParams(
      const WebDeviceEmulationParams& params);

  // The following methods alter handlers' behavior for messages related to
  // widget size and position.
  void OnResizeMessage(const ViewMsg_Resize_Params& params);
  void OnUpdateScreenRectsMessage(const gfx::Rect& view_screen_rect,
                                  const gfx::Rect& window_screen_rect);
  void OnShowContextMenu(ContextMenuParams* params);
  gfx::Rect AdjustValidationMessageAnchor(const gfx::Rect& anchor);

 private:
  void Reapply();
  void Apply(bool top_controls_shrink_blink_size,
             float top_controls_height,
             gfx::Rect resizer_rect,
             bool is_fullscreen_granted,
             blink::WebDisplayMode display_mode);

  RenderWidget* widget_;

  // Parameters as passed by RenderWidget::EnableScreenMetricsEmulation.
  WebDeviceEmulationParams params_;

  // The computed scale and offset used to fit widget into browser window.
  float scale_;
  gfx::PointF offset_;

  // Widget rect as passed to webwidget.
  gfx::Rect applied_widget_rect_;

  // Original values to restore back after emulation ends.
  gfx::Size original_size_;
  gfx::Size original_physical_backing_size_;
  gfx::Size original_visible_viewport_size_;
  blink::WebScreenInfo original_screen_info_;
  gfx::Rect original_view_screen_rect_;
  gfx::Rect original_window_screen_rect_;
};

RenderWidget::ScreenMetricsEmulator::ScreenMetricsEmulator(
    RenderWidget* widget,
    const WebDeviceEmulationParams& params)
    : widget_(widget),
      params_(params),
      scale_(1.f) {
  original_size_ = widget_->size_;
  original_physical_backing_size_ = widget_->physical_backing_size_;
  original_visible_viewport_size_ = widget_->visible_viewport_size_;
  original_screen_info_ = widget_->screen_info_;
  original_view_screen_rect_ = widget_->view_screen_rect_;
  original_window_screen_rect_ = widget_->window_screen_rect_;
  Apply(widget_->top_controls_shrink_blink_size_,
        widget_->top_controls_height_,
        widget_->resizer_rect_,
        widget_->is_fullscreen_granted_,
        widget_->display_mode_);
}

RenderWidget::ScreenMetricsEmulator::~ScreenMetricsEmulator() {
  widget_->screen_info_ = original_screen_info_;

  widget_->SetDeviceScaleFactor(original_screen_info_.deviceScaleFactor);
  widget_->SetScreenMetricsEmulationParameters(false, params_);
  widget_->view_screen_rect_ = original_view_screen_rect_;
  widget_->window_screen_rect_ = original_window_screen_rect_;
  widget_->Resize(original_size_,
                  original_physical_backing_size_,
                  widget_->top_controls_shrink_blink_size_,
                  widget_->top_controls_height_,
                  original_visible_viewport_size_,
                  widget_->resizer_rect_,
                  widget_->is_fullscreen_granted_,
                  widget_->display_mode_,
                  NO_RESIZE_ACK);
}

void RenderWidget::ScreenMetricsEmulator::ChangeEmulationParams(
    const WebDeviceEmulationParams& params) {
  params_ = params;
  Reapply();
}

void RenderWidget::ScreenMetricsEmulator::Reapply() {
  Apply(widget_->top_controls_shrink_blink_size_,
        widget_->top_controls_height_,
        widget_->resizer_rect_,
        widget_->is_fullscreen_granted_,
        widget_->display_mode_);
}

void RenderWidget::ScreenMetricsEmulator::Apply(
    bool top_controls_shrink_blink_size,
    float top_controls_height,
    gfx::Rect resizer_rect,
    bool is_fullscreen_granted,
    blink::WebDisplayMode display_mode) {
  applied_widget_rect_.set_size(gfx::Size(params_.viewSize));
  if (!applied_widget_rect_.width())
    applied_widget_rect_.set_width(original_size_.width());
  if (!applied_widget_rect_.height())
    applied_widget_rect_.set_height(original_size_.height());

  if (params_.fitToView && !original_size_.IsEmpty()) {
    int original_width = std::max(original_size_.width(), 1);
    int original_height = std::max(original_size_.height(), 1);
    float width_ratio =
        static_cast<float>(applied_widget_rect_.width()) / original_width;
    float height_ratio =
        static_cast<float>(applied_widget_rect_.height()) / original_height;
    float ratio = std::max(1.0f, std::max(width_ratio, height_ratio));
    scale_ = 1.f / ratio;

    // Center emulated view inside available view space.
    offset_.set_x(
        (original_size_.width() - scale_ * applied_widget_rect_.width()) / 2);
    offset_.set_y(
        (original_size_.height() - scale_ * applied_widget_rect_.height()) / 2);
  } else {
    scale_ = params_.scale;
    offset_.SetPoint(params_.offset.x, params_.offset.y);
    if (!params_.viewSize.width && !params_.viewSize.height && scale_) {
      applied_widget_rect_.set_size(gfx::ScaleToRoundedSize(
          original_size_, 1.f / scale_));
    }
  }

  if (params_.screenPosition == WebDeviceEmulationParams::Desktop) {
    applied_widget_rect_.set_origin(original_view_screen_rect_.origin());
    widget_->screen_info_.rect = original_screen_info_.rect;
    widget_->screen_info_.availableRect = original_screen_info_.availableRect;
    widget_->window_screen_rect_ = original_window_screen_rect_;
  } else {
    applied_widget_rect_.set_origin(params_.viewPosition);
    gfx::Rect screen_rect = applied_widget_rect_;
    if (!params_.screenSize.isEmpty()) {
      screen_rect =
          gfx::Rect(0, 0, params_.screenSize.width, params_.screenSize.height);
    }
    widget_->screen_info_.rect = screen_rect;
    widget_->screen_info_.availableRect = screen_rect;
    widget_->window_screen_rect_ = applied_widget_rect_;
  }

  float applied_device_scale_factor = params_.deviceScaleFactor ?
      params_.deviceScaleFactor : original_screen_info_.deviceScaleFactor;
  widget_->screen_info_.deviceScaleFactor = applied_device_scale_factor;

  // Pass three emulation parameters to the blink side:
  // - we keep the real device scale factor in compositor to produce sharp image
  //   even when emulating different scale factor;
  // - in order to fit into view, WebView applies offset and scale to the
  //   root layer.
  blink::WebDeviceEmulationParams modified_params = params_;
  modified_params.deviceScaleFactor = original_screen_info_.deviceScaleFactor;
  modified_params.offset = blink::WebFloatPoint(offset_.x(), offset_.y());
  modified_params.scale = scale_;
  widget_->SetScreenMetricsEmulationParameters(true, modified_params);

  widget_->SetDeviceScaleFactor(applied_device_scale_factor);
  widget_->view_screen_rect_ = applied_widget_rect_;

  gfx::Size physical_backing_size = gfx::ScaleToCeiledSize(
      original_size_, original_screen_info_.deviceScaleFactor);
  widget_->Resize(applied_widget_rect_.size(),
                  physical_backing_size,
                  top_controls_shrink_blink_size,
                  top_controls_height,
                  applied_widget_rect_.size(),
                  resizer_rect,
                  is_fullscreen_granted,
                  display_mode,
                  NO_RESIZE_ACK);
}

void RenderWidget::ScreenMetricsEmulator::OnResizeMessage(
    const ViewMsg_Resize_Params& params) {
  bool need_ack = params.new_size != original_size_ &&
      !params.new_size.IsEmpty() && !params.physical_backing_size.IsEmpty();
  original_size_ = params.new_size;
  original_physical_backing_size_ = params.physical_backing_size;
  original_screen_info_ = params.screen_info;
  original_visible_viewport_size_ = params.visible_viewport_size;
  Apply(params.top_controls_shrink_blink_size,
        params.top_controls_height,
        params.resizer_rect,
        params.is_fullscreen_granted,
        params.display_mode);

  if (need_ack) {
    widget_->set_next_paint_is_resize_ack();
    if (widget_->compositor_)
      widget_->compositor_->SetNeedsRedrawRect(gfx::Rect(widget_->size_));
  }
}

void RenderWidget::ScreenMetricsEmulator::OnUpdateScreenRectsMessage(
    const gfx::Rect& view_screen_rect,
    const gfx::Rect& window_screen_rect) {
  original_view_screen_rect_ = view_screen_rect;
  original_window_screen_rect_ = window_screen_rect;
  if (params_.screenPosition == WebDeviceEmulationParams::Desktop)
    Reapply();
}

void RenderWidget::ScreenMetricsEmulator::OnShowContextMenu(
    ContextMenuParams* params) {
  params->x *= scale_;
  params->x += offset_.x();
  params->y *= scale_;
  params->y += offset_.y();
}

gfx::Rect RenderWidget::ScreenMetricsEmulator::AdjustValidationMessageAnchor(
    const gfx::Rect& anchor) {
  gfx::Rect scaled = gfx::ScaleToEnclosedRect(anchor, scale_);
  scaled.set_x(scaled.x() + offset_.x());
  scaled.set_y(scaled.y() + offset_.y());
  return scaled;
}

// RenderWidget ---------------------------------------------------------------

RenderWidget::RenderWidget(CompositorDependencies* compositor_deps,
                           blink::WebPopupType popup_type,
                           const blink::WebScreenInfo& screen_info,
                           bool swapped_out,
                           bool hidden,
                           bool never_visible)
    : routing_id_(MSG_ROUTING_NONE),
      compositor_deps_(compositor_deps),
      webwidget_(nullptr),
      opener_id_(MSG_ROUTING_NONE),
      top_controls_shrink_blink_size_(false),
      top_controls_height_(0.f),
      next_paint_flags_(0),
      auto_resize_mode_(false),
      need_update_rect_for_auto_resize_(false),
      did_show_(false),
      is_hidden_(hidden),
      compositor_never_visible_(never_visible),
      is_fullscreen_granted_(false),
      display_mode_(blink::WebDisplayModeUndefined),
      ime_event_guard_(nullptr),
      closing_(false),
      host_closing_(false),
      is_swapped_out_(swapped_out),
      for_oopif_(false),
      text_input_type_(ui::TEXT_INPUT_TYPE_NONE),
      text_input_mode_(ui::TEXT_INPUT_MODE_DEFAULT),
      text_input_flags_(0),
      can_compose_inline_(true),
      popup_type_(popup_type),
      pending_window_rect_count_(0),
      screen_info_(screen_info),
      device_scale_factor_(screen_info_.deviceScaleFactor),
      next_output_surface_id_(0),
#if defined(OS_ANDROID)
      text_field_is_dirty_(false),
#endif
      popup_origin_scale_for_emulation_(0.f),
      frame_swap_message_queue_(new FrameSwapMessageQueue()),
      resizing_mode_selector_(new ResizingModeSelector()),
<<<<<<< HEAD
      context_menu_source_type_(ui::MENU_SOURCE_MOUSE),
      has_host_context_menu_location_(false),
      bb_OnHandleInputEvent_no_ack_(false) {
=======
      has_host_context_menu_location_(false) {
>>>>>>> b6cd7b0e
  if (!swapped_out)
    RenderProcess::current()->AddRefProcess();
  DCHECK(RenderThread::Get());
  device_color_profile_.push_back('0');
#if defined(OS_ANDROID)
  text_input_info_history_.push_back(blink::WebTextInputInfo());
#endif

  // In tests there may not be a RenderThreadImpl.
  if (RenderThreadImpl::current()) {
    render_widget_scheduling_state_ = RenderThreadImpl::current()
                                          ->GetRendererScheduler()
                                          ->NewRenderWidgetSchedulingState();
    render_widget_scheduling_state_->SetHidden(is_hidden_);
  }
}

RenderWidget::~RenderWidget() {
  DCHECK(!webwidget_) << "Leaking our WebWidget!";

  // If we are swapped out, we have released already.
  if (!is_swapped_out_ && RenderProcess::current())
    RenderProcess::current()->ReleaseProcess();
}

// static
RenderWidget* RenderWidget::Create(int32_t opener_id,
                                   CompositorDependencies* compositor_deps,
                                   blink::WebPopupType popup_type,
                                   const blink::WebScreenInfo& screen_info) {
  DCHECK(opener_id != MSG_ROUTING_NONE);
  scoped_refptr<RenderWidget> widget(new RenderWidget(
      compositor_deps, popup_type, screen_info, false, false, false));
  if (widget->Init(opener_id)) {  // adds reference on success.
    return widget.get();
  }
  return NULL;
}

// static
RenderWidget* RenderWidget::CreateForFrame(
    int routing_id,
    bool hidden,
    const blink::WebScreenInfo& screen_info,
    CompositorDependencies* compositor_deps,
    blink::WebLocalFrame* frame) {
  CHECK_NE(routing_id, MSG_ROUTING_NONE);
  // TODO(avi): Before RenderViewImpl has-a RenderWidget, the browser passes the
  // same routing ID for both the view routing ID and the main frame widget
  // routing ID. https://crbug.com/545684
  RenderViewImpl* view = RenderViewImpl::FromRoutingID(routing_id);
  if (view) {
    view->AttachWebFrameWidget(RenderWidget::CreateWebFrameWidget(view, frame));
    return view;
  }
  scoped_refptr<RenderWidget> widget(
      new RenderWidget(compositor_deps, blink::WebPopupTypeNone, screen_info,
                       false, hidden, false));
  widget->SetRoutingID(routing_id);
  widget->for_oopif_ = true;
  // DoInit increments the reference count on |widget|, keeping it alive after
  // this function returns.
  if (widget->DoInit(MSG_ROUTING_NONE,
                     RenderWidget::CreateWebFrameWidget(widget.get(), frame),
                     nullptr)) {
    return widget.get();
  }
  return nullptr;
}

// static
blink::WebWidget* RenderWidget::CreateWebFrameWidget(
    RenderWidget* render_widget,
    blink::WebLocalFrame* frame) {
  if (!frame->parent()) {
    // TODO(dcheng): The main frame widget currently has a special case.
    // Eliminate this once WebView is no longer a WebWidget.
    return blink::WebFrameWidget::create(render_widget, frame->view(), frame);
  }
  return blink::WebFrameWidget::create(render_widget, frame);
}

// static
blink::WebWidget* RenderWidget::CreateWebWidget(RenderWidget* render_widget) {
  switch (render_widget->popup_type_) {
    case blink::WebPopupTypeNone:  // Nothing to create.
      break;
    case blink::WebPopupTypePage:
      return WebPagePopup::create(render_widget);
    default:
      NOTREACHED();
  }
  return NULL;
}

void RenderWidget::CloseForFrame() {
  OnClose();
}

void RenderWidget::SetRoutingID(int32_t routing_id) {
  routing_id_ = routing_id;
  input_handler_.reset(new RenderWidgetInputHandler(
      GetRenderWidgetInputHandlerDelegate(this), this));
}

bool RenderWidget::Init(int32_t opener_id) {
  bool success = DoInit(
      opener_id, RenderWidget::CreateWebWidget(this),
      new ViewHostMsg_CreateWidget(opener_id, popup_type_, &routing_id_));
  if (success) {
    SetRoutingID(routing_id_);
    return true;
  }
  return false;
}

bool RenderWidget::DoInit(int32_t opener_id,
                          WebWidget* web_widget,
                          IPC::SyncMessage* create_widget_message) {
  DCHECK(!webwidget_);

  if (opener_id != MSG_ROUTING_NONE)
    opener_id_ = opener_id;

  webwidget_ = web_widget;

  bool result = true;
  if (create_widget_message)
    result = RenderThread::Get()->Send(create_widget_message);

  if (result) {
    RenderThread::Get()->AddRoute(routing_id_, this);
    // Take a reference on behalf of the RenderThread.  This will be balanced
    // when we receive ViewMsg_Close.
    AddRef();
    if (RenderThreadImpl::current()) {
      RenderThreadImpl::current()->WidgetCreated();
      if (is_hidden_)
        RenderThreadImpl::current()->WidgetHidden();
    }

    return true;
  } else {
    // The above Send can fail when the tab is closing.
    return false;
  }
}

void RenderWidget::SetSwappedOut(bool is_swapped_out) {
  // We should only toggle between states.
  DCHECK(is_swapped_out_ != is_swapped_out);
  is_swapped_out_ = is_swapped_out;

  // If we are swapping out, we will call ReleaseProcess, allowing the process
  // to exit if all of its RenderViews are swapped out.  We wait until the
  // WasSwappedOut call to do this, to allow the unload handler to finish.
  // If we are swapping in, we call AddRefProcess to prevent the process from
  // exiting.
  if (!is_swapped_out_)
    RenderProcess::current()->AddRefProcess();
}

void RenderWidget::WasSwappedOut() {
  // If we have been swapped out and no one else is using this process,
  // it's safe to exit now.
  CHECK(is_swapped_out_);
  RenderProcess::current()->ReleaseProcess();
}

void RenderWidget::SetPopupOriginAdjustmentsForEmulation(
    ScreenMetricsEmulator* emulator) {
  popup_origin_scale_for_emulation_ = emulator->scale();
  popup_view_origin_for_emulation_ = emulator->applied_widget_rect().origin();
  popup_screen_origin_for_emulation_ = gfx::Point(
      emulator->original_screen_rect().origin().x() + emulator->offset().x(),
      emulator->original_screen_rect().origin().y() + emulator->offset().y());
  screen_info_ = emulator->original_screen_info();
  device_scale_factor_ = screen_info_.deviceScaleFactor;
}

gfx::Rect RenderWidget::AdjustValidationMessageAnchor(const gfx::Rect& anchor) {
  if (screen_metrics_emulator_)
    return screen_metrics_emulator_->AdjustValidationMessageAnchor(anchor);
  return anchor;
}

void RenderWidget::SetScreenMetricsEmulationParameters(
    bool enabled,
    const blink::WebDeviceEmulationParams& params) {
  // This is only supported in RenderView.
  NOTREACHED();
}

#if defined(OS_MACOSX) || defined(OS_ANDROID)
void RenderWidget::SetExternalPopupOriginAdjustmentsForEmulation(
    ExternalPopupMenu* popup, ScreenMetricsEmulator* emulator) {
  popup->SetOriginScaleAndOffsetForEmulation(
      emulator->scale(), emulator->offset());
}
#endif

void RenderWidget::OnShowHostContextMenu(ContextMenuParams* params) {
  if (screen_metrics_emulator_)
    screen_metrics_emulator_->OnShowContextMenu(params);
}

bool RenderWidget::OnMessageReceived(const IPC::Message& message) {
  bool handled = true;
  IPC_BEGIN_MESSAGE_MAP(RenderWidget, message)
    IPC_MESSAGE_HANDLER(InputMsg_HandleInputEvent, OnHandleInputEvent)
    IPC_MESSAGE_HANDLER(InputMsg_CursorVisibilityChange,
                        OnCursorVisibilityChange)
    IPC_MESSAGE_HANDLER(InputMsg_ImeSetComposition, OnImeSetComposition)
    IPC_MESSAGE_HANDLER(InputMsg_ImeConfirmComposition, OnImeConfirmComposition)
    IPC_MESSAGE_HANDLER(InputMsg_MouseCaptureLost, OnMouseCaptureLost)
    IPC_MESSAGE_HANDLER(InputMsg_SetFocus, OnSetFocus)
    IPC_MESSAGE_HANDLER(InputMsg_SyntheticGestureCompleted,
                        OnSyntheticGestureCompleted)
    IPC_MESSAGE_HANDLER(ViewMsg_Close, OnClose)
    IPC_MESSAGE_HANDLER(ViewMsg_Resize, OnResize)
    IPC_MESSAGE_HANDLER(ViewMsg_EnableDeviceEmulation,
                        OnEnableDeviceEmulation)
    IPC_MESSAGE_HANDLER(ViewMsg_DisableDeviceEmulation,
                        OnDisableDeviceEmulation)
    IPC_MESSAGE_HANDLER(ViewMsg_ColorProfile, OnColorProfile)
    IPC_MESSAGE_HANDLER(ViewMsg_ChangeResizeRect, OnChangeResizeRect)
    IPC_MESSAGE_HANDLER(ViewMsg_WasHidden, OnWasHidden)
    IPC_MESSAGE_HANDLER(ViewMsg_WasShown, OnWasShown)
    IPC_MESSAGE_HANDLER(ViewMsg_Repaint, OnRepaint)
    IPC_MESSAGE_HANDLER(ViewMsg_SetTextDirection, OnSetTextDirection)
    IPC_MESSAGE_HANDLER(ViewMsg_Move_ACK, OnRequestMoveAck)
    IPC_MESSAGE_HANDLER(ViewMsg_UpdateScreenRects, OnUpdateScreenRects)
    IPC_MESSAGE_HANDLER(ViewMsg_SetSurfaceIdNamespace, OnSetSurfaceIdNamespace)
#if defined(OS_ANDROID)
    IPC_MESSAGE_HANDLER(InputMsg_ImeEventAck, OnImeEventAck)
    IPC_MESSAGE_HANDLER(ViewMsg_ShowImeIfNeeded, OnShowImeIfNeeded)
#endif
    IPC_MESSAGE_HANDLER(ViewMsg_HandleCompositorProto, OnHandleCompositorProto)
    IPC_MESSAGE_UNHANDLED(handled = false)
  IPC_END_MESSAGE_MAP()
  return handled;
}

bool RenderWidget::Send(IPC::Message* message) {
  // Don't send any messages after the browser has told us to close, and filter
  // most outgoing messages while swapped out.
  if ((is_swapped_out_ &&
       !SwappedOutMessages::CanSendWhileSwappedOut(message)) ||
      closing_) {
    delete message;
    return false;
  }

  // If given a messsage without a routing ID, then assign our routing ID.
  if (message->routing_id() == MSG_ROUTING_NONE)
    message->set_routing_id(routing_id_);

  return RenderThread::Get()->Send(message);
}

void RenderWidget::Resize(const gfx::Size& new_size,
                          const gfx::Size& physical_backing_size,
                          bool top_controls_shrink_blink_size,
                          float top_controls_height,
                          const gfx::Size& visible_viewport_size,
                          const gfx::Rect& resizer_rect,
                          bool is_fullscreen_granted,
                          blink::WebDisplayMode display_mode,
                          const ResizeAck resize_ack) {
  if (resizing_mode_selector_->NeverUsesSynchronousResize()) {
    // A resize ack shouldn't be requested if we have not ACK'd the previous
    // one.
    DCHECK(resize_ack != SEND_RESIZE_ACK || !next_paint_is_resize_ack());
    DCHECK(resize_ack == SEND_RESIZE_ACK || resize_ack == NO_RESIZE_ACK);
  }

  // Ignore this during shutdown.
  if (!webwidget_)
    return;

  if (compositor_)
    compositor_->setViewportSize(physical_backing_size);

  bool resized = size_ != new_size ||
      physical_backing_size_ != physical_backing_size;

  size_ = new_size;
  physical_backing_size_ = physical_backing_size;

  top_controls_shrink_blink_size_ = top_controls_shrink_blink_size;
  top_controls_height_ = top_controls_height;
  visible_viewport_size_ = visible_viewport_size;
  resizer_rect_ = resizer_rect;

  // NOTE: We may have entered fullscreen mode without changing our size.
  bool fullscreen_change = is_fullscreen_granted_ != is_fullscreen_granted;
  is_fullscreen_granted_ = is_fullscreen_granted;
  display_mode_ = display_mode;

  webwidget_->setTopControlsHeight(top_controls_height,
                                   top_controls_shrink_blink_size_);

  if (resized) {
    gfx::Size new_widget_size =
        IsUseZoomForDSFEnabled() ?  physical_backing_size_ : size_;
    // When resizing, we want to wait to paint before ACK'ing the resize.  This
    // ensures that we only resize as fast as we can paint.  We only need to
    // send an ACK if we are resized to a non-empty rect.
    webwidget_->resize(new_widget_size);
  }
  WebSize visual_viewport_size;

  if (IsUseZoomForDSFEnabled()) {
    visual_viewport_size =
        gfx::ScaleToCeiledSize(visible_viewport_size, device_scale_factor_);
  } else {
    visual_viewport_size = visible_viewport_size_;
  }

  webwidget()->resizeVisualViewport(visual_viewport_size);

  if (new_size.IsEmpty() || physical_backing_size.IsEmpty()) {
    // In this case there is no paint/composite and therefore no
    // ViewHostMsg_UpdateRect to send the resize ack with. We'd need to send the
    // ack through a fake ViewHostMsg_UpdateRect or a different message.
    DCHECK_EQ(resize_ack, NO_RESIZE_ACK);
  }

  // Send the Resize_ACK flag once we paint again if requested.
  if (resize_ack == SEND_RESIZE_ACK)
    set_next_paint_is_resize_ack();

  if (fullscreen_change)
    DidToggleFullscreen();

  // If a resize ack is requested and it isn't set-up, then no more resizes will
  // come in and in general things will go wrong.
  DCHECK(resize_ack != SEND_RESIZE_ACK || next_paint_is_resize_ack());
}

void RenderWidget::SetWindowRectSynchronously(
    const gfx::Rect& new_window_rect) {
  Resize(new_window_rect.size(),
         gfx::ScaleToCeiledSize(new_window_rect.size(), device_scale_factor_),
         top_controls_shrink_blink_size_,
         top_controls_height_,
         new_window_rect.size(),
         gfx::Rect(),
         is_fullscreen_granted_,
         display_mode_,
         NO_RESIZE_ACK);
  view_screen_rect_ = new_window_rect;
  window_screen_rect_ = new_window_rect;
  if (!did_show_)
    initial_rect_ = new_window_rect;
}

void RenderWidget::OnClose() {
  DCHECK(content::RenderThread::Get());
  if (closing_)
    return;
  NotifyOnClose();
  closing_ = true;

  // Browser correspondence is no longer needed at this point.
  if (routing_id_ != MSG_ROUTING_NONE) {
    RenderThread::Get()->RemoveRoute(routing_id_);
    SetHidden(false);
    if (RenderThreadImpl::current())
      RenderThreadImpl::current()->WidgetDestroyed();
  }

  if (for_oopif_) {
    // Widgets for frames may be created and closed at any time while the frame
    // is alive. However, the closing process must happen synchronously. Frame
    // widget and frames hold pointers to each other. If Close() is deferred to
    // the message loop like in the non-frame widget case, WebWidget::close()
    // can end up accessing members of an already-deleted frame.
    Close();
  } else {
    // If there is a Send call on the stack, then it could be dangerous to close
    // now.  Post a task that only gets invoked when there are no nested message
    // loops.
    base::ThreadTaskRunnerHandle::Get()->PostNonNestableTask(
        FROM_HERE, base::Bind(&RenderWidget::Close, this));
  }

  // Balances the AddRef taken when we called AddRoute.
  Release();
}

void RenderWidget::OnResize(const ViewMsg_Resize_Params& params) {
  if (resizing_mode_selector_->ShouldAbortOnResize(this, params))
    return;

  if (screen_metrics_emulator_) {
    screen_metrics_emulator_->OnResizeMessage(params);
    return;
  }

  bool orientation_changed =
      screen_info_.orientationAngle != params.screen_info.orientationAngle;

  screen_info_ = params.screen_info;
  SetDeviceScaleFactor(screen_info_.deviceScaleFactor);
  Resize(params.new_size,
         params.physical_backing_size,
         params.top_controls_shrink_blink_size,
         params.top_controls_height,
         params.visible_viewport_size,
         params.resizer_rect,
         params.is_fullscreen_granted,
         params.display_mode,
         params.needs_resize_ack ? SEND_RESIZE_ACK : NO_RESIZE_ACK);

  if (orientation_changed)
    OnOrientationChange();

  browser_size_ = params.new_size;
}

void RenderWidget::OnEnableDeviceEmulation(
   const blink::WebDeviceEmulationParams& params) {
  if (!screen_metrics_emulator_)
    screen_metrics_emulator_.reset(new ScreenMetricsEmulator(this, params));
  else
    screen_metrics_emulator_->ChangeEmulationParams(params);
}

void RenderWidget::OnDisableDeviceEmulation() {
  screen_metrics_emulator_.reset();
}

void RenderWidget::OnColorProfile(const std::vector<char>& color_profile) {
  SetDeviceColorProfile(color_profile);
}

void RenderWidget::OnChangeResizeRect(const gfx::Rect& resizer_rect) {
  if (resizer_rect_ == resizer_rect)
    return;
  resizer_rect_ = resizer_rect;
  if (webwidget_)
    webwidget_->didChangeWindowResizerRect();
}

void RenderWidget::OnWasHidden() {
  TRACE_EVENT0("renderer", "RenderWidget::OnWasHidden");
  // Go into a mode where we stop generating paint and scrolling events.
  SetHidden(true);
  FOR_EACH_OBSERVER(RenderFrameImpl, render_frames_,
                    WasHidden());
}

void RenderWidget::OnWasShown(bool needs_repainting,
                              const ui::LatencyInfo& latency_info) {
  TRACE_EVENT0("renderer", "RenderWidget::OnWasShown");
  // During shutdown we can just ignore this message.
  if (!webwidget_)
    return;

  // See OnWasHidden
  SetHidden(false);
  FOR_EACH_OBSERVER(RenderFrameImpl, render_frames_,
                    WasShown());

  if (!needs_repainting)
    return;

  // Generate a full repaint.
  if (compositor_) {
    ui::LatencyInfo swap_latency_info(latency_info);
    scoped_ptr<cc::SwapPromiseMonitor> latency_info_swap_promise_monitor(
        compositor_->CreateLatencyInfoSwapPromiseMonitor(&swap_latency_info));
    compositor_->SetNeedsForcedRedraw();
  }
  ScheduleComposite();
}

void RenderWidget::OnRequestMoveAck() {
  DCHECK(pending_window_rect_count_);
  pending_window_rect_count_--;
}

GURL RenderWidget::GetURLForGraphicsContext3D() {
  return GURL();
}

scoped_ptr<cc::OutputSurface> RenderWidget::CreateOutputSurface(bool fallback) {
  DCHECK(webwidget_);
  // For widgets that are never visible, we don't start the compositor, so we
  // never get a request for a cc::OutputSurface.
  DCHECK(!compositor_never_visible_);

  const base::CommandLine& command_line =
      *base::CommandLine::ForCurrentProcess();
  bool use_software = fallback;
  if (command_line.HasSwitch(switches::kDisableGpuCompositing))
    use_software = true;

#if defined(MOJO_SHELL_CLIENT)
  if (MojoShellConnection::Get() && !use_software) {
    RenderWidgetMusConnection* connection =
        RenderWidgetMusConnection::GetOrCreate(routing_id());
    return connection->CreateOutputSurface();
  }
#endif

  scoped_refptr<GpuChannelHost> gpu_channel_host;
  if (!use_software) {
    CauseForGpuLaunch cause =
        CAUSE_FOR_GPU_LAUNCH_WEBGRAPHICSCONTEXT3DCOMMANDBUFFERIMPL_INITIALIZE;
    gpu_channel_host =
        RenderThreadImpl::current()->EstablishGpuChannelSync(cause);
    if (!gpu_channel_host.get()) {
      // Cause the compositor to wait and try again.
      return nullptr;
    }
    // We may get a valid channel, but with a software renderer. In that case,
    // disable GPU compositing.
    if (gpu_channel_host->gpu_info().software_rendering)
      use_software = true;
  }

  scoped_refptr<ContextProviderCommandBuffer> context_provider;
  scoped_refptr<ContextProviderCommandBuffer> worker_context_provider;
  if (!use_software) {
    context_provider = ContextProviderCommandBuffer::Create(
        CreateGraphicsContext3D(gpu_channel_host.get()),
        RENDER_COMPOSITOR_CONTEXT);
    DCHECK(context_provider);
    worker_context_provider =
        RenderThreadImpl::current()->SharedWorkerContextProvider();
    if (!worker_context_provider) {
      // Cause the compositor to wait and try again.
      return nullptr;
    }

#if defined(OS_ANDROID)
    if (SynchronousCompositorFactory* factory =
            SynchronousCompositorFactory::GetInstance()) {
      return factory->CreateOutputSurface(
          routing_id(), frame_swap_message_queue_, context_provider,
          worker_context_provider);
    } else if (RenderThreadImpl::current()->sync_compositor_message_filter()) {
      return make_scoped_ptr(new SynchronousCompositorOutputSurface(
          context_provider, worker_context_provider, routing_id(),
          content::RenderThreadImpl::current()
              ->sync_compositor_message_filter(),
          frame_swap_message_queue_));
    }
#endif
  }

  uint32_t output_surface_id = next_output_surface_id_++;
  // Composite-to-mailbox is currently used for layout tests in order to cause
  // them to draw inside in the renderer to do the readback there. This should
  // no longer be the case when crbug.com/311404 is fixed.
  if (!RenderThreadImpl::current() ||
      !RenderThreadImpl::current()->layout_test_mode()) {
    DCHECK(compositor_deps_->GetCompositorImplThreadTaskRunner());
    return make_scoped_ptr(new DelegatedCompositorOutputSurface(
        routing_id(), output_surface_id, context_provider,
        worker_context_provider, frame_swap_message_queue_));
  }

  if (!context_provider.get()) {
    scoped_ptr<cc::SoftwareOutputDevice> software_device(
        new cc::SoftwareOutputDevice());

    return make_scoped_ptr(new CompositorOutputSurface(
        routing_id(), output_surface_id, nullptr, nullptr,
        std::move(software_device), frame_swap_message_queue_, true));
  }

  return make_scoped_ptr(new MailboxOutputSurface(
      routing_id(), output_surface_id, context_provider,
      worker_context_provider, frame_swap_message_queue_, cc::RGBA_8888));
}

void RenderWidget::OnSwapBuffersAborted() {
  TRACE_EVENT0("renderer", "RenderWidget::OnSwapBuffersAborted");
  // Schedule another frame so the compositor learns about it.
  ScheduleComposite();
}

void RenderWidget::OnSwapBuffersPosted() {
  TRACE_EVENT0("renderer", "RenderWidget::OnSwapBuffersPosted");
}

void RenderWidget::OnSwapBuffersComplete() {
  TRACE_EVENT0("renderer", "RenderWidget::OnSwapBuffersComplete");

  // Notify subclasses that composited rendering was flushed to the screen.
  DidFlushPaint();
}

// static
void RenderWidget::SetInputHandlingTimeThrottlingThresholdMicroseconds(int us) {
  kInputHandlingTimeThrottlingThresholdMicroseconds = us;
}

void RenderWidget::bbHandleInputEvent(const blink::WebInputEvent& event) {
  ui::LatencyInfo latency_info;
  bb_OnHandleInputEvent_no_ack_ = true;
  OnHandleInputEvent(&event, latency_info);
  bb_OnHandleInputEvent_no_ack_ = false;
}

void RenderWidget::OnHandleInputEvent(const blink::WebInputEvent* input_event,
                                      const ui::LatencyInfo& latency_info) {
  if (!input_event)
    return;
  input_handler_->HandleInputEvent(*input_event, latency_info);
}

void RenderWidget::OnCursorVisibilityChange(bool is_visible) {
  if (webwidget_)
    webwidget_->setCursorVisibilityState(is_visible);
}

void RenderWidget::OnMouseCaptureLost() {
  if (webwidget_)
    webwidget_->mouseCaptureLost();
}

void RenderWidget::OnSetFocus(bool enable) {
  if (webwidget_)
    webwidget_->setFocus(enable);
}

///////////////////////////////////////////////////////////////////////////////
// RenderWidgetInputHandlerDelegate

void RenderWidget::FocusChangeComplete() {}

bool RenderWidget::HasTouchEventHandlersAt(const gfx::Point& point) const {
  return true;
}

void RenderWidget::ObserveWheelEventAndResult(
    const blink::WebMouseWheelEvent& wheel_event,
    const gfx::Vector2dF& wheel_unused_delta,
    bool event_processed) {
  if (!compositor_deps_->IsElasticOverscrollEnabled())
    return;

  cc::InputHandlerScrollResult scroll_result;
  scroll_result.did_scroll = event_processed;
  scroll_result.did_overscroll_root = !wheel_unused_delta.IsZero();
  scroll_result.unused_scroll_delta = wheel_unused_delta;

  RenderThreadImpl* render_thread = RenderThreadImpl::current();
  InputHandlerManager* input_handler_manager =
      render_thread ? render_thread->input_handler_manager() : NULL;
  if (input_handler_manager) {
    input_handler_manager->ObserveWheelEventAndResultOnMainThread(
        routing_id_, wheel_event, scroll_result);
  }
}

void RenderWidget::OnDidHandleKeyEvent() {}

<<<<<<< HEAD
  TRACE_EVENT_SYNTHETIC_DELAY_END("blink.HandleInputEvent");

  // Note that we can't use handling_event_type_ here since it will be overriden
  // by reentrant calls for events after the paused one.
  bool no_ack = ignore_ack_for_mouse_move_from_debugger_ &&
      input_event->type == WebInputEvent::MouseMove;
  no_ack |= bb_OnHandleInputEvent_no_ack_;
  if (WebInputEventTraits::WillReceiveAckFromRenderer(*input_event) &&
      !no_ack) {
    InputEventAck ack(input_event->type, ack_result, swap_latency_info,
                      event_overscroll.Pass(),
                      WebInputEventTraits::GetUniqueTouchEventId(*input_event));
    scoped_ptr<IPC::Message> response(
        new InputHostMsg_HandleInputEvent_ACK(routing_id_, ack));
    if (rate_limiting_wanted && frame_pending && !is_hidden_) {
      // We want to rate limit the input events in this case, so we'll wait for
      // painting to finish before ACKing this message.
      TRACE_EVENT_INSTANT0("renderer",
        "RenderWidget::OnHandleInputEvent ack throttled",
        TRACE_EVENT_SCOPE_THREAD);
      if (pending_input_event_ack_) {
        TRACE_EVENT_ASYNC_END0("input", "RenderWidget::ThrottledInputEventAck",
                               pending_input_event_ack_.get());
        // As two different kinds of events could cause us to postpone an ack
        // we send it now, if we have one pending. The Browser should never
        // send us the same kind of event we are delaying the ack for.
        Send(pending_input_event_ack_.release());
      }
      pending_input_event_ack_ = response.Pass();
      TRACE_EVENT_ASYNC_BEGIN0("input", "RenderWidget::ThrottledInputEventAck",
                               pending_input_event_ack_.get());
      if (compositor_)
        compositor_->NotifyInputThrottledUntilCommit();
    } else {
      Send(response.release());
    }
  } else {
    DCHECK(!event_overscroll) << "Unexpected overscroll for un-acked event";
  }
  if (!no_ack && RenderThreadImpl::current()) {
    RenderThreadImpl::current()
        ->GetRendererScheduler()
        ->DidHandleInputEventOnMainThread(*input_event);
  }
  if (input_event->type == WebInputEvent::MouseMove)
    ignore_ack_for_mouse_move_from_debugger_ = false;
=======
void RenderWidget::OnDidOverscroll(const DidOverscrollParams& params) {
  Send(new InputHostMsg_DidOverscroll(routing_id_, params));
}
>>>>>>> b6cd7b0e

void RenderWidget::OnInputEventAck(scoped_ptr<InputEventAck> input_event_ack) {
  Send(new InputHostMsg_HandleInputEvent_ACK(routing_id_, *input_event_ack));
}

void RenderWidget::SetInputHandler(RenderWidgetInputHandler* input_handler) {
  // Nothing to do here. RenderWidget created the |input_handler| and will take
  // ownership of it. We just verify here that we don't already have an input
  // handler.
  DCHECK(!input_handler_);
}

void RenderWidget::UpdateTextInputState(ShowIme show_ime,
                                        ChangeSource change_source) {
  TRACE_EVENT0("renderer", "RenderWidget::UpdateTextInputState");
  if (ime_event_guard_) {
    // show_ime should still be effective even if it was set inside the IME
    // event guard.
    if (show_ime == ShowIme::IF_NEEDED) {
      ime_event_guard_->set_show_ime(true);
    }
    return;
  }

  ui::TextInputType new_type = GetTextInputType();
  if (IsDateTimeInput(new_type))
    return;  // Not considered as a text input field in WebKit/Chromium.

  blink::WebTextInputInfo new_info;
  if (webwidget_)
    new_info = webwidget_->textInputInfo();
  const ui::TextInputMode new_mode = ConvertInputMode(new_info.inputMode);

  bool new_can_compose_inline = CanComposeInline();

  // Only sends text input params if they are changed or if the ime should be
  // shown.
  if (show_ime == ShowIme::IF_NEEDED ||
      (text_input_type_ != new_type || text_input_mode_ != new_mode ||
       text_input_info_ != new_info ||
       can_compose_inline_ != new_can_compose_inline)
#if defined(OS_ANDROID)
      || text_field_is_dirty_
#endif
      ) {
    ViewHostMsg_TextInputState_Params params;
    params.type = new_type;
    params.mode = new_mode;
    params.flags = new_info.flags;
    params.value = new_info.value.utf8();
    params.selection_start = new_info.selectionStart;
    params.selection_end = new_info.selectionEnd;
    params.composition_start = new_info.compositionStart;
    params.composition_end = new_info.compositionEnd;
    params.can_compose_inline = new_can_compose_inline;
    params.show_ime_if_needed = (show_ime == ShowIme::IF_NEEDED);
#if defined(USE_AURA)
    params.is_non_ime_change = true;
#endif
#if defined(OS_ANDROID)
    params.is_non_ime_change =
        (change_source == ChangeSource::FROM_NON_IME) || text_field_is_dirty_;
    if (params.is_non_ime_change)
      OnImeEventSentForAck(new_info);
    text_field_is_dirty_ = false;
#endif
    Send(new ViewHostMsg_TextInputStateChanged(routing_id(), params));

    text_input_info_ = new_info;
    text_input_type_ = new_type;
    text_input_mode_ = new_mode;
    can_compose_inline_ = new_can_compose_inline;
    text_input_flags_ = new_info.flags;
  }
}

bool RenderWidget::WillHandleGestureEvent(const blink::WebGestureEvent& event) {
  return false;
}

bool RenderWidget::WillHandleMouseEvent(const blink::WebMouseEvent& event) {
  return false;
}

///////////////////////////////////////////////////////////////////////////////
// WebWidgetClient

void RenderWidget::didAutoResize(const WebSize& new_size) {
  WebRect new_size_in_window(0, 0, new_size.width, new_size.height);
  convertViewportToWindow(&new_size_in_window);
  if (size_.width() != new_size_in_window.width ||
      size_.height() != new_size_in_window.height) {
    size_ = gfx::Size(new_size_in_window.width, new_size_in_window.height);

    if (resizing_mode_selector_->is_synchronous_mode()) {
      gfx::Rect new_pos(rootWindowRect().x,
                        rootWindowRect().y,
                        size_.width(),
                        size_.height());
      view_screen_rect_ = new_pos;
      window_screen_rect_ = new_pos;
    }

    AutoResizeCompositor();

    if (!resizing_mode_selector_->is_synchronous_mode())
      need_update_rect_for_auto_resize_ = true;
  }
}

void RenderWidget::AutoResizeCompositor()  {
  physical_backing_size_ = gfx::ScaleToCeiledSize(size_, device_scale_factor_);
  if (compositor_)
    compositor_->setViewportSize(physical_backing_size_);
}

void RenderWidget::initializeLayerTreeView() {
  DCHECK(!host_closing_);

  compositor_ = RenderWidgetCompositor::Create(this, compositor_deps_);
  compositor_->setViewportSize(physical_backing_size_);
  OnDeviceScaleFactorChanged();
  // For background pages and certain tests, we don't want to trigger
  // OutputSurface creation.
  if (compositor_never_visible_ || !RenderThreadImpl::current())
    compositor_->SetNeverVisible();

  StartCompositor();
}

void RenderWidget::WillCloseLayerTreeView() {
  if (host_closing_)
    return;

  // Prevent new compositors or output surfaces from being created.
  host_closing_ = true;

  // Always send this notification to prevent new layer tree views from
  // being created, even if one hasn't been created yet.
  if (webwidget_)
    webwidget_->willCloseLayerTreeView();
}

blink::WebLayerTreeView* RenderWidget::layerTreeView() {
  return compositor_.get();
}

void RenderWidget::didMeaningfulLayout(blink::WebMeaningfulLayout layout_type) {
  if (layout_type == blink::WebMeaningfulLayout::VisuallyNonEmpty) {
    QueueMessage(new ViewHostMsg_DidFirstVisuallyNonEmptyPaint(routing_id_),
                 MESSAGE_DELIVERY_POLICY_WITH_VISUAL_STATE);
  }

  FOR_EACH_OBSERVER(RenderFrameImpl, render_frames_,
                    DidMeaningfulLayout(layout_type));
}

void RenderWidget::WillBeginCompositorFrame() {
  TRACE_EVENT0("gpu", "RenderWidget::willBeginCompositorFrame");

  // The UpdateTextInputState can result in further layout and possibly
  // enable GPU acceleration so they need to be called before any painting
  // is done.
  UpdateTextInputState(ShowIme::HIDE_IME, ChangeSource::FROM_NON_IME);
  UpdateSelectionBounds();
}

void RenderWidget::DidCommitCompositorFrame() {
  FOR_EACH_OBSERVER(RenderFrameImpl, render_frames_,
                    DidCommitCompositorFrame());
  FOR_EACH_OBSERVER(RenderFrameProxy, render_frame_proxies_,
                    DidCommitCompositorFrame());
#if defined(VIDEO_HOLE)
  FOR_EACH_OBSERVER(RenderFrameImpl, video_hole_frames_,
                    DidCommitCompositorFrame());
#endif  // defined(VIDEO_HOLE)
  input_handler_->FlushPendingInputEventAck();
}

void RenderWidget::DidCommitAndDrawCompositorFrame() {
  // NOTE: Tests may break if this event is renamed or moved. See
  // tab_capture_performancetest.cc.
  TRACE_EVENT0("gpu", "RenderWidget::DidCommitAndDrawCompositorFrame");
  // Notify subclasses that we initiated the paint operation.
  DidInitiatePaint();
}

void RenderWidget::DidCompleteSwapBuffers() {
  TRACE_EVENT0("renderer", "RenderWidget::DidCompleteSwapBuffers");

  // Notify subclasses threaded composited rendering was flushed to the screen.
  DidFlushPaint();

  if (!next_paint_flags_ &&
      !need_update_rect_for_auto_resize_ &&
      !plugin_window_moves_.size()) {
    return;
  }

  ViewHostMsg_UpdateRect_Params params;
  params.view_size = size_;
  params.plugin_window_moves.swap(plugin_window_moves_);
  params.flags = next_paint_flags_;

  Send(new ViewHostMsg_UpdateRect(routing_id_, params));
  next_paint_flags_ = 0;
  need_update_rect_for_auto_resize_ = false;
}

void RenderWidget::ScheduleComposite() {
  if (compositor_ &&
      compositor_deps_->GetCompositorImplThreadTaskRunner().get()) {
    compositor_->setNeedsAnimate();
  }
}

void RenderWidget::ScheduleCompositeWithForcedRedraw() {
  if (compositor_) {
    // Regardless of whether threaded compositing is enabled, always
    // use this mechanism to force the compositor to redraw. However,
    // the invalidation code path below is still needed for the
    // non-threaded case.
    compositor_->SetNeedsForcedRedraw();
  }
  ScheduleComposite();
}

// static
scoped_ptr<cc::SwapPromise> RenderWidget::QueueMessageImpl(
    IPC::Message* msg,
    MessageDeliveryPolicy policy,
    FrameSwapMessageQueue* frame_swap_message_queue,
    scoped_refptr<IPC::SyncMessageFilter> sync_message_filter,
    int source_frame_number) {
  bool first_message_for_frame = false;
  frame_swap_message_queue->QueueMessageForFrame(policy,
                                                 source_frame_number,
                                                 make_scoped_ptr(msg),
                                                 &first_message_for_frame);
  if (first_message_for_frame) {
    scoped_ptr<cc::SwapPromise> promise(new QueueMessageSwapPromise(
        sync_message_filter, frame_swap_message_queue, source_frame_number));
    return promise;
  }
  return nullptr;
}

void RenderWidget::QueueMessage(IPC::Message* msg,
                                MessageDeliveryPolicy policy) {
  // RenderThreadImpl::current() is NULL in some tests.
  if (!compositor_ || !RenderThreadImpl::current()) {
    Send(msg);
    return;
  }

  scoped_ptr<cc::SwapPromise> swap_promise =
      QueueMessageImpl(msg,
                       policy,
                       frame_swap_message_queue_.get(),
                       RenderThreadImpl::current()->sync_message_filter(),
                       compositor_->GetSourceFrameNumber());

  if (swap_promise) {
    compositor_->QueueSwapPromise(std::move(swap_promise));
    // Request a commit. This might either A) request a commit ahead of time
    // or B) request a commit which is not needed because there are not
    // pending updates. If B) then the commit will be skipped and the swap
    // promises will be broken (see EarlyOut_NoUpdates). To achieve that we
    // call SetNeedsUpdateLayers instead of SetNeedsCommit so that
    // can_cancel_commit is not unset.
    compositor_->SetNeedsUpdateLayers();
  }
}

void RenderWidget::didChangeCursor(const WebCursorInfo& cursor_info) {
  // TODO(darin): Eliminate this temporary.
  WebCursor cursor;
  InitializeCursorFromWebCursorInfo(&cursor, cursor_info);
  // Only send a SetCursor message if we need to make a change.
  if (!current_cursor_.IsEqual(cursor)) {
    current_cursor_ = cursor;
    Send(new ViewHostMsg_SetCursor(routing_id_, cursor));
  }
}

// We are supposed to get a single call to Show for a newly created RenderWidget
// that was created via RenderWidget::CreateWebView.  So, we wait until this
// point to dispatch the ShowWidget message.
//
// This method provides us with the information about how to display the newly
// created RenderWidget (i.e., as a blocked popup or as a new tab).
//
void RenderWidget::show(WebNavigationPolicy) {
  DCHECK(!did_show_) << "received extraneous Show call";
  DCHECK(routing_id_ != MSG_ROUTING_NONE);
  DCHECK(opener_id_ != MSG_ROUTING_NONE);

  if (did_show_)
    return;

  did_show_ = true;
  // NOTE: initial_rect_ may still have its default values at this point, but
  // that's okay.  It'll be ignored if as_popup is false, or the browser
  // process will impose a default position otherwise.
  Send(new ViewHostMsg_ShowWidget(opener_id_, routing_id_, initial_rect_));
  SetPendingWindowRect(initial_rect_);
}

void RenderWidget::didFocus() {
}

void RenderWidget::DoDeferredClose() {
  WillCloseLayerTreeView();
  Send(new ViewHostMsg_Close(routing_id_));
}

void RenderWidget::NotifyOnClose() {
  FOR_EACH_OBSERVER(RenderFrameImpl, render_frames_, WidgetWillClose());
}

void RenderWidget::closeWidgetSoon() {
  DCHECK(content::RenderThread::Get());
  if (is_swapped_out_) {
    // This widget is currently swapped out, and the active widget is in a
    // different process.  Have the browser route the close request to the
    // active widget instead, so that the correct unload handlers are run.
    Send(new ViewHostMsg_RouteCloseEvent(routing_id_));
    return;
  }

  // If a page calls window.close() twice, we'll end up here twice, but that's
  // OK.  It is safe to send multiple Close messages.

  // Ask the RenderWidgetHost to initiate close.  We could be called from deep
  // in Javascript.  If we ask the RendwerWidgetHost to close now, the window
  // could be closed before the JS finishes executing.  So instead, post a
  // message back to the message loop, which won't run until the JS is
  // complete, and then the Close message can be sent.
  base::ThreadTaskRunnerHandle::Get()->PostTask(
      FROM_HERE, base::Bind(&RenderWidget::DoDeferredClose, this));
}

void RenderWidget::QueueSyntheticGesture(
    scoped_ptr<SyntheticGestureParams> gesture_params,
    const SyntheticGestureCompletionCallback& callback) {
  DCHECK(!callback.is_null());

  pending_synthetic_gesture_callbacks_.push(callback);

  SyntheticGesturePacket gesture_packet;
  gesture_packet.set_gesture_params(std::move(gesture_params));

  Send(new InputHostMsg_QueueSyntheticGesture(routing_id_, gesture_packet));
}

void RenderWidget::Close() {
  screen_metrics_emulator_.reset();
  WillCloseLayerTreeView();
  compositor_.reset();
  if (webwidget_) {
    webwidget_->close();
    webwidget_ = NULL;
  }
}

WebRect RenderWidget::windowRect() {
  if (pending_window_rect_count_)
    return pending_window_rect_;

  return view_screen_rect_;
}

void RenderWidget::setToolTipText(const blink::WebString& text,
                                  WebTextDirection hint) {
  Send(new ViewHostMsg_SetTooltipText(routing_id_, text, hint));
}

void RenderWidget::setWindowRect(const WebRect& rect_in_screen) {
  WebRect window_rect = rect_in_screen;
  if (popup_origin_scale_for_emulation_) {
    float scale = popup_origin_scale_for_emulation_;
    window_rect.x = popup_screen_origin_for_emulation_.x() +
        (window_rect.x - popup_view_origin_for_emulation_.x()) * scale;
    window_rect.y = popup_screen_origin_for_emulation_.y() +
        (window_rect.y - popup_view_origin_for_emulation_.y()) * scale;
  }

  if (!resizing_mode_selector_->is_synchronous_mode()) {
    if (did_show_) {
      Send(new ViewHostMsg_RequestMove(routing_id_, window_rect));
      SetPendingWindowRect(window_rect);
    } else {
      initial_rect_ = window_rect;
    }
  } else {
    SetWindowRectSynchronously(window_rect);
  }
}

void RenderWidget::SetPendingWindowRect(const WebRect& rect) {
  pending_window_rect_ = rect;
  pending_window_rect_count_++;
}

WebRect RenderWidget::rootWindowRect() {
  if (pending_window_rect_count_) {
    // NOTE(mbelshe): If there is a pending_window_rect_, then getting
    // the RootWindowRect is probably going to return wrong results since the
    // browser may not have processed the Move yet.  There isn't really anything
    // good to do in this case, and it shouldn't happen - since this size is
    // only really needed for windowToScreen, which is only used for Popups.
    return pending_window_rect_;
  }

  return window_screen_rect_;
}

WebRect RenderWidget::windowResizerRect() {
  return resizer_rect_;
}

void RenderWidget::OnImeSetComposition(
    const base::string16& text,
    const std::vector<WebCompositionUnderline>& underlines,
    int selection_start, int selection_end) {
  if (!ShouldHandleImeEvent())
    return;
  ImeEventGuard guard(this);
  if (!webwidget_->setComposition(
      text, WebVector<WebCompositionUnderline>(underlines),
      selection_start, selection_end)) {
    // If we failed to set the composition text, then we need to let the browser
    // process to cancel the input method's ongoing composition session, to make
    // sure we are in a consistent state.
    Send(new InputHostMsg_ImeCancelComposition(routing_id()));
  }
  UpdateCompositionInfo(true);
}

void RenderWidget::OnImeConfirmComposition(const base::string16& text,
                                           const gfx::Range& replacement_range,
                                           bool keep_selection) {
  if (!ShouldHandleImeEvent())
    return;
  ImeEventGuard guard(this);
  input_handler_->set_handling_input_event(true);
  if (text.length())
    webwidget_->confirmComposition(text);
  else if (keep_selection)
    webwidget_->confirmComposition(WebWidget::KeepSelection);
  else
    webwidget_->confirmComposition(WebWidget::DoNotKeepSelection);
  input_handler_->set_handling_input_event(false);
  UpdateCompositionInfo(true);
}

void RenderWidget::OnDeviceScaleFactorChanged() {
  if (!compositor_)
    return;

  if (IsUseZoomForDSFEnabled())
    compositor_->SetPaintedDeviceScaleFactor(device_scale_factor_);
  else
    compositor_->setDeviceScaleFactor(device_scale_factor_);
}

void RenderWidget::OnRepaint(gfx::Size size_to_paint) {
  // During shutdown we can just ignore this message.
  if (!webwidget_)
    return;

  // Even if the browser provides an empty damage rect, it's still expecting to
  // receive a repaint ack so just damage the entire widget bounds.
  if (size_to_paint.IsEmpty()) {
    size_to_paint = size_;
  }

  set_next_paint_is_repaint_ack();
  if (compositor_)
    compositor_->SetNeedsRedrawRect(gfx::Rect(size_to_paint));
}

void RenderWidget::OnSyntheticGestureCompleted() {
  DCHECK(!pending_synthetic_gesture_callbacks_.empty());

  pending_synthetic_gesture_callbacks_.front().Run();
  pending_synthetic_gesture_callbacks_.pop();
}

void RenderWidget::OnSetTextDirection(WebTextDirection direction) {
  if (!webwidget_)
    return;
  webwidget_->setTextDirection(direction);
}

void RenderWidget::OnUpdateScreenRects(const gfx::Rect& view_screen_rect,
                                       const gfx::Rect& window_screen_rect) {
  if (screen_metrics_emulator_) {
    screen_metrics_emulator_->OnUpdateScreenRectsMessage(
        view_screen_rect, window_screen_rect);
  } else {
    view_screen_rect_ = view_screen_rect;
    window_screen_rect_ = window_screen_rect;
  }

  if (webwidget_)
    webwidget_->didChangeWindowRect();

  Send(new ViewHostMsg_UpdateScreenRects_ACK(routing_id()));
}

void RenderWidget::OnSetSurfaceIdNamespace(uint32_t surface_id_namespace) {
  if (compositor_)
    compositor_->SetSurfaceIdNamespace(surface_id_namespace);
}

void RenderWidget::OnHandleCompositorProto(const std::vector<uint8_t>& proto) {
  if (compositor_)
    compositor_->OnHandleCompositorProto(proto);
}

void RenderWidget::showImeIfNeeded() {
  OnShowImeIfNeeded();
}

ui::TextInputType RenderWidget::GetTextInputType() {
  if (webwidget_)
    return WebKitToUiTextInputType(webwidget_->textInputType());
  return ui::TEXT_INPUT_TYPE_NONE;
}

void RenderWidget::UpdateCompositionInfo(bool should_update_range) {
#if defined(OS_ANDROID)
// TODO(yukawa): Start sending character bounds when the browser side
// implementation becomes ready (crbug.com/424866).
#else
  TRACE_EVENT0("renderer", "RenderWidget::UpdateCompositionInfo");
  gfx::Range range = gfx::Range();
  if (should_update_range) {
    GetCompositionRange(&range);
  } else {
    range = composition_range_;
  }
  std::vector<gfx::Rect> character_bounds;
  GetCompositionCharacterBounds(&character_bounds);

  if (!ShouldUpdateCompositionInfo(range, character_bounds))
    return;
  composition_character_bounds_ = character_bounds;
  composition_range_ = range;
  Send(new InputHostMsg_ImeCompositionRangeChanged(
      routing_id(), composition_range_, composition_character_bounds_));
#endif
}

void RenderWidget::convertViewportToWindow(blink::WebRect* rect) {
  if (IsUseZoomForDSFEnabled()) {
    float reverse = 1 / device_scale_factor_;
    // TODO(oshima): We may need to allow pixel precision here as the the
    // anchor element can be placed at half pixel.
    gfx::Rect window_rect =
        gfx::ScaleToEnclosedRect(gfx::Rect(*rect), reverse);
    rect->x = window_rect.x();
    rect->y = window_rect.y();
    rect->width = window_rect.width();
    rect->height = window_rect.height();
  }
}

void RenderWidget::OnShowImeIfNeeded() {
#if defined(OS_ANDROID) || defined(USE_AURA)
  UpdateTextInputState(ShowIme::IF_NEEDED, ChangeSource::FROM_NON_IME);
#endif

// TODO(rouslan): Fix ChromeOS and Windows 8 behavior of autofill popup with
// virtual keyboard.
#if !defined(OS_ANDROID)
  FocusChangeComplete();
#endif
}

#if defined(OS_ANDROID)
void RenderWidget::OnImeEventSentForAck(const blink::WebTextInputInfo& info) {
  text_input_info_history_.push_back(info);
}

void RenderWidget::OnImeEventAck() {
  DCHECK_GE(text_input_info_history_.size(), 1u);
  text_input_info_history_.pop_front();
}
#endif

bool RenderWidget::ShouldHandleImeEvent() {
#if defined(OS_ANDROID)
  if (!webwidget_)
    return false;

  // We cannot handle IME events if there is any chance that the event we are
  // receiving here from the browser is based on the state that is different
  // from our current one as indicated by |text_input_info_|.
  // The states the browser might be in are:
  // text_input_info_history_[0] - current state ack'd by browser
  // text_input_info_history_[1...N] - pending state changes
  for (size_t i = 0u; i < text_input_info_history_.size() - 1u; ++i) {
    if (text_input_info_history_[i] != text_input_info_)
      return false;
  }
  return true;
#else
  return !!webwidget_;
#endif
}

void RenderWidget::SetDeviceScaleFactor(float device_scale_factor) {
  if (device_scale_factor_ == device_scale_factor)
    return;

  device_scale_factor_ = device_scale_factor;

  OnDeviceScaleFactorChanged();

  ScheduleComposite();
}

bool RenderWidget::SetDeviceColorProfile(
    const std::vector<char>& color_profile) {
  if (device_color_profile_ == color_profile)
    return false;

  device_color_profile_ = color_profile;
  return true;
}

void RenderWidget::ResetDeviceColorProfileForTesting() {
  if (!device_color_profile_.empty())
    device_color_profile_.clear();
  device_color_profile_.push_back('0');
}

void RenderWidget::OnOrientationChange() {
}

gfx::Vector2d RenderWidget::GetScrollOffset() {
  // Bare RenderWidgets don't support scroll offset.
  return gfx::Vector2d();
}

void RenderWidget::SetHidden(bool hidden) {
  if (is_hidden_ == hidden)
    return;

  // The status has changed.  Tell the RenderThread about it and ensure
  // throttled acks are released in case frame production ceases.
  is_hidden_ = hidden;
  input_handler_->FlushPendingInputEventAck();

  if (is_hidden_)
    RenderThreadImpl::current()->WidgetHidden();
  else
    RenderThreadImpl::current()->WidgetRestored();

  if (render_widget_scheduling_state_)
    render_widget_scheduling_state_->SetHidden(hidden);
}

void RenderWidget::DidToggleFullscreen() {
  if (!webwidget_)
    return;

  if (is_fullscreen_granted_) {
    webwidget_->didEnterFullScreen();
  } else {
    webwidget_->didExitFullScreen();
  }
}

bool RenderWidget::next_paint_is_resize_ack() const {
  return ViewHostMsg_UpdateRect_Flags::is_resize_ack(next_paint_flags_);
}

void RenderWidget::set_next_paint_is_resize_ack() {
  next_paint_flags_ |= ViewHostMsg_UpdateRect_Flags::IS_RESIZE_ACK;
}

void RenderWidget::set_next_paint_is_repaint_ack() {
  next_paint_flags_ |= ViewHostMsg_UpdateRect_Flags::IS_REPAINT_ACK;
}

void RenderWidget::OnImeEventGuardStart(ImeEventGuard* guard) {
  if (!ime_event_guard_)
    ime_event_guard_ = guard;
}

void RenderWidget::OnImeEventGuardFinish(ImeEventGuard* guard) {
  if (ime_event_guard_ != guard) {
#if defined(OS_ANDROID)
    // In case a from-IME event (e.g. touch) ends up in not-from-IME event
    // (e.g. long press gesture), we want to treat it as not-from-IME event
    // so that AdapterInputConnection can make changes to its Editable model.
    // Therefore, we want to mark this text state update as 'from IME' only
    // when all the nested events are all originating from IME.
    ime_event_guard_->set_from_ime(
        ime_event_guard_->from_ime() && guard->from_ime());
#endif
    return;
  }
  ime_event_guard_ = nullptr;

  // While handling an ime event, text input state and selection bounds updates
  // are ignored. These must explicitly be updated once finished handling the
  // ime event.
  UpdateSelectionBounds();
#if defined(OS_ANDROID)
  UpdateTextInputState(
      guard->show_ime() ? ShowIme::IF_NEEDED : ShowIme::HIDE_IME,
      guard->from_ime() ? ChangeSource::FROM_IME : ChangeSource::FROM_NON_IME);
#endif
}

void RenderWidget::GetSelectionBounds(gfx::Rect* focus, gfx::Rect* anchor) {
  WebRect focus_webrect;
  WebRect anchor_webrect;
  webwidget_->selectionBounds(focus_webrect, anchor_webrect);
  convertViewportToWindow(&focus_webrect);
  convertViewportToWindow(&anchor_webrect);
  *focus = focus_webrect;
  *anchor = anchor_webrect;
}

void RenderWidget::UpdateSelectionBounds() {
  TRACE_EVENT0("renderer", "RenderWidget::UpdateSelectionBounds");
  if (!webwidget_)
    return;
  if (ime_event_guard_)
    return;

#if defined(USE_AURA)
  // TODO(mohsen): For now, always send explicit selection IPC notifications for
  // Aura beucause composited selection updates are not working for webview tags
  // which regresses IME inside webview. Remove this when composited selection
  // updates are fixed for webviews. See, http://crbug.com/510568.
  bool send_ipc = true;
#else
  // With composited selection updates, the selection bounds will be reported
  // directly by the compositor, in which case explicit IPC selection
  // notifications should be suppressed.
  bool send_ipc =
      !blink::WebRuntimeFeatures::isCompositedSelectionUpdateEnabled();
#endif
  if (send_ipc) {
    ViewHostMsg_SelectionBounds_Params params;
    GetSelectionBounds(&params.anchor_rect, &params.focus_rect);
    if (selection_anchor_rect_ != params.anchor_rect ||
        selection_focus_rect_ != params.focus_rect) {
      selection_anchor_rect_ = params.anchor_rect;
      selection_focus_rect_ = params.focus_rect;
      webwidget_->selectionTextDirection(params.focus_dir, params.anchor_dir);
      params.is_anchor_first = webwidget_->isSelectionAnchorFirst();
      Send(new ViewHostMsg_SelectionBoundsChanged(routing_id_, params));
    }
  }

  UpdateCompositionInfo(false);
}

void RenderWidget::ForwardCompositorProto(const std::vector<uint8_t>& proto) {
  Send(new ViewHostMsg_ForwardCompositorProto(routing_id_, proto));
}

// Check blink::WebTextInputType and ui::TextInputType is kept in sync.
#define STATIC_ASSERT_WTIT_ENUM_MATCH(a, b)            \
    static_assert(int(blink::WebTextInputType##a)      \
                      == int(ui::TEXT_INPUT_TYPE_##b), \
                  "mismatching enums: " #a)

STATIC_ASSERT_WTIT_ENUM_MATCH(None,            NONE);
STATIC_ASSERT_WTIT_ENUM_MATCH(Text,            TEXT);
STATIC_ASSERT_WTIT_ENUM_MATCH(Password,        PASSWORD);
STATIC_ASSERT_WTIT_ENUM_MATCH(Search,          SEARCH);
STATIC_ASSERT_WTIT_ENUM_MATCH(Email,           EMAIL);
STATIC_ASSERT_WTIT_ENUM_MATCH(Number,          NUMBER);
STATIC_ASSERT_WTIT_ENUM_MATCH(Telephone,       TELEPHONE);
STATIC_ASSERT_WTIT_ENUM_MATCH(URL,             URL);
STATIC_ASSERT_WTIT_ENUM_MATCH(Date,            DATE);
STATIC_ASSERT_WTIT_ENUM_MATCH(DateTime,        DATE_TIME);
STATIC_ASSERT_WTIT_ENUM_MATCH(DateTimeLocal,   DATE_TIME_LOCAL);
STATIC_ASSERT_WTIT_ENUM_MATCH(Month,           MONTH);
STATIC_ASSERT_WTIT_ENUM_MATCH(Time,            TIME);
STATIC_ASSERT_WTIT_ENUM_MATCH(Week,            WEEK);
STATIC_ASSERT_WTIT_ENUM_MATCH(TextArea,        TEXT_AREA);
STATIC_ASSERT_WTIT_ENUM_MATCH(ContentEditable, CONTENT_EDITABLE);
STATIC_ASSERT_WTIT_ENUM_MATCH(DateTimeField,   DATE_TIME_FIELD);

ui::TextInputType RenderWidget::WebKitToUiTextInputType(
    blink::WebTextInputType type) {
  // Check the type is in the range representable by ui::TextInputType.
  DCHECK_LE(type, static_cast<int>(ui::TEXT_INPUT_TYPE_MAX)) <<
    "blink::WebTextInputType and ui::TextInputType not synchronized";
  return static_cast<ui::TextInputType>(type);
}

void RenderWidget::GetCompositionCharacterBounds(
    std::vector<gfx::Rect>* bounds) {
  DCHECK(bounds);
  bounds->clear();
}

void RenderWidget::GetCompositionRange(gfx::Range* range) {
  size_t location, length;
  if (webwidget_->compositionRange(&location, &length)) {
    range->set_start(location);
    range->set_end(location + length);
  } else if (webwidget_->caretOrSelectionRange(&location, &length)) {
    range->set_start(location);
    range->set_end(location + length);
  } else {
    *range = gfx::Range::InvalidRange();
  }
}

bool RenderWidget::ShouldUpdateCompositionInfo(
    const gfx::Range& range,
    const std::vector<gfx::Rect>& bounds) {
  if (composition_range_ != range)
    return true;
  if (bounds.size() != composition_character_bounds_.size())
    return true;
  for (size_t i = 0; i < bounds.size(); ++i) {
    if (bounds[i] != composition_character_bounds_[i])
      return true;
  }
  return false;
}

bool RenderWidget::CanComposeInline() {
  return true;
}

WebScreenInfo RenderWidget::screenInfo() {
  return screen_info_;
}

void RenderWidget::resetInputMethod() {
  ImeEventGuard guard(this);
  // If the last text input type is not None, then we should finish any
  // ongoing composition regardless of the new text input type.
  if (text_input_type_ != ui::TEXT_INPUT_TYPE_NONE) {
    // If a composition text exists, then we need to let the browser process
    // to cancel the input method's ongoing composition session.
    if (webwidget_->confirmComposition())
      Send(new InputHostMsg_ImeCancelComposition(routing_id()));
  }

  UpdateCompositionInfo(true);
}

#if defined(OS_ANDROID)
void RenderWidget::showUnhandledTapUIIfNeeded(
    const WebPoint& tapped_position,
    const WebNode& tapped_node,
    bool page_changed) {
  DCHECK(input_handler_->handling_input_event());
  bool should_trigger = !page_changed && tapped_node.isTextNode() &&
                        !tapped_node.isContentEditable() &&
                        !tapped_node.isInsideFocusableElementOrARIAWidget();
  if (should_trigger) {
    Send(new ViewHostMsg_ShowUnhandledTapUIIfNeeded(routing_id_,
        tapped_position.x, tapped_position.y));
  }
}
#endif

void RenderWidget::didHandleGestureEvent(
    const WebGestureEvent& event,
    bool event_cancelled) {
#if defined(OS_ANDROID) || defined(USE_AURA)
  if (event_cancelled)
    return;
  if (event.type == WebInputEvent::GestureTap) {
    UpdateTextInputState(ShowIme::IF_NEEDED, ChangeSource::FROM_NON_IME);
  } else if (event.type == WebInputEvent::GestureLongPress) {
    DCHECK(webwidget_);
    if (webwidget_->textInputInfo().value.isEmpty())
      UpdateTextInputState(ShowIme::HIDE_IME, ChangeSource::FROM_NON_IME);
    else
      UpdateTextInputState(ShowIme::IF_NEEDED, ChangeSource::FROM_NON_IME);
  }
#endif
}

void RenderWidget::didOverscroll(
    const blink::WebFloatSize& unusedDelta,
    const blink::WebFloatSize& accumulatedRootOverScroll,
    const blink::WebFloatPoint& position,
    const blink::WebFloatSize& velocity) {
  input_handler_->DidOverscrollFromBlink(unusedDelta, accumulatedRootOverScroll,
                                         position, velocity);
}

void RenderWidget::StartCompositor() {
  if (!is_hidden())
    compositor_->setVisible(true);
}

void RenderWidget::SchedulePluginMove(const WebPluginGeometry& move) {
  size_t i = 0;
  for (; i < plugin_window_moves_.size(); ++i) {
    if (plugin_window_moves_[i].window == move.window) {
      if (move.rects_valid) {
        plugin_window_moves_[i] = move;
      } else {
        plugin_window_moves_[i].visible = move.visible;
      }
      break;
    }
  }

  if (i == plugin_window_moves_.size())
    plugin_window_moves_.push_back(move);
}

void RenderWidget::CleanupWindowInPluginMoves(gfx::PluginWindowHandle window) {
  for (WebPluginGeometryVector::iterator i = plugin_window_moves_.begin();
       i != plugin_window_moves_.end(); ++i) {
    if (i->window == window) {
      plugin_window_moves_.erase(i);
      break;
    }
  }
}


RenderWidgetCompositor* RenderWidget::compositor() const {
  return compositor_.get();
}

void RenderWidget::SetHandlingInputEventForTesting(bool handling_input_event) {
  input_handler_->set_handling_input_event(handling_input_event);
}

bool RenderWidget::SendAckForMouseMoveFromDebugger() {
  return input_handler_->SendAckForMouseMoveFromDebugger();
}

void RenderWidget::IgnoreAckForMouseMoveFromDebugger() {
  input_handler_->IgnoreAckForMouseMoveFromDebugger();
}

void RenderWidget::hasTouchEventHandlers(bool has_handlers) {
  if (render_widget_scheduling_state_)
    render_widget_scheduling_state_->SetHasTouchHandler(has_handlers);
  Send(new ViewHostMsg_HasTouchEventHandlers(routing_id_, has_handlers));
}

// Check blink::WebTouchAction and  blink::WebTouchActionAuto is kept in sync
#define STATIC_ASSERT_WTI_ENUM_MATCH(a, b)                                         \
    static_assert(int(blink::WebTouchAction##a) == int(TOUCH_ACTION_##b), \
                  "mismatching enums: " #a)

void RenderWidget::setTouchAction(
    blink::WebTouchAction web_touch_action) {

  // Ignore setTouchAction calls that result from synthetic touch events (eg.
  // when blink is emulating touch with mouse).
  if (input_handler_->handling_event_type() != WebInputEvent::TouchStart)
    return;

  // Verify the same values are used by the types so we can cast between them.
   STATIC_ASSERT_WTI_ENUM_MATCH(None,      NONE);
   STATIC_ASSERT_WTI_ENUM_MATCH(PanLeft,   PAN_LEFT);
   STATIC_ASSERT_WTI_ENUM_MATCH(PanRight,  PAN_RIGHT);
   STATIC_ASSERT_WTI_ENUM_MATCH(PanX,      PAN_X);
   STATIC_ASSERT_WTI_ENUM_MATCH(PanUp,     PAN_UP);
   STATIC_ASSERT_WTI_ENUM_MATCH(PanDown,   PAN_DOWN);
   STATIC_ASSERT_WTI_ENUM_MATCH(PanY,      PAN_Y);
   STATIC_ASSERT_WTI_ENUM_MATCH(Pan,       PAN);
   STATIC_ASSERT_WTI_ENUM_MATCH(PinchZoom, PINCH_ZOOM);
   STATIC_ASSERT_WTI_ENUM_MATCH(Manipulation, MANIPULATION);
   STATIC_ASSERT_WTI_ENUM_MATCH(DoubleTapZoom, DOUBLE_TAP_ZOOM);
   STATIC_ASSERT_WTI_ENUM_MATCH(Auto,      AUTO);

   content::TouchAction content_touch_action =
       static_cast<content::TouchAction>(web_touch_action);
  Send(new InputHostMsg_SetTouchAction(routing_id_, content_touch_action));
}

void RenderWidget::didUpdateTextOfFocusedElementByNonUserInput() {
#if defined(OS_ANDROID)
  text_field_is_dirty_ = true;
#endif
}

scoped_ptr<WebGraphicsContext3DCommandBufferImpl>
RenderWidget::CreateGraphicsContext3D(GpuChannelHost* gpu_channel_host) {
  // Explicitly disable antialiasing for the compositor. As of the time of
  // this writing, the only platform that supported antialiasing for the
  // compositor was Mac OS X, because the on-screen OpenGL context creation
  // code paths on Windows and Linux didn't yet have multisampling support.
  // Mac OS X essentially always behaves as though it's rendering offscreen.
  // Multisampling has a heavy cost especially on devices with relatively low
  // fill rate like most notebooks, and the Mac implementation would need to
  // be optimized to resolve directly into the IOSurface shared between the
  // GPU and browser processes. For these reasons and to avoid platform
  // disparities we explicitly disable antialiasing.
  blink::WebGraphicsContext3D::Attributes attributes;
  attributes.antialias = false;
  attributes.shareResources = true;
  attributes.noAutomaticFlushes = true;
  attributes.depth = false;
  attributes.stencil = false;
  bool lose_context_when_out_of_memory = true;
  WebGraphicsContext3DCommandBufferImpl::SharedMemoryLimits limits;
#if defined(OS_ANDROID)
  bool using_synchronous_compositing =
      SynchronousCompositorFactory::GetInstance() ||
      base::CommandLine::ForCurrentProcess()->HasSwitch(
          switches::kIPCSyncCompositing);
  // If we raster too fast we become upload bound, and pending
  // uploads consume memory. For maximum upload throughput, we would
  // want to allow for upload_throughput * pipeline_time of pending
  // uploads, after which we are just wasting memory. Since we don't
  // know our upload throughput yet, this just caps our memory usage.
  // Synchronous compositor uses half because synchronous compositor
  // pipeline is only one frame deep. But twice of half for low end
  // because 16bit texture is not supported.
  size_t divider = using_synchronous_compositing ? 2 : 1;
  if (base::SysInfo::IsLowEndDevice())
    divider = 6;
  // For reference Nexus10 can upload 1MB in about 2.5ms.
  const double max_mb_uploaded_per_ms = 2.0 / (5 * divider);
  // Deadline to draw a frame to achieve 60 frames per second.
  const size_t kMillisecondsPerFrame = 16;
  // Assuming a two frame deep pipeline between the CPU and the GPU.
  size_t max_transfer_buffer_usage_mb =
      static_cast<size_t>(2 * kMillisecondsPerFrame * max_mb_uploaded_per_ms);
  static const size_t kBytesPerMegabyte = 1024 * 1024;
  // We keep the MappedMemoryReclaimLimit the same as the upload limit
  // to avoid unnecessarily stalling the compositor thread.
  limits.mapped_memory_reclaim_limit =
      max_transfer_buffer_usage_mb * kBytesPerMegabyte;
#endif
  limits.command_buffer_size = 64 * 1024;
  limits.start_transfer_buffer_size = 64 * 1024;
  limits.min_transfer_buffer_size = 64 * 1024;

  return make_scoped_ptr(new WebGraphicsContext3DCommandBufferImpl(
          0, GetURLForGraphicsContext3D(), gpu_channel_host, attributes,
          lose_context_when_out_of_memory, limits, NULL));
}

void RenderWidget::RegisterRenderFrameProxy(RenderFrameProxy* proxy) {
  render_frame_proxies_.AddObserver(proxy);
}

void RenderWidget::UnregisterRenderFrameProxy(RenderFrameProxy* proxy) {
  render_frame_proxies_.RemoveObserver(proxy);
}

void RenderWidget::RegisterRenderFrame(RenderFrameImpl* frame) {
  render_frames_.AddObserver(frame);
}

void RenderWidget::UnregisterRenderFrame(RenderFrameImpl* frame) {
  render_frames_.RemoveObserver(frame);
}

#if defined(VIDEO_HOLE)
void RenderWidget::RegisterVideoHoleFrame(RenderFrameImpl* frame) {
  video_hole_frames_.AddObserver(frame);
}

void RenderWidget::UnregisterVideoHoleFrame(RenderFrameImpl* frame) {
  video_hole_frames_.RemoveObserver(frame);
}
#endif  // defined(VIDEO_HOLE)

}  // namespace content<|MERGE_RESOLUTION|>--- conflicted
+++ resolved
@@ -169,82 +169,12 @@
   return it->second;
 }
 
-<<<<<<< HEAD
-// TODO(brianderson): Replace the hard-coded threshold with a fraction of
-// the BeginMainFrame interval.
-// 4166us will allow 1/4 of a 60Hz interval or 1/2 of a 120Hz interval to
-// be spent in input hanlders before input starts getting throttled.
-static int kInputHandlingTimeThrottlingThresholdMicroseconds = 4166;
-
-int64 GetEventLatencyMicros(double event_timestamp, base::TimeTicks now) {
-  return (now - base::TimeDelta::FromSecondsD(event_timestamp))
-      .ToInternalValue();
-}
-
-void LogInputEventLatencyUmaImpl(WebInputEvent::Type event_type,
-                                 double event_timestamp,
-                                 base::TimeTicks now) {
-  UMA_HISTOGRAM_CUSTOM_COUNTS("Event.AggregatedLatency.Renderer2",
-                              GetEventLatencyMicros(event_timestamp, now), 1,
-                              10000000, 100);
-
-#define CASE_TYPE(t)                                                         \
-  case WebInputEvent::t:                                                     \
-    UMA_HISTOGRAM_CUSTOM_COUNTS("Event.Latency.Renderer2." #t,               \
-                                GetEventLatencyMicros(event_timestamp, now), \
-                                1, 10000000, 100);                           \
-    break;
-
-  switch (event_type) {
-    CASE_TYPE(Undefined);
-    CASE_TYPE(MouseDown);
-    CASE_TYPE(MouseUp);
-    CASE_TYPE(MouseMove);
-    CASE_TYPE(MouseEnter);
-    CASE_TYPE(MouseLeave);
-    CASE_TYPE(ContextMenu);
-    CASE_TYPE(MouseWheel);
-    CASE_TYPE(RawKeyDown);
-    CASE_TYPE(KeyDown);
-    CASE_TYPE(KeyUp);
-    CASE_TYPE(Char);
-    CASE_TYPE(GestureScrollBegin);
-    CASE_TYPE(GestureScrollEnd);
-    CASE_TYPE(GestureScrollUpdate);
-    CASE_TYPE(GestureFlingStart);
-    CASE_TYPE(GestureFlingCancel);
-    CASE_TYPE(GestureShowPress);
-    CASE_TYPE(GestureTap);
-    CASE_TYPE(GestureTapUnconfirmed);
-    CASE_TYPE(GestureTapDown);
-    CASE_TYPE(GestureTapCancel);
-    CASE_TYPE(GestureDoubleTap);
-    CASE_TYPE(GestureTwoFingerTap);
-    CASE_TYPE(GestureLongPress);
-    CASE_TYPE(GestureLongTap);
-    CASE_TYPE(GesturePinchBegin);
-    CASE_TYPE(GesturePinchEnd);
-    CASE_TYPE(GesturePinchUpdate);
-    CASE_TYPE(TouchStart);
-    CASE_TYPE(TouchMove);
-    CASE_TYPE(TouchEnd);
-    CASE_TYPE(TouchCancel);
-    default:
-      // Must include default to let blink::WebInputEvent add new event types
-      // before they're added here.
-      DLOG(WARNING) << "Unhandled WebInputEvent type: " << event_type;
-      break;
-  }
-
-#undef CASE_TYPE
-=======
 bool IsDateTimeInput(ui::TextInputType type) {
   return type == ui::TEXT_INPUT_TYPE_DATE ||
          type == ui::TEXT_INPUT_TYPE_DATE_TIME ||
          type == ui::TEXT_INPUT_TYPE_DATE_TIME_LOCAL ||
          type == ui::TEXT_INPUT_TYPE_MONTH ||
          type == ui::TEXT_INPUT_TYPE_TIME || type == ui::TEXT_INPUT_TYPE_WEEK;
->>>>>>> b6cd7b0e
 }
 
 content::RenderWidgetInputHandlerDelegate* GetRenderWidgetInputHandlerDelegate(
@@ -547,13 +477,8 @@
       popup_origin_scale_for_emulation_(0.f),
       frame_swap_message_queue_(new FrameSwapMessageQueue()),
       resizing_mode_selector_(new ResizingModeSelector()),
-<<<<<<< HEAD
-      context_menu_source_type_(ui::MENU_SOURCE_MOUSE),
       has_host_context_menu_location_(false),
       bb_OnHandleInputEvent_no_ack_(false) {
-=======
-      has_host_context_menu_location_(false) {
->>>>>>> b6cd7b0e
   if (!swapped_out)
     RenderProcess::current()->AddRefProcess();
   DCHECK(RenderThread::Get());
@@ -1152,7 +1077,7 @@
 
 // static
 void RenderWidget::SetInputHandlingTimeThrottlingThresholdMicroseconds(int us) {
-  kInputHandlingTimeThrottlingThresholdMicroseconds = us;
+  RenderWidgetInputHandler::SetInputHandlingTimeThrottlingThresholdMicroseconds(us);
 }
 
 void RenderWidget::bbHandleInputEvent(const blink::WebInputEvent& event) {
@@ -1166,7 +1091,10 @@
                                       const ui::LatencyInfo& latency_info) {
   if (!input_event)
     return;
+
+  input_handler_->set_on_handle_input_event_no_ack(bb_OnHandleInputEvent_no_ack_);
   input_handler_->HandleInputEvent(*input_event, latency_info);
+  input_handler_->set_on_handle_input_event_no_ack(false);
 }
 
 void RenderWidget::OnCursorVisibilityChange(bool is_visible) {
@@ -1216,58 +1144,9 @@
 
 void RenderWidget::OnDidHandleKeyEvent() {}
 
-<<<<<<< HEAD
-  TRACE_EVENT_SYNTHETIC_DELAY_END("blink.HandleInputEvent");
-
-  // Note that we can't use handling_event_type_ here since it will be overriden
-  // by reentrant calls for events after the paused one.
-  bool no_ack = ignore_ack_for_mouse_move_from_debugger_ &&
-      input_event->type == WebInputEvent::MouseMove;
-  no_ack |= bb_OnHandleInputEvent_no_ack_;
-  if (WebInputEventTraits::WillReceiveAckFromRenderer(*input_event) &&
-      !no_ack) {
-    InputEventAck ack(input_event->type, ack_result, swap_latency_info,
-                      event_overscroll.Pass(),
-                      WebInputEventTraits::GetUniqueTouchEventId(*input_event));
-    scoped_ptr<IPC::Message> response(
-        new InputHostMsg_HandleInputEvent_ACK(routing_id_, ack));
-    if (rate_limiting_wanted && frame_pending && !is_hidden_) {
-      // We want to rate limit the input events in this case, so we'll wait for
-      // painting to finish before ACKing this message.
-      TRACE_EVENT_INSTANT0("renderer",
-        "RenderWidget::OnHandleInputEvent ack throttled",
-        TRACE_EVENT_SCOPE_THREAD);
-      if (pending_input_event_ack_) {
-        TRACE_EVENT_ASYNC_END0("input", "RenderWidget::ThrottledInputEventAck",
-                               pending_input_event_ack_.get());
-        // As two different kinds of events could cause us to postpone an ack
-        // we send it now, if we have one pending. The Browser should never
-        // send us the same kind of event we are delaying the ack for.
-        Send(pending_input_event_ack_.release());
-      }
-      pending_input_event_ack_ = response.Pass();
-      TRACE_EVENT_ASYNC_BEGIN0("input", "RenderWidget::ThrottledInputEventAck",
-                               pending_input_event_ack_.get());
-      if (compositor_)
-        compositor_->NotifyInputThrottledUntilCommit();
-    } else {
-      Send(response.release());
-    }
-  } else {
-    DCHECK(!event_overscroll) << "Unexpected overscroll for un-acked event";
-  }
-  if (!no_ack && RenderThreadImpl::current()) {
-    RenderThreadImpl::current()
-        ->GetRendererScheduler()
-        ->DidHandleInputEventOnMainThread(*input_event);
-  }
-  if (input_event->type == WebInputEvent::MouseMove)
-    ignore_ack_for_mouse_move_from_debugger_ = false;
-=======
 void RenderWidget::OnDidOverscroll(const DidOverscrollParams& params) {
   Send(new InputHostMsg_DidOverscroll(routing_id_, params));
 }
->>>>>>> b6cd7b0e
 
 void RenderWidget::OnInputEventAck(scoped_ptr<InputEventAck> input_event_ack) {
   Send(new InputHostMsg_HandleInputEvent_ACK(routing_id_, *input_event_ack));
