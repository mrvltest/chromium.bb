// Copyright (c) 2013 The Chromium Authors. All rights reserved.
// Use of this source code is governed by a BSD-style license that can be
// found in the LICENSE file.

#ifndef CONTENT_RENDERER_WEBCLIPBOARD_IMPL_H_
#define CONTENT_RENDERER_WEBCLIPBOARD_IMPL_H_

#include "base/compiler_specific.h"

#include "third_party/WebKit/public/platform/WebClipboard.h"
#include "ui/base/clipboard/clipboard.h"

#include <string>

namespace content {
class ClipboardClient;

class WebClipboardImpl : public blink::WebClipboard {
 public:
  explicit WebClipboardImpl(ClipboardClient* client);

  virtual ~WebClipboardImpl();

  // WebClipboard methods:
  virtual uint64 sequenceNumber(Buffer buffer);
  virtual bool isFormatAvailable(Format format, Buffer buffer);
  virtual blink::WebVector<blink::WebString> readAvailableTypes(
      Buffer buffer, bool* contains_filenames);
  virtual blink::WebString readPlainText(Buffer buffer);
  virtual blink::WebString readHTML(
      Buffer buffer,
      blink::WebURL* source_url,
      unsigned* fragment_start,
      unsigned* fragment_end);
<<<<<<< HEAD
  virtual WebKit::WebData readImage(Buffer buffer);
  virtual WebKit::WebString readCustomData(
      Buffer buffer, const WebKit::WebString& type);
  virtual void writePlainText(const WebKit::WebString& plain_text);
=======
  virtual blink::WebData readImage(Buffer buffer);
  virtual blink::WebString readCustomData(
      Buffer buffer, const blink::WebString& type);
  virtual void writePlainText(const blink::WebString& plain_text);
>>>>>>> 8c15b39e
  virtual void writeHTML(
      const blink::WebString& html_text,
      const blink::WebURL& source_url,
      const blink::WebString& plain_text,
      bool write_smart_paste);
  virtual void writeImage(
      const blink::WebImage& image,
      const blink::WebURL& source_url,
      const blink::WebString& title);
  virtual void writeDataObject(const blink::WebDragData& data);

 private:
  bool ConvertBufferType(Buffer, ui::ClipboardType*);
  ClipboardClient* client_;
};

}  // namespace content

#endif  // CONTENT_RENDERER_WEBCLIPBOARD_IMPL_H_<|MERGE_RESOLUTION|>--- conflicted
+++ resolved
@@ -32,17 +32,10 @@
       blink::WebURL* source_url,
       unsigned* fragment_start,
       unsigned* fragment_end);
-<<<<<<< HEAD
-  virtual WebKit::WebData readImage(Buffer buffer);
-  virtual WebKit::WebString readCustomData(
-      Buffer buffer, const WebKit::WebString& type);
-  virtual void writePlainText(const WebKit::WebString& plain_text);
-=======
   virtual blink::WebData readImage(Buffer buffer);
   virtual blink::WebString readCustomData(
       Buffer buffer, const blink::WebString& type);
   virtual void writePlainText(const blink::WebString& plain_text);
->>>>>>> 8c15b39e
   virtual void writeHTML(
       const blink::WebString& html_text,
       const blink::WebURL& source_url,
