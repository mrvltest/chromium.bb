// Copyright (c) 2012 The Chromium Authors. All rights reserved.
// Use of this source code is governed by a BSD-style license that can be
// found in the LICENSE file.

#include "content/renderer/render_thread_impl.h"

#include <algorithm>
#include <limits>
#include <map>
#include <vector>

#include "base/allocator/allocator_extension.h"
#include "base/command_line.h"
#include "base/debug/trace_event.h"
#include "base/lazy_instance.h"
#include "base/logging.h"
#include "base/memory/discardable_memory.h"
#include "base/memory/shared_memory.h"
#include "base/metrics/field_trial.h"
#include "base/metrics/histogram.h"
#include "base/metrics/stats_table.h"
#include "base/path_service.h"
#include "base/strings/string16.h"
#include "base/strings/string_tokenizer.h"
#include "base/strings/utf_string_conversions.h"
#include "base/threading/thread_local.h"
#include "base/threading/thread_restrictions.h"
#include "base/values.h"
#include "content/child/appcache/appcache_dispatcher.h"
#include "content/child/appcache/appcache_frontend_impl.h"
#include "content/child/child_histogram_message_filter.h"
#include "content/child/db_message_filter.h"
#include "content/child/indexed_db/indexed_db_dispatcher.h"
#include "content/child/indexed_db/indexed_db_message_filter.h"
#include "content/child/npapi/npobject_util.h"
#include "content/child/plugin_messages.h"
#include "content/child/resource_dispatcher.h"
#include "content/child/runtime_features.h"
#include "content/child/thread_safe_sender.h"
#include "content/child/web_database_observer_impl.h"
#include "content/common/child_process_messages.h"
#include "content/common/content_constants_internal.h"
#include "content/common/database_messages.h"
#include "content/common/dom_storage/dom_storage_messages.h"
#include "content/common/gpu/client/context_provider_command_buffer.h"
#include "content/common/gpu/client/gpu_channel_host.h"
#include "content/common/gpu/gpu_messages.h"
#include "content/common/resource_messages.h"
#include "content/common/view_messages.h"
#include "content/public/common/content_constants.h"
#include "content/public/common/content_paths.h"
#include "content/public/common/content_switches.h"
#include "content/public/common/renderer_preferences.h"
#include "content/public/common/url_constants.h"
#include "content/public/renderer/content_renderer_client.h"
#include "content/public/renderer/render_process_observer.h"
#include "content/public/renderer/render_view_visitor.h"
#include "content/renderer/devtools/devtools_agent_filter.h"
#include "content/renderer/dom_storage/dom_storage_dispatcher.h"
#include "content/renderer/dom_storage/webstoragearea_impl.h"
#include "content/renderer/dom_storage/webstoragenamespace_impl.h"
#include "content/renderer/gamepad_shared_memory_reader.h"
#include "content/renderer/gpu/compositor_output_surface.h"
#include "content/renderer/gpu/gpu_benchmarking_extension.h"
#include "content/renderer/gpu/input_event_filter.h"
#include "content/renderer/gpu/input_handler_manager.h"
#include "content/renderer/media/audio_input_message_filter.h"
#include "content/renderer/media/audio_message_filter.h"
#include "content/renderer/media/audio_renderer_mixer_manager.h"
#include "content/renderer/media/media_stream_center.h"
#include "content/renderer/media/media_stream_dependency_factory.h"
#include "content/renderer/media/midi_message_filter.h"
#include "content/renderer/media/peer_connection_tracker.h"
#include "content/renderer/media/video_capture_impl_manager.h"
#include "content/renderer/media/video_capture_message_filter.h"
#include "content/renderer/media/webrtc_identity_service.h"
#include "content/renderer/memory_benchmarking_extension.h"
#include "content/renderer/p2p/socket_dispatcher.h"
#include "content/renderer/render_process_impl.h"
#include "content/renderer/render_view_impl.h"
#include "content/renderer/renderer_webkitplatformsupport_impl.h"
#include "content/renderer/skia_benchmarking_extension.h"
#include "grit/content_resources.h"
#include "ipc/ipc_channel_handle.h"
#include "ipc/ipc_forwarding_message_filter.h"
#include "ipc/ipc_platform_file.h"
#include "media/base/audio_hardware_config.h"
#include "media/base/media.h"
#include "media/filters/gpu_video_accelerator_factories.h"
#include "net/base/net_errors.h"
#include "net/base/net_util.h"
#include "third_party/skia/include/core/SkGraphics.h"
#include "third_party/WebKit/public/platform/WebString.h"
#include "third_party/WebKit/public/web/WebColorName.h"
#include "third_party/WebKit/public/web/WebDatabase.h"
#include "third_party/WebKit/public/web/WebDocument.h"
#include "third_party/WebKit/public/web/WebFrame.h"
#include "third_party/WebKit/public/web/WebImageCache.h"
#include "third_party/WebKit/public/web/WebKit.h"
#include "third_party/WebKit/public/web/WebNetworkStateNotifier.h"
#include "third_party/WebKit/public/web/WebPopupMenu.h"
#include "third_party/WebKit/public/web/WebRuntimeFeatures.h"
#include "third_party/WebKit/public/web/WebScriptController.h"
#include "third_party/WebKit/public/web/WebSecurityPolicy.h"
#include "third_party/WebKit/public/web/WebSharedWorkerRepository.h"
#include "third_party/WebKit/public/web/WebView.h"
#include "ui/base/layout.h"
#include "ui/base/ui_base_switches.h"
#include "v8/include/v8.h"
#include "webkit/child/worker_task_runner.h"
#include "webkit/glue/webkit_glue.h"
#include "webkit/renderer/compositor_bindings/web_external_bitmap_impl.h"

#if defined(OS_WIN)
#include <windows.h>
#include <objbase.h>
#include "base/win/scoped_com_initializer.h"
#else
// TODO(port)
#include "base/memory/scoped_handle.h"
#include "content/child/npapi/np_channel_base.h"
#endif

#if defined(OS_POSIX)
#include "ipc/ipc_channel_posix.h"
#endif

#if defined(OS_ANDROID)
#include <cpu-features.h>
#include "content/renderer/android/synchronous_compositor_factory.h"
#include "content/renderer/media/android/renderer_demuxer_android.h"
#endif

#if defined(ENABLE_PLUGINS)
#include "content/renderer/npapi/plugin_channel_host.h"
#endif

using base::ThreadRestrictions;
using WebKit::WebDocument;
using WebKit::WebFrame;
using WebKit::WebNetworkStateNotifier;
using WebKit::WebRuntimeFeatures;
using WebKit::WebScriptController;
using WebKit::WebSecurityPolicy;
using WebKit::WebString;
using WebKit::WebView;

namespace content {

namespace {

const int64 kInitialIdleHandlerDelayMs = 1000;
const int64 kShortIdleHandlerDelayMs = 1000;
const int64 kLongIdleHandlerDelayMs = 30*1000;
const int kIdleCPUUsageThresholdInPercents = 3;

// Keep the global RenderThreadImpl in a TLS slot so it is impossible to access
// incorrectly from the wrong thread.
base::LazyInstance<base::ThreadLocalPointer<RenderThreadImpl> >
    lazy_tls = LAZY_INSTANCE_INITIALIZER;

class RenderViewZoomer : public RenderViewVisitor {
 public:
  RenderViewZoomer(const std::string& scheme,
                   const std::string& host,
                   double zoom_level) : scheme_(scheme),
                                        host_(host),
                                        zoom_level_(zoom_level) {
  }

  virtual bool Visit(RenderView* render_view) OVERRIDE {
    WebView* webview = render_view->GetWebView();
    WebDocument document = webview->mainFrame()->document();

    // Don't set zoom level for full-page plugin since they don't use the same
    // zoom settings.
    if (document.isPluginDocument())
      return true;
    GURL url(document.url());
    // Empty scheme works as wildcard that matches any scheme,
    if ((net::GetHostOrSpecFromURL(url) == host_) &&
        (scheme_.empty() || scheme_ == url.scheme())) {
      webview->setZoomLevel(zoom_level_);
    }
    return true;
  }

 private:
  const std::string scheme_;
  const std::string host_;
  const double zoom_level_;

  DISALLOW_COPY_AND_ASSIGN(RenderViewZoomer);
};

std::string HostToCustomHistogramSuffix(const std::string& host) {
  if (host == "mail.google.com")
    return ".gmail";
  if (host == "docs.google.com" || host == "drive.google.com")
    return ".docs";
  if (host == "plus.google.com")
    return ".plus";
  return std::string();
}

void* CreateHistogram(
    const char *name, int min, int max, size_t buckets) {
  if (min <= 0)
    min = 1;
  std::string histogram_name;
  RenderThreadImpl* render_thread_impl = RenderThreadImpl::current();
  if (render_thread_impl) {  // Can be null in tests.
    histogram_name = render_thread_impl->
        histogram_customizer()->ConvertToCustomHistogramName(name);
  } else {
    histogram_name = std::string(name);
  }
  base::HistogramBase* histogram = base::Histogram::FactoryGet(
      histogram_name, min, max, buckets,
      base::Histogram::kUmaTargetedHistogramFlag);
  return histogram;
}

void AddHistogramSample(void* hist, int sample) {
  base::Histogram* histogram = static_cast<base::Histogram*>(hist);
  histogram->Add(sample);
}

scoped_ptr<base::SharedMemory> AllocateSharedMemoryFunction(size_t size) {
  return RenderThreadImpl::Get()->HostAllocateSharedMemoryBuffer(size);
}

void EnableWebCoreLogChannels(const std::string& channels) {
  if (channels.empty())
    return;
  base::StringTokenizer t(channels, ", ");
  while (t.GetNext())
    WebKit::enableLogChannel(t.token().c_str());
}

RenderProcessImpl* g_render_process = 0;

typedef std::vector<IPC::ChannelProxy::MessageFilter*> MessageFilterList;

static MessageFilterList& deferredAddFilterList()
{
  static MessageFilterList list;
  return list;
}

}  // namespace

<<<<<<< HEAD
=======
// static
void RenderThread::InitInProcessRenderer(const std::string& channel_id)
{
  g_render_process = new RenderProcessImpl();
  RenderThreadImpl* thread = new RenderThreadImpl(channel_id);
  if (channel_id.empty()) {
    // Normally, WebKit is initialized in the browser's WebKit thread.  This is
    // necessary because there is code in the browser that depends on WebKit
    // being initialized at startup.  However, when running an in-process
    // renderer, we don't run the browser's WebKit thread.
    // We need to ensure WebKit is initialized to simulate the case that the
    // WebKit thread has been run.  We only do this if the channel_id is empty,
    // so that this behavior is only performed for blpwtk2.  Regular
    // content_shell --single-process mode will have the default upstream
    // behavior of initializing WebKit when the first RenderView is created.
    thread->EnsureWebKitInitialized();
  }
}

// static
void RenderThread::SetInProcessRendererChannelName(const std::string& channel_id)
{
  RenderThreadImpl* thread = RenderThreadImpl::current();
  thread->SetChannelName(channel_id);  // This will create the channel.

#if defined(OS_WIN)
  // For blpwtk2, the flag that determines whether we use in-process plugins or
  // not (for in-process renderers) is determined when the first in-process
  // WebView is created.  Since blpwtk2 starts the in-process render thread
  // before this happens, it is possible that this flag was not set when
  // constructing RenderThreadImpl.  So check the flag again and initialize COM
  // if we are running in-process plugins.
  thread->InitCOMIfUsingInProcessPlugins();
#endif

  // MessageFilters can only be added when the channel has been created.  If
  // the channel was not provided at init time, then AddFilter would place the
  // MessageFilter on a deferred list, until the channel gets created.
  MessageFilterList filterList;
  filterList.swap(deferredAddFilterList());
  for (std::size_t i = 0; i < filterList.size(); ++i) {
    thread->AddFilter(filterList[i]);
  }
  DCHECK(deferredAddFilterList().empty());
}

// static
base::SingleThreadTaskRunner* RenderThread::IPCTaskRunner()
{
  return g_render_process->io_message_loop_proxy();
}

// static
void RenderThread::CleanUpInProcessRenderer()
{
  if (g_render_process) {
    delete g_render_process;
    g_render_process = 0;
  }
}

class RenderThreadImpl::GpuVDAContextLostCallback
    : public WebKit::WebGraphicsContext3D::WebGraphicsContextLostCallback {
 public:
  GpuVDAContextLostCallback()
      : main_message_loop_(base::MessageLoopProxy::current()) {}
  virtual ~GpuVDAContextLostCallback() {}
  virtual void onContextLost() {
    main_message_loop_->PostTask(FROM_HERE, base::Bind(
        &RenderThreadImpl::OnGpuVDAContextLoss));
  }

 private:
  scoped_refptr<base::MessageLoopProxy> main_message_loop_;
};

>>>>>>> 8b2384ad
RenderThreadImpl::HistogramCustomizer::HistogramCustomizer() {
  custom_histograms_.insert("V8.MemoryExternalFragmentationTotal");
  custom_histograms_.insert("V8.MemoryHeapSampleTotalCommitted");
  custom_histograms_.insert("V8.MemoryHeapSampleTotalUsed");
}

RenderThreadImpl::HistogramCustomizer::~HistogramCustomizer() {}

void RenderThreadImpl::HistogramCustomizer::RenderViewNavigatedToHost(
    const std::string& host, size_t view_count) {
  if (CommandLine::ForCurrentProcess()->HasSwitch(
      switches::kDisableHistogramCustomizer)) {
    return;
  }
  // Check if all RenderViews are displaying a page from the same host. If there
  // is only one RenderView, the common host is this view's host. If there are
  // many, check if this one shares the common host of the other
  // RenderViews. It's ok to not detect some cases where the RenderViews share a
  // common host. This information is only used for producing custom histograms.
  if (view_count == 1)
    SetCommonHost(host);
  else if (host != common_host_)
    SetCommonHost(std::string());
}

std::string RenderThreadImpl::HistogramCustomizer::ConvertToCustomHistogramName(
    const char* histogram_name) const {
  std::string name(histogram_name);
  if (!common_host_histogram_suffix_.empty() &&
      custom_histograms_.find(name) != custom_histograms_.end())
    name += common_host_histogram_suffix_;
  return name;
}

void RenderThreadImpl::HistogramCustomizer::SetCommonHost(
    const std::string& host) {
  if (host != common_host_) {
    common_host_ = host;
    common_host_histogram_suffix_ = HostToCustomHistogramSuffix(host);
    v8::V8::SetCreateHistogramFunction(CreateHistogram);
  }
}

RenderThreadImpl* RenderThreadImpl::current() {
  return lazy_tls.Pointer()->Get();
}

// When we run plugins in process, we actually run them on the render thread,
// which means that we need to make the render thread pump UI events.
RenderThreadImpl::RenderThreadImpl() {
  Init();
}

RenderThreadImpl::RenderThreadImpl(const std::string& channel_name)
    : ChildThread(channel_name) {
  Init();
}

void RenderThreadImpl::Init() {
  TRACE_EVENT_BEGIN_ETW("RenderThreadImpl::Init", 0, "");

  base::debug::TraceLog::GetInstance()->SetThreadSortIndex(
      base::PlatformThread::CurrentId(),
      kTraceEventRendererMainThreadSortIndex);

  v8::V8::SetCounterFunction(base::StatsTable::FindLocation);
  v8::V8::SetCreateHistogramFunction(CreateHistogram);
  v8::V8::SetAddHistogramSampleFunction(AddHistogramSample);

#if defined(OS_MACOSX) || defined(OS_ANDROID)
  // On Mac and Android, the select popups are rendered by the browser.
  WebKit::WebView::setUseExternalPopupMenus(true);
#endif

  lazy_tls.Pointer()->Set(this);

#if defined(OS_WIN)
  // If you are running plugins in this thread you need COM active but in
  // the normal case you don't.
  InitCOMIfUsingInProcessPlugins();
#endif

  // Register this object as the main thread.
  ChildProcess::current()->set_main_thread(this);

  // In single process the single process is all there is.
  suspend_webkit_shared_timer_ = true;
  notify_webkit_of_modal_loop_ = true;
  widget_count_ = 0;
  hidden_widget_count_ = 0;
  idle_notification_delay_in_ms_ = kInitialIdleHandlerDelayMs;
  idle_notifications_to_skip_ = 0;
  layout_test_mode_ = false;
  shutdown_event_ = NULL;

  appcache_dispatcher_.reset(
      new AppCacheDispatcher(Get(), new AppCacheFrontendImpl()));
  dom_storage_dispatcher_.reset(new DomStorageDispatcher());
  main_thread_indexed_db_dispatcher_.reset(new IndexedDBDispatcher(
      thread_safe_sender()));

  media_stream_center_ = NULL;

  db_message_filter_ = new DBMessageFilter();
  AddFilter(db_message_filter_.get());

#if defined(ENABLE_WEBRTC)
  peer_connection_tracker_.reset(new PeerConnectionTracker());
  AddObserver(peer_connection_tracker_.get());

  p2p_socket_dispatcher_ =
      new P2PSocketDispatcher(GetIOMessageLoopProxy().get());
  AddFilter(p2p_socket_dispatcher_.get());

  webrtc_identity_service_.reset(new WebRTCIdentityService());
#endif  // defined(ENABLE_WEBRTC)
  vc_manager_ = new VideoCaptureImplManager();
  AddFilter(vc_manager_->video_capture_message_filter());

  audio_input_message_filter_ =
      new AudioInputMessageFilter(GetIOMessageLoopProxy());
  AddFilter(audio_input_message_filter_.get());

  audio_message_filter_ = new AudioMessageFilter(GetIOMessageLoopProxy());
  AddFilter(audio_message_filter_.get());

  midi_message_filter_ = new MIDIMessageFilter(GetIOMessageLoopProxy());
  AddFilter(midi_message_filter_.get());

  AddFilter(new IndexedDBMessageFilter(thread_safe_sender()));

  GetContentClient()->renderer()->RenderThreadStarted();

  const CommandLine& command_line = *CommandLine::ForCurrentProcess();
  if (command_line.HasSwitch(switches::kEnableGpuBenchmarking))
      RegisterExtension(GpuBenchmarkingExtension::Get());

#if defined(USE_TCMALLOC) && (defined(OS_LINUX) || defined(OS_ANDROID))
  if (command_line.HasSwitch(switches::kEnableMemoryBenchmarking))
    RegisterExtension(MemoryBenchmarkingExtension::Get());
#endif  // USE_TCMALLOC

  if (command_line.HasSwitch(switches::kEnableSkiaBenchmarking)) {
    LOG(WARNING) << "Enabling unsafe Skia benchmarking extension.";
    RegisterExtension(SkiaBenchmarkingExtension::Get());
  }

  // Note that under Linux, the media library will normally already have
  // been initialized by the Zygote before this instance became a Renderer.
  base::FilePath media_path;
  PathService::Get(DIR_MEDIA_LIBS, &media_path);
  if (!media_path.empty())
    media::InitializeMediaLibrary(media_path);

  memory_pressure_listener_.reset(new base::MemoryPressureListener(
      base::Bind(&RenderThreadImpl::OnMemoryPressure, base::Unretained(this))));

  TRACE_EVENT_END_ETW("RenderThreadImpl::Init", 0, "");
}

RenderThreadImpl::~RenderThreadImpl() {
}

void RenderThreadImpl::Shutdown() {
  FOR_EACH_OBSERVER(
      RenderProcessObserver, observers_, OnRenderProcessShutdown());

  ChildThread::Shutdown();

  // Wait for all databases to be closed.
  if (web_database_observer_impl_)
    web_database_observer_impl_->WaitForAllDatabasesToClose();

  // Shutdown in reverse of the initialization order.
  if (devtools_agent_message_filter_.get()) {
    RemoveFilter(devtools_agent_message_filter_.get());
    devtools_agent_message_filter_ = NULL;
  }

  RemoveFilter(audio_input_message_filter_.get());
  audio_input_message_filter_ = NULL;

  RemoveFilter(audio_message_filter_.get());
  audio_message_filter_ = NULL;

  RemoveFilter(vc_manager_->video_capture_message_filter());

  RemoveFilter(db_message_filter_.get());
  db_message_filter_ = NULL;

  // Shutdown the file thread if it's running.
  if (file_thread_)
    file_thread_->Stop();

  if (compositor_output_surface_filter_.get()) {
    RemoveFilter(compositor_output_surface_filter_.get());
    compositor_output_surface_filter_ = NULL;
  }

  compositor_thread_.reset();
  input_handler_manager_.reset();
  if (input_event_filter_.get()) {
    RemoveFilter(input_event_filter_.get());
    input_event_filter_ = NULL;
  }

  // Ramp down IDB before we ramp down WebKit (and V8), since IDB classes might
  // hold pointers to V8 objects (e.g., via pending requests).
  main_thread_indexed_db_dispatcher_.reset();

  if (webkit_platform_support_)
    WebKit::shutdown();

  lazy_tls.Pointer()->Set(NULL);

  // TODO(port)
#if defined(OS_WIN)
  // Clean up plugin channels before this thread goes away.
  NPChannelBase::CleanupChannels();
#endif

  // Leak shared contexts on other threads, as we can not get to the correct
  // thread to destroy them.
  if (shared_contexts_compositor_thread_.get())
    shared_contexts_compositor_thread_->set_leak_on_destroy();
}

bool RenderThreadImpl::Send(IPC::Message* msg) {
  // Certain synchronous messages cannot always be processed synchronously by
  // the browser, e.g., Chrome frame communicating with the embedding browser.
  // This could cause a complete hang of Chrome if a windowed plug-in is trying
  // to communicate with the renderer thread since the browser's UI thread
  // could be stuck (within a Windows API call) trying to synchronously
  // communicate with the plug-in.  The remedy is to pump messages on this
  // thread while the browser is processing this request. This creates an
  // opportunity for re-entrancy into WebKit, so we need to take care to disable
  // callbacks, timers, and pending network loads that could trigger such
  // callbacks.
  bool pumping_events = false;
  if (msg->is_sync()) {
    if (msg->is_caller_pumping_messages()) {
      pumping_events = true;
    } else {
      if ((msg->type() == ViewHostMsg_GetCookies::ID ||
           msg->type() == ViewHostMsg_GetRawCookies::ID ||
           msg->type() == ViewHostMsg_CookiesEnabled::ID) &&
          GetContentClient()->renderer()->
              ShouldPumpEventsDuringCookieMessage()) {
        pumping_events = true;
      }
    }
  }

  bool suspend_webkit_shared_timer = true;  // default value
  std::swap(suspend_webkit_shared_timer, suspend_webkit_shared_timer_);

  bool notify_webkit_of_modal_loop = true;  // default value
  std::swap(notify_webkit_of_modal_loop, notify_webkit_of_modal_loop_);

#if defined(ENABLE_PLUGINS)
  int render_view_id = MSG_ROUTING_NONE;
#endif

  if (pumping_events) {
    if (suspend_webkit_shared_timer)
      webkit_platform_support_->SuspendSharedTimer();

    if (notify_webkit_of_modal_loop)
      WebView::willEnterModalLoop();
#if defined(ENABLE_PLUGINS)
    RenderViewImpl* render_view =
        RenderViewImpl::FromRoutingID(msg->routing_id());
    if (render_view) {
      render_view_id = msg->routing_id();
      PluginChannelHost::Broadcast(
          new PluginMsg_SignalModalDialogEvent(render_view_id));
    }
#endif
  }

  bool rv = ChildThread::Send(msg);

  if (pumping_events) {
#if defined(ENABLE_PLUGINS)
    if (render_view_id != MSG_ROUTING_NONE) {
      PluginChannelHost::Broadcast(
          new PluginMsg_ResetModalDialogEvent(render_view_id));
    }
#endif

    if (notify_webkit_of_modal_loop)
      WebView::didExitModalLoop();

    if (suspend_webkit_shared_timer)
      webkit_platform_support_->ResumeSharedTimer();
  }

  return rv;
}

base::MessageLoop* RenderThreadImpl::GetMessageLoop() {
  return message_loop();
}

IPC::SyncChannel* RenderThreadImpl::GetChannel() {
  DCHECK(channel());  // Since we allow channel initialization to be deferred,
                      // the channel pointer might be null.  Make sure nobody
                      // tries to get it before it has been initialized.
  return channel();
}

std::string RenderThreadImpl::GetLocale() {
  // The browser process should have passed the locale to the renderer via the
  // --lang command line flag.
  const CommandLine& parsed_command_line = *CommandLine::ForCurrentProcess();
  const std::string& lang =
      parsed_command_line.GetSwitchValueASCII(switches::kLang);
  DCHECK(!lang.empty());
  return lang;
}

IPC::SyncMessageFilter* RenderThreadImpl::GetSyncMessageFilter() {
  return sync_message_filter();
}

scoped_refptr<base::MessageLoopProxy>
    RenderThreadImpl::GetIOMessageLoopProxy() {
  return ChildProcess::current()->io_message_loop_proxy();
}

void RenderThreadImpl::AddRoute(int32 routing_id, IPC::Listener* listener) {
  widget_count_++;
  return ChildThread::AddRoute(routing_id, listener);
}

void RenderThreadImpl::RemoveRoute(int32 routing_id) {
  widget_count_--;
  return ChildThread::RemoveRoute(routing_id);
}

int RenderThreadImpl::GenerateRoutingID() {
  int routing_id = MSG_ROUTING_NONE;
  Send(new ViewHostMsg_GenerateRoutingID(&routing_id));
  return routing_id;
}

void RenderThreadImpl::AddFilter(IPC::ChannelProxy::MessageFilter* filter) {
  if (channel()) {
    channel()->AddFilter(filter);
  }
  else {
    deferredAddFilterList().push_back(filter);
  }
}

void RenderThreadImpl::RemoveFilter(IPC::ChannelProxy::MessageFilter* filter) {
  if (channel()) {
    channel()->RemoveFilter(filter);
  }
  else {
    MessageFilterList& list = deferredAddFilterList();
    DCHECK(!list.empty());
    for (std::size_t i = 0; i < list.size() - 1; ++i) {
      if (list[i] == filter) {
        list[i] = list[list.size() - 1];
        list.pop_back();
        return;
      }
    }
    DCHECK(list[list.size() - 1] == filter);
    list.pop_back();
  }
}

void RenderThreadImpl::SetOutgoingMessageFilter(
    IPC::ChannelProxy::OutgoingMessageFilter* filter) {
}

void RenderThreadImpl::AddObserver(RenderProcessObserver* observer) {
  observers_.AddObserver(observer);
}

void RenderThreadImpl::RemoveObserver(RenderProcessObserver* observer) {
  observers_.RemoveObserver(observer);
}

void RenderThreadImpl::SetResourceDispatcherDelegate(
    ResourceDispatcherDelegate* delegate) {
  resource_dispatcher()->set_delegate(delegate);
}

void RenderThreadImpl::WidgetHidden() {
  DCHECK_LT(hidden_widget_count_, widget_count_);
  hidden_widget_count_++;

  if (widget_count_ && hidden_widget_count_ == widget_count_) {
#if !defined(SYSTEM_NATIVELY_SIGNALS_MEMORY_PRESSURE)
    // TODO(vollick): Remove this this heavy-handed approach once we're polling
    // the real system memory pressure.
    base::MemoryPressureListener::NotifyMemoryPressure(
        base::MemoryPressureListener::MEMORY_PRESSURE_MODERATE);
#endif
    if (GetContentClient()->renderer()->RunIdleHandlerWhenWidgetsHidden())
      ScheduleIdleHandler(kInitialIdleHandlerDelayMs);
  }
}

void RenderThreadImpl::WidgetRestored() {
  DCHECK_GT(hidden_widget_count_, 0);
  hidden_widget_count_--;

  if (!GetContentClient()->renderer()->RunIdleHandlerWhenWidgetsHidden()) {
    return;
  }

  ScheduleIdleHandler(kLongIdleHandlerDelayMs);
}

void RenderThreadImpl::EnsureWebKitInitialized() {
  if (webkit_platform_support_)
    return;

  webkit_platform_support_.reset(new RendererWebKitPlatformSupportImpl);
  WebKit::initialize(webkit_platform_support_.get());
  WebKit::setSharedWorkerRepository(
      webkit_platform_support_.get()->sharedWorkerRepository());

  const CommandLine& command_line = *CommandLine::ForCurrentProcess();

  bool enable = command_line.HasSwitch(switches::kEnableThreadedCompositing);
  if (enable) {
#if defined(OS_ANDROID)
    if (SynchronousCompositorFactory* factory =
        SynchronousCompositorFactory::GetInstance())
      compositor_message_loop_proxy_ =
          factory->GetCompositorMessageLoop();
#endif
    if (!compositor_message_loop_proxy_.get()) {
      compositor_thread_.reset(new base::Thread("Compositor"));
#if defined(OS_POSIX)
      // Workaround for crbug.com/293736
      // On Posix, MessagePumpDefault uses system time, so delayed tasks (for
      // compositor scheduling) work incorrectly across system time changes
      // (e.g.  tlsdate). So instead, use an IO loop, which uses libevent, that
      // uses monotonic time (immune to these problems).
      base::Thread::Options options;
      options.message_loop_type = base::MessageLoop::TYPE_IO;
      compositor_thread_->StartWithOptions(options);
#else
      compositor_thread_->Start();
#endif
#if defined(OS_ANDROID)
      compositor_thread_->SetPriority(base::kThreadPriority_Display);
#endif
      compositor_message_loop_proxy_ =
          compositor_thread_->message_loop_proxy();
      compositor_message_loop_proxy_->PostTask(
          FROM_HERE,
          base::Bind(base::IgnoreResult(&ThreadRestrictions::SetIOAllowed),
                     false));
    }

    InputHandlerManagerClient* input_handler_manager_client = NULL;
#if defined(OS_ANDROID)
    if (SynchronousCompositorFactory* factory =
        SynchronousCompositorFactory::GetInstance()) {
      input_handler_manager_client = factory->GetInputHandlerManagerClient();
    }
#endif
    if (!input_handler_manager_client) {
      input_event_filter_ =
          new InputEventFilter(this, compositor_message_loop_proxy_);
      AddFilter(input_event_filter_.get());
      input_handler_manager_client = input_event_filter_.get();
    }
    input_handler_manager_.reset(
        new InputHandlerManager(compositor_message_loop_proxy_,
                                input_handler_manager_client));
  }

  scoped_refptr<base::MessageLoopProxy> output_surface_loop;
  if (enable)
    output_surface_loop = compositor_message_loop_proxy_;
  else
    output_surface_loop = base::MessageLoopProxy::current();

  compositor_output_surface_filter_ =
      CompositorOutputSurface::CreateFilter(output_surface_loop.get());
  AddFilter(compositor_output_surface_filter_.get());

  WebScriptController::enableV8SingleThreadMode();

  RenderThreadImpl::RegisterSchemes();

  EnableWebCoreLogChannels(
      command_line.GetSwitchValueASCII(switches::kWebCoreLogChannels));

  web_database_observer_impl_.reset(
      new WebDatabaseObserverImpl(sync_message_filter()));
  WebKit::WebDatabase::setObserver(web_database_observer_impl_.get());

  SetRuntimeFeaturesDefaultsAndUpdateFromArgs(command_line);

  if (!media::IsMediaLibraryInitialized()) {
    WebRuntimeFeatures::enableMediaPlayer(false);
    WebRuntimeFeatures::enableWebAudio(false);
  }

  FOR_EACH_OBSERVER(RenderProcessObserver, observers_, WebKitInitialized());

  devtools_agent_message_filter_ = new DevToolsAgentFilter();
  AddFilter(devtools_agent_message_filter_.get());

  if (GetContentClient()->renderer()->RunIdleHandlerWhenWidgetsHidden())
    ScheduleIdleHandler(kLongIdleHandlerDelayMs);

  webkit::SetSharedMemoryAllocationFunction(AllocateSharedMemoryFunction);
}

void RenderThreadImpl::RegisterSchemes() {
  // swappedout: pages should not be accessible, and should also
  // be treated as empty documents that can commit synchronously.
  WebString swappedout_scheme(ASCIIToUTF16(kSwappedOutScheme));
  WebSecurityPolicy::registerURLSchemeAsDisplayIsolated(swappedout_scheme);
  WebSecurityPolicy::registerURLSchemeAsEmptyDocument(swappedout_scheme);
}

void RenderThreadImpl::RecordUserMetrics(const std::string& action) {
  Send(new ViewHostMsg_UserMetricsRecordAction(action));
}

scoped_ptr<base::SharedMemory>
    RenderThreadImpl::HostAllocateSharedMemoryBuffer(size_t size) {
  if (size > static_cast<size_t>(std::numeric_limits<int>::max()))
    return scoped_ptr<base::SharedMemory>();

  base::SharedMemoryHandle handle;
  bool success;
  IPC::Message* message =
      new ChildProcessHostMsg_SyncAllocateSharedMemory(size, &handle);

  // Allow calling this from the compositor thread.
  if (base::MessageLoop::current() == message_loop())
    success = ChildThread::Send(message);
  else
    success = sync_message_filter()->Send(message);

  if (!success)
    return scoped_ptr<base::SharedMemory>();

  if (!base::SharedMemory::IsHandleValid(handle))
    return scoped_ptr<base::SharedMemory>();

  return scoped_ptr<base::SharedMemory>(new base::SharedMemory(handle, false));
}

void RenderThreadImpl::RegisterExtension(v8::Extension* extension) {
  WebScriptController::registerExtension(extension);
}

void RenderThreadImpl::ScheduleIdleHandler(int64 initial_delay_ms) {
  idle_notification_delay_in_ms_ = initial_delay_ms;
  idle_timer_.Stop();
  idle_timer_.Start(FROM_HERE,
      base::TimeDelta::FromMilliseconds(initial_delay_ms),
      this, &RenderThreadImpl::IdleHandler);
}

void RenderThreadImpl::IdleHandler() {
  bool run_in_foreground_tab = (widget_count_ > hidden_widget_count_) &&
                               GetContentClient()->renderer()->
                                   RunIdleHandlerWhenWidgetsHidden();
  if (run_in_foreground_tab) {
    IdleHandlerInForegroundTab();
    return;
  }

  base::allocator::ReleaseFreeMemory();

  v8::V8::IdleNotification();

  // Schedule next invocation.
  // Dampen the delay using the algorithm (if delay is in seconds):
  //    delay = delay + 1 / (delay + 2)
  // Using floor(delay) has a dampening effect such as:
  //    1s, 1, 1, 2, 2, 2, 2, 3, 3, ...
  // If the delay is in milliseconds, the above formula is equivalent to:
  //    delay_ms / 1000 = delay_ms / 1000 + 1 / (delay_ms / 1000 + 2)
  // which is equivalent to
  //    delay_ms = delay_ms + 1000*1000 / (delay_ms + 2000).
  // Note that idle_notification_delay_in_ms_ would be reset to
  // kInitialIdleHandlerDelayMs in RenderThreadImpl::WidgetHidden.
  ScheduleIdleHandler(idle_notification_delay_in_ms_ +
                      1000000 / (idle_notification_delay_in_ms_ + 2000));

  FOR_EACH_OBSERVER(RenderProcessObserver, observers_, IdleNotification());
}

void RenderThreadImpl::IdleHandlerInForegroundTab() {
  // Increase the delay in the same way as in IdleHandler,
  // but make it periodic by reseting it once it is too big.
  int64 new_delay_ms = idle_notification_delay_in_ms_ +
                       1000000 / (idle_notification_delay_in_ms_ + 2000);
  if (new_delay_ms >= kLongIdleHandlerDelayMs)
    new_delay_ms = kShortIdleHandlerDelayMs;

  if (idle_notifications_to_skip_ > 0) {
    idle_notifications_to_skip_--;
  } else  {
    int cpu_usage = 0;
    Send(new ViewHostMsg_GetCPUUsage(&cpu_usage));
    // Idle notification hint roughly specifies the expected duration of the
    // idle pause. We set it proportional to the idle timer delay.
    int idle_hint = static_cast<int>(new_delay_ms / 10);
    if (cpu_usage < kIdleCPUUsageThresholdInPercents) {
      base::allocator::ReleaseFreeMemory();
      if (v8::V8::IdleNotification(idle_hint)) {
        // V8 finished collecting garbage.
        new_delay_ms = kLongIdleHandlerDelayMs;
      }
    }
  }
  ScheduleIdleHandler(new_delay_ms);
}

int64 RenderThreadImpl::GetIdleNotificationDelayInMs() const {
  return idle_notification_delay_in_ms_;
}

void RenderThreadImpl::SetIdleNotificationDelayInMs(
    int64 idle_notification_delay_in_ms) {
  idle_notification_delay_in_ms_ = idle_notification_delay_in_ms;
}

void RenderThreadImpl::ToggleWebKitSharedTimer(bool suspend) {
  if (suspend_webkit_shared_timer_) {
    EnsureWebKitInitialized();
    if (suspend) {
      webkit_platform_support_->SuspendSharedTimer();
    } else {
      webkit_platform_support_->ResumeSharedTimer();
    }
  }
}

void RenderThreadImpl::UpdateHistograms(int sequence_number) {
  child_histogram_message_filter()->SendHistograms(sequence_number);
}

int RenderThreadImpl::PostTaskToAllWebWorkers(const base::Closure& closure) {
  return webkit_glue::WorkerTaskRunner::Instance()->PostTaskToAllThreads(
      closure);
}

bool RenderThreadImpl::ResolveProxy(const GURL& url, std::string* proxy_list) {
  bool result = false;
  Send(new ViewHostMsg_ResolveProxy(url, &result, proxy_list));
  return result;
}

void RenderThreadImpl::PostponeIdleNotification() {
  idle_notifications_to_skip_ = 2;
}

scoped_refptr<RendererGpuVideoAcceleratorFactories>
RenderThreadImpl::GetGpuFactories(
    const scoped_refptr<base::MessageLoopProxy>& factories_loop) {
  DCHECK(IsMainThread());

  const CommandLine* cmd_line = CommandLine::ForCurrentProcess();
  scoped_refptr<RendererGpuVideoAcceleratorFactories> gpu_factories;
  if (!cmd_line->HasSwitch(switches::kDisableAcceleratedVideoDecode)) {
    if (!gpu_va_context_provider_ ||
        gpu_va_context_provider_->DestroyedOnMainThread()) {
      gpu_va_context_provider_ = ContextProviderCommandBuffer::Create(
          make_scoped_ptr(
              WebGraphicsContext3DCommandBufferImpl::CreateOffscreenContext(
                  this,
                  WebKit::WebGraphicsContext3D::Attributes(),
                  GURL("chrome://gpu/RenderThreadImpl::GetGpuVDAContext3D"))),
          "GPU-VideoAccelerator-Offscreen");
    }
  }
  GpuChannelHost* gpu_channel_host = GetGpuChannel();
  if (gpu_channel_host) {
    gpu_factories = new RendererGpuVideoAcceleratorFactories(
        gpu_channel_host, factories_loop, gpu_va_context_provider_);
  }
  return gpu_factories;
}

scoped_ptr<WebGraphicsContext3DCommandBufferImpl>
RenderThreadImpl::CreateOffscreenContext3d() {
  WebKit::WebGraphicsContext3D::Attributes attributes;
  attributes.shareResources = true;
  attributes.depth = false;
  attributes.stencil = false;
  attributes.antialias = false;
  attributes.noAutomaticFlushes = true;

  return make_scoped_ptr(
      WebGraphicsContext3DCommandBufferImpl::CreateOffscreenContext(
          this,
          attributes,
          GURL("chrome://gpu/RenderThreadImpl::CreateOffscreenContext3d")));
}

scoped_refptr<cc::ContextProvider>
RenderThreadImpl::OffscreenContextProviderForMainThread() {
  DCHECK(IsMainThread());

#if defined(OS_ANDROID)
  if (SynchronousCompositorFactory* factory =
      SynchronousCompositorFactory::GetInstance()) {
    return factory->GetOffscreenContextProviderForMainThread();
  }
#endif

  if (!shared_contexts_main_thread_.get() ||
      shared_contexts_main_thread_->DestroyedOnMainThread()) {
    shared_contexts_main_thread_ = ContextProviderCommandBuffer::Create(
        CreateOffscreenContext3d(),
        "Compositor-Offscreen-MainThread");
    if (shared_contexts_main_thread_.get() &&
        !shared_contexts_main_thread_->BindToCurrentThread())
      shared_contexts_main_thread_ = NULL;
  }
  return shared_contexts_main_thread_;
}

scoped_refptr<cc::ContextProvider>
RenderThreadImpl::OffscreenContextProviderForCompositorThread() {
  DCHECK(IsMainThread());

#if defined(OS_ANDROID)
  if (SynchronousCompositorFactory* factory =
      SynchronousCompositorFactory::GetInstance()) {
    return factory->GetOffscreenContextProviderForCompositorThread();
  }
#endif

  if (!shared_contexts_compositor_thread_.get() ||
      shared_contexts_compositor_thread_->DestroyedOnMainThread()) {
    shared_contexts_compositor_thread_ = ContextProviderCommandBuffer::Create(
        CreateOffscreenContext3d(), "Compositor-Offscreen");
  }
  return shared_contexts_compositor_thread_;
}

AudioRendererMixerManager* RenderThreadImpl::GetAudioRendererMixerManager() {
  if (!audio_renderer_mixer_manager_) {
    audio_renderer_mixer_manager_.reset(new AudioRendererMixerManager(
        GetAudioHardwareConfig()));
  }

  return audio_renderer_mixer_manager_.get();
}

media::AudioHardwareConfig* RenderThreadImpl::GetAudioHardwareConfig() {
  if (!audio_hardware_config_) {
    media::AudioParameters input_params;
    media::AudioParameters output_params;
    Send(new ViewHostMsg_GetAudioHardwareConfig(
        &input_params, &output_params));

    audio_hardware_config_.reset(new media::AudioHardwareConfig(
        input_params, output_params));
    audio_message_filter_->SetAudioHardwareConfig(audio_hardware_config_.get());
  }

  return audio_hardware_config_.get();
}

#if defined(OS_WIN)
void RenderThreadImpl::PreCacheFontCharacters(const LOGFONT& log_font,
                                              const string16& str) {
  Send(new ViewHostMsg_PreCacheFontCharacters(log_font, str));
}

void RenderThreadImpl::PreCacheFont(const LOGFONT& log_font) {
  Send(new ChildProcessHostMsg_PreCacheFont(log_font));
}

void RenderThreadImpl::ReleaseCachedFonts() {
  Send(new ChildProcessHostMsg_ReleaseCachedFonts());
}

#endif  // OS_WIN

bool RenderThreadImpl::IsMainThread() {
  return !!current();
}

base::MessageLoop* RenderThreadImpl::GetMainLoop() {
  return message_loop();
}

scoped_refptr<base::MessageLoopProxy> RenderThreadImpl::GetIOLoopProxy() {
  return io_message_loop_proxy_;
}

base::WaitableEvent* RenderThreadImpl::GetShutDownEvent() {
  return shutdown_event_;
}

scoped_ptr<base::SharedMemory> RenderThreadImpl::AllocateSharedMemory(
    size_t size) {
  return scoped_ptr<base::SharedMemory>(
      HostAllocateSharedMemoryBuffer(size));
}

int32 RenderThreadImpl::CreateViewCommandBuffer(
      int32 surface_id, const GPUCreateCommandBufferConfig& init_params) {
  TRACE_EVENT1("gpu",
               "RenderThreadImpl::CreateViewCommandBuffer",
               "surface_id",
               surface_id);

  int32 route_id = MSG_ROUTING_NONE;
  IPC::Message* message = new GpuHostMsg_CreateViewCommandBuffer(
      surface_id,
      init_params,
      &route_id);

  // Allow calling this from the compositor thread.
  thread_safe_sender()->Send(message);

  return route_id;
}

void RenderThreadImpl::CreateImage(
    gfx::PluginWindowHandle window,
    int32 image_id,
    const CreateImageCallback& callback) {
  NOTREACHED();
}

void RenderThreadImpl::DeleteImage(int32 image_id, int32 sync_point) {
  NOTREACHED();
}

#if defined(OS_WIN)
void RenderThreadImpl::InitCOMIfUsingInProcessPlugins()
{
  if (!initialize_com_.get() && RenderProcessImpl::InProcessPlugins())
    initialize_com_.reset(new base::win::ScopedCOMInitializer());
}
#endif

void RenderThreadImpl::DoNotSuspendWebKitSharedTimer() {
  suspend_webkit_shared_timer_ = false;
}

void RenderThreadImpl::DoNotNotifyWebKitOfModalLoop() {
  notify_webkit_of_modal_loop_ = false;
}

void RenderThreadImpl::OnSetZoomLevelForCurrentURL(const std::string& scheme,
                                                   const std::string& host,
                                                   double zoom_level) {
  RenderViewZoomer zoomer(scheme, host, zoom_level);
  RenderView::ForEach(&zoomer);
}

bool RenderThreadImpl::OnControlMessageReceived(const IPC::Message& msg) {
  ObserverListBase<RenderProcessObserver>::Iterator it(observers_);
  RenderProcessObserver* observer;
  while ((observer = it.GetNext()) != NULL) {
    if (observer->OnControlMessageReceived(msg))
      return true;
  }

  // Some messages are handled by delegates.
  if (appcache_dispatcher_->OnMessageReceived(msg) ||
      dom_storage_dispatcher_->OnMessageReceived(msg)) {
    return true;
  }

  bool handled = true;
  IPC_BEGIN_MESSAGE_MAP(RenderThreadImpl, msg)
    IPC_MESSAGE_HANDLER(ViewMsg_SetZoomLevelForCurrentURL,
                        OnSetZoomLevelForCurrentURL)
    // TODO(port): removed from render_messages_internal.h;
    // is there a new non-windows message I should add here?
    IPC_MESSAGE_HANDLER(ViewMsg_New, OnCreateNewView)
    IPC_MESSAGE_HANDLER(ViewMsg_PurgePluginListCache, OnPurgePluginListCache)
    IPC_MESSAGE_HANDLER(ViewMsg_NetworkStateChanged, OnNetworkStateChanged)
    IPC_MESSAGE_HANDLER(ViewMsg_TempCrashWithData, OnTempCrashWithData)
    IPC_MESSAGE_HANDLER(ViewMsg_SetWebKitSharedTimersSuspended,
                        OnSetWebKitSharedTimersSuspended)
    IPC_MESSAGE_UNHANDLED(handled = false)
  IPC_END_MESSAGE_MAP()
  return handled;
}

void RenderThreadImpl::OnCreateNewView(const ViewMsg_New_Params& params) {
  EnsureWebKitInitialized();
  // When bringing in render_view, also bring in webkit's glue and jsbindings.
  RenderViewImpl::Create(
      params.opener_route_id,
      params.renderer_preferences,
      params.web_preferences,
      params.view_id,
      params.main_frame_routing_id,
      params.surface_id,
      params.session_storage_namespace_id,
      params.frame_name,
      false,
      params.swapped_out,
      params.hidden,
      params.next_page_id,
      params.screen_info,
      params.accessibility_mode,
      params.allow_partial_swap);
}

GpuChannelHost* RenderThreadImpl::EstablishGpuChannelSync(
    CauseForGpuLaunch cause_for_gpu_launch) {
  TRACE_EVENT0("gpu", "RenderThreadImpl::EstablishGpuChannelSync");

  if (gpu_channel_.get()) {
    // Do nothing if we already have a GPU channel or are already
    // establishing one.
    if (!gpu_channel_->IsLost())
      return gpu_channel_.get();

    // Recreate the channel if it has been lost.
    gpu_channel_ = NULL;
  }

  // Ask the browser for the channel name.
  int client_id = 0;
  IPC::ChannelHandle channel_handle;
  gpu::GPUInfo gpu_info;
  if (!Send(new GpuHostMsg_EstablishGpuChannel(cause_for_gpu_launch,
                                               &client_id,
                                               &channel_handle,
                                               &gpu_info)) ||
#if defined(OS_POSIX)
      channel_handle.socket.fd == -1 ||
#endif
      channel_handle.name.empty()) {
    // Otherwise cancel the connection.
    return NULL;
  }

  GetContentClient()->SetGpuInfo(gpu_info);

  // Cache some variables that are needed on the compositor thread for our
  // implementation of GpuChannelHostFactory.
  io_message_loop_proxy_ = ChildProcess::current()->io_message_loop_proxy();
  shutdown_event_ = ChildProcess::current()->GetShutDownEvent();

  gpu_channel_ = GpuChannelHost::Create(
      this, 0, client_id, gpu_info, channel_handle);
  return gpu_channel_.get();
}

WebKit::WebMediaStreamCenter* RenderThreadImpl::CreateMediaStreamCenter(
    WebKit::WebMediaStreamCenterClient* client) {
#if defined(OS_ANDROID)
  if (CommandLine::ForCurrentProcess()->HasSwitch(
      switches::kDisableWebRTC))
    return NULL;
#endif

#if defined(ENABLE_WEBRTC)
  if (!media_stream_center_) {
    media_stream_center_ = GetContentClient()->renderer()
        ->OverrideCreateWebMediaStreamCenter(client);
    if (!media_stream_center_) {
      scoped_ptr<MediaStreamCenter> media_stream_center(
          new MediaStreamCenter(client, GetMediaStreamDependencyFactory()));
      AddObserver(media_stream_center.get());
      media_stream_center_ = media_stream_center.release();
    }
  }
#endif
  return media_stream_center_;
}

MediaStreamDependencyFactory*
RenderThreadImpl::GetMediaStreamDependencyFactory() {
#if defined(ENABLE_WEBRTC)
  if (!media_stream_factory_) {
    media_stream_factory_.reset(new MediaStreamDependencyFactory(
        vc_manager_.get(), p2p_socket_dispatcher_.get()));
  }
#endif
  return media_stream_factory_.get();
}

GpuChannelHost* RenderThreadImpl::GetGpuChannel() {
  if (!gpu_channel_.get())
    return NULL;

  if (gpu_channel_->IsLost())
    return NULL;

  return gpu_channel_.get();
}

void RenderThreadImpl::OnPurgePluginListCache(bool reload_pages) {
  EnsureWebKitInitialized();
  // The call below will cause a GetPlugins call with refresh=true, but at this
  // point we already know that the browser has refreshed its list, so disable
  // refresh temporarily to prevent each renderer process causing the list to be
  // regenerated.
  webkit_platform_support_->set_plugin_refresh_allowed(false);
  WebKit::resetPluginCache(reload_pages);
  webkit_platform_support_->set_plugin_refresh_allowed(true);

  FOR_EACH_OBSERVER(RenderProcessObserver, observers_, PluginListChanged());
}

void RenderThreadImpl::OnNetworkStateChanged(bool online) {
  EnsureWebKitInitialized();
  WebNetworkStateNotifier::setOnLine(online);
}

void RenderThreadImpl::OnTempCrashWithData(const GURL& data) {
  GetContentClient()->SetActiveURL(data);
  CHECK(false);
}

void RenderThreadImpl::OnSetWebKitSharedTimersSuspended(bool suspend) {
  ToggleWebKitSharedTimer(suspend);
}

void RenderThreadImpl::OnMemoryPressure(
    base::MemoryPressureListener::MemoryPressureLevel memory_pressure_level) {
  base::allocator::ReleaseFreeMemory();

  if (memory_pressure_level ==
      base::MemoryPressureListener::MEMORY_PRESSURE_CRITICAL) {
    // Trigger full v8 garbage collection on critical memory notification.
    v8::V8::LowMemoryNotification();
    // Clear the image cache.
    WebKit::WebImageCache::clear();
    // Purge Skia font cache, by setting it to 0 and then again to the previous
    // limit.
    size_t font_cache_limit = SkGraphics::SetFontCacheLimit(0);
    SkGraphics::SetFontCacheLimit(font_cache_limit);
  } else {
    // Otherwise trigger a couple of v8 GCs using IdleNotification.
    if (!v8::V8::IdleNotification())
      v8::V8::IdleNotification();
  }
}

scoped_refptr<base::MessageLoopProxy>
RenderThreadImpl::GetFileThreadMessageLoopProxy() {
  DCHECK(message_loop() == base::MessageLoop::current());
  if (!file_thread_) {
    file_thread_.reset(new base::Thread("Renderer::FILE"));
    file_thread_->Start();
  }
  return file_thread_->message_loop_proxy();
}

scoped_refptr<base::MessageLoopProxy>
RenderThreadImpl::GetMediaThreadMessageLoopProxy() {
  DCHECK(message_loop() == base::MessageLoop::current());
  if (!media_thread_) {
    media_thread_.reset(new base::Thread("Media"));
#if defined(OS_POSIX)
    // Workaround for crbug.com/293736
    // On Posix, MessagePumpDefault uses system time, so delayed tasks (for
    // compositor scheduling) work incorrectly across system time changes
    // (e.g.  tlsdate). So instead, use an IO loop, which uses libevent, that
    // uses monotonic time (immune to these problems).
    base::Thread::Options options;
    options.message_loop_type = base::MessageLoop::TYPE_IO;
    media_thread_->StartWithOptions(options);
#else
    media_thread_->Start();
#endif

#if defined(OS_ANDROID)
    renderer_demuxer_ = new RendererDemuxerAndroid();
    AddFilter(renderer_demuxer_.get());
#endif
  }
  return media_thread_->message_loop_proxy();
}

void RenderThreadImpl::SetFlingCurveParameters(
    const std::vector<float>& new_touchpad,
    const std::vector<float>& new_touchscreen) {
  webkit_platform_support_->SetFlingCurveParameters(new_touchpad,
                                                    new_touchscreen);

}

void RenderThreadImpl::SampleGamepads(WebKit::WebGamepads* data) {
  if (!gamepad_shared_memory_reader_)
    gamepad_shared_memory_reader_.reset(new GamepadSharedMemoryReader);
  gamepad_shared_memory_reader_->SampleGamepads(*data);
}

}  // namespace content<|MERGE_RESOLUTION|>--- conflicted
+++ resolved
@@ -250,8 +250,6 @@
 
 }  // namespace
 
-<<<<<<< HEAD
-=======
 // static
 void RenderThread::InitInProcessRenderer(const std::string& channel_id)
 {
@@ -313,22 +311,6 @@
   }
 }
 
-class RenderThreadImpl::GpuVDAContextLostCallback
-    : public WebKit::WebGraphicsContext3D::WebGraphicsContextLostCallback {
- public:
-  GpuVDAContextLostCallback()
-      : main_message_loop_(base::MessageLoopProxy::current()) {}
-  virtual ~GpuVDAContextLostCallback() {}
-  virtual void onContextLost() {
-    main_message_loop_->PostTask(FROM_HERE, base::Bind(
-        &RenderThreadImpl::OnGpuVDAContextLoss));
-  }
-
- private:
-  scoped_refptr<base::MessageLoopProxy> main_message_loop_;
-};
-
->>>>>>> 8b2384ad
 RenderThreadImpl::HistogramCustomizer::HistogramCustomizer() {
   custom_histograms_.insert("V8.MemoryExternalFragmentationTotal");
   custom_histograms_.insert("V8.MemoryHeapSampleTotalCommitted");
