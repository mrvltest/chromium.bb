--- conflicted
+++ resolved
@@ -266,63 +266,6 @@
     // content_shell --single-process mode will have the default upstream
     // behavior of initializing WebKit when the first RenderView is created.
     thread->EnsureWebKitInitialized();
-<<<<<<< HEAD
-  }
-}
-
-// static
-void RenderThread::SetInProcessRendererChannelName(const std::string& channel_id)
-{
-  RenderThreadImpl* thread = RenderThreadImpl::current();
-  thread->SetChannelName(channel_id);  // This will create the channel.
-
-#if defined(OS_WIN)
-  // For blpwtk2, the flag that determines whether we use in-process plugins or
-  // not (for in-process renderers) is determined when the first in-process
-  // WebView is created.  Since blpwtk2 starts the in-process render thread
-  // before this happens, it is possible that this flag was not set when
-  // constructing RenderThreadImpl.  So check the flag again and initialize COM
-  // if we are running in-process plugins.
-  thread->InitCOMIfUsingInProcessPlugins();
-#endif
-
-  // MessageFilters can only be added when the channel has been created.  If
-  // the channel was not provided at init time, then AddFilter would place the
-  // MessageFilter on a deferred list, until the channel gets created.
-  MessageFilterList filterList;
-  filterList.swap(deferredAddFilterList());
-  for (std::size_t i = 0; i < filterList.size(); ++i) {
-    thread->AddFilter(filterList[i]);
-  }
-  DCHECK(deferredAddFilterList().empty());
-}
-
-// static
-base::SingleThreadTaskRunner* RenderThread::IPCTaskRunner()
-{
-  return g_render_process->io_message_loop_proxy();
-}
-
-// static
-void RenderThread::CleanUpInProcessRenderer()
-{
-  if (g_render_process) {
-    delete g_render_process;
-    g_render_process = 0;
-  }
-}
-
-class RenderThreadImpl::GpuVDAContextLostCallback
-    : public WebKit::WebGraphicsContext3D::WebGraphicsContextLostCallback {
- public:
-  GpuVDAContextLostCallback()
-      : main_message_loop_(base::MessageLoopProxy::current()) {}
-  virtual ~GpuVDAContextLostCallback() {}
-  virtual void onContextLost() {
-    main_message_loop_->PostTask(FROM_HERE, base::Bind(
-        &RenderThreadImpl::OnGpuVDAContextLoss));
-=======
->>>>>>> 0704b1ab
   }
 }
 
