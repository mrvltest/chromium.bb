--- conflicted
+++ resolved
@@ -256,8 +256,6 @@
     blink::enableLogChannel(t.token().c_str());
 }
 
-<<<<<<< HEAD
-=======
 void NotifyTimezoneChangeOnThisThread() {
   v8::Isolate* isolate = v8::Isolate::GetCurrent();
   if (!isolate)
@@ -265,7 +263,6 @@
   v8::Date::DateTimeConfigurationChangeNotification(isolate);
 }
 
->>>>>>> 7c415e25
 RenderProcessImpl* g_render_process = 0;
 
 typedef std::vector<IPC::ChannelProxy::MessageFilter*> MessageFilterList;
@@ -1523,8 +1520,6 @@
   blink::WebCache::clear();
 }
 
-<<<<<<< HEAD
-=======
 void RenderThreadImpl::OnCreateNewSharedWorker(
     const WorkerProcessMsg_CreateWorker_Params& params) {
   // EmbeddedSharedWorkerStub will self-destruct.
@@ -1535,7 +1530,6 @@
                                params.route_id);
 }
 
->>>>>>> 7c415e25
 void RenderThreadImpl::OnMemoryPressure(
     base::MemoryPressureListener::MemoryPressureLevel memory_pressure_level) {
   base::allocator::ReleaseFreeMemory();
