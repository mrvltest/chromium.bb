--- conflicted
+++ resolved
@@ -215,28 +215,6 @@
   histogram->Add(sample);
 }
 
-<<<<<<< HEAD
-=======
-#if defined(ENABLE_WEBRTC)
-const unsigned char* GetCategoryGroupEnabled(const char* category_group) {
-  return TRACE_EVENT_API_GET_CATEGORY_GROUP_ENABLED(category_group);
-}
-
-void AddTraceEvent(char phase,
-                   const unsigned char* category_group_enabled,
-                   const char* name,
-                   unsigned long long id,
-                   int num_args,
-                   const char** arg_names,
-                   const unsigned char* arg_types,
-                   const unsigned long long* arg_values,
-                   unsigned char flags) {
-  TRACE_EVENT_API_ADD_TRACE_EVENT(phase, category_group_enabled, name, id,
-                                  num_args, arg_names, arg_types, arg_values,
-                                  NULL, flags);
-}
-#endif
-
 RenderProcessImpl* g_render_process = 0;
 
 typedef std::vector<IPC::ChannelProxy::MessageFilter*> MessageFilterList;
@@ -247,7 +225,6 @@
   return list;
 }
 
->>>>>>> 68f962fd
 }  // namespace
 
 // static
