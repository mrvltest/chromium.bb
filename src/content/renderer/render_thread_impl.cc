--- conflicted
+++ resolved
@@ -367,17 +367,6 @@
 
 RenderProcessImpl* g_render_process = 0;
 
-<<<<<<< HEAD
-typedef std::vector<IPC::MessageFilter*> MessageFilterList;
-
-static MessageFilterList& deferredAddFilterList()
-{
-  static MessageFilterList list;
-  return list;
-}
-
-=======
->>>>>>> af5e10de
 }  // namespace
 
 // For measuring memory usage after each task. Behind a command line flag.
@@ -420,21 +409,6 @@
 {
   RenderThreadImpl* thread = RenderThreadImpl::current();
   thread->SetChannelName(channel_id);  // This will create the channel.
-<<<<<<< HEAD
-
-  thread->channelWithCheck()->SetListenerTaskRunner(thread->GetRendererScheduler()->DefaultTaskRunner());
-
-  // MessageFilters can only be added when the channel has been created.  If
-  // the channel was not provided at init time, then AddFilter would place the
-  // MessageFilter on a deferred list, until the channel gets created.
-  MessageFilterList filterList;
-  filterList.swap(deferredAddFilterList());
-  for (std::size_t i = 0; i < filterList.size(); ++i) {
-    thread->AddFilter(filterList[i]);
-  }
-  DCHECK(deferredAddFilterList().empty());
-=======
->>>>>>> af5e10de
 }
 
 // static
@@ -551,6 +525,7 @@
   main_thread_indexed_db_dispatcher_.reset(new IndexedDBDispatcher(
       thread_safe_sender()));
   renderer_scheduler_ = RendererScheduler::Create();
+  channel()->SetListenerTaskRunner(renderer_scheduler_->DefaultTaskRunner());
   embedded_worker_dispatcher_.reset(new EmbeddedWorkerDispatcher());
 
   // Note: This may reorder messages from the ResourceDispatcher with respect to
@@ -932,9 +907,6 @@
 }
 
 IPC::SyncChannel* RenderThreadImpl::GetChannel() {
-  DCHECK(channel());  // Since we allow channel initialization to be deferred,
-                      // the channel pointer might be null.  Make sure nobody
-                      // tries to get it before it has been initialized.
   return channel();
 }
 
@@ -1020,31 +992,11 @@
 }
 
 void RenderThreadImpl::AddFilter(IPC::MessageFilter* filter) {
-  if (channel()) {
-    channel()->AddFilter(filter);
-  }
-  else {
-    deferredAddFilterList().push_back(filter);
-  }
+  channel()->AddFilter(filter);
 }
 
 void RenderThreadImpl::RemoveFilter(IPC::MessageFilter* filter) {
-  if (channel()) {
-    channel()->RemoveFilter(filter);
-  }
-  else {
-    MessageFilterList& list = deferredAddFilterList();
-    DCHECK(!list.empty());
-    for (std::size_t i = 0; i < list.size() - 1; ++i) {
-      if (list[i] == filter) {
-        list[i] = list[list.size() - 1];
-        list.pop_back();
-        return;
-      }
-    }
-    DCHECK(list[list.size() - 1] == filter);
-    list.pop_back();
-  }
+  channel()->RemoveFilter(filter);
 }
 
 void RenderThreadImpl::AddObserver(RenderProcessObserver* observer) {
@@ -1066,10 +1018,7 @@
   // particular task runner.
   resource_scheduling_filter_ =
       new ResourceSchedulingFilter(resource_task_queue, resource_dispatcher());
-
-  // SHEZ: use AddFilter instead of channel()->AddFilter in order to support
-  // SHEZ: deferred channel creation
-  AddFilter(resource_scheduling_filter_.get());
+  channel()->AddFilter(resource_scheduling_filter_.get());
 
   // The ChildResourceMessageFilter and the ResourceDispatcher need to use the
   // same queue to ensure tasks are executed in the expected order.
