--- conflicted
+++ resolved
@@ -107,11 +107,8 @@
 #include "net/base/net_util.h"
 #include "skia/ext/event_tracer_impl.h"
 #include "third_party/WebKit/public/platform/WebString.h"
-<<<<<<< HEAD
 #include "third_party/WebKit/public/platform/WebThread.h"
-=======
 #include "third_party/Webkit/public/web/WebCache.h"
->>>>>>> b7aa2e53
 #include "third_party/WebKit/public/web/WebColorName.h"
 #include "third_party/WebKit/public/web/WebDatabase.h"
 #include "third_party/WebKit/public/web/WebDocument.h"
@@ -320,22 +317,21 @@
   return attributes;
 }
 
-<<<<<<< HEAD
+RenderProcessImpl* g_render_process = 0;
+
+typedef std::vector<IPC::MessageFilter*> MessageFilterList;
+
+static MessageFilterList& deferredAddFilterList()
+{
+  static MessageFilterList list;
+  return list;
+}
+
 void DeletedGpuMemoryBuffer(ThreadSafeSender* sender,
                             gfx::GpuMemoryBufferType type,
                             const gfx::GpuMemoryBufferId& id) {
   TRACE_EVENT0("renderer", "RenderThreadImpl::DeletedGpuMemoryBuffer");
   sender->Send(new ChildProcessHostMsg_DeletedGpuMemoryBuffer(type, id));
-=======
-RenderProcessImpl* g_render_process = 0;
-
-typedef std::vector<IPC::MessageFilter*> MessageFilterList;
-
-static MessageFilterList& deferredAddFilterList()
-{
-  static MessageFilterList list;
-  return list;
->>>>>>> b7aa2e53
 }
 
 }  // namespace
