// Copyright (c) 2012 The Chromium Authors. All rights reserved.
// Use of this source code is governed by a BSD-style license that can be
// found in the LICENSE file.

#include "content/renderer/render_thread_impl.h"

#include <algorithm>
#include <limits>
#include <map>
#include <vector>

#include "base/allocator/allocator_extension.h"
#include "base/command_line.h"
#include "base/debug/trace_event.h"
#include "base/lazy_instance.h"
#include "base/logging.h"
#include "base/memory/discardable_memory.h"
#include "base/memory/shared_memory.h"
#include "base/metrics/field_trial.h"
#include "base/metrics/histogram.h"
#include "base/metrics/stats_table.h"
#include "base/path_service.h"
#include "base/strings/string16.h"
#include "base/strings/string_tokenizer.h"
#include "base/strings/utf_string_conversions.h"
#include "base/threading/thread_local.h"
#include "base/threading/thread_restrictions.h"
#include "base/values.h"
#include "content/child/appcache/appcache_dispatcher.h"
#include "content/child/appcache/appcache_frontend_impl.h"
#include "content/child/child_histogram_message_filter.h"
#include "content/child/db_message_filter.h"
#include "content/child/indexed_db/indexed_db_dispatcher.h"
#include "content/child/indexed_db/indexed_db_message_filter.h"
#include "content/child/npapi/npobject_util.h"
#include "content/child/plugin_messages.h"
#include "content/child/resource_dispatcher.h"
#include "content/child/runtime_features.h"
#include "content/child/thread_safe_sender.h"
#include "content/child/web_database_observer_impl.h"
#include "content/common/child_process_messages.h"
#include "content/common/content_constants_internal.h"
#include "content/common/database_messages.h"
#include "content/common/dom_storage/dom_storage_messages.h"
#include "content/common/gpu/client/context_provider_command_buffer.h"
#include "content/common/gpu/client/gpu_channel_host.h"
#include "content/common/gpu/client/gpu_memory_buffer_impl.h"
#include "content/common/gpu/gpu_messages.h"
#include "content/common/gpu/gpu_process_launch_causes.h"
#include "content/common/resource_messages.h"
#include "content/common/view_messages.h"
#include "content/public/common/content_constants.h"
#include "content/public/common/content_paths.h"
#include "content/public/common/content_switches.h"
#include "content/public/common/renderer_preferences.h"
#include "content/public/common/url_constants.h"
#include "content/public/renderer/content_renderer_client.h"
#include "content/public/renderer/render_process_observer.h"
#include "content/public/renderer/render_view_visitor.h"
#include "content/renderer/devtools/devtools_agent_filter.h"
#include "content/renderer/dom_storage/dom_storage_dispatcher.h"
#include "content/renderer/dom_storage/webstoragearea_impl.h"
#include "content/renderer/dom_storage/webstoragenamespace_impl.h"
#include "content/renderer/gamepad_shared_memory_reader.h"
#include "content/renderer/gpu/compositor_output_surface.h"
#include "content/renderer/gpu/gpu_benchmarking_extension.h"
#include "content/renderer/input/input_event_filter.h"
#include "content/renderer/input/input_handler_manager.h"
#include "content/renderer/media/audio_input_message_filter.h"
#include "content/renderer/media/audio_message_filter.h"
#include "content/renderer/media/audio_renderer_mixer_manager.h"
#include "content/renderer/media/media_stream_center.h"
#include "content/renderer/media/media_stream_dependency_factory.h"
#include "content/renderer/media/midi_message_filter.h"
#include "content/renderer/media/peer_connection_tracker.h"
#include "content/renderer/media/video_capture_impl_manager.h"
#include "content/renderer/media/video_capture_message_filter.h"
#include "content/renderer/media/webrtc_identity_service.h"
#include "content/renderer/memory_benchmarking_extension.h"
#include "content/renderer/p2p/socket_dispatcher.h"
#include "content/renderer/render_process_impl.h"
#include "content/renderer/render_view_impl.h"
#include "content/renderer/renderer_webkitplatformsupport_impl.h"
#include "content/renderer/service_worker/embedded_worker_dispatcher.h"
#include "content/renderer/skia_benchmarking_extension.h"
#include "grit/content_resources.h"
#include "ipc/ipc_channel_handle.h"
#include "ipc/ipc_forwarding_message_filter.h"
#include "ipc/ipc_platform_file.h"
#include "media/base/audio_hardware_config.h"
#include "media/base/media.h"
#include "media/filters/gpu_video_accelerator_factories.h"
#include "net/base/net_errors.h"
#include "net/base/net_util.h"
#include "third_party/skia/include/core/SkGraphics.h"
#include "third_party/WebKit/public/platform/WebString.h"
#include "third_party/Webkit/public/web/WebCache.h"
#include "third_party/WebKit/public/web/WebColorName.h"
#include "third_party/WebKit/public/web/WebDatabase.h"
#include "third_party/WebKit/public/web/WebDocument.h"
#include "third_party/WebKit/public/web/WebFrame.h"
#include "third_party/WebKit/public/web/WebImageCache.h"
#include "third_party/WebKit/public/web/WebKit.h"
#include "third_party/WebKit/public/web/WebNetworkStateNotifier.h"
#include "third_party/WebKit/public/web/WebPopupMenu.h"
#include "third_party/WebKit/public/web/WebRuntimeFeatures.h"
#include "third_party/WebKit/public/web/WebScriptController.h"
#include "third_party/WebKit/public/web/WebSecurityPolicy.h"
#include "third_party/WebKit/public/web/WebView.h"
#include "ui/base/layout.h"
#include "ui/base/ui_base_switches.h"
#include "v8/include/v8.h"
#include "webkit/child/worker_task_runner.h"
#include "webkit/renderer/compositor_bindings/web_external_bitmap_impl.h"

#if defined(OS_WIN)
#include <windows.h>
#include <objbase.h>
#include "base/win/scoped_com_initializer.h"
#else
// TODO(port)
#include "base/memory/scoped_handle.h"
#include "content/child/npapi/np_channel_base.h"
#endif

#if defined(OS_MACOSX)
#include "third_party/WebKit/public/web/mac/WebScrollbarTheme.h"
#endif

#if defined(OS_POSIX)
#include "ipc/ipc_channel_posix.h"
#endif

#if defined(OS_ANDROID)
#include <cpu-features.h>
#include "content/renderer/android/synchronous_compositor_factory.h"
#include "content/renderer/media/android/renderer_demuxer_android.h"
#endif

#if defined(ENABLE_PLUGINS)
#include "content/renderer/npapi/plugin_channel_host.h"
#endif

using base::ThreadRestrictions;
using blink::WebDocument;
using blink::WebFrame;
using blink::WebNetworkStateNotifier;
using blink::WebRuntimeFeatures;
using blink::WebScriptController;
using blink::WebSecurityPolicy;
using blink::WebString;
using blink::WebView;

namespace content {

namespace {

const int64 kInitialIdleHandlerDelayMs = 1000;
const int64 kShortIdleHandlerDelayMs = 1000;
const int64 kLongIdleHandlerDelayMs = 30*1000;
const int kIdleCPUUsageThresholdInPercents = 3;

// Keep the global RenderThreadImpl in a TLS slot so it is impossible to access
// incorrectly from the wrong thread.
base::LazyInstance<base::ThreadLocalPointer<RenderThreadImpl> >
    lazy_tls = LAZY_INSTANCE_INITIALIZER;

class RenderViewZoomer : public RenderViewVisitor {
 public:
  RenderViewZoomer(const std::string& scheme,
                   const std::string& host,
                   double zoom_level) : scheme_(scheme),
                                        host_(host),
                                        zoom_level_(zoom_level) {
  }

  virtual bool Visit(RenderView* render_view) OVERRIDE {
    WebView* webview = render_view->GetWebView();
    WebDocument document = webview->mainFrame()->document();

    // Don't set zoom level for full-page plugin since they don't use the same
    // zoom settings.
    if (document.isPluginDocument())
      return true;
    GURL url(document.url());
    // Empty scheme works as wildcard that matches any scheme,
    if ((net::GetHostOrSpecFromURL(url) == host_) &&
        (scheme_.empty() || scheme_ == url.scheme())) {
      webview->setZoomLevel(zoom_level_);
    }
    return true;
  }

 private:
  const std::string scheme_;
  const std::string host_;
  const double zoom_level_;

  DISALLOW_COPY_AND_ASSIGN(RenderViewZoomer);
};

std::string HostToCustomHistogramSuffix(const std::string& host) {
  if (host == "mail.google.com")
    return ".gmail";
  if (host == "docs.google.com" || host == "drive.google.com")
    return ".docs";
  if (host == "plus.google.com")
    return ".plus";
  return std::string();
}

void* CreateHistogram(
    const char *name, int min, int max, size_t buckets) {
  if (min <= 0)
    min = 1;
  std::string histogram_name;
  RenderThreadImpl* render_thread_impl = RenderThreadImpl::current();
  if (render_thread_impl) {  // Can be null in tests.
    histogram_name = render_thread_impl->
        histogram_customizer()->ConvertToCustomHistogramName(name);
  } else {
    histogram_name = std::string(name);
  }
  base::HistogramBase* histogram = base::Histogram::FactoryGet(
      histogram_name, min, max, buckets,
      base::Histogram::kUmaTargetedHistogramFlag);
  return histogram;
}

void AddHistogramSample(void* hist, int sample) {
  base::Histogram* histogram = static_cast<base::Histogram*>(hist);
  histogram->Add(sample);
}

scoped_ptr<base::SharedMemory> AllocateSharedMemoryFunction(size_t size) {
  return RenderThreadImpl::Get()->HostAllocateSharedMemoryBuffer(size);
}

void EnableWebCoreLogChannels(const std::string& channels) {
  if (channels.empty())
    return;
  base::StringTokenizer t(channels, ", ");
  while (t.GetNext())
    blink::enableLogChannel(t.token().c_str());
}

RenderProcessImpl* g_render_process = 0;

typedef std::vector<IPC::ChannelProxy::MessageFilter*> MessageFilterList;

static MessageFilterList& deferredAddFilterList()
{
  static MessageFilterList list;
  return list;
}

}  // namespace

// static
void RenderThread::InitInProcessRenderer(const std::string& channel_id)
{
  g_render_process = new RenderProcessImpl();
  RenderThreadImpl* thread = new RenderThreadImpl(channel_id);
  if (channel_id.empty()) {
    // Normally, WebKit is initialized in the browser's WebKit thread.  This is
    // necessary because there is code in the browser that depends on WebKit
    // being initialized at startup.  However, when running an in-process
    // renderer, we don't run the browser's WebKit thread.
    // We need to ensure WebKit is initialized to simulate the case that the
    // WebKit thread has been run.  We only do this if the channel_id is empty,
    // so that this behavior is only performed for blpwtk2.  Regular
    // content_shell --single-process mode will have the default upstream
    // behavior of initializing WebKit when the first RenderView is created.
    thread->EnsureWebKitInitialized();
  }
}

// static
void RenderThread::SetInProcessRendererChannelName(const std::string& channel_id)
{
  RenderThreadImpl* thread = RenderThreadImpl::current();
  thread->SetChannelName(channel_id);  // This will create the channel.

#if defined(OS_WIN)
  // For blpwtk2, the flag that determines whether we use in-process plugins or
  // not (for in-process renderers) is determined when the first in-process
  // WebView is created.  Since blpwtk2 starts the in-process render thread
  // before this happens, it is possible that this flag was not set when
  // constructing RenderThreadImpl.  So check the flag again and initialize COM
  // if we are running in-process plugins.
  thread->InitCOMIfUsingInProcessPlugins();
#endif

  // MessageFilters can only be added when the channel has been created.  If
  // the channel was not provided at init time, then AddFilter would place the
  // MessageFilter on a deferred list, until the channel gets created.
  MessageFilterList filterList;
  filterList.swap(deferredAddFilterList());
  for (std::size_t i = 0; i < filterList.size(); ++i) {
    thread->AddFilter(filterList[i]);
  }
  DCHECK(deferredAddFilterList().empty());
}

// static
base::SingleThreadTaskRunner* RenderThread::IPCTaskRunner()
{
  return g_render_process->io_message_loop_proxy();
}

// static
void RenderThread::CleanUpInProcessRenderer()
{
  if (g_render_process) {
    delete g_render_process;
    g_render_process = 0;
  }
}

RenderThreadImpl::HistogramCustomizer::HistogramCustomizer() {
  custom_histograms_.insert("V8.MemoryExternalFragmentationTotal");
  custom_histograms_.insert("V8.MemoryHeapSampleTotalCommitted");
  custom_histograms_.insert("V8.MemoryHeapSampleTotalUsed");
}

RenderThreadImpl::HistogramCustomizer::~HistogramCustomizer() {}

void RenderThreadImpl::HistogramCustomizer::RenderViewNavigatedToHost(
    const std::string& host, size_t view_count) {
  if (CommandLine::ForCurrentProcess()->HasSwitch(
      switches::kDisableHistogramCustomizer)) {
    return;
  }
  // Check if all RenderViews are displaying a page from the same host. If there
  // is only one RenderView, the common host is this view's host. If there are
  // many, check if this one shares the common host of the other
  // RenderViews. It's ok to not detect some cases where the RenderViews share a
  // common host. This information is only used for producing custom histograms.
  if (view_count == 1)
    SetCommonHost(host);
  else if (host != common_host_)
    SetCommonHost(std::string());
}

std::string RenderThreadImpl::HistogramCustomizer::ConvertToCustomHistogramName(
    const char* histogram_name) const {
  std::string name(histogram_name);
  if (!common_host_histogram_suffix_.empty() &&
      custom_histograms_.find(name) != custom_histograms_.end())
    name += common_host_histogram_suffix_;
  return name;
}

void RenderThreadImpl::HistogramCustomizer::SetCommonHost(
    const std::string& host) {
  if (host != common_host_) {
    common_host_ = host;
    common_host_histogram_suffix_ = HostToCustomHistogramSuffix(host);
    v8::V8::SetCreateHistogramFunction(CreateHistogram);
  }
}

RenderThreadImpl* RenderThreadImpl::current() {
  return lazy_tls.Pointer()->Get();
}

// When we run plugins in process, we actually run them on the render thread,
// which means that we need to make the render thread pump UI events.
RenderThreadImpl::RenderThreadImpl() {
  Init();
}

RenderThreadImpl::RenderThreadImpl(const std::string& channel_name)
    : ChildThread(channel_name) {
  Init();
}

void RenderThreadImpl::Init() {
  TRACE_EVENT_BEGIN_ETW("RenderThreadImpl::Init", 0, "");

  base::debug::TraceLog::GetInstance()->SetThreadSortIndex(
      base::PlatformThread::CurrentId(),
      kTraceEventRendererMainThreadSortIndex);

  v8::V8::SetCounterFunction(base::StatsTable::FindLocation);
  v8::V8::SetCreateHistogramFunction(CreateHistogram);
  v8::V8::SetAddHistogramSampleFunction(AddHistogramSample);

#if defined(OS_MACOSX) || defined(OS_ANDROID)
  // On Mac and Android, the select popups are rendered by the browser.
  blink::WebView::setUseExternalPopupMenus(true);
#endif

  lazy_tls.Pointer()->Set(this);

#if defined(OS_WIN)
  // If you are running plugins in this thread you need COM active but in
  // the normal case you don't.
  InitCOMIfUsingInProcessPlugins();
#endif

  // Register this object as the main thread.
  ChildProcess::current()->set_main_thread(this);

  // In single process the single process is all there is.
  suspend_webkit_shared_timer_ = true;
  notify_webkit_of_modal_loop_ = true;
  widget_count_ = 0;
  hidden_widget_count_ = 0;
  idle_notification_delay_in_ms_ = kInitialIdleHandlerDelayMs;
  idle_notifications_to_skip_ = 0;
  layout_test_mode_ = false;
  shutdown_event_ = NULL;

  appcache_dispatcher_.reset(
      new AppCacheDispatcher(Get(), new AppCacheFrontendImpl()));
  dom_storage_dispatcher_.reset(new DomStorageDispatcher());
  main_thread_indexed_db_dispatcher_.reset(new IndexedDBDispatcher(
      thread_safe_sender()));
  embedded_worker_dispatcher_.reset(new EmbeddedWorkerDispatcher());

  media_stream_center_ = NULL;

  db_message_filter_ = new DBMessageFilter();
  AddFilter(db_message_filter_.get());

#if defined(ENABLE_WEBRTC)
  peer_connection_tracker_.reset(new PeerConnectionTracker());
  AddObserver(peer_connection_tracker_.get());

  p2p_socket_dispatcher_ =
      new P2PSocketDispatcher(GetIOMessageLoopProxy().get());
  AddFilter(p2p_socket_dispatcher_.get());

  webrtc_identity_service_.reset(new WebRTCIdentityService());
#endif  // defined(ENABLE_WEBRTC)
  vc_manager_ = new VideoCaptureImplManager();
  AddFilter(vc_manager_->video_capture_message_filter());

  audio_input_message_filter_ =
      new AudioInputMessageFilter(GetIOMessageLoopProxy());
  AddFilter(audio_input_message_filter_.get());

  audio_message_filter_ = new AudioMessageFilter(GetIOMessageLoopProxy());
  AddFilter(audio_message_filter_.get());

  midi_message_filter_ = new MIDIMessageFilter(GetIOMessageLoopProxy());
  AddFilter(midi_message_filter_.get());

  AddFilter((new IndexedDBMessageFilter(thread_safe_sender()))->GetFilter());

  GetContentClient()->renderer()->RenderThreadStarted();

  const CommandLine& command_line = *CommandLine::ForCurrentProcess();
  if (command_line.HasSwitch(switches::kEnableGpuBenchmarking))
      RegisterExtension(GpuBenchmarkingExtension::Get());

#if defined(USE_TCMALLOC) && (defined(OS_LINUX) || defined(OS_ANDROID))
  if (command_line.HasSwitch(switches::kEnableMemoryBenchmarking))
    RegisterExtension(MemoryBenchmarkingExtension::Get());
#endif  // USE_TCMALLOC

  if (command_line.HasSwitch(switches::kEnableSkiaBenchmarking)) {
    LOG(WARNING) << "Enabling unsafe Skia benchmarking extension.";
    RegisterExtension(SkiaBenchmarkingExtension::Get());
  }

  // Note that under Linux, the media library will normally already have
  // been initialized by the Zygote before this instance became a Renderer.
  base::FilePath media_path;
  PathService::Get(DIR_MEDIA_LIBS, &media_path);
  if (!media_path.empty())
    media::InitializeMediaLibrary(media_path);

  memory_pressure_listener_.reset(new base::MemoryPressureListener(
      base::Bind(&RenderThreadImpl::OnMemoryPressure, base::Unretained(this))));

  renderer_process_id_ = base::kNullProcessId;

  // AllocateGpuMemoryBuffer must be used exclusively on one thread but
  // it doesn't have to be the same thread RenderThreadImpl is created on.
  allocate_gpu_memory_buffer_thread_checker_.DetachFromThread();

  TRACE_EVENT_END_ETW("RenderThreadImpl::Init", 0, "");
}

RenderThreadImpl::~RenderThreadImpl() {
}

void RenderThreadImpl::Shutdown() {
  FOR_EACH_OBSERVER(
      RenderProcessObserver, observers_, OnRenderProcessShutdown());

  ChildThread::Shutdown();

  // Wait for all databases to be closed.
  if (webkit_platform_support_) {
    webkit_platform_support_->web_database_observer_impl()->
        WaitForAllDatabasesToClose();
  }

  // Shutdown in reverse of the initialization order.
  if (devtools_agent_message_filter_.get()) {
    RemoveFilter(devtools_agent_message_filter_.get());
    devtools_agent_message_filter_ = NULL;
  }

  RemoveFilter(audio_input_message_filter_.get());
  audio_input_message_filter_ = NULL;

  RemoveFilter(audio_message_filter_.get());
  audio_message_filter_ = NULL;

  RemoveFilter(vc_manager_->video_capture_message_filter());

  RemoveFilter(db_message_filter_.get());
  db_message_filter_ = NULL;

  // Shutdown the file thread if it's running.
  if (file_thread_)
    file_thread_->Stop();

  if (compositor_output_surface_filter_.get()) {
    RemoveFilter(compositor_output_surface_filter_.get());
    compositor_output_surface_filter_ = NULL;
  }

  compositor_thread_.reset();
  input_handler_manager_.reset();
  if (input_event_filter_.get()) {
    RemoveFilter(input_event_filter_.get());
    input_event_filter_ = NULL;
  }

  // Ramp down IDB before we ramp down WebKit (and V8), since IDB classes might
  // hold pointers to V8 objects (e.g., via pending requests).
  main_thread_indexed_db_dispatcher_.reset();

  if (webkit_platform_support_)
    blink::shutdown();

  gpu_va_context_provider_ = 0;

  lazy_tls.Pointer()->Set(NULL);

  // TODO(port)
#if defined(OS_WIN)
  // Clean up plugin channels before this thread goes away.
  NPChannelBase::CleanupChannels();
#endif

  // Leak shared contexts on other threads, as we can not get to the correct
  // thread to destroy them.
  if (offscreen_compositor_contexts_.get())
    offscreen_compositor_contexts_->set_leak_on_destroy();
}

bool RenderThreadImpl::Send(IPC::Message* msg) {
  // Certain synchronous messages cannot always be processed synchronously by
  // the browser, e.g., putting up UI and waiting for the user. This could cause
  // a complete hang of Chrome if a windowed plug-in is trying to communicate
  // with the renderer thread since the browser's UI thread could be stuck
  // (within a Windows API call) trying to synchronously communicate with the
  // plug-in.  The remedy is to pump messages on this thread while the browser
  // is processing this request. This creates an opportunity for re-entrancy
  // into WebKit, so we need to take care to disable callbacks, timers, and
  // pending network loads that could trigger such callbacks.
  bool pumping_events = false;
  if (msg->is_sync()) {
    if (msg->is_caller_pumping_messages()) {
      pumping_events = true;
    }
  }

  bool suspend_webkit_shared_timer = true;  // default value
  std::swap(suspend_webkit_shared_timer, suspend_webkit_shared_timer_);

  bool notify_webkit_of_modal_loop = true;  // default value
  std::swap(notify_webkit_of_modal_loop, notify_webkit_of_modal_loop_);

#if defined(ENABLE_PLUGINS)
  int render_view_id = MSG_ROUTING_NONE;
#endif

  if (pumping_events) {
    if (suspend_webkit_shared_timer)
      webkit_platform_support_->SuspendSharedTimer();

    if (notify_webkit_of_modal_loop)
      WebView::willEnterModalLoop();
#if defined(ENABLE_PLUGINS)
    RenderViewImpl* render_view =
        RenderViewImpl::FromRoutingID(msg->routing_id());
    if (render_view) {
      render_view_id = msg->routing_id();
      PluginChannelHost::Broadcast(
          new PluginMsg_SignalModalDialogEvent(render_view_id));
    }
#endif
  }

  bool rv = ChildThread::Send(msg);

  if (pumping_events) {
#if defined(ENABLE_PLUGINS)
    if (render_view_id != MSG_ROUTING_NONE) {
      PluginChannelHost::Broadcast(
          new PluginMsg_ResetModalDialogEvent(render_view_id));
    }
#endif

    if (notify_webkit_of_modal_loop)
      WebView::didExitModalLoop();

    if (suspend_webkit_shared_timer)
      webkit_platform_support_->ResumeSharedTimer();
  }

  return rv;
}

base::MessageLoop* RenderThreadImpl::GetMessageLoop() {
  return message_loop();
}

IPC::SyncChannel* RenderThreadImpl::GetChannel() {
  DCHECK(channel());  // Since we allow channel initialization to be deferred,
                      // the channel pointer might be null.  Make sure nobody
                      // tries to get it before it has been initialized.
  return channel();
}

std::string RenderThreadImpl::GetLocale() {
  // The browser process should have passed the locale to the renderer via the
  // --lang command line flag.
  const CommandLine& parsed_command_line = *CommandLine::ForCurrentProcess();
  const std::string& lang =
      parsed_command_line.GetSwitchValueASCII(switches::kLang);
  DCHECK(!lang.empty());
  return lang;
}

IPC::SyncMessageFilter* RenderThreadImpl::GetSyncMessageFilter() {
  return sync_message_filter();
}

scoped_refptr<base::MessageLoopProxy>
    RenderThreadImpl::GetIOMessageLoopProxy() {
  return ChildProcess::current()->io_message_loop_proxy();
}

void RenderThreadImpl::AddRoute(int32 routing_id, IPC::Listener* listener) {
  widget_count_++;
  return ChildThread::AddRoute(routing_id, listener);
}

void RenderThreadImpl::RemoveRoute(int32 routing_id) {
  widget_count_--;
  return ChildThread::RemoveRoute(routing_id);
}

int RenderThreadImpl::GenerateRoutingID() {
  int routing_id = MSG_ROUTING_NONE;
  Send(new ViewHostMsg_GenerateRoutingID(&routing_id));
  return routing_id;
}

void RenderThreadImpl::AddFilter(IPC::ChannelProxy::MessageFilter* filter) {
  if (channel()) {
    channel()->AddFilter(filter);
  }
  else {
    deferredAddFilterList().push_back(filter);
  }
}

void RenderThreadImpl::RemoveFilter(IPC::ChannelProxy::MessageFilter* filter) {
  if (channel()) {
    channel()->RemoveFilter(filter);
  }
  else {
    MessageFilterList& list = deferredAddFilterList();
    DCHECK(!list.empty());
    for (std::size_t i = 0; i < list.size() - 1; ++i) {
      if (list[i] == filter) {
        list[i] = list[list.size() - 1];
        list.pop_back();
        return;
      }
    }
    DCHECK(list[list.size() - 1] == filter);
    list.pop_back();
  }
}

void RenderThreadImpl::AddObserver(RenderProcessObserver* observer) {
  observers_.AddObserver(observer);
}

void RenderThreadImpl::RemoveObserver(RenderProcessObserver* observer) {
  observers_.RemoveObserver(observer);
}

void RenderThreadImpl::SetResourceDispatcherDelegate(
    ResourceDispatcherDelegate* delegate) {
  resource_dispatcher()->set_delegate(delegate);
}

void RenderThreadImpl::WidgetHidden() {
  DCHECK_LT(hidden_widget_count_, widget_count_);
  hidden_widget_count_++;

  if (widget_count_ && hidden_widget_count_ == widget_count_) {
#if !defined(SYSTEM_NATIVELY_SIGNALS_MEMORY_PRESSURE)
    // TODO(vollick): Remove this this heavy-handed approach once we're polling
    // the real system memory pressure.
    base::MemoryPressureListener::NotifyMemoryPressure(
        base::MemoryPressureListener::MEMORY_PRESSURE_MODERATE);
#endif
    if (GetContentClient()->renderer()->RunIdleHandlerWhenWidgetsHidden())
      ScheduleIdleHandler(kInitialIdleHandlerDelayMs);
  }
}

void RenderThreadImpl::WidgetRestored() {
  DCHECK_GT(hidden_widget_count_, 0);
  hidden_widget_count_--;

  if (!GetContentClient()->renderer()->RunIdleHandlerWhenWidgetsHidden()) {
    return;
  }

  ScheduleIdleHandler(kLongIdleHandlerDelayMs);
}

void RenderThreadImpl::EnsureWebKitInitialized() {
  if (webkit_platform_support_)
    return;

  webkit_platform_support_.reset(new RendererWebKitPlatformSupportImpl);
  blink::initialize(webkit_platform_support_.get());

  const CommandLine& command_line = *CommandLine::ForCurrentProcess();

  bool enable = command_line.HasSwitch(switches::kEnableThreadedCompositing);
  if (enable) {
#if defined(OS_ANDROID)
    if (SynchronousCompositorFactory* factory =
        SynchronousCompositorFactory::GetInstance())
      compositor_message_loop_proxy_ =
          factory->GetCompositorMessageLoop();
#endif
    if (!compositor_message_loop_proxy_.get()) {
      compositor_thread_.reset(new base::Thread("Compositor"));
      compositor_thread_->Start();
#if defined(OS_ANDROID)
      compositor_thread_->SetPriority(base::kThreadPriority_Display);
#endif
      compositor_message_loop_proxy_ =
          compositor_thread_->message_loop_proxy();
      compositor_message_loop_proxy_->PostTask(
          FROM_HERE,
          base::Bind(base::IgnoreResult(&ThreadRestrictions::SetIOAllowed),
                     false));
    }

    InputHandlerManagerClient* input_handler_manager_client = NULL;
#if defined(OS_ANDROID)
    if (SynchronousCompositorFactory* factory =
        SynchronousCompositorFactory::GetInstance()) {
      input_handler_manager_client = factory->GetInputHandlerManagerClient();
    }
#endif
    if (!input_handler_manager_client) {
      input_event_filter_ =
          new InputEventFilter(this, compositor_message_loop_proxy_);
      AddFilter(input_event_filter_.get());
      input_handler_manager_client = input_event_filter_.get();
    }
    input_handler_manager_.reset(
        new InputHandlerManager(compositor_message_loop_proxy_,
                                input_handler_manager_client));
  }

  scoped_refptr<base::MessageLoopProxy> output_surface_loop;
  if (enable)
    output_surface_loop = compositor_message_loop_proxy_;
  else
    output_surface_loop = base::MessageLoopProxy::current();

  compositor_output_surface_filter_ =
      CompositorOutputSurface::CreateFilter(output_surface_loop.get());
  AddFilter(compositor_output_surface_filter_.get());

  WebScriptController::enableV8SingleThreadMode();

  RenderThreadImpl::RegisterSchemes();

  EnableWebCoreLogChannels(
      command_line.GetSwitchValueASCII(switches::kWebCoreLogChannels));

  SetRuntimeFeaturesDefaultsAndUpdateFromArgs(command_line);

  if (!media::IsMediaLibraryInitialized()) {
    WebRuntimeFeatures::enableMediaPlayer(false);
    WebRuntimeFeatures::enableWebAudio(false);
  }

  FOR_EACH_OBSERVER(RenderProcessObserver, observers_, WebKitInitialized());

  devtools_agent_message_filter_ = new DevToolsAgentFilter();
  AddFilter(devtools_agent_message_filter_.get());

  if (GetContentClient()->renderer()->RunIdleHandlerWhenWidgetsHidden())
    ScheduleIdleHandler(kLongIdleHandlerDelayMs);

  webkit::SetSharedMemoryAllocationFunction(AllocateSharedMemoryFunction);
}

void RenderThreadImpl::RegisterSchemes() {
  // swappedout: pages should not be accessible, and should also
  // be treated as empty documents that can commit synchronously.
  WebString swappedout_scheme(ASCIIToUTF16(kSwappedOutScheme));
  WebSecurityPolicy::registerURLSchemeAsDisplayIsolated(swappedout_scheme);
  WebSecurityPolicy::registerURLSchemeAsEmptyDocument(swappedout_scheme);
}

void RenderThreadImpl::RecordAction(const UserMetricsAction& action) {
  Send(new ViewHostMsg_UserMetricsRecordAction(action.str_));
}

void RenderThreadImpl::RecordComputedAction(const std::string& action) {
  Send(new ViewHostMsg_UserMetricsRecordAction(action));
}

scoped_ptr<base::SharedMemory>
    RenderThreadImpl::HostAllocateSharedMemoryBuffer(size_t size) {
  if (size > static_cast<size_t>(std::numeric_limits<int>::max()))
    return scoped_ptr<base::SharedMemory>();

  base::SharedMemoryHandle handle;
  bool success;
  IPC::Message* message =
      new ChildProcessHostMsg_SyncAllocateSharedMemory(size, &handle);

  // Allow calling this from the compositor thread.
  if (base::MessageLoop::current() == message_loop())
    success = ChildThread::Send(message);
  else
    success = sync_message_filter()->Send(message);

  if (!success)
    return scoped_ptr<base::SharedMemory>();

  if (!base::SharedMemory::IsHandleValid(handle))
    return scoped_ptr<base::SharedMemory>();

  return scoped_ptr<base::SharedMemory>(new base::SharedMemory(handle, false));
}

void RenderThreadImpl::RegisterExtension(v8::Extension* extension) {
  WebScriptController::registerExtension(extension);
}

void RenderThreadImpl::ScheduleIdleHandler(int64 initial_delay_ms) {
  idle_notification_delay_in_ms_ = initial_delay_ms;
  idle_timer_.Stop();
  idle_timer_.Start(FROM_HERE,
      base::TimeDelta::FromMilliseconds(initial_delay_ms),
      this, &RenderThreadImpl::IdleHandler);
}

void RenderThreadImpl::IdleHandler() {
  bool run_in_foreground_tab = (widget_count_ > hidden_widget_count_) &&
                               GetContentClient()->renderer()->
                                   RunIdleHandlerWhenWidgetsHidden();
  if (run_in_foreground_tab) {
    IdleHandlerInForegroundTab();
    return;
  }

  base::allocator::ReleaseFreeMemory();

  v8::V8::IdleNotification();

  // Schedule next invocation.
  // Dampen the delay using the algorithm (if delay is in seconds):
  //    delay = delay + 1 / (delay + 2)
  // Using floor(delay) has a dampening effect such as:
  //    1s, 1, 1, 2, 2, 2, 2, 3, 3, ...
  // If the delay is in milliseconds, the above formula is equivalent to:
  //    delay_ms / 1000 = delay_ms / 1000 + 1 / (delay_ms / 1000 + 2)
  // which is equivalent to
  //    delay_ms = delay_ms + 1000*1000 / (delay_ms + 2000).
  // Note that idle_notification_delay_in_ms_ would be reset to
  // kInitialIdleHandlerDelayMs in RenderThreadImpl::WidgetHidden.
  ScheduleIdleHandler(idle_notification_delay_in_ms_ +
                      1000000 / (idle_notification_delay_in_ms_ + 2000));

  FOR_EACH_OBSERVER(RenderProcessObserver, observers_, IdleNotification());
}

void RenderThreadImpl::IdleHandlerInForegroundTab() {
  // Increase the delay in the same way as in IdleHandler,
  // but make it periodic by reseting it once it is too big.
  int64 new_delay_ms = idle_notification_delay_in_ms_ +
                       1000000 / (idle_notification_delay_in_ms_ + 2000);
  if (new_delay_ms >= kLongIdleHandlerDelayMs)
    new_delay_ms = kShortIdleHandlerDelayMs;

  if (idle_notifications_to_skip_ > 0) {
    idle_notifications_to_skip_--;
  } else  {
    int cpu_usage = 0;
    Send(new ViewHostMsg_GetCPUUsage(&cpu_usage));
    // Idle notification hint roughly specifies the expected duration of the
    // idle pause. We set it proportional to the idle timer delay.
    int idle_hint = static_cast<int>(new_delay_ms / 10);
    if (cpu_usage < kIdleCPUUsageThresholdInPercents) {
      base::allocator::ReleaseFreeMemory();
      if (v8::V8::IdleNotification(idle_hint)) {
        // V8 finished collecting garbage.
        new_delay_ms = kLongIdleHandlerDelayMs;
      }
    }
  }
  ScheduleIdleHandler(new_delay_ms);
}

int64 RenderThreadImpl::GetIdleNotificationDelayInMs() const {
  return idle_notification_delay_in_ms_;
}

void RenderThreadImpl::SetIdleNotificationDelayInMs(
    int64 idle_notification_delay_in_ms) {
  idle_notification_delay_in_ms_ = idle_notification_delay_in_ms;
}

void RenderThreadImpl::ToggleWebKitSharedTimer(bool suspend) {
  if (suspend_webkit_shared_timer_) {
    EnsureWebKitInitialized();
    if (suspend) {
      webkit_platform_support_->SuspendSharedTimer();
    } else {
      webkit_platform_support_->ResumeSharedTimer();
    }
  }
}

void RenderThreadImpl::UpdateHistograms(int sequence_number) {
  child_histogram_message_filter()->SendHistograms(sequence_number);
}

int RenderThreadImpl::PostTaskToAllWebWorkers(const base::Closure& closure) {
  return webkit_glue::WorkerTaskRunner::Instance()->PostTaskToAllThreads(
      closure);
}

bool RenderThreadImpl::ResolveProxy(const GURL& url, std::string* proxy_list) {
  bool result = false;
  Send(new ViewHostMsg_ResolveProxy(url, &result, proxy_list));
  return result;
}

void RenderThreadImpl::PostponeIdleNotification() {
  idle_notifications_to_skip_ = 2;
}

scoped_refptr<RendererGpuVideoAcceleratorFactories>
RenderThreadImpl::GetGpuFactories() {
  DCHECK(IsMainThread());

  scoped_refptr<GpuChannelHost> gpu_channel_host = GetGpuChannel();
  const CommandLine* cmd_line = CommandLine::ForCurrentProcess();
  scoped_refptr<RendererGpuVideoAcceleratorFactories> gpu_factories;
  if (!cmd_line->HasSwitch(switches::kDisableAcceleratedVideoDecode)) {
    if (!gpu_va_context_provider_ ||
        gpu_va_context_provider_->DestroyedOnMainThread()) {
      if (!gpu_channel_host) {
        gpu_channel_host = EstablishGpuChannelSync(
            CAUSE_FOR_GPU_LAUNCH_WEBGRAPHICSCONTEXT3DCOMMANDBUFFERIMPL_INITIALIZE);
      }
      gpu_va_context_provider_ = ContextProviderCommandBuffer::Create(
          make_scoped_ptr(
              WebGraphicsContext3DCommandBufferImpl::CreateOffscreenContext(
                  gpu_channel_host.get(),
                  blink::WebGraphicsContext3D::Attributes(),
                  GURL("chrome://gpu/RenderThreadImpl::GetGpuVDAContext3D"),
                  WebGraphicsContext3DCommandBufferImpl::SharedMemoryLimits())),
          "GPU-VideoAccelerator-Offscreen");
    }
  }
  if (gpu_channel_host) {
    gpu_factories = new RendererGpuVideoAcceleratorFactories(
        gpu_channel_host.get(), gpu_va_context_provider_);
  }
  return gpu_factories;
}

scoped_ptr<WebGraphicsContext3DCommandBufferImpl>
RenderThreadImpl::CreateOffscreenContext3d() {
  blink::WebGraphicsContext3D::Attributes attributes;
  attributes.shareResources = true;
  attributes.depth = false;
  attributes.stencil = false;
  attributes.antialias = false;
  attributes.noAutomaticFlushes = true;

  scoped_refptr<GpuChannelHost> gpu_channel_host(EstablishGpuChannelSync(
      CAUSE_FOR_GPU_LAUNCH_WEBGRAPHICSCONTEXT3DCOMMANDBUFFERIMPL_INITIALIZE));
  return make_scoped_ptr(
      WebGraphicsContext3DCommandBufferImpl::CreateOffscreenContext(
          gpu_channel_host.get(),
          attributes,
          GURL("chrome://gpu/RenderThreadImpl::CreateOffscreenContext3d"),
          WebGraphicsContext3DCommandBufferImpl::SharedMemoryLimits()));
}

scoped_refptr<cc::ContextProvider>
RenderThreadImpl::OffscreenCompositorContextProvider() {
  DCHECK(IsMainThread());

#if defined(OS_ANDROID)
  if (SynchronousCompositorFactory* factory =
      SynchronousCompositorFactory::GetInstance()) {
    if (compositor_message_loop_proxy_)
      return factory->GetOffscreenContextProviderForCompositorThread();
    return factory->GetOffscreenContextProviderForMainThread();
  }
#endif

  if (!offscreen_compositor_contexts_.get() ||
      offscreen_compositor_contexts_->DestroyedOnMainThread()) {
    offscreen_compositor_contexts_ = ContextProviderCommandBuffer::Create(
        CreateOffscreenContext3d(),
        "Compositor-Offscreen");
  }
  return offscreen_compositor_contexts_;
}

scoped_refptr<cc::ContextProvider>
RenderThreadImpl::SharedMainThreadContextProvider() {
  DCHECK(IsMainThread());
#if defined(OS_ANDROID)
  if (SynchronousCompositorFactory* factory =
      SynchronousCompositorFactory::GetInstance())
    return factory->GetOffscreenContextProviderForMainThread();
#endif

  if (!shared_main_thread_contexts_ ||
      shared_main_thread_contexts_->DestroyedOnMainThread()) {
    if (compositor_message_loop_proxy_) {
      // In threaded compositing mode, we have to create a new ContextProvider
      // to bind to the main thread since the compositor's is bound to the
      // compositor thread.
      shared_main_thread_contexts_ =
          ContextProviderCommandBuffer::Create(CreateOffscreenContext3d(),
                                               "Offscreen-MainThread");
    } else {
      // In single threaded mode, we can use the same context provider.
      shared_main_thread_contexts_ =
          static_cast<ContextProviderCommandBuffer*>(
                OffscreenCompositorContextProvider().get());
    }
  }
  if (shared_main_thread_contexts_ &&
      !shared_main_thread_contexts_->BindToCurrentThread())
    shared_main_thread_contexts_ = NULL;
  return shared_main_thread_contexts_;
}

AudioRendererMixerManager* RenderThreadImpl::GetAudioRendererMixerManager() {
  if (!audio_renderer_mixer_manager_) {
    audio_renderer_mixer_manager_.reset(new AudioRendererMixerManager(
        GetAudioHardwareConfig()));
  }

  return audio_renderer_mixer_manager_.get();
}

media::AudioHardwareConfig* RenderThreadImpl::GetAudioHardwareConfig() {
  if (!audio_hardware_config_) {
    media::AudioParameters input_params;
    media::AudioParameters output_params;
    Send(new ViewHostMsg_GetAudioHardwareConfig(
        &input_params, &output_params));

    audio_hardware_config_.reset(new media::AudioHardwareConfig(
        input_params, output_params));
    audio_message_filter_->SetAudioHardwareConfig(audio_hardware_config_.get());
  }

  return audio_hardware_config_.get();
}

#if defined(OS_WIN)
void RenderThreadImpl::PreCacheFontCharacters(const LOGFONT& log_font,
                                              const base::string16& str) {
  Send(new ViewHostMsg_PreCacheFontCharacters(log_font, str));
}

void RenderThreadImpl::PreCacheFont(const LOGFONT& log_font) {
  Send(new ChildProcessHostMsg_PreCacheFont(log_font));
}

void RenderThreadImpl::ReleaseCachedFonts() {
  Send(new ChildProcessHostMsg_ReleaseCachedFonts());
}

#endif  // OS_WIN

bool RenderThreadImpl::IsMainThread() {
  return !!current();
}

base::MessageLoop* RenderThreadImpl::GetMainLoop() {
  return message_loop();
}

scoped_refptr<base::MessageLoopProxy> RenderThreadImpl::GetIOLoopProxy() {
  return io_message_loop_proxy_;
}

base::WaitableEvent* RenderThreadImpl::GetShutDownEvent() {
  return shutdown_event_;
}

scoped_ptr<base::SharedMemory> RenderThreadImpl::AllocateSharedMemory(
    size_t size) {
  return scoped_ptr<base::SharedMemory>(
      HostAllocateSharedMemoryBuffer(size));
}

int32 RenderThreadImpl::CreateViewCommandBuffer(
      int32 surface_id, const GPUCreateCommandBufferConfig& init_params) {
  TRACE_EVENT1("gpu",
               "RenderThreadImpl::CreateViewCommandBuffer",
               "surface_id",
               surface_id);

  int32 route_id = MSG_ROUTING_NONE;
  IPC::Message* message = new GpuHostMsg_CreateViewCommandBuffer(
      surface_id,
      init_params,
      &route_id);

  // Allow calling this from the compositor thread.
  thread_safe_sender()->Send(message);

  return route_id;
}

void RenderThreadImpl::CreateImage(
    gfx::PluginWindowHandle window,
    int32 image_id,
    const CreateImageCallback& callback) {
  NOTREACHED();
}

void RenderThreadImpl::DeleteImage(int32 image_id, int32 sync_point) {
  NOTREACHED();
}

scoped_ptr<gfx::GpuMemoryBuffer> RenderThreadImpl::AllocateGpuMemoryBuffer(
    size_t width,
    size_t height,
    unsigned internalformat) {
  DCHECK(allocate_gpu_memory_buffer_thread_checker_.CalledOnValidThread());

  if (!GpuMemoryBufferImpl::IsFormatValid(internalformat))
    return scoped_ptr<gfx::GpuMemoryBuffer>();

  gfx::GpuMemoryBufferHandle handle;
  bool success;
  IPC::Message* message =
      new ChildProcessHostMsg_SyncAllocateGpuMemoryBuffer(width,
                                                          height,
                                                          internalformat,
                                                          &handle);

  // Allow calling this from the compositor thread.
  if (base::MessageLoop::current() == message_loop())
    success = ChildThread::Send(message);
  else
    success = sync_message_filter()->Send(message);

  if (!success)
    return scoped_ptr<gfx::GpuMemoryBuffer>();

  return GpuMemoryBufferImpl::Create(
      handle,
      gfx::Size(width, height),
      internalformat).PassAs<gfx::GpuMemoryBuffer>();
}

#if defined(OS_WIN)
void RenderThreadImpl::InitCOMIfUsingInProcessPlugins()
{
  if (!initialize_com_.get() && RenderProcessImpl::InProcessPlugins())
    initialize_com_.reset(new base::win::ScopedCOMInitializer());
}
#endif

void RenderThreadImpl::DoNotSuspendWebKitSharedTimer() {
  suspend_webkit_shared_timer_ = false;
}

void RenderThreadImpl::DoNotNotifyWebKitOfModalLoop() {
  notify_webkit_of_modal_loop_ = false;
}

void RenderThreadImpl::OnSetZoomLevelForCurrentURL(const std::string& scheme,
                                                   const std::string& host,
                                                   double zoom_level) {
  RenderViewZoomer zoomer(scheme, host, zoom_level);
  RenderView::ForEach(&zoomer);
}

bool RenderThreadImpl::OnControlMessageReceived(const IPC::Message& msg) {
  ObserverListBase<RenderProcessObserver>::Iterator it(observers_);
  RenderProcessObserver* observer;
  while ((observer = it.GetNext()) != NULL) {
    if (observer->OnControlMessageReceived(msg))
      return true;
  }

  // Some messages are handled by delegates.
  if (appcache_dispatcher_->OnMessageReceived(msg) ||
      dom_storage_dispatcher_->OnMessageReceived(msg) ||
      embedded_worker_dispatcher_->OnMessageReceived(msg)) {
    return true;
  }

  bool handled = true;
  IPC_BEGIN_MESSAGE_MAP(RenderThreadImpl, msg)
    IPC_MESSAGE_HANDLER(ViewMsg_SetZoomLevelForCurrentURL,
                        OnSetZoomLevelForCurrentURL)
    // TODO(port): removed from render_messages_internal.h;
    // is there a new non-windows message I should add here?
    IPC_MESSAGE_HANDLER(ViewMsg_New, OnCreateNewView)
    IPC_MESSAGE_HANDLER(ViewMsg_PurgePluginListCache, OnPurgePluginListCache)
    IPC_MESSAGE_HANDLER(ViewMsg_NetworkStateChanged, OnNetworkStateChanged)
    IPC_MESSAGE_HANDLER(ViewMsg_TempCrashWithData, OnTempCrashWithData)
    IPC_MESSAGE_HANDLER(ViewMsg_SetRendererProcessID, OnSetRendererProcessID)
#if defined(OS_ANDROID)
    IPC_MESSAGE_HANDLER(ViewMsg_SetWebKitSharedTimersSuspended,
                        OnSetWebKitSharedTimersSuspended)
<<<<<<< HEAD
#endif
#if defined(OS_MACOSX)
    IPC_MESSAGE_HANDLER(ViewMsg_UpdateScrollbarTheme, OnUpdateScrollbarTheme)
#endif
=======
    IPC_MESSAGE_HANDLER(ViewMsg_ClearWebCache, OnClearWebCache)
>>>>>>> 91940a09
    IPC_MESSAGE_UNHANDLED(handled = false)
  IPC_END_MESSAGE_MAP()
  return handled;
}

void RenderThreadImpl::OnCreateNewView(const ViewMsg_New_Params& params) {
  EnsureWebKitInitialized();
  // When bringing in render_view, also bring in webkit's glue and jsbindings.
  RenderViewImpl::Create(
      params.opener_route_id,
      params.renderer_preferences,
      params.web_preferences,
      params.view_id,
      params.main_frame_routing_id,
      params.surface_id,
      params.session_storage_namespace_id,
      params.frame_name,
      false,
      params.swapped_out,
      params.hidden,
      params.next_page_id,
      params.screen_info,
      params.accessibility_mode,
      params.allow_partial_swap);
}

GpuChannelHost* RenderThreadImpl::EstablishGpuChannelSync(
    CauseForGpuLaunch cause_for_gpu_launch) {
  TRACE_EVENT0("gpu", "RenderThreadImpl::EstablishGpuChannelSync");

  if (gpu_channel_.get()) {
    // Do nothing if we already have a GPU channel or are already
    // establishing one.
    if (!gpu_channel_->IsLost())
      return gpu_channel_.get();

    // Recreate the channel if it has been lost.
    gpu_channel_ = NULL;
  }

  // Ask the browser for the channel name.
  int client_id = 0;
  IPC::ChannelHandle channel_handle;
  gpu::GPUInfo gpu_info;
  if (!Send(new GpuHostMsg_EstablishGpuChannel(cause_for_gpu_launch,
                                               &client_id,
                                               &channel_handle,
                                               &gpu_info)) ||
#if defined(OS_POSIX)
      channel_handle.socket.fd == -1 ||
#endif
      channel_handle.name.empty()) {
    // Otherwise cancel the connection.
    return NULL;
  }

  GetContentClient()->SetGpuInfo(gpu_info);

  // Cache some variables that are needed on the compositor thread for our
  // implementation of GpuChannelHostFactory.
  io_message_loop_proxy_ = ChildProcess::current()->io_message_loop_proxy();
  shutdown_event_ = ChildProcess::current()->GetShutDownEvent();

  gpu_channel_ = GpuChannelHost::Create(
      this, 0, gpu_info, channel_handle);
  return gpu_channel_.get();
}

blink::WebMediaStreamCenter* RenderThreadImpl::CreateMediaStreamCenter(
    blink::WebMediaStreamCenterClient* client) {
#if defined(OS_ANDROID)
  if (CommandLine::ForCurrentProcess()->HasSwitch(
      switches::kDisableWebRTC))
    return NULL;
#endif

#if defined(ENABLE_WEBRTC)
  if (!media_stream_center_) {
    media_stream_center_ = GetContentClient()->renderer()
        ->OverrideCreateWebMediaStreamCenter(client);
    if (!media_stream_center_) {
      scoped_ptr<MediaStreamCenter> media_stream_center(
          new MediaStreamCenter(client, GetMediaStreamDependencyFactory()));
      AddObserver(media_stream_center.get());
      media_stream_center_ = media_stream_center.release();
    }
  }
#endif
  return media_stream_center_;
}

MediaStreamDependencyFactory*
RenderThreadImpl::GetMediaStreamDependencyFactory() {
#if defined(ENABLE_WEBRTC)
  if (!media_stream_factory_) {
    media_stream_factory_.reset(new MediaStreamDependencyFactory(
        vc_manager_.get(), p2p_socket_dispatcher_.get()));
  }
#endif
  return media_stream_factory_.get();
}

GpuChannelHost* RenderThreadImpl::GetGpuChannel() {
  if (!gpu_channel_.get())
    return NULL;

  if (gpu_channel_->IsLost())
    return NULL;

  return gpu_channel_.get();
}

void RenderThreadImpl::OnPurgePluginListCache(bool reload_pages) {
  EnsureWebKitInitialized();
  // The call below will cause a GetPlugins call with refresh=true, but at this
  // point we already know that the browser has refreshed its list, so disable
  // refresh temporarily to prevent each renderer process causing the list to be
  // regenerated.
  webkit_platform_support_->set_plugin_refresh_allowed(false);
  blink::resetPluginCache(reload_pages);
  webkit_platform_support_->set_plugin_refresh_allowed(true);

  FOR_EACH_OBSERVER(RenderProcessObserver, observers_, PluginListChanged());
}

void RenderThreadImpl::OnNetworkStateChanged(bool online) {
  EnsureWebKitInitialized();
  WebNetworkStateNotifier::setOnLine(online);
}

void RenderThreadImpl::OnTempCrashWithData(const GURL& data) {
  GetContentClient()->SetActiveURL(data);
  CHECK(false);
}

void RenderThreadImpl::OnSetRendererProcessID(base::ProcessId process_id) {
  renderer_process_id_ = process_id;
}

#if defined(OS_ANDROID)
void RenderThreadImpl::OnSetWebKitSharedTimersSuspended(bool suspend) {
  ToggleWebKitSharedTimer(suspend);
}
#endif

#if defined(OS_MACOSX)
void RenderThreadImpl::OnUpdateScrollbarTheme(float initial_button_delay,
                                              float autoscroll_button_delay,
                                              bool jump_on_track_click,
                                              bool redraw) {
  blink::WebScrollbarTheme::updateScrollbars(initial_button_delay,
                                             autoscroll_button_delay,
                                             jump_on_track_click,
                                             redraw);
}
#endif

void RenderThreadImpl::OnClearWebCache() {
    WebKit::WebCache::clear();
}

void RenderThreadImpl::OnMemoryPressure(
    base::MemoryPressureListener::MemoryPressureLevel memory_pressure_level) {
  base::allocator::ReleaseFreeMemory();

  if (memory_pressure_level ==
      base::MemoryPressureListener::MEMORY_PRESSURE_CRITICAL) {
    // Trigger full v8 garbage collection on critical memory notification.
    v8::V8::LowMemoryNotification();
    // Clear the image cache.
    blink::WebImageCache::clear();
    // Purge Skia font cache, by setting it to 0 and then again to the previous
    // limit.
    size_t font_cache_limit = SkGraphics::SetFontCacheLimit(0);
    SkGraphics::SetFontCacheLimit(font_cache_limit);
  } else {
    // Otherwise trigger a couple of v8 GCs using IdleNotification.
    if (!v8::V8::IdleNotification())
      v8::V8::IdleNotification();
  }
}

scoped_refptr<base::MessageLoopProxy>
RenderThreadImpl::GetFileThreadMessageLoopProxy() {
  DCHECK(message_loop() == base::MessageLoop::current());
  if (!file_thread_) {
    file_thread_.reset(new base::Thread("Renderer::FILE"));
    file_thread_->Start();
  }
  return file_thread_->message_loop_proxy();
}

scoped_refptr<base::MessageLoopProxy>
RenderThreadImpl::GetMediaThreadMessageLoopProxy() {
  DCHECK(message_loop() == base::MessageLoop::current());
  if (!media_thread_) {
    media_thread_.reset(new base::Thread("Media"));
    media_thread_->Start();

#if defined(OS_ANDROID)
    renderer_demuxer_ = new RendererDemuxerAndroid();
    AddFilter(renderer_demuxer_.get());
#endif
  }
  return media_thread_->message_loop_proxy();
}

void RenderThreadImpl::SetFlingCurveParameters(
    const std::vector<float>& new_touchpad,
    const std::vector<float>& new_touchscreen) {
  webkit_platform_support_->SetFlingCurveParameters(new_touchpad,
                                                    new_touchscreen);

}

void RenderThreadImpl::SampleGamepads(blink::WebGamepads* data) {
  if (!gamepad_shared_memory_reader_)
    gamepad_shared_memory_reader_.reset(new GamepadSharedMemoryReader);
  gamepad_shared_memory_reader_->SampleGamepads(*data);
}

base::ProcessId RenderThreadImpl::renderer_process_id() const {
  return renderer_process_id_;
}

}  // namespace content<|MERGE_RESOLUTION|>--- conflicted
+++ resolved
@@ -1245,14 +1245,11 @@
 #if defined(OS_ANDROID)
     IPC_MESSAGE_HANDLER(ViewMsg_SetWebKitSharedTimersSuspended,
                         OnSetWebKitSharedTimersSuspended)
-<<<<<<< HEAD
-#endif
+#endif
+    IPC_MESSAGE_HANDLER(ViewMsg_ClearWebCache, OnClearWebCache)
 #if defined(OS_MACOSX)
     IPC_MESSAGE_HANDLER(ViewMsg_UpdateScrollbarTheme, OnUpdateScrollbarTheme)
 #endif
-=======
-    IPC_MESSAGE_HANDLER(ViewMsg_ClearWebCache, OnClearWebCache)
->>>>>>> 91940a09
     IPC_MESSAGE_UNHANDLED(handled = false)
   IPC_END_MESSAGE_MAP()
   return handled;
