--- conflicted
+++ resolved
@@ -204,13 +204,6 @@
 #include "media/base/android/media_codec_util.h"
 #else
 #include "cc/blink/context_provider_web_context.h"
-<<<<<<< HEAD
-
-// SHEZ: Remove dependency on webusb component.
-// #include "content/renderer/usb/web_usb_client_impl.h"
-
-=======
->>>>>>> e1dd8e62
 #include "device/devices_app/public/cpp/constants.h"
 #endif
 
@@ -4283,20 +4276,9 @@
 }
 
 blink::WebUSBClient* RenderFrameImpl::usbClient() {
-<<<<<<< HEAD
-  // SHEZ: Remove dependency on webusb component
-#if 0
-#if !defined(OS_ANDROID)
-  if (!usb_client_) {
-    usb_client_.reset(new WebUSBClientImpl(GetServiceRegistry()));
-  }
-#endif
-#endif
-=======
   if (!usb_client_)
     usb_client_.reset(new WebUSBClientImpl(GetServiceRegistry()));
 
->>>>>>> e1dd8e62
   return usb_client_.get();
 }
 
