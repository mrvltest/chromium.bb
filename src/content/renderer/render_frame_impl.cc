--- conflicted
+++ resolved
@@ -646,7 +646,11 @@
 }
 
 // static
-<<<<<<< HEAD
+void RenderFrameImpl::SetConsoleLogMessageHandler(ConsoleLogMessageHandlerFunction handler) {
+  g_console_log_message_handler = handler;
+}
+
+// static
 blink::WebFrame* RenderFrameImpl::ResolveOpener(int opener_frame_routing_id,
                                                 int* opener_view_routing_id) {
   if (opener_view_routing_id)
@@ -682,10 +686,6 @@
   }
 
   return nullptr;
-=======
-void RenderFrameImpl::SetConsoleLogMessageHandler(ConsoleLogMessageHandlerFunction handler) {
-  g_console_log_message_handler = handler;
->>>>>>> 1ef418e1
 }
 
 // RenderFrameImpl ----------------------------------------------------------
