// Copyright 2013 The Chromium Authors. All rights reserved.
// Use of this source code is governed by a BSD-style license that can be
// found in the LICENSE file.

#include "content/renderer/render_frame_impl.h"

#include <map>
#include <string>
#include <utility>
#include <vector>

#include "base/auto_reset.h"
#include "base/command_line.h"
#include "base/debug/alias.h"
#include "base/debug/asan_invalid_access.h"
#include "base/debug/dump_without_crashing.h"
#include "base/files/file.h"
#include "base/i18n/char_iterator.h"
#include "base/logging.h"
#include "base/macros.h"
#include "base/memory/shared_memory.h"
#include "base/memory/weak_ptr.h"
#include "base/metrics/field_trial.h"
#include "base/metrics/histogram.h"
#include "base/process/process.h"
#include "base/stl_util.h"
#include "base/strings/string16.h"
#include "base/strings/utf_string_conversions.h"
#include "base/thread_task_runner_handle.h"
#include "base/time/time.h"
#include "build/build_config.h"
#include "cc/base/switches.h"
#include "components/scheduler/renderer/renderer_scheduler.h"
#include "content/child/appcache/appcache_dispatcher.h"
#include "content/child/permissions/permission_dispatcher.h"
#include "content/child/plugin_messages.h"
#include "content/child/quota_dispatcher.h"
#include "content/child/request_extra_data.h"
#include "content/child/service_worker/service_worker_handle_reference.h"
#include "content/child/service_worker/service_worker_network_provider.h"
#include "content/child/service_worker/service_worker_provider_context.h"
#include "content/child/service_worker/web_service_worker_provider_impl.h"
#include "content/child/v8_value_converter_impl.h"
#include "content/child/web_url_loader_impl.h"
#include "content/child/web_url_request_util.h"
#include "content/child/webmessageportchannel_impl.h"
#include "content/child/websocket_bridge.h"
#include "content/child/weburlresponse_extradata_impl.h"
#include "content/common/accessibility_messages.h"
#include "content/common/clipboard_messages.h"
#include "content/common/frame_messages.h"
#include "content/common/frame_replication_state.h"
#include "content/common/input_messages.h"
#include "content/common/navigation_params.h"
#include "content/common/savable_subframe.h"
#include "content/common/service_worker/service_worker_types.h"
#include "content/common/site_isolation_policy.h"
#include "content/common/ssl_status_serialization.h"
#include "content/common/swapped_out_messages.h"
#include "content/common/view_messages.h"
#include "content/public/common/bindings_policy.h"
#include "content/public/common/browser_side_navigation_policy.h"
#include "content/public/common/content_constants.h"
#include "content/public/common/content_switches.h"
#include "content/public/common/context_menu_params.h"
#include "content/public/common/isolated_world_ids.h"
#include "content/public/common/page_state.h"
#include "content/public/common/resource_response.h"
#include "content/public/common/url_constants.h"
#include "content/public/common/url_utils.h"
#include "content/public/renderer/browser_plugin_delegate.h"
#include "content/public/renderer/content_renderer_client.h"
#include "content/public/renderer/context_menu_client.h"
#include "content/public/renderer/document_state.h"
#include "content/public/renderer/navigation_state.h"
#include "content/public/renderer/render_frame_observer.h"
#include "content/public/renderer/renderer_ppapi_host.h"
#include "content/renderer/accessibility/renderer_accessibility.h"
#include "content/renderer/bluetooth/web_bluetooth_impl.h"
#include "content/renderer/browser_plugin/browser_plugin.h"
#include "content/renderer/browser_plugin/browser_plugin_manager.h"
#include "content/renderer/child_frame_compositing_helper.h"
#include "content/renderer/context_menu_params_builder.h"
#include "content/renderer/devtools/devtools_agent.h"
#include "content/renderer/dom_automation_controller.h"
#include "content/renderer/external_popup_menu.h"
#include "content/renderer/geolocation_dispatcher.h"
#include "content/renderer/gpu/gpu_benchmarking_extension.h"
#include "content/renderer/history_controller.h"
#include "content/renderer/history_serialization.h"
#include "content/renderer/image_downloader/image_downloader_impl.h"
#include "content/renderer/ime_event_guard.h"
#include "content/renderer/internal_document_state_data.h"
#include "content/renderer/manifest/manifest_manager.h"
#include "content/renderer/media/audio_device_factory.h"
#include "content/renderer/media/audio_renderer_mixer_manager.h"
#include "content/renderer/media/cdm/render_cdm_factory.h"
#include "content/renderer/media/media_permission_dispatcher_impl.h"
#include "content/renderer/media/media_permission_dispatcher_proxy.h"
#include "content/renderer/media/media_stream_dispatcher.h"
#include "content/renderer/media/media_stream_renderer_factory_impl.h"
#include "content/renderer/media/midi_dispatcher.h"
#include "content/renderer/media/render_media_log.h"
#include "content/renderer/media/renderer_webmediaplayer_delegate.h"
#include "content/renderer/media/user_media_client_impl.h"
#include "content/renderer/media/webmediaplayer_ms.h"
#include "content/renderer/memory_benchmarking_extension.h"
#include "content/renderer/mojo/service_registry_js_wrapper.h"
#include "content/renderer/mojo_bindings_controller.h"
#include "content/renderer/navigation_state_impl.h"
#include "content/renderer/notification_permission_dispatcher.h"
#include "content/renderer/npapi/plugin_channel_host.h"
#include "content/renderer/pepper/plugin_instance_throttler_impl.h"
#include "content/renderer/presentation/presentation_dispatcher.h"
#include "content/renderer/push_messaging/push_messaging_dispatcher.h"
#include "content/renderer/render_frame_proxy.h"
#include "content/renderer/render_process.h"
#include "content/renderer/render_thread_impl.h"
#include "content/renderer/render_view_impl.h"
#include "content/renderer/render_widget_fullscreen_pepper.h"
#include "content/renderer/renderer_webapplicationcachehost_impl.h"
#include "content/renderer/renderer_webcolorchooser_impl.h"
#include "content/renderer/savable_resources.h"
#include "content/renderer/screen_orientation/screen_orientation_dispatcher.h"
#include "content/renderer/shared_worker_repository.h"
#include "content/renderer/skia_benchmarking_extension.h"
#include "content/renderer/stats_collection_controller.h"
#include "content/renderer/usb/web_usb_client_impl.h"
#include "content/renderer/wake_lock/wake_lock_dispatcher.h"
#include "content/renderer/web_frame_utils.h"
#include "content/renderer/web_ui_extension.h"
#include "content/renderer/websharedworker_proxy.h"
#include "crypto/sha2.h"
#include "gin/modules/module_registry.h"
#include "media/audio/audio_output_device.h"
#include "media/base/audio_renderer_mixer_input.h"
#include "media/base/media_log.h"
#include "media/base/media_switches.h"
#include "media/blink/url_index.h"
#include "media/blink/webencryptedmediaclient_impl.h"
#include "media/blink/webmediaplayer_impl.h"
#include "media/renderers/gpu_video_accelerator_factories.h"
#include "mojo/common/url_type_converters.h"
#include "net/base/data_url.h"
#include "net/base/net_errors.h"
#include "net/base/registry_controlled_domains/registry_controlled_domain.h"
#include "net/http/http_util.h"
#include "third_party/WebKit/public/platform/WebData.h"
#include "third_party/WebKit/public/platform/WebStorageQuotaCallbacks.h"
#include "third_party/WebKit/public/platform/WebString.h"
#include "third_party/WebKit/public/platform/WebURL.h"
#include "third_party/WebKit/public/platform/WebURLError.h"
#include "third_party/WebKit/public/platform/WebURLResponse.h"
#include "third_party/WebKit/public/platform/WebVector.h"
#include "third_party/WebKit/public/platform/modules/webusb/WebUSBClient.h"
#include "third_party/WebKit/public/web/WebColorSuggestion.h"
#include "third_party/WebKit/public/web/WebDocument.h"
#include "third_party/WebKit/public/web/WebFrameSerializer.h"
#include "third_party/WebKit/public/web/WebFrameWidget.h"
#include "third_party/WebKit/public/web/WebKit.h"
#include "third_party/WebKit/public/web/WebLocalFrame.h"
#include "third_party/WebKit/public/web/WebMediaStreamRegistry.h"
#include "third_party/WebKit/public/web/WebNavigationPolicy.h"
#include "third_party/WebKit/public/web/WebPlugin.h"
#include "third_party/WebKit/public/web/WebPluginParams.h"
#include "third_party/WebKit/public/web/WebRange.h"
#include "third_party/WebKit/public/web/WebScopedUserGesture.h"
#include "third_party/WebKit/public/web/WebScriptSource.h"
#include "third_party/WebKit/public/web/WebSearchableFormData.h"
#include "third_party/WebKit/public/web/WebSecurityOrigin.h"
#include "third_party/WebKit/public/web/WebSecurityPolicy.h"
#include "third_party/WebKit/public/web/WebSerializedScriptValue.h"
#include "third_party/WebKit/public/web/WebSettings.h"
#include "third_party/WebKit/public/web/WebSurroundingText.h"
#include "third_party/WebKit/public/web/WebUserGestureIndicator.h"
#include "third_party/WebKit/public/web/WebView.h"
#include "third_party/mojo/src/mojo/edk/js/core.h"
#include "third_party/mojo/src/mojo/edk/js/support.h"
#include "url/url_util.h"

#if defined(ENABLE_PLUGINS)
#include "content/renderer/npapi/webplugin_impl.h"
#include "content/renderer/pepper/pepper_browser_connection.h"
#include "content/renderer/pepper/pepper_plugin_instance_impl.h"
#include "content/renderer/pepper/pepper_webplugin_impl.h"
#include "content/renderer/pepper/plugin_module.h"
#endif

#if defined(ENABLE_WEBRTC)
#include "content/renderer/media/rtc_peer_connection_handler.h"
#endif

#if defined(OS_ANDROID)
#include <cpu-features.h>

#include "content/common/gpu/client/context_provider_command_buffer.h"
#include "content/renderer/android/synchronous_compositor_factory.h"
#include "content/renderer/java/gin_java_bridge_dispatcher.h"
#include "content/renderer/media/android/renderer_media_player_manager.h"
#include "content/renderer/media/android/renderer_media_session_manager.h"
#include "content/renderer/media/android/stream_texture_factory_impl.h"
#include "content/renderer/media/android/webmediaplayer_android.h"
#include "content/renderer/media/android/webmediasession_android.h"
#include "media/base/android/media_codec_util.h"
#else
#include "cc/blink/context_provider_web_context.h"
#include "device/devices_app/public/cpp/constants.h"
#endif

#if defined(ENABLE_PEPPER_CDMS)
#include "content/renderer/media/cdm/pepper_cdm_wrapper_impl.h"
#elif defined(ENABLE_BROWSER_CDMS)
#include "content/renderer/media/cdm/renderer_cdm_manager.h"
#endif

#if defined(ENABLE_MOJO_MEDIA)
#include "media/mojo/services/mojo_cdm_factory.h"  // nogncheck
#include "mojo/public/cpp/bindings/interface_request.h"
#include "mojo/shell/public/cpp/connect.h"
#include "mojo/shell/public/interfaces/shell.mojom.h"
#endif

#if defined(ENABLE_MOJO_MEDIA) && !defined(OS_ANDROID)
#include "media/mojo/services/mojo_renderer_factory.h"  // nogncheck
#else
#include "media/renderers/default_renderer_factory.h"
#endif

#if defined(ENABLE_WEBVR)
#include "content/renderer/vr/vr_dispatcher.h"
#endif

using blink::WebContentDecryptionModule;
using blink::WebContextMenuData;
using blink::WebCString;
using blink::WebData;
using blink::WebDataSource;
using blink::WebDocument;
using blink::WebDOMEvent;
using blink::WebDOMMessageEvent;
using blink::WebElement;
using blink::WebExternalPopupMenu;
using blink::WebExternalPopupMenuClient;
using blink::WebFrame;
using blink::WebFrameSerializer;
using blink::WebFrameSerializerClient;
using blink::WebHistoryItem;
using blink::WebHTTPBody;
using blink::WebLocalFrame;
using blink::WebMediaPlayer;
using blink::WebMediaPlayerClient;
using blink::WebMediaPlayerEncryptedMediaClient;
using blink::WebMediaSession;
using blink::WebNavigationPolicy;
using blink::WebNavigationType;
using blink::WebNode;
using blink::WebPluginParams;
using blink::WebPopupMenuInfo;
using blink::WebRange;
using blink::WebReferrerPolicy;
using blink::WebScriptSource;
using blink::WebSearchableFormData;
using blink::WebSecurityOrigin;
using blink::WebSecurityPolicy;
using blink::WebSerializedScriptValue;
using blink::WebServiceWorkerProvider;
using blink::WebSettings;
using blink::WebStorageQuotaCallbacks;
using blink::WebString;
using blink::WebURL;
using blink::WebURLError;
using blink::WebURLRequest;
using blink::WebURLResponse;
using blink::WebUserGestureIndicator;
using blink::WebVector;
using blink::WebView;
using base::Time;
using base::TimeDelta;

namespace content {

namespace {

const char kDefaultAcceptHeader[] =
    "text/html,application/xhtml+xml,application/xml;q=0.9,image/webp,*/"
    "*;q=0.8";
const char kAcceptHeader[] = "Accept";

const size_t kExtraCharsBeforeAndAfterSelection = 100;

typedef std::map<int, RenderFrameImpl*> RoutingIDFrameMap;
static base::LazyInstance<RoutingIDFrameMap> g_routing_id_frame_map =
    LAZY_INSTANCE_INITIALIZER;

typedef std::map<blink::WebFrame*, RenderFrameImpl*> FrameMap;
base::LazyInstance<FrameMap> g_frame_map = LAZY_INSTANCE_INITIALIZER;

<<<<<<< HEAD
ConsoleLogMessageHandlerFunction g_console_log_message_handler = nullptr;

int64 ExtractPostId(const WebHistoryItem& item) {
=======
int64_t ExtractPostId(const WebHistoryItem& item) {
>>>>>>> b6cd7b0e
  if (item.isNull() || item.httpBody().isNull())
    return -1;

  return item.httpBody().identifier();
}

WebURLResponseExtraDataImpl* GetExtraDataFromResponse(
    const WebURLResponse& response) {
  return static_cast<WebURLResponseExtraDataImpl*>(response.extraData());
}

void GetRedirectChain(WebDataSource* ds, std::vector<GURL>* result) {
  // Replace any occurrences of swappedout:// with about:blank.
  const WebURL& blank_url = GURL(url::kAboutBlankURL);
  WebVector<WebURL> urls;
  ds->redirectChain(urls);
  result->reserve(urls.size());
  for (size_t i = 0; i < urls.size(); ++i) {
    if (urls[i] != GURL(kSwappedOutURL))
      result->push_back(urls[i]);
    else
      result->push_back(blank_url);
  }
}

// Gets URL that should override the default getter for this data source
// (if any), storing it in |output|. Returns true if there is an override URL.
bool MaybeGetOverriddenURL(WebDataSource* ds, GURL* output) {
  DocumentState* document_state = DocumentState::FromDataSource(ds);

  // If load was from a data URL, then the saved data URL, not the history
  // URL, should be the URL of the data source.
  if (document_state->was_load_data_with_base_url_request()) {
    *output = document_state->data_url();
    return true;
  }

  // WebDataSource has unreachable URL means that the frame is loaded through
  // blink::WebFrame::loadData(), and the base URL will be in the redirect
  // chain. However, we never visited the baseURL. So in this case, we should
  // use the unreachable URL as the original URL.
  if (ds->hasUnreachableURL()) {
    *output = ds->unreachableURL();
    return true;
  }

  return false;
}

// Returns the original request url. If there is no redirect, the original
// url is the same as ds->request()->url(). If the WebDataSource belongs to a
// frame was loaded by loadData, the original url will be ds->unreachableURL()
GURL GetOriginalRequestURL(WebDataSource* ds) {
  GURL overriden_url;
  if (MaybeGetOverriddenURL(ds, &overriden_url))
    return overriden_url;

  std::vector<GURL> redirects;
  GetRedirectChain(ds, &redirects);
  if (!redirects.empty())
    return redirects.at(0);

  return ds->originalRequest().url();
}

bool IsBrowserInitiated(NavigationParams* pending) {
  // A navigation resulting from loading a javascript URL should not be treated
  // as a browser initiated event.  Instead, we want it to look as if the page
  // initiated any load resulting from JS execution.
  return pending &&
         !pending->common_params.url.SchemeIs(url::kJavaScriptScheme);
}

NOINLINE void CrashIntentionally() {
  // NOTE(shess): Crash directly rather than using NOTREACHED() so
  // that the signature is easier to triage in crash reports.
  //
  // Linker's ICF feature may merge this function with other functions with the
  // same definition and it may confuse the crash report processing system.
  static int static_variable_to_make_this_function_unique = 0;
  base::debug::Alias(&static_variable_to_make_this_function_unique);

  volatile int* zero = nullptr;
  *zero = 0;
}

NOINLINE void BadCastCrashIntentionally() {
  class A {
    virtual void f() {}
  };

  class B {
    virtual void f() {}
  };

  A a;
  (void)(B*)&a;
}

#if defined(ADDRESS_SANITIZER) || defined(SYZYASAN)
NOINLINE void MaybeTriggerAsanError(const GURL& url) {
  // NOTE(rogerm): We intentionally perform an invalid heap access here in
  //     order to trigger an Address Sanitizer (ASAN) error report.
  const char kCrashDomain[] = "crash";
  const char kHeapOverflow[] = "/heap-overflow";
  const char kHeapUnderflow[] = "/heap-underflow";
  const char kUseAfterFree[] = "/use-after-free";
#if defined(SYZYASAN)
  const char kCorruptHeapBlock[] = "/corrupt-heap-block";
  const char kCorruptHeap[] = "/corrupt-heap";
#endif

  if (!url.DomainIs(kCrashDomain))
    return;

  if (!url.has_path())
    return;

  std::string crash_type(url.path());
  if (crash_type == kHeapOverflow) {
    base::debug::AsanHeapOverflow();
  } else if (crash_type == kHeapUnderflow) {
    base::debug::AsanHeapUnderflow();
  } else if (crash_type == kUseAfterFree) {
    base::debug::AsanHeapUseAfterFree();
#if defined(SYZYASAN)
  } else if (crash_type == kCorruptHeapBlock) {
    base::debug::AsanCorruptHeapBlock();
  } else if (crash_type == kCorruptHeap) {
    base::debug::AsanCorruptHeap();
#endif
  }
}
#endif  // ADDRESS_SANITIZER || SYZYASAN

void MaybeHandleDebugURL(const GURL& url) {
  if (!url.SchemeIs(kChromeUIScheme))
    return;
  if (url == GURL(kChromeUIBadCastCrashURL)) {
    BadCastCrashIntentionally();
  } else if (url == GURL(kChromeUICrashURL)) {
    CrashIntentionally();
  } else if (url == GURL(kChromeUIDumpURL)) {
    // This URL will only correctly create a crash dump file if content is
    // hosted in a process that has correctly called
    // base::debug::SetDumpWithoutCrashingFunction.  Refer to the documentation
    // of base::debug::DumpWithoutCrashing for more details.
    base::debug::DumpWithoutCrashing();
  } else if (url == GURL(kChromeUIKillURL)) {
    base::Process::Current().Terminate(1, false);
  } else if (url == GURL(kChromeUIHangURL)) {
    for (;;) {
      base::PlatformThread::Sleep(base::TimeDelta::FromSeconds(1));
    }
  } else if (url == GURL(kChromeUIShorthangURL)) {
    base::PlatformThread::Sleep(base::TimeDelta::FromSeconds(20));
  }

#if defined(ADDRESS_SANITIZER) || defined(SYZYASAN)
  MaybeTriggerAsanError(url);
#endif  // ADDRESS_SANITIZER || SYZYASAN
}

// Returns false unless this is a top-level navigation.
bool IsTopLevelNavigation(WebFrame* frame) {
  return frame->parent() == NULL;
}

WebURLRequest CreateURLRequestForNavigation(
    const CommonNavigationParams& common_params,
    scoped_ptr<StreamOverrideParameters> stream_override,
    bool is_view_source_mode_enabled) {
  WebURLRequest request(common_params.url);
  if (is_view_source_mode_enabled)
    request.setCachePolicy(WebURLRequest::ReturnCacheDataElseLoad);

  if (common_params.referrer.url.is_valid()) {
    WebString web_referrer = WebSecurityPolicy::generateReferrerHeader(
        common_params.referrer.policy,
        common_params.url,
        WebString::fromUTF8(common_params.referrer.url.spec()));
    if (!web_referrer.isEmpty())
      request.setHTTPReferrer(web_referrer, common_params.referrer.policy);
  }

  RequestExtraData* extra_data = new RequestExtraData();
  extra_data->set_stream_override(std::move(stream_override));
  request.setExtraData(extra_data);

  // Set the ui timestamp for this navigation. Currently the timestamp here is
  // only non empty when the navigation was triggered by an Android intent. The
  // timestamp is converted to a double version supported by blink. It will be
  // passed back to the browser in the DidCommitProvisionalLoad and the
  // DocumentLoadComplete IPCs.
  base::TimeDelta ui_timestamp = common_params.ui_timestamp - base::TimeTicks();
  request.setUiStartTime(ui_timestamp.InSecondsF());
  request.setInputPerfMetricReportPolicy(
      static_cast<WebURLRequest::InputToLoadPerfMetricReportPolicy>(
          common_params.report_type));
  return request;
}

// Sanitizes the navigation_start timestamp for browser-initiated navigations,
// where the browser possibly has a better notion of start time than the
// renderer. In the case of cross-process navigations, this carries over the
// time of finishing the onbeforeunload handler of the previous page.
// TimeTicks is sometimes not monotonic across processes, and because
// |browser_navigation_start| is likely before this process existed,
// InterProcessTimeTicksConverter won't help. The timestamp is sanitized by
// clamping it to renderer_navigation_start, initialized earlier in the call
// stack.
base::TimeTicks SanitizeNavigationTiming(
    blink::WebFrameLoadType load_type,
    const base::TimeTicks& browser_navigation_start,
    const base::TimeTicks& renderer_navigation_start) {
  if (load_type != blink::WebFrameLoadType::Standard)
    return base::TimeTicks();
  DCHECK(!browser_navigation_start.is_null());
  base::TimeTicks navigation_start =
      std::min(browser_navigation_start, renderer_navigation_start);
  base::TimeDelta difference =
      renderer_navigation_start - browser_navigation_start;
  if (difference > base::TimeDelta()) {
    UMA_HISTOGRAM_TIMES("Navigation.Start.RendererBrowserDifference.Positive",
                        difference);
  } else {
    UMA_HISTOGRAM_TIMES("Navigation.Start.RendererBrowserDifference.Negative",
                        -difference);
  }
  return navigation_start;
}

// PlzNavigate
CommonNavigationParams MakeCommonNavigationParams(
    blink::WebURLRequest* request,
    bool should_replace_current_entry) {
  const RequestExtraData kEmptyData;
  const RequestExtraData* extra_data =
      static_cast<RequestExtraData*>(request->extraData());
  if (!extra_data)
    extra_data = &kEmptyData;
  Referrer referrer(
      GURL(request->httpHeaderField(WebString::fromUTF8("Referer")).latin1()),
      request->referrerPolicy());

  // Set the ui timestamp for this navigation. Currently the timestamp here is
  // only non empty when the navigation was triggered by an Android intent, or
  // by the user clicking on a link. The timestamp is converted from a double
  // version supported by blink. It will be passed back to the renderer in the
  // CommitNavigation IPC, and then back to the browser again in the
  // DidCommitProvisionalLoad and the DocumentLoadComplete IPCs.
  base::TimeTicks ui_timestamp =
      base::TimeTicks() + base::TimeDelta::FromSecondsD(request->uiStartTime());
  FrameMsg_UILoadMetricsReportType::Value report_type =
      static_cast<FrameMsg_UILoadMetricsReportType::Value>(
          request->inputPerfMetricReportPolicy());
  return CommonNavigationParams(
      request->url(), referrer, extra_data->transition_type(),
      FrameMsg_Navigate_Type::NORMAL, true, should_replace_current_entry,
      ui_timestamp, report_type, GURL(), GURL(), LOFI_UNSPECIFIED,
      base::TimeTicks::Now());
}

media::Context3D GetSharedMainThreadContext3D() {
  cc::ContextProvider* provider =
      RenderThreadImpl::current()->SharedMainThreadContextProvider().get();
  if (!provider)
    return media::Context3D();
  return media::Context3D(provider->ContextGL(), provider->GrContext());
}

bool IsReload(FrameMsg_Navigate_Type::Value navigation_type) {
  return navigation_type == FrameMsg_Navigate_Type::RELOAD ||
         navigation_type == FrameMsg_Navigate_Type::RELOAD_IGNORING_CACHE ||
         navigation_type == FrameMsg_Navigate_Type::RELOAD_ORIGINAL_REQUEST_URL;
}

RenderFrameImpl::CreateRenderFrameImplFunction g_create_render_frame_impl =
    nullptr;

void OnGotContentHandlerID(uint32_t content_handler_id) {}

WebString ConvertRelativePathToHtmlAttribute(const base::FilePath& path) {
  DCHECK(!path.IsAbsolute());
  return WebString::fromUTF8(
      std::string("./") +
      path.NormalizePathSeparatorsTo(FILE_PATH_LITERAL('/')).AsUTF8Unsafe());
}

// Implementation of WebFrameSerializer::MHTMLPartsGenerationDelegate that
// 1. Bases shouldSkipResource and getContentID responses on contents of
//    FrameMsg_SerializeAsMHTML_Params.
// 2. Stores digests of urls of serialized resources (i.e. urls reported via
//    shouldSkipResource) into |digests_of_uris_of_serialized_resources| passed
//    to the constructor.
class MHTMLPartsGenerationDelegate
    : public WebFrameSerializer::MHTMLPartsGenerationDelegate {
 public:
  MHTMLPartsGenerationDelegate(
      const FrameMsg_SerializeAsMHTML_Params& params,
      std::set<std::string>* digests_of_uris_of_serialized_resources)
      : params_(params),
        digests_of_uris_of_serialized_resources_(
            digests_of_uris_of_serialized_resources) {
    DCHECK(digests_of_uris_of_serialized_resources_);
  }

  bool shouldSkipResource(const WebURL& url) override {
    std::string digest =
        crypto::SHA256HashString(params_.salt + GURL(url).spec());

    // Skip if the |url| already covered by serialization of an *earlier* frame.
    if (ContainsKey(params_.digests_of_uris_to_skip, digest))
      return true;

    // Let's record |url| as being serialized for the *current* frame.
    auto pair = digests_of_uris_of_serialized_resources_->insert(digest);
    bool insertion_took_place = pair.second;
    DCHECK(insertion_took_place);  // Blink should dedupe within a frame.

    return false;
  }

  WebString getContentID(const WebFrame& frame) override {
    int routing_id = GetRoutingIdForFrameOrProxy(const_cast<WebFrame*>(&frame));

    auto it = params_.frame_routing_id_to_content_id.find(routing_id);
    if (it == params_.frame_routing_id_to_content_id.end())
      return WebString();

    const std::string& content_id = it->second;
    return WebString::fromUTF8(content_id);
  }

 private:
  const FrameMsg_SerializeAsMHTML_Params& params_;
  std::set<std::string>* digests_of_uris_of_serialized_resources_;

  DISALLOW_COPY_AND_ASSIGN(MHTMLPartsGenerationDelegate);
};

bool IsContentWithCertificateErrorsRelevantToUI(
    const blink::WebURL& url,
    const blink::WebCString& security_info,
    const blink::WebURL& main_resource_url,
    const blink::WebCString& main_resource_security_info) {
  content::SSLStatus ssl_status;
  content::SSLStatus main_resource_ssl_status;
  CHECK(DeserializeSecurityInfo(security_info, &ssl_status));
  CHECK(DeserializeSecurityInfo(main_resource_security_info,
                                &main_resource_ssl_status));

  if (!GURL(main_resource_url).SchemeIsCryptographic())
    return false;

  // Do not handle subresource certificate errors if they are the same
  // as errors that occured during the main page load. This compares
  // most, but not all, fields of SSLStatus. For example, this check
  // does not compare |content_status| because the navigation entry
  // might have mixed content but also have the exact same SSL
  // connection properties as the subresource, thereby making the
  // subresource errors duplicative.
  return (!url::Origin(GURL(url))
               .IsSameOriginWith(url::Origin(GURL(main_resource_url))) ||
          main_resource_ssl_status.security_style !=
              ssl_status.security_style ||
          main_resource_ssl_status.cert_id != ssl_status.cert_id ||
          main_resource_ssl_status.cert_status != ssl_status.cert_status ||
          main_resource_ssl_status.security_bits != ssl_status.security_bits ||
          main_resource_ssl_status.connection_status !=
              ssl_status.connection_status);
}

#if defined(OS_ANDROID)
// Returns true if WMPI is enabled and is expected to be able to play the URL,
// false if WMPA should be used instead.
//
// Note that HLS and WebM detection are pre-redirect and path-based. It is
// possible to load such a URL and find different content, in which case
// playback may fail.
bool CanUseWebMediaPlayerImpl(const GURL& url) {
  // WMPI does not support HLS.
  if (media::MediaCodecUtil::IsHLSPath(url))
    return false;

  // If --enable-unified-media-pipeline was passed, always use WMPI. (This
  // allows for testing the new path.)
  if (base::CommandLine::ForCurrentProcess()->HasSwitch(
          switches::kEnableUnifiedMediaPipeline)) {
    return true;
  }

  // Don't use WMPI for blob URLs (MSE in particular) yet.
  if (url.SchemeIsBlob())
    return false;

  // WMPI can play VPX even without AVDA.
  if (base::EndsWith(url.path(), ".webm", base::CompareCase::INSENSITIVE_ASCII))
    return true;

  // Only use WMPI if AVDA is available.
  return (media::MediaCodecUtil::IsMediaCodecAvailable() &&
          !base::CommandLine::ForCurrentProcess()->HasSwitch(
              switches::kDisableAcceleratedVideoDecode));
}
#endif  // defined(OS_ANDROID)

}  // namespace

// static
RenderFrameImpl* RenderFrameImpl::Create(RenderViewImpl* render_view,
                                         int32_t routing_id) {
  DCHECK(routing_id != MSG_ROUTING_NONE);
  CreateParams params(render_view, routing_id);

  if (g_create_render_frame_impl)
    return g_create_render_frame_impl(params);
  else
    return new RenderFrameImpl(params);
}

// static
RenderFrame* RenderFrame::FromRoutingID(int routing_id) {
  return RenderFrameImpl::FromRoutingID(routing_id);
}

// static
RenderFrameImpl* RenderFrameImpl::FromRoutingID(int routing_id) {
  RoutingIDFrameMap::iterator iter =
      g_routing_id_frame_map.Get().find(routing_id);
  if (iter != g_routing_id_frame_map.Get().end())
    return iter->second;
  return NULL;
}

// static
RenderFrameImpl* RenderFrameImpl::CreateMainFrame(
    RenderViewImpl* render_view,
    int32_t routing_id,
    int32_t widget_routing_id,
    bool hidden,
    const blink::WebScreenInfo& screen_info,
    CompositorDependencies* compositor_deps) {
  // A main frame RenderFrame must have a RenderWidget.
  DCHECK_NE(MSG_ROUTING_NONE, widget_routing_id);

  RenderFrameImpl* render_frame =
      RenderFrameImpl::Create(render_view, routing_id);
  WebLocalFrame* web_frame =
      WebLocalFrame::create(blink::WebTreeScopeType::Document, render_frame);
  render_frame->BindToWebFrame(web_frame);
  render_view->webview()->setMainFrame(web_frame);
  render_frame->render_widget_ = RenderWidget::CreateForFrame(
      widget_routing_id, hidden, screen_info, compositor_deps, web_frame);
  // TODO(kenrb): Observing shouldn't be necessary when we sort out
  // WasShown and WasHidden, separating page-level visibility from
  // frame-level visibility.
  // TODO(avi): This DCHECK is to track cleanup for https://crbug.com/545684
  DCHECK_EQ(render_view, render_frame->render_widget_)
      << "Main frame is no longer reusing the RenderView as its widget! "
      << "Does the RenderFrame need to register itself with the RenderWidget?";
  return render_frame;
}

// static
void RenderFrameImpl::CreateFrame(
    int routing_id,
    int proxy_routing_id,
    int opener_routing_id,
    int parent_routing_id,
    int previous_sibling_routing_id,
    const FrameReplicationState& replicated_state,
    CompositorDependencies* compositor_deps,
    const FrameMsg_NewFrame_WidgetParams& widget_params,
    const blink::WebFrameOwnerProperties& frame_owner_properties) {
  blink::WebLocalFrame* web_frame;
  RenderFrameImpl* render_frame;
  if (proxy_routing_id == MSG_ROUTING_NONE) {
    RenderFrameProxy* parent_proxy =
        RenderFrameProxy::FromRoutingID(parent_routing_id);
    // If the browser is sending a valid parent routing id, it should already
    // be created and registered.
    CHECK(parent_proxy);
    blink::WebRemoteFrame* parent_web_frame = parent_proxy->web_frame();

    blink::WebFrame* previous_sibling_web_frame = nullptr;
    RenderFrameProxy* previous_sibling_proxy =
        RenderFrameProxy::FromRoutingID(previous_sibling_routing_id);
    if (previous_sibling_proxy)
      previous_sibling_web_frame = previous_sibling_proxy->web_frame();

    // Create the RenderFrame and WebLocalFrame, linking the two.
    render_frame =
        RenderFrameImpl::Create(parent_proxy->render_view(), routing_id);
    web_frame = parent_web_frame->createLocalChild(
        replicated_state.scope, WebString::fromUTF8(replicated_state.name),
        replicated_state.sandbox_flags, render_frame,
        previous_sibling_web_frame, frame_owner_properties);

    // The RenderFrame is created and inserted into the frame tree in the above
    // call to createLocalChild.
    render_frame->in_frame_tree_ = true;
  } else {
    RenderFrameProxy* proxy =
        RenderFrameProxy::FromRoutingID(proxy_routing_id);
    // The remote frame could've been detached while the remote-to-local
    // navigation was being initiated in the browser process. Drop the
    // navigation and don't create the frame in that case.  See
    // https://crbug.com/526304.
    if (!proxy)
      return;

    render_frame = RenderFrameImpl::Create(proxy->render_view(), routing_id);
    render_frame->proxy_routing_id_ = proxy_routing_id;
    web_frame = blink::WebLocalFrame::createProvisional(
        render_frame, proxy->web_frame(), replicated_state.sandbox_flags,
        frame_owner_properties);
  }
  render_frame->BindToWebFrame(web_frame);
  CHECK(parent_routing_id != MSG_ROUTING_NONE || !web_frame->parent());

  WebFrame* opener = ResolveOpener(opener_routing_id, nullptr);
  web_frame->setOpener(opener);

  if (widget_params.routing_id != MSG_ROUTING_NONE) {
    CHECK(!web_frame->parent() ||
          SiteIsolationPolicy::AreCrossProcessFramesPossible());
    render_frame->render_widget_ = RenderWidget::CreateForFrame(
        widget_params.routing_id, widget_params.hidden,
        render_frame->render_view_->screen_info(), compositor_deps, web_frame);
    // TODO(avi): The main frame re-uses the RenderViewImpl as its widget, so
    // avoid double-registering the frame as an observer.
    // https://crbug.com/545684
    if (web_frame->parent()) {
      // TODO(kenrb): Observing shouldn't be necessary when we sort out
      // WasShown and WasHidden, separating page-level visibility from
      // frame-level visibility.
      render_frame->render_widget_->RegisterRenderFrame(render_frame);
    }
  }

  render_frame->Initialize();
}

// static
RenderFrame* RenderFrame::FromWebFrame(blink::WebFrame* web_frame) {
  return RenderFrameImpl::FromWebFrame(web_frame);
}

// static
RenderFrameImpl* RenderFrameImpl::FromWebFrame(blink::WebFrame* web_frame) {
  FrameMap::iterator iter = g_frame_map.Get().find(web_frame);
  if (iter != g_frame_map.Get().end())
    return iter->second;
  return NULL;
}

// static
void RenderFrameImpl::InstallCreateHook(
    CreateRenderFrameImplFunction create_render_frame_impl) {
  CHECK(!g_create_render_frame_impl);
  g_create_render_frame_impl = create_render_frame_impl;
}

// static
void RenderFrameImpl::SetConsoleLogMessageHandler(ConsoleLogMessageHandlerFunction handler) {
  g_console_log_message_handler = handler;
}

// static
blink::WebFrame* RenderFrameImpl::ResolveOpener(int opener_frame_routing_id,
                                                int* opener_view_routing_id) {
  if (opener_view_routing_id)
    *opener_view_routing_id = MSG_ROUTING_NONE;

  if (opener_frame_routing_id == MSG_ROUTING_NONE)
    return nullptr;

  // Opener routing ID could refer to either a RenderFrameProxy or a
  // RenderFrame, so need to check both.
  RenderFrameProxy* opener_proxy =
      RenderFrameProxy::FromRoutingID(opener_frame_routing_id);
  if (opener_proxy) {
    if (opener_view_routing_id)
      *opener_view_routing_id = opener_proxy->render_view()->GetRoutingID();

    // TODO(nasko,alexmos): This check won't be needed once swappedout:// is
    // gone.
    if (opener_proxy->IsMainFrameDetachedFromTree()) {
      DCHECK(!SiteIsolationPolicy::IsSwappedOutStateForbidden());
      return opener_proxy->render_view()->webview()->mainFrame();
    } else {
      return opener_proxy->web_frame();
    }
  }

  RenderFrameImpl* opener_frame =
      RenderFrameImpl::FromRoutingID(opener_frame_routing_id);
  if (opener_frame) {
    if (opener_view_routing_id)
      *opener_view_routing_id = opener_frame->render_view()->GetRoutingID();
    return opener_frame->GetWebFrame();
  }

  return nullptr;
}

// RenderFrameImpl ----------------------------------------------------------
RenderFrameImpl::RenderFrameImpl(const CreateParams& params)
    : frame_(NULL),
      is_main_frame_(true),
      in_browser_initiated_detach_(false),
      in_frame_tree_(false),
      render_view_(params.render_view->AsWeakPtr()),
      routing_id_(params.routing_id),
      is_swapped_out_(false),
      render_frame_proxy_(NULL),
      is_detaching_(false),
      proxy_routing_id_(MSG_ROUTING_NONE),
#if defined(ENABLE_PLUGINS)
      plugin_power_saver_helper_(nullptr),
#endif
      cookie_jar_(this),
      selection_text_offset_(0),
      selection_range_(gfx::Range::InvalidRange()),
      handling_select_range_(false),
      notification_permission_dispatcher_(NULL),
      web_user_media_client_(NULL),
      media_permission_dispatcher_(NULL),
      midi_dispatcher_(NULL),
#if defined(OS_ANDROID)
      media_player_manager_(NULL),
      media_session_manager_(NULL),
#endif
#if defined(ENABLE_BROWSER_CDMS)
      cdm_manager_(NULL),
#endif
#if defined(VIDEO_HOLE)
      contains_media_player_(false),
#endif
      devtools_agent_(nullptr),
      wakelock_dispatcher_(nullptr),
      geolocation_dispatcher_(NULL),
      push_messaging_dispatcher_(NULL),
      presentation_dispatcher_(NULL),
      screen_orientation_dispatcher_(NULL),
      manifest_manager_(NULL),
      accessibility_mode_(AccessibilityModeOff),
      renderer_accessibility_(NULL),
      media_player_delegate_(NULL),
      is_using_lofi_(false),
      is_pasting_(false),
      weak_factory_(this) {
  std::pair<RoutingIDFrameMap::iterator, bool> result =
      g_routing_id_frame_map.Get().insert(std::make_pair(routing_id_, this));
  CHECK(result.second) << "Inserting a duplicate item.";

  RenderThread::Get()->AddRoute(routing_id_, this);

  render_view_->RegisterRenderFrame(this);

  // Everything below subclasses RenderFrameObserver and is automatically
  // deleted when the RenderFrame gets deleted.
#if defined(OS_ANDROID)
  new GinJavaBridgeDispatcher(this);
#endif

#if defined(ENABLE_PLUGINS)
  // Manages its own lifetime.
  plugin_power_saver_helper_ = new PluginPowerSaverHelper(this);
#endif

  manifest_manager_ = new ManifestManager(this);
}

RenderFrameImpl::~RenderFrameImpl() {
  FOR_EACH_OBSERVER(RenderFrameObserver, observers_, RenderFrameGone());
  FOR_EACH_OBSERVER(RenderFrameObserver, observers_, OnDestruct());

  base::trace_event::TraceLog::GetInstance()->RemoveProcessLabel(routing_id_);

#if defined(VIDEO_HOLE)
  if (contains_media_player_)
    render_view_->UnregisterVideoHoleFrame(this);
#endif

  if (is_main_frame_) {
    // When using swapped out frames, RenderFrameProxy is owned by
    // RenderFrameImpl in the case it is the main frame. Ensure it is deleted
    // along with this object.
    if (render_frame_proxy_ &&
        !SiteIsolationPolicy::IsSwappedOutStateForbidden()) {
      // The following method calls back into this object and clears
      // |render_frame_proxy_|.
      render_frame_proxy_->frameDetached(
          blink::WebRemoteFrameClient::DetachType::Remove);
    }

    // Ensure the RenderView doesn't point to this object, once it is destroyed.
    // TODO(nasko): Add a check that the |main_render_frame_| of |render_view_|
    // is |this|, once the object is no longer leaked.
    // See https://crbug.com/464764.
    render_view_->main_render_frame_ = nullptr;
  }

  render_view_->UnregisterRenderFrame(this);
  g_routing_id_frame_map.Get().erase(routing_id_);
  RenderThread::Get()->RemoveRoute(routing_id_);
}

void RenderFrameImpl::BindToWebFrame(blink::WebLocalFrame* web_frame) {
  DCHECK(!frame_);

  std::pair<FrameMap::iterator, bool> result = g_frame_map.Get().insert(
      std::make_pair(web_frame, this));
  CHECK(result.second) << "Inserting a duplicate item.";

  frame_ = web_frame;
}

void RenderFrameImpl::Initialize() {
  is_main_frame_ = !frame_->parent();

  RenderFrameImpl* parent_frame = RenderFrameImpl::FromWebFrame(
      frame_->parent());
  if (parent_frame)
    is_using_lofi_ = parent_frame->IsUsingLoFi();

  bool is_tracing = false;
  TRACE_EVENT_CATEGORY_GROUP_ENABLED("navigation", &is_tracing);
  if (is_tracing) {
    int parent_id = GetRoutingIdForFrameOrProxy(frame_->parent());
    TRACE_EVENT2("navigation", "RenderFrameImpl::Initialize",
                 "id", routing_id_,
                 "parent", parent_id);
  }

  if (IsMainFrame() &&
      RenderProcess::current()->GetEnabledBindings() & BINDINGS_POLICY_WEB_UI) {
    EnableMojoBindings();
  }

#if defined(ENABLE_PLUGINS)
  new PepperBrowserConnection(this);
#endif
  new SharedWorkerRepository(this);

  if (IsLocalRoot() && !is_swapped_out_) {
    // DevToolsAgent is a RenderFrameObserver, and will destruct itself
    // when |this| is deleted.
    devtools_agent_ = new DevToolsAgent(this);
  }

  RegisterMojoServices();

  // We delay calling this until we have the WebFrame so that any observer or
  // embedder can call GetWebFrame on any RenderFrame.
  GetContentClient()->renderer()->RenderFrameCreated(this);
}

RenderWidget* RenderFrameImpl::GetRenderWidget() {
  RenderFrameImpl* local_root =
      RenderFrameImpl::FromWebFrame(frame_->localRoot());
  return local_root->render_widget_.get();
}

#if defined(ENABLE_PLUGINS)
void RenderFrameImpl::PepperPluginCreated(RendererPpapiHost* host) {
  FOR_EACH_OBSERVER(RenderFrameObserver, observers_,
                    DidCreatePepperPlugin(host));
  if (host->GetPluginName() == kFlashPluginName) {
    RenderThread::Get()->RecordAction(
        base::UserMetricsAction("FrameLoadWithFlash"));
  }
}

void RenderFrameImpl::PepperDidChangeCursor(
    PepperPluginInstanceImpl* instance,
    const blink::WebCursorInfo& cursor) {
  // Update the cursor appearance immediately if the requesting plugin is the
  // one which receives the last mouse event. Otherwise, the new cursor won't be
  // picked up until the plugin gets the next input event. That is bad if, e.g.,
  // the plugin would like to set an invisible cursor when there isn't any user
  // input for a while.
  if (instance == render_view_->pepper_last_mouse_event_target())
    GetRenderWidget()->didChangeCursor(cursor);
}

void RenderFrameImpl::PepperDidReceiveMouseEvent(
    PepperPluginInstanceImpl* instance) {
  render_view_->set_pepper_last_mouse_event_target(instance);
}

void RenderFrameImpl::PepperTextInputTypeChanged(
    PepperPluginInstanceImpl* instance) {
  if (instance != render_view_->focused_pepper_plugin())
    return;

  GetRenderWidget()->UpdateTextInputState(ShowIme::HIDE_IME,
                                          ChangeSource::FROM_NON_IME);

  FocusedNodeChangedForAccessibility(WebNode());
}

void RenderFrameImpl::PepperCaretPositionChanged(
    PepperPluginInstanceImpl* instance) {
  if (instance != render_view_->focused_pepper_plugin())
    return;
  GetRenderWidget()->UpdateSelectionBounds();
}

void RenderFrameImpl::PepperCancelComposition(
    PepperPluginInstanceImpl* instance) {
  if (instance != render_view_->focused_pepper_plugin())
    return;
  Send(new InputHostMsg_ImeCancelComposition(render_view_->GetRoutingID()));
#if defined(OS_MACOSX) || defined(USE_AURA)
  GetRenderWidget()->UpdateCompositionInfo(true);
#endif
}

void RenderFrameImpl::PepperSelectionChanged(
    PepperPluginInstanceImpl* instance) {
  if (instance != render_view_->focused_pepper_plugin())
    return;
  SyncSelectionIfRequired();
}

RenderWidgetFullscreenPepper* RenderFrameImpl::CreatePepperFullscreenContainer(
    PepperPluginInstanceImpl* plugin) {
  GURL active_url;
  if (render_view_->webview() && render_view_->webview()->mainFrame())
    active_url = GURL(render_view_->webview()->mainFrame()->document().url());
  RenderWidgetFullscreenPepper* widget = RenderWidgetFullscreenPepper::Create(
      GetRenderWidget()->routing_id(), GetRenderWidget()->compositor_deps(),
      plugin, active_url, GetRenderWidget()->screenInfo());
  widget->show(blink::WebNavigationPolicyIgnore);
  return widget;
}

bool RenderFrameImpl::IsPepperAcceptingCompositionEvents() const {
  if (!render_view_->focused_pepper_plugin())
    return false;
  return render_view_->focused_pepper_plugin()->
      IsPluginAcceptingCompositionEvents();
}

void RenderFrameImpl::PluginCrashed(const base::FilePath& plugin_path,
                                   base::ProcessId plugin_pid) {
  // TODO(jam): dispatch this IPC in RenderFrameHost and switch to use
  // routing_id_ as a result.
  Send(new FrameHostMsg_PluginCrashed(routing_id_, plugin_path, plugin_pid));
}

void RenderFrameImpl::SimulateImeSetComposition(
    const base::string16& text,
    const std::vector<blink::WebCompositionUnderline>& underlines,
    int selection_start,
    int selection_end) {
  render_view_->OnImeSetComposition(
      text, underlines, selection_start, selection_end);
}

void RenderFrameImpl::SimulateImeConfirmComposition(
    const base::string16& text,
    const gfx::Range& replacement_range) {
  render_view_->OnImeConfirmComposition(text, replacement_range, false);
}

void RenderFrameImpl::OnImeSetComposition(
    const base::string16& text,
    const std::vector<blink::WebCompositionUnderline>& underlines,
    int selection_start,
    int selection_end) {
  // When a PPAPI plugin has focus, we bypass WebKit.
  if (!IsPepperAcceptingCompositionEvents()) {
    pepper_composition_text_ = text;
  } else {
    // TODO(kinaba) currently all composition events are sent directly to
    // plugins. Use DOM event mechanism after WebKit is made aware about
    // plugins that support composition.
    // The code below mimics the behavior of WebCore::Editor::setComposition.

    // Empty -> nonempty: composition started.
    if (pepper_composition_text_.empty() && !text.empty()) {
      render_view_->focused_pepper_plugin()->HandleCompositionStart(
          base::string16());
    }
    // Nonempty -> empty: composition canceled.
    if (!pepper_composition_text_.empty() && text.empty()) {
      render_view_->focused_pepper_plugin()->HandleCompositionEnd(
          base::string16());
    }
    pepper_composition_text_ = text;
    // Nonempty: composition is ongoing.
    if (!pepper_composition_text_.empty()) {
      render_view_->focused_pepper_plugin()->HandleCompositionUpdate(
          pepper_composition_text_, underlines, selection_start,
          selection_end);
    }
  }
}

void RenderFrameImpl::OnImeConfirmComposition(
    const base::string16& text,
    const gfx::Range& replacement_range,
    bool keep_selection) {
  // When a PPAPI plugin has focus, we bypass WebKit.
  // Here, text.empty() has a special meaning. It means to commit the last
  // update of composition text (see
  // RenderWidgetHost::ImeConfirmComposition()).
  const base::string16& last_text = text.empty() ? pepper_composition_text_
                                                 : text;

  // last_text is empty only when both text and pepper_composition_text_ is.
  // Ignore it.
  if (last_text.empty())
    return;

  if (!IsPepperAcceptingCompositionEvents()) {
    base::i18n::UTF16CharIterator iterator(&last_text);
    int32_t i = 0;
    while (iterator.Advance()) {
      blink::WebKeyboardEvent char_event;
      char_event.type = blink::WebInputEvent::Char;
      char_event.timeStampSeconds = base::Time::Now().ToDoubleT();
      char_event.modifiers = 0;
      char_event.windowsKeyCode = last_text[i];
      char_event.nativeKeyCode = last_text[i];

      const int32_t char_start = i;
      for (; i < iterator.array_pos(); ++i) {
        char_event.text[i - char_start] = last_text[i];
        char_event.unmodifiedText[i - char_start] = last_text[i];
      }

      if (GetRenderWidget()->webwidget())
        GetRenderWidget()->webwidget()->handleInputEvent(char_event);
    }
  } else {
    // Mimics the order of events sent by WebKit.
    // See WebCore::Editor::setComposition() for the corresponding code.
    render_view_->focused_pepper_plugin()->HandleCompositionEnd(last_text);
    render_view_->focused_pepper_plugin()->HandleTextInput(last_text);
  }
  pepper_composition_text_.clear();
}
#endif  // defined(ENABLE_PLUGINS)

MediaStreamDispatcher* RenderFrameImpl::GetMediaStreamDispatcher() {
  if (!web_user_media_client_)
    InitializeUserMediaClient();
  return web_user_media_client_ ?
      web_user_media_client_->media_stream_dispatcher() : NULL;
}

bool RenderFrameImpl::Send(IPC::Message* message) {
  if (is_detaching_) {
    delete message;
    return false;
  }
  if (is_swapped_out_) {
    if (!SwappedOutMessages::CanSendWhileSwappedOut(message)) {
      delete message;
      return false;
    }
  }

  return RenderThread::Get()->Send(message);
}

#if defined(OS_MACOSX) || defined(OS_ANDROID)
void RenderFrameImpl::DidHideExternalPopupMenu() {
  // We need to clear external_popup_menu_ as soon as ExternalPopupMenu::close
  // is called. Otherwise, createExternalPopupMenu() for new popup will fail.
  external_popup_menu_.reset();
}
#endif

bool RenderFrameImpl::OnMessageReceived(const IPC::Message& msg) {
  // We may get here while detaching, when the WebFrame has been deleted.  Do
  // not process any messages in this state.
  if (!frame_)
    return false;

  // TODO(kenrb): document() should not be null, but as a transitional step
  // we have RenderFrameProxy 'wrapping' a RenderFrameImpl, passing messages
  // to this method. This happens for a top-level remote frame, where a
  // document-less RenderFrame is replaced by a RenderFrameProxy but kept
  // around and is still able to receive messages.
  if (!frame_->document().isNull())
    GetContentClient()->SetActiveURL(frame_->document().url());

  base::ObserverListBase<RenderFrameObserver>::Iterator it(&observers_);
  RenderFrameObserver* observer;
  while ((observer = it.GetNext()) != NULL) {
    if (observer->OnMessageReceived(msg))
      return true;
  }

  bool handled = true;
  IPC_BEGIN_MESSAGE_MAP(RenderFrameImpl, msg)
    IPC_MESSAGE_HANDLER(FrameMsg_Navigate, OnNavigate)
    IPC_MESSAGE_HANDLER(FrameMsg_BeforeUnload, OnBeforeUnload)
    IPC_MESSAGE_HANDLER(FrameMsg_SwapOut, OnSwapOut)
    IPC_MESSAGE_HANDLER(FrameMsg_Delete, OnDeleteFrame)
    IPC_MESSAGE_HANDLER(FrameMsg_Stop, OnStop)
    IPC_MESSAGE_HANDLER(FrameMsg_ContextMenuClosed, OnContextMenuClosed)
    IPC_MESSAGE_HANDLER(FrameMsg_CustomContextMenuAction,
                        OnCustomContextMenuAction)
    IPC_MESSAGE_HANDLER(InputMsg_Undo, OnUndo)
    IPC_MESSAGE_HANDLER(InputMsg_Redo, OnRedo)
    IPC_MESSAGE_HANDLER(InputMsg_Cut, OnCut)
    IPC_MESSAGE_HANDLER(InputMsg_Copy, OnCopy)
    IPC_MESSAGE_HANDLER(InputMsg_Paste, OnPaste)
    IPC_MESSAGE_HANDLER(InputMsg_PasteAndMatchStyle, OnPasteAndMatchStyle)
    IPC_MESSAGE_HANDLER(InputMsg_Delete, OnDelete)
    IPC_MESSAGE_HANDLER(InputMsg_SelectAll, OnSelectAll)
    IPC_MESSAGE_HANDLER(InputMsg_SelectRange, OnSelectRange)
    IPC_MESSAGE_HANDLER(InputMsg_AdjustSelectionByCharacterOffset,
                        OnAdjustSelectionByCharacterOffset)
    IPC_MESSAGE_HANDLER(InputMsg_Unselect, OnUnselect)
    IPC_MESSAGE_HANDLER(InputMsg_MoveRangeSelectionExtent,
                        OnMoveRangeSelectionExtent)
    IPC_MESSAGE_HANDLER(InputMsg_Replace, OnReplace)
    IPC_MESSAGE_HANDLER(InputMsg_ReplaceMisspelling, OnReplaceMisspelling)
    IPC_MESSAGE_HANDLER(InputMsg_ExtendSelectionAndDelete,
                        OnExtendSelectionAndDelete)
    IPC_MESSAGE_HANDLER(InputMsg_SetCompositionFromExistingText,
                        OnSetCompositionFromExistingText)
    IPC_MESSAGE_HANDLER(InputMsg_ExecuteNoValueEditCommand,
                        OnExecuteNoValueEditCommand)
    IPC_MESSAGE_HANDLER(FrameMsg_CSSInsertRequest, OnCSSInsertRequest)
    IPC_MESSAGE_HANDLER(FrameMsg_AddMessageToConsole, OnAddMessageToConsole)
    IPC_MESSAGE_HANDLER(FrameMsg_JavaScriptExecuteRequest,
                        OnJavaScriptExecuteRequest)
    IPC_MESSAGE_HANDLER(FrameMsg_JavaScriptExecuteRequestForTests,
                        OnJavaScriptExecuteRequestForTests)
    IPC_MESSAGE_HANDLER(FrameMsg_JavaScriptExecuteRequestInIsolatedWorld,
                        OnJavaScriptExecuteRequestInIsolatedWorld)
    IPC_MESSAGE_HANDLER(FrameMsg_VisualStateRequest,
                        OnVisualStateRequest)
    IPC_MESSAGE_HANDLER(FrameMsg_SetEditableSelectionOffsets,
                        OnSetEditableSelectionOffsets)
    IPC_MESSAGE_HANDLER(FrameMsg_Reload, OnReload)
    IPC_MESSAGE_HANDLER(FrameMsg_TextSurroundingSelectionRequest,
                        OnTextSurroundingSelectionRequest)
    IPC_MESSAGE_HANDLER(FrameMsg_SetAccessibilityMode,
                        OnSetAccessibilityMode)
    IPC_MESSAGE_HANDLER(AccessibilityMsg_SnapshotTree,
                        OnSnapshotAccessibilityTree)
    IPC_MESSAGE_HANDLER(FrameMsg_UpdateOpener, OnUpdateOpener)
    IPC_MESSAGE_HANDLER(FrameMsg_CommitNavigation, OnCommitNavigation)
    IPC_MESSAGE_HANDLER(FrameMsg_DidUpdateSandboxFlags, OnDidUpdateSandboxFlags)
    IPC_MESSAGE_HANDLER(FrameMsg_SetFrameOwnerProperties,
                        OnSetFrameOwnerProperties)
    IPC_MESSAGE_HANDLER(FrameMsg_AdvanceFocus, OnAdvanceFocus)
    IPC_MESSAGE_HANDLER(FrameMsg_SetFocusedFrame, OnSetFocusedFrame)
    IPC_MESSAGE_HANDLER(FrameMsg_SetTextTrackSettings,
                        OnTextTrackSettingsChanged)
    IPC_MESSAGE_HANDLER(FrameMsg_PostMessageEvent, OnPostMessageEvent)
    IPC_MESSAGE_HANDLER(FrameMsg_FailedNavigation, OnFailedNavigation)
    IPC_MESSAGE_HANDLER(FrameMsg_GetSavableResourceLinks,
                        OnGetSavableResourceLinks)
    IPC_MESSAGE_HANDLER(FrameMsg_GetSerializedHtmlWithLocalLinks,
                        OnGetSerializedHtmlWithLocalLinks)
    IPC_MESSAGE_HANDLER(FrameMsg_SerializeAsMHTML, OnSerializeAsMHTML)
#if defined(OS_ANDROID)
    IPC_MESSAGE_HANDLER(FrameMsg_SelectPopupMenuItems, OnSelectPopupMenuItems)
#elif defined(OS_MACOSX)
    IPC_MESSAGE_HANDLER(FrameMsg_SelectPopupMenuItem, OnSelectPopupMenuItem)
    IPC_MESSAGE_HANDLER(InputMsg_CopyToFindPboard, OnCopyToFindPboard)
#endif
  IPC_END_MESSAGE_MAP()

  return handled;
}

void RenderFrameImpl::OnNavigate(
    const CommonNavigationParams& common_params,
    const StartNavigationParams& start_params,
    const RequestNavigationParams& request_params) {
  // If this RenderFrame is going to replace a RenderFrameProxy, it is possible
  // that the proxy was detached before this navigation request was received.
  // In that case, abort the navigation.  See https://crbug.com/526304 and
  // https://crbug.com/568676.
  // TODO(nasko, alexmos): Eventually, the browser process will send an IPC to
  // clean this frame up after https://crbug.com/548275 is fixed.
  if (proxy_routing_id_ != MSG_ROUTING_NONE) {
    RenderFrameProxy* proxy =
        RenderFrameProxy::FromRoutingID(proxy_routing_id_);
    if (!proxy)
      return;
  }

  RenderThreadImpl* render_thread_impl = RenderThreadImpl::current();
  // Can be NULL in tests.
  if (render_thread_impl)
    render_thread_impl->GetRendererScheduler()->OnNavigationStarted();
  DCHECK(!IsBrowserSideNavigationEnabled());
  TRACE_EVENT2("navigation", "RenderFrameImpl::OnNavigate", "id", routing_id_,
               "url", common_params.url.possibly_invalid_spec());
  NavigateInternal(common_params, start_params, request_params,
                   scoped_ptr<StreamOverrideParameters>());
}

void RenderFrameImpl::NavigateToSwappedOutURL() {
  // We use loadRequest instead of loadHTMLString because the former commits
  // synchronously.  Otherwise a new navigation can interrupt the navigation
  // to kSwappedOutURL. If that happens to be to the page we had been
  // showing, then WebKit will never send a commit and we'll be left spinning.
  // Set the is_swapped_out_ bit to true, so IPC filtering is in effect and
  // the navigation to swappedout:// is not announced to the browser side.
  is_swapped_out_ = true;
  GURL swappedOutURL(kSwappedOutURL);
  WebURLRequest request(swappedOutURL);
  frame_->loadRequest(request);
}

void RenderFrameImpl::BindServiceRegistry(
    mojo::InterfaceRequest<mojo::ServiceProvider> services,
    mojo::ServiceProviderPtr exposed_services) {
  service_registry_.Bind(std::move(services));
  service_registry_.BindRemoteServiceProvider(std::move(exposed_services));
}

ManifestManager* RenderFrameImpl::manifest_manager() {
  return manifest_manager_;
}

void RenderFrameImpl::SetPendingNavigationParams(
    scoped_ptr<NavigationParams> navigation_params) {
  pending_navigation_params_ = std::move(navigation_params);
}

void RenderFrameImpl::OnBeforeUnload() {
  TRACE_EVENT1("navigation", "RenderFrameImpl::OnBeforeUnload",
               "id", routing_id_);
  // TODO(creis): Right now, this is only called on the main frame.  Make the
  // browser process send dispatchBeforeUnloadEvent to every frame that needs
  // it.
  CHECK(!frame_->parent());

  base::TimeTicks before_unload_start_time = base::TimeTicks::Now();
  bool proceed = frame_->dispatchBeforeUnloadEvent();
  base::TimeTicks before_unload_end_time = base::TimeTicks::Now();
  Send(new FrameHostMsg_BeforeUnload_ACK(routing_id_, proceed,
                                         before_unload_start_time,
                                         before_unload_end_time));
}

void RenderFrameImpl::OnSwapOut(
    int proxy_routing_id,
    bool is_loading,
    const FrameReplicationState& replicated_frame_state) {
  TRACE_EVENT1("navigation", "RenderFrameImpl::OnSwapOut", "id", routing_id_);
  RenderFrameProxy* proxy = NULL;
  bool swapped_out_forbidden =
      SiteIsolationPolicy::IsSwappedOutStateForbidden();

  // This codepath should only be hit for subframes when in --site-per-process.
  CHECK(is_main_frame_ || SiteIsolationPolicy::AreCrossProcessFramesPossible());

  // Only run unload if we're not swapped out yet, but send the ack either way.
  if (!is_swapped_out_) {
    // Swap this RenderFrame out so the frame can navigate to a page rendered by
    // a different process.  This involves running the unload handler and
    // clearing the page.  We also allow this process to exit if there are no
    // other active RenderFrames in it.

    // Send an UpdateState message before we get swapped out.
    if (SiteIsolationPolicy::UseSubframeNavigationEntries())
      SendUpdateState();
    else
      render_view_->SendUpdateState();

    // If we need a proxy to replace this, create it now so its routing id is
    // registered for receiving IPC messages.
    if (proxy_routing_id != MSG_ROUTING_NONE) {
      proxy = RenderFrameProxy::CreateProxyToReplaceFrame(
          this, proxy_routing_id, replicated_frame_state.scope);
    }

    // Synchronously run the unload handler before sending the ACK.
    // TODO(creis): Call dispatchUnloadEvent unconditionally here to support
    // unload on subframes as well.
    if (is_main_frame_)
      frame_->dispatchUnloadEvent();

    // Swap out and stop sending any IPC messages that are not ACKs.
    if (is_main_frame_)
      render_view_->SetSwappedOut(true);
    is_swapped_out_ = true;

    // Set the proxy here, since OnStop() below could cause an onload event
    // handler to execute, which could trigger code such as
    // willCheckAndDispatchMessageEvent() that needs the proxy.
    if (proxy)
      set_render_frame_proxy(proxy);

    // Now that we're swapped out and filtering IPC messages, stop loading to
    // ensure that no other in-progress navigation continues.  We do this here
    // to avoid sending a DidStopLoading message to the browser process.
    // TODO(creis): Should we be stopping all frames here and using
    // StopAltErrorPageFetcher with RenderView::OnStop, or just stopping this
    // frame?
    if (!swapped_out_forbidden)
      OnStop();

    // Transfer settings such as initial drawing parameters to the remote frame,
    // if one is created, that will replace this frame.
    if (!is_main_frame_ && proxy)
      proxy->web_frame()->initializeFromFrame(frame_);

    // Replace the page with a blank dummy URL. The unload handler will not be
    // run a second time, thanks to a check in FrameLoader::stopLoading.
    // TODO(creis): Need to add a better way to do this that avoids running the
    // beforeunload handler. For now, we just run it a second time silently.
    if (!swapped_out_forbidden)
      NavigateToSwappedOutURL();

    // Let WebKit know that this view is hidden so it can drop resources and
    // stop compositing.
    // TODO(creis): Support this for subframes as well.
    if (is_main_frame_) {
      render_view_->webview()->setVisibilityState(
          blink::WebPageVisibilityStateHidden, false);
    }
  }

  // It is now safe to show modal dialogs again.
  // TODO(creis): Deal with modal dialogs from subframes.
  if (is_main_frame_)
    render_view_->suppress_dialogs_until_swap_out_ = false;

  Send(new FrameHostMsg_SwapOut_ACK(routing_id_));

  RenderViewImpl* render_view = render_view_.get();
  bool is_main_frame = is_main_frame_;

  // Now that all of the cleanup is complete and the browser side is notified,
  // start using the RenderFrameProxy, if one is created.
  if (proxy && swapped_out_forbidden) {
    // The swap call deletes this RenderFrame via frameDetached.  Do not access
    // any members after this call.
    // TODO(creis): WebFrame::swap() can return false.  Most of those cases
    // should be due to the frame being detached during unload (in which case
    // the necessary cleanup has happened anyway), but it might be possible for
    // it to return false without detaching.  Catch those cases below to track
    // down https://crbug.com/575245.
    frame_->swap(proxy->web_frame());

    // For main frames, the swap should have cleared the RenderView's pointer to
    // this frame.
    if (is_main_frame)
      CHECK(!render_view->main_render_frame_);

    if (is_loading)
      proxy->OnDidStartLoading();
  }

  // In --site-per-process, initialize the WebRemoteFrame with the replication
  // state passed by the process that is now rendering the frame.
  // TODO(alexmos): We cannot yet do this for swapped-out main frames, because
  // in that case we leave the LocalFrame as the main frame visible to Blink
  // and don't call swap() above. Because swap() is what creates a RemoteFrame
  // in proxy->web_frame(), the RemoteFrame will not exist for main frames.
  // When we do an unconditional swap for all frames, we can remove
  // !is_main_frame below.
  if (proxy && swapped_out_forbidden)
    proxy->SetReplicatedState(replicated_frame_state);

  // Safe to exit if no one else is using the process.
  // TODO(nasko): Remove the dependency on RenderViewImpl here and ref count
  // the process based on the lifetime of this RenderFrameImpl object.
  if (is_main_frame) {
    render_view->WasSwappedOut();
  }
}

void RenderFrameImpl::OnDeleteFrame() {
  // TODO(nasko): If this message is received right after a commit has
  // swapped a RenderFrameProxy with this RenderFrame, the proxy needs to be
  // recreated in addition to the RenderFrame being deleted.
  // See https://crbug.com/569683 for details.
  in_browser_initiated_detach_ = true;

  // This will result in a call to RendeFrameImpl::frameDetached, which
  // deletes the object. Do not access |this| after detach.
  frame_->detach();
}

void RenderFrameImpl::OnContextMenuClosed(
    const CustomContextMenuContext& custom_context) {
  if (custom_context.request_id) {
    // External request, should be in our map.
    ContextMenuClient* client =
        pending_context_menus_.Lookup(custom_context.request_id);
    if (client) {
      client->OnMenuClosed(custom_context.request_id);
      pending_context_menus_.Remove(custom_context.request_id);
    }
  } else {
    if (custom_context.link_followed.is_valid())
        frame_->sendPings(context_menu_node_, custom_context.link_followed);
    // Internal request, forward to WebKit.
    context_menu_node_.reset();
  }

  render_view()->webview()->didCloseContextMenu();
}

void RenderFrameImpl::OnCustomContextMenuAction(
    const CustomContextMenuContext& custom_context,
    unsigned action) {
  if (custom_context.request_id) {
    // External context menu request, look in our map.
    ContextMenuClient* client =
        pending_context_menus_.Lookup(custom_context.request_id);
    if (client)
      client->OnMenuAction(custom_context.request_id, action);
  } else {
    // Internal request, forward to WebKit.
    render_view_->webview()->performCustomContextMenuAction(action);
  }
}

void RenderFrameImpl::OnUndo() {
  frame_->executeCommand(WebString::fromUTF8("Undo"), GetFocusedElement());
}

void RenderFrameImpl::OnRedo() {
  frame_->executeCommand(WebString::fromUTF8("Redo"), GetFocusedElement());
}

void RenderFrameImpl::OnCut() {
  base::AutoReset<bool> handling_select_range(&handling_select_range_, true);
  frame_->executeCommand(WebString::fromUTF8("Cut"), GetFocusedElement());
}

void RenderFrameImpl::OnCopy() {
  base::AutoReset<bool> handling_select_range(&handling_select_range_, true);
  WebNode current_node = context_menu_node_.isNull() ?
      GetFocusedElement() : context_menu_node_;
  frame_->executeCommand(WebString::fromUTF8("Copy"), current_node);
}

void RenderFrameImpl::OnPaste() {
  base::AutoReset<bool> handling_select_range(&handling_select_range_, true);
  base::AutoReset<bool> handling_paste(&is_pasting_, true);
  frame_->executeCommand(WebString::fromUTF8("Paste"), GetFocusedElement());
}

void RenderFrameImpl::OnPasteAndMatchStyle() {
  base::AutoReset<bool> handling_select_range(&handling_select_range_, true);
  frame_->executeCommand(
      WebString::fromUTF8("PasteAndMatchStyle"), GetFocusedElement());
}

#if defined(OS_MACOSX)
void RenderFrameImpl::OnCopyToFindPboard() {
  // Since the find pasteboard supports only plain text, this can be simpler
  // than the |OnCopy()| case.
  if (frame_->hasSelection()) {
    base::string16 selection = frame_->selectionAsText();
    RenderThread::Get()->Send(
        new ClipboardHostMsg_FindPboardWriteStringAsync(selection));
  }
}
#endif

void RenderFrameImpl::OnDelete() {
  frame_->executeCommand(WebString::fromUTF8("Delete"), GetFocusedElement());
}

void RenderFrameImpl::OnSelectAll() {
  base::AutoReset<bool> handling_select_range(&handling_select_range_, true);
  frame_->executeCommand(WebString::fromUTF8("SelectAll"), GetFocusedElement());
}

void RenderFrameImpl::OnSelectRange(const gfx::Point& base,
                                    const gfx::Point& extent) {
  // This IPC is dispatched by RenderWidgetHost, so use its routing id.
  Send(new InputHostMsg_SelectRange_ACK(GetRenderWidget()->routing_id()));

  base::AutoReset<bool> handling_select_range(&handling_select_range_, true);
  frame_->selectRange(base, extent);
}

void RenderFrameImpl::OnAdjustSelectionByCharacterOffset(int start_adjust,
                                                         int end_adjust) {
  size_t start, length;
  if (!GetRenderWidget()->webwidget()->caretOrSelectionRange(
      &start, &length)) {
    return;
  }

  // Sanity checks to disallow empty and out of range selections.
  if (start_adjust - end_adjust > static_cast<int>(length)
      || static_cast<int>(start) + start_adjust < 0) {
    return;
  }

  // A negative adjust amount moves the selection towards the beginning of
  // the document, a positive amount moves the selection towards the end of
  // the document.
  start += start_adjust;
  length += end_adjust - start_adjust;

  base::AutoReset<bool> handling_select_range(&handling_select_range_, true);
  frame_->selectRange(WebRange::fromDocumentRange(frame_, start, length));
}

void RenderFrameImpl::OnUnselect() {
  base::AutoReset<bool> handling_select_range(&handling_select_range_, true);
  frame_->executeCommand(WebString::fromUTF8("Unselect"), GetFocusedElement());
}

void RenderFrameImpl::OnMoveRangeSelectionExtent(const gfx::Point& point) {
  // This IPC is dispatched by RenderWidgetHost, so use its routing id.
  Send(new InputHostMsg_MoveRangeSelectionExtent_ACK(
      GetRenderWidget()->routing_id()));

  base::AutoReset<bool> handling_select_range(&handling_select_range_, true);
  frame_->moveRangeSelectionExtent(point);
}

void RenderFrameImpl::OnReplace(const base::string16& text) {
  if (!frame_->hasSelection())
    frame_->selectWordAroundCaret();

  frame_->replaceSelection(text);
  SyncSelectionIfRequired();
}

void RenderFrameImpl::OnReplaceMisspelling(const base::string16& text) {
  if (!frame_->hasSelection())
    return;

  frame_->replaceMisspelledRange(text);
}

void RenderFrameImpl::OnCSSInsertRequest(const std::string& css) {
  frame_->document().insertStyleSheet(WebString::fromUTF8(css));
}

void RenderFrameImpl::OnAddMessageToConsole(ConsoleMessageLevel level,
                                            const std::string& message) {
  AddMessageToConsole(level, message);
}

void RenderFrameImpl::OnJavaScriptExecuteRequest(
    const base::string16& jscript,
    int id,
    bool notify_result) {
  TRACE_EVENT_INSTANT0("test_tracing", "OnJavaScriptExecuteRequest",
                       TRACE_EVENT_SCOPE_THREAD);

  v8::HandleScope handle_scope(v8::Isolate::GetCurrent());
  v8::Local<v8::Value> result =
      frame_->executeScriptAndReturnValue(WebScriptSource(jscript));

  HandleJavascriptExecutionResult(jscript, id, notify_result, result);
}

void RenderFrameImpl::OnJavaScriptExecuteRequestForTests(
    const base::string16& jscript,
    int id,
    bool notify_result,
    bool has_user_gesture) {
  TRACE_EVENT_INSTANT0("test_tracing", "OnJavaScriptExecuteRequestForTests",
                       TRACE_EVENT_SCOPE_THREAD);

  // A bunch of tests expect to run code in the context of a user gesture, which
  // can grant additional privileges (e.g. the ability to create popups).
  scoped_ptr<blink::WebScopedUserGesture> gesture(
      has_user_gesture ? new blink::WebScopedUserGesture : nullptr);
  v8::HandleScope handle_scope(blink::mainThreadIsolate());
  v8::Local<v8::Value> result =
      frame_->executeScriptAndReturnValue(WebScriptSource(jscript));

  HandleJavascriptExecutionResult(jscript, id, notify_result, result);
}

void RenderFrameImpl::OnJavaScriptExecuteRequestInIsolatedWorld(
    const base::string16& jscript,
    int id,
    bool notify_result,
    int world_id) {
  TRACE_EVENT_INSTANT0("test_tracing",
                       "OnJavaScriptExecuteRequestInIsolatedWorld",
                       TRACE_EVENT_SCOPE_THREAD);

  if (world_id <= ISOLATED_WORLD_ID_GLOBAL ||
      world_id > ISOLATED_WORLD_ID_MAX) {
    // Return if the world_id is not valid. world_id is passed as a plain int
    // over IPC and needs to be verified here, in the IPC endpoint.
    NOTREACHED();
    return;
  }

  v8::HandleScope handle_scope(v8::Isolate::GetCurrent());
  WebScriptSource script = WebScriptSource(jscript);
  JavaScriptIsolatedWorldRequest* request = new JavaScriptIsolatedWorldRequest(
      id, notify_result, routing_id_, weak_factory_.GetWeakPtr());
  frame_->requestExecuteScriptInIsolatedWorld(world_id, &script, 1, 0, false,
                                              request);
}

RenderFrameImpl::JavaScriptIsolatedWorldRequest::JavaScriptIsolatedWorldRequest(
    int id,
    bool notify_result,
    int routing_id,
    base::WeakPtr<RenderFrameImpl> render_frame_impl)
    : id_(id),
      notify_result_(notify_result),
      routing_id_(routing_id),
      render_frame_impl_(render_frame_impl) {
}

RenderFrameImpl::JavaScriptIsolatedWorldRequest::
    ~JavaScriptIsolatedWorldRequest() {
}

void RenderFrameImpl::JavaScriptIsolatedWorldRequest::completed(
    const blink::WebVector<v8::Local<v8::Value>>& result) {
  if (!render_frame_impl_.get()) {
    return;
  }

  if (notify_result_) {
    base::ListValue list;
    if (!result.isEmpty()) {
      // It's safe to always use the main world context when converting
      // here. V8ValueConverterImpl shouldn't actually care about the
      // context scope, and it switches to v8::Object's creation context
      // when encountered. (from extensions/renderer/script_injection.cc)
      v8::Local<v8::Context> context =
          render_frame_impl_.get()->frame_->mainWorldScriptContext();
      v8::Context::Scope context_scope(context);
      V8ValueConverterImpl converter;
      converter.SetDateAllowed(true);
      converter.SetRegExpAllowed(true);
      for (const auto& value : result) {
        scoped_ptr<base::Value> result_value(
            converter.FromV8Value(value, context));
        list.Append(result_value ? std::move(result_value)
                                 : base::Value::CreateNullValue());
      }
    } else {
      list.Set(0, base::Value::CreateNullValue());
    }
    render_frame_impl_.get()->Send(
        new FrameHostMsg_JavaScriptExecuteResponse(routing_id_, id_, list));
  }

  delete this;
}

void RenderFrameImpl::HandleJavascriptExecutionResult(
    const base::string16& jscript,
    int id,
    bool notify_result,
    v8::Local<v8::Value> result) {
  if (notify_result) {
    base::ListValue list;
    if (!result.IsEmpty()) {
      v8::Local<v8::Context> context = frame_->mainWorldScriptContext();
      v8::Context::Scope context_scope(context);
      V8ValueConverterImpl converter;
      converter.SetDateAllowed(true);
      converter.SetRegExpAllowed(true);
      scoped_ptr<base::Value> result_value(
          converter.FromV8Value(result, context));
      list.Set(0, result_value ? std::move(result_value)
                               : base::Value::CreateNullValue());
    } else {
      list.Set(0, base::Value::CreateNullValue());
    }
    Send(new FrameHostMsg_JavaScriptExecuteResponse(routing_id_, id, list));
  }
}

void RenderFrameImpl::OnVisualStateRequest(uint64_t id) {
  GetRenderWidget()->QueueMessage(
      new FrameHostMsg_VisualStateResponse(routing_id_, id),
      MESSAGE_DELIVERY_POLICY_WITH_VISUAL_STATE);
}

void RenderFrameImpl::OnSetEditableSelectionOffsets(int start, int end) {
  base::AutoReset<bool> handling_select_range(&handling_select_range_, true);
  if (!GetRenderWidget()->ShouldHandleImeEvent())
    return;
  ImeEventGuard guard(GetRenderWidget());
  frame_->setEditableSelectionOffsets(start, end);
}

void RenderFrameImpl::OnSetCompositionFromExistingText(
    int start, int end,
    const std::vector<blink::WebCompositionUnderline>& underlines) {
  if (!GetRenderWidget()->ShouldHandleImeEvent())
    return;
  ImeEventGuard guard(GetRenderWidget());
  frame_->setCompositionFromExistingText(start, end, underlines);
}

void RenderFrameImpl::OnExecuteNoValueEditCommand(const std::string& name) {
  frame_->executeCommand(WebString::fromUTF8(name), GetFocusedElement());
}

void RenderFrameImpl::OnExtendSelectionAndDelete(int before, int after) {
  if (!GetRenderWidget()->ShouldHandleImeEvent())
    return;

  ImeEventGuard guard(GetRenderWidget());
  frame_->extendSelectionAndDelete(before, after);
}

void RenderFrameImpl::OnSetAccessibilityMode(AccessibilityMode new_mode) {
  if (accessibility_mode_ == new_mode)
    return;
  accessibility_mode_ = new_mode;
  if (renderer_accessibility_) {
    // Note: this isn't called automatically by the destructor because
    // there'd be no point in calling it in frame teardown, only if there's
    // an accessibility mode change but the frame is persisting.
    renderer_accessibility_->DisableAccessibility();

    delete renderer_accessibility_;
    renderer_accessibility_ = NULL;
  }
  if (accessibility_mode_ == AccessibilityModeOff)
    return;

  if (accessibility_mode_ & AccessibilityModeFlagFullTree)
    renderer_accessibility_ = new RendererAccessibility(this);
}

void RenderFrameImpl::OnSnapshotAccessibilityTree(int callback_id) {
  AXContentTreeUpdate response;
  RendererAccessibility::SnapshotAccessibilityTree(this, &response);
  Send(new AccessibilityHostMsg_SnapshotResponse(
      routing_id_, callback_id, response));
}

void RenderFrameImpl::OnUpdateOpener(int opener_routing_id) {
  WebFrame* opener = ResolveOpener(opener_routing_id, nullptr);
  frame_->setOpener(opener);
}

void RenderFrameImpl::OnDidUpdateSandboxFlags(blink::WebSandboxFlags flags) {
  frame_->setFrameOwnerSandboxFlags(flags);
}

void RenderFrameImpl::OnSetFrameOwnerProperties(
    const blink::WebFrameOwnerProperties& frame_owner_properties) {
  DCHECK(frame_);
  frame_->setFrameOwnerProperties(frame_owner_properties);
}

void RenderFrameImpl::OnAdvanceFocus(blink::WebFocusType type,
                                     int32_t source_routing_id) {
  RenderFrameProxy* source_frame =
      RenderFrameProxy::FromRoutingID(source_routing_id);
  if (!source_frame)
    return;

  render_view_->webview()->advanceFocusAcrossFrames(
      type, source_frame->web_frame(), frame_);
}

void RenderFrameImpl::OnSetFocusedFrame() {
  // This uses focusDocumentView rather than setFocusedFrame so that focus/blur
  // events are properly dispatched on any currently focused elements.
  render_view_->webview()->focusDocumentView(frame_);
}

void RenderFrameImpl::OnTextTrackSettingsChanged(
    const FrameMsg_TextTrackSettings_Params& params) {
  DCHECK(!frame_->parent());
  if (!render_view_->webview())
    return;

  if (params.text_tracks_enabled) {
      render_view_->webview()->settings()->setTextTrackKindUserPreference(
          WebSettings::TextTrackKindUserPreference::Captions);
  } else {
      render_view_->webview()->settings()->setTextTrackKindUserPreference(
          WebSettings::TextTrackKindUserPreference::Default);
  }
  render_view_->webview()->settings()->setTextTrackBackgroundColor(
      WebString::fromUTF8(params.text_track_background_color));
  render_view_->webview()->settings()->setTextTrackFontFamily(
      WebString::fromUTF8(params.text_track_font_family));
  render_view_->webview()->settings()->setTextTrackFontStyle(
      WebString::fromUTF8(params.text_track_font_style));
  render_view_->webview()->settings()->setTextTrackFontVariant(
      WebString::fromUTF8(params.text_track_font_variant));
  render_view_->webview()->settings()->setTextTrackTextColor(
      WebString::fromUTF8(params.text_track_text_color));
  render_view_->webview()->settings()->setTextTrackTextShadow(
      WebString::fromUTF8(params.text_track_text_shadow));
  render_view_->webview()->settings()->setTextTrackTextSize(
      WebString::fromUTF8(params.text_track_text_size));
}

void RenderFrameImpl::OnPostMessageEvent(
    const FrameMsg_PostMessage_Params& params) {
  // Find the source frame if it exists.
  WebFrame* source_frame = NULL;
  if (params.source_routing_id != MSG_ROUTING_NONE) {
    RenderFrameProxy* source_proxy =
        RenderFrameProxy::FromRoutingID(params.source_routing_id);
    if (source_proxy) {
      // Currently, navigating a top-level frame cross-process does not swap
      // the WebLocalFrame for a WebRemoteFrame in the frame tree, and the
      // WebRemoteFrame will not have an associated blink::Frame. If this is
      // the case for |source_proxy|, use the corresponding (swapped-out)
      // WebLocalFrame instead, so that event.source for this message can be
      // set and used properly.
      if (source_proxy->IsMainFrameDetachedFromTree())
        source_frame = source_proxy->render_view()->webview()->mainFrame();
      else
        source_frame = source_proxy->web_frame();
    }
  }

  // If the message contained MessagePorts, create the corresponding endpoints.
  blink::WebMessagePortChannelArray channels =
      WebMessagePortChannelImpl::CreatePorts(
          params.message_ports, params.new_routing_ids,
          base::ThreadTaskRunnerHandle::Get().get());

  WebSerializedScriptValue serialized_script_value;
  if (params.is_data_raw_string) {
    v8::HandleScope handle_scope(blink::mainThreadIsolate());
    v8::Local<v8::Context> context = frame_->mainWorldScriptContext();
    v8::Context::Scope context_scope(context);
    V8ValueConverterImpl converter;
    converter.SetDateAllowed(true);
    converter.SetRegExpAllowed(true);
    scoped_ptr<base::Value> value(new base::StringValue(params.data));
    v8::Local<v8::Value> result_value = converter.ToV8Value(value.get(),
                                                             context);
    serialized_script_value = WebSerializedScriptValue::serialize(result_value);
  } else {
    serialized_script_value = WebSerializedScriptValue::fromString(params.data);
  }

  // We must pass in the target_origin to do the security check on this side,
  // since it may have changed since the original postMessage call was made.
  WebSecurityOrigin target_origin;
  if (!params.target_origin.empty()) {
    target_origin =
        WebSecurityOrigin::createFromString(WebString(params.target_origin));
  }

  WebDOMMessageEvent msg_event(serialized_script_value,
                               params.source_origin,
                               source_frame,
                               frame_->document(),
                               channels);
  frame_->dispatchMessageEventWithOriginCheck(target_origin, msg_event);
}

#if defined(OS_ANDROID)
void RenderFrameImpl::OnSelectPopupMenuItems(
    bool canceled,
    const std::vector<int>& selected_indices) {
  // It is possible to receive more than one of these calls if the user presses
  // a select faster than it takes for the show-select-popup IPC message to make
  // it to the browser UI thread. Ignore the extra-messages.
  // TODO(jcivelli): http:/b/5793321 Implement a better fix, as detailed in bug.
  if (!external_popup_menu_)
    return;

  external_popup_menu_->DidSelectItems(canceled, selected_indices);
  external_popup_menu_.reset();
}
#endif

#if defined(OS_MACOSX)
void RenderFrameImpl::OnSelectPopupMenuItem(int selected_index) {
  if (external_popup_menu_ == NULL)
    return;
  external_popup_menu_->DidSelectItem(selected_index);
  external_popup_menu_.reset();
}
#endif

void RenderFrameImpl::OnReload(bool ignore_cache) {
  frame_->reload(ignore_cache);
}

void RenderFrameImpl::OnTextSurroundingSelectionRequest(size_t max_length) {
  blink::WebSurroundingText surroundingText;
  surroundingText.initialize(frame_->selectionRange(), max_length);

  if (surroundingText.isNull()) {
    // |surroundingText| might not be correctly initialized, for example if
    // |frame_->selectionRange().isNull()|, in other words, if there was no
    // selection.
    Send(new FrameHostMsg_TextSurroundingSelectionResponse(
        routing_id_, base::string16(), 0, 0));
    return;
  }

  Send(new FrameHostMsg_TextSurroundingSelectionResponse(
      routing_id_,
      surroundingText.textContent(),
      surroundingText.startOffsetInTextContent(),
      surroundingText.endOffsetInTextContent()));
}

bool RenderFrameImpl::RunJavaScriptMessage(JavaScriptMessageType type,
                                           const base::string16& message,
                                           const base::string16& default_value,
                                           const GURL& frame_url,
                                           base::string16* result) {
  // Don't allow further dialogs if we are waiting to swap out, since the
  // PageGroupLoadDeferrer in our stack prevents it.
  if (render_view()->suppress_dialogs_until_swap_out_)
    return false;

  bool success = false;
  base::string16 result_temp;
  if (!result)
    result = &result_temp;

  render_view()->SendAndRunNestedMessageLoop(
      new FrameHostMsg_RunJavaScriptMessage(
        routing_id_, message, default_value, frame_url, type, &success,
        result));
  return success;
}

void RenderFrameImpl::LoadNavigationErrorPage(
    const WebURLRequest& failed_request,
    const WebURLError& error,
    bool replace) {
  std::string error_html;
  GetContentClient()->renderer()->GetNavigationErrorStrings(
      this, failed_request, error, &error_html, nullptr);

  frame_->loadHTMLString(error_html,
                         GURL(kUnreachableWebDataURL),
                         error.unreachableURL,
                         replace);
}

void RenderFrameImpl::DidMeaningfulLayout(
    blink::WebMeaningfulLayout layout_type) {
  FOR_EACH_OBSERVER(RenderFrameObserver, observers_,
                    DidMeaningfulLayout(layout_type));
}

void RenderFrameImpl::DidCommitCompositorFrame() {
  if (BrowserPluginManager::Get())
    BrowserPluginManager::Get()->DidCommitCompositorFrame(GetRoutingID());
  FOR_EACH_OBSERVER(
      RenderFrameObserver, observers_, DidCommitCompositorFrame());
}

RenderView* RenderFrameImpl::GetRenderView() {
  return render_view_.get();
}

int RenderFrameImpl::GetRoutingID() {
  return routing_id_;
}

blink::WebLocalFrame* RenderFrameImpl::GetWebFrame() {
  DCHECK(frame_);
  return frame_;
}

WebElement RenderFrameImpl::GetFocusedElement() const {
  WebDocument doc = frame_->document();
  if (!doc.isNull())
    return doc.focusedElement();

  return WebElement();
}

WebPreferences& RenderFrameImpl::GetWebkitPreferences() {
  return render_view_->GetWebkitPreferences();
}

int RenderFrameImpl::ShowContextMenu(ContextMenuClient* client,
                                     const ContextMenuParams& params) {
  DCHECK(client);  // A null client means "internal" when we issue callbacks.
  ContextMenuParams our_params(params);
  our_params.custom_context.request_id = pending_context_menus_.Add(client);
  Send(new FrameHostMsg_ContextMenu(routing_id_, our_params));
  return our_params.custom_context.request_id;
}

void RenderFrameImpl::CancelContextMenu(int request_id) {
  DCHECK(pending_context_menus_.Lookup(request_id));
  pending_context_menus_.Remove(request_id);
}

blink::WebNode RenderFrameImpl::GetContextMenuNode() const {
  return context_menu_node_;
}

blink::WebPlugin* RenderFrameImpl::CreatePlugin(
    blink::WebFrame* frame,
    const WebPluginInfo& info,
    const blink::WebPluginParams& params,
    scoped_ptr<content::PluginInstanceThrottler> throttler) {
  DCHECK_EQ(frame_, frame);
#if defined(ENABLE_PLUGINS)
  if (info.type == WebPluginInfo::PLUGIN_TYPE_BROWSER_PLUGIN) {
    return BrowserPluginManager::Get()->CreateBrowserPlugin(
        this, GetContentClient()
                  ->renderer()
                  ->CreateBrowserPluginDelegate(this, params.mimeType.utf8(),
                                                GURL(params.url))
                  ->GetWeakPtr());
  }

  bool pepper_plugin_was_registered = false;
  scoped_refptr<PluginModule> pepper_module(PluginModule::Create(
      this, info, &pepper_plugin_was_registered));
  if (pepper_plugin_was_registered) {
    if (pepper_module.get()) {
      return new PepperWebPluginImpl(
          pepper_module.get(), params, this,
          make_scoped_ptr(
              static_cast<PluginInstanceThrottlerImpl*>(throttler.release())));
    }
  }
#if defined(OS_CHROMEOS)
  LOG(WARNING) << "Pepper module/plugin creation failed.";
#else
  if (info.type == WebPluginInfo::PLUGIN_TYPE_NPAPI) {
    // TODO(jam): change to take RenderFrame.
    return new WebPluginImpl(frame, params, info.path, render_view_, this);
  }
#endif
#endif
  return NULL;
}

void RenderFrameImpl::LoadURLExternally(const blink::WebURLRequest& request,
                                        blink::WebNavigationPolicy policy) {
  loadURLExternally(request, policy, WebString(), false);
}

void RenderFrameImpl::ExecuteJavaScript(const base::string16& javascript) {
  OnJavaScriptExecuteRequest(javascript, 0, false);
}

ServiceRegistry* RenderFrameImpl::GetServiceRegistry() {
  return &service_registry_;
}

#if defined(ENABLE_PLUGINS)
void RenderFrameImpl::RegisterPeripheralPlugin(
    const url::Origin& content_origin,
    const base::Closure& unthrottle_callback) {
  return plugin_power_saver_helper_->RegisterPeripheralPlugin(
      content_origin, unthrottle_callback);
}

RenderFrame::PeripheralContentStatus
RenderFrameImpl::GetPeripheralContentStatus(
    const url::Origin& main_frame_origin,
    const url::Origin& content_origin,
    const gfx::Size& unobscured_size) const {
  return plugin_power_saver_helper_->GetPeripheralContentStatus(
      main_frame_origin, content_origin, unobscured_size);
}

void RenderFrameImpl::WhitelistContentOrigin(
    const url::Origin& content_origin) {
  return plugin_power_saver_helper_->WhitelistContentOrigin(content_origin);
}
#endif  // defined(ENABLE_PLUGINS)

bool RenderFrameImpl::IsFTPDirectoryListing() {
  WebURLResponseExtraDataImpl* extra_data =
      GetExtraDataFromResponse(frame_->dataSource()->response());
  return extra_data ? extra_data->is_ftp_directory_listing() : false;
}

void RenderFrameImpl::AttachGuest(int element_instance_id) {
  BrowserPluginManager::Get()->Attach(element_instance_id);
}

void RenderFrameImpl::DetachGuest(int element_instance_id) {
  BrowserPluginManager::Get()->Detach(element_instance_id);
}

void RenderFrameImpl::SetSelectedText(const base::string16& selection_text,
                                      size_t offset,
                                      const gfx::Range& range) {
  // Use the routing id of Render Widget Host.
  Send(new ViewHostMsg_SelectionChanged(GetRenderWidget()->routing_id(),
                                        selection_text,
                                        offset,
                                        range));
}

void RenderFrameImpl::EnsureMojoBuiltinsAreAvailable(
    v8::Isolate* isolate,
    v8::Local<v8::Context> context) {
  gin::ModuleRegistry* registry = gin::ModuleRegistry::From(context);
  if (registry->available_modules().count(mojo::js::Core::kModuleName))
    return;

  v8::HandleScope handle_scope(isolate);
  registry->AddBuiltinModule(
      isolate, mojo::js::Core::kModuleName, mojo::js::Core::GetModule(isolate));
  registry->AddBuiltinModule(isolate,
                             mojo::js::Support::kModuleName,
                             mojo::js::Support::GetModule(isolate));
  registry->AddBuiltinModule(
      isolate,
      ServiceRegistryJsWrapper::kModuleName,
      ServiceRegistryJsWrapper::Create(isolate, &service_registry_).ToV8());
}

void RenderFrameImpl::AddMessageToConsole(ConsoleMessageLevel level,
                                          const std::string& message) {
  if (devtools_agent_)
    devtools_agent_->AddMessageToConsole(level, message);
}

bool RenderFrameImpl::IsUsingLoFi() const {
  return is_using_lofi_;
}

bool RenderFrameImpl::IsPasting() const {
  return is_pasting_;
}

// blink::WebFrameClient implementation ----------------------------------------

blink::WebPlugin* RenderFrameImpl::createPlugin(
    blink::WebLocalFrame* frame,
    const blink::WebPluginParams& params) {
  DCHECK_EQ(frame_, frame);
  blink::WebPlugin* plugin = NULL;
  if (GetContentClient()->renderer()->OverrideCreatePlugin(
          this, frame, params, &plugin)) {
    return plugin;
  }

  if (base::UTF16ToUTF8(base::StringPiece16(params.mimeType)) ==
      kBrowserPluginMimeType) {
    return BrowserPluginManager::Get()->CreateBrowserPlugin(
        this, GetContentClient()
                  ->renderer()
                  ->CreateBrowserPluginDelegate(this, kBrowserPluginMimeType,
                                                GURL(params.url))
                  ->GetWeakPtr());
  }

#if defined(ENABLE_PLUGINS)
  WebPluginInfo info;
  std::string mime_type;
  bool found = false;
  WebString top_origin = frame->top()->securityOrigin().toString();
  Send(new FrameHostMsg_GetPluginInfo(routing_id_, params.url, GURL(top_origin),
                                      params.mimeType.utf8(), &found, &info,
                                      &mime_type));
  if (!found)
    return NULL;

  WebPluginParams params_to_use = params;
  params_to_use.mimeType = WebString::fromUTF8(mime_type);
  return CreatePlugin(frame, info, params_to_use, nullptr /* throttler */);
#else
  return NULL;
#endif  // defined(ENABLE_PLUGINS)
}

blink::WebMediaPlayer* RenderFrameImpl::createMediaPlayer(
    blink::WebLocalFrame* frame,
    const blink::WebURL& url,
    WebMediaPlayerClient* client,
    WebMediaPlayerEncryptedMediaClient* encrypted_client,
    WebContentDecryptionModule* initial_cdm,
    const blink::WebString& sink_id) {
#if defined(VIDEO_HOLE)
  if (!contains_media_player_) {
    render_view_->RegisterVideoHoleFrame(this);
    contains_media_player_ = true;
  }
#endif  // defined(VIDEO_HOLE)

  blink::WebMediaStream web_stream(
      blink::WebMediaStreamRegistry::lookupMediaStreamDescriptor(url));
  if (!web_stream.isNull())
    return CreateWebMediaPlayerForMediaStream(client, sink_id,
                                              frame->securityOrigin());

  RenderThreadImpl* render_thread = RenderThreadImpl::current();

  scoped_refptr<media::RestartableAudioRendererSink> audio_renderer_sink =
      render_thread->GetAudioRendererMixerManager()->CreateInput(
          routing_id_, sink_id.utf8(), frame->securityOrigin());
  media::WebMediaPlayerParams::Context3DCB context_3d_cb =
      base::Bind(&GetSharedMainThreadContext3D);

  scoped_refptr<media::MediaLog> media_log(new RenderMediaLog());
  media::WebMediaPlayerParams params(
      base::Bind(&ContentRendererClient::DeferMediaLoad,
                 base::Unretained(GetContentClient()->renderer()),
                 static_cast<RenderFrame*>(this),
                 GetWebMediaPlayerDelegate()->has_played_media()),
      audio_renderer_sink, media_log, render_thread->GetMediaThreadTaskRunner(),
      render_thread->GetWorkerTaskRunner(),
      render_thread->compositor_task_runner(), context_3d_cb,
      base::Bind(&v8::Isolate::AdjustAmountOfExternalAllocatedMemory,
                 base::Unretained(blink::mainThreadIsolate())),
      GetMediaPermission(), initial_cdm);

#if defined(OS_ANDROID)
  if (!CanUseWebMediaPlayerImpl(url)) {
    return CreateAndroidWebMediaPlayer(client, encrypted_client, params);
  } else {
    // TODO(dalecurtis): This experiment is temporary and should be removed once
    // we have enough data to support the primacy of the unified media pipeline;
    // see http://crbug.com/533190 for details.
    //
    // Note: It's important to query the field trial state first, to ensure that
    // UMA reports the correct group.
    const std::string group_name =
        base::FieldTrialList::FindFullName("UnifiedMediaPipelineTrial");
    const bool enabled_via_cli =
        base::CommandLine::ForCurrentProcess()->HasSwitch(
            switches::kEnableUnifiedMediaPipeline);
    const bool enable_unified_media_pipeline =
        enabled_via_cli ||
        base::StartsWith(group_name, "Enabled", base::CompareCase::SENSITIVE);

    if (!enable_unified_media_pipeline)
      return CreateAndroidWebMediaPlayer(client, encrypted_client, params);
  }
#endif  // defined(OS_ANDROID)

#if defined(ENABLE_MOJO_MEDIA) && !defined(OS_ANDROID)
  scoped_ptr<media::RendererFactory> media_renderer_factory(
      new media::MojoRendererFactory(GetMediaServiceFactory()));
#else
  scoped_ptr<media::RendererFactory> media_renderer_factory =
      GetContentClient()->renderer()->CreateMediaRendererFactory(
          this, render_thread->GetGpuFactories(), media_log);

  if (!media_renderer_factory.get()) {
    media_renderer_factory.reset(new media::DefaultRendererFactory(
        media_log, render_thread->GetGpuFactories(),
        *render_thread->GetAudioHardwareConfig()));
  }
#endif  // defined(ENABLE_MOJO_MEDIA) && !defined(OS_ANDROID)

  if (!url_index_.get() || url_index_->frame() != frame)
    url_index_.reset(new media::UrlIndex(frame));

  media::WebMediaPlayerImpl* media_player = new media::WebMediaPlayerImpl(
      frame, client, encrypted_client, GetWebMediaPlayerDelegate()->AsWeakPtr(),
      std::move(media_renderer_factory), GetCdmFactory(), url_index_, params);

#if defined(OS_ANDROID)  // WMPI_CAST
  media_player->SetMediaPlayerManager(GetMediaPlayerManager());
  media_player->SetDeviceScaleFactor(render_view_->GetDeviceScaleFactor());
#endif

  return media_player;
}

blink::WebMediaSession* RenderFrameImpl::createMediaSession() {
#if defined(OS_ANDROID)
  return new WebMediaSessionAndroid(GetMediaSessionManager());
#else
  return nullptr;
#endif  // defined(OS_ANDROID)
}

blink::WebApplicationCacheHost* RenderFrameImpl::createApplicationCacheHost(
    blink::WebLocalFrame* frame,
    blink::WebApplicationCacheHostClient* client) {
  if (!frame || !frame->view())
    return NULL;
  DCHECK(!frame_ || frame_ == frame);
  return new RendererWebApplicationCacheHostImpl(
      RenderViewImpl::FromWebView(frame->view()), client,
      RenderThreadImpl::current()->appcache_dispatcher()->backend_proxy());
}

blink::WebWorkerContentSettingsClientProxy*
RenderFrameImpl::createWorkerContentSettingsClientProxy(
    blink::WebLocalFrame* frame) {
  if (!frame || !frame->view())
    return NULL;
  DCHECK(!frame_ || frame_ == frame);
  return GetContentClient()->renderer()->CreateWorkerContentSettingsClientProxy(
      this, frame);
}

WebExternalPopupMenu* RenderFrameImpl::createExternalPopupMenu(
    const WebPopupMenuInfo& popup_menu_info,
    WebExternalPopupMenuClient* popup_menu_client) {
#if defined(OS_MACOSX) || defined(OS_ANDROID)
  // An IPC message is sent to the browser to build and display the actual
  // popup. The user could have time to click a different select by the time
  // the popup is shown. In that case external_popup_menu_ is non NULL.
  // By returning NULL in that case, we instruct Blink to cancel that new
  // popup. So from the user perspective, only the first one will show, and
  // will have to close the first one before another one can be shown.
  if (external_popup_menu_)
    return NULL;
  external_popup_menu_.reset(
      new ExternalPopupMenu(this, popup_menu_info, popup_menu_client));
  if (render_view_->screen_metrics_emulator_) {
    render_view_->SetExternalPopupOriginAdjustmentsForEmulation(
        external_popup_menu_.get(),
        render_view_->screen_metrics_emulator_.get());
  }
  return external_popup_menu_.get();
#else
  return NULL;
#endif
}

blink::WebCookieJar* RenderFrameImpl::cookieJar(blink::WebLocalFrame* frame) {
  DCHECK(!frame_ || frame_ == frame);
  return &cookie_jar_;
}

blink::WebServiceWorkerProvider* RenderFrameImpl::createServiceWorkerProvider(
    blink::WebLocalFrame* frame) {
  DCHECK(!frame_ || frame_ == frame);
  // At this point we should have non-null data source.
  DCHECK(frame->dataSource());
  if (!ChildThreadImpl::current())
    return nullptr;  // May be null in some tests.
  ServiceWorkerNetworkProvider* provider =
      ServiceWorkerNetworkProvider::FromDocumentState(
          DocumentState::FromDataSource(frame->dataSource()));
  DCHECK(provider);
  if (!provider->context()) {
    // The context can be null when the frame is sandboxed.
    return nullptr;
  }
  return new WebServiceWorkerProviderImpl(
      ChildThreadImpl::current()->thread_safe_sender(),
      provider->context());
}

void RenderFrameImpl::didAccessInitialDocument(blink::WebLocalFrame* frame) {
  DCHECK(!frame_ || frame_ == frame);
  // If the request hasn't yet committed, notify the browser process that it is
  // no longer safe to show the pending URL of the main frame, since a URL spoof
  // is now possible. (If the request has committed, the browser already knows.)
  if (!frame->parent()) {
    DocumentState* document_state =
        DocumentState::FromDataSource(frame->dataSource());
    NavigationStateImpl* navigation_state =
        static_cast<NavigationStateImpl*>(document_state->navigation_state());

    if (!navigation_state->request_committed()) {
      Send(new FrameHostMsg_DidAccessInitialDocument(routing_id_));
    }
  }
}

blink::WebFrame* RenderFrameImpl::createChildFrame(
    blink::WebLocalFrame* parent,
    blink::WebTreeScopeType scope,
    const blink::WebString& name,
    blink::WebSandboxFlags sandbox_flags,
    const blink::WebFrameOwnerProperties& frameOwnerProperties) {
  // Synchronously notify the browser of a child frame creation to get the
  // routing_id for the RenderFrame.
  int child_routing_id = MSG_ROUTING_NONE;
  Send(new FrameHostMsg_CreateChildFrame(
      routing_id_, scope, base::UTF16ToUTF8(base::StringPiece16(name)),
      sandbox_flags, frameOwnerProperties, &child_routing_id));

  // Allocation of routing id failed, so we can't create a child frame. This can
  // happen if this RenderFrameImpl's IPCs are being filtered when in swapped
  // out state or synchronous IPC message above has failed.
  if (child_routing_id == MSG_ROUTING_NONE) {
    NOTREACHED() << "Failed to allocate routing id for child frame.";
    return nullptr;
  }

  // This method is always called by local frames, never remote frames.

  // Tracing analysis uses this to find main frames when this value is
  // MSG_ROUTING_NONE, and build the frame tree otherwise.
  TRACE_EVENT2("navigation", "RenderFrameImpl::createChildFrame",
               "id", routing_id_,
               "child", child_routing_id);

  // Create the RenderFrame and WebLocalFrame, linking the two.
  RenderFrameImpl* child_render_frame = RenderFrameImpl::Create(
      render_view_.get(), child_routing_id);
  blink::WebLocalFrame* web_frame =
      WebLocalFrame::create(scope, child_render_frame);
  child_render_frame->BindToWebFrame(web_frame);

  // Add the frame to the frame tree and initialize it.
  parent->appendChild(web_frame);
  child_render_frame->in_frame_tree_ = true;
  child_render_frame->Initialize();

  return web_frame;
}

void RenderFrameImpl::didChangeOpener(blink::WebFrame* opener) {
  // Only active frames are able to disown their opener.
  if (!opener && is_swapped_out_)
    return;

  // Only a local frame should be able to update another frame's opener.
  DCHECK(!opener || opener->isWebLocalFrame());

  int opener_routing_id = opener ?
      RenderFrameImpl::FromWebFrame(opener->toWebLocalFrame())->GetRoutingID() :
      MSG_ROUTING_NONE;
  Send(new FrameHostMsg_DidChangeOpener(routing_id_, opener_routing_id));
}

void RenderFrameImpl::frameDetached(blink::WebFrame* frame, DetachType type) {
  // NOTE: This function is called on the frame that is being detached and not
  // the parent frame.  This is different from createChildFrame() which is
  // called on the parent frame.
  CHECK(!is_detaching_);
  DCHECK(!frame_ || frame_ == frame);

  FOR_EACH_OBSERVER(RenderFrameObserver, observers_, FrameDetached());
  FOR_EACH_OBSERVER(RenderViewObserver, render_view_->observers(),
                    FrameDetached(frame));

  // We only notify the browser process when the frame is being detached for
  // removal and it was initiated from the renderer process.
  if (!in_browser_initiated_detach_ && type == DetachType::Remove)
    Send(new FrameHostMsg_Detach(routing_id_));

  // The |is_detaching_| flag disables Send(). FrameHostMsg_Detach must be
  // sent before setting |is_detaching_| to true.
  is_detaching_ = true;

  // Clean up the associated RenderWidget for the frame, if there is one.
  if (render_widget_) {
    render_widget_->UnregisterRenderFrame(this);
    render_widget_->CloseForFrame();
  }

  // We need to clean up subframes by removing them from the map and deleting
  // the RenderFrameImpl.  In contrast, the main frame is owned by its
  // containing RenderViewHost (so that they have the same lifetime), so only
  // removal from the map is needed and no deletion.
  FrameMap::iterator it = g_frame_map.Get().find(frame);
  CHECK(it != g_frame_map.Get().end());
  CHECK_EQ(it->second, this);
  g_frame_map.Get().erase(it);

  // Only remove the frame from the renderer's frame tree if the frame is
  // being detached for removal and is already inserted in the frame tree.
  // In the case of a swap, the frame needs to remain in the tree so
  // WebFrame::swap() can replace it with the new frame.
  if (!is_main_frame_ && in_frame_tree_ &&
      type == DetachType::Remove) {
    frame->parent()->removeChild(frame);
  }

  // |frame| is invalid after here.  Be sure to clear frame_ as well, since this
  // object may not be deleted immediately and other methods may try to access
  // it.
  frame->close();
  frame_ = nullptr;

  delete this;
  // Object is invalid after this point.
}

void RenderFrameImpl::frameFocused() {
  Send(new FrameHostMsg_FrameFocused(routing_id_));
}

void RenderFrameImpl::willClose(blink::WebFrame* frame) {
  DCHECK(!frame_ || frame_ == frame);

  FOR_EACH_OBSERVER(RenderFrameObserver, observers_, FrameWillClose());
  FOR_EACH_OBSERVER(RenderViewObserver, render_view_->observers(),
                    FrameWillClose(frame));
}

void RenderFrameImpl::didChangeName(blink::WebLocalFrame* frame,
                                    const blink::WebString& name) {
  DCHECK(!frame_ || frame_ == frame);

  // TODO(alexmos): According to https://crbug.com/169110, sending window.name
  // updates may have performance implications for benchmarks like SunSpider.
  // For now, send these updates only for --site-per-process, which needs to
  // replicate frame names to frame proxies, and when
  // |report_frame_name_changes| is set (used by <webview>).  If needed, this
  // can be optimized further by only sending the update if there are any
  // remote frames in the frame tree, or delaying and batching up IPCs if
  // updates are happening too frequently.
  if (SiteIsolationPolicy::AreCrossProcessFramesPossible() ||
      render_view_->renderer_preferences_.report_frame_name_changes) {
    Send(new FrameHostMsg_DidChangeName(
        routing_id_, base::UTF16ToUTF8(base::StringPiece16(name))));
  }
}

void RenderFrameImpl::didEnforceStrictMixedContentChecking() {
  Send(new FrameHostMsg_EnforceStrictMixedContentChecking(routing_id_));
}

void RenderFrameImpl::didChangeSandboxFlags(blink::WebFrame* child_frame,
                                            blink::WebSandboxFlags flags) {
  Send(new FrameHostMsg_DidChangeSandboxFlags(
      routing_id_, GetRoutingIdForFrameOrProxy(child_frame), flags));
}

void RenderFrameImpl::didChangeFrameOwnerProperties(
    blink::WebFrame* child_frame,
    const blink::WebFrameOwnerProperties& frame_owner_properties) {
  Send(new FrameHostMsg_DidChangeFrameOwnerProperties(
           routing_id_, GetRoutingIdForFrameOrProxy(child_frame),
           frame_owner_properties));
}

void RenderFrameImpl::didMatchCSS(
    blink::WebLocalFrame* frame,
    const blink::WebVector<blink::WebString>& newly_matching_selectors,
    const blink::WebVector<blink::WebString>& stopped_matching_selectors) {
  DCHECK(!frame_ || frame_ == frame);

  FOR_EACH_OBSERVER(RenderFrameObserver, observers_,
                    DidMatchCSS(newly_matching_selectors,
                                stopped_matching_selectors));
}

bool RenderFrameImpl::shouldReportDetailedMessageForSource(
    const blink::WebString& source) {
  return GetContentClient()->renderer()->ShouldReportDetailedMessageForSource(
      source);
}

void RenderFrameImpl::didAddMessageToConsole(
    const blink::WebConsoleMessage& message,
    const blink::WebString& source_name,
    unsigned source_line,
    unsigned source_column_number,
    const blink::WebString& stack_trace) {
  logging::LogSeverity log_severity = logging::LOG_VERBOSE;
  switch (message.level) {
    case blink::WebConsoleMessage::LevelDebug:
      log_severity = logging::LOG_VERBOSE;
      break;
    case blink::WebConsoleMessage::LevelLog:
    case blink::WebConsoleMessage::LevelInfo:
      log_severity = logging::LOG_INFO;
      break;
    case blink::WebConsoleMessage::LevelWarning:
      log_severity = logging::LOG_WARNING;
      break;
    case blink::WebConsoleMessage::LevelError:
      log_severity = logging::LOG_ERROR;
      break;
    default:
      log_severity = logging::LOG_VERBOSE;
  }

  if (shouldReportDetailedMessageForSource(source_name)) {
    FOR_EACH_OBSERVER(RenderFrameObserver, observers_,
                      DetailedConsoleMessageAdded(
                          message.text, source_name, stack_trace, source_line,
                          static_cast<int32_t>(log_severity)));
  }

<<<<<<< HEAD
  if (g_console_log_message_handler) {
    g_console_log_message_handler(static_cast<int32>(log_severity),
                                  source_name.utf8(),
                                  static_cast<int32>(source_line),
                                  static_cast<int32>(source_column_number),
                                  message.text.utf8(),
                                  stack_trace.utf8());
  }

  Send(new FrameHostMsg_AddMessageToConsole(routing_id_,
                                            static_cast<int32>(log_severity),
                                            message.text,
                                            static_cast<int32>(source_line),
                                            source_name));
=======
  Send(new FrameHostMsg_AddMessageToConsole(
      routing_id_, static_cast<int32_t>(log_severity), message.text,
      static_cast<int32_t>(source_line), source_name));
>>>>>>> b6cd7b0e
}

void RenderFrameImpl::loadURLExternally(const blink::WebURLRequest& request,
                                        blink::WebNavigationPolicy policy,
                                        const blink::WebString& suggested_name,
                                        bool should_replace_current_entry) {
  Referrer referrer(RenderViewImpl::GetReferrerFromRequest(frame_, request));
  if (policy == blink::WebNavigationPolicyDownload) {
    render_view_->Send(new ViewHostMsg_DownloadUrl(render_view_->GetRoutingID(),
                                                   GetRoutingID(),
                                                   request.url(), referrer,
                                                   suggested_name));
  } else {
    OpenURL(request.url(), referrer, policy, should_replace_current_entry,
            false);
  }
}

blink::WebHistoryItem RenderFrameImpl::historyItemForNewChildFrame() {
  // OOPIF enabled modes will punt this navigation to the browser in
  // decidePolicyForNavigation.
  if (SiteIsolationPolicy::UseSubframeNavigationEntries())
    return WebHistoryItem();

  return render_view_->history_controller()->GetItemForNewChildFrame(this);
}

void RenderFrameImpl::willSendSubmitEvent(blink::WebLocalFrame* frame,
                                          const blink::WebFormElement& form) {
  DCHECK(!frame_ || frame_ == frame);

  FOR_EACH_OBSERVER(RenderFrameObserver, observers_, WillSendSubmitEvent(form));
}

void RenderFrameImpl::willSubmitForm(blink::WebLocalFrame* frame,
                                     const blink::WebFormElement& form) {
  DCHECK(!frame_ || frame_ == frame);
  DocumentState* document_state =
      DocumentState::FromDataSource(frame->provisionalDataSource());
  NavigationStateImpl* navigation_state =
      static_cast<NavigationStateImpl*>(document_state->navigation_state());
  InternalDocumentStateData* internal_data =
      InternalDocumentStateData::FromDocumentState(document_state);

  if (ui::PageTransitionCoreTypeIs(navigation_state->GetTransitionType(),
                                   ui::PAGE_TRANSITION_LINK)) {
    navigation_state->set_transition_type(ui::PAGE_TRANSITION_FORM_SUBMIT);
  }

  // Save these to be processed when the ensuing navigation is committed.
  WebSearchableFormData web_searchable_form_data(form);
  internal_data->set_searchable_form_url(web_searchable_form_data.url());
  internal_data->set_searchable_form_encoding(
      web_searchable_form_data.encoding().utf8());

  FOR_EACH_OBSERVER(RenderFrameObserver, observers_, WillSubmitForm(form));
}

void RenderFrameImpl::didCreateDataSource(blink::WebLocalFrame* frame,
                                          blink::WebDataSource* datasource) {
  DCHECK(!frame_ || frame_ == frame);

  bool content_initiated = !pending_navigation_params_.get();

  // Make sure any previous redirect URLs end up in our new data source.
  if (pending_navigation_params_.get()) {
    for (const auto& i :
         pending_navigation_params_->request_params.redirects) {
      datasource->appendRedirect(i);
    }
  }

  DocumentState* document_state = DocumentState::FromDataSource(datasource);
  if (!document_state) {
    document_state = new DocumentState;
    datasource->setExtraData(document_state);
    if (!content_initiated)
      PopulateDocumentStateFromPending(document_state);
  }

  // Carry over the user agent override flag, if it exists.
  blink::WebView* webview = render_view_->webview();
  if (content_initiated && webview && webview->mainFrame() &&
      webview->mainFrame()->isWebLocalFrame() &&
      webview->mainFrame()->dataSource()) {
    DocumentState* old_document_state =
        DocumentState::FromDataSource(webview->mainFrame()->dataSource());
    if (old_document_state) {
      InternalDocumentStateData* internal_data =
          InternalDocumentStateData::FromDocumentState(document_state);
      InternalDocumentStateData* old_internal_data =
          InternalDocumentStateData::FromDocumentState(old_document_state);
      internal_data->set_is_overriding_user_agent(
          old_internal_data->is_overriding_user_agent());
    }
  }

  // The rest of RenderView assumes that a WebDataSource will always have a
  // non-null NavigationState.
  UpdateNavigationState(document_state, false /* was_within_same_page */);

  // DocumentState::referred_by_prefetcher_ is true if we are
  // navigating from a page that used prefetching using a link on that
  // page.  We are early enough in the request process here that we
  // can still see the DocumentState of the previous page and set
  // this value appropriately.
  // TODO(gavinp): catch the important case of navigation in a new
  // renderer process.
  if (webview) {
    if (WebFrame* old_frame = webview->mainFrame()) {
      const WebURLRequest& original_request = datasource->originalRequest();
      const GURL referrer(
          original_request.httpHeaderField(WebString::fromUTF8("Referer")));
      if (!referrer.is_empty() && old_frame->isWebLocalFrame() &&
          DocumentState::FromDataSource(old_frame->dataSource())
              ->was_prefetcher()) {
        for (; old_frame; old_frame = old_frame->traverseNext(false)) {
          WebDataSource* old_frame_datasource = old_frame->dataSource();
          if (old_frame_datasource &&
              referrer == GURL(old_frame_datasource->request().url())) {
            document_state->set_was_referred_by_prefetcher(true);
            break;
          }
        }
      }
    }
  }

  if (content_initiated) {
    const WebURLRequest& request = datasource->request();
    switch (request.cachePolicy()) {
      case WebURLRequest::UseProtocolCachePolicy:  // normal load.
        document_state->set_load_type(DocumentState::LINK_LOAD_NORMAL);
        break;
      case WebURLRequest::ReloadIgnoringCacheData:  // reload.
      case WebURLRequest::ReloadBypassingCache:     // end-to-end reload.
        document_state->set_load_type(DocumentState::LINK_LOAD_RELOAD);
        break;
      case WebURLRequest::ReturnCacheDataElseLoad:  // allow stale data.
        document_state->set_load_type(DocumentState::LINK_LOAD_CACHE_STALE_OK);
        break;
      case WebURLRequest::ReturnCacheDataDontLoad:  // Don't re-post.
        document_state->set_load_type(DocumentState::LINK_LOAD_CACHE_ONLY);
        break;
      default:
        NOTREACHED();
    }
  }

  NavigationStateImpl* navigation_state = static_cast<NavigationStateImpl*>(
      document_state->navigation_state());

  // Set the navigation start time in blink.
  base::TimeTicks navigation_start =
      navigation_state->common_params().navigation_start;
  datasource->setNavigationStartTime(
      (navigation_start - base::TimeTicks()).InSecondsF());
  // TODO(clamy) We need to provide additional timing values for the Navigation
  // Timing API to work with browser-side navigations.

  // Create the serviceworker's per-document network observing object if it
  // does not exist (When navigation happens within a page, the provider already
  // exists).
  if (ServiceWorkerNetworkProvider::FromDocumentState(
          DocumentState::FromDataSource(datasource)))
    return;

  ServiceWorkerNetworkProvider::AttachToDocumentState(
      DocumentState::FromDataSource(datasource),
      ServiceWorkerNetworkProvider::CreateForNavigation(
          routing_id_, navigation_state->request_params(),
          frame->effectiveSandboxFlags(), content_initiated));
}

void RenderFrameImpl::didStartProvisionalLoad(blink::WebLocalFrame* frame,
                                              double triggering_event_time) {
  DCHECK(!frame_ || frame_ == frame);
  WebDataSource* ds = frame->provisionalDataSource();

  // In fast/loader/stop-provisional-loads.html, we abort the load before this
  // callback is invoked.
  if (!ds)
    return;

  TRACE_EVENT2("navigation,benchmark",
               "RenderFrameImpl::didStartProvisionalLoad", "id", routing_id_,
               "url", ds->request().url().string().utf8());
  DocumentState* document_state = DocumentState::FromDataSource(ds);

  // We should only navigate to swappedout:// when is_swapped_out_ is true.
  CHECK(ds->request().url() != GURL(kSwappedOutURL) || is_swapped_out_)
      << "Heard swappedout:// when not swapped out.";

  // Update the request time if WebKit has better knowledge of it.
  if (document_state->request_time().is_null() &&
          triggering_event_time != 0.0) {
    document_state->set_request_time(Time::FromDoubleT(triggering_event_time));
  }

  // Start time is only set after request time.
  document_state->set_start_load_time(Time::Now());

  NavigationStateImpl* navigation_state = static_cast<NavigationStateImpl*>(
      document_state->navigation_state());
  bool is_top_most = !frame->parent();
  if (is_top_most) {
    render_view_->set_navigation_gesture(
        WebUserGestureIndicator::isProcessingUserGesture() ?
            NavigationGestureUser : NavigationGestureAuto);
  } else if (ds->replacesCurrentHistoryItem()) {
    // Subframe navigations that don't add session history items must be
    // marked with AUTO_SUBFRAME. See also didFailProvisionalLoad for how we
    // handle loading of error pages.
    navigation_state->set_transition_type(ui::PAGE_TRANSITION_AUTO_SUBFRAME);
  }

  base::TimeTicks navigation_start =
      navigation_state->common_params().navigation_start;
  DCHECK(!navigation_start.is_null());

  FOR_EACH_OBSERVER(RenderViewObserver, render_view_->observers(),
                    DidStartProvisionalLoad(frame));
  FOR_EACH_OBSERVER(RenderFrameObserver, observers_, DidStartProvisionalLoad());

  Send(new FrameHostMsg_DidStartProvisionalLoad(
      routing_id_, ds->request().url(), navigation_start));
}

void RenderFrameImpl::didReceiveServerRedirectForProvisionalLoad(
    blink::WebLocalFrame* frame) {
  DCHECK(!frame_ || frame_ == frame);

  // We don't use HistoryController in OOPIF enabled modes.
  if (SiteIsolationPolicy::UseSubframeNavigationEntries())
    return;

  render_view_->history_controller()->RemoveChildrenForRedirect(this);
}

void RenderFrameImpl::didFailProvisionalLoad(
    blink::WebLocalFrame* frame,
    const blink::WebURLError& error,
    blink::WebHistoryCommitType commit_type) {
  TRACE_EVENT1("navigation,benchmark",
               "RenderFrameImpl::didFailProvisionalLoad", "id", routing_id_);
  DCHECK(!frame_ || frame_ == frame);
  WebDataSource* ds = frame->provisionalDataSource();
  DCHECK(ds);

  const WebURLRequest& failed_request = ds->request();

  // Notify the browser that we failed a provisional load with an error.
  //
  // Note: It is important this notification occur before DidStopLoading so the
  //       SSL manager can react to the provisional load failure before being
  //       notified the load stopped.
  //
  FOR_EACH_OBSERVER(RenderViewObserver, render_view_->observers(),
                    DidFailProvisionalLoad(frame, error));
  FOR_EACH_OBSERVER(RenderFrameObserver, observers_,
                    DidFailProvisionalLoad(error));

  SendFailedProvisionalLoad(failed_request, error, frame);

  if (!ShouldDisplayErrorPageForFailedLoad(error.reason, error.unreachableURL))
    return;

  // Make sure we never show errors in view source mode.
  frame->enableViewSourceMode(false);

  DocumentState* document_state = DocumentState::FromDataSource(ds);
  NavigationStateImpl* navigation_state =
      static_cast<NavigationStateImpl*>(document_state->navigation_state());

  // If this is a failed back/forward/reload navigation, then we need to do a
  // 'replace' load.  This is necessary to avoid messing up session history.
  // Otherwise, we do a normal load, which simulates a 'go' navigation as far
  // as session history is concerned.
  bool replace = commit_type != blink::WebStandardCommit;

  // If we failed on a browser initiated request, then make sure that our error
  // page load is regarded as the same browser initiated request.
  if (!navigation_state->IsContentInitiated()) {
    pending_navigation_params_.reset(new NavigationParams(
        navigation_state->common_params(), navigation_state->start_params(),
        navigation_state->request_params()));
    pending_navigation_params_->request_params.request_time =
        document_state->request_time();
  }

  // Load an error page.
  LoadNavigationErrorPage(failed_request, error, replace);
}

void RenderFrameImpl::didCommitProvisionalLoad(
    blink::WebLocalFrame* frame,
    const blink::WebHistoryItem& item,
    blink::WebHistoryCommitType commit_type) {
  TRACE_EVENT2("navigation", "RenderFrameImpl::didCommitProvisionalLoad",
               "id", routing_id_,
               "url", GetLoadingUrl().possibly_invalid_spec());
  DCHECK(!frame_ || frame_ == frame);
  DocumentState* document_state =
      DocumentState::FromDataSource(frame->dataSource());
  NavigationStateImpl* navigation_state =
      static_cast<NavigationStateImpl*>(document_state->navigation_state());
  WebURLResponseExtraDataImpl* extra_data = GetExtraDataFromResponse(
      frame->dataSource()->response());
  is_using_lofi_ = extra_data && extra_data->is_using_lofi();

  if (proxy_routing_id_ != MSG_ROUTING_NONE) {
    RenderFrameProxy* proxy =
        RenderFrameProxy::FromRoutingID(proxy_routing_id_);

    // The proxy might have been detached while the provisional LocalFrame was
    // being navigated.  In that case, don't swap the frame back in the tree
    // and return early (to avoid sending confusing IPCs to the browser
    // process).  See https://crbug.com/526304 and https://crbug.com/568676.
    // TODO(nasko, alexmos): Eventually, the browser process will send an IPC
    // to clean this frame up after https://crbug.com/548275 is fixed.
    if (!proxy)
      return;

    proxy->web_frame()->swap(frame_);
    proxy_routing_id_ = MSG_ROUTING_NONE;
    in_frame_tree_ = true;

    // If this is the main frame going from a remote frame to a local frame,
    // it needs to set RenderViewImpl's pointer for the main frame to itself
    // and ensure RenderWidget is no longer in swapped out mode.
    if (is_main_frame_) {
      CHECK(!render_view_->main_render_frame_);
      render_view_->main_render_frame_ = this;
      if (render_view_->is_swapped_out())
        render_view_->SetSwappedOut(false);
    }
  }

  // For new page navigations, the browser process needs to be notified of the
  // first paint of that page, so it can cancel the timer that waits for it.
  if (is_main_frame_ && !navigation_state->WasWithinSamePage()) {
    render_view_->QueueMessage(
        new ViewHostMsg_DidFirstPaintAfterLoad(render_view_->routing_id_),
        MESSAGE_DELIVERY_POLICY_WITH_VISUAL_STATE);
  }

  // When we perform a new navigation, we need to update the last committed
  // session history entry with state for the page we are leaving. Do this
  // before updating the current history item.
  if (SiteIsolationPolicy::UseSubframeNavigationEntries()) {
    SendUpdateState();
    current_history_item_ = item;
  } else {
    render_view_->SendUpdateState();
    render_view_->history_controller()->UpdateForCommit(
        this, item, commit_type, navigation_state->WasWithinSamePage());
  }

  InternalDocumentStateData* internal_data =
      InternalDocumentStateData::FromDocumentState(document_state);

  if (document_state->commit_load_time().is_null())
    document_state->set_commit_load_time(Time::Now());

  if (internal_data->must_reset_scroll_and_scale_state()) {
    render_view_->webview()->resetScrollAndScaleState();
    internal_data->set_must_reset_scroll_and_scale_state(false);
  }

  bool is_new_navigation = commit_type == blink::WebStandardCommit;
  if (is_new_navigation) {
    // We bump our Page ID to correspond with the new session history entry.
    render_view_->page_id_ = render_view_->next_page_id_++;

    // Don't update history list values for kSwappedOutURL, since
    // we don't want to forget the entry that was there, and since we will
    // never come back to kSwappedOutURL.  Note that we have to call
    // SendUpdateState and update page_id_ even in this case, so that
    // the current entry gets a state update and so that we don't send a
    // state update to the wrong entry when we swap back in.
    DCHECK(!navigation_state->common_params().should_replace_current_entry ||
           render_view_->history_list_length_ > 0);
    if (GetLoadingUrl() != GURL(kSwappedOutURL) &&
        !navigation_state->common_params().should_replace_current_entry) {
      // Advance our offset in session history, applying the length limit.
      // There is now no forward history.
      render_view_->history_list_offset_++;
      if (render_view_->history_list_offset_ >= kMaxSessionHistoryEntries)
        render_view_->history_list_offset_ = kMaxSessionHistoryEntries - 1;
      render_view_->history_list_length_ =
          render_view_->history_list_offset_ + 1;
    }
  } else {
    const RequestNavigationParams& request_params =
        navigation_state->request_params();
    if (request_params.nav_entry_id != 0 &&
        !request_params.intended_as_new_entry) {
      // This is a successful session history navigation!
      render_view_->page_id_ = request_params.page_id;

      render_view_->history_list_offset_ =
          request_params.pending_history_list_offset;
    }
  }

  bool sent = Send(
      new FrameHostMsg_DidAssignPageId(routing_id_, render_view_->page_id_));
  CHECK(sent);  // http://crbug.com/407376

  FOR_EACH_OBSERVER(RenderViewObserver, render_view_->observers_,
                    DidCommitProvisionalLoad(frame, is_new_navigation));
  FOR_EACH_OBSERVER(
      RenderFrameObserver, observers_,
      DidCommitProvisionalLoad(is_new_navigation,
                               navigation_state->WasWithinSamePage()));

  if (!frame->parent()) {  // Only for top frames.
    RenderThreadImpl* render_thread_impl = RenderThreadImpl::current();
    if (render_thread_impl) {  // Can be NULL in tests.
      render_thread_impl->histogram_customizer()->
          RenderViewNavigatedToHost(GURL(GetLoadingUrl()).host(),
                                    RenderView::GetRenderViewCount());
      // The scheduler isn't interested in history inert commits unless they
      // are reloads.
      if (commit_type != blink::WebHistoryInertCommit ||
          PageTransitionCoreTypeIs(
              navigation_state->GetTransitionType(),
              ui::PAGE_TRANSITION_RELOAD)) {
        render_thread_impl->GetRendererScheduler()->OnNavigationStarted();
      }
    }
  }

  // Remember that we've already processed this request, so we don't update
  // the session history again.  We do this regardless of whether this is
  // a session history navigation, because if we attempted a session history
  // navigation without valid HistoryItem state, WebCore will think it is a
  // new navigation.
  navigation_state->set_request_committed(true);

  SendDidCommitProvisionalLoad(frame, commit_type, item);

  // Check whether we have new encoding name.
  UpdateEncoding(frame, frame->view()->pageEncoding().utf8());
}

void RenderFrameImpl::didCreateNewDocument(blink::WebLocalFrame* frame) {
  DCHECK(!frame_ || frame_ == frame);

  FOR_EACH_OBSERVER(RenderFrameObserver, observers_, DidCreateNewDocument());
  FOR_EACH_OBSERVER(RenderViewObserver, render_view_->observers(),
                    DidCreateNewDocument(frame));
}

void RenderFrameImpl::didClearWindowObject(blink::WebLocalFrame* frame) {
  DCHECK(!frame_ || frame_ == frame);

  int enabled_bindings = render_view_->GetEnabledBindings();

  if (enabled_bindings & BINDINGS_POLICY_WEB_UI)
    WebUIExtension::Install(frame);

  if (enabled_bindings & BINDINGS_POLICY_DOM_AUTOMATION)
    DomAutomationController::Install(this, frame);

  if (enabled_bindings & BINDINGS_POLICY_STATS_COLLECTION)
    StatsCollectionController::Install(frame);

  const base::CommandLine& command_line =
      *base::CommandLine::ForCurrentProcess();

  if (command_line.HasSwitch(cc::switches::kEnableGpuBenchmarking))
    GpuBenchmarking::Install(frame);

  if (command_line.HasSwitch(switches::kEnableMemoryBenchmarking))
    MemoryBenchmarkingExtension::Install(frame);

  if (command_line.HasSwitch(switches::kEnableSkiaBenchmarking))
    SkiaBenchmarking::Install(frame);

  FOR_EACH_OBSERVER(RenderViewObserver, render_view_->observers(),
                    DidClearWindowObject(frame));
  FOR_EACH_OBSERVER(RenderFrameObserver, observers_, DidClearWindowObject());
}

void RenderFrameImpl::didCreateDocumentElement(blink::WebLocalFrame* frame) {
  DCHECK(!frame_ || frame_ == frame);

  // Notify the browser about non-blank documents loading in the top frame.
  GURL url = frame->document().url();
  if (url.is_valid() && url.spec() != url::kAboutBlankURL) {
    // TODO(nasko): Check if webview()->mainFrame() is the same as the
    // frame->tree()->top().
    blink::WebFrame* main_frame = render_view_->webview()->mainFrame();
    if (frame == main_frame) {
      // For now, don't remember plugin zoom values.  We don't want to mix them
      // with normal web content (i.e. a fixed layout plugin would usually want
      // them different).
      render_view_->Send(new ViewHostMsg_DocumentAvailableInMainFrame(
          render_view_->GetRoutingID(),
          main_frame->document().isPluginDocument()));
    }
  }

  FOR_EACH_OBSERVER(RenderFrameObserver, observers_,
                    DidCreateDocumentElement());
  FOR_EACH_OBSERVER(RenderViewObserver, render_view_->observers(),
                    DidCreateDocumentElement(frame));
}

void RenderFrameImpl::didReceiveTitle(blink::WebLocalFrame* frame,
                                      const blink::WebString& title,
                                      blink::WebTextDirection direction) {
  DCHECK(!frame_ || frame_ == frame);
  // Ignore all but top level navigations.
  if (!frame->parent()) {
    base::string16 title16 = title;
    base::trace_event::TraceLog::GetInstance()->UpdateProcessLabel(
        routing_id_, base::UTF16ToUTF8(title16));

    base::string16 shortened_title = title16.substr(0, kMaxTitleChars);
    Send(new FrameHostMsg_UpdateTitle(routing_id_,
                                      shortened_title, direction));
  }

  // Also check whether we have new encoding name.
  UpdateEncoding(frame, frame->view()->pageEncoding().utf8());
}

void RenderFrameImpl::didChangeIcon(blink::WebLocalFrame* frame,
                                    blink::WebIconURL::Type icon_type) {
  DCHECK(!frame_ || frame_ == frame);
  // TODO(nasko): Investigate wheather implementation should move here.
  render_view_->didChangeIcon(frame, icon_type);
}

void RenderFrameImpl::didFinishDocumentLoad(blink::WebLocalFrame* frame,
                                            bool document_is_empty) {
  TRACE_EVENT1("navigation,benchmark", "RenderFrameImpl::didFinishDocumentLoad",
               "id", routing_id_);
  DCHECK(!frame_ || frame_ == frame);
  WebDataSource* ds = frame->dataSource();
  DocumentState* document_state = DocumentState::FromDataSource(ds);
  document_state->set_finish_document_load_time(Time::Now());

  Send(new FrameHostMsg_DidFinishDocumentLoad(routing_id_));

  FOR_EACH_OBSERVER(RenderViewObserver, render_view_->observers(),
                    DidFinishDocumentLoad(frame));
  FOR_EACH_OBSERVER(RenderFrameObserver, observers_, DidFinishDocumentLoad());

  // Check whether we have new encoding name.
  UpdateEncoding(frame, frame->view()->pageEncoding().utf8());

  // If this is an empty document with an http status code indicating an error,
  // we may want to display our own error page, so the user doesn't end up
  // with an unexplained blank page.
  if (!document_is_empty)
    return;

  // Do not show error page when DevTools is attached.
  RenderFrameImpl* localRoot = this;
  while (localRoot->frame_ && localRoot->frame_->parent() &&
         localRoot->frame_->parent()->isWebLocalFrame()) {
    localRoot = RenderFrameImpl::FromWebFrame(localRoot->frame_->parent());
    DCHECK(localRoot);
  }
  if (localRoot->devtools_agent_ && localRoot->devtools_agent_->IsAttached())
    return;

  // Display error page instead of a blank page, if appropriate.
  std::string error_domain = "http";
  InternalDocumentStateData* internal_data =
      InternalDocumentStateData::FromDataSource(frame->dataSource());
  int http_status_code = internal_data->http_status_code();
  if (GetContentClient()->renderer()->HasErrorPage(http_status_code,
                                                   &error_domain)) {
    WebURLError error;
    error.unreachableURL = frame->document().url();
    error.domain = WebString::fromUTF8(error_domain);
    error.reason = http_status_code;
    LoadNavigationErrorPage(frame->dataSource()->request(), error, true);
  }
}

void RenderFrameImpl::didHandleOnloadEvents(blink::WebLocalFrame* frame) {
  DCHECK(!frame_ || frame_ == frame);
  if (!frame->parent()) {
    FrameMsg_UILoadMetricsReportType::Value report_type =
        static_cast<FrameMsg_UILoadMetricsReportType::Value>(
            frame->dataSource()->request().inputPerfMetricReportPolicy());
    base::TimeTicks ui_timestamp = base::TimeTicks() +
        base::TimeDelta::FromSecondsD(
            frame->dataSource()->request().uiStartTime());

    Send(new FrameHostMsg_DocumentOnLoadCompleted(
        routing_id_, report_type, ui_timestamp));
  }
}

void RenderFrameImpl::didFailLoad(blink::WebLocalFrame* frame,
                                  const blink::WebURLError& error,
                                  blink::WebHistoryCommitType commit_type) {
  TRACE_EVENT1("navigation", "RenderFrameImpl::didFailLoad",
               "id", routing_id_);
  DCHECK(!frame_ || frame_ == frame);
  // TODO(nasko): Move implementation here. No state needed.
  WebDataSource* ds = frame->dataSource();
  DCHECK(ds);

  FOR_EACH_OBSERVER(RenderViewObserver, render_view_->observers(),
                    DidFailLoad(frame, error));

  const WebURLRequest& failed_request = ds->request();
  base::string16 error_description;
  GetContentClient()->renderer()->GetNavigationErrorStrings(
      this,
      failed_request,
      error,
      nullptr,
      &error_description);
  Send(new FrameHostMsg_DidFailLoadWithError(routing_id_,
                                             failed_request.url(),
                                             error.reason,
                                             error_description,
                                             error.wasIgnoredByHandler));
}

void RenderFrameImpl::didFinishLoad(blink::WebLocalFrame* frame) {
  TRACE_EVENT1("navigation,benchmark", "RenderFrameImpl::didFinishLoad", "id",
               routing_id_);
  DCHECK(!frame_ || frame_ == frame);
  WebDataSource* ds = frame->dataSource();
  DocumentState* document_state = DocumentState::FromDataSource(ds);
  if (document_state->finish_load_time().is_null()) {
    if (!frame->parent()) {
      TRACE_EVENT_INSTANT0("WebCore,benchmark", "LoadFinished",
                           TRACE_EVENT_SCOPE_PROCESS);
    }
    document_state->set_finish_load_time(Time::Now());
  }

  FOR_EACH_OBSERVER(RenderViewObserver, render_view_->observers(),
                    DidFinishLoad(frame));
  FOR_EACH_OBSERVER(RenderFrameObserver, observers_, DidFinishLoad());

  // Don't send this message while the frame is swapped out.
  if (is_swapped_out())
    return;

  Send(new FrameHostMsg_DidFinishLoad(routing_id_,
                                      ds->request().url()));
}

void RenderFrameImpl::didNavigateWithinPage(blink::WebLocalFrame* frame,
    const blink::WebHistoryItem& item,
    blink::WebHistoryCommitType commit_type) {
  TRACE_EVENT1("navigation", "RenderFrameImpl::didNavigateWithinPage",
               "id", routing_id_);
  DCHECK(!frame_ || frame_ == frame);
  // If this was a reference fragment navigation that we initiated, then we
  // could end up having a non-null pending navigation params.  We just need to
  // update the ExtraData on the datasource so that others who read the
  // ExtraData will get the new NavigationState.  Similarly, if we did not
  // initiate this navigation, then we need to take care to reset any pre-
  // existing navigation state to a content-initiated navigation state.
  // UpdateNavigationState conveniently takes care of this for us.
  DocumentState* document_state =
      DocumentState::FromDataSource(frame->dataSource());
  UpdateNavigationState(document_state, true /* was_within_same_page */);
  static_cast<NavigationStateImpl*>(document_state->navigation_state())
      ->set_was_within_same_page(true);

  didCommitProvisionalLoad(frame, item, commit_type);
}

void RenderFrameImpl::didUpdateCurrentHistoryItem(blink::WebLocalFrame* frame) {
  DCHECK(!frame_ || frame_ == frame);
  render_view_->StartNavStateSyncTimerIfNecessary(this);
}

void RenderFrameImpl::didChangeThemeColor() {
  if (frame_->parent())
    return;

  Send(new FrameHostMsg_DidChangeThemeColor(
      routing_id_, frame_->document().themeColor()));
}

void RenderFrameImpl::dispatchLoad() {
  Send(new FrameHostMsg_DispatchLoad(routing_id_));
}

void RenderFrameImpl::requestNotificationPermission(
    const blink::WebSecurityOrigin& origin,
    blink::WebNotificationPermissionCallback* callback) {
  if (!notification_permission_dispatcher_) {
    notification_permission_dispatcher_ =
        new NotificationPermissionDispatcher(this);
  }

  notification_permission_dispatcher_->RequestPermission(origin, callback);
}

void RenderFrameImpl::didChangeSelection(bool is_empty_selection) {
  if (!GetRenderWidget()->input_handler().handling_input_event() &&
      !handling_select_range_)
    return;

  if (is_empty_selection)
    selection_text_.clear();

  // UpdateTextInputState should be called before SyncSelectionIfRequired.
  // UpdateTextInputState may send TextInputStateChanged to notify the focus
  // was changed, and SyncSelectionIfRequired may send SelectionChanged
  // to notify the selection was changed.  Focus change should be notified
  // before selection change.
  GetRenderWidget()->UpdateTextInputState(ShowIme::HIDE_IME,
                                          ChangeSource::FROM_NON_IME);
  SyncSelectionIfRequired();
}

blink::WebColorChooser* RenderFrameImpl::createColorChooser(
    blink::WebColorChooserClient* client,
    const blink::WebColor& initial_color,
    const blink::WebVector<blink::WebColorSuggestion>& suggestions) {
  RendererWebColorChooserImpl* color_chooser =
      new RendererWebColorChooserImpl(this, client);
  std::vector<ColorSuggestion> color_suggestions;
  for (size_t i = 0; i < suggestions.size(); i++) {
    color_suggestions.push_back(ColorSuggestion(suggestions[i]));
  }
  color_chooser->Open(static_cast<SkColor>(initial_color), color_suggestions);
  return color_chooser;
}

void RenderFrameImpl::runModalAlertDialog(const blink::WebString& message) {
  RunJavaScriptMessage(JAVASCRIPT_MESSAGE_TYPE_ALERT,
                       message,
                       base::string16(),
                       frame_->document().url(),
                       NULL);
}

bool RenderFrameImpl::runModalConfirmDialog(const blink::WebString& message) {
  return RunJavaScriptMessage(JAVASCRIPT_MESSAGE_TYPE_CONFIRM,
                              message,
                              base::string16(),
                              frame_->document().url(),
                              NULL);
}

bool RenderFrameImpl::runModalPromptDialog(
    const blink::WebString& message,
    const blink::WebString& default_value,
    blink::WebString* actual_value) {
  base::string16 result;
  bool ok = RunJavaScriptMessage(JAVASCRIPT_MESSAGE_TYPE_PROMPT,
                                 message,
                                 default_value,
                                 frame_->document().url(),
                                 &result);
  if (ok)
    actual_value->assign(result);
  return ok;
}

bool RenderFrameImpl::runModalBeforeUnloadDialog(
    bool is_reload,
    const blink::WebString& message) {
  // If we are swapping out, we have already run the beforeunload handler.
  // TODO(creis): Fix OnSwapOut to clear the frame without running beforeunload
  // at all, to avoid running it twice.
  if (is_swapped_out_)
    return true;

  // Don't allow further dialogs if we are waiting to swap out, since the
  // PageGroupLoadDeferrer in our stack prevents it.
  if (render_view()->suppress_dialogs_until_swap_out_)
    return false;

  bool success = false;
  // This is an ignored return value, but is included so we can accept the same
  // response as RunJavaScriptMessage.
  base::string16 ignored_result;
  render_view()->SendAndRunNestedMessageLoop(
      new FrameHostMsg_RunBeforeUnloadConfirm(
          routing_id_, frame_->document().url(), message, is_reload,
          &success, &ignored_result));
  return success;
}

void RenderFrameImpl::showContextMenu(const blink::WebContextMenuData& data) {
  ContextMenuParams params = ContextMenuParamsBuilder::Build(data);
  blink::WebRect position_in_window(params.x, params.y, 0, 0);
  GetRenderWidget()->convertViewportToWindow(&position_in_window);
  params.x = position_in_window.x;
  params.y = position_in_window.y;
  params.source_type =
      GetRenderWidget()->input_handler().context_menu_source_type();
  GetRenderWidget()->OnShowHostContextMenu(&params);
  if (GetRenderWidget()->has_host_context_menu_location()) {
    params.x = GetRenderWidget()->host_context_menu_location().x();
    params.y = GetRenderWidget()->host_context_menu_location().y();
  }

  // Serializing a GURL longer than kMaxURLChars will fail, so don't do
  // it.  We replace it with an empty GURL so the appropriate items are disabled
  // in the context menu.
  // TODO(jcivelli): http://crbug.com/45160 This prevents us from saving large
  //                 data encoded images.  We should have a way to save them.
  if (params.src_url.spec().size() > kMaxURLChars)
    params.src_url = GURL();
  context_menu_node_ = data.node;

#if defined(OS_ANDROID)
  gfx::Rect start_rect;
  gfx::Rect end_rect;
  GetRenderWidget()->GetSelectionBounds(&start_rect, &end_rect);
  params.selection_start = gfx::Point(start_rect.x(), start_rect.bottom());
  params.selection_end = gfx::Point(end_rect.right(), end_rect.bottom());
#endif

  Send(new FrameHostMsg_ContextMenu(routing_id_, params));
}

void RenderFrameImpl::clearContextMenu() {
  context_menu_node_.reset();
}

void RenderFrameImpl::willSendRequest(
    blink::WebLocalFrame* frame,
    unsigned identifier,
    blink::WebURLRequest& request,
    const blink::WebURLResponse& redirect_response) {
  DCHECK(!frame_ || frame_ == frame);
  // The request my be empty during tests.
  if (request.url().isEmpty())
    return;

  // Set the first party for cookies url if it has not been set yet (new
  // requests). This value will be updated during redirects, consistent with
  // https://tools.ietf.org/html/draft-west-first-party-cookies-04#section-2.1.1
  if (request.firstPartyForCookies().isEmpty()) {
    if (request.frameType() == blink::WebURLRequest::FrameTypeTopLevel) {
      request.setFirstPartyForCookies(request.url());
    } else {
      // TODO(nasko): When the top-level frame is remote, there is no document.
      // This is broken and should be fixed to propagate the first party.
      WebFrame* top = frame->top();
      if (top->isWebLocalFrame()) {
        request.setFirstPartyForCookies(
            frame->top()->document().firstPartyForCookies());
      }
    }

    // If we need to set the first party, then we need to set the request's
    // initiator as well; it will not be updated during redirects.
    request.setRequestorOrigin(frame->document().securityOrigin());
  }

  WebDataSource* provisional_data_source = frame->provisionalDataSource();
  WebDataSource* data_source =
      provisional_data_source ? provisional_data_source : frame->dataSource();

  DocumentState* document_state = DocumentState::FromDataSource(data_source);
  DCHECK(document_state);
  InternalDocumentStateData* internal_data =
      InternalDocumentStateData::FromDocumentState(document_state);
  NavigationStateImpl* navigation_state =
      static_cast<NavigationStateImpl*>(document_state->navigation_state());
  ui::PageTransition transition_type = navigation_state->GetTransitionType();
  if (provisional_data_source && provisional_data_source->isClientRedirect()) {
    transition_type = ui::PageTransitionFromInt(
        transition_type | ui::PAGE_TRANSITION_CLIENT_REDIRECT);
  }

  GURL request_url(request.url());
  GURL new_url;
  if (GetContentClient()->renderer()->WillSendRequest(
          frame,
          transition_type,
          request_url,
          request.firstPartyForCookies(),
          &new_url)) {
    request.setURL(WebURL(new_url));
  }

  if (internal_data->is_cache_policy_override_set())
    request.setCachePolicy(internal_data->cache_policy_override());

  // The request's extra data may indicate that we should set a custom user
  // agent. This needs to be done here, after WebKit is through with setting the
  // user agent on its own. Similarly, it may indicate that we should set an
  // X-Requested-With header. This must be done here to avoid breaking CORS
  // checks.
  // PlzNavigate: there may also be a stream url associated with the request.
  WebString custom_user_agent;
  WebString requested_with;
  scoped_ptr<StreamOverrideParameters> stream_override;
  if (request.extraData()) {
    RequestExtraData* old_extra_data =
        static_cast<RequestExtraData*>(request.extraData());

    custom_user_agent = old_extra_data->custom_user_agent();
    if (!custom_user_agent.isNull()) {
      if (custom_user_agent.isEmpty())
        request.clearHTTPHeaderField("User-Agent");
      else
        request.setHTTPHeaderField("User-Agent", custom_user_agent);
    }

    requested_with = old_extra_data->requested_with();
    if (!requested_with.isNull()) {
      if (requested_with.isEmpty())
        request.clearHTTPHeaderField("X-Requested-With");
      else
        request.setHTTPHeaderField("X-Requested-With", requested_with);
    }
    stream_override = old_extra_data->TakeStreamOverrideOwnership();
  }

  // Add the default accept header for frame request if it has not been set
  // already.
  if ((request.frameType() == blink::WebURLRequest::FrameTypeTopLevel ||
       request.frameType() == blink::WebURLRequest::FrameTypeNested) &&
      request.httpHeaderField(WebString::fromUTF8(kAcceptHeader)).isEmpty()) {
    request.setHTTPHeaderField(WebString::fromUTF8(kAcceptHeader),
                               WebString::fromUTF8(kDefaultAcceptHeader));
  }

  // Add an empty HTTP origin header for non GET methods if none is currently
  // present.
  request.addHTTPOriginIfNeeded(WebString());

  // Attach |should_replace_current_entry| state to requests so that, should
  // this navigation later require a request transfer, all state is preserved
  // when it is re-created in the new process.
  bool should_replace_current_entry = false;
  if (navigation_state->IsContentInitiated()) {
    should_replace_current_entry = data_source->replacesCurrentHistoryItem();
  } else {
    // If the navigation is browser-initiated, the NavigationState contains the
    // correct value instead of the WebDataSource.
    //
    // TODO(davidben): Avoid this awkward duplication of state. See comment on
    // NavigationState::should_replace_current_entry().
    should_replace_current_entry =
        navigation_state->common_params().should_replace_current_entry;
  }

  int provider_id = kInvalidServiceWorkerProviderId;
  if (request.frameType() == blink::WebURLRequest::FrameTypeTopLevel ||
      request.frameType() == blink::WebURLRequest::FrameTypeNested) {
    // |provisionalDataSource| may be null in some content::ResourceFetcher
    // use cases, we don't hook those requests.
    if (frame->provisionalDataSource()) {
      ServiceWorkerNetworkProvider* provider =
          ServiceWorkerNetworkProvider::FromDocumentState(
              DocumentState::FromDataSource(frame->provisionalDataSource()));
      DCHECK(provider);
      provider_id = provider->provider_id();
    }
  } else if (frame->dataSource()) {
    ServiceWorkerNetworkProvider* provider =
        ServiceWorkerNetworkProvider::FromDocumentState(
            DocumentState::FromDataSource(frame->dataSource()));
    DCHECK(provider);
    provider_id = provider->provider_id();
    // Explicitly set the SkipServiceWorker flag here if the renderer process
    // hasn't received SetControllerServiceWorker message.
    if (!provider->IsControlledByServiceWorker())
      request.setSkipServiceWorker(true);
  }

  WebFrame* parent = frame->parent();
  int parent_routing_id = parent ? GetRoutingIdForFrameOrProxy(parent) : -1;

  RequestExtraData* extra_data = new RequestExtraData();
  extra_data->set_visibility_state(render_view_->visibilityState());
  extra_data->set_custom_user_agent(custom_user_agent);
  extra_data->set_requested_with(requested_with);
  extra_data->set_render_frame_id(routing_id_);
  extra_data->set_is_main_frame(!parent);
  extra_data->set_frame_origin(
      GURL(frame->document().securityOrigin().toString()));
  extra_data->set_parent_is_main_frame(parent && !parent->parent());
  extra_data->set_parent_render_frame_id(parent_routing_id);
  extra_data->set_allow_download(
      navigation_state->common_params().allow_download);
  extra_data->set_transition_type(transition_type);
  extra_data->set_should_replace_current_entry(should_replace_current_entry);
  extra_data->set_transferred_request_child_id(
      navigation_state->start_params().transferred_request_child_id);
  extra_data->set_transferred_request_request_id(
      navigation_state->start_params().transferred_request_request_id);
  extra_data->set_service_worker_provider_id(provider_id);
  extra_data->set_stream_override(std::move(stream_override));
  if (request.loFiState() != WebURLRequest::LoFiUnspecified)
    extra_data->set_lofi_state(static_cast<LoFiState>(request.loFiState()));
  else if (is_main_frame_ && !navigation_state->request_committed())
    extra_data->set_lofi_state(navigation_state->common_params().lofi_state);
  else
    extra_data->set_lofi_state(is_using_lofi_ ? LOFI_ON : LOFI_OFF);
  request.setExtraData(extra_data);

  // TODO(creis): Update prefetching to work with out-of-process iframes.
  WebFrame* top_frame = frame->top();
  if (top_frame && top_frame->isWebLocalFrame()) {
    DocumentState* top_document_state =
        DocumentState::FromDataSource(top_frame->dataSource());
    if (top_document_state) {
      // TODO(gavinp): separate out prefetching and prerender field trials
      // if the rel=prerender rel type is sticking around.
      if (request.requestContext() == WebURLRequest::RequestContextPrefetch)
        top_document_state->set_was_prefetcher(true);
    }
  }

  // This is an instance where we embed a copy of the routing id
  // into the data portion of the message. This can cause problems if we
  // don't register this id on the browser side, since the download manager
  // expects to find a RenderViewHost based off the id.
  request.setRequestorID(render_view_->GetRoutingID());
  request.setHasUserGesture(WebUserGestureIndicator::isProcessingUserGesture());

  if (!navigation_state->start_params().extra_headers.empty()) {
    for (net::HttpUtil::HeadersIterator i(
             navigation_state->start_params().extra_headers.begin(),
             navigation_state->start_params().extra_headers.end(), "\n");
         i.GetNext();) {
      if (base::LowerCaseEqualsASCII(i.name(), "referer")) {
        WebString referrer = WebSecurityPolicy::generateReferrerHeader(
            blink::WebReferrerPolicyDefault,
            request.url(),
            WebString::fromUTF8(i.values()));
        request.setHTTPReferrer(referrer, blink::WebReferrerPolicyDefault);
      } else {
        request.setHTTPHeaderField(WebString::fromUTF8(i.name()),
                                   WebString::fromUTF8(i.values()));
      }
    }
  }

  if (!render_view_->renderer_preferences_.enable_referrers)
    request.setHTTPReferrer(WebString(), blink::WebReferrerPolicyDefault);
}

void RenderFrameImpl::didReceiveResponse(
    blink::WebLocalFrame* frame,
    unsigned identifier,
    const blink::WebURLResponse& response) {
  DCHECK(!frame_ || frame_ == frame);
  // Only do this for responses that correspond to a provisional data source
  // of the top-most frame.  If we have a provisional data source, then we
  // can't have any sub-resources yet, so we know that this response must
  // correspond to a frame load.
  if (!frame->provisionalDataSource() || frame->parent())
    return;

  // If we are in view source mode, then just let the user see the source of
  // the server's error page.
  if (frame->isViewSourceModeEnabled())
    return;

  DocumentState* document_state =
      DocumentState::FromDataSource(frame->provisionalDataSource());
  int http_status_code = response.httpStatusCode();

  // Record page load flags.
  WebURLResponseExtraDataImpl* extra_data = GetExtraDataFromResponse(response);
  if (extra_data) {
    document_state->set_was_fetched_via_spdy(
        extra_data->was_fetched_via_spdy());
    document_state->set_was_npn_negotiated(
        extra_data->was_npn_negotiated());
    document_state->set_npn_negotiated_protocol(
        extra_data->npn_negotiated_protocol());
    document_state->set_was_alternate_protocol_available(
        extra_data->was_alternate_protocol_available());
    document_state->set_connection_info(
        extra_data->connection_info());
    document_state->set_was_fetched_via_proxy(
        extra_data->was_fetched_via_proxy());
    document_state->set_proxy_server(
        extra_data->proxy_server());
  }
  InternalDocumentStateData* internal_data =
      InternalDocumentStateData::FromDocumentState(document_state);
  internal_data->set_http_status_code(http_status_code);
}

void RenderFrameImpl::didLoadResourceFromMemoryCache(
    blink::WebLocalFrame* frame,
    const blink::WebURLRequest& request,
    const blink::WebURLResponse& response) {
  DCHECK(!frame_ || frame_ == frame);
  // The recipients of this message have no use for data: URLs: they don't
  // affect the page's insecure content list and are not in the disk cache. To
  // prevent large (1M+) data: URLs from crashing in the IPC system, we simply
  // filter them out here.
  GURL url(request.url());
  if (url.SchemeIs(url::kDataScheme))
    return;

  // Let the browser know we loaded a resource from the memory cache.  This
  // message is needed to display the correct SSL indicators.
  Send(new FrameHostMsg_DidLoadResourceFromMemoryCache(
      routing_id_, url, response.securityInfo(), request.httpMethod().utf8(),
      response.mimeType().utf8(), WebURLRequestToResourceType(request)));
}

void RenderFrameImpl::didDisplayInsecureContent() {
  Send(new FrameHostMsg_DidDisplayInsecureContent(routing_id_));
}

void RenderFrameImpl::didRunInsecureContent(
    const blink::WebSecurityOrigin& origin,
    const blink::WebURL& target) {
  Send(new FrameHostMsg_DidRunInsecureContent(
      routing_id_, GURL(origin.toString().utf8()), target));
  GetContentClient()->renderer()->RecordRapporURL(
      "ContentSettings.MixedScript.RanMixedScript",
      GURL(origin.toString().utf8()));
}

void RenderFrameImpl::didDisplayContentWithCertificateErrors(
    const blink::WebURL& url,
    const blink::WebCString& security_info,
    const blink::WebURL& main_resource_url,
    const blink::WebCString& main_resource_security_info) {
  if (!IsContentWithCertificateErrorsRelevantToUI(
          url, security_info, main_resource_url, main_resource_security_info)) {
    return;
  }
  Send(new FrameHostMsg_DidDisplayContentWithCertificateErrors(routing_id_, url,
                                                               security_info));
}

void RenderFrameImpl::didRunContentWithCertificateErrors(
    const blink::WebURL& url,
    const blink::WebCString& security_info,
    const blink::WebURL& main_resource_url,
    const blink::WebCString& main_resource_security_info) {
  if (!IsContentWithCertificateErrorsRelevantToUI(
          url, security_info, main_resource_url, main_resource_security_info)) {
    return;
  }
  Send(new FrameHostMsg_DidRunContentWithCertificateErrors(
      routing_id_, GURL(main_resource_url).GetOrigin(), url, security_info));
}

void RenderFrameImpl::didChangePerformanceTiming() {
  FOR_EACH_OBSERVER(RenderFrameObserver,
                    observers_,
                    DidChangePerformanceTiming());
}

void RenderFrameImpl::didCreateScriptContext(blink::WebLocalFrame* frame,
                                             v8::Local<v8::Context> context,
                                             int extension_group,
                                             int world_id) {
  DCHECK(!frame_ || frame_ == frame);

  FOR_EACH_OBSERVER(RenderFrameObserver, observers_,
                    DidCreateScriptContext(context, extension_group, world_id));
}

void RenderFrameImpl::willReleaseScriptContext(blink::WebLocalFrame* frame,
                                               v8::Local<v8::Context> context,
                                               int world_id) {
  DCHECK(!frame_ || frame_ == frame);

  FOR_EACH_OBSERVER(RenderFrameObserver,
                    observers_,
                    WillReleaseScriptContext(context, world_id));
}

void RenderFrameImpl::didChangeScrollOffset(blink::WebLocalFrame* frame) {
  DCHECK(!frame_ || frame_ == frame);
  render_view_->StartNavStateSyncTimerIfNecessary(this);

  FOR_EACH_OBSERVER(RenderFrameObserver, observers_, DidChangeScrollOffset());
}

void RenderFrameImpl::willInsertBody(blink::WebLocalFrame* frame) {
  DCHECK(!frame_ || frame_ == frame);
  if (!frame->parent()) {
    render_view_->Send(new ViewHostMsg_WillInsertBody(
        render_view_->GetRoutingID()));
  }
}

void RenderFrameImpl::reportFindInPageMatchCount(int request_id,
                                                 int count,
                                                 bool final_update) {
  int active_match_ordinal = -1;  // -1 = don't update active match ordinal
  if (!count)
    active_match_ordinal = 0;

  render_view_->Send(new ViewHostMsg_Find_Reply(
      render_view_->GetRoutingID(), request_id, count,
      gfx::Rect(), active_match_ordinal, final_update));
}

void RenderFrameImpl::reportFindInPageSelection(
    int request_id,
    int active_match_ordinal,
    const blink::WebRect& selection_rect) {
  render_view_->Send(new ViewHostMsg_Find_Reply(
      render_view_->GetRoutingID(), request_id, -1, selection_rect,
      active_match_ordinal, false));
}

void RenderFrameImpl::requestStorageQuota(
    blink::WebLocalFrame* frame,
    blink::WebStorageQuotaType type,
    unsigned long long requested_size,
    blink::WebStorageQuotaCallbacks callbacks) {
  DCHECK(!frame_ || frame_ == frame);
  WebSecurityOrigin origin = frame->document().securityOrigin();
  if (origin.isUnique()) {
    // Unique origins cannot store persistent state.
    callbacks.didFail(blink::WebStorageQuotaErrorAbort);
    return;
  }
  ChildThreadImpl::current()->quota_dispatcher()->RequestStorageQuota(
      render_view_->GetRoutingID(),
      GURL(origin.toString()),
      static_cast<storage::StorageType>(type),
      requested_size,
      QuotaDispatcher::CreateWebStorageQuotaCallbacksWrapper(callbacks));
}

void RenderFrameImpl::willOpenWebSocket(blink::WebSocketHandle* handle) {
  WebSocketBridge* impl = static_cast<WebSocketBridge*>(handle);
  impl->set_render_frame_id(routing_id_);
}

blink::WebWakeLockClient* RenderFrameImpl::wakeLockClient() {
  if (!wakelock_dispatcher_)
    wakelock_dispatcher_ = new WakeLockDispatcher(this);
  return wakelock_dispatcher_;
}

blink::WebGeolocationClient* RenderFrameImpl::geolocationClient() {
  if (!geolocation_dispatcher_)
    geolocation_dispatcher_ = new GeolocationDispatcher(this);
  return geolocation_dispatcher_;
}

blink::WebPresentationClient* RenderFrameImpl::presentationClient() {
  if (!presentation_dispatcher_)
    presentation_dispatcher_ = new PresentationDispatcher(this);
  return presentation_dispatcher_;
}

blink::WebPushClient* RenderFrameImpl::pushClient() {
  if (!push_messaging_dispatcher_)
    push_messaging_dispatcher_ = new PushMessagingDispatcher(this);
  return push_messaging_dispatcher_;
}

void RenderFrameImpl::willStartUsingPeerConnectionHandler(
    blink::WebLocalFrame* frame,
    blink::WebRTCPeerConnectionHandler* handler) {
  DCHECK(!frame_ || frame_ == frame);
#if defined(ENABLE_WEBRTC)
  static_cast<RTCPeerConnectionHandler*>(handler)->associateWithFrame(frame);
#endif
}

blink::WebUserMediaClient* RenderFrameImpl::userMediaClient() {
  if (!web_user_media_client_)
    InitializeUserMediaClient();
  return web_user_media_client_;
}

blink::WebEncryptedMediaClient* RenderFrameImpl::encryptedMediaClient() {
  if (!web_encrypted_media_client_) {
    web_encrypted_media_client_.reset(new media::WebEncryptedMediaClientImpl(
        // base::Unretained(this) is safe because WebEncryptedMediaClientImpl
        // is destructed before |this|, and does not give away ownership of the
        // callback.
        base::Bind(&RenderFrameImpl::AreSecureCodecsSupported,
                   base::Unretained(this)),
        GetCdmFactory(), GetMediaPermission()));
  }
  return web_encrypted_media_client_.get();
}

blink::WebMIDIClient* RenderFrameImpl::webMIDIClient() {
  if (!midi_dispatcher_)
    midi_dispatcher_ = new MidiDispatcher(this);
  return midi_dispatcher_;
}

bool RenderFrameImpl::willCheckAndDispatchMessageEvent(
    blink::WebLocalFrame* source_frame,
    blink::WebFrame* target_frame,
    blink::WebSecurityOrigin target_origin,
    blink::WebDOMMessageEvent event) {
  DCHECK(!frame_ || frame_ == target_frame);

  // Currently, a postMessage that targets a cross-process frame can be plumbed
  // either through this function or RenderFrameProxy::postMessageEvent. This
  // function is used when the target cross-process frame is a top-level frame
  // which has been swapped out.  In that case, the corresponding WebLocalFrame
  // currently remains in the frame tree even in site-per-process mode (see
  // OnSwapOut). RenderFrameProxy::postMessageEvent is used in
  // --site-per-process mode for all other cases.
  //
  // TODO(alexmos, nasko): When swapped-out:// disappears, this should be
  // cleaned up so that RenderFrameProxy::postMessageEvent is the only path for
  // cross-process postMessages.
  if (!is_swapped_out_)
    return false;

  // It is possible to get here on a swapped-out frame without a
  // |render_frame_proxy_|. This happens when:
  // - This process only has one active RenderView and is about to go away
  //   (e.g., due to cross-process navigation).
  // - The top frame has a subframe with an unload handler.
  // - The subframe sends a postMessage to the top-level frame in its unload
  //   handler.
  // See https://crbug.com/475651 for details.  We return false here, since we
  // don't want to deliver the message to the new process in this case.
  if (!render_frame_proxy_)
    return false;

  render_frame_proxy_->postMessageEvent(
      source_frame, render_frame_proxy_->web_frame(), target_origin, event);
  return true;
}

blink::WebString RenderFrameImpl::userAgentOverride(
    blink::WebLocalFrame* frame) {
  DCHECK(!frame_ || frame_ == frame);
  if (!render_view_->webview() || !render_view_->webview()->mainFrame() ||
      render_view_->renderer_preferences_.user_agent_override.empty()) {
    return blink::WebString();
  }

  // TODO(nasko): When the top-level frame is remote, there is no WebDataSource
  // associated with it, so the checks below are not valid. Temporarily
  // return early and fix properly as part of https://crbug.com/426555.
  if (render_view_->webview()->mainFrame()->isWebRemoteFrame())
    return blink::WebString();

  // If we're in the middle of committing a load, the data source we need
  // will still be provisional.
  WebFrame* main_frame = render_view_->webview()->mainFrame();
  WebDataSource* data_source = NULL;
  if (main_frame->provisionalDataSource())
    data_source = main_frame->provisionalDataSource();
  else
    data_source = main_frame->dataSource();

  InternalDocumentStateData* internal_data = data_source ?
      InternalDocumentStateData::FromDataSource(data_source) : NULL;
  if (internal_data && internal_data->is_overriding_user_agent())
    return WebString::fromUTF8(
        render_view_->renderer_preferences_.user_agent_override);
  return blink::WebString();
}

blink::WebString RenderFrameImpl::doNotTrackValue(blink::WebLocalFrame* frame) {
  DCHECK(!frame_ || frame_ == frame);
  if (render_view_->renderer_preferences_.enable_do_not_track)
    return WebString::fromUTF8("1");
  return WebString();
}

bool RenderFrameImpl::allowWebGL(blink::WebLocalFrame* frame,
                                 bool default_value) {
  DCHECK(!frame_ || frame_ == frame);
  if (!default_value)
    return false;

  bool blocked = true;
  Send(new FrameHostMsg_Are3DAPIsBlocked(
      routing_id_,
      GURL(frame->top()->securityOrigin().toString()),
      THREE_D_API_TYPE_WEBGL,
      &blocked));
  return !blocked;
}

void RenderFrameImpl::didLoseWebGLContext(blink::WebLocalFrame* frame,
                                          int arb_robustness_status_code) {
  DCHECK(!frame_ || frame_ == frame);
  Send(new FrameHostMsg_DidLose3DContext(
      GURL(frame->top()->securityOrigin().toString()),
      THREE_D_API_TYPE_WEBGL,
      arb_robustness_status_code));
}

blink::WebScreenOrientationClient*
    RenderFrameImpl::webScreenOrientationClient() {
  if (!screen_orientation_dispatcher_)
    screen_orientation_dispatcher_ = new ScreenOrientationDispatcher(this);
  return screen_orientation_dispatcher_;
}

bool RenderFrameImpl::isControlledByServiceWorker(WebDataSource& data_source) {
  ServiceWorkerNetworkProvider* provider =
      ServiceWorkerNetworkProvider::FromDocumentState(
          DocumentState::FromDataSource(&data_source));
  return provider->IsControlledByServiceWorker();
}

int64_t RenderFrameImpl::serviceWorkerID(WebDataSource& data_source) {
  ServiceWorkerNetworkProvider* provider =
      ServiceWorkerNetworkProvider::FromDocumentState(
          DocumentState::FromDataSource(&data_source));
  if (provider->context() && provider->context()->controller())
    return provider->context()->controller()->version_id();
  return kInvalidServiceWorkerVersionId;
}

void RenderFrameImpl::postAccessibilityEvent(const blink::WebAXObject& obj,
                                             blink::WebAXEvent event) {
  HandleWebAccessibilityEvent(obj, event);
}

void RenderFrameImpl::handleAccessibilityFindInPageResult(
    int identifier,
    int match_index,
    const blink::WebAXObject& start_object,
    int start_offset,
    const blink::WebAXObject& end_object,
    int end_offset) {
  if (renderer_accessibility_) {
    renderer_accessibility_->HandleAccessibilityFindInPageResult(
        identifier, match_index, start_object, start_offset,
        end_object, end_offset);
  }
}

void RenderFrameImpl::didChangeManifest(blink::WebLocalFrame* frame) {
  DCHECK(!frame_ || frame_ == frame);

  FOR_EACH_OBSERVER(RenderFrameObserver, observers_, DidChangeManifest());
}

bool RenderFrameImpl::enterFullscreen() {
  Send(new FrameHostMsg_ToggleFullscreen(routing_id_, true));
  return true;
}

bool RenderFrameImpl::exitFullscreen() {
  Send(new FrameHostMsg_ToggleFullscreen(routing_id_, false));
  return true;
}

blink::WebPermissionClient* RenderFrameImpl::permissionClient() {
  if (!permission_client_)
    permission_client_.reset(new PermissionDispatcher(GetServiceRegistry()));

  return permission_client_.get();
}

blink::WebAppBannerClient* RenderFrameImpl::appBannerClient() {
  if (!app_banner_client_) {
    app_banner_client_ =
        GetContentClient()->renderer()->CreateAppBannerClient(this);
  }

  return app_banner_client_.get();
}

void RenderFrameImpl::registerProtocolHandler(const WebString& scheme,
                                              const WebURL& url,
                                              const WebString& title) {
  bool user_gesture = WebUserGestureIndicator::isProcessingUserGesture();
  Send(new FrameHostMsg_RegisterProtocolHandler(
      routing_id_,
      base::UTF16ToUTF8(base::StringPiece16(scheme)),
      url,
      title,
      user_gesture));
}

void RenderFrameImpl::unregisterProtocolHandler(const WebString& scheme,
                                                const WebURL& url) {
  bool user_gesture = WebUserGestureIndicator::isProcessingUserGesture();
  Send(new FrameHostMsg_UnregisterProtocolHandler(
      routing_id_,
      base::UTF16ToUTF8(base::StringPiece16(scheme)),
      url,
      user_gesture));
}

blink::WebBluetooth* RenderFrameImpl::bluetooth() {
  if (!bluetooth_) {
    bluetooth_.reset(new WebBluetoothImpl(
        ChildThreadImpl::current()->thread_safe_sender(), routing_id_));
  }

  return bluetooth_.get();
}

blink::WebUSBClient* RenderFrameImpl::usbClient() {
  if (!usb_client_)
    usb_client_.reset(new WebUSBClientImpl(GetServiceRegistry()));

  return usb_client_.get();
}

#if defined(ENABLE_WEBVR)
blink::WebVRClient* RenderFrameImpl::webVRClient() {
  if (!vr_dispatcher_)
    vr_dispatcher_.reset(new VRDispatcher(GetServiceRegistry()));

  return vr_dispatcher_.get();
}
#endif

void RenderFrameImpl::didSerializeDataForFrame(
    const WebCString& data,
    WebFrameSerializerClient::FrameSerializationStatus status) {
  bool end_of_data = status == WebFrameSerializerClient::CurrentFrameIsFinished;
  Send(new FrameHostMsg_SerializedHtmlWithLocalLinksResponse(
      routing_id_, data, end_of_data));
}

void RenderFrameImpl::AddObserver(RenderFrameObserver* observer) {
  observers_.AddObserver(observer);
}

void RenderFrameImpl::RemoveObserver(RenderFrameObserver* observer) {
  observer->RenderFrameGone();
  observers_.RemoveObserver(observer);
}

void RenderFrameImpl::OnStop() {
  DCHECK(frame_);
  frame_->stopLoading();
  if (!frame_->parent())
    FOR_EACH_OBSERVER(RenderViewObserver, render_view_->observers_, OnStop());

  FOR_EACH_OBSERVER(RenderFrameObserver, observers_, OnStop());
}

void RenderFrameImpl::WasHidden() {
  FOR_EACH_OBSERVER(RenderFrameObserver, observers_, WasHidden());
}

void RenderFrameImpl::WasShown() {
  // TODO(kenrb): Need to figure out how to do this better. Should
  // VisibilityState remain a page-level concept or move to frames?
  // The semantics of 'Show' might have to change here.
  // TODO(avi): This DCHECK is to track cleanup for https://crbug.com/545684
  DCHECK(!IsMainFrame() || render_widget_.get() == render_view_.get())
      << "The main render frame is no longer reusing the RenderView as its "
      << "RenderWidget!";
  if (render_widget_ && render_widget_->webwidget() &&
      render_view_.get() != render_widget_.get()) {
    static_cast<blink::WebFrameWidget*>(render_widget_->webwidget())->
        setVisibilityState(blink::WebPageVisibilityStateVisible, false);
  }
  FOR_EACH_OBSERVER(RenderFrameObserver, observers_, WasShown());
}

void RenderFrameImpl::WidgetWillClose() {
  FOR_EACH_OBSERVER(RenderFrameObserver, observers_, WidgetWillClose());
}

bool RenderFrameImpl::IsMainFrame() {
  return is_main_frame_;
}

bool RenderFrameImpl::IsHidden() {
  return GetRenderWidget()->is_hidden();
}

bool RenderFrameImpl::IsLocalRoot() const {
  bool is_local_root = render_widget_ != nullptr;
  DCHECK_EQ(is_local_root,
            !(frame_->parent() && frame_->parent()->isWebLocalFrame()));
  return render_widget_ != nullptr;
}

// Tell the embedding application that the URL of the active page has changed.
void RenderFrameImpl::SendDidCommitProvisionalLoad(
    blink::WebFrame* frame,
    blink::WebHistoryCommitType commit_type,
    const blink::WebHistoryItem& item) {
  DCHECK(!frame_ || frame_ == frame);
  WebDataSource* ds = frame->dataSource();
  DCHECK(ds);

  const WebURLRequest& request = ds->request();
  const WebURLResponse& response = ds->response();

  DocumentState* document_state = DocumentState::FromDataSource(ds);
  NavigationStateImpl* navigation_state =
      static_cast<NavigationStateImpl*>(document_state->navigation_state());
  InternalDocumentStateData* internal_data =
      InternalDocumentStateData::FromDocumentState(document_state);

  FrameHostMsg_DidCommitProvisionalLoad_Params params;
  params.http_status_code = response.httpStatusCode();
  params.url_is_unreachable = ds->hasUnreachableURL();
  params.is_post = false;
  params.intended_as_new_entry =
      navigation_state->request_params().intended_as_new_entry;
  params.did_create_new_entry = commit_type == blink::WebStandardCommit;
  params.post_id = -1;
  params.page_id = render_view_->page_id_;
  params.nav_entry_id = navigation_state->request_params().nav_entry_id;
  // We need to track the RenderViewHost routing_id because of downstream
  // dependencies (crbug.com/392171 DownloadRequestHandle, SaveFileManager,
  // ResourceDispatcherHostImpl, MediaStreamUIProxy,
  // SpeechRecognitionDispatcherHost and possibly others). They look up the view
  // based on the ID stored in the resource requests. Once those dependencies
  // are unwound or moved to RenderFrameHost (crbug.com/304341) we can move the
  // client to be based on the routing_id of the RenderFrameHost.
  params.render_view_routing_id = render_view_->routing_id();
  params.socket_address.set_host(response.remoteIPAddress().utf8());
  params.socket_address.set_port(response.remotePort());
  WebURLResponseExtraDataImpl* extra_data = GetExtraDataFromResponse(response);
  if (extra_data)
    params.was_fetched_via_proxy = extra_data->was_fetched_via_proxy();
  params.was_within_same_page = navigation_state->WasWithinSamePage();
  params.security_info = response.securityInfo();

  // Set the origin of the frame.  This will be replicated to the corresponding
  // RenderFrameProxies in other processes.
  // TODO(alexmos): Origins for URLs with non-standard schemes are excluded due
  // to https://crbug.com/439608 and will be replicated as unique origins.
  if (!is_swapped_out_) {
    std::string scheme = frame->document().securityOrigin().protocol().utf8();
    if (url::IsStandard(scheme.c_str(),
                        url::Component(0, static_cast<int>(scheme.length())))) {
      params.origin = frame->document().securityOrigin();
    }
  }

  params.should_enforce_strict_mixed_content_checking =
      frame->shouldEnforceStrictMixedContentChecking();

  // Set the URL to be displayed in the browser UI to the user.
  params.url = GetLoadingUrl();
  DCHECK(!is_swapped_out_ || params.url == GURL(kSwappedOutURL));

  if (frame->document().baseURL() != params.url)
    params.base_url = frame->document().baseURL();

  GetRedirectChain(ds, &params.redirects);
  params.should_update_history = !ds->hasUnreachableURL() &&
      !response.isMultipartPayload() && (response.httpStatusCode() != 404);

  params.searchable_form_url = internal_data->searchable_form_url();
  params.searchable_form_encoding = internal_data->searchable_form_encoding();

  params.gesture = render_view_->navigation_gesture_;
  render_view_->navigation_gesture_ = NavigationGestureUnknown;

  // Make navigation state a part of the DidCommitProvisionalLoad message so
  // that committed entry has it at all times.
  int64_t post_id = -1;
  if (!SiteIsolationPolicy::UseSubframeNavigationEntries()) {
    HistoryEntry* entry = render_view_->history_controller()->GetCurrentEntry();
    if (entry) {
      params.page_state = HistoryEntryToPageState(entry);
      post_id = ExtractPostId(entry->root());
    } else {
      params.page_state = PageState::CreateFromURL(request.url());
    }
  } else {
    // In --site-per-process, just send a single HistoryItem for this frame,
    // rather than the whole tree.  It will be stored in the corresponding
    // FrameNavigationEntry.
    params.page_state = SingleHistoryItemToPageState(item);
    post_id = ExtractPostId(item);
  }
  params.frame_unique_name = item.target().utf8();
  params.item_sequence_number = item.itemSequenceNumber();
  params.document_sequence_number = item.documentSequenceNumber();

  if (!frame->parent()) {
    // Top-level navigation.

    // Reset the zoom limits in case a plugin had changed them previously. This
    // will also call us back which will cause us to send a message to
    // update WebContentsImpl.
    render_view_->webview()->zoomLimitsChanged(
        ZoomFactorToZoomLevel(kMinimumZoomFactor),
        ZoomFactorToZoomLevel(kMaximumZoomFactor));

    // Set zoom level, but don't do it for full-page plugin since they don't use
    // the same zoom settings.
    HostZoomLevels::iterator host_zoom =
        render_view_->host_zoom_levels_.find(GURL(request.url()));
    if (render_view_->webview()->mainFrame()->isWebLocalFrame() &&
        render_view_->webview()->mainFrame()->document().isPluginDocument()) {
      // Reset the zoom levels for plugins.
      render_view_->webview()->setZoomLevel(0);
    } else {
      // If the zoom level is not found, then do nothing. In-page navigation
      // relies on not changing the zoom level in this case.
      if (host_zoom != render_view_->host_zoom_levels_.end())
        render_view_->webview()->setZoomLevel(host_zoom->second);
    }

    if (host_zoom != render_view_->host_zoom_levels_.end()) {
      // This zoom level was merely recorded transiently for this load.  We can
      // erase it now.  If at some point we reload this page, the browser will
      // send us a new, up-to-date zoom level.
      render_view_->host_zoom_levels_.erase(host_zoom);
    }

    // Update contents MIME type for main frame.
    params.contents_mime_type = ds->response().mimeType().utf8();

    params.transition = navigation_state->GetTransitionType();
    if (!ui::PageTransitionIsMainFrame(params.transition)) {
      // If the main frame does a load, it should not be reported as a subframe
      // navigation.  This can occur in the following case:
      // 1. You're on a site with frames.
      // 2. You do a subframe navigation.  This is stored with transition type
      //    MANUAL_SUBFRAME.
      // 3. You navigate to some non-frame site, say, google.com.
      // 4. You navigate back to the page from step 2.  Since it was initially
      //    MANUAL_SUBFRAME, it will be that same transition type here.
      // We don't want that, because any navigation that changes the toplevel
      // frame should be tracked as a toplevel navigation (this allows us to
      // update the URL bar, etc).
      params.transition = ui::PAGE_TRANSITION_LINK;
    }

    // If the page contained a client redirect (meta refresh, document.loc...),
    // set the referrer and transition appropriately.
    if (ds->isClientRedirect()) {
      params.referrer =
          Referrer(params.redirects[0], ds->request().referrerPolicy());
      params.transition = ui::PageTransitionFromInt(
          params.transition | ui::PAGE_TRANSITION_CLIENT_REDIRECT);
    } else {
      params.referrer = RenderViewImpl::GetReferrerFromRequest(
          frame, ds->request());
    }

    base::string16 method = request.httpMethod();
    if (base::EqualsASCII(method, "POST")) {
      params.is_post = true;
      params.post_id = post_id;
    }

    // Send the user agent override back.
    params.is_overriding_user_agent = internal_data->is_overriding_user_agent();

    // Track the URL of the original request.  We use the first entry of the
    // redirect chain if it exists because the chain may have started in another
    // process.
    params.original_request_url = GetOriginalRequestURL(ds);

    params.history_list_was_cleared =
        navigation_state->request_params().should_clear_history_list;

    params.report_type = static_cast<FrameMsg_UILoadMetricsReportType::Value>(
        frame->dataSource()->request().inputPerfMetricReportPolicy());
    params.ui_timestamp = base::TimeTicks() + base::TimeDelta::FromSecondsD(
        frame->dataSource()->request().uiStartTime());

    // This message needs to be sent before any of allowScripts(),
    // allowImages(), allowPlugins() is called for the new page, so that when
    // these functions send a ViewHostMsg_ContentBlocked message, it arrives
    // after the FrameHostMsg_DidCommitProvisionalLoad message.
    Send(new FrameHostMsg_DidCommitProvisionalLoad(routing_id_, params));
  } else {
    // Subframe navigation: the type depends on whether this navigation
    // generated a new session history entry. When they do generate a session
    // history entry, it means the user initiated the navigation and we should
    // mark it as such.
    if (commit_type == blink::WebStandardCommit)
      params.transition = ui::PAGE_TRANSITION_MANUAL_SUBFRAME;
    else
      params.transition = ui::PAGE_TRANSITION_AUTO_SUBFRAME;

    DCHECK(!navigation_state->request_params().should_clear_history_list);
    params.history_list_was_cleared = false;
    params.report_type = FrameMsg_UILoadMetricsReportType::NO_REPORT;

    // Don't send this message while the subframe is swapped out.
    if (!is_swapped_out())
      Send(new FrameHostMsg_DidCommitProvisionalLoad(routing_id_, params));
  }

  // If we end up reusing this WebRequest (for example, due to a #ref click),
  // we don't want the transition type to persist.  Just clear it.
  navigation_state->set_transition_type(ui::PAGE_TRANSITION_LINK);
}

void RenderFrameImpl::didStartLoading(bool to_different_document) {
  TRACE_EVENT1("navigation", "RenderFrameImpl::didStartLoading",
               "id", routing_id_);
  render_view_->FrameDidStartLoading(frame_);
  Send(new FrameHostMsg_DidStartLoading(routing_id_, to_different_document));
}

void RenderFrameImpl::didStopLoading() {
  TRACE_EVENT1("navigation", "RenderFrameImpl::didStopLoading",
               "id", routing_id_);
  render_view_->FrameDidStopLoading(frame_);
  Send(new FrameHostMsg_DidStopLoading(routing_id_));
}

void RenderFrameImpl::didChangeLoadProgress(double load_progress) {
  Send(new FrameHostMsg_DidChangeLoadProgress(routing_id_, load_progress));
}

void RenderFrameImpl::HandleWebAccessibilityEvent(
    const blink::WebAXObject& obj, blink::WebAXEvent event) {
  if (renderer_accessibility_)
    renderer_accessibility_->HandleWebAccessibilityEvent(obj, event);
}

void RenderFrameImpl::FocusedNodeChanged(const WebNode& node) {
  FOR_EACH_OBSERVER(RenderFrameObserver, observers_, FocusedNodeChanged(node));
}

void RenderFrameImpl::FocusedNodeChangedForAccessibility(const WebNode& node) {
  if (renderer_accessibility())
    renderer_accessibility()->AccessibilityFocusedNodeChanged(node);
}

// PlzNavigate
void RenderFrameImpl::OnCommitNavigation(
    const ResourceResponseHead& response,
    const GURL& stream_url,
    const CommonNavigationParams& common_params,
    const RequestNavigationParams& request_params) {
  CHECK(IsBrowserSideNavigationEnabled());
  // This will override the url requested by the WebURLLoader, as well as
  // provide it with the response to the request.
  scoped_ptr<StreamOverrideParameters> stream_override(
      new StreamOverrideParameters());
  stream_override->stream_url = stream_url;
  stream_override->response = response;

  NavigateInternal(common_params, StartNavigationParams(), request_params,
                   std::move(stream_override));
}

void RenderFrameImpl::OnFailedNavigation(
    const CommonNavigationParams& common_params,
    const RequestNavigationParams& request_params,
    bool has_stale_copy_in_cache,
    int error_code) {
  bool is_reload = IsReload(common_params.navigation_type);
  bool is_history_navigation = request_params.page_state.IsValid();
  WebURLRequest::CachePolicy cache_policy =
      WebURLRequest::UseProtocolCachePolicy;
  RenderFrameImpl::PrepareRenderViewForNavigation(
      common_params.url, request_params, &is_reload, &cache_policy);

  GetContentClient()->SetActiveURL(common_params.url);

  pending_navigation_params_.reset(new NavigationParams(
      common_params, StartNavigationParams(), request_params));

  // Inform the browser of the start of the provisional load. This is needed so
  // that the load is properly tracked by the WebNavigation API.
  Send(new FrameHostMsg_DidStartProvisionalLoad(
      routing_id_, common_params.url, common_params.navigation_start));

  // Send the provisional load failure.
  blink::WebURLError error =
      CreateWebURLError(common_params.url, has_stale_copy_in_cache, error_code);
  WebURLRequest failed_request = CreateURLRequestForNavigation(
      common_params, scoped_ptr<StreamOverrideParameters>(),
      frame_->isViewSourceModeEnabled());
  SendFailedProvisionalLoad(failed_request, error, frame_);

  if (!ShouldDisplayErrorPageForFailedLoad(error_code, common_params.url)) {
    // TODO(avi): Remove this; we shouldn't ever be dropping navigations.
    // http://crbug.com/501960
    Send(new FrameHostMsg_DidDropNavigation(routing_id_));
    return;
  }

  // Make sure errors are not shown in view source mode.
  frame_->enableViewSourceMode(false);

  // Replace the current history entry in reloads, history navigations and loads
  // of the same url. This corresponds to Blink's notion of a standard
  // commit.
  // TODO(clamy): see if initial commits in subframes should be handled
  // separately.
  bool replace = is_reload || is_history_navigation ||
                 common_params.url == GetLoadingUrl();
  LoadNavigationErrorPage(failed_request, error, replace);
}

WebNavigationPolicy RenderFrameImpl::decidePolicyForNavigation(
    const NavigationPolicyInfo& info) {
  // A content initiated navigation may have originated from a link-click,
  // script, drag-n-drop operation, etc.
  // info.extraData is only non-null if this is a redirect. Use the extraData
  // initiation information for redirects, and check pending_navigation_params_
  // otherwise.
  bool is_content_initiated =
      info.extraData
          ? static_cast<DocumentState*>(info.extraData)
                ->navigation_state()
                ->IsContentInitiated()
          : !IsBrowserInitiated(pending_navigation_params_.get());
  bool is_redirect =
      info.extraData ||
      (pending_navigation_params_ &&
       !pending_navigation_params_->request_params.redirects.empty());

#ifdef OS_ANDROID
  // The handlenavigation API is deprecated and will be removed once
  // crbug.com/325351 is resolved.
  if (info.urlRequest.url() != GURL(kSwappedOutURL) &&
      GetContentClient()->renderer()->HandleNavigation(
          this, is_content_initiated, render_view_->opener_id_, frame_,
          info.urlRequest, info.navigationType, info.defaultPolicy,
          is_redirect)) {
    return blink::WebNavigationPolicyIgnore;
  }
#endif

  Referrer referrer(
      RenderViewImpl::GetReferrerFromRequest(frame_, info.urlRequest));

  // TODO(nick): Is consulting |is_main_frame| here correct?
  if (SiteIsolationPolicy::IsSwappedOutStateForbidden() && !is_main_frame_) {
    // There's no reason to ignore navigations on subframes, since the swap out
    // logic no longer applies.
  } else {
    if (is_swapped_out_) {
      if (info.urlRequest.url() != GURL(kSwappedOutURL)) {
        // Targeted links may try to navigate a swapped out frame.  Allow the
        // browser process to navigate the tab instead.  Note that it is also
        // possible for non-targeted navigations (from this view) to arrive
        // here just after we are swapped out.  It's ok to send them to the
        // browser, as long as they're for the top level frame.
        // TODO(creis): Ensure this supports targeted form submissions when
        // fixing http://crbug.com/101395.
        if (frame_->parent() == NULL) {
          OpenURL(info.urlRequest.url(), referrer, info.defaultPolicy,
                  info.replacesCurrentHistoryItem, false);
          return blink::WebNavigationPolicyIgnore;  // Suppress the load here.
        }

        // We should otherwise ignore in-process iframe navigations, if they
        // arrive just after we are swapped out.
        return blink::WebNavigationPolicyIgnore;
      }

      // Allow kSwappedOutURL to complete.
      return info.defaultPolicy;
    }
  }

  // Webkit is asking whether to navigate to a new URL.
  // This is fine normally, except if we're showing UI from one security
  // context and they're trying to navigate to a different context.
  const GURL& url = info.urlRequest.url();

  // If the browser is interested, then give it a chance to look at the request.
  if (is_content_initiated && IsTopLevelNavigation(frame_) &&
      render_view_->renderer_preferences_
          .browser_handles_all_top_level_requests) {
    OpenURL(url, referrer, info.defaultPolicy, info.replacesCurrentHistoryItem,
            false);
    return blink::WebNavigationPolicyIgnore;  // Suppress the load here.
  }

  // In OOPIF-enabled modes, back/forward navigations in newly created subframes
  // should be sent to the browser in case there is a matching
  // FrameNavigationEntry.  If none is found, fall back to the default url.
  if (SiteIsolationPolicy::UseSubframeNavigationEntries() &&
      info.isHistoryNavigationInNewChildFrame && is_content_initiated) {
    OpenURL(url, referrer, info.defaultPolicy, info.replacesCurrentHistoryItem,
            true);
    // Suppress the load in Blink but mark the frame as loading.
    return blink::WebNavigationPolicyHandledByClient;
  }

  // Use the frame's original request's URL rather than the document's URL for
  // subsequent checks.  For a popup, the document's URL may become the opener
  // window's URL if the opener has called document.write().
  // See http://crbug.com/93517.
  GURL old_url(frame_->dataSource()->request().url());

  // Detect when we're crossing a permission-based boundary (e.g. into or out of
  // an extension or app origin, leaving a WebUI page, etc). We only care about
  // top-level navigations (not iframes). But we sometimes navigate to
  // about:blank to clear a tab, and we want to still allow that.
  //
  // Note: this is known to break POST submissions when crossing process
  // boundaries until http://crbug.com/101395 is fixed.  This is better for
  // security than loading a WebUI, extension or app page in the wrong process.
  // POST requests don't work because this mechanism does not preserve form
  // POST data. We will need to send the request's httpBody data up to the
  // browser process, and issue a special POST navigation in WebKit (via
  // FrameLoader::loadFrameRequest). See ResourceDispatcher and WebURLLoaderImpl
  // for examples of how to send the httpBody data.
  if (!frame_->parent() && is_content_initiated &&
      !url.SchemeIs(url::kAboutScheme)) {
    bool send_referrer = false;

    // All navigations to or from WebUI URLs or within WebUI-enabled
    // RenderProcesses must be handled by the browser process so that the
    // correct bindings and data sources can be registered.
    // Similarly, navigations to view-source URLs or within ViewSource mode
    // must be handled by the browser process (except for reloads - those are
    // safe to leave within the renderer).
    // Lastly, access to file:// URLs from non-file:// URL pages must be
    // handled by the browser so that ordinary renderer processes don't get
    // blessed with file permissions.
    int cumulative_bindings = RenderProcess::current()->GetEnabledBindings();
    bool is_initial_navigation = render_view_->history_list_length_ == 0;
    bool should_fork = HasWebUIScheme(url) || HasWebUIScheme(old_url) ||
                       (cumulative_bindings & BINDINGS_POLICY_WEB_UI) ||
                       url.SchemeIs(kViewSourceScheme) ||
                       (frame_->isViewSourceModeEnabled() &&
                        info.navigationType != blink::WebNavigationTypeReload);

    if (!should_fork && url.SchemeIs(url::kFileScheme)) {
      // Fork non-file to file opens.  Check the opener URL if this is the
      // initial navigation in a newly opened window.
      GURL source_url(old_url);
      if (is_initial_navigation && source_url.is_empty() && frame_->opener())
        source_url = frame_->opener()->top()->document().url();
      DCHECK(!source_url.is_empty());
      should_fork = !source_url.SchemeIs(url::kFileScheme);
    }

    if (!should_fork) {
      // Give the embedder a chance.
      should_fork = GetContentClient()->renderer()->ShouldFork(
          frame_, url, info.urlRequest.httpMethod().utf8(),
          is_initial_navigation, is_redirect, &send_referrer);
    }

    if (should_fork) {
      OpenURL(url, send_referrer ? referrer : Referrer(), info.defaultPolicy,
              info.replacesCurrentHistoryItem, false);
      return blink::WebNavigationPolicyIgnore;  // Suppress the load here.
    }
  }

  // Detect when a page is "forking" a new tab that can be safely rendered in
  // its own process.  This is done by sites like Gmail that try to open links
  // in new windows without script connections back to the original page.  We
  // treat such cases as browser navigations (in which we will create a new
  // renderer for a cross-site navigation), rather than WebKit navigations.
  //
  // We use the following heuristic to decide whether to fork a new page in its
  // own process:
  // The parent page must open a new tab to about:blank, set the new tab's
  // window.opener to null, and then redirect the tab to a cross-site URL using
  // JavaScript.
  //
  // TODO(creis): Deprecate this logic once we can rely on rel=noreferrer
  // (see below).
  bool is_fork =
      // Must start from a tab showing about:blank, which is later redirected.
      old_url == GURL(url::kAboutBlankURL) &&
      // Must be the first real navigation of the tab.
      render_view_->historyBackListCount() < 1 &&
      render_view_->historyForwardListCount() < 1 &&
      // The parent page must have set the child's window.opener to null before
      // redirecting to the desired URL.
      frame_->opener() == NULL &&
      // Must be a top-level frame.
      frame_->parent() == NULL &&
      // Must not have issued the request from this page.
      is_content_initiated &&
      // Must be targeted at the current tab.
      info.defaultPolicy == blink::WebNavigationPolicyCurrentTab &&
      // Must be a JavaScript navigation, which appears as "other".
      info.navigationType == blink::WebNavigationTypeOther;

  if (is_fork) {
    // Open the URL via the browser, not via WebKit.
    OpenURL(url, Referrer(), info.defaultPolicy,
            info.replacesCurrentHistoryItem, false);
    return blink::WebNavigationPolicyIgnore;
  }

  // PlzNavigate: if the navigation is not synchronous, send it to the browser.
  // This includes navigations with no request being sent to the network stack.
  if (IsBrowserSideNavigationEnabled() &&
      info.urlRequest.checkForBrowserSideNavigation() &&
      ShouldMakeNetworkRequestForURL(url)) {
    BeginNavigation(&info.urlRequest);
    return blink::WebNavigationPolicyIgnore;
  }

  return info.defaultPolicy;
}

void RenderFrameImpl::OnGetSavableResourceLinks() {
  std::vector<GURL> resources_list;
  std::vector<SavableSubframe> subframes;
  SavableResourcesResult result(&resources_list, &subframes);

  if (!GetSavableResourceLinksForFrame(
          frame_, &result, const_cast<const char**>(GetSavableSchemes()))) {
    Send(new FrameHostMsg_SavableResourceLinksError(routing_id_));
    return;
  }

  Referrer referrer =
      Referrer(frame_->document().url(), frame_->document().referrerPolicy());

  Send(new FrameHostMsg_SavableResourceLinksResponse(
      routing_id_, resources_list, referrer, subframes));
}

void RenderFrameImpl::OnGetSerializedHtmlWithLocalLinks(
    const std::map<GURL, base::FilePath>& url_to_local_path) {
  // Convert input to the canonical way of passing a map into a Blink API.
  std::vector<std::pair<WebURL, WebString>> weburl_to_local_path;
  for (const auto& it : url_to_local_path) {
    const GURL& url = it.first;
    const base::FilePath& local_path = it.second;
    weburl_to_local_path.push_back(std::make_pair(
        WebURL(url), ConvertRelativePathToHtmlAttribute(local_path)));
  }

  // Serialize the frame (without recursing into subframes).
  WebFrameSerializer::serialize(GetWebFrame(),
                                this,  // WebFrameSerializerClient.
                                weburl_to_local_path);
}

void RenderFrameImpl::OnSerializeAsMHTML(
    const FrameMsg_SerializeAsMHTML_Params& params) {
  // Unpack IPC payload.
  base::File file = IPC::PlatformFileForTransitToFile(params.destination_file);
  const WebString mhtml_boundary =
      WebString::fromUTF8(params.mhtml_boundary_marker);
  DCHECK(!mhtml_boundary.isEmpty());

  WebData data;
  bool success = true;
  std::set<std::string> digests_of_uris_of_serialized_resources;
  MHTMLPartsGenerationDelegate delegate(
      params, &digests_of_uris_of_serialized_resources);

  // Generate MHTML header if needed.
  if (IsMainFrame()) {
    data =
        WebFrameSerializer::generateMHTMLHeader(mhtml_boundary, GetWebFrame());
    if (file.WriteAtCurrentPos(data.data(), data.size()) < 0) {
      success = false;
    }
  }

  // Generate MHTML parts.
  if (success) {
    data = WebFrameSerializer::generateMHTMLParts(mhtml_boundary, GetWebFrame(),
                                                  false, &delegate);
    // TODO(jcivelli): write the chunks in deferred tasks to give a chance to
    //                 the message loop to process other events.
    if (file.WriteAtCurrentPos(data.data(), data.size()) < 0) {
      success = false;
    }
  }

  // Generate MHTML footer if needed.
  if (success && params.is_last_frame) {
    data = WebFrameSerializer::generateMHTMLFooter(mhtml_boundary);
    if (file.WriteAtCurrentPos(data.data(), data.size()) < 0) {
      success = false;
    }
  }

  // Cleanup and notify the browser process about completion.
  file.Close();  // Need to flush file contents before sending IPC response.
  Send(new FrameHostMsg_SerializeAsMHTMLResponse(
      routing_id_, params.job_id, success,
      digests_of_uris_of_serialized_resources));
}

void RenderFrameImpl::OpenURL(const GURL& url,
                              const Referrer& referrer,
                              WebNavigationPolicy policy,
                              bool should_replace_current_entry,
                              bool is_history_navigation_in_new_child) {
  FrameHostMsg_OpenURL_Params params;
  params.url = url;
  params.referrer = referrer;
  params.disposition = RenderViewImpl::NavigationPolicyToDisposition(policy);

  if (IsBrowserInitiated(pending_navigation_params_.get())) {
    // This is necessary to preserve the should_replace_current_entry value on
    // cross-process redirects, in the event it was set by a previous process.
    //
    // TODO(davidben): Avoid this awkward duplication of state. See comment on
    // NavigationState::should_replace_current_entry().
    params.should_replace_current_entry =
        pending_navigation_params_->common_params.should_replace_current_entry;
  } else {
    params.should_replace_current_entry =
        should_replace_current_entry && render_view_->history_list_length_;
  }
  params.user_gesture = WebUserGestureIndicator::isProcessingUserGesture();
  if (GetContentClient()->renderer()->AllowPopup())
    params.user_gesture = true;

  if (policy == blink::WebNavigationPolicyNewBackgroundTab ||
      policy == blink::WebNavigationPolicyNewForegroundTab ||
      policy == blink::WebNavigationPolicyNewWindow ||
      policy == blink::WebNavigationPolicyNewPopup) {
    WebUserGestureIndicator::consumeUserGesture();
  }

  if (is_history_navigation_in_new_child) {
    DCHECK(SiteIsolationPolicy::UseSubframeNavigationEntries());
    params.is_history_navigation_in_new_child = true;
    params.frame_unique_name = frame_->uniqueName().utf8();
  }

  Send(new FrameHostMsg_OpenURL(routing_id_, params));
}

void RenderFrameImpl::NavigateInternal(
    const CommonNavigationParams& common_params,
    const StartNavigationParams& start_params,
    const RequestNavigationParams& request_params,
    scoped_ptr<StreamOverrideParameters> stream_params) {
  bool browser_side_navigation = IsBrowserSideNavigationEnabled();

  // Lower bound for browser initiated navigation start time.
  base::TimeTicks renderer_navigation_start = base::TimeTicks::Now();
  bool is_reload = IsReload(common_params.navigation_type);
  bool is_history_navigation = request_params.page_state.IsValid();
  WebURLRequest::CachePolicy cache_policy =
      WebURLRequest::UseProtocolCachePolicy;
  RenderFrameImpl::PrepareRenderViewForNavigation(
      common_params.url, request_params, &is_reload, &cache_policy);

  GetContentClient()->SetActiveURL(common_params.url);

  // If this frame isn't in the same process as the main frame, it may naively
  // assume that this is the first navigation in the iframe, but this may not
  // actually be the case. Inform the frame's state machine if this frame has
  // already committed other loads.
  if (request_params.has_committed_real_load && frame_->parent())
    frame_->setCommittedFirstRealLoad();

  bool no_current_entry =
      SiteIsolationPolicy::UseSubframeNavigationEntries()
          ? current_history_item_.isNull()
          : !render_view_->history_controller()->GetCurrentEntry();
  if (is_reload && no_current_entry) {
    // We cannot reload if we do not have any history state.  This happens, for
    // example, when recovering from a crash.
    is_reload = false;
    cache_policy = WebURLRequest::ReloadIgnoringCacheData;
  }

  // If the navigation is for "view source", the WebLocalFrame needs to be put
  // in a special mode.
  if (request_params.is_view_source)
    frame_->enableViewSourceMode(true);

  pending_navigation_params_.reset(
      new NavigationParams(common_params, start_params, request_params));

  // Unless the load is a WebFrameLoadType::Standard, this should remain
  // uninitialized. It will be updated when the load type is determined to be
  // Standard, or after the previous document's unload handler has been
  // triggered. This occurs in UpdateNavigationState.
  // TODO(csharrison) See if we can always use the browser timestamp.
  pending_navigation_params_->common_params.navigation_start =
      base::TimeTicks();

  // Unless the load is a WebFrameLoadType::Standard, this should remain
  // uninitialized. It will be updated when the load type is determined to be
  // Standard, or after the previous document's unload handler has been
  // triggered. This occurs in UpdateNavigationState.
  // TODO(csharrison) See if we can always use the browser timestamp.
  pending_navigation_params_->common_params.navigation_start =
      base::TimeTicks();

  // Create parameters for a standard navigation.
  blink::WebFrameLoadType load_type = blink::WebFrameLoadType::Standard;
  blink::WebHistoryLoadType history_load_type =
      blink::WebHistoryDifferentDocumentLoad;
  bool should_load_request = false;
  WebHistoryItem item_for_history_navigation;
  WebURLRequest request =
      CreateURLRequestForNavigation(common_params, std::move(stream_params),
                                    frame_->isViewSourceModeEnabled());
#if defined(OS_ANDROID)
  request.setHasUserGesture(start_params.has_user_gesture);
#endif

  // PlzNavigate: Make sure that Blink's loader will not try to use browser side
  // navigation for this request (since it already went to the browser).
  if (browser_side_navigation)
    request.setCheckForBrowserSideNavigation(false);

  // If we are reloading, then use the history state of the current frame.
  // Otherwise, if we have history state, then we need to navigate to it, which
  // corresponds to a back/forward navigation event. Update the parameters
  // depending on the navigation type.
  if (is_reload) {
    bool ignore_cache = (common_params.navigation_type ==
                         FrameMsg_Navigate_Type::RELOAD_IGNORING_CACHE);
    load_type = ignore_cache ? blink::WebFrameLoadType::ReloadFromOrigin
                             : blink::WebFrameLoadType::Reload;

    if (!browser_side_navigation) {
      const GURL override_url =
          (common_params.navigation_type ==
           FrameMsg_Navigate_Type::RELOAD_ORIGINAL_REQUEST_URL)
              ? common_params.url
              : GURL();
      request = frame_->requestForReload(load_type, override_url);
    }
    should_load_request = true;
  } else if (is_history_navigation) {
    // We must know the page ID of the page we are navigating back to.
    DCHECK_NE(request_params.page_id, -1);
    // We must know the nav entry ID of the page we are navigating back to,
    // which should be the case because history navigations are routed via the
    // browser.
    DCHECK_NE(0, request_params.nav_entry_id);
    scoped_ptr<HistoryEntry> entry =
        PageStateToHistoryEntry(request_params.page_state);
    if (entry) {
      // Ensure we didn't save the swapped out URL in UpdateState, since the
      // browser should never be telling us to navigate to swappedout://.
      CHECK(entry->root().urlString() != kSwappedOutURL);

      if (!SiteIsolationPolicy::UseSubframeNavigationEntries()) {
        // By default, tell the HistoryController to go the deserialized
        // HistoryEntry.  This only works if all frames are in the same
        // process.
        DCHECK(!frame_->parent());
        DCHECK(!browser_side_navigation);
        scoped_ptr<NavigationParams> navigation_params(
            new NavigationParams(*pending_navigation_params_.get()));
        render_view_->history_controller()->GoToEntry(
            frame_, std::move(entry), std::move(navigation_params),
            cache_policy);
      } else {
        // In --site-per-process, the browser process sends a single
        // WebHistoryItem destined for this frame.
        // TODO(creis): Change PageState to FrameState.  In the meantime, we
        // store the relevant frame's WebHistoryItem in the root of the
        // PageState.
        item_for_history_navigation = entry->root();
        history_load_type = request_params.is_same_document_history_load
                                ? blink::WebHistorySameDocumentLoad
                                : blink::WebHistoryDifferentDocumentLoad;

        // TODO(creis): Use InitialHistoryLoad rather than BackForward for a
        // history navigation in a newly created subframe.
        load_type = blink::WebFrameLoadType::BackForward;
        should_load_request = true;

        // Generate the request for the load from the HistoryItem.
        // PlzNavigate: use the data sent by the browser for the url and the
        // HTTP state. The restoration of user state such as scroll position
        // will be done based on the history item during the load.
        if (!browser_side_navigation) {
          request = frame_->requestFromHistoryItem(item_for_history_navigation,
                                                   cache_policy);
        }
      }
    }
  } else {
    // Navigate to the given URL.
    if (!start_params.extra_headers.empty() && !browser_side_navigation) {
      for (net::HttpUtil::HeadersIterator i(start_params.extra_headers.begin(),
                                            start_params.extra_headers.end(),
                                            "\n");
           i.GetNext();) {
        request.addHTTPHeaderField(WebString::fromUTF8(i.name()),
                                   WebString::fromUTF8(i.values()));
      }
    }

    if (start_params.is_post && !browser_side_navigation) {
      request.setHTTPMethod(WebString::fromUTF8("POST"));

      // Set post data.
      WebHTTPBody http_body;
      http_body.initialize();
      const char* data = nullptr;
      if (start_params.browser_initiated_post_data.size()) {
        data = reinterpret_cast<const char*>(
            &start_params.browser_initiated_post_data.front());
      }
      http_body.appendData(
          WebData(data, start_params.browser_initiated_post_data.size()));
      request.setHTTPBody(http_body);
    }

    // A session history navigation should have been accompanied by state.
    CHECK_EQ(request_params.page_id, -1);

    should_load_request = true;
  }

  if (should_load_request) {
    // Sanitize navigation start now that we know the load_type.
    pending_navigation_params_->common_params.navigation_start =
        SanitizeNavigationTiming(load_type, common_params.navigation_start,
                                 renderer_navigation_start);
    // Perform a navigation to a data url if needed.
    // Note: the base URL might be invalid, so also check the data URL string.
    if (!common_params.base_url_for_data_url.is_empty() ||
#if defined(OS_ANDROID)
        !request_params.data_url_as_string.empty() ||
#endif
        (browser_side_navigation &&
         common_params.url.SchemeIs(url::kDataScheme))) {
      LoadDataURL(common_params, request_params, frame_, load_type);
    } else {
      // Load the request.
      frame_->toWebLocalFrame()->load(request, load_type,
                                      item_for_history_navigation,
                                      history_load_type);
    }
  }

  // In case LoadRequest failed before didCreateDataSource was called.
  pending_navigation_params_.reset();
}

void RenderFrameImpl::UpdateEncoding(WebFrame* frame,
                                     const std::string& encoding_name) {
  // Only update main frame's encoding_name.
  if (!frame->parent())
    Send(new FrameHostMsg_UpdateEncoding(routing_id_, encoding_name));
}

void RenderFrameImpl::SyncSelectionIfRequired() {
  base::string16 text;
  size_t offset;
  gfx::Range range;
#if defined(ENABLE_PLUGINS)
  if (render_view_->focused_pepper_plugin_) {
    render_view_->focused_pepper_plugin_->GetSurroundingText(&text, &range);
    offset = 0;  // Pepper API does not support offset reporting.
    // TODO(kinaba): cut as needed.
  } else
#endif
  {
    size_t location, length;
    if (!GetRenderWidget()->webwidget()->caretOrSelectionRange(
            &location, &length)) {
      return;
    }

    range = gfx::Range(location, location + length);

    if (GetRenderWidget()->webwidget()->textInputType() !=
        blink::WebTextInputTypeNone) {
      // If current focused element is editable, we will send 100 more chars
      // before and after selection. It is for input method surrounding text
      // feature.
      if (location > kExtraCharsBeforeAndAfterSelection)
        offset = location - kExtraCharsBeforeAndAfterSelection;
      else
        offset = 0;
      length = location + length - offset + kExtraCharsBeforeAndAfterSelection;
      WebRange webrange = WebRange::fromDocumentRange(frame_, offset, length);
      if (!webrange.isNull())
        text = webrange.toPlainText();
    } else {
      offset = location;
      text = frame_->selectionAsText();
      // http://crbug.com/101435
      // In some case, frame->selectionAsText() returned text's length is not
      // equal to the length returned from webwidget()->caretOrSelectionRange().
      // So we have to set the range according to text.length().
      range.set_end(range.start() + text.length());
    }
  }

  // Sometimes we get repeated didChangeSelection calls from webkit when
  // the selection hasn't actually changed. We don't want to report these
  // because it will cause us to continually claim the X clipboard.
  if (selection_text_offset_ != offset ||
      selection_range_ != range ||
      selection_text_ != text) {
    selection_text_ = text;
    selection_text_offset_ = offset;
    selection_range_ = range;
    SetSelectedText(text, offset, range);
  }
  GetRenderWidget()->UpdateSelectionBounds();
}

void RenderFrameImpl::InitializeUserMediaClient() {
  if (!RenderThreadImpl::current())  // Will be NULL during unit tests.
    return;

#if defined(ENABLE_WEBRTC)
  DCHECK(!web_user_media_client_);
  web_user_media_client_ = new UserMediaClientImpl(
      this, RenderThreadImpl::current()->GetPeerConnectionDependencyFactory(),
      make_scoped_ptr(new MediaStreamDispatcher(this)));
#endif
}

WebMediaPlayer* RenderFrameImpl::CreateWebMediaPlayerForMediaStream(
    WebMediaPlayerClient* client,
    const WebString& sink_id,
    const WebSecurityOrigin& security_origin) {
#if defined(ENABLE_WEBRTC)
#if defined(OS_ANDROID) && defined(ARCH_CPU_ARMEL)
  const bool found_neon =
      (android_getCpuFeatures() & ANDROID_CPU_ARM_FEATURE_NEON) != 0;
  UMA_HISTOGRAM_BOOLEAN("Platform.WebRtcNEONFound", found_neon);
#endif  // defined(OS_ANDROID) && defined(ARCH_CPU_ARMEL)
  RenderThreadImpl* const render_thread = RenderThreadImpl::current();

  scoped_refptr<base::SingleThreadTaskRunner> compositor_task_runner =
      render_thread->compositor_task_runner();
  if (!compositor_task_runner.get())
    compositor_task_runner = base::MessageLoop::current()->task_runner();

  return new WebMediaPlayerMS(
      frame_, client, GetWebMediaPlayerDelegate()->AsWeakPtr(),
      new RenderMediaLog(), CreateRendererFactory(), compositor_task_runner,
      render_thread->GetMediaThreadTaskRunner(),
      render_thread->GetWorkerTaskRunner(), render_thread->GetGpuFactories(),
      sink_id, security_origin);
#else
  return NULL;
#endif  // defined(ENABLE_WEBRTC)
}

scoped_ptr<MediaStreamRendererFactory>
RenderFrameImpl::CreateRendererFactory() {
  scoped_ptr<MediaStreamRendererFactory> factory =
      GetContentClient()->renderer()->CreateMediaStreamRendererFactory();
  if (factory.get())
    return factory;
#if defined(ENABLE_WEBRTC)
  return scoped_ptr<MediaStreamRendererFactory>(
      new MediaStreamRendererFactoryImpl());
#else
  return scoped_ptr<MediaStreamRendererFactory>(
      static_cast<MediaStreamRendererFactory*>(NULL));
#endif
}

void RenderFrameImpl::PrepareRenderViewForNavigation(
    const GURL& url,
    const RequestNavigationParams& request_params,
    bool* is_reload,
    WebURLRequest::CachePolicy* cache_policy) {
  DCHECK(render_view_->webview());

  MaybeHandleDebugURL(url);

  FOR_EACH_OBSERVER(
      RenderViewObserver, render_view_->observers_, Navigate(url));

  render_view_->history_list_offset_ =
      request_params.current_history_list_offset;
  render_view_->history_list_length_ =
      request_params.current_history_list_length;
  if (request_params.should_clear_history_list) {
    CHECK_EQ(-1, render_view_->history_list_offset_);
    CHECK_EQ(0, render_view_->history_list_length_);
  }

  if (!is_swapped_out_ || frame_->parent())
    return;

  // This is a swapped out main frame, so swap the renderer back in.
  // We marked the view as hidden when swapping the view out, so be sure to
  // reset the visibility state before navigating to the new URL.
  render_view_->webview()->setVisibilityState(
      render_view_->visibilityState(), false);

  // If this is an attempt to reload while we are swapped out, we should not
  // reload swappedout://, but the previous page, which is stored in
  // params.state.  Setting is_reload to false will treat this like a back
  // navigation to accomplish that.
  *is_reload = false;
  *cache_policy = WebURLRequest::ReloadIgnoringCacheData;

  // We refresh timezone when a view is swapped in since timezone
  // can get out of sync when the system timezone is updated while
  // the view is swapped out.
  RenderThreadImpl::NotifyTimezoneChange();

  render_view_->SetSwappedOut(false);
  is_swapped_out_ = false;
  return;
}

void RenderFrameImpl::BeginNavigation(blink::WebURLRequest* request) {
  CHECK(IsBrowserSideNavigationEnabled());
  DCHECK(request);
  // TODO(clamy): Execute the beforeunload event.

  // Note: At this stage, the goal is to apply all the modifications the
  // renderer wants to make to the request, and then send it to the browser, so
  // that the actual network request can be started. Ideally, all such
  // modifications should take place in willSendRequest, and in the
  // implementation of willSendRequest for the various InspectorAgents
  // (devtools).
  //
  // TODO(clamy): Apply devtools override.
  // TODO(clamy): Make sure that navigation requests are not modified somewhere
  // else in blink.
  willSendRequest(frame_, 0, *request, blink::WebURLResponse());

  // TODO(clamy): Same-document navigations should not be sent back to the
  // browser.
  // TODO(clamy): Data urls should not be sent back to the browser either.
  bool should_replace_current_entry = false;
  WebDataSource* provisional_data_source = frame_->provisionalDataSource();
  WebDataSource* current_data_source = frame_->dataSource();
  WebDataSource* data_source =
      provisional_data_source ? provisional_data_source : current_data_source;

  // The current entry can only be replaced if there already is an entry in the
  // history list.
  if (data_source && render_view_->history_list_length_ > 0) {
    should_replace_current_entry = data_source->replacesCurrentHistoryItem();
  }

  // These values are assumed on the browser side for navigations. These checks
  // ensure the renderer has the correct values.
  DCHECK_EQ(FETCH_REQUEST_MODE_NAVIGATE,
            GetFetchRequestModeForWebURLRequest(*request));
  DCHECK_EQ(FETCH_CREDENTIALS_MODE_INCLUDE,
            GetFetchCredentialsModeForWebURLRequest(*request));
  DCHECK(GetFetchRedirectModeForWebURLRequest(*request) ==
         FetchRedirectMode::MANUAL_MODE);
  DCHECK(frame_->parent() ||
         GetRequestContextFrameTypeForWebURLRequest(*request) ==
             REQUEST_CONTEXT_FRAME_TYPE_TOP_LEVEL);
  DCHECK(!frame_->parent() ||
         GetRequestContextFrameTypeForWebURLRequest(*request) ==
             REQUEST_CONTEXT_FRAME_TYPE_NESTED);

  Send(new FrameHostMsg_BeginNavigation(
      routing_id_,
      MakeCommonNavigationParams(request, should_replace_current_entry),
      BeginNavigationParams(
          request->httpMethod().latin1(), GetWebURLRequestHeaders(*request),
          GetLoadFlagsForWebURLRequest(*request), request->hasUserGesture(),
          request->skipServiceWorker(),
          GetRequestContextTypeForWebURLRequest(*request)),
      GetRequestBodyForWebURLRequest(*request)));
}

void RenderFrameImpl::LoadDataURL(const CommonNavigationParams& params,
                                  const RequestNavigationParams& request_params,
                                  WebFrame* frame,
                                  blink::WebFrameLoadType load_type) {
  // A loadData request with a specified base URL.
  GURL data_url = params.url;
#if defined(OS_ANDROID)
  if (!request_params.data_url_as_string.empty()) {
#if DCHECK_IS_ON()
    {
      std::string mime_type, charset, data;
      DCHECK(net::DataURL::Parse(data_url, &mime_type, &charset, &data));
      DCHECK(data.empty());
    }
#endif
    data_url = GURL(request_params.data_url_as_string);
    if (!data_url.is_valid() || !data_url.SchemeIs(url::kDataScheme)) {
      data_url = params.url;
    }
  }
#endif
  std::string mime_type, charset, data;
  if (net::DataURL::Parse(data_url, &mime_type, &charset, &data)) {
    const GURL base_url = params.base_url_for_data_url.is_empty() ?
        params.url : params.base_url_for_data_url;
    bool replace = load_type == blink::WebFrameLoadType::ReloadFromOrigin ||
                   load_type == blink::WebFrameLoadType::Reload;
    frame->loadData(
        WebData(data.c_str(), data.length()),
        WebString::fromUTF8(mime_type),
        WebString::fromUTF8(charset),
        base_url,
        // Needed so that history-url-only changes don't become reloads.
        params.history_url_for_data_url,
        replace);
  } else {
    CHECK(false) << "Invalid URL passed: "
                 << params.url.possibly_invalid_spec();
  }
}

void RenderFrameImpl::SendUpdateState() {
  DCHECK(SiteIsolationPolicy::UseSubframeNavigationEntries());
  if (current_history_item_.isNull())
    return;

  Send(new FrameHostMsg_UpdateState(
      routing_id_, SingleHistoryItemToPageState(current_history_item_)));
}

void RenderFrameImpl::EnableMojoBindings() {
  // If an MojoBindingsController already exists for this RenderFrameImpl, avoid
  // creating another one. It is not kept as a member, as it deletes itself when
  // the frame is destroyed.
  if (!RenderFrameObserverTracker<MojoBindingsController>::Get(this))
    new MojoBindingsController(this);
}

void RenderFrameImpl::SendFailedProvisionalLoad(
    const blink::WebURLRequest& request,
    const blink::WebURLError& error,
    blink::WebLocalFrame* frame) {
  bool show_repost_interstitial =
      (error.reason == net::ERR_CACHE_MISS &&
       base::EqualsASCII(base::StringPiece16(request.httpMethod()), "POST"));

  FrameHostMsg_DidFailProvisionalLoadWithError_Params params;
  params.error_code = error.reason;
  GetContentClient()->renderer()->GetNavigationErrorStrings(
      this, request, error, nullptr, &params.error_description);
  params.url = error.unreachableURL;
  params.showing_repost_interstitial = show_repost_interstitial;
  params.was_ignored_by_handler = error.wasIgnoredByHandler;
  Send(new FrameHostMsg_DidFailProvisionalLoadWithError(routing_id_, params));
}

bool RenderFrameImpl::ShouldDisplayErrorPageForFailedLoad(
    int error_code,
    const GURL& unreachable_url) {
  // Don't display an error page if this is simply a cancelled load.  Aside
  // from being dumb, Blink doesn't expect it and it will cause a crash.
  if (error_code == net::ERR_ABORTED)
    return false;

  // Don't display "client blocked" error page if browser has asked us not to.
  if (error_code == net::ERR_BLOCKED_BY_CLIENT &&
      render_view_->renderer_preferences_.disable_client_blocked_error_page) {
    return false;
  }

  // Allow the embedder to suppress an error page.
  if (GetContentClient()->renderer()->ShouldSuppressErrorPage(
          this, unreachable_url)) {
    return false;
  }

  if (RenderThreadImpl::current() &&
      RenderThreadImpl::current()->layout_test_mode()) {
    return false;
  }

  return true;
}

GURL RenderFrameImpl::GetLoadingUrl() const {
  WebDataSource* ds = frame_->dataSource();

  GURL overriden_url;
  if (MaybeGetOverriddenURL(ds, &overriden_url))
    return overriden_url;

  const WebURLRequest& request = ds->request();
  return request.url();
}

void RenderFrameImpl::PopulateDocumentStateFromPending(
    DocumentState* document_state) {
  document_state->set_request_time(
      pending_navigation_params_->request_params.request_time);

  InternalDocumentStateData* internal_data =
      InternalDocumentStateData::FromDocumentState(document_state);

  if (!pending_navigation_params_->common_params.url.SchemeIs(
          url::kJavaScriptScheme) &&
      pending_navigation_params_->common_params.navigation_type ==
          FrameMsg_Navigate_Type::RESTORE) {
    // We're doing a load of a page that was restored from the last session. By
    // default this prefers the cache over loading (LOAD_PREFERRING_CACHE) which
    // can result in stale data for pages that are set to expire. We explicitly
    // override that by setting the policy here so that as necessary we load
    // from the network.
    //
    // TODO(davidben): Remove this in favor of passing a cache policy to the
    // loadHistoryItem call in OnNavigate. That requires not overloading
    // UseProtocolCachePolicy to mean both "normal load" and "determine cache
    // policy based on load type, etc".
    internal_data->set_cache_policy_override(
        WebURLRequest::UseProtocolCachePolicy);
  }

  if (IsReload(pending_navigation_params_->common_params.navigation_type))
    document_state->set_load_type(DocumentState::RELOAD);
  else if (pending_navigation_params_->request_params.page_state.IsValid())
    document_state->set_load_type(DocumentState::HISTORY_LOAD);
  else
    document_state->set_load_type(DocumentState::NORMAL_LOAD);

  internal_data->set_is_overriding_user_agent(
      pending_navigation_params_->request_params.is_overriding_user_agent);
  internal_data->set_must_reset_scroll_and_scale_state(
      pending_navigation_params_->common_params.navigation_type ==
      FrameMsg_Navigate_Type::RELOAD_ORIGINAL_REQUEST_URL);
  document_state->set_can_load_local_resources(
      pending_navigation_params_->request_params.can_load_local_resources);
}

NavigationState* RenderFrameImpl::CreateNavigationStateFromPending() {
  if (IsBrowserInitiated(pending_navigation_params_.get())) {
    return NavigationStateImpl::CreateBrowserInitiated(
        pending_navigation_params_->common_params,
        pending_navigation_params_->start_params,
        pending_navigation_params_->request_params);
  }
  return NavigationStateImpl::CreateContentInitiated();
}

void RenderFrameImpl::UpdateNavigationState(DocumentState* document_state,
                                            bool was_within_same_page) {
  if (pending_navigation_params_) {
    // If this is a browser-initiated load that doesn't override
    // navigation_start, set it here.
    if (pending_navigation_params_->common_params.navigation_start.is_null()) {
      pending_navigation_params_->common_params.navigation_start =
          base::TimeTicks::Now();
    }
    document_state->set_navigation_state(CreateNavigationStateFromPending());

    const CommonNavigationParams& common_params =
        pending_navigation_params_->common_params;
    // The |set_was_load_data_with_base_url_request| state should not change for
    // an in-page navigation, so skip updating it from the in-page navigation
    // params in this case.
    if (!was_within_same_page) {
      bool load_data = !common_params.base_url_for_data_url.is_empty() &&
                       !common_params.history_url_for_data_url.is_empty() &&
                       common_params.url.SchemeIs(url::kDataScheme);
      document_state->set_was_load_data_with_base_url_request(load_data);
      if (load_data)
        document_state->set_data_url(common_params.url);
    }

    pending_navigation_params_.reset();
  } else {
    document_state->set_navigation_state(
        NavigationStateImpl::CreateContentInitiated());
  }
}

#if defined(OS_ANDROID)
WebMediaPlayer* RenderFrameImpl::CreateAndroidWebMediaPlayer(
    WebMediaPlayerClient* client,
    WebMediaPlayerEncryptedMediaClient* encrypted_client,
    const media::WebMediaPlayerParams& params) {
  scoped_refptr<StreamTextureFactory> stream_texture_factory;
  bool enable_texture_copy = false;
  if (SynchronousCompositorFactory* factory =
          SynchronousCompositorFactory::GetInstance()) {
    stream_texture_factory = factory->CreateStreamTextureFactory(routing_id_);
  } else {
    stream_texture_factory =
        RenderThreadImpl::current()->GetStreamTexureFactory();
    enable_texture_copy =
        RenderThreadImpl::current()->sync_compositor_message_filter() !=
        nullptr;
    if (!stream_texture_factory.get()) {
      LOG(ERROR) << "Failed to get stream texture factory!";
      return NULL;
    }
  }

  return new WebMediaPlayerAndroid(frame_, client, encrypted_client,
                                   GetWebMediaPlayerDelegate()->AsWeakPtr(),
                                   GetMediaPlayerManager(), GetCdmFactory(),
                                   stream_texture_factory, routing_id_,
                                   enable_texture_copy, params);
}

RendererMediaPlayerManager* RenderFrameImpl::GetMediaPlayerManager() {
  if (!media_player_manager_)
    media_player_manager_ = new RendererMediaPlayerManager(this);
  return media_player_manager_;
}

RendererMediaSessionManager* RenderFrameImpl::GetMediaSessionManager() {
  if (!media_session_manager_)
    media_session_manager_ = new RendererMediaSessionManager(this);
  return media_session_manager_;
}

#endif  // defined(OS_ANDROID)

scoped_ptr<media::MediaPermission> RenderFrameImpl::CreateMediaPermissionProxy(
    scoped_refptr<base::SingleThreadTaskRunner> caller_task_runner) {
  MediaPermissionDispatcherImpl* media_permission =
      static_cast<MediaPermissionDispatcherImpl*>(GetMediaPermission());
  return media_permission->CreateProxy(caller_task_runner);
}

media::MediaPermission* RenderFrameImpl::GetMediaPermission() {
  if (!media_permission_dispatcher_)
    media_permission_dispatcher_ = new MediaPermissionDispatcherImpl(this);
  return media_permission_dispatcher_;
}

#if defined(ENABLE_MOJO_MEDIA)
media::interfaces::ServiceFactory* RenderFrameImpl::GetMediaServiceFactory() {
  if (!media_service_factory_) {
    mojo::ServiceProviderPtr service_provider =
        ConnectToApplication(GURL("mojo:media"));
    mojo::ConnectToService(service_provider.get(), &media_service_factory_);
    media_service_factory_.set_connection_error_handler(
        base::Bind(&RenderFrameImpl::OnMediaServiceFactoryConnectionError,
                   base::Unretained(this)));
  }

  return media_service_factory_.get();
}

void RenderFrameImpl::OnMediaServiceFactoryConnectionError() {
  // TODO(xhwang): Resetting |media_service_factory_| could cause access
  // violation on the old |media_service_factory_| by outstanding
  // media::CdmFactory or media::RendererFactory. Find a better way to handle
  // this.
  // media_service_factory_.reset();
}
#endif

bool RenderFrameImpl::AreSecureCodecsSupported() {
#if defined(OS_ANDROID)
  // Hardware-secure codecs are only supported if secure surfaces are enabled.
  return render_view_->renderer_preferences_
      .use_video_overlay_for_embedded_encrypted_video;
#else
  return false;
#endif  // defined(OS_ANDROID)
}

media::CdmFactory* RenderFrameImpl::GetCdmFactory() {
#if defined(ENABLE_BROWSER_CDMS)
  if (!cdm_manager_)
    cdm_manager_ = new RendererCdmManager(this);
#endif  // defined(ENABLE_BROWSER_CDMS)

  if (!cdm_factory_) {
    DCHECK(frame_);

#if defined(ENABLE_MOJO_MEDIA)
    cdm_factory_.reset(new media::MojoCdmFactory(GetMediaServiceFactory()));
#else
    cdm_factory_.reset(new RenderCdmFactory(
#if defined(ENABLE_PEPPER_CDMS)
        base::Bind(&PepperCdmWrapperImpl::Create, frame_)
#elif defined(ENABLE_BROWSER_CDMS)
        cdm_manager_
#endif
        ));
#endif  //  defined(ENABLE_MOJO_MEDIA)
  }

  return cdm_factory_.get();
}

void RenderFrameImpl::RegisterMojoServices() {
  // Only main frame have ImageDownloader service.
  if (!frame_->parent()) {
    GetServiceRegistry()->AddService<image_downloader::ImageDownloader>(
        base::Bind(&ImageDownloaderImpl::CreateMojoService,
                   base::Unretained(this)));
  }
}

mojo::ServiceProviderPtr RenderFrameImpl::ConnectToApplication(
    const GURL& url) {
  if (!mojo_shell_)
    GetServiceRegistry()->ConnectToRemoteService(mojo::GetProxy(&mojo_shell_));
  mojo::ServiceProviderPtr service_provider;
  mojo::URLRequestPtr request(mojo::URLRequest::New());
  request->url = mojo::String::From(url);
  mojo::CapabilityFilterPtr filter(mojo::CapabilityFilter::New());
  mojo::Array<mojo::String> all_interfaces;
  all_interfaces.push_back("*");
  filter->filter.insert("*", std::move(all_interfaces));
  mojo_shell_->ConnectToApplication(
      std::move(request), GetProxy(&service_provider), nullptr,
      std::move(filter), base::Bind(&OnGotContentHandlerID));
  return service_provider;
}

media::RendererWebMediaPlayerDelegate*
RenderFrameImpl::GetWebMediaPlayerDelegate() {
  if (!media_player_delegate_)
    media_player_delegate_ = new media::RendererWebMediaPlayerDelegate(this);
  return media_player_delegate_;
}

void RenderFrameImpl::checkIfAudioSinkExistsAndIsAuthorized(
    const blink::WebString& sink_id,
    const blink::WebSecurityOrigin& security_origin,
    blink::WebSetSinkIdCallbacks* web_callbacks) {
  media::SwitchOutputDeviceCB callback =
      media::ConvertToSwitchOutputDeviceCB(web_callbacks);
  scoped_refptr<media::AudioOutputDevice> device =
      AudioDeviceFactory::NewOutputDevice(routing_id_, 0, sink_id.utf8(),
                                          security_origin);
  media::OutputDeviceStatus status = device->GetDeviceStatus();
  device->Stop();
  callback.Run(status);
}

}  // namespace content<|MERGE_RESOLUTION|>--- conflicted
+++ resolved
@@ -295,13 +295,9 @@
 typedef std::map<blink::WebFrame*, RenderFrameImpl*> FrameMap;
 base::LazyInstance<FrameMap> g_frame_map = LAZY_INSTANCE_INITIALIZER;
 
-<<<<<<< HEAD
 ConsoleLogMessageHandlerFunction g_console_log_message_handler = nullptr;
 
-int64 ExtractPostId(const WebHistoryItem& item) {
-=======
 int64_t ExtractPostId(const WebHistoryItem& item) {
->>>>>>> b6cd7b0e
   if (item.isNull() || item.httpBody().isNull())
     return -1;
 
@@ -2782,26 +2778,18 @@
                           static_cast<int32_t>(log_severity)));
   }
 
-<<<<<<< HEAD
   if (g_console_log_message_handler) {
-    g_console_log_message_handler(static_cast<int32>(log_severity),
+    g_console_log_message_handler(static_cast<int32_t>(log_severity),
                                   source_name.utf8(),
-                                  static_cast<int32>(source_line),
-                                  static_cast<int32>(source_column_number),
+                                  static_cast<int32_t>(source_line),
+                                  static_cast<int32_t>(source_column_number),
                                   message.text.utf8(),
                                   stack_trace.utf8());
   }
 
-  Send(new FrameHostMsg_AddMessageToConsole(routing_id_,
-                                            static_cast<int32>(log_severity),
-                                            message.text,
-                                            static_cast<int32>(source_line),
-                                            source_name));
-=======
   Send(new FrameHostMsg_AddMessageToConsole(
       routing_id_, static_cast<int32_t>(log_severity), message.text,
       static_cast<int32_t>(source_line), source_name));
->>>>>>> b6cd7b0e
 }
 
 void RenderFrameImpl::loadURLExternally(const blink::WebURLRequest& request,
