--- conflicted
+++ resolved
@@ -356,13 +356,8 @@
   // handle composition range and composition character bounds.
   void UpdateCompositionInfo(bool should_update_range);
 
-<<<<<<< HEAD
-  bool host_closing() const { return host_closing_; }
-
   void bbHandleInputEvent(const blink::WebInputEvent& event);
 
-=======
->>>>>>> 9f8f03d9
  protected:
   // Friend RefCounted so that the dtor can be non-public. Using this class
   // without ref-counting is an error.
