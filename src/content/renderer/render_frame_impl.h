--- conflicted
+++ resolved
@@ -156,16 +156,14 @@
   static void InstallCreateHook(
       CreateRenderFrameImplFunction create_render_frame_impl);
 
-<<<<<<< HEAD
   static content::SandboxFlags WebToContentSandboxFlags(
       blink::WebSandboxFlags flags);
 
   static blink::WebSandboxFlags ContentToWebSandboxFlags(
       content::SandboxFlags flags);
-=======
+
   static void SetConsoleLogMessageHandler(
       ConsoleLogMessageHandlerFunction handler);
->>>>>>> 97153604
 
   virtual ~RenderFrameImpl();
 
