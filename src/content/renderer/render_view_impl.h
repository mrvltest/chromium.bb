// Copyright (c) 2012 The Chromium Authors. All rights reserved.
// Use of this source code is governed by a BSD-style license that can be
// found in the LICENSE file.

#ifndef CONTENT_RENDERER_RENDER_VIEW_IMPL_H_
#define CONTENT_RENDERER_RENDER_VIEW_IMPL_H_

#include <deque>
#include <map>
#include <set>
#include <string>
#include <vector>

#include "base/basictypes.h"
#include "base/gtest_prod_util.h"
#include "base/id_map.h"
#include "base/memory/linked_ptr.h"
#include "base/memory/weak_ptr.h"
#include "base/observer_list.h"
#include "base/process/process.h"
#include "base/strings/string16.h"
#include "base/timer/timer.h"
#include "build/build_config.h"
#include "cc/input/top_controls_state.h"
#include "content/common/content_export.h"
#include "content/common/drag_event_source_info.h"
#include "content/common/edit_command.h"
#include "content/common/gpu/client/webgraphicscontext3d_command_buffer_impl.h"
#include "content/common/navigation_gesture.h"
#include "content/common/view_message_enums.h"
#include "content/public/common/javascript_message_type.h"
#include "content/public/common/page_zoom.h"
#include "content/public/common/referrer.h"
#include "content/public/common/renderer_preferences.h"
#include "content/public/common/stop_find_action.h"
#include "content/public/common/top_controls_state.h"
#include "content/public/renderer/render_view.h"
#include "content/renderer/media/webmediaplayer_delegate.h"
#include "content/renderer/mouse_lock_dispatcher.h"
#include "content/renderer/render_frame_impl.h"
#include "content/renderer/render_widget.h"
#include "content/renderer/renderer_webcookiejar_impl.h"
#include "content/renderer/stats_collection_observer.h"
#include "ipc/ipc_platform_file.h"
#include "third_party/WebKit/public/platform/WebGraphicsContext3D.h"
#include "third_party/WebKit/public/web/WebAXObject.h"
#include "third_party/WebKit/public/web/WebConsoleMessage.h"
#include "third_party/WebKit/public/web/WebDataSource.h"
#include "third_party/WebKit/public/web/WebFrameClient.h"
#include "third_party/WebKit/public/web/WebHistoryItem.h"
#include "third_party/WebKit/public/web/WebIconURL.h"
#include "third_party/WebKit/public/web/WebInputEvent.h"
#include "third_party/WebKit/public/web/WebNavigationType.h"
#include "third_party/WebKit/public/web/WebNode.h"
#include "third_party/WebKit/public/web/WebPageSerializerClient.h"
#include "third_party/WebKit/public/web/WebPageVisibilityState.h"
#include "third_party/WebKit/public/web/WebSecurityOrigin.h"
#include "third_party/WebKit/public/web/WebViewClient.h"
#include "ui/base/ui_base_types.h"
#include "ui/surface/transport_dib.h"
#include "webkit/common/webpreferences.h"

#if defined(OS_ANDROID)
#include "content/renderer/android/content_detector.h"
#include "third_party/WebKit/public/web/WebContentDetectionResult.h"
#endif

#if defined(COMPILER_MSVC)
// RenderViewImpl is a diamond-shaped hierarchy, with WebWidgetClient at the
// root. VS warns when we inherit the WebWidgetClient method implementations
// from RenderWidget.  It's safe to ignore that warning.
#pragma warning(disable: 4250)
#endif

class CommandLine;
class PepperDeviceTest;
class SkBitmap;
struct PP_NetAddress_Private;
struct ViewMsg_Navigate_Params;
struct ViewMsg_PostMessage_Params;
struct ViewMsg_StopFinding_Params;

namespace ui {
struct SelectedFileInfo;
}  // namespace ui

namespace WebKit {
class WebApplicationCacheHost;
class WebApplicationCacheHostClient;
class WebDOMMessageEvent;
class WebDataSource;
class WebDateTimeChooserCompletion;
class WebDragData;
class WebGeolocationClient;
class WebGestureEvent;
class WebIconURL;
class WebImage;
class WebPeerConnection00Handler;
class WebPeerConnection00HandlerClient;
class WebMediaPlayer;
class WebMediaPlayerClient;
class WebMouseEvent;
class WebPeerConnectionHandler;
class WebPeerConnectionHandlerClient;
class WebSocketStreamHandle;
class WebSpeechInputController;
class WebSpeechInputListener;
class WebSpeechRecognizer;
class WebStorageNamespace;
class WebTouchEvent;
class WebURLRequest;
class WebUserMediaClient;
struct WebActiveWheelFlingParameters;
struct WebCursorInfo;
struct WebDateTimeChooserParams;
struct WebFileChooserParams;
struct WebFindOptions;
struct WebMediaPlayerAction;
struct WebPluginAction;
struct WebPoint;
struct WebWindowFeatures;

#if defined(OS_ANDROID)
class WebHitTestResult;
#endif
}

namespace webkit_glue {
class WebURLResponseExtraDataImpl;
}

namespace content {
class BrowserPluginManager;
class DeviceOrientationDispatcher;
class DevToolsAgent;
class DocumentState;
class DomAutomationController;
class ExternalPopupMenu;
class FaviconHelper;
class GeolocationDispatcher;
class ImageResourceFetcher;
class InputTagSpeechDispatcher;
class JavaBridgeDispatcher;
class LoadProgressTracker;
class MIDIDispatcher;
class MediaStreamClient;
class MediaStreamDispatcher;
class MouseLockDispatcher;
class NavigationState;
class NotificationProvider;
class PepperPluginInstanceImpl;
class RenderViewObserver;
class RenderViewTest;
class RendererAccessibility;
class RendererDateTimePicker;
class RendererPpapiHost;
class RendererWebColorChooserImpl;
class RenderWidgetFullscreenPepper;
class SpeechRecognitionDispatcher;
class StatsCollectionController;
class WebPluginDelegateProxy;
struct CustomContextMenuContext;
struct DropData;
struct FaviconURL;
struct FileChooserParams;
struct RenderViewImplParams;

#if defined(OS_ANDROID)
class RendererMediaPlayerManager;
class WebMediaPlayerProxyAndroid;
#endif

//
// RenderView is an object that manages a WebView object, and provides a
// communication interface with an embedding application process
//
class CONTENT_EXPORT RenderViewImpl
    : public RenderWidget,
      NON_EXPORTED_BASE(public WebKit::WebViewClient),
      NON_EXPORTED_BASE(public WebKit::WebFrameClient),
      NON_EXPORTED_BASE(public WebKit::WebPageSerializerClient),
      public RenderView,
      NON_EXPORTED_BASE(public WebMediaPlayerDelegate),
      public base::SupportsWeakPtr<RenderViewImpl> {
 public:
  // Creates a new RenderView. |opener_id| is the routing ID of the RenderView
  // responsible for creating this RenderView.
  static RenderViewImpl* Create(
      int32 opener_id,
      const RendererPreferences& renderer_prefs,
      const WebPreferences& webkit_prefs,
      int32 routing_id,
      int32 main_frame_routing_id,
      int32 surface_id,
      int64 session_storage_namespace_id,
      const string16& frame_name,
      bool is_renderer_created,
      bool swapped_out,
      bool hidden,
      int32 next_page_id,
      const WebKit::WebScreenInfo& screen_info,
      AccessibilityMode accessibility_mode,
      bool allow_partial_swap);

  // Used by content_layouttest_support to hook into the creation of
  // RenderViewImpls.
  static void InstallCreateHook(
      RenderViewImpl* (*create_render_view_impl)(RenderViewImplParams*));

  // Returns the RenderViewImpl containing the given WebView.
  static RenderViewImpl* FromWebView(WebKit::WebView* webview);

  // Returns the RenderViewImpl for the given routing ID.
  static RenderViewImpl* FromRoutingID(int routing_id);

  // May return NULL when the view is closing.
  WebKit::WebView* webview() const;

  int history_list_offset() const { return history_list_offset_; }

  const WebPreferences& webkit_preferences() const {
    return webkit_preferences_;
  }

  void set_send_content_state_immediately(bool value) {
    send_content_state_immediately_ = value;
  }

  MediaStreamDispatcher* media_stream_dispatcher() {
    return media_stream_dispatcher_;
  }

  MouseLockDispatcher* mouse_lock_dispatcher() {
    return mouse_lock_dispatcher_;
  }

  RendererWebCookieJarImpl* cookie_jar() { return &cookie_jar_; }

  // Lazily initialize this view's BrowserPluginManager and return it.
  BrowserPluginManager* GetBrowserPluginManager();

  // Functions to add and remove observers for this object.
  void AddObserver(RenderViewObserver* observer);
  void RemoveObserver(RenderViewObserver* observer);

  // Returns the StatsCollectionObserver associated with this view, or NULL
  // if one wasn't created;
  StatsCollectionObserver* GetStatsCollectionObserver() {
    return stats_collection_observer_.get();
  }

  // Adds the given file chooser request to the file_chooser_completion_ queue
  // (see that var for more) and requests the chooser be displayed if there are
  // no other waiting items in the queue.
  //
  // Returns true if the chooser was successfully scheduled. False means we
  // didn't schedule anything.
  bool ScheduleFileChooser(const FileChooserParams& params,
                           WebKit::WebFileChooserCompletion* completion);

  void LoadNavigationErrorPage(
      WebKit::WebFrame* frame,
      const WebKit::WebURLRequest& failed_request,
      const WebKit::WebURLError& error,
      const std::string& html,
      bool replace);

  // Plugin-related functions --------------------------------------------------

#if defined(ENABLE_PLUGINS)
  // Indicates that the given instance has been created.
  void PepperInstanceCreated(PepperPluginInstanceImpl* instance);

  // Indicates that the given instance is being destroyed. This is called from
  // the destructor, so it's important that the instance is not dereferenced
  // from this call.
  void PepperInstanceDeleted(PepperPluginInstanceImpl* instance);

  // Notifies that |instance| has changed the cursor.
  // This will update the cursor appearance if it is currently over the plugin
  // instance.
  void PepperDidChangeCursor(PepperPluginInstanceImpl* instance,
                             const WebKit::WebCursorInfo& cursor);

  // Notifies that |instance| has received a mouse event.
  void PepperDidReceiveMouseEvent(PepperPluginInstanceImpl* instance);

  // Notification that the given plugin is focused or unfocused.
  void PepperFocusChanged(PepperPluginInstanceImpl* instance, bool focused);

  // Informs the render view that a PPAPI plugin has changed text input status.
  void PepperTextInputTypeChanged(PepperPluginInstanceImpl* instance);
  void PepperCaretPositionChanged(PepperPluginInstanceImpl* instance);

  // Cancels current composition.
  void PepperCancelComposition(PepperPluginInstanceImpl* instance);

  // Informs the render view that a PPAPI plugin has changed selection.
  void PepperSelectionChanged(PepperPluginInstanceImpl* instance);

  // Creates a fullscreen container for a pepper plugin instance.
  RenderWidgetFullscreenPepper* CreatePepperFullscreenContainer(
      PepperPluginInstanceImpl* plugin);

  // Notification that a PPAPI plugin has been created.
  void PepperPluginCreated(RendererPpapiHost* host);

  // Retrieves the current caret position if a PPAPI plugin has focus.
  bool GetPepperCaretBounds(gfx::Rect* rect);

  bool IsPepperAcceptingCompositionEvents() const;

  // Notification that the given plugin has crashed.
  void PluginCrashed(const base::FilePath& plugin_path,
                     base::ProcessId plugin_pid);

  // Simulates IME events for testing purpose.
  void SimulateImeSetComposition(
      const string16& text,
      const std::vector<WebKit::WebCompositionUnderline>& underlines,
      int selection_start,
      int selection_end);
  void SimulateImeConfirmComposition(const string16& text,
                                     const gfx::Range& replacement_range);

#if defined(OS_MACOSX) || defined(OS_WIN)
  // Informs the render view that the given plugin has gained or lost focus.
  void PluginFocusChanged(bool focused, int plugin_id);
#endif

#if defined(OS_MACOSX)
  // Starts plugin IME.
  void StartPluginIme();
#endif

  void RegisterPluginDelegate(WebPluginDelegateProxy* delegate);
  void UnregisterPluginDelegate(WebPluginDelegateProxy* delegate);

  // Helper function to retrieve information about a plugin for a URL and mime
  // type. Returns false if no plugin was found.
  // |actual_mime_type| is the actual mime type supported by the
  // plugin found that match the URL given (one for each item in
  // |info|).
  bool GetPluginInfo(const GURL& url,
                     const GURL& page_url,
                     const std::string& mime_type,
                     WebPluginInfo* plugin_info,
                     std::string* actual_mime_type);

#endif  // ENABLE_PLUGINS

  void TransferActiveWheelFlingAnimation(
      const WebKit::WebActiveWheelFlingParameters& params);

  // Returns true if the focused element is editable text from the perspective
  // of IME support (also used for on-screen keyboard). Works correctly inside
  // supported PPAPI plug-ins.
  bool HasIMETextFocus();

  // Callback for use with GetWindowSnapshot.
  typedef base::Callback<void(
      const gfx::Size&, const std::vector<unsigned char>&)>
      WindowSnapshotCallback;

  void GetWindowSnapshot(const WindowSnapshotCallback& callback);

  // Dispatches the current navigation state to the browser. Called on a
  // periodic timer so we don't send too many messages.
  void SyncNavigationState();

  // Returns the length of the session history of this RenderView. Note that
  // this only coincides with the actual length of the session history if this
  // RenderView is the currently active RenderView of a WebContents.
  unsigned GetLocalSessionHistoryLengthForTesting() const;

  // Invokes OnSetFocus and marks the widget as active depending on the value
  // of |enable|. This is used for layout tests that need to control the focus
  // synchronously from the renderer.
  void SetFocusAndActivateForTesting(bool enable);

  // Change the device scale factor and force the compositor to resize.
  void SetDeviceScaleFactorForTesting(float factor);

  // Used to force the size of a window when running layout tests.
  void ForceResizeForTesting(const gfx::Size& new_size);

  void UseSynchronousResizeModeForTesting(bool enable);

  // Control autoresize mode.
  void EnableAutoResizeForTesting(const gfx::Size& min_size,
                                  const gfx::Size& max_size);
  void DisableAutoResizeForTesting(const gfx::Size& new_size);

  // Overrides the MediaStreamClient used when creating MediaStream players.
  // Must be called before any players are created.
  void SetMediaStreamClientForTesting(MediaStreamClient* media_stream_client);

  // Determines whether plugins are allowed to enter fullscreen mode.
  bool IsPluginFullscreenAllowed();

  // IPC::Listener implementation ----------------------------------------------

  virtual bool OnMessageReceived(const IPC::Message& msg) OVERRIDE;

  // WebKit::WebWidgetClient implementation ------------------------------------

  // Most methods are handled by RenderWidget.
  virtual void didFocus();
  virtual void didBlur();
  virtual void show(WebKit::WebNavigationPolicy policy);
  virtual void runModal();
  virtual bool enterFullScreen();
  virtual void exitFullScreen();
  virtual bool requestPointerLock();
  virtual void requestPointerUnlock();
  virtual bool isPointerLocked();
  virtual void didActivateCompositor(int input_handler_identifier);
  virtual void didHandleGestureEvent(const WebKit::WebGestureEvent& event,
                                     bool event_cancelled) OVERRIDE;
  virtual void initializeLayerTreeView() OVERRIDE;

  // WebKit::WebViewClient implementation --------------------------------------

  virtual WebKit::WebView* createView(
      WebKit::WebFrame* creator,
      const WebKit::WebURLRequest& request,
      const WebKit::WebWindowFeatures& features,
      const WebKit::WebString& frame_name,
      WebKit::WebNavigationPolicy policy);
  virtual WebKit::WebWidget* createPopupMenu(WebKit::WebPopupType popup_type);
  virtual WebKit::WebExternalPopupMenu* createExternalPopupMenu(
      const WebKit::WebPopupMenuInfo& popup_menu_info,
      WebKit::WebExternalPopupMenuClient* popup_menu_client);
  virtual WebKit::WebStorageNamespace* createSessionStorageNamespace();
  virtual bool shouldReportDetailedMessageForSource(
      const WebKit::WebString& source);
  virtual void didAddMessageToConsole(
      const WebKit::WebConsoleMessage& message,
      const WebKit::WebString& source_name,
      unsigned source_line,
      const WebKit::WebString& stack_trace);
  virtual void printPage(WebKit::WebFrame* frame);
  virtual WebKit::WebNotificationPresenter* notificationPresenter();
  virtual bool enumerateChosenDirectory(
      const WebKit::WebString& path,
      WebKit::WebFileChooserCompletion* chooser_completion);
  virtual void initializeHelperPluginWebFrame(WebKit::WebHelperPlugin*);
  virtual void didStartLoading();
  virtual void didStopLoading();
  virtual void didChangeLoadProgress(WebKit::WebFrame* frame,
                                     double load_progress);
  virtual void didCancelCompositionOnSelectionChange();
  virtual void didChangeSelection(bool is_selection_empty);
  virtual void didExecuteCommand(const WebKit::WebString& command_name);
  virtual bool handleCurrentKeyboardEvent();
  virtual WebKit::WebColorChooser* createColorChooser(
      WebKit::WebColorChooserClient*, const WebKit::WebColor& initial_color);
  virtual bool runFileChooser(
      const WebKit::WebFileChooserParams& params,
      WebKit::WebFileChooserCompletion* chooser_completion);
  virtual void runModalAlertDialog(WebKit::WebFrame* frame,
                                   const WebKit::WebString& message);
  virtual bool runModalConfirmDialog(WebKit::WebFrame* frame,
                                     const WebKit::WebString& message);
  virtual bool runModalPromptDialog(WebKit::WebFrame* frame,
                                    const WebKit::WebString& message,
                                    const WebKit::WebString& default_value,
                                    WebKit::WebString* actual_value);
  virtual bool runModalBeforeUnloadDialog(WebKit::WebFrame* frame,
                                          bool is_reload,
                                          const WebKit::WebString& message);
  // DEPRECATED
  virtual bool runModalBeforeUnloadDialog(WebKit::WebFrame* frame,
                                          const WebKit::WebString& message);
  virtual void showContextMenu(WebKit::WebFrame* frame,
                               const WebKit::WebContextMenuData& data);
  virtual void clearContextMenu();
  virtual void setStatusText(const WebKit::WebString& text);
  virtual void setMouseOverURL(const WebKit::WebURL& url);
  virtual void setKeyboardFocusURL(const WebKit::WebURL& url);
  virtual void startDragging(WebKit::WebFrame* frame,
                             const WebKit::WebDragData& data,
                             WebKit::WebDragOperationsMask mask,
                             const WebKit::WebImage& image,
                             const WebKit::WebPoint& imageOffset);
  virtual bool acceptsLoadDrops();
  virtual void focusNext();
  virtual void focusPrevious();
  virtual void focusedNodeChanged(const WebKit::WebNode& node);
  virtual void numberOfWheelEventHandlersChanged(unsigned num_handlers);
  virtual void didUpdateLayout();
#if defined(OS_ANDROID)
  virtual bool didTapMultipleTargets(
      const WebKit::WebGestureEvent& event,
      const WebKit::WebVector<WebKit::WebRect>& target_rects);
#endif
  virtual void setRubberbandRect(const WebKit::WebRect&);
  virtual void hideRubberbandRect();
  virtual void navigateBackForwardSoon(int offset);
  virtual int historyBackListCount();
  virtual int historyForwardListCount();
  virtual void postAccessibilityEvent(
      const WebKit::WebAXObject& obj, WebKit::WebAXEvent event);
  virtual void didUpdateInspectorSetting(const WebKit::WebString& key,
                                         const WebKit::WebString& value);
  virtual WebKit::WebGeolocationClient* geolocationClient();
  virtual WebKit::WebSpeechInputController* speechInputController(
      WebKit::WebSpeechInputListener* listener);
  virtual WebKit::WebSpeechRecognizer* speechRecognizer();
  virtual void zoomLimitsChanged(double minimum_level, double maximum_level);
  virtual void zoomLevelChanged();
  virtual double zoomLevelToZoomFactor(double zoom_level) const;
  virtual double zoomFactorToZoomLevel(double factor) const;
  virtual void registerProtocolHandler(const WebKit::WebString& scheme,
                                       const WebKit::WebString& base_url,
                                       const WebKit::WebString& url,
                                       const WebKit::WebString& title);
  virtual WebKit::WebPageVisibilityState visibilityState() const;
  virtual WebKit::WebUserMediaClient* userMediaClient();
  virtual WebKit::WebMIDIClient* webMIDIClient();
  virtual void draggableRegionsChanged();

#if defined(OS_ANDROID)
  virtual void scheduleContentIntent(const WebKit::WebURL& intent);
  virtual void cancelScheduledContentIntents();
  virtual WebKit::WebContentDetectionResult detectContentAround(
      const WebKit::WebHitTestResult& touch_hit);

  // Only used on Android since all other platforms implement
  // date and time input fields using MULTIPLE_FIELDS_UI
  virtual bool openDateTimeChooser(const WebKit::WebDateTimeChooserParams&,
                                   WebKit::WebDateTimeChooserCompletion*);
  virtual void didScrollWithKeyboard(const WebKit::WebSize& delta);
#endif

  // WebKit::WebFrameClient implementation -------------------------------------

  virtual WebKit::WebMediaPlayer* createMediaPlayer(
      WebKit::WebFrame* frame,
      const WebKit::WebURL& url,
      WebKit::WebMediaPlayerClient* client);
  virtual WebKit::WebCookieJar* cookieJar(WebKit::WebFrame* frame);
  virtual void didAccessInitialDocument(WebKit::WebFrame* frame);
  virtual void didDisownOpener(WebKit::WebFrame* frame);
  virtual void frameDetached(WebKit::WebFrame* frame);
  virtual void willClose(WebKit::WebFrame* frame);
  virtual void didMatchCSS(
      WebKit::WebFrame* frame,
      const WebKit::WebVector<WebKit::WebString>& newly_matching_selectors,
      const WebKit::WebVector<WebKit::WebString>& stopped_matching_selectors);

  // The WebDataSource::ExtraData* is assumed to be a DocumentState* subclass.
  virtual WebKit::WebNavigationPolicy decidePolicyForNavigation(
      WebKit::WebFrame* frame,
      WebKit::WebDataSource::ExtraData* extraData,
      const WebKit::WebURLRequest& request,
      WebKit::WebNavigationType type,
      WebKit::WebNavigationPolicy default_policy,
      bool is_redirect);
  // DEPRECATED.
  virtual WebKit::WebNavigationPolicy decidePolicyForNavigation(
      WebKit::WebFrame* frame,
      const WebKit::WebURLRequest& request,
      WebKit::WebNavigationType type,
      WebKit::WebNavigationPolicy default_policy,
      bool is_redirect);
  virtual void willSendSubmitEvent(WebKit::WebFrame* frame,
                                   const WebKit::WebFormElement& form);
  virtual void willSubmitForm(WebKit::WebFrame* frame,
                              const WebKit::WebFormElement& form);
  virtual void didCreateDataSource(WebKit::WebFrame* frame,
                                   WebKit::WebDataSource* datasource);
  virtual void didStartProvisionalLoad(WebKit::WebFrame* frame);
  virtual void didReceiveServerRedirectForProvisionalLoad(
      WebKit::WebFrame* frame);
  virtual void didFailProvisionalLoad(WebKit::WebFrame* frame,
                                      const WebKit::WebURLError& error);
  virtual void didCommitProvisionalLoad(WebKit::WebFrame* frame,
                                        bool is_new_navigation);
  virtual void didClearWindowObject(WebKit::WebFrame* frame);
  virtual void didCreateDocumentElement(WebKit::WebFrame* frame);
  virtual void didReceiveTitle(WebKit::WebFrame* frame,
                               const WebKit::WebString& title,
                               WebKit::WebTextDirection direction);
  virtual void didChangeIcon(WebKit::WebFrame*,
                             WebKit::WebIconURL::Type);
  virtual void didFinishDocumentLoad(WebKit::WebFrame* frame);
  virtual void didHandleOnloadEvents(WebKit::WebFrame* frame);
  virtual void didFailLoad(WebKit::WebFrame* frame,
                           const WebKit::WebURLError& error);
  virtual void didFinishLoad(WebKit::WebFrame* frame);
  virtual void didNavigateWithinPage(WebKit::WebFrame* frame,
                                     bool is_new_navigation);
  virtual void didUpdateCurrentHistoryItem(WebKit::WebFrame* frame);
  virtual void willSendRequest(WebKit::WebFrame* frame,
                               unsigned identifier,
                               WebKit::WebURLRequest& request,
                               const WebKit::WebURLResponse& redirect_response);
  virtual void didReceiveResponse(WebKit::WebFrame* frame,
                                  unsigned identifier,
                                  const WebKit::WebURLResponse& response);
  virtual void didFinishResourceLoad(WebKit::WebFrame* frame,
                                     unsigned identifier);
  virtual void didLoadResourceFromMemoryCache(
      WebKit::WebFrame* frame,
      const WebKit::WebURLRequest& request,
      const WebKit::WebURLResponse&);
  virtual void didDisplayInsecureContent(WebKit::WebFrame* frame);
  virtual void didRunInsecureContent(
      WebKit::WebFrame* frame,
      const WebKit::WebSecurityOrigin& origin,
      const WebKit::WebURL& target);
  virtual void didExhaustMemoryAvailableForScript(WebKit::WebFrame* frame);
  virtual void didCreateScriptContext(WebKit::WebFrame* frame,
                                      v8::Handle<v8::Context>,
                                      int extension_group,
                                      int world_id);
  virtual void willReleaseScriptContext(WebKit::WebFrame* frame,
                                        v8::Handle<v8::Context>,
                                        int world_id);
  virtual void didChangeScrollOffset(WebKit::WebFrame* frame);
  virtual void willInsertBody(WebKit::WebFrame* frame);
  virtual void didFirstVisuallyNonEmptyLayout(WebKit::WebFrame*);
  virtual void didChangeContentsSize(WebKit::WebFrame* frame,
                                     const WebKit::WebSize& size);
  virtual void reportFindInPageMatchCount(int request_id,
                                          int count,
                                          bool final_update);
  virtual void reportFindInPageSelection(int request_id,
                                         int active_match_ordinal,
                                         const WebKit::WebRect& sel);
  virtual void requestStorageQuota(
      WebKit::WebFrame* frame,
      WebKit::WebStorageQuotaType type,
      unsigned long long requested_size,
      WebKit::WebStorageQuotaCallbacks* callbacks);
  virtual void willOpenSocketStream(
      WebKit::WebSocketStreamHandle* handle);
  virtual void willStartUsingPeerConnectionHandler(WebKit::WebFrame* frame,
      WebKit::WebRTCPeerConnectionHandler* handler);
  virtual bool willCheckAndDispatchMessageEvent(
      WebKit::WebFrame* sourceFrame,
      WebKit::WebFrame* targetFrame,
      WebKit::WebSecurityOrigin targetOrigin,
      WebKit::WebDOMMessageEvent event);
  virtual WebKit::WebString acceptLanguages();
  virtual WebKit::WebString userAgentOverride(
      WebKit::WebFrame* frame,
      const WebKit::WebURL& url);
  virtual WebKit::WebString doNotTrackValue(WebKit::WebFrame* frame);
  virtual bool allowWebGL(WebKit::WebFrame* frame, bool default_value);
  virtual void didLoseWebGLContext(
      WebKit::WebFrame* frame,
      int arb_robustness_status_code);

  // WebKit::WebPageSerializerClient implementation ----------------------------

  virtual void didSerializeDataForFrame(
      const WebKit::WebURL& frame_url,
      const WebKit::WebCString& data,
      PageSerializationStatus status) OVERRIDE;

  // RenderView implementation -------------------------------------------------

  virtual bool Send(IPC::Message* message) OVERRIDE;
  virtual int GetRoutingID() const OVERRIDE;
  virtual int GetPageId() const OVERRIDE;
  virtual gfx::Size GetSize() const OVERRIDE;
  virtual void SetSize(const gfx::Size& new_size) OVERRIDE;
  virtual WebPreferences& GetWebkitPreferences() OVERRIDE;
  virtual void SetWebkitPreferences(const WebPreferences& preferences) OVERRIDE;
  virtual WebKit::WebView* GetWebView() OVERRIDE;
  virtual WebKit::WebNode GetFocusedNode() const OVERRIDE;
  virtual WebKit::WebNode GetContextMenuNode() const OVERRIDE;
  virtual bool IsEditableNode(const WebKit::WebNode& node) const OVERRIDE;
  virtual WebKit::WebPlugin* CreatePlugin(
      WebKit::WebFrame* frame,
      const WebPluginInfo& info,
      const WebKit::WebPluginParams& params) OVERRIDE;
  virtual void EvaluateScript(const string16& frame_xpath,
                              const string16& jscript,
                              int id,
                              bool notify_result) OVERRIDE;
  virtual bool ShouldDisplayScrollbars(int width, int height) const OVERRIDE;
  virtual int GetEnabledBindings() const OVERRIDE;
  virtual bool GetContentStateImmediately() const OVERRIDE;
  virtual float GetFilteredTimePerFrame() const OVERRIDE;
  virtual int ShowContextMenu(ContextMenuClient* client,
                              const ContextMenuParams& params) OVERRIDE;
  virtual void CancelContextMenu(int request_id) OVERRIDE;
  virtual WebKit::WebPageVisibilityState GetVisibilityState() const OVERRIDE;
  virtual void RunModalAlertDialog(WebKit::WebFrame* frame,
                                   const WebKit::WebString& message) OVERRIDE;
  virtual void LoadURLExternally(
      WebKit::WebFrame* frame,
      const WebKit::WebURLRequest& request,
      WebKit::WebNavigationPolicy policy) OVERRIDE;
  virtual void DidStartLoading() OVERRIDE;
  virtual void DidStopLoading() OVERRIDE;
  virtual void Repaint(const gfx::Size& size) OVERRIDE;
  virtual void SetEditCommandForNextKeyEvent(const std::string& name,
                                             const std::string& value) OVERRIDE;
  virtual void ClearEditCommands() OVERRIDE;
  virtual SSLStatus GetSSLStatusOfFrame(WebKit::WebFrame* frame) const OVERRIDE;
  virtual const std::string& GetAcceptLanguages() const OVERRIDE;
#if defined(OS_ANDROID)
  virtual void UpdateTopControlsState(TopControlsState constraints,
                                      TopControlsState current,
                                      bool animate) OVERRIDE;
#endif

  // WebMediaPlayerDelegate implementation -----------------------

  virtual void DidPlay(WebKit::WebMediaPlayer* player) OVERRIDE;
  virtual void DidPause(WebKit::WebMediaPlayer* player) OVERRIDE;
  virtual void PlayerGone(WebKit::WebMediaPlayer* player) OVERRIDE;

  // Please do not add your stuff randomly to the end here. If there is an
  // appropriate section, add it there. If not, there are some random functions
  // nearer to the top you can add it to.

  // Cannot use std::set unfortunately since linked_ptr<> does not support
  // operator<.
  typedef std::vector<linked_ptr<ImageResourceFetcher> >
      ImageResourceFetcherList;

 protected:
  // RenderWidget overrides:
  virtual void Close() OVERRIDE;
  virtual void OnResize(const ViewMsg_Resize_Params& params) OVERRIDE;
  virtual void DidInitiatePaint() OVERRIDE;
  virtual void DidFlushPaint() OVERRIDE;
  virtual PepperPluginInstanceImpl* GetBitmapForOptimizedPluginPaint(
      const gfx::Rect& paint_bounds,
      TransportDIB** dib,
      gfx::Rect* location,
      gfx::Rect* clip,
      float* scale_factor) OVERRIDE;
  virtual gfx::Vector2d GetScrollOffset() OVERRIDE;
  virtual void DidHandleKeyEvent() OVERRIDE;
  virtual bool WillHandleMouseEvent(
      const WebKit::WebMouseEvent& event) OVERRIDE;
  virtual bool WillHandleKeyEvent(
      const WebKit::WebKeyboardEvent& event) OVERRIDE;
  virtual bool WillHandleGestureEvent(
      const WebKit::WebGestureEvent& event) OVERRIDE;
  virtual void DidHandleMouseEvent(const WebKit::WebMouseEvent& event) OVERRIDE;
  virtual void DidHandleTouchEvent(const WebKit::WebTouchEvent& event) OVERRIDE;
  virtual bool HasTouchEventHandlersAt(const gfx::Point& point) const OVERRIDE;
  virtual void OnSetFocus(bool enable) OVERRIDE;
  virtual void OnWasHidden() OVERRIDE;
  virtual void OnWasShown(bool needs_repainting) OVERRIDE;
  virtual GURL GetURLForGraphicsContext3D() OVERRIDE;
  virtual bool ForceCompositingModeEnabled() OVERRIDE;
  virtual void OnImeSetComposition(
      const string16& text,
      const std::vector<WebKit::WebCompositionUnderline>& underlines,
      int selection_start,
      int selection_end) OVERRIDE;
  virtual void OnImeConfirmComposition(const string16& text,
                                       const gfx::Range& replacement_range,
                                       bool keep_selection) OVERRIDE;
  virtual void SetDeviceScaleFactor(float device_scale_factor) OVERRIDE;
  virtual ui::TextInputType GetTextInputType() OVERRIDE;
  virtual void GetSelectionBounds(gfx::Rect* start, gfx::Rect* end) OVERRIDE;
#if defined(OS_MACOSX) || defined(OS_WIN) || defined(USE_AURA)
  virtual void GetCompositionCharacterBounds(
      std::vector<gfx::Rect>* character_bounds) OVERRIDE;
  virtual void GetCompositionRange(gfx::Range* range) OVERRIDE;
#endif
  virtual bool CanComposeInline() OVERRIDE;
  virtual void DidCommitCompositorFrame() OVERRIDE;
  virtual void InstrumentWillBeginFrame() OVERRIDE;
  virtual void InstrumentDidBeginFrame() OVERRIDE;
  virtual void InstrumentDidCancelFrame() OVERRIDE;
  virtual void InstrumentWillComposite() OVERRIDE;
  virtual bool AllowPartialSwap() const OVERRIDE;

 protected:
  explicit RenderViewImpl(RenderViewImplParams* params);

  void Initialize(RenderViewImplParams* params);
  virtual void SetScreenMetricsEmulationParameters(
      float device_scale_factor, float root_layer_scale) OVERRIDE;

  // Do not delete directly.  This class is reference counted.
  virtual ~RenderViewImpl();

 private:
  // For unit tests.
  friend class ExternalPopupMenuTest;
  friend class PepperDeviceTest;
  friend class RendererAccessibilityTest;
  friend class RenderViewTest;

  // TODO(nasko): Temporarily friend RenderFrameImpl, so we don't duplicate
  // utility functions needed in both classes, while we move frame specific
  // code away from this class.
  friend class RenderFrameImpl;

  FRIEND_TEST_ALL_PREFIXES(ExternalPopupMenuRemoveTest, RemoveOnChange);
  FRIEND_TEST_ALL_PREFIXES(ExternalPopupMenuTest, NormalCase);
  FRIEND_TEST_ALL_PREFIXES(ExternalPopupMenuTest, ShowPopupThenNavigate);
  FRIEND_TEST_ALL_PREFIXES(RendererAccessibilityTest,
                           AccessibilityMessagesQueueWhileSwappedOut);
  FRIEND_TEST_ALL_PREFIXES(RenderViewImplTest, DecideNavigationPolicyForWebUI);
  FRIEND_TEST_ALL_PREFIXES(RenderViewImplTest,
                           DidFailProvisionalLoadWithErrorForError);
  FRIEND_TEST_ALL_PREFIXES(RenderViewImplTest,
                           DidFailProvisionalLoadWithErrorForCancellation);
  FRIEND_TEST_ALL_PREFIXES(RenderViewImplTest,
                           DontIgnoreBackAfterNavEntryLimit);
  FRIEND_TEST_ALL_PREFIXES(RenderViewImplTest, ImeComposition);
  FRIEND_TEST_ALL_PREFIXES(RenderViewImplTest, InsertCharacters);
  FRIEND_TEST_ALL_PREFIXES(RenderViewImplTest, JSBlockSentAfterPageLoad);
  FRIEND_TEST_ALL_PREFIXES(RenderViewImplTest, LastCommittedUpdateState);
  FRIEND_TEST_ALL_PREFIXES(RenderViewImplTest, OnExtendSelectionAndDelete);
  FRIEND_TEST_ALL_PREFIXES(RenderViewImplTest, OnHandleKeyboardEvent);
  FRIEND_TEST_ALL_PREFIXES(RenderViewImplTest, OnImeTypeChanged);
  FRIEND_TEST_ALL_PREFIXES(RenderViewImplTest, OnNavStateChanged);
  FRIEND_TEST_ALL_PREFIXES(RenderViewImplTest, OnSetTextDirection);
  FRIEND_TEST_ALL_PREFIXES(RenderViewImplTest, OnUpdateWebPreferences);
  FRIEND_TEST_ALL_PREFIXES(RenderViewImplTest, SendSwapOutACK);
  FRIEND_TEST_ALL_PREFIXES(RenderViewImplTest, ReloadWhileSwappedOut);
  FRIEND_TEST_ALL_PREFIXES(RenderViewImplTest,
                           SetEditableSelectionAndComposition);
  FRIEND_TEST_ALL_PREFIXES(RenderViewImplTest, StaleNavigationsIgnored);
  FRIEND_TEST_ALL_PREFIXES(RenderViewImplTest, UpdateTargetURLWithInvalidURL);
  FRIEND_TEST_ALL_PREFIXES(RenderViewImplTest,
                           GetCompositionCharacterBoundsTest);
  FRIEND_TEST_ALL_PREFIXES(RenderViewImplTest, OnNavigationHttpPost);
#if defined(OS_MACOSX)
  FRIEND_TEST_ALL_PREFIXES(RenderViewTest, MacTestCmdUp);
#endif
  FRIEND_TEST_ALL_PREFIXES(RenderViewImplTest, SetHistoryLengthAndPrune);
  FRIEND_TEST_ALL_PREFIXES(RenderViewImplTest, ZoomLimit);
  FRIEND_TEST_ALL_PREFIXES(RenderViewImplTest, NavigateFrame);
  FRIEND_TEST_ALL_PREFIXES(RenderViewImplTest,
                           ShouldUpdateSelectionTextFromContextMenuParams);
  FRIEND_TEST_ALL_PREFIXES(RenderViewImplTest, BasicRenderFrame);
  FRIEND_TEST_ALL_PREFIXES(RenderViewImplTest, TextInputTypeWithPepper);
  FRIEND_TEST_ALL_PREFIXES(SuppressErrorPageTest, Suppresses);
  FRIEND_TEST_ALL_PREFIXES(SuppressErrorPageTest, DoesNotSuppress);

  typedef std::map<GURL, double> HostZoomLevels;

  enum ErrorPageType {
    DNS_ERROR,
    HTTP_404,
    CONNECTION_ERROR,
  };

  static WebKit::WebReferrerPolicy GetReferrerPolicyFromRequest(
      WebKit::WebFrame* frame,
      const WebKit::WebURLRequest& request);

  static Referrer GetReferrerFromRequest(
      WebKit::WebFrame* frame,
      const WebKit::WebURLRequest& request);

  static webkit_glue::WebURLResponseExtraDataImpl* GetExtraDataFromResponse(
      const WebKit::WebURLResponse& response);

  void UpdateURL(WebKit::WebFrame* frame);
  void UpdateTitle(WebKit::WebFrame* frame, const string16& title,
                   WebKit::WebTextDirection title_direction);
  void UpdateSessionHistory(WebKit::WebFrame* frame);
  void SendUpdateState(const WebKit::WebHistoryItem& item);

  // Update current main frame's encoding and send it to browser window.
  // Since we want to let users see the right encoding info from menu
  // before finishing loading, we call the UpdateEncoding in
  // a) function:DidCommitLoadForFrame. When this function is called,
  // that means we have got first data. In here we try to get encoding
  // of page if it has been specified in http header.
  // b) function:DidReceiveTitle. When this function is called,
  // that means we have got specified title. Because in most of webpages,
  // title tags will follow meta tags. In here we try to get encoding of
  // page if it has been specified in meta tag.
  // c) function:DidFinishDocumentLoadForFrame. When this function is
  // called, that means we have got whole html page. In here we should
  // finally get right encoding of page.
  void UpdateEncoding(WebKit::WebFrame* frame,
                      const std::string& encoding_name);

  void OpenURL(WebKit::WebFrame* frame,
               const GURL& url,
               const Referrer& referrer,
               WebKit::WebNavigationPolicy policy);

  bool RunJavaScriptMessage(JavaScriptMessageType type,
                            const string16& message,
                            const string16& default_value,
                            const GURL& frame_url,
                            string16* result);

  // Sends a message and runs a nested message loop.
  bool SendAndRunNestedMessageLoop(IPC::SyncMessage* message);

  // Called when the "pinned to left/right edge" state needs to be updated.
  void UpdateScrollState(WebKit::WebFrame* frame);

  // IPC message handlers ------------------------------------------------------
  //
  // The documentation for these functions should be in
  // content/common/*_messages.h for the message that the function is handling.

  void OnCopy();
  void OnCut();
  void OnDelete();
  void OnExecuteEditCommand(const std::string& name, const std::string& value);
  void OnMoveCaret(const gfx::Point& point);
  void OnPaste();
  void OnPasteAndMatchStyle();
  void OnRedo();
  void OnReplace(const string16& text);
  void OnReplaceMisspelling(const string16& text);
  void OnScrollFocusedEditableNodeIntoRect(const gfx::Rect& rect);
  void OnSelectAll();
  void OnSelectRange(const gfx::Point& start, const gfx::Point& end);
  void OnSetEditCommandsForNextKeyEvent(const EditCommands& edit_commands);
  void OnUndo();
  void OnUnselect();
  void OnAllowBindings(int enabled_bindings_flags);
  void OnAllowScriptToClose(bool script_can_close);
  void OnCancelDownload(int32 download_id);
  void OnClearFocusedNode();
  void OnClosePage();
  void OnContextMenuClosed(const CustomContextMenuContext& custom_context);
  void OnShowContextMenu(const gfx::Point& location);
  void OnCopyImageAt(int x, int y);
  void OnCSSInsertRequest(const string16& frame_xpath,
                          const std::string& css);
  void OnCustomContextMenuAction(const CustomContextMenuContext& custom_context,
      unsigned action);
  void OnSetName(const std::string& name);
  void OnDeterminePageLanguage();
  void OnDisableScrollbarsForSmallWindows(
      const gfx::Size& disable_scrollbars_size_limit);
  void OnDragSourceEndedOrMoved(const gfx::Point& client_point,
                                const gfx::Point& screen_point,
                                bool ended,
                                WebKit::WebDragOperation drag_operation);
  void OnDragSourceSystemDragEnded();
  void OnDragTargetDrop(const gfx::Point& client_pt,
                        const gfx::Point& screen_pt,
                        int key_modifiers);
  void OnDragTargetDragEnter(const DropData& drop_data,
                             const gfx::Point& client_pt,
                             const gfx::Point& screen_pt,
                             WebKit::WebDragOperationsMask operations_allowed,
                             int key_modifiers);
  void OnDragTargetDragLeave();
  void OnDragTargetDragOver(const gfx::Point& client_pt,
                            const gfx::Point& screen_pt,
                            WebKit::WebDragOperationsMask operations_allowed,
                            int key_modifiers);
  void OnEnablePreferredSizeChangedMode();
  void OnEnableAutoResize(const gfx::Size& min_size, const gfx::Size& max_size);
  void OnDisableAutoResize(const gfx::Size& new_size);
  void OnEnumerateDirectoryResponse(int id,
                                    const std::vector<base::FilePath>& paths);
  void OnExtendSelectionAndDelete(int before, int after);
  void OnFileChooserResponse(
      const std::vector<ui::SelectedFileInfo>& files);
  void OnFind(int request_id, const string16&, const WebKit::WebFindOptions&);
  void OnGetAllSavableResourceLinksForCurrentPage(const GURL& page_url);
  void OnGetSerializedHtmlDataForCurrentPageWithLocalLinks(
      const std::vector<GURL>& links,
      const std::vector<base::FilePath>& local_paths,
      const base::FilePath& local_directory_name);
  void OnMediaPlayerActionAt(const gfx::Point& location,
                             const WebKit::WebMediaPlayerAction& action);
  void OnOrientationChangeEvent(int orientation);
  void OnPluginActionAt(const gfx::Point& location,
                        const WebKit::WebPluginAction& action);
  void OnMoveOrResizeStarted();
  void OnNavigate(const ViewMsg_Navigate_Params& params);
  void OnPostMessageEvent(const ViewMsg_PostMessage_Params& params);
  void OnReleaseDisambiguationPopupDIB(TransportDIB::Handle dib_handle);
  void OnReloadFrame();
  void OnResetPageEncodingToDefault();
  void OnScriptEvalRequest(const string16& frame_xpath,
                           const string16& jscript,
                           int id,
                           bool notify_result);
  void OnSetAccessibilityMode(AccessibilityMode new_mode);
  void OnSetActive(bool active);
  void OnSetAltErrorPageURL(const GURL& gurl);
  void OnSetBackground(const SkBitmap& background);
  void OnSetCompositionFromExistingText(
      int start, int end,
      const std::vector<WebKit::WebCompositionUnderline>& underlines);
  void OnExitFullscreen();
  void OnSetEditableSelectionOffsets(int start, int end);
  void OnSetHistoryLengthAndPrune(int history_length, int32 minimum_page_id);
  void OnSetInitialFocus(bool reverse);
  void OnSetPageEncoding(const std::string& encoding_name);
  void OnSetRendererPrefs(const RendererPreferences& renderer_prefs);
  void OnSetWebUIProperty(const std::string& name, const std::string& value);
  void OnSetZoomLevel(double zoom_level);
  void OnSetZoomLevelForLoadingURL(const GURL& url, double zoom_level);
  void OnShouldClose();
  void OnStop();
  void OnStopFinding(StopFindAction action);
  void OnSwapOut();
  void OnThemeChanged();
  void OnUpdateTargetURLAck();
  void OnUpdateTimezone();
  void OnUpdateWebPreferences(const WebPreferences& prefs);
  void OnZoom(PageZoom zoom);
  void OnZoomFactor(PageZoom zoom, int zoom_center_x, int zoom_center_y);
  void OnEnableAltDragRubberbanding(bool enable);
  void OnEnableViewSourceMode();
  void OnDisownOpener();
  void OnWindowSnapshotCompleted(const int snapshot_id,
      const gfx::Size& size, const std::vector<unsigned char>& png);
#if defined(OS_ANDROID)
  void OnActivateNearestFindResult(int request_id, float x, float y);
  void OnFindMatchRects(int current_version);
  void OnSelectPopupMenuItems(bool canceled,
                              const std::vector<int>& selected_indices);
  void OnUndoScrollFocusedEditableNodeIntoRect();
  void OnUpdateTopControlsState(bool enable_hiding,
                                bool enable_showing,
                                bool animate);
  void OnPauseVideo();

#elif defined(OS_MACOSX)
  void OnCopyToFindPboard();
  void OnPluginImeCompositionCompleted(const string16& text, int plugin_id);
  void OnSelectPopupMenuItem(int selected_index);
  void OnSetInLiveResize(bool in_live_resize);
  void OnSetWindowVisibility(bool visible);
  void OnWindowFrameChanged(const gfx::Rect& window_frame,
                            const gfx::Rect& view_frame);
#endif

<<<<<<< HEAD
  void OnWindowSnapshotCompleted(const int snapshot_id,
      const gfx::Size& size, const std::vector<unsigned char>& png);
  void OnEnableAltDragRubberbanding(bool enable);


=======
>>>>>>> 6bfdf8d4
  // Adding a new message handler? Please add it in alphabetical order above
  // and put it in the same position in the .cc file.

  // Misc private functions ----------------------------------------------------
  void ZoomFactorHelper(PageZoom zoom, int zoom_center_x, int zoom_center_y,
                        float scaling_increment);

  void AltErrorPageFinished(WebKit::WebFrame* frame,
                            const WebKit::WebURLRequest& original_request,
                            const WebKit::WebURLError& original_error,
                            const std::string& html);

  // Check whether the preferred size has changed.
  void CheckPreferredSize();

  // Initializes |media_stream_client_|, returning true if successful. Returns
  // false if it wasn't possible to create a MediaStreamClient (e.g., WebRTC is
  // disabled) in which case |media_stream_client_| is NULL.
  bool InitializeMediaStreamClient();

  // This callback is triggered when DownloadFavicon completes, either
  // succesfully or with a failure. See DownloadFavicon for more
  // details.
  void DidDownloadFavicon(ImageResourceFetcher* fetcher,
                          const SkBitmap& image);

  // Requests to download a favicon image. When done, the RenderView is notified
  // by way of DidDownloadFavicon. Returns true if the request was successfully
  // started, false otherwise. id is used to uniquely identify the request and
  // passed back to the DidDownloadFavicon method. If the image has multiple
  // frames, the frame whose size is image_size is returned. If the image
  // doesn't have a frame at the specified size, the first is returned.
  bool DownloadFavicon(int id, const GURL& image_url, int image_size);

  GURL GetAlternateErrorPageURL(const GURL& failed_url,
                                ErrorPageType error_type);

  // Locates a sub frame with given xpath
  WebKit::WebFrame* GetChildFrame(const string16& frame_xpath) const;

  // Returns the URL being loaded by the given frame's request.
  GURL GetLoadingUrl(WebKit::WebFrame* frame) const;

  // Should only be called if this object wraps a PluginDocument.
  WebKit::WebPlugin* GetWebPluginFromPluginDocument();

  // Returns true if the |params| navigation is to an entry that has been
  // cropped due to a recent navigation the browser did not know about.
  bool IsBackForwardToStaleEntry(const ViewMsg_Navigate_Params& params,
                                 bool is_reload);

  bool MaybeLoadAlternateErrorPage(WebKit::WebFrame* frame,
                                   const WebKit::WebURLError& error,
                                   bool replace);

  // Make this RenderView show an empty, unscriptable page.
  void NavigateToSwappedOutURL(WebKit::WebFrame* frame);

  // If we initiated a navigation, this function will populate |document_state|
  // with the navigation information saved in OnNavigate().
  void PopulateDocumentStateFromPending(DocumentState* document_state);

  // Returns a new NavigationState populated with the navigation information
  // saved in OnNavigate().
  NavigationState* CreateNavigationStateFromPending();

  // Processes the command-line flags --enable-viewport,
  // --enable-fixed-layout[=w,h] and --enable-pinch.
  void ProcessViewLayoutFlags(const CommandLine& command_line);

#if defined(OS_ANDROID)
  // Launch an Android content intent with the given URL.
  void LaunchAndroidContentIntent(const GURL& intent_url, size_t request_id);
#endif

  // Sends a reply to the current find operation handling if it was a
  // synchronous find request.
  void SendFindReply(int request_id,
                     int match_count,
                     int ordinal,
                     const WebKit::WebRect& selection_rect,
                     bool final_status_update);

  // Returns whether |params.selection_text| should be synchronized to the
  // browser before bringing up the context menu. Static for testing.
  static bool ShouldUpdateSelectionTextFromContextMenuParams(
      const string16& selection_text,
      size_t selection_text_offset,
      const gfx::Range& selection_range,
      const ContextMenuParams& params);

  // Starts nav_state_sync_timer_ if it isn't already running.
  void StartNavStateSyncTimerIfNecessary();

  // Dispatches the current state of selection on the webpage to the browser if
  // it has changed.
  // TODO(varunjain): delete this method once we figure out how to keep
  // selection handles in sync with the webpage.
  void SyncSelectionIfRequired();

#if defined(OS_POSIX) && !defined(OS_MACOSX)
  void UpdateFontRenderingFromRendererPrefs();
#else
  void UpdateFontRenderingFromRendererPrefs() {}
#endif

  // Update the target url and tell the browser that the target URL has changed.
  // If |url| is empty, show |fallback_url|.
  void UpdateTargetURL(const GURL& url, const GURL& fallback_url);

  // Tells the browser what the new list of favicons for the webpage is.
  void SendUpdateFaviconURL(const std::vector<FaviconURL>& urls);

  // Invoked from DidStopLoading(). Sends the current list of loaded favicons to
  // the browser.
  void DidStopLoadingIcons();

  // Coordinate conversion -----------------------------------------------------

  gfx::RectF ClientRectToPhysicalWindowRect(const gfx::RectF& rect) const;

  // Helper for LatencyInfo construction.
  int64 GetLatencyComponentId();

  // RenderFrameImpl accessible state ------------------------------------------
  // The following section is the set of methods that RenderFrameImpl needs
  // to access RenderViewImpl state. The set of state variables are page-level
  // specific, so they don't belong in RenderFrameImpl and should remain in
  // this object.
  ObserverList<RenderViewObserver>& observers() {
    return observers_;
  }

  // TODO(nasko): Remove this method when we move to frame proxy objects, since
  // the concept of swapped out will be eliminated.
  void set_is_swapped_out(bool swapped_out) {
    is_swapped_out_ = swapped_out;
  }

  NavigationGesture navigation_gesture() {
    return navigation_gesture_;
  }
  void set_navigation_gesture(NavigationGesture gesture) {
    navigation_gesture_ = gesture;
  }

  // ---------------------------------------------------------------------------
  // ADDING NEW FUNCTIONS? Please keep private functions alphabetized and put
  // it in the same order in the .cc file as it was in the header.
  // ---------------------------------------------------------------------------

  // Settings ------------------------------------------------------------------

  WebPreferences webkit_preferences_;
  RendererPreferences renderer_preferences_;

  HostZoomLevels host_zoom_levels_;

  // Whether content state (such as form state, scroll position and page
  // contents) should be sent to the browser immediately. This is normally
  // false, but set to true by some tests.
  bool send_content_state_immediately_;

  // Bitwise-ORed set of extra bindings that have been enabled.  See
  // BindingsPolicy for details.
  int enabled_bindings_;

  // The alternate error page URL, if one exists.
  GURL alternate_error_page_url_;

  // If true, we send IPC messages when |preferred_size_| changes.
  bool send_preferred_size_changes_;

  // If non-empty, and |send_preferred_size_changes_| is true, disable drawing
  // scroll bars on windows smaller than this size.  Used for windows that the
  // browser resizes to the size of the content, such as browser action popups.
  // If a render view is set to the minimum size of its content, webkit may add
  // scroll bars.  This makes sense for fixed sized windows, but it does not
  // make sense when the size of the view was chosen to fit the content.
  // This setting ensures that no scroll bars are drawn.  The size limit exists
  // because if the view grows beyond a size known to the browser, scroll bars
  // should be drawn.
  gfx::Size disable_scrollbars_size_limit_;

  // Loading state -------------------------------------------------------------

  // True if the top level frame is currently being loaded.
  bool is_loading_;

  // The gesture that initiated the current navigation.
  NavigationGesture navigation_gesture_;

  // Used for popups.
  bool opened_by_user_gesture_;

  // Whether this RenderView was created by a frame that was suppressing its
  // opener. If so, we may want to load pages in a separate process.  See
  // decidePolicyForNavigation for details.
  bool opener_suppressed_;

  // Holds state pertaining to a navigation that we initiated.  This is held by
  // the WebDataSource::ExtraData attribute.  We use pending_navigation_state_
  // as a temporary holder for the state until the WebDataSource corresponding
  // to the new navigation is created.  See DidCreateDataSource.
  scoped_ptr<ViewMsg_Navigate_Params> pending_navigation_params_;

  // Timer used to delay the updating of nav state (see SyncNavigationState).
  base::OneShotTimer<RenderViewImpl> nav_state_sync_timer_;

  // Page IDs ------------------------------------------------------------------
  // See documentation in RenderView.
  int32 page_id_;

  // Indicates the ID of the last page that we sent a FrameNavigate to the
  // browser for. This is used to determine if the most recent transition
  // generated a history entry (less than page_id_), or not (equal to or
  // greater than). Note that this will be greater than page_id_ if the user
  // goes back.
  int32 last_page_id_sent_to_browser_;

  // The next available page ID to use for this RenderView.  These IDs are
  // specific to a given RenderView and the frames within it.
  int32 next_page_id_;

  // The offset of the current item in the history list.
  int history_list_offset_;

  // The RenderView's current impression of the history length.  This includes
  // any items that have committed in this process, but because of cross-process
  // navigations, the history may have some entries that were committed in other
  // processes.  We won't know about them until the next navigation in this
  // process.
  int history_list_length_;

  // The list of page IDs for each history item this RenderView knows about.
  // Some entries may be -1 if they were rendered by other processes or were
  // restored from a previous session.  This lets us detect attempts to
  // navigate to stale entries that have been cropped from our history.
  std::vector<int32> history_page_ids_;

  // Page info -----------------------------------------------------------------

  // The last gotten main frame's encoding.
  std::string last_encoding_name_;

  // UI state ------------------------------------------------------------------

  // The state of our target_url transmissions. When we receive a request to
  // send a URL to the browser, we set this to TARGET_INFLIGHT until an ACK
  // comes back - if a new request comes in before the ACK, we store the new
  // URL in pending_target_url_ and set the status to TARGET_PENDING. If an
  // ACK comes back and we are in TARGET_PENDING, we send the stored URL and
  // revert to TARGET_INFLIGHT.
  //
  // We don't need a queue of URLs to send, as only the latest is useful.
  enum {
    TARGET_NONE,
    TARGET_INFLIGHT,  // We have a request in-flight, waiting for an ACK
    TARGET_PENDING    // INFLIGHT + we have a URL waiting to be sent
  } target_url_status_;

  // The URL we show the user in the status bar. We use this to determine if we
  // want to send a new one (we do not need to send duplicates). It will be
  // equal to either |mouse_over_url_| or |focus_url_|, depending on which was
  // updated last.
  GURL target_url_;

  // The URL the user's mouse is hovering over.
  GURL mouse_over_url_;

  // The URL that has keyboard focus.
  GURL focus_url_;

  // The next target URL we want to send to the browser.
  GURL pending_target_url_;

  // The text selection the last time DidChangeSelection got called. May contain
  // additional characters before and after the selected text, for IMEs. The
  // portion of this string that is the actual selected text starts at index
  // |selection_range_.GetMin() - selection_text_offset_| and has length
  // |selection_range_.length()|.
  string16 selection_text_;
  // The offset corresponding to the start of |selection_text_| in the document.
  size_t selection_text_offset_;
  // Range over the document corresponding to the actual selected text (which
  // could correspond to a substring of |selection_text_|; see above).
  gfx::Range selection_range_;

  // External context menu requests we're waiting for. "Internal"
  // (WebKit-originated) context menu events will have an ID of 0 and will not
  // be in this map.
  //
  // We don't want to add internal ones since some of the "special" page
  // handlers in the browser process just ignore the context menu requests so
  // avoid showing context menus, and so this will cause right clicks to leak
  // entries in this map. Most users of the custom context menu (e.g. Pepper
  // plugins) are normally only on "regular" pages and the regular pages will
  // always respond properly to the request, so we don't have to worry so
  // much about leaks.
  IDMap<ContextMenuClient, IDMapExternalPointer> pending_context_menus_;

#if defined(OS_ANDROID)
  // Cache the old top controls state constraints. Used when updating
  // current value only without altering the constraints.
  cc::TopControlsState top_controls_constraints_;
#endif

  // View ----------------------------------------------------------------------

  // Cache the preferred size of the page in order to prevent sending the IPC
  // when layout() recomputes but doesn't actually change sizes.
  gfx::Size preferred_size_;

  // Used to delay determining the preferred size (to avoid intermediate
  // states for the sizes).
  base::OneShotTimer<RenderViewImpl> check_preferred_size_timer_;

  // These store the "is main frame is scrolled all the way to the left
  // or right" state that was last sent to the browser.
  bool cached_is_main_frame_pinned_to_left_;
  bool cached_is_main_frame_pinned_to_right_;

  // These store the "has scrollbars" state last sent to the browser.
  bool cached_has_main_frame_horizontal_scrollbar_;
  bool cached_has_main_frame_vertical_scrollbar_;

  // Helper objects ------------------------------------------------------------

  scoped_ptr<RenderFrameImpl> main_render_frame_;

  RendererWebCookieJarImpl cookie_jar_;

  // The next group of objects all implement RenderViewObserver, so are deleted
  // along with the RenderView automatically.  This is why we just store
  // weak references.

  // Holds a reference to the service which provides desktop notifications.
  NotificationProvider* notification_provider_;

  // The geolocation dispatcher attached to this view, lazily initialized.
  GeolocationDispatcher* geolocation_dispatcher_;

  // The speech dispatcher attached to this view, lazily initialized.
  InputTagSpeechDispatcher* input_tag_speech_dispatcher_;

  // The speech recognition dispatcher attached to this view, lazily
  // initialized.
  SpeechRecognitionDispatcher* speech_recognition_dispatcher_;

  // Device orientation dispatcher attached to this view; lazily initialized.
  DeviceOrientationDispatcher* device_orientation_dispatcher_;

  // MediaStream dispatcher attached to this view; lazily initialized.
  MediaStreamDispatcher* media_stream_dispatcher_;

  // BrowserPluginManager attached to this view; lazily initialized.
  scoped_refptr<BrowserPluginManager> browser_plugin_manager_;

  // MediaStreamClient attached to this view; lazily initialized.
  MediaStreamClient* media_stream_client_;
  WebKit::WebUserMediaClient* web_user_media_client_;

  // MIDIClient attached to this view; lazily initialized.
  MIDIDispatcher* midi_dispatcher_;

  DevToolsAgent* devtools_agent_;

  // The current accessibility mode.
  AccessibilityMode accessibility_mode_;

  // Only valid if |accessibility_mode_| is anything other than
  // AccessibilityModeOff.
  RendererAccessibility* renderer_accessibility_;

  // Mouse Lock dispatcher attached to this view.
  MouseLockDispatcher* mouse_lock_dispatcher_;

#if defined(OS_ANDROID)
  // Android Specific ---------------------------------------------------------

  // The background color of the document body element. This is used as the
  // default background color for filling the screen areas for which we don't
  // have the actual content.
  SkColor body_background_color_;

  // Expected id of the next content intent launched. Used to prevent scheduled
  // intents to be launched if aborted.
  size_t expected_content_intent_id_;

  // List of click-based content detectors.
  typedef std::vector< linked_ptr<ContentDetector> > ContentDetectorList;
  ContentDetectorList content_detectors_;

  // The media player manager for managing all the media players on this view
  // for communicating with the real media player objects in browser process.
  RendererMediaPlayerManager* media_player_manager_;

  // A date/time picker object for date and time related input elements.
  scoped_ptr<RendererDateTimePicker> date_time_picker_client_;
#endif

  // Plugins -------------------------------------------------------------------

  // All the currently active plugin delegates for this RenderView; kept so
  // that we can enumerate them to send updates about things like window
  // location or tab focus and visibily. These are non-owning references.
  std::set<WebPluginDelegateProxy*> plugin_delegates_;

#if defined(OS_WIN)
  // The ID of the focused NPAPI plug-in.
  int focused_plugin_id_;
#endif

#if defined(ENABLE_PLUGINS)
  typedef std::set<PepperPluginInstanceImpl*> PepperPluginSet;
  PepperPluginSet active_pepper_instances_;

  // Whether or not the focus is on a PPAPI plugin
  PepperPluginInstanceImpl* focused_pepper_plugin_;

  // Current text input composition text. Empty if no composition is in
  // progress.
  string16 pepper_composition_text_;

  // The plugin instance that received the last mouse event. It is set to NULL
  // if the last mouse event went to elements other than Pepper plugins.
  // |pepper_last_mouse_event_target_| is not owned by this class. We can know
  // about when it is destroyed via InstanceDeleted().
  PepperPluginInstanceImpl* pepper_last_mouse_event_target_;
#endif

  // Misc ----------------------------------------------------------------------

  // The current and pending file chooser completion objects. If the queue is
  // nonempty, the first item represents the currently running file chooser
  // callback, and the remaining elements are the other file chooser completion
  // still waiting to be run (in order).
  struct PendingFileChooser;
  std::deque< linked_ptr<PendingFileChooser> > file_chooser_completions_;

  // The current directory enumeration callback
  std::map<int, WebKit::WebFileChooserCompletion*> enumeration_completions_;
  int enumeration_completion_id_;

  // Reports load progress to the browser.
  scoped_ptr<LoadProgressTracker> load_progress_tracker_;

  // The SessionStorage namespace that we're assigned to has an ID, and that ID
  // is passed to us upon creation.  WebKit asks for this ID upon first use and
  // uses it whenever asking the browser process to allocate new storage areas.
  int64 session_storage_namespace_id_;

  // Stores edit commands associated to the next key event.
  // Shall be cleared as soon as the next key event is processed.
  EditCommands edit_commands_;

  // The external popup for the currently showing select popup.
  scoped_ptr<ExternalPopupMenu> external_popup_menu_;

  // The node that the context menu was pressed over.
  WebKit::WebNode context_menu_node_;

  // All the registered observers.  We expect this list to be small, so vector
  // is fine.
  ObserverList<RenderViewObserver> observers_;

  // Used to inform didChangeSelection() when it is called in the context
  // of handling a InputMsg_SelectRange IPC.
  bool handling_select_range_;

  // Wraps the |webwidget_| as a MouseLockDispatcher::LockTarget interface.
  scoped_ptr<MouseLockDispatcher::LockTarget> webwidget_mouse_lock_target_;

  // State associated with the GetWindowSnapshot function.
  int next_snapshot_id_;
  typedef std::map<int, WindowSnapshotCallback> PendingSnapshotMap;
  PendingSnapshotMap pending_snapshots_;

  // Allows to selectively disable partial buffer swap for this renderer's
  // compositor.
  bool allow_partial_swap_;

  // Allows JS to access DOM automation. The JS object is only exposed when the
  // DOM automation bindings are enabled.
  scoped_ptr<DomAutomationController> dom_automation_controller_;

  // Allows JS to read out a variety of internal various metrics. The JS object
  // is only exposed when the stats collection bindings are enabled.
  scoped_ptr<StatsCollectionController> stats_collection_controller_;

  // This field stores drag/drop related info for the event that is currently
  // being handled. If the current event results in starting a drag/drop
  // session, this info is sent to the browser along with other drag/drop info.
  DragEventSourceInfo possible_drag_event_info_;

  // NOTE: stats_collection_observer_ should be the last members because their
  // constructors call the AddObservers method of RenderViewImpl.
  scoped_ptr<StatsCollectionObserver> stats_collection_observer_;

  ui::MenuSourceType context_menu_source_type_;
  gfx::Point touch_editing_context_menu_location_;

  // ---------------------------------------------------------------------------
  // ADDING NEW DATA? Please see if it fits appropriately in one of the above
  // sections rather than throwing it randomly at the end. If you're adding a
  // bunch of stuff, you should probably create a helper class and put your
  // data and methods on that to avoid bloating RenderView more.  You can
  // use the Observer interface to filter IPC messages and receive frame change
  // notifications.
  // ---------------------------------------------------------------------------

  DISALLOW_COPY_AND_ASSIGN(RenderViewImpl);
};

}  // namespace content

#endif  // CONTENT_RENDERER_RENDER_VIEW_IMPL_H_<|MERGE_RESOLUTION|>--- conflicted
+++ resolved
@@ -1036,14 +1036,6 @@
                             const gfx::Rect& view_frame);
 #endif
 
-<<<<<<< HEAD
-  void OnWindowSnapshotCompleted(const int snapshot_id,
-      const gfx::Size& size, const std::vector<unsigned char>& png);
-  void OnEnableAltDragRubberbanding(bool enable);
-
-
-=======
->>>>>>> 6bfdf8d4
   // Adding a new message handler? Please add it in alphabetical order above
   // and put it in the same position in the .cc file.
 
