// Copyright (c) 2012 The Chromium Authors. All rights reserved.
// Use of this source code is governed by a BSD-style license that can be
// found in the LICENSE file.

#ifndef CONTENT_RENDERER_RENDER_VIEW_IMPL_H_
#define CONTENT_RENDERER_RENDER_VIEW_IMPL_H_

#include <deque>
#include <map>
#include <set>
#include <string>
#include <vector>

#include "base/basictypes.h"
#include "base/gtest_prod_util.h"
#include "base/id_map.h"
#include "base/memory/linked_ptr.h"
#include "base/memory/weak_ptr.h"
#include "base/observer_list.h"
#include "base/process/process.h"
#include "base/strings/string16.h"
#include "base/timer/timer.h"
#include "build/build_config.h"
#include "cc/input/top_controls_state.h"
#include "cc/resources/shared_bitmap.h"
#include "content/common/content_export.h"
#include "content/common/drag_event_source_info.h"
#include "content/common/edit_command.h"
#include "content/common/frame_message_enums.h"
#include "content/common/gpu/client/webgraphicscontext3d_command_buffer_impl.h"
#include "content/common/navigation_gesture.h"
#include "content/common/view_message_enums.h"
#include "content/public/common/page_zoom.h"
#include "content/public/common/referrer.h"
#include "content/public/common/renderer_preferences.h"
#include "content/public/common/stop_find_action.h"
#include "content/public/common/top_controls_state.h"
#include "content/public/common/web_preferences.h"
#include "content/public/renderer/render_view.h"
#include "content/renderer/mouse_lock_dispatcher.h"
#include "content/renderer/render_frame_impl.h"
#include "content/renderer/render_widget.h"
#include "content/renderer/stats_collection_observer.h"
#include "ipc/ipc_platform_file.h"
#include "third_party/WebKit/public/platform/WebGraphicsContext3D.h"
#include "third_party/WebKit/public/platform/WebPageVisibilityState.h"
#include "third_party/WebKit/public/web/WebAXObject.h"
#include "third_party/WebKit/public/web/WebConsoleMessage.h"
#include "third_party/WebKit/public/web/WebDataSource.h"
#include "third_party/WebKit/public/web/WebElement.h"
#include "third_party/WebKit/public/web/WebFrameWidget.h"
#include "third_party/WebKit/public/web/WebHistoryItem.h"
#include "third_party/WebKit/public/web/WebIconURL.h"
#include "third_party/WebKit/public/web/WebInputEvent.h"
#include "third_party/WebKit/public/web/WebNavigationType.h"
#include "third_party/WebKit/public/web/WebNode.h"
#include "third_party/WebKit/public/web/WebSecurityOrigin.h"
#include "third_party/WebKit/public/web/WebViewClient.h"
#include "ui/base/window_open_disposition.h"
#include "ui/gfx/geometry/rect.h"
#include "ui/gfx/geometry/rect_f.h"
#include "ui/surface/transport_dib.h"

#if defined(OS_ANDROID)
#include "content/renderer/android/content_detector.h"
#include "content/renderer/android/renderer_date_time_picker.h"
#include "third_party/WebKit/public/web/WebContentDetectionResult.h"
#endif

#if defined(COMPILER_MSVC)
// RenderViewImpl is a diamond-shaped hierarchy, with WebWidgetClient at the
// root. VS warns when we inherit the WebWidgetClient method implementations
// from RenderWidget.  It's safe to ignore that warning.
#pragma warning(disable: 4250)
#endif

class SkBitmap;
struct PP_NetAddress_Private;
struct ViewMsg_New_Params;
struct ViewMsg_Resize_Params;
struct ViewMsg_StopFinding_Params;

namespace base {
class CommandLine;
}

namespace blink {
class WebApplicationCacheHost;
class WebApplicationCacheHostClient;
class WebDOMMessageEvent;
class WebDataSource;
class WebDateTimeChooserCompletion;
class WebDragData;
class WebGestureEvent;
class WebIconURL;
class WebImage;
class WebPeerConnection00Handler;
class WebPeerConnection00HandlerClient;
class WebMouseEvent;
class WebPeerConnectionHandler;
class WebPeerConnectionHandlerClient;
class WebSpeechRecognizer;
class WebStorageNamespace;
class WebTouchEvent;
class WebURLRequest;
struct WebActiveWheelFlingParameters;
struct WebDateTimeChooserParams;
struct WebFileChooserParams;
struct WebFindOptions;
struct WebMediaPlayerAction;
struct WebPluginAction;
struct WebPoint;
struct WebWindowFeatures;

#if defined(OS_ANDROID)
class WebHitTestResult;
#endif
}  // namespace blink

namespace content {

class HistoryController;
class HistoryEntry;
class MouseLockDispatcher;
class PageState;
class PepperPluginInstanceImpl;
class RenderViewImplTest;
class RenderViewObserver;
class RenderViewTest;
class RendererDateTimePicker;
class RendererWebColorChooserImpl;
class SpeechRecognitionDispatcher;
class WebPluginDelegateProxy;
struct DropData;
struct FaviconURL;
struct FileChooserParams;
struct FileChooserFileInfo;
struct RenderViewImplParams;

#if defined(OS_ANDROID)
class WebMediaPlayerProxyAndroid;
#endif

//
// RenderView is an object that manages a WebView object, and provides a
// communication interface with an embedding application process.
//
// DEPRECATED: RenderViewImpl is being removed as part of the SiteIsolation
// project. New code should be added to RenderFrameImpl instead.
//
// For context, please see https://crbug.com/467770 and
// http://www.chromium.org/developers/design-documents/site-isolation.
class CONTENT_EXPORT RenderViewImpl
    : public RenderWidget,
      NON_EXPORTED_BASE(public blink::WebViewClient),
      public RenderView,
      public base::SupportsWeakPtr<RenderViewImpl> {
 public:
  // Creates a new RenderView. |opener_id| is the routing ID of the RenderView
  // responsible for creating this RenderView. Note that if the original opener
  // has been closed, |window_was_created_with_opener| will be true and
  // |opener_id| will be MSG_ROUTING_NONE. When |swapped_out| is true, the
  // |proxy_routing_id| is specified, so a RenderFrameProxy can be created for
  // this RenderView's main RenderFrame.
  static RenderViewImpl* Create(CompositorDependencies* compositor_deps,
                                const ViewMsg_New_Params& params,
                                bool was_created_by_renderer);

  // Used by content_layouttest_support to hook into the creation of
  // RenderViewImpls.
  static void InstallCreateHook(RenderViewImpl* (*create_render_view_impl)(
      CompositorDependencies* compositor_deps,
      const ViewMsg_New_Params&));

  // Returns the RenderViewImpl containing the given WebView.
  static RenderViewImpl* FromWebView(blink::WebView* webview);

  // Returns the RenderViewImpl for the given routing ID.
  static RenderViewImpl* FromRoutingID(int routing_id);

  // May return NULL when the view is closing.
  blink::WebView* webview() const;

  const WebPreferences& webkit_preferences() const {
    return webkit_preferences_;
  }

  const RendererPreferences& renderer_preferences() const {
    return renderer_preferences_;
  }

  void set_send_content_state_immediately(bool value) {
    send_content_state_immediately_ = value;
  }

  MouseLockDispatcher* mouse_lock_dispatcher() {
    return mouse_lock_dispatcher_;
  }

  HistoryController* history_controller() {
    return history_controller_.get();
  }

  // Functions to add and remove observers for this object.
  void AddObserver(RenderViewObserver* observer);
  void RemoveObserver(RenderViewObserver* observer);

  // Returns the StatsCollectionObserver associated with this view, or NULL
  // if one wasn't created;
  StatsCollectionObserver* GetStatsCollectionObserver() {
    return stats_collection_observer_.get();
  }

  // Adds the given file chooser request to the file_chooser_completion_ queue
  // (see that var for more) and requests the chooser be displayed if there are
  // no other waiting items in the queue.
  //
  // Returns true if the chooser was successfully scheduled. False means we
  // didn't schedule anything.
  bool ScheduleFileChooser(const FileChooserParams& params,
                           blink::WebFileChooserCompletion* completion);

#if defined(OS_ANDROID)
  void DismissDateTimeDialog();
#endif

  bool is_loading() const { return frames_in_progress_ != 0; }

  void FrameDidStartLoading(blink::WebFrame* frame);
  void FrameDidStopLoading(blink::WebFrame* frame);

  // Sets the zoom level and notifies observers. Doesn't call zoomLevelChanged,
  // as that is only for changes that aren't initiated by the client.
  void SetZoomLevel(double zoom_level);

  // Indicates whether this page has been focused by the browser.
  bool has_focus() const { return has_focus_; }

  // Sets page-level focus in this view and notifies plugins and Blink's
  // FocusController.
  void SetFocus(bool enable);

  void AttachWebFrameWidget(blink::WebWidget* frame_widget);

  // Plugin-related functions --------------------------------------------------

#if defined(ENABLE_PLUGINS)
  // Get/set the plugin which will be used as to handle document find requests.
  void set_plugin_find_handler(PepperPluginInstanceImpl* plugin) {
    plugin_find_handler_ = plugin;
  }
  PepperPluginInstanceImpl* plugin_find_handler() {
    return plugin_find_handler_;
  }

  PepperPluginInstanceImpl* focused_pepper_plugin() {
    return focused_pepper_plugin_;
  }
  PepperPluginInstanceImpl* pepper_last_mouse_event_target() {
    return pepper_last_mouse_event_target_;
  }
  void set_pepper_last_mouse_event_target(PepperPluginInstanceImpl* plugin) {
    pepper_last_mouse_event_target_ = plugin;
  }

#if defined(OS_MACOSX) || defined(OS_WIN)
  // Informs the render view that the given plugin has gained or lost focus.
  void PluginFocusChanged(bool focused, int plugin_id);
#endif

#if defined(OS_MACOSX)
  // Starts plugin IME.
  void StartPluginIme();
#endif

  // Indicates that the given instance has been created.
  void PepperInstanceCreated(PepperPluginInstanceImpl* instance);

  // Indicates that the given instance is being destroyed. This is called from
  // the destructor, so it's important that the instance is not dereferenced
  // from this call.
  void PepperInstanceDeleted(PepperPluginInstanceImpl* instance);

  // Notification that the given plugin is focused or unfocused.
  void PepperFocusChanged(PepperPluginInstanceImpl* instance, bool focused);

  void RegisterPluginDelegate(WebPluginDelegateProxy* delegate);
  void UnregisterPluginDelegate(WebPluginDelegateProxy* delegate);
#endif  // ENABLE_PLUGINS

  void TransferActiveWheelFlingAnimation(
      const blink::WebActiveWheelFlingParameters& params);

  // Synchronously sends the current navigation state to the browser.
  void SendUpdateState();

  // Returns the length of the session history of this RenderView. Note that
  // this only coincides with the actual length of the session history if this
  // RenderView is the currently active RenderView of a WebContents.
  unsigned GetLocalSessionHistoryLengthForTesting() const;

  // Invokes OnSetFocus and marks the widget as active depending on the value
  // of |enable|. This is used for layout tests that need to control the focus
  // synchronously from the renderer.
  void SetFocusAndActivateForTesting(bool enable);

  // Change the device scale factor and force the compositor to resize.
  void SetDeviceScaleFactorForTesting(float factor);

  // Change the device ICC color profile while running a layout test.
  void SetDeviceColorProfileForTesting(const std::vector<char>& color_profile);
  void ResetDeviceColorProfileForTesting() override;

  // Used to force the size of a window when running layout tests.
  void ForceResizeForTesting(const gfx::Size& new_size);

  void UseSynchronousResizeModeForTesting(bool enable);

  // Control autoresize mode.
  void EnableAutoResizeForTesting(const gfx::Size& min_size,
                                  const gfx::Size& max_size);
  void DisableAutoResizeForTesting(const gfx::Size& new_size);

  // IPC::Listener implementation ----------------------------------------------

  bool OnMessageReceived(const IPC::Message& msg) override;

  // blink::WebWidgetClient implementation ------------------------------------

  // Most methods are handled by RenderWidget.
  void didFocus() override;
  void show(blink::WebNavigationPolicy policy) override;
  bool requestPointerLock() override;
  void requestPointerUnlock() override;
  bool isPointerLocked() override;
  void didHandleGestureEvent(const blink::WebGestureEvent& event,
                             bool event_cancelled) override;
  void onMouseDown(const blink::WebNode& mouse_down_node) override;

  void initializeLayerTreeView() override;

  // blink::WebViewClient implementation --------------------------------------

  blink::WebView* createView(blink::WebLocalFrame* creator,
                             const blink::WebURLRequest& request,
                             const blink::WebWindowFeatures& features,
                             const blink::WebString& frame_name,
                             blink::WebNavigationPolicy policy,
                             bool suppress_opener) override;
  blink::WebWidget* createPopupMenu(blink::WebPopupType popup_type) override;
  blink::WebStorageNamespace* createSessionStorageNamespace() override;
  void printPage(blink::WebLocalFrame* frame) override;
  bool enumerateChosenDirectory(
      const blink::WebString& path,
      blink::WebFileChooserCompletion* chooser_completion) override;
  void saveImageFromDataURL(const blink::WebString& data_url) override;
  void didCancelCompositionOnSelectionChange() override;
  bool handleCurrentKeyboardEvent() override;
  bool runFileChooser(
      const blink::WebFileChooserParams& params,
      blink::WebFileChooserCompletion* chooser_completion) override;
  void SetValidationMessageDirection(base::string16* main_text,
                                     blink::WebTextDirection main_text_hint,
                                     base::string16* sub_text,
                                     blink::WebTextDirection sub_text_hint);
  void showValidationMessage(const blink::WebRect& anchor_in_root_view,
                             const blink::WebString& main_text,
                             blink::WebTextDirection main_text_hint,
                             const blink::WebString& sub_text,
                             blink::WebTextDirection hint) override;
  void hideValidationMessage() override;
  void moveValidationMessage(
      const blink::WebRect& anchor_in_root_view) override;
  void setStatusText(const blink::WebString& text) override;
  void setMouseOverURL(const blink::WebURL& url) override;
  void setKeyboardFocusURL(const blink::WebURL& url) override;
  void startDragging(blink::WebLocalFrame* frame,
                     const blink::WebDragData& data,
                     blink::WebDragOperationsMask mask,
                     const blink::WebImage& image,
                     const blink::WebPoint& imageOffset) override;
  bool acceptsLoadDrops() override;
  void focusNext() override;
  void focusPrevious() override;
  void focusedNodeChanged(const blink::WebNode& fromNode,
                          const blink::WebNode& toNode) override;
  void didUpdateLayout() override;
#if defined(OS_ANDROID) || defined(USE_AURA)
  bool didTapMultipleTargets(
      const blink::WebSize& inner_viewport_offset,
      const blink::WebRect& touch_rect,
      const blink::WebVector<blink::WebRect>& target_rects) override;
#endif
  blink::WebString acceptLanguages() override;
  void setRubberbandRect(const blink::WebRect&) override;
  void hideRubberbandRect() override;
  void navigateBackForwardSoon(int offset) override;
  int historyBackListCount() override;
  int historyForwardListCount() override;
  blink::WebSpeechRecognizer* speechRecognizer() override;
  void zoomLimitsChanged(double minimum_level, double maximum_level) override;
  virtual void zoomLevelChanged();
  void pageScaleFactorChanged() override;
  virtual double zoomLevelToZoomFactor(double zoom_level) const;
  virtual double zoomFactorToZoomLevel(double factor) const;
  blink::WebPageVisibilityState visibilityState() const override;
  void draggableRegionsChanged() override;
  void pageImportanceSignalsChanged() override;

#if defined(OS_ANDROID)
  void scheduleContentIntent(const blink::WebURL& intent,
                             bool is_main_frame) override;
  void cancelScheduledContentIntents() override;
  blink::WebContentDetectionResult detectContentAround(
      const blink::WebHitTestResult& touch_hit) override;

  // Only used on Android since all other platforms implement
  // date and time input fields using MULTIPLE_FIELDS_UI
  bool openDateTimeChooser(const blink::WebDateTimeChooserParams&,
                           blink::WebDateTimeChooserCompletion*) override;
  virtual void didScrollWithKeyboard(const blink::WebSize& delta);
#endif

  // RenderView implementation -------------------------------------------------

  bool Send(IPC::Message* message) override;
  RenderFrameImpl* GetMainRenderFrame() override;
  int GetRoutingID() const override;
  gfx::Size GetSize() const override;
  void SetSize(const gfx::Size& new_size) override;
<<<<<<< HEAD
  void SetFocus(bool focused) override;
=======
>>>>>>> e7a828b3
  WebPreferences& GetWebkitPreferences() override;
  void SetWebkitPreferences(const WebPreferences& preferences) override;
  blink::WebView* GetWebView() override;
  bool ShouldDisplayScrollbars(int width, int height) const override;
  int GetEnabledBindings() const override;
  bool GetContentStateImmediately() const override;
  blink::WebPageVisibilityState GetVisibilityState() const override;
  void DidStartLoading() override;
  void DidStopLoading() override;
  void Repaint(const gfx::Size& size) override;
  void SetEditCommandForNextKeyEvent(const std::string& name,
                                     const std::string& value) override;
  void ClearEditCommands() override;
  SSLStatus GetSSLStatusOfFrame(blink::WebFrame* frame) const override;
  const std::string& GetAcceptLanguages() const override;
#if defined(OS_ANDROID)
  void UpdateTopControlsState(TopControlsState constraints,
                              TopControlsState current,
                              bool animate) override;
#endif
  bool uses_temporary_zoom_level() const { return uses_temporary_zoom_level_; }

  // Please do not add your stuff randomly to the end here. If there is an
  // appropriate section, add it there. If not, there are some random functions
  // nearer to the top you can add it to.

 protected:
  // RenderWidget overrides:
  void CloseForFrame() override;
  void Close() override;
  void OnResize(const ViewMsg_Resize_Params& params) override;
  void DidInitiatePaint() override;
  void DidFlushPaint() override;
  gfx::Vector2d GetScrollOffset() override;
  void DidHandleKeyEvent() override;
  bool WillHandleMouseEvent(const blink::WebMouseEvent& event) override;
  bool WillHandleGestureEvent(const blink::WebGestureEvent& event) override;
  bool HasTouchEventHandlersAt(const gfx::Point& point) const override;
  void OnSetFocus(bool enable) override;
  void OnWasHidden() override;
  void OnWasShown(bool needs_repainting,
                  const ui::LatencyInfo& latency_info) override;
  GURL GetURLForGraphicsContext3D() override;
  void OnImeSetComposition(
      const base::string16& text,
      const std::vector<blink::WebCompositionUnderline>& underlines,
      int selection_start,
      int selection_end) override;
  void OnImeConfirmComposition(const base::string16& text,
                               const gfx::Range& replacement_range,
                               bool keep_selection) override;
  void SetDeviceScaleFactor(float device_scale_factor) override;
  bool SetDeviceColorProfile(const std::vector<char>& color_profile) override;
  void OnOrientationChange() override;
  ui::TextInputType GetTextInputType() override;
  void GetSelectionBounds(gfx::Rect* start, gfx::Rect* end) override;
  void FocusChangeComplete() override;
  void GetCompositionCharacterBounds(
      std::vector<gfx::Rect>* character_bounds) override;
  void GetCompositionRange(gfx::Range* range) override;
  bool CanComposeInline() override;
  void DidCommitCompositorFrame() override;
  void DidCompletePageScaleAnimation() override;
#if defined(OS_ANDROID)
  bool DoesRecordFullLayer() const override;
#endif

 protected:
  RenderViewImpl(CompositorDependencies* compositor_deps,
                 const ViewMsg_New_Params& params);

  void Initialize(const ViewMsg_New_Params& params,
                  bool was_created_by_renderer);
  void SetScreenMetricsEmulationParameters(
      bool enabled,
      const blink::WebDeviceEmulationParams& params) override;

  // Do not delete directly.  This class is reference counted.
  ~RenderViewImpl() override;

 private:
  // For unit tests.
  friend class DevToolsAgentTest;
  friend class RenderViewImplTest;
  friend class RenderViewTest;
  friend class RendererAccessibilityTest;

  // TODO(nasko): Temporarily friend RenderFrameImpl, so we don't duplicate
  // utility functions needed in both classes, while we move frame specific
  // code away from this class.
  friend class RenderFrameImpl;

  FRIEND_TEST_ALL_PREFIXES(RenderViewImplTest, RenderFrameMessageAfterDetach);
  FRIEND_TEST_ALL_PREFIXES(RenderViewImplTest, DecideNavigationPolicyForWebUI);
  FRIEND_TEST_ALL_PREFIXES(RenderViewImplTest,
                           DidFailProvisionalLoadWithErrorForError);
  FRIEND_TEST_ALL_PREFIXES(RenderViewImplTest,
                           DidFailProvisionalLoadWithErrorForCancellation);
  FRIEND_TEST_ALL_PREFIXES(RenderViewImplTest, ImeComposition);
  FRIEND_TEST_ALL_PREFIXES(RenderViewImplTest, InsertCharacters);
  FRIEND_TEST_ALL_PREFIXES(RenderViewImplTest, JSBlockSentAfterPageLoad);
  FRIEND_TEST_ALL_PREFIXES(RenderViewImplTest, LastCommittedUpdateState);
  FRIEND_TEST_ALL_PREFIXES(RenderViewImplTest, OnHandleKeyboardEvent);
  FRIEND_TEST_ALL_PREFIXES(RenderViewImplTest, OnImeTypeChanged);
  FRIEND_TEST_ALL_PREFIXES(RenderViewImplTest, OnNavStateChanged);
  FRIEND_TEST_ALL_PREFIXES(RenderViewImplTest, OnSetTextDirection);
  FRIEND_TEST_ALL_PREFIXES(RenderViewImplTest, OnUpdateWebPreferences);
  FRIEND_TEST_ALL_PREFIXES(RenderViewImplTest,
                           SetEditableSelectionAndComposition);
  FRIEND_TEST_ALL_PREFIXES(RenderViewImplTest, StaleNavigationsIgnored);
  FRIEND_TEST_ALL_PREFIXES(RenderViewImplTest,
                           DontIgnoreBackAfterNavEntryLimit);
  FRIEND_TEST_ALL_PREFIXES(RenderViewImplTest, UpdateTargetURLWithInvalidURL);
  FRIEND_TEST_ALL_PREFIXES(RenderViewImplTest,
                           GetCompositionCharacterBoundsTest);
  FRIEND_TEST_ALL_PREFIXES(RenderViewImplTest, OnNavigationHttpPost);
  FRIEND_TEST_ALL_PREFIXES(RenderViewImplTest, ScreenMetricsEmulation);
  FRIEND_TEST_ALL_PREFIXES(RenderViewImplTest,
                           DecideNavigationPolicyHandlesAllTopLevel);
#if defined(OS_MACOSX)
  FRIEND_TEST_ALL_PREFIXES(RenderViewTest, MacTestCmdUp);
#endif
  FRIEND_TEST_ALL_PREFIXES(RenderViewImplTest, SetHistoryLengthAndOffset);
  FRIEND_TEST_ALL_PREFIXES(RenderViewImplTest, ZoomLimit);
  FRIEND_TEST_ALL_PREFIXES(RenderViewImplTest, NavigateFrame);
  FRIEND_TEST_ALL_PREFIXES(RenderViewImplTest, BasicRenderFrame);
  FRIEND_TEST_ALL_PREFIXES(RenderViewImplTest, TextInputTypeWithPepper);
  FRIEND_TEST_ALL_PREFIXES(RenderViewImplTest,
                           MessageOrderInDidChangeSelection);
  FRIEND_TEST_ALL_PREFIXES(RenderViewImplTest, SendCandidateWindowEvents);
  FRIEND_TEST_ALL_PREFIXES(RenderViewImplTest, RenderFrameClearedAfterClose);
  FRIEND_TEST_ALL_PREFIXES(RenderViewImplTest, PaintAfterSwapOut);

  typedef std::map<GURL, double> HostZoomLevels;

  enum ErrorPageType {
    DNS_ERROR,
    HTTP_404,
    CONNECTION_ERROR,
  };

  // Old WebFrameClient implementations ----------------------------------------

  // RenderViewImpl used to be a WebFrameClient, but now RenderFrameImpl is the
  // WebFrameClient. However, many implementations of WebFrameClient methods
  // still live here and are called from RenderFrameImpl. These implementations
  // are to be moved to RenderFrameImpl <http://crbug.com/361761>.

  void didChangeIcon(blink::WebLocalFrame*, blink::WebIconURL::Type);
  void didUpdateCurrentHistoryItem(blink::WebLocalFrame* frame);
  void didChangeScrollOffset(blink::WebLocalFrame* frame);

  static Referrer GetReferrerFromRequest(
      blink::WebFrame* frame,
      const blink::WebURLRequest& request);

  static WindowOpenDisposition NavigationPolicyToDisposition(
      blink::WebNavigationPolicy policy);

  void ApplyWebPreferencesInternal(const WebPreferences& prefs,
                                   blink::WebView* web_view,
                                   CompositorDependencies* compositor_deps);

  // Sends a message and runs a nested message loop.
  bool SendAndRunNestedMessageLoop(IPC::SyncMessage* message);

  // IPC message handlers ------------------------------------------------------
  //
  // The documentation for these functions should be in
  // content/common/*_messages.h for the message that the function is handling.
  void OnExecuteEditCommand(const std::string& name, const std::string& value);
  void OnMoveCaret(const gfx::Point& point);
  void OnScrollFocusedEditableNodeIntoRect(const gfx::Rect& rect);
  void OnSetEditCommandsForNextKeyEvent(const EditCommands& edit_commands);
  void OnAllowBindings(int enabled_bindings_flags);
  void OnAllowScriptToClose(bool script_can_close);
  void OnCancelDownload(int32 download_id);
  void OnClearFocusedElement();
  void OnClosePage();
  void OnClose();

  void OnShowContextMenu(ui::MenuSourceType source_type,
                         const gfx::Point& location);
  void OnCopyImageAt(int x, int y);
  void OnSaveImageAt(int x, int y);
  void OnDeterminePageLanguage();
  void OnDisableScrollbarsForSmallWindows(
      const gfx::Size& disable_scrollbars_size_limit);
  void OnDragSourceEnded(const gfx::Point& client_point,
                         const gfx::Point& screen_point,
                         blink::WebDragOperation drag_operation);
  void OnDragSourceSystemDragEnded();
  void OnDragTargetDrop(const gfx::Point& client_pt,
                        const gfx::Point& screen_pt,
                        int key_modifiers);
  void OnDragTargetDragEnter(const DropData& drop_data,
                             const gfx::Point& client_pt,
                             const gfx::Point& screen_pt,
                             blink::WebDragOperationsMask operations_allowed,
                             int key_modifiers);
  void OnDragTargetDragLeave();
  void OnDragTargetDragOver(const gfx::Point& client_pt,
                            const gfx::Point& screen_pt,
                            blink::WebDragOperationsMask operations_allowed,
                            int key_modifiers);
  void OnEnablePreferredSizeChangedMode();
  void OnEnableAutoResize(const gfx::Size& min_size, const gfx::Size& max_size);
  void OnDisableAutoResize(const gfx::Size& new_size);
  void OnEnumerateDirectoryResponse(int id,
                                    const std::vector<base::FilePath>& paths);
  void OnFileChooserResponse(
      const std::vector<content::FileChooserFileInfo>& files);
  void OnFind(int request_id,
              const base::string16&,
              const blink::WebFindOptions&);
  void OnMediaPlayerActionAt(const gfx::Point& location,
                             const blink::WebMediaPlayerAction& action);
  void OnPluginActionAt(const gfx::Point& location,
                        const blink::WebPluginAction& action);
  void OnMoveOrResizeStarted();
  void OnReleaseDisambiguationPopupBitmap(const cc::SharedBitmapId& id);
  void OnResetPageEncodingToDefault();
  void OnSetActive(bool active);
  void OnSetBackgroundOpaque(bool opaque);
  void OnExitFullscreen();
  void OnSetHistoryOffsetAndLength(int history_offset, int history_length);
  void OnSetInitialFocus(bool reverse);
  void OnSetPageEncoding(const std::string& encoding_name);
  void OnSetRendererPrefs(const RendererPreferences& renderer_prefs);
  void OnSetWebUIProperty(const std::string& name, const std::string& value);
  void OnSetZoomLevelForLoadingURL(const GURL& url, double zoom_level);
  void OnSetZoomLevelForView(bool uses_temporary_zoom_level, double level);
  void OnStopFinding(StopFindAction action);
  void OnSuppressDialogsUntilSwapOut();
  void OnThemeChanged();
  void OnUpdateTargetURLAck();
  void OnUpdateWebPreferences(const WebPreferences& prefs);
  void OnSetPageScale(float page_scale_factor);
  void OnZoom(PageZoom zoom);
  void OnEnableAltDragRubberbanding(bool enable);
  void OnEnableViewSourceMode();
  void OnForceRedraw(int request_id);
  void OnSelectWordAroundCaret();
#if defined(OS_ANDROID)
  void OnActivateNearestFindResult(int request_id, float x, float y);
  void OnFindMatchRects(int current_version);
  void OnUndoScrollFocusedEditableNodeIntoRect();
  void OnUpdateTopControlsState(bool enable_hiding,
                                bool enable_showing,
                                bool animate);
  void OnExtractSmartClipData(const gfx::Rect& rect);
#elif defined(OS_MACOSX)
  void OnGetRenderedText();
  void OnPluginImeCompositionCompleted(const base::string16& text,
                                       int plugin_id);
  void OnSetInLiveResize(bool in_live_resize);
  void OnSetWindowVisibility(bool visible);
  void OnWindowFrameChanged(const gfx::Rect& window_frame,
                            const gfx::Rect& view_frame);
#endif

  // Adding a new message handler? Please add it in alphabetical order above
  // and put it in the same position in the .cc file.

  // Misc private functions ----------------------------------------------------
  // Check whether the preferred size has changed.
  void CheckPreferredSize();

  // Gets the currently focused element, if any.
  blink::WebElement GetFocusedElement() const;

  // Called to get the WebPlugin to handle find requests in the document.
  // Returns NULL if there is no such WebPlugin.
  blink::WebPlugin* GetWebPluginForFind();

#if defined(OS_ANDROID)
  // Launch an Android content intent with the given URL.
  void LaunchAndroidContentIntent(const GURL& intent_url,
                                  size_t request_id,
                                  bool is_main_frame);
#endif

  // Sends a reply to the current find operation handling if it was a
  // synchronous find request.
  void SendFindReply(int request_id,
                     int match_count,
                     int ordinal,
                     const blink::WebRect& selection_rect,
                     bool final_status_update);

  // Starts nav_state_sync_timer_ if it isn't already running.
  void StartNavStateSyncTimerIfNecessary();

#if defined(OS_WIN) || (defined(OS_POSIX) && !defined(OS_MACOSX))
  void UpdateFontRenderingFromRendererPrefs();
#else
  void UpdateFontRenderingFromRendererPrefs() {}
#endif

  // Update the target url and tell the browser that the target URL has changed.
  // If |url| is empty, show |fallback_url|.
  void UpdateTargetURL(const GURL& url, const GURL& fallback_url);

  // Tells the browser what the new list of favicons for the webpage is.
  void SendUpdateFaviconURL(const std::vector<FaviconURL>& urls);

  // Invoked from DidStopLoading(). Sends the current list of loaded favicons to
  // the browser.
  void DidStopLoadingIcons();

  // Coordinate conversion -----------------------------------------------------

  gfx::RectF ClientRectToPhysicalWindowRect(const gfx::RectF& rect) const;

  // RenderFrameImpl accessible state ------------------------------------------
  // The following section is the set of methods that RenderFrameImpl needs
  // to access RenderViewImpl state. The set of state variables are page-level
  // specific, so they don't belong in RenderFrameImpl and should remain in
  // this object.
  base::ObserverList<RenderViewObserver>& observers() { return observers_; }

  // TODO(nasko): Remove this method when we move to frame proxy objects, since
  // the concept of swapped out will be eliminated.
  void set_is_swapped_out(bool swapped_out) {
    is_swapped_out_ = swapped_out;
  }

  NavigationGesture navigation_gesture() {
    return navigation_gesture_;
  }
  void set_navigation_gesture(NavigationGesture gesture) {
    navigation_gesture_ = gesture;
  }

  // Platform specific theme preferences if any are updated here.
#if defined(OS_WIN)
  void UpdateThemePrefs();
#else
  void UpdateThemePrefs() {}
#endif

  void UpdateDeviceScaleFactor();

  // ---------------------------------------------------------------------------
  // ADDING NEW FUNCTIONS? Please keep private functions alphabetized and put
  // it in the same order in the .cc file as it was in the header.
  // ---------------------------------------------------------------------------

  // Settings ------------------------------------------------------------------

  WebPreferences webkit_preferences_;
  RendererPreferences renderer_preferences_;

  HostZoomLevels host_zoom_levels_;

  // Whether content state (such as form state, scroll position and page
  // contents) should be sent to the browser immediately. This is normally
  // false, but set to true by some tests.
  bool send_content_state_immediately_;

  // Bitwise-ORed set of extra bindings that have been enabled.  See
  // BindingsPolicy for details.
  int enabled_bindings_;

  // If true, we send IPC messages when |preferred_size_| changes.
  bool send_preferred_size_changes_;

  // If non-empty, and |send_preferred_size_changes_| is true, disable drawing
  // scroll bars on windows smaller than this size.  Used for windows that the
  // browser resizes to the size of the content, such as browser action popups.
  // If a render view is set to the minimum size of its content, webkit may add
  // scroll bars.  This makes sense for fixed sized windows, but it does not
  // make sense when the size of the view was chosen to fit the content.
  // This setting ensures that no scroll bars are drawn.  The size limit exists
  // because if the view grows beyond a size known to the browser, scroll bars
  // should be drawn.
  gfx::Size disable_scrollbars_size_limit_;

  // Loading state -------------------------------------------------------------

  // The gesture that initiated the current navigation.
  // TODO(nasko): Move to RenderFrame, as this is per-frame state.
  NavigationGesture navigation_gesture_;

  // Used for popups.
  bool opened_by_user_gesture_;

  // Whether this RenderView was created by a frame that was suppressing its
  // opener. If so, we may want to load pages in a separate process.  See
  // decidePolicyForNavigation for details.
  bool opener_suppressed_;

  // Whether we must stop creating nested message loops for modal dialogs until
  // OnSwapOut is called.  This is necessary because modal dialogs have a
  // PageGroupLoadDeferrer on the stack that interferes with swapping out.
  bool suppress_dialogs_until_swap_out_;

  // Timer used to delay the updating of nav state (see
  // StartNavStateSyncTimerIfNecessary).
  base::OneShotTimer nav_state_sync_timer_;

  // Page IDs ------------------------------------------------------------------
  // See documentation in RenderView.
  int32 page_id_;

  // The next available page ID to use for this RenderView.  These IDs are
  // specific to a given RenderView and the frames within it.
  int32 next_page_id_;

  // The offset of the current item in the history list.
  int history_list_offset_;

  // The RenderView's current impression of the history length.  This includes
  // any items that have committed in this process, but because of cross-process
  // navigations, the history may have some entries that were committed in other
  // processes.  We won't know about them until the next navigation in this
  // process.
  int history_list_length_;

  // Counter to track how many frames have sent start notifications but not stop
  // notifications. TODO(avi): Remove this once DidStartLoading/DidStopLoading
  // are gone.
  int frames_in_progress_;

  // UI state ------------------------------------------------------------------

  // The state of our target_url transmissions. When we receive a request to
  // send a URL to the browser, we set this to TARGET_INFLIGHT until an ACK
  // comes back - if a new request comes in before the ACK, we store the new
  // URL in pending_target_url_ and set the status to TARGET_PENDING. If an
  // ACK comes back and we are in TARGET_PENDING, we send the stored URL and
  // revert to TARGET_INFLIGHT.
  //
  // We don't need a queue of URLs to send, as only the latest is useful.
  enum {
    TARGET_NONE,
    TARGET_INFLIGHT,  // We have a request in-flight, waiting for an ACK
    TARGET_PENDING    // INFLIGHT + we have a URL waiting to be sent
  } target_url_status_;

  // The URL we show the user in the status bar. We use this to determine if we
  // want to send a new one (we do not need to send duplicates). It will be
  // equal to either |mouse_over_url_| or |focus_url_|, depending on which was
  // updated last.
  GURL target_url_;

  // The URL the user's mouse is hovering over.
  GURL mouse_over_url_;

  // The URL that has keyboard focus.
  GURL focus_url_;

  // The next target URL we want to send to the browser.
  GURL pending_target_url_;

  // Indicates whether this view overrides url-based zoom settings.
  bool uses_temporary_zoom_level_;

#if defined(OS_ANDROID)
  // Cache the old top controls state constraints. Used when updating
  // current value only without altering the constraints.
  TopControlsState top_controls_constraints_;
#endif

  // Indicates whether this page has been focused/unfocused by the browser.
  bool has_focus_;

  // View ----------------------------------------------------------------------

  // Cache the preferred size of the page in order to prevent sending the IPC
  // when layout() recomputes but doesn't actually change sizes.
  gfx::Size preferred_size_;

  // Used to delay determining the preferred size (to avoid intermediate
  // states for the sizes).
  base::OneShotTimer check_preferred_size_timer_;

  // Bookkeeping to suppress redundant scroll and focus requests for an already
  // scrolled and focused editable node.
  bool has_scrolled_focused_editable_node_into_rect_;
  gfx::Rect rect_for_scrolled_focused_editable_node_;

  // Helper objects ------------------------------------------------------------

  RenderFrameImpl* main_render_frame_;

  // Note: RenderViewImpl is pulling double duty: it's the RenderWidget for the
  // "view", but it's also the RenderWidget for the main frame.
  blink::WebWidget* frame_widget_;

  // The next group of objects all implement RenderViewObserver, so are deleted
  // along with the RenderView automatically.  This is why we just store
  // weak references.

  // The speech recognition dispatcher attached to this view, lazily
  // initialized.
  SpeechRecognitionDispatcher* speech_recognition_dispatcher_;

  // Mouse Lock dispatcher attached to this view.
  MouseLockDispatcher* mouse_lock_dispatcher_;

  scoped_ptr<HistoryController> history_controller_;

#if defined(OS_ANDROID)
  // Android Specific ---------------------------------------------------------

  // Expected id of the next content intent launched. Used to prevent scheduled
  // intents to be launched if aborted.
  size_t expected_content_intent_id_;

  // List of click-based content detectors.
  typedef std::vector< linked_ptr<ContentDetector> > ContentDetectorList;
  ContentDetectorList content_detectors_;

  // A date/time picker object for date and time related input elements.
  scoped_ptr<RendererDateTimePicker> date_time_picker_client_;
#endif

  // Plugins -------------------------------------------------------------------

  // All the currently active plugin delegates for this RenderView; kept so
  // that we can enumerate them to send updates about things like window
  // location or tab focus and visibily. These are non-owning references.
  std::set<WebPluginDelegateProxy*> plugin_delegates_;

#if defined(OS_WIN)
  // The ID of the focused NPAPI plugin.
  int focused_plugin_id_;
#endif

#if defined(ENABLE_PLUGINS)
  PepperPluginInstanceImpl* plugin_find_handler_;

  typedef std::set<PepperPluginInstanceImpl*> PepperPluginSet;
  PepperPluginSet active_pepper_instances_;

  // TODO(jam): these belong on RenderFrame, once the browser knows which frame
  // is focused and sends the IPCs which use these to the correct frame. Until
  // then, we must store these on RenderView as that's the one place that knows
  // about all the RenderFrames for a page.

  // Whether or not the focus is on a PPAPI plugin
  PepperPluginInstanceImpl* focused_pepper_plugin_;

  // The plugin instance that received the last mouse event. It is set to NULL
  // if the last mouse event went to elements other than Pepper plugins.
  // |pepper_last_mouse_event_target_| is not owned by this class. We depend on
  // the RenderFrameImpl to NULL it out when it destructs.
  PepperPluginInstanceImpl* pepper_last_mouse_event_target_;
#endif

  // Misc ----------------------------------------------------------------------

  // The current and pending file chooser completion objects. If the queue is
  // nonempty, the first item represents the currently running file chooser
  // callback, and the remaining elements are the other file chooser completion
  // still waiting to be run (in order).
  struct PendingFileChooser;
  std::deque< linked_ptr<PendingFileChooser> > file_chooser_completions_;

  // The current directory enumeration callback
  std::map<int, blink::WebFileChooserCompletion*> enumeration_completions_;
  int enumeration_completion_id_;

  // The SessionStorage namespace that we're assigned to has an ID, and that ID
  // is passed to us upon creation.  WebKit asks for this ID upon first use and
  // uses it whenever asking the browser process to allocate new storage areas.
  int64 session_storage_namespace_id_;

  // Stores edit commands associated to the next key event.
  // Shall be cleared as soon as the next key event is processed.
  EditCommands edit_commands_;

  // All the registered observers.  We expect this list to be small, so vector
  // is fine.
  base::ObserverList<RenderViewObserver> observers_;

  // Wraps the |webwidget_| as a MouseLockDispatcher::LockTarget interface.
  scoped_ptr<MouseLockDispatcher::LockTarget> webwidget_mouse_lock_target_;

  // This field stores drag/drop related info for the event that is currently
  // being handled. If the current event results in starting a drag/drop
  // session, this info is sent to the browser along with other drag/drop info.
  DragEventSourceInfo possible_drag_event_info_;

  // NOTE: stats_collection_observer_ should be the last members because their
  // constructors call the AddObservers method of RenderViewImpl.
  scoped_ptr<StatsCollectionObserver> stats_collection_observer_;

  typedef std::map<cc::SharedBitmapId, cc::SharedBitmap*> BitmapMap;
  BitmapMap disambiguation_bitmaps_;

  // ---------------------------------------------------------------------------
  // ADDING NEW DATA? Please see if it fits appropriately in one of the above
  // sections rather than throwing it randomly at the end. If you're adding a
  // bunch of stuff, you should probably create a helper class and put your
  // data and methods on that to avoid bloating RenderView more.  You can
  // use the Observer interface to filter IPC messages and receive frame change
  // notifications.
  // ---------------------------------------------------------------------------

  DISALLOW_COPY_AND_ASSIGN(RenderViewImpl);
};

}  // namespace content

#endif  // CONTENT_RENDERER_RENDER_VIEW_IMPL_H_<|MERGE_RESOLUTION|>--- conflicted
+++ resolved
@@ -428,10 +428,6 @@
   int GetRoutingID() const override;
   gfx::Size GetSize() const override;
   void SetSize(const gfx::Size& new_size) override;
-<<<<<<< HEAD
-  void SetFocus(bool focused) override;
-=======
->>>>>>> e7a828b3
   WebPreferences& GetWebkitPreferences() override;
   void SetWebkitPreferences(const WebPreferences& preferences) override;
   blink::WebView* GetWebView() override;
