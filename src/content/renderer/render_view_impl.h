// Copyright (c) 2012 The Chromium Authors. All rights reserved.
// Use of this source code is governed by a BSD-style license that can be
// found in the LICENSE file.

#ifndef CONTENT_RENDERER_RENDER_VIEW_IMPL_H_
#define CONTENT_RENDERER_RENDER_VIEW_IMPL_H_

#include <stddef.h>
#include <stdint.h>

#include <deque>
#include <map>
#include <set>
#include <string>
#include <vector>

#include "base/gtest_prod_util.h"
#include "base/id_map.h"
#include "base/macros.h"
#include "base/memory/scoped_ptr.h"
#include "base/memory/weak_ptr.h"
#include "base/observer_list.h"
#include "base/process/process.h"
#include "base/strings/string16.h"
#include "base/timer/timer.h"
#include "build/build_config.h"
#include "cc/input/top_controls_state.h"
#include "cc/resources/shared_bitmap.h"
#include "content/common/content_export.h"
#include "content/common/drag_event_source_info.h"
#include "content/common/edit_command.h"
#include "content/common/frame_message_enums.h"
#include "content/common/gpu/client/webgraphicscontext3d_command_buffer_impl.h"
#include "content/common/navigation_gesture.h"
#include "content/common/view_message_enums.h"
#include "content/public/common/page_zoom.h"
#include "content/public/common/referrer.h"
#include "content/public/common/renderer_preferences.h"
#include "content/public/common/stop_find_action.h"
#include "content/public/common/top_controls_state.h"
#include "content/public/common/web_preferences.h"
#include "content/public/renderer/render_view.h"
#include "content/renderer/mouse_lock_dispatcher.h"
#include "content/renderer/render_frame_impl.h"
#include "content/renderer/render_widget.h"
#include "content/renderer/stats_collection_observer.h"
#include "ipc/ipc_platform_file.h"
#include "third_party/WebKit/public/platform/WebGraphicsContext3D.h"
#include "third_party/WebKit/public/platform/WebPageVisibilityState.h"
#include "third_party/WebKit/public/web/WebAXObject.h"
#include "third_party/WebKit/public/web/WebConsoleMessage.h"
#include "third_party/WebKit/public/web/WebDataSource.h"
#include "third_party/WebKit/public/web/WebElement.h"
#include "third_party/WebKit/public/web/WebFrameWidget.h"
#include "third_party/WebKit/public/web/WebHistoryItem.h"
#include "third_party/WebKit/public/web/WebIconURL.h"
#include "third_party/WebKit/public/web/WebInputEvent.h"
#include "third_party/WebKit/public/web/WebNavigationType.h"
#include "third_party/WebKit/public/web/WebNode.h"
#include "third_party/WebKit/public/web/WebSecurityOrigin.h"
#include "third_party/WebKit/public/web/WebViewClient.h"
#include "ui/base/window_open_disposition.h"
#include "ui/gfx/geometry/rect.h"
#include "ui/gfx/geometry/rect_f.h"
#include "ui/surface/transport_dib.h"

#if defined(OS_ANDROID)
#include "content/renderer/android/content_detector.h"
#include "content/renderer/android/renderer_date_time_picker.h"
#include "third_party/WebKit/public/web/WebContentDetectionResult.h"
#endif

#if defined(COMPILER_MSVC)
// RenderViewImpl is a diamond-shaped hierarchy, with WebWidgetClient at the
// root. VS warns when we inherit the WebWidgetClient method implementations
// from RenderWidget.  It's safe to ignore that warning.
#pragma warning(disable: 4250)
#endif

class SkBitmap;
struct PP_NetAddress_Private;
struct ViewMsg_New_Params;
struct ViewMsg_Resize_Params;
struct ViewMsg_StopFinding_Params;

namespace base {
class CommandLine;
}

namespace blink {
class WebApplicationCacheHost;
class WebApplicationCacheHostClient;
class WebDOMMessageEvent;
class WebDataSource;
class WebDateTimeChooserCompletion;
class WebDragData;
class WebGestureEvent;
class WebIconURL;
class WebImage;
class WebPeerConnection00Handler;
class WebPeerConnection00HandlerClient;
class WebMouseEvent;
class WebPeerConnectionHandler;
class WebPeerConnectionHandlerClient;
class WebSpeechRecognizer;
class WebStorageNamespace;
class WebTouchEvent;
class WebURLRequest;
struct WebActiveWheelFlingParameters;
struct WebDateTimeChooserParams;
struct WebFileChooserParams;
struct WebFindOptions;
struct WebMediaPlayerAction;
struct WebPluginAction;
struct WebPoint;
struct WebWindowFeatures;

#if defined(OS_ANDROID)
class WebHitTestResult;
#endif
}  // namespace blink

namespace content {

class HistoryController;
class HistoryEntry;
class MouseLockDispatcher;
class PageState;
class PepperPluginInstanceImpl;
class RenderViewImplTest;
class RenderViewObserver;
class RenderViewTest;
class RendererDateTimePicker;
class RendererWebColorChooserImpl;
class SpeechRecognitionDispatcher;
class WebPluginDelegateProxy;
struct DropData;
struct FaviconURL;
struct FileChooserParams;
struct FileChooserFileInfo;
struct RenderViewImplParams;

#if defined(OS_ANDROID)
class WebMediaPlayerProxyAndroid;
#endif

//
// RenderView is an object that manages a WebView object, and provides a
// communication interface with an embedding application process.
//
// DEPRECATED: RenderViewImpl is being removed as part of the SiteIsolation
// project. New code should be added to RenderFrameImpl instead.
//
// For context, please see https://crbug.com/467770 and
// http://www.chromium.org/developers/design-documents/site-isolation.
class CONTENT_EXPORT RenderViewImpl
    : public RenderWidget,
      NON_EXPORTED_BASE(public blink::WebViewClient),
      public RenderView,
      public base::SupportsWeakPtr<RenderViewImpl> {
 public:
  // Creates a new RenderView. |opener_id| is the routing ID of the RenderView
  // responsible for creating this RenderView. Note that if the original opener
  // has been closed, |window_was_created_with_opener| will be true and
  // |opener_id| will be MSG_ROUTING_NONE. When |swapped_out| is true, the
  // |proxy_routing_id| is specified, so a RenderFrameProxy can be created for
  // this RenderView's main RenderFrame.
  static RenderViewImpl* Create(CompositorDependencies* compositor_deps,
                                const ViewMsg_New_Params& params,
                                bool was_created_by_renderer);

  // Used by content_layouttest_support to hook into the creation of
  // RenderViewImpls.
  static void InstallCreateHook(RenderViewImpl* (*create_render_view_impl)(
      CompositorDependencies* compositor_deps,
      const ViewMsg_New_Params&));

  // Returns the RenderViewImpl containing the given WebView.
  static RenderViewImpl* FromWebView(blink::WebView* webview);

  // Returns the RenderViewImpl for the given routing ID.
  static RenderViewImpl* FromRoutingID(int routing_id);

  // May return NULL when the view is closing.
  blink::WebView* webview() const;

  const WebPreferences& webkit_preferences() const {
    return webkit_preferences_;
  }

  const RendererPreferences& renderer_preferences() const {
    return renderer_preferences_;
  }

  void set_send_content_state_immediately(bool value) {
    send_content_state_immediately_ = value;
  }

  MouseLockDispatcher* mouse_lock_dispatcher() {
    return mouse_lock_dispatcher_;
  }

  HistoryController* history_controller() {
    return history_controller_.get();
  }

  // Functions to add and remove observers for this object.
  void AddObserver(RenderViewObserver* observer);
  void RemoveObserver(RenderViewObserver* observer);

  // Returns the StatsCollectionObserver associated with this view, or NULL
  // if one wasn't created;
  StatsCollectionObserver* GetStatsCollectionObserver() {
    return stats_collection_observer_.get();
  }

  // Adds the given file chooser request to the file_chooser_completion_ queue
  // (see that var for more) and requests the chooser be displayed if there are
  // no other waiting items in the queue.
  //
  // Returns true if the chooser was successfully scheduled. False means we
  // didn't schedule anything.
  bool ScheduleFileChooser(const FileChooserParams& params,
                           blink::WebFileChooserCompletion* completion);

#if defined(OS_ANDROID)
  void DismissDateTimeDialog();
#endif

  bool is_loading() const { return frames_in_progress_ != 0; }

  void FrameDidStartLoading(blink::WebFrame* frame);
  void FrameDidStopLoading(blink::WebFrame* frame);

  // Sets the zoom level and notifies observers. Doesn't call zoomLevelChanged,
  // as that is only for changes that aren't initiated by the client.
  void SetZoomLevel(double zoom_level);

  // Indicates whether this page has been focused by the browser.
  bool has_focus() const { return has_focus_; }

  // Sets page-level focus in this view and notifies plugins and Blink's
  // FocusController.
  void SetFocus(bool enable);

  void AttachWebFrameWidget(blink::WebWidget* frame_widget);

  // Plugin-related functions --------------------------------------------------

#if defined(ENABLE_PLUGINS)
  // Get/set the plugin which will be used as to handle document find requests.
  void set_plugin_find_handler(PepperPluginInstanceImpl* plugin) {
    plugin_find_handler_ = plugin;
  }
  PepperPluginInstanceImpl* plugin_find_handler() {
    return plugin_find_handler_;
  }

  PepperPluginInstanceImpl* focused_pepper_plugin() {
    return focused_pepper_plugin_;
  }
  PepperPluginInstanceImpl* pepper_last_mouse_event_target() {
    return pepper_last_mouse_event_target_;
  }
  void set_pepper_last_mouse_event_target(PepperPluginInstanceImpl* plugin) {
    pepper_last_mouse_event_target_ = plugin;
  }

#if defined(OS_MACOSX) || defined(OS_WIN)
  // Informs the render view that the given plugin has gained or lost focus.
  void PluginFocusChanged(bool focused, int plugin_id);
#endif

#if defined(OS_MACOSX)
  // Starts plugin IME.
  void StartPluginIme();
#endif

  // Indicates that the given instance has been created.
  void PepperInstanceCreated(PepperPluginInstanceImpl* instance);

  // Indicates that the given instance is being destroyed. This is called from
  // the destructor, so it's important that the instance is not dereferenced
  // from this call.
  void PepperInstanceDeleted(PepperPluginInstanceImpl* instance);

  // Notification that the given plugin is focused or unfocused.
  void PepperFocusChanged(PepperPluginInstanceImpl* instance, bool focused);

  void RegisterPluginDelegate(WebPluginDelegateProxy* delegate);
  void UnregisterPluginDelegate(WebPluginDelegateProxy* delegate);
#endif  // ENABLE_PLUGINS

  void TransferActiveWheelFlingAnimation(
      const blink::WebActiveWheelFlingParameters& params);

  // Starts a timer to send an UpdateState message on behalf of |frame|, if the
  // timer isn't already running. This allows multiple state changing events to
  // be coalesced into one update.
  void StartNavStateSyncTimerIfNecessary(RenderFrameImpl* frame);

  // Synchronously sends the current navigation state to the browser.
  void SendUpdateState();

  // Returns the length of the session history of this RenderView. Note that
  // this only coincides with the actual length of the session history if this
  // RenderView is the currently active RenderView of a WebContents.
  unsigned GetLocalSessionHistoryLengthForTesting() const;

  // Invokes OnSetFocus and marks the widget as active depending on the value
  // of |enable|. This is used for layout tests that need to control the focus
  // synchronously from the renderer.
  void SetFocusAndActivateForTesting(bool enable);

  // Change the device scale factor and force the compositor to resize.
  void SetDeviceScaleFactorForTesting(float factor);

  // Change the device ICC color profile while running a layout test.
  void SetDeviceColorProfileForTesting(const std::vector<char>& color_profile);
  void ResetDeviceColorProfileForTesting() override;

  // Used to force the size of a window when running layout tests.
  void ForceResizeForTesting(const gfx::Size& new_size);

  void UseSynchronousResizeModeForTesting(bool enable);

  // Control autoresize mode.
  void EnableAutoResizeForTesting(const gfx::Size& min_size,
                                  const gfx::Size& max_size);
  void DisableAutoResizeForTesting(const gfx::Size& new_size);

  // RenderWidgetInputHandlerDelegate implementation ---------------------------

  // Most methods are handled by RenderWidget
  void FocusChangeComplete() override;
  bool HasTouchEventHandlersAt(const gfx::Point& point) const override;
  void OnDidHandleKeyEvent() override;
  bool WillHandleGestureEvent(const blink::WebGestureEvent& event) override;
  bool WillHandleMouseEvent(const blink::WebMouseEvent& event) override;

  // IPC::Listener implementation ----------------------------------------------

  bool OnMessageReceived(const IPC::Message& msg) override;

  // blink::WebWidgetClient implementation ------------------------------------

  // Most methods are handled by RenderWidget.
  void didFocus() override;
  void show(blink::WebNavigationPolicy policy) override;
  bool requestPointerLock() override;
  void requestPointerUnlock() override;
  bool isPointerLocked() override;
  void didHandleGestureEvent(const blink::WebGestureEvent& event,
                             bool event_cancelled) override;
  void onMouseDown(const blink::WebNode& mouse_down_node) override;

  void initializeLayerTreeView() override;

  // blink::WebViewClient implementation --------------------------------------

  blink::WebView* createView(blink::WebLocalFrame* creator,
                             const blink::WebURLRequest& request,
                             const blink::WebWindowFeatures& features,
                             const blink::WebString& frame_name,
                             blink::WebNavigationPolicy policy,
                             bool suppress_opener) override;
  blink::WebWidget* createPopupMenu(blink::WebPopupType popup_type) override;
  blink::WebStorageNamespace* createSessionStorageNamespace() override;
  void printPage(blink::WebLocalFrame* frame) override;
  bool enumerateChosenDirectory(
      const blink::WebString& path,
      blink::WebFileChooserCompletion* chooser_completion) override;
  void saveImageFromDataURL(const blink::WebString& data_url) override;
  void didCancelCompositionOnSelectionChange() override;
  bool handleCurrentKeyboardEvent() override;
  bool runFileChooser(
      const blink::WebFileChooserParams& params,
      blink::WebFileChooserCompletion* chooser_completion) override;
  void SetValidationMessageDirection(base::string16* main_text,
                                     blink::WebTextDirection main_text_hint,
                                     base::string16* sub_text,
                                     blink::WebTextDirection sub_text_hint);
  void showValidationMessage(const blink::WebRect& anchor_in_viewport,
                             const blink::WebString& main_text,
                             blink::WebTextDirection main_text_hint,
                             const blink::WebString& sub_text,
                             blink::WebTextDirection hint) override;
  void hideValidationMessage() override;
  void moveValidationMessage(
      const blink::WebRect& anchor_in_viewport) override;
  void setStatusText(const blink::WebString& text) override;
  void setMouseOverURL(const blink::WebURL& url) override;
  void setKeyboardFocusURL(const blink::WebURL& url) override;
  void startDragging(blink::WebLocalFrame* frame,
                     const blink::WebDragData& data,
                     blink::WebDragOperationsMask mask,
                     const blink::WebImage& image,
                     const blink::WebPoint& imageOffset) override;
  bool acceptsLoadDrops() override;
  void focusNext() override;
  void focusPrevious() override;
  void focusedNodeChanged(const blink::WebNode& fromNode,
                          const blink::WebNode& toNode) override;
  void didUpdateLayout() override;
#if defined(OS_ANDROID) || defined(USE_AURA)
  bool didTapMultipleTargets(
      const blink::WebSize& inner_viewport_offset,
      const blink::WebRect& touch_rect,
      const blink::WebVector<blink::WebRect>& target_rects) override;
#endif
  blink::WebString acceptLanguages() override;
  void setRubberbandRect(const blink::WebRect&) override;
  void hideRubberbandRect() override;
  void navigateBackForwardSoon(int offset) override;
  int historyBackListCount() override;
  int historyForwardListCount() override;
  blink::WebSpeechRecognizer* speechRecognizer() override;
  void zoomLimitsChanged(double minimum_level, double maximum_level) override;
  virtual void zoomLevelChanged();
  void pageScaleFactorChanged() override;
  virtual double zoomLevelToZoomFactor(double zoom_level) const;
  virtual double zoomFactorToZoomLevel(double factor) const;
  blink::WebPageVisibilityState visibilityState() const override;
  void draggableRegionsChanged() override;
  void pageImportanceSignalsChanged() override;

#if defined(OS_ANDROID)
  void scheduleContentIntent(const blink::WebURL& intent,
                             bool is_main_frame) override;
  void cancelScheduledContentIntents() override;
  blink::WebContentDetectionResult detectContentAround(
      const blink::WebHitTestResult& touch_hit) override;

  // Only used on Android since all other platforms implement
  // date and time input fields using MULTIPLE_FIELDS_UI
  bool openDateTimeChooser(const blink::WebDateTimeChooserParams&,
                           blink::WebDateTimeChooserCompletion*) override;
  virtual void didScrollWithKeyboard(const blink::WebSize& delta);
#endif

  // RenderView implementation -------------------------------------------------

  bool Send(IPC::Message* message) override;
  RenderFrameImpl* GetMainRenderFrame() override;
  int GetRoutingID() const override;
  gfx::Size GetSize() const override;
<<<<<<< HEAD
  void SetSize(const gfx::Size& new_size) override;
=======
  float GetDeviceScaleFactor() const override;
>>>>>>> b6cd7b0e
  WebPreferences& GetWebkitPreferences() override;
  void SetWebkitPreferences(const WebPreferences& preferences) override;
  blink::WebView* GetWebView() override;
  bool ShouldDisplayScrollbars(int width, int height) const override;
  int GetEnabledBindings() const override;
  bool GetContentStateImmediately() const override;
  blink::WebPageVisibilityState GetVisibilityState() const override;
  void DidStartLoading() override;
  void DidStopLoading() override;
  void Repaint(const gfx::Size& size) override;
  void SetEditCommandForNextKeyEvent(const std::string& name,
                                     const std::string& value) override;
  void ClearEditCommands() override;
  SSLStatus GetSSLStatusOfFrame(blink::WebFrame* frame) const override;
  const std::string& GetAcceptLanguages() const override;
#if defined(OS_ANDROID)
  void UpdateTopControlsState(TopControlsState constraints,
                              TopControlsState current,
                              bool animate) override;
#endif
  void convertViewportToWindow(blink::WebRect* rect) override;
  gfx::RectF ElementBoundsInWindow(const blink::WebElement& element) override;
  float GetDeviceScaleFactorForTest() const override;

  bool uses_temporary_zoom_level() const { return uses_temporary_zoom_level_; }

  // Please do not add your stuff randomly to the end here. If there is an
  // appropriate section, add it there. If not, there are some random functions
  // nearer to the top you can add it to.

 protected:
  // RenderWidget overrides:
  void CloseForFrame() override;
  void Close() override;
  void OnResize(const ViewMsg_Resize_Params& params) override;
  void DidInitiatePaint() override;
  void DidFlushPaint() override;
  gfx::Vector2d GetScrollOffset() override;
  void OnSetFocus(bool enable) override;
  void OnWasHidden() override;
  void OnWasShown(bool needs_repainting,
                  const ui::LatencyInfo& latency_info) override;
  GURL GetURLForGraphicsContext3D() override;
  void OnImeSetComposition(
      const base::string16& text,
      const std::vector<blink::WebCompositionUnderline>& underlines,
      int selection_start,
      int selection_end) override;
  void OnImeConfirmComposition(const base::string16& text,
                               const gfx::Range& replacement_range,
                               bool keep_selection) override;
  bool SetDeviceColorProfile(const std::vector<char>& color_profile) override;
  void OnOrientationChange() override;
  ui::TextInputType GetTextInputType() override;
  void GetSelectionBounds(gfx::Rect* start, gfx::Rect* end) override;
  void GetCompositionCharacterBounds(
      std::vector<gfx::Rect>* character_bounds_in_window) override;
  void GetCompositionRange(gfx::Range* range) override;
  bool CanComposeInline() override;
  void DidCommitCompositorFrame() override;
  void DidCompletePageScaleAnimation() override;
  void OnDeviceScaleFactorChanged() override;

 protected:
  RenderViewImpl(CompositorDependencies* compositor_deps,
                 const ViewMsg_New_Params& params);

  void Initialize(const ViewMsg_New_Params& params,
                  bool was_created_by_renderer);
  void SetScreenMetricsEmulationParameters(
      bool enabled,
      const blink::WebDeviceEmulationParams& params) override;

  // Do not delete directly.  This class is reference counted.
  ~RenderViewImpl() override;

 private:
  // For unit tests.
  friend class DevToolsAgentTest;
  friend class RenderViewImplScaleFactorTest;
  friend class RenderViewImplTest;
  friend class RenderViewTest;
  friend class RendererAccessibilityTest;

  // TODO(nasko): Temporarily friend RenderFrameImpl, so we don't duplicate
  // utility functions needed in both classes, while we move frame specific
  // code away from this class.
  friend class RenderFrameImpl;

  FRIEND_TEST_ALL_PREFIXES(RenderViewImplTest, RenderFrameMessageAfterDetach);
  FRIEND_TEST_ALL_PREFIXES(RenderViewImplTest, DecideNavigationPolicyForWebUI);
  FRIEND_TEST_ALL_PREFIXES(RenderViewImplTest,
                           DidFailProvisionalLoadWithErrorForError);
  FRIEND_TEST_ALL_PREFIXES(RenderViewImplTest,
                           DidFailProvisionalLoadWithErrorForCancellation);
  FRIEND_TEST_ALL_PREFIXES(RenderViewImplTest, ImeComposition);
  FRIEND_TEST_ALL_PREFIXES(RenderViewImplTest, InsertCharacters);
  FRIEND_TEST_ALL_PREFIXES(RenderViewImplTest, JSBlockSentAfterPageLoad);
  FRIEND_TEST_ALL_PREFIXES(RenderViewImplTest, LastCommittedUpdateState);
  FRIEND_TEST_ALL_PREFIXES(RenderViewImplTest, OnHandleKeyboardEvent);
  FRIEND_TEST_ALL_PREFIXES(RenderViewImplTest, OnImeTypeChanged);
  FRIEND_TEST_ALL_PREFIXES(RenderViewImplTest, OnNavStateChanged);
  FRIEND_TEST_ALL_PREFIXES(RenderViewImplTest, OnSetTextDirection);
  FRIEND_TEST_ALL_PREFIXES(RenderViewImplTest, OnUpdateWebPreferences);
  FRIEND_TEST_ALL_PREFIXES(RenderViewImplTest,
                           SetEditableSelectionAndComposition);
  FRIEND_TEST_ALL_PREFIXES(RenderViewImplTest, StaleNavigationsIgnored);
  FRIEND_TEST_ALL_PREFIXES(RenderViewImplTest,
                           DontIgnoreBackAfterNavEntryLimit);
  FRIEND_TEST_ALL_PREFIXES(RenderViewImplTest, UpdateTargetURLWithInvalidURL);
  FRIEND_TEST_ALL_PREFIXES(RenderViewImplTest,
                           GetCompositionCharacterBoundsTest);
  FRIEND_TEST_ALL_PREFIXES(RenderViewImplTest, OnNavigationHttpPost);
  FRIEND_TEST_ALL_PREFIXES(RenderViewImplTest, ScreenMetricsEmulation);
  FRIEND_TEST_ALL_PREFIXES(RenderViewImplTest,
                           DecideNavigationPolicyHandlesAllTopLevel);
#if defined(OS_MACOSX)
  FRIEND_TEST_ALL_PREFIXES(RenderViewTest, MacTestCmdUp);
#endif
  FRIEND_TEST_ALL_PREFIXES(RenderViewImplTest, SetHistoryLengthAndOffset);
  FRIEND_TEST_ALL_PREFIXES(RenderViewImplTest, ZoomLimit);
  FRIEND_TEST_ALL_PREFIXES(RenderViewImplTest, NavigateFrame);
  FRIEND_TEST_ALL_PREFIXES(RenderViewImplTest, BasicRenderFrame);
  FRIEND_TEST_ALL_PREFIXES(RenderViewImplTest, TextInputTypeWithPepper);
  FRIEND_TEST_ALL_PREFIXES(RenderViewImplTest,
                           MessageOrderInDidChangeSelection);
  FRIEND_TEST_ALL_PREFIXES(RenderViewImplTest, SendCandidateWindowEvents);
  FRIEND_TEST_ALL_PREFIXES(RenderViewImplTest, RenderFrameClearedAfterClose);
  FRIEND_TEST_ALL_PREFIXES(RenderViewImplTest, PaintAfterSwapOut);
  FRIEND_TEST_ALL_PREFIXES(RenderViewImplTest,
                           SetZoomLevelAfterCrossProcessNavigation);
  FRIEND_TEST_ALL_PREFIXES(RenderViewImplScaleFactorTest,
                           ConverViewportToScreenWithZoomForDSF);
  FRIEND_TEST_ALL_PREFIXES(RenderViewImplScaleFactorTest,
                           GetCompositionCharacterBoundsTest);

  typedef std::map<GURL, double> HostZoomLevels;

  enum ErrorPageType {
    DNS_ERROR,
    HTTP_404,
    CONNECTION_ERROR,
  };

  // Old WebFrameClient implementations ----------------------------------------

  // RenderViewImpl used to be a WebFrameClient, but now RenderFrameImpl is the
  // WebFrameClient. However, many implementations of WebFrameClient methods
  // still live here and are called from RenderFrameImpl. These implementations
  // are to be moved to RenderFrameImpl <http://crbug.com/361761>.

  void didChangeIcon(blink::WebLocalFrame*, blink::WebIconURL::Type);

  static Referrer GetReferrerFromRequest(
      blink::WebFrame* frame,
      const blink::WebURLRequest& request);

  static WindowOpenDisposition NavigationPolicyToDisposition(
      blink::WebNavigationPolicy policy);

  void ApplyWebPreferencesInternal(const WebPreferences& prefs,
                                   blink::WebView* web_view,
                                   CompositorDependencies* compositor_deps);

  // Sends a message and runs a nested message loop.
  bool SendAndRunNestedMessageLoop(IPC::SyncMessage* message);

  // IPC message handlers ------------------------------------------------------
  //
  // The documentation for these functions should be in
  // content/common/*_messages.h for the message that the function is handling.
  void OnExecuteEditCommand(const std::string& name, const std::string& value);
  void OnMoveCaret(const gfx::Point& point);
  void OnScrollFocusedEditableNodeIntoRect(const gfx::Rect& rect);
  void OnSetEditCommandsForNextKeyEvent(const EditCommands& edit_commands);
  void OnAllowBindings(int enabled_bindings_flags);
  void OnAllowScriptToClose(bool script_can_close);
  void OnCancelDownload(int32_t download_id);
  void OnClearFocusedElement();
  void OnClosePage();
  void OnClose();

  void OnShowContextMenu(ui::MenuSourceType source_type,
                         const gfx::Point& location);
  void OnCopyImageAt(int x, int y);
  void OnSaveImageAt(int x, int y);
  void OnDeterminePageLanguage();
  void OnDisableScrollbarsForSmallWindows(
      const gfx::Size& disable_scrollbars_size_limit);
  void OnDragSourceEnded(const gfx::Point& client_point,
                         const gfx::Point& screen_point,
                         blink::WebDragOperation drag_operation);
  void OnDragSourceSystemDragEnded();
  void OnDragTargetDrop(const gfx::Point& client_pt,
                        const gfx::Point& screen_pt,
                        int key_modifiers);
  void OnDragTargetDragEnter(const DropData& drop_data,
                             const gfx::Point& client_pt,
                             const gfx::Point& screen_pt,
                             blink::WebDragOperationsMask operations_allowed,
                             int key_modifiers);
  void OnDragTargetDragLeave();
  void OnDragTargetDragOver(const gfx::Point& client_pt,
                            const gfx::Point& screen_pt,
                            blink::WebDragOperationsMask operations_allowed,
                            int key_modifiers);
  void OnEnablePreferredSizeChangedMode();
  void OnEnableAutoResize(const gfx::Size& min_size, const gfx::Size& max_size);
  void OnDisableAutoResize(const gfx::Size& new_size);
  void OnEnumerateDirectoryResponse(int id,
                                    const std::vector<base::FilePath>& paths);
  void OnFileChooserResponse(
      const std::vector<content::FileChooserFileInfo>& files);
  void OnFind(int request_id,
              const base::string16&,
              const blink::WebFindOptions&);
  void OnMediaPlayerActionAt(const gfx::Point& location,
                             const blink::WebMediaPlayerAction& action);
  void OnPluginActionAt(const gfx::Point& location,
                        const blink::WebPluginAction& action);
  void OnMoveOrResizeStarted();
  void OnReleaseDisambiguationPopupBitmap(const cc::SharedBitmapId& id);
  void OnResetPageEncodingToDefault();
  void OnSetActive(bool active);
  void OnSetBackgroundOpaque(bool opaque);
  void OnExitFullscreen();
  void OnSetHistoryOffsetAndLength(int history_offset, int history_length);
  void OnSetInitialFocus(bool reverse);
  void OnSetPageEncoding(const std::string& encoding_name);
  void OnSetRendererPrefs(const RendererPreferences& renderer_prefs);
  void OnSetWebUIProperty(const std::string& name, const std::string& value);
  void OnSetZoomLevelForLoadingURL(const GURL& url, double zoom_level);
  void OnSetZoomLevelForView(bool uses_temporary_zoom_level, double level);
  void OnStopFinding(StopFindAction action);
  void OnSuppressDialogsUntilSwapOut();
  void OnThemeChanged();
  void OnUpdateTargetURLAck();
  void OnUpdateWebPreferences(const WebPreferences& prefs);
  void OnSetPageScale(float page_scale_factor);
  void OnZoom(PageZoom zoom);
  void OnEnableAltDragRubberbanding(bool enable);
  void OnEnableViewSourceMode();
  void OnForceRedraw(int request_id);
  void OnSelectWordAroundCaret();
#if defined(OS_ANDROID)
  void OnActivateNearestFindResult(int request_id, float x, float y);
  void OnFindMatchRects(int current_version);
  void OnUndoScrollFocusedEditableNodeIntoRect();
  void OnUpdateTopControlsState(bool enable_hiding,
                                bool enable_showing,
                                bool animate);
  void OnExtractSmartClipData(const gfx::Rect& rect);
#elif defined(OS_MACOSX)
  void OnGetRenderedText();
  void OnPluginImeCompositionCompleted(const base::string16& text,
                                       int plugin_id);
  void OnSetInLiveResize(bool in_live_resize);
  void OnSetWindowVisibility(bool visible);
  void OnWindowFrameChanged(const gfx::Rect& window_frame,
                            const gfx::Rect& view_frame);
#endif

  // Adding a new message handler? Please add it in alphabetical order above
  // and put it in the same position in the .cc file.

  // Misc private functions ----------------------------------------------------
  // Check whether the preferred size has changed.
  void CheckPreferredSize();

  // Gets the currently focused element, if any.
  blink::WebElement GetFocusedElement() const;

  // Called to get the WebPlugin to handle find requests in the document.
  // Returns NULL if there is no such WebPlugin.
  blink::WebPlugin* GetWebPluginForFind();

#if defined(OS_ANDROID)
  // Launch an Android content intent with the given URL.
  void LaunchAndroidContentIntent(const GURL& intent_url,
                                  size_t request_id,
                                  bool is_main_frame);
#endif

  // Sends a reply to the current find operation handling if it was a
  // synchronous find request.
  void SendFindReply(int request_id,
                     int match_count,
                     int ordinal,
                     const blink::WebRect& selection_rect,
                     bool final_status_update);

#if defined(OS_WIN) || (defined(OS_POSIX) && !defined(OS_MACOSX))
  void UpdateFontRenderingFromRendererPrefs();
#else
  void UpdateFontRenderingFromRendererPrefs() {}
#endif

  // In OOPIF-enabled modes, this tells each RenderFrame with a pending state
  // update to inform the browser process.
  void SendFrameStateUpdates();

  // Update the target url and tell the browser that the target URL has changed.
  // If |url| is empty, show |fallback_url|.
  void UpdateTargetURL(const GURL& url, const GURL& fallback_url);

  // Tells the browser what the new list of favicons for the webpage is.
  void SendUpdateFaviconURL(const std::vector<FaviconURL>& urls);

  // Invoked from DidStopLoading(). Sends the current list of loaded favicons to
  // the browser.
  void DidStopLoadingIcons();

  // Coordinate conversion -----------------------------------------------------

  gfx::RectF ClientRectToPhysicalWindowRect(const gfx::RectF& rect) const;

  // RenderFrameImpl accessible state ------------------------------------------
  // The following section is the set of methods that RenderFrameImpl needs
  // to access RenderViewImpl state. The set of state variables are page-level
  // specific, so they don't belong in RenderFrameImpl and should remain in
  // this object.
  base::ObserverList<RenderViewObserver>& observers() { return observers_; }

  // TODO(nasko): Remove this method when we move to frame proxy objects, since
  // the concept of swapped out will be eliminated.
  void set_is_swapped_out(bool swapped_out) {
    is_swapped_out_ = swapped_out;
  }

  NavigationGesture navigation_gesture() {
    return navigation_gesture_;
  }
  void set_navigation_gesture(NavigationGesture gesture) {
    navigation_gesture_ = gesture;
  }

  // Platform specific theme preferences if any are updated here.
#if defined(OS_WIN)
  void UpdateThemePrefs();
#else
  void UpdateThemePrefs() {}
#endif

  void UpdateWebViewWithDeviceScaleFactor();

  // ---------------------------------------------------------------------------
  // ADDING NEW FUNCTIONS? Please keep private functions alphabetized and put
  // it in the same order in the .cc file as it was in the header.
  // ---------------------------------------------------------------------------

  // Settings ------------------------------------------------------------------

  WebPreferences webkit_preferences_;
  RendererPreferences renderer_preferences_;

  HostZoomLevels host_zoom_levels_;

  // Whether content state (such as form state, scroll position and page
  // contents) should be sent to the browser immediately. This is normally
  // false, but set to true by some tests.
  bool send_content_state_immediately_;

  // Bitwise-ORed set of extra bindings that have been enabled.  See
  // BindingsPolicy for details.
  int enabled_bindings_;

  // If true, we send IPC messages when |preferred_size_| changes.
  bool send_preferred_size_changes_;

  // If non-empty, and |send_preferred_size_changes_| is true, disable drawing
  // scroll bars on windows smaller than this size.  Used for windows that the
  // browser resizes to the size of the content, such as browser action popups.
  // If a render view is set to the minimum size of its content, webkit may add
  // scroll bars.  This makes sense for fixed sized windows, but it does not
  // make sense when the size of the view was chosen to fit the content.
  // This setting ensures that no scroll bars are drawn.  The size limit exists
  // because if the view grows beyond a size known to the browser, scroll bars
  // should be drawn.
  gfx::Size disable_scrollbars_size_limit_;

  // Loading state -------------------------------------------------------------

  // The gesture that initiated the current navigation.
  // TODO(nasko): Move to RenderFrame, as this is per-frame state.
  NavigationGesture navigation_gesture_;

  // Used for popups.
  bool opened_by_user_gesture_;

  // Whether this RenderView was created by a frame that was suppressing its
  // opener. If so, we may want to load pages in a separate process.  See
  // decidePolicyForNavigation for details.
  bool opener_suppressed_;

  // Whether we must stop creating nested message loops for modal dialogs until
  // OnSwapOut is called.  This is necessary because modal dialogs have a
  // PageGroupLoadDeferrer on the stack that interferes with swapping out.
  bool suppress_dialogs_until_swap_out_;

  // Timer used to delay the updating of nav state (see
  // StartNavStateSyncTimerIfNecessary).
  base::OneShotTimer nav_state_sync_timer_;

  // Set of RenderFrame routing IDs for frames that having pending UpdateState
  // messages to send when the next |nav_state_sync_timer_| fires.
  std::set<int> frames_with_pending_state_;

  // Page IDs ------------------------------------------------------------------
  // See documentation in RenderView.
  int32_t page_id_;

  // The next available page ID to use for this RenderView.  These IDs are
  // specific to a given RenderView and the frames within it.
  int32_t next_page_id_;

  // The offset of the current item in the history list.
  int history_list_offset_;

  // The RenderView's current impression of the history length.  This includes
  // any items that have committed in this process, but because of cross-process
  // navigations, the history may have some entries that were committed in other
  // processes.  We won't know about them until the next navigation in this
  // process.
  int history_list_length_;

  // Counter to track how many frames have sent start notifications but not stop
  // notifications. TODO(avi): Remove this once DidStartLoading/DidStopLoading
  // are gone.
  int frames_in_progress_;

  // UI state ------------------------------------------------------------------

  // The state of our target_url transmissions. When we receive a request to
  // send a URL to the browser, we set this to TARGET_INFLIGHT until an ACK
  // comes back - if a new request comes in before the ACK, we store the new
  // URL in pending_target_url_ and set the status to TARGET_PENDING. If an
  // ACK comes back and we are in TARGET_PENDING, we send the stored URL and
  // revert to TARGET_INFLIGHT.
  //
  // We don't need a queue of URLs to send, as only the latest is useful.
  enum {
    TARGET_NONE,
    TARGET_INFLIGHT,  // We have a request in-flight, waiting for an ACK
    TARGET_PENDING    // INFLIGHT + we have a URL waiting to be sent
  } target_url_status_;

  // The URL we show the user in the status bar. We use this to determine if we
  // want to send a new one (we do not need to send duplicates). It will be
  // equal to either |mouse_over_url_| or |focus_url_|, depending on which was
  // updated last.
  GURL target_url_;

  // The URL the user's mouse is hovering over.
  GURL mouse_over_url_;

  // The URL that has keyboard focus.
  GURL focus_url_;

  // The next target URL we want to send to the browser.
  GURL pending_target_url_;

  // Indicates whether this view overrides url-based zoom settings.
  bool uses_temporary_zoom_level_;

#if defined(OS_ANDROID)
  // Cache the old top controls state constraints. Used when updating
  // current value only without altering the constraints.
  TopControlsState top_controls_constraints_;
#endif

  // Indicates whether this page has been focused/unfocused by the browser.
  bool has_focus_;

  // View ----------------------------------------------------------------------

  // Cache the preferred size of the page in order to prevent sending the IPC
  // when layout() recomputes but doesn't actually change sizes.
  gfx::Size preferred_size_;

  // Used to delay determining the preferred size (to avoid intermediate
  // states for the sizes).
  base::OneShotTimer check_preferred_size_timer_;

  // Bookkeeping to suppress redundant scroll and focus requests for an already
  // scrolled and focused editable node.
  bool has_scrolled_focused_editable_node_into_rect_;
  gfx::Rect rect_for_scrolled_focused_editable_node_;

  // Helper objects ------------------------------------------------------------

  RenderFrameImpl* main_render_frame_;

  // Note: RenderViewImpl is pulling double duty: it's the RenderWidget for the
  // "view", but it's also the RenderWidget for the main frame.
  blink::WebWidget* frame_widget_;

  // The next group of objects all implement RenderViewObserver, so are deleted
  // along with the RenderView automatically.  This is why we just store
  // weak references.

  // The speech recognition dispatcher attached to this view, lazily
  // initialized.
  SpeechRecognitionDispatcher* speech_recognition_dispatcher_;

  // Mouse Lock dispatcher attached to this view.
  MouseLockDispatcher* mouse_lock_dispatcher_;

  scoped_ptr<HistoryController> history_controller_;

#if defined(OS_ANDROID)
  // Android Specific ---------------------------------------------------------

  // Expected id of the next content intent launched. Used to prevent scheduled
  // intents to be launched if aborted.
  size_t expected_content_intent_id_;

  // List of click-based content detectors.
  std::vector<scoped_ptr<ContentDetector>> content_detectors_;

  // A date/time picker object for date and time related input elements.
  scoped_ptr<RendererDateTimePicker> date_time_picker_client_;
#endif

  // Plugins -------------------------------------------------------------------

  // All the currently active plugin delegates for this RenderView; kept so
  // that we can enumerate them to send updates about things like window
  // location or tab focus and visibily. These are non-owning references.
  std::set<WebPluginDelegateProxy*> plugin_delegates_;

#if defined(OS_WIN)
  // The ID of the focused NPAPI plugin.
  int focused_plugin_id_;
#endif

#if defined(ENABLE_PLUGINS)
  PepperPluginInstanceImpl* plugin_find_handler_;

  typedef std::set<PepperPluginInstanceImpl*> PepperPluginSet;
  PepperPluginSet active_pepper_instances_;

  // TODO(jam): these belong on RenderFrame, once the browser knows which frame
  // is focused and sends the IPCs which use these to the correct frame. Until
  // then, we must store these on RenderView as that's the one place that knows
  // about all the RenderFrames for a page.

  // Whether or not the focus is on a PPAPI plugin
  PepperPluginInstanceImpl* focused_pepper_plugin_;

  // The plugin instance that received the last mouse event. It is set to NULL
  // if the last mouse event went to elements other than Pepper plugins.
  // |pepper_last_mouse_event_target_| is not owned by this class. We depend on
  // the RenderFrameImpl to NULL it out when it destructs.
  PepperPluginInstanceImpl* pepper_last_mouse_event_target_;
#endif

  // Misc ----------------------------------------------------------------------

  // The current and pending file chooser completion objects. If the queue is
  // nonempty, the first item represents the currently running file chooser
  // callback, and the remaining elements are the other file chooser completion
  // still waiting to be run (in order).
  struct PendingFileChooser;
  std::deque<scoped_ptr<PendingFileChooser>> file_chooser_completions_;

  // The current directory enumeration callback
  std::map<int, blink::WebFileChooserCompletion*> enumeration_completions_;
  int enumeration_completion_id_;

  // The SessionStorage namespace that we're assigned to has an ID, and that ID
  // is passed to us upon creation.  WebKit asks for this ID upon first use and
  // uses it whenever asking the browser process to allocate new storage areas.
  int64_t session_storage_namespace_id_;

  // Stores edit commands associated to the next key event.
  // Shall be cleared as soon as the next key event is processed.
  EditCommands edit_commands_;

  // All the registered observers.  We expect this list to be small, so vector
  // is fine.
  base::ObserverList<RenderViewObserver> observers_;

  // Wraps the |webwidget_| as a MouseLockDispatcher::LockTarget interface.
  scoped_ptr<MouseLockDispatcher::LockTarget> webwidget_mouse_lock_target_;

  // This field stores drag/drop related info for the event that is currently
  // being handled. If the current event results in starting a drag/drop
  // session, this info is sent to the browser along with other drag/drop info.
  DragEventSourceInfo possible_drag_event_info_;

  // NOTE: stats_collection_observer_ should be the last members because their
  // constructors call the AddObservers method of RenderViewImpl.
  scoped_ptr<StatsCollectionObserver> stats_collection_observer_;

  typedef std::map<cc::SharedBitmapId, cc::SharedBitmap*> BitmapMap;
  BitmapMap disambiguation_bitmaps_;

  // ---------------------------------------------------------------------------
  // ADDING NEW DATA? Please see if it fits appropriately in one of the above
  // sections rather than throwing it randomly at the end. If you're adding a
  // bunch of stuff, you should probably create a helper class and put your
  // data and methods on that to avoid bloating RenderView more.  You can
  // use the Observer interface to filter IPC messages and receive frame change
  // notifications.
  // ---------------------------------------------------------------------------

  DISALLOW_COPY_AND_ASSIGN(RenderViewImpl);
};

}  // namespace content

#endif  // CONTENT_RENDERER_RENDER_VIEW_IMPL_H_<|MERGE_RESOLUTION|>--- conflicted
+++ resolved
@@ -444,11 +444,8 @@
   RenderFrameImpl* GetMainRenderFrame() override;
   int GetRoutingID() const override;
   gfx::Size GetSize() const override;
-<<<<<<< HEAD
   void SetSize(const gfx::Size& new_size) override;
-=======
   float GetDeviceScaleFactor() const override;
->>>>>>> b6cd7b0e
   WebPreferences& GetWebkitPreferences() override;
   void SetWebkitPreferences(const WebPreferences& preferences) override;
   blink::WebView* GetWebView() override;
