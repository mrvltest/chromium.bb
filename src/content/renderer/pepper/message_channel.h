--- conflicted
+++ resolved
@@ -139,11 +139,8 @@
   // the order in which messages are processed is preserved.
   std::list<VarConversionResult> converted_var_queue_;
 
-<<<<<<< HEAD
-=======
   std::map<NPIdentifier, ppapi::ScopedPPVar> internal_properties_;
 
->>>>>>> 8c15b39e
   // This is used to ensure pending tasks will not fire after this object is
   // destroyed.
   base::WeakPtrFactory<MessageChannel> weak_ptr_factory_;
