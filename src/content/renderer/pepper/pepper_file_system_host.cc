// Copyright (c) 2013 The Chromium Authors. All rights reserved.
// Use of this source code is governed by a BSD-style license that can be
// found in the LICENSE file.

#include "content/renderer/pepper/pepper_file_system_host.h"

#include "base/bind.h"
#include "base/callback.h"
#include "content/child/child_thread.h"
#include "content/child/fileapi/file_system_dispatcher.h"
#include "content/renderer/pepper/pepper_plugin_instance_impl.h"
#include "content/public/renderer/render_view.h"
#include "content/public/renderer/renderer_ppapi_host.h"
#include "ppapi/c/pp_errors.h"
#include "ppapi/host/dispatch_host_message.h"
#include "ppapi/host/ppapi_host.h"
#include "ppapi/proxy/ppapi_messages.h"
#include "ppapi/shared_impl/file_system_util.h"
#include "ppapi/shared_impl/file_type_conversion.h"
#include "third_party/WebKit/public/web/WebDocument.h"
#include "third_party/WebKit/public/web/WebFrame.h"
#include "third_party/WebKit/public/web/WebView.h"
#include "webkit/common/fileapi/file_system_util.h"

namespace content {

PepperFileSystemHost::PepperFileSystemHost(RendererPpapiHost* host,
                                           PP_Instance instance,
                                           PP_Resource resource,
                                           PP_FileSystemType type)
    : ResourceHost(host->GetPpapiHost(), instance, resource),
      renderer_ppapi_host_(host),
      type_(type),
      opened_(false),
      called_open_(false),
      weak_factory_(this) {
}

PepperFileSystemHost::PepperFileSystemHost(RendererPpapiHost* host,
                                           PP_Instance instance,
                                           PP_Resource resource,
                                           const GURL& root_url,
                                           PP_FileSystemType type)
    : ResourceHost(host->GetPpapiHost(), instance, resource),
      renderer_ppapi_host_(host),
      type_(type),
      opened_(true),
      root_url_(root_url),
      called_open_(true),
      weak_factory_(this) {
}

PepperFileSystemHost::~PepperFileSystemHost() {
}

int32_t PepperFileSystemHost::OnResourceMessageReceived(
    const IPC::Message& msg,
    ppapi::host::HostMessageContext* context) {
  IPC_BEGIN_MESSAGE_MAP(PepperFileSystemHost, msg)
    PPAPI_DISPATCH_HOST_RESOURCE_CALL(
        PpapiHostMsg_FileSystem_Open,
        OnHostMsgOpen)
    PPAPI_DISPATCH_HOST_RESOURCE_CALL(
        PpapiHostMsg_FileSystem_InitIsolatedFileSystem,
        OnHostMsgInitIsolatedFileSystem)
  IPC_END_MESSAGE_MAP()
  return PP_ERROR_FAILED;
}

bool PepperFileSystemHost::IsFileSystemHost() {
  return true;
}

void PepperFileSystemHost::DidOpenFileSystem(
    const std::string& /* name_unused */,
    const GURL& root) {
  opened_ = true;
  root_url_ = root;
  reply_context_.params.set_result(PP_OK);
  host()->SendReply(reply_context_, PpapiPluginMsg_FileSystem_OpenReply());
  reply_context_ = ppapi::host::ReplyMessageContext();
}

void PepperFileSystemHost::DidFailOpenFileSystem(
    base::PlatformFileError error) {
  int32 pp_error = ppapi::PlatformFileErrorToPepperError(error);
  opened_ = (pp_error == PP_OK);
  reply_context_.params.set_result(pp_error);
  host()->SendReply(reply_context_, PpapiPluginMsg_FileSystem_OpenReply());
  reply_context_ = ppapi::host::ReplyMessageContext();
}

int32_t PepperFileSystemHost::OnHostMsgOpen(
    ppapi::host::HostMessageContext* context,
    int64_t expected_size) {
  // Not allow multiple opens.
  if (called_open_)
    return PP_ERROR_INPROGRESS;
  called_open_ = true;

  fileapi::FileSystemType file_system_type =
      ppapi::PepperFileSystemTypeToFileSystemType(type_);
  if (file_system_type == fileapi::kFileSystemTypeUnknown)
    return PP_ERROR_FAILED;

  GURL document_url = renderer_ppapi_host_->GetDocumentURL(pp_instance());
  if (!document_url.is_valid())
    return PP_ERROR_FAILED;

  FileSystemDispatcher* file_system_dispatcher =
      ChildThread::current()->file_system_dispatcher();
  reply_context_ = context->MakeReplyMessageContext();
  file_system_dispatcher->OpenFileSystem(
<<<<<<< HEAD
      GURL(plugin_instance->GetContainer()->element().document().url()).
          GetOrigin(),
=======
      document_url.GetOrigin(),
>>>>>>> 8c15b39e
      file_system_type,
      base::Bind(&PepperFileSystemHost::DidOpenFileSystem,
                 weak_factory_.GetWeakPtr()),
      base::Bind(&PepperFileSystemHost::DidFailOpenFileSystem,
                 weak_factory_.GetWeakPtr()));
  return PP_OK_COMPLETIONPENDING;
}

int32_t PepperFileSystemHost::OnHostMsgInitIsolatedFileSystem(
    ppapi::host::HostMessageContext* context,
<<<<<<< HEAD
    const std::string& fsid) {
=======
    const std::string& fsid,
    PP_IsolatedFileSystemType_Private type) {
>>>>>>> 8c15b39e
  // Do not allow multiple opens.
  if (called_open_)
    return PP_ERROR_INPROGRESS;
  called_open_ = true;

  // Do a sanity check.
  if (!fileapi::ValidateIsolatedFileSystemId(fsid))
    return PP_ERROR_BADARGUMENT;

  RenderView* view =
      renderer_ppapi_host_->GetRenderViewForInstance(pp_instance());
  if (!view)
    return PP_ERROR_FAILED;

  const GURL& url = view->GetWebView()->mainFrame()->document().url();
  const std::string root_name = ppapi::IsolatedFileSystemTypeToRootName(type);
  if (root_name.empty())
    return PP_ERROR_BADARGUMENT;
  root_url_ = GURL(fileapi::GetIsolatedFileSystemRootURIString(
      url.GetOrigin(), fsid, root_name));
  opened_ = true;
  return PP_OK;
}

}  // namespace content<|MERGE_RESOLUTION|>--- conflicted
+++ resolved
@@ -111,12 +111,7 @@
       ChildThread::current()->file_system_dispatcher();
   reply_context_ = context->MakeReplyMessageContext();
   file_system_dispatcher->OpenFileSystem(
-<<<<<<< HEAD
-      GURL(plugin_instance->GetContainer()->element().document().url()).
-          GetOrigin(),
-=======
       document_url.GetOrigin(),
->>>>>>> 8c15b39e
       file_system_type,
       base::Bind(&PepperFileSystemHost::DidOpenFileSystem,
                  weak_factory_.GetWeakPtr()),
@@ -127,12 +122,8 @@
 
 int32_t PepperFileSystemHost::OnHostMsgInitIsolatedFileSystem(
     ppapi::host::HostMessageContext* context,
-<<<<<<< HEAD
-    const std::string& fsid) {
-=======
     const std::string& fsid,
     PP_IsolatedFileSystemType_Private type) {
->>>>>>> 8c15b39e
   // Do not allow multiple opens.
   if (called_open_)
     return PP_ERROR_INPROGRESS;
