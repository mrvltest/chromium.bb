// Copyright (c) 2012 The Chromium Authors. All rights reserved.
// Use of this source code is governed by a BSD-style license that can be
// found in the LICENSE file.

#ifndef CONTENT_RENDERER_RENDER_THREAD_IMPL_H_
#define CONTENT_RENDERER_RENDER_THREAD_IMPL_H_

#include <set>
#include <string>
#include <vector>

#include "base/memory/memory_pressure_listener.h"
#include "base/metrics/user_metrics_action.h"
#include "base/observer_list.h"
#include "base/strings/string16.h"
#include "base/threading/thread_checker.h"
#include "base/timer/timer.h"
#include "build/build_config.h"
#include "content/child/child_thread.h"
#include "content/common/content_export.h"
#include "content/common/gpu/client/gpu_channel_host.h"
#include "content/public/renderer/render_thread.h"
#include "ipc/ipc_channel_proxy.h"
#include "ui/gfx/native_widget_types.h"

#if defined(OS_MACOSX)
#include "third_party/WebKit/public/web/mac/WebScrollbarTheme.h"
#endif

class GrContext;
class SkBitmap;
struct ViewMsg_New_Params;
struct WorkerProcessMsg_CreateWorker_Params;

namespace blink {
class WebGamepads;
class WebGraphicsContext3D;
class WebMediaStreamCenter;
class WebMediaStreamCenterClient;
}

namespace base {
class MessageLoopProxy;
class Thread;
}

namespace cc {
class ContextProvider;
}

namespace IPC {
class ForwardingMessageFilter;
}

namespace media {
class AudioHardwareConfig;
class GpuVideoAcceleratorFactories;
}

namespace v8 {
class Extension;
}

namespace webkit {
namespace gpu {
class ContextProviderWebContext;
class GrContextForWebGraphicsContext3D;
}
}

namespace content {

class AppCacheDispatcher;
class AudioInputMessageFilter;
class AudioMessageFilter;
class AudioRendererMixerManager;
class ContextProviderCommandBuffer;
class DBMessageFilter;
class DevToolsAgentFilter;
class DomStorageDispatcher;
class EmbeddedWorkerDispatcher;
class GamepadSharedMemoryReader;
class GpuChannelHost;
class IndexedDBDispatcher;
class InputEventFilter;
class InputHandlerManager;
class MediaStreamCenter;
class MediaStreamDependencyFactory;
class MidiMessageFilter;
class P2PSocketDispatcher;
class PeerConnectionTracker;
class RendererDemuxerAndroid;
class RendererWebKitPlatformSupportImpl;
class RenderProcessObserver;
class VideoCaptureImplManager;
class WebGraphicsContext3DCommandBufferImpl;
class WebRTCIdentityService;

// The RenderThreadImpl class represents a background thread where RenderView
// instances live.  The RenderThread supports an API that is used by its
// consumer to talk indirectly to the RenderViews and supporting objects.
// Likewise, it provides an API for the RenderViews to talk back to the main
// process (i.e., their corresponding WebContentsImpl).
//
// Most of the communication occurs in the form of IPC messages.  They are
// routed to the RenderThread according to the routing IDs of the messages.
// The routing IDs correspond to RenderView instances.
class CONTENT_EXPORT RenderThreadImpl : public RenderThread,
                                        public ChildThread,
                                        public GpuChannelHostFactory {
 public:
  static RenderThreadImpl* current();

  RenderThreadImpl();
  // Constructor that's used when running in single process mode.
  explicit RenderThreadImpl(const std::string& channel_name);
  virtual ~RenderThreadImpl();
  virtual void Shutdown() OVERRIDE;

  // When initializing WebKit, ensure that any schemes needed for the content
  // module are registered properly.  Static to allow sharing with tests.
  static void RegisterSchemes();

  // Notify V8 that the date/time configuration of the system might have
  // changed.
  static void NotifyTimezoneChange();

  // RenderThread implementation:
  virtual bool Send(IPC::Message* msg) OVERRIDE;
  virtual base::MessageLoop* GetMessageLoop() OVERRIDE;
  virtual IPC::SyncChannel* GetChannel() OVERRIDE;
  virtual std::string GetLocale() OVERRIDE;
  virtual IPC::SyncMessageFilter* GetSyncMessageFilter() OVERRIDE;
  virtual scoped_refptr<base::MessageLoopProxy> GetIOMessageLoopProxy()
      OVERRIDE;
  virtual void AddRoute(int32 routing_id, IPC::Listener* listener) OVERRIDE;
  virtual void RemoveRoute(int32 routing_id) OVERRIDE;
  virtual int GenerateRoutingID() OVERRIDE;
  virtual void AddFilter(IPC::ChannelProxy::MessageFilter* filter) OVERRIDE;
  virtual void RemoveFilter(IPC::ChannelProxy::MessageFilter* filter) OVERRIDE;
  virtual void AddObserver(RenderProcessObserver* observer) OVERRIDE;
  virtual void RemoveObserver(RenderProcessObserver* observer) OVERRIDE;
  virtual void SetResourceDispatcherDelegate(
      ResourceDispatcherDelegate* delegate) OVERRIDE;
  virtual void EnsureWebKitInitialized() OVERRIDE;
  virtual void RecordAction(const base::UserMetricsAction& action) OVERRIDE;
  virtual void RecordComputedAction(const std::string& action) OVERRIDE;
  virtual scoped_ptr<base::SharedMemory> HostAllocateSharedMemoryBuffer(
      size_t buffer_size) OVERRIDE;
  virtual void RegisterExtension(v8::Extension* extension) OVERRIDE;
  virtual void ScheduleIdleHandler(int64 initial_delay_ms) OVERRIDE;
  virtual void IdleHandler() OVERRIDE;
  virtual int64 GetIdleNotificationDelayInMs() const OVERRIDE;
  virtual void SetIdleNotificationDelayInMs(
      int64 idle_notification_delay_in_ms) OVERRIDE;
  virtual void UpdateHistograms(int sequence_number) OVERRIDE;
  virtual int PostTaskToAllWebWorkers(const base::Closure& closure) OVERRIDE;
  virtual bool ResolveProxy(const GURL& url, std::string* proxy_list) OVERRIDE;
  virtual base::WaitableEvent* GetShutdownEvent() OVERRIDE;
#if defined(OS_WIN)
  virtual void PreCacheFont(const LOGFONT& log_font) OVERRIDE;
  virtual void ReleaseCachedFonts() OVERRIDE;
#endif

  // Synchronously establish a channel to the GPU plugin if not previously
  // established or if it has been lost (for example if the GPU plugin crashed).
  // If there is a pending asynchronous request, it will be completed by the
  // time this routine returns.
  GpuChannelHost* EstablishGpuChannelSync(CauseForGpuLaunch);

#if defined(OS_WIN)
  void InitCOMIfUsingInProcessPlugins();
#endif

  // These methods modify how the next message is sent.  Normally, when sending
  // a synchronous message that runs a nested message loop, we need to suspend
  // callbacks into WebKit.  This involves disabling timers and deferring
  // resource loads.  However, there are exceptions when we need to customize
  // the behavior.
  void DoNotSuspendWebKitSharedTimer();
  void DoNotNotifyWebKitOfModalLoop();

  // True if we are running layout tests. This currently disables forwarding
  // various status messages to the console, skips network error pages, and
  // short circuits size update and focus events.
  bool layout_test_mode() const {
    return layout_test_mode_;
  }
  void set_layout_test_mode(bool layout_test_mode) {
    layout_test_mode_ = layout_test_mode;
  }

  IPC::ForwardingMessageFilter* compositor_output_surface_filter() const {
    return compositor_output_surface_filter_.get();
  }

  InputHandlerManager* input_handler_manager() const {
    return input_handler_manager_.get();
  }

  // Will be NULL if threaded compositing has not been enabled.
  scoped_refptr<base::MessageLoopProxy> compositor_message_loop_proxy() const {
    return compositor_message_loop_proxy_;
  }

  bool is_gpu_rasterization_enabled() const {
    return is_gpu_rasterization_enabled_;
  }

  bool is_gpu_rasterization_forced() const {
    return is_gpu_rasterization_forced_;
  }

  bool is_impl_side_painting_enabled() const {
    return is_impl_side_painting_enabled_;
  }

  bool is_low_res_tiling_enabled() const { return is_low_res_tiling_enabled_; }

  bool is_lcd_text_enabled() const { return is_lcd_text_enabled_; }

  bool is_map_image_enabled() const { return is_map_image_enabled_; }

  AppCacheDispatcher* appcache_dispatcher() const {
    return appcache_dispatcher_.get();
  }

  DomStorageDispatcher* dom_storage_dispatcher() const {
    return dom_storage_dispatcher_.get();
  }

  EmbeddedWorkerDispatcher* embedded_worker_dispatcher() const {
    return embedded_worker_dispatcher_.get();
  }

  AudioInputMessageFilter* audio_input_message_filter() {
    return audio_input_message_filter_.get();
  }

  AudioMessageFilter* audio_message_filter() {
    return audio_message_filter_.get();
  }

  MidiMessageFilter* midi_message_filter() {
    return midi_message_filter_.get();
  }

#if defined(OS_ANDROID)
  RendererDemuxerAndroid* renderer_demuxer() {
    return renderer_demuxer_.get();
  }
#endif

  // Creates the embedder implementation of WebMediaStreamCenter.
  // The resulting object is owned by WebKit and deleted by WebKit at tear-down.
  blink::WebMediaStreamCenter* CreateMediaStreamCenter(
      blink::WebMediaStreamCenterClient* client);

  // Returns a factory used for creating RTC PeerConnection objects.
  MediaStreamDependencyFactory* GetMediaStreamDependencyFactory();

  PeerConnectionTracker* peer_connection_tracker() {
    return peer_connection_tracker_.get();
  }

  // Current P2PSocketDispatcher. Set to NULL if P2P API is disabled.
  P2PSocketDispatcher* p2p_socket_dispatcher() {
    return p2p_socket_dispatcher_.get();
  }

  VideoCaptureImplManager* video_capture_impl_manager() const {
    return vc_manager_.get();
  }

  // Get the GPU channel. Returns NULL if the channel is not established or
  // has been lost.
  GpuChannelHost* GetGpuChannel();

  // Returns a MessageLoopProxy instance corresponding to the message loop
  // of the thread on which file operations should be run. Must be called
  // on the renderer's main thread.
  scoped_refptr<base::MessageLoopProxy> GetFileThreadMessageLoopProxy();

  // Returns a MessageLoopProxy instance corresponding to the message loop
  // of the thread on which media operations should be run. Must be called
  // on the renderer's main thread.
  scoped_refptr<base::MessageLoopProxy> GetMediaThreadMessageLoopProxy();

  // Causes the idle handler to skip sending idle notifications
  // on the two next scheduled calls, so idle notifications are
  // not sent for at least one notification delay.
  void PostponeIdleNotification();

  scoped_refptr<media::GpuVideoAcceleratorFactories> GetGpuFactories();

  scoped_refptr<cc::ContextProvider> OffscreenCompositorContextProvider();
  scoped_refptr<webkit::gpu::ContextProviderWebContext>
      SharedMainThreadContextProvider();

  // AudioRendererMixerManager instance which manages renderer side mixer
  // instances shared based on configured audio parameters.  Lazily created on
  // first call.
  AudioRendererMixerManager* GetAudioRendererMixerManager();

  // AudioHardwareConfig contains audio hardware configuration for
  // renderer side clients.  Creation requires a synchronous IPC call so it is
  // lazily created on the first call.
  media::AudioHardwareConfig* GetAudioHardwareConfig();

#if defined(OS_WIN)
  void PreCacheFontCharacters(const LOGFONT& log_font,
                              const base::string16& str);
#endif

#if defined(ENABLE_WEBRTC)
  WebRTCIdentityService* get_webrtc_identity_service() {
    return webrtc_identity_service_.get();
  }
#endif

  // For producing custom V8 histograms. Custom histograms are produced if all
  // RenderViews share the same host, and the host is in the pre-specified set
  // of hosts we want to produce custom diagrams for. The name for a custom
  // diagram is the name of the corresponding generic diagram plus a
  // host-specific suffix.
  class CONTENT_EXPORT HistogramCustomizer {
   public:
    HistogramCustomizer();
    ~HistogramCustomizer();

    // Called when a top frame of a RenderView navigates. This function updates
    // RenderThreadImpl's information about whether all RenderViews are
    // displaying a page from the same host. |host| is the host where a
    // RenderView navigated, and |view_count| is the number of RenderViews in
    // this process.
    void RenderViewNavigatedToHost(const std::string& host, size_t view_count);

    // Used for customizing some histograms if all RenderViews share the same
    // host. Returns the current custom histogram name to use for
    // |histogram_name|, or |histogram_name| if it shouldn't be customized.
    std::string ConvertToCustomHistogramName(const char* histogram_name) const;

   private:
    friend class RenderThreadImplUnittest;

    // Used for updating the information on which is the common host which all
    // RenderView's share (if any). If there is no common host, this function is
    // called with an empty string.
    void SetCommonHost(const std::string& host);

    // The current common host of the RenderViews; empty string if there is no
    // common host.
    std::string common_host_;
    // The corresponding suffix.
    std::string common_host_histogram_suffix_;
    // Set of histograms for which we want to produce a custom histogram if
    // possible.
    std::set<std::string> custom_histograms_;

    DISALLOW_COPY_AND_ASSIGN(HistogramCustomizer);
  };

  HistogramCustomizer* histogram_customizer() {
    return &histogram_customizer_;
  }

  void SetFlingCurveParameters(const std::vector<float>& new_touchpad,
                               const std::vector<float>& new_touchscreen);

  // Retrieve current gamepad data.
  void SampleGamepads(blink::WebGamepads* data);

  // Called by a RenderWidget when it is created or destroyed. This
  // allows the process to know when there are no visible widgets.
  void WidgetCreated();
  void WidgetDestroyed();
  void WidgetHidden();
  void WidgetRestored();

  void AddSharedWorkerRoute(int32 routing_id, IPC::Listener* listener);
  void RemoveSharedWorkerRoute(int32 routing_id);

 private:
  // ChildThread
  virtual bool OnControlMessageReceived(const IPC::Message& msg) OVERRIDE;

  // GpuChannelHostFactory implementation:
  virtual bool IsMainThread() OVERRIDE;
  virtual base::MessageLoop* GetMainLoop() OVERRIDE;
  virtual scoped_refptr<base::MessageLoopProxy> GetIOLoopProxy() OVERRIDE;
  virtual scoped_ptr<base::SharedMemory> AllocateSharedMemory(
      size_t size) OVERRIDE;
  virtual int32 CreateViewCommandBuffer(
      int32 surface_id,
      const GPUCreateCommandBufferConfig& init_params) OVERRIDE;
  virtual void CreateImage(
      gfx::PluginWindowHandle window,
      int32 image_id,
      const CreateImageCallback& callback) OVERRIDE;
  virtual void DeleteImage(int32 image_id, int32 sync_point) OVERRIDE;
  virtual scoped_ptr<gfx::GpuMemoryBuffer> AllocateGpuMemoryBuffer(
      size_t width,
      size_t height,
      unsigned internalformat) OVERRIDE;

  void Init();

  void OnSetZoomLevelForCurrentURL(const std::string& scheme,
                                   const std::string& host,
                                   double zoom_level);
  void OnCreateNewView(const ViewMsg_New_Params& params);
  void OnTransferBitmap(const SkBitmap& bitmap, int resource_id);
  void OnPurgePluginListCache(bool reload_pages);
  void OnNetworkStateChanged(bool online);
  void OnGetAccessibilityTree();
  void OnTempCrashWithData(const GURL& data);
<<<<<<< HEAD
  void OnUpdateTimezone();
=======
  void OnClearWebCache();
>>>>>>> 794c0b5c
  void OnMemoryPressure(
      base::MemoryPressureListener::MemoryPressureLevel memory_pressure_level);
#if defined(OS_ANDROID)
  void OnSetWebKitSharedTimersSuspended(bool suspend);
#endif
#if defined(OS_MACOSX)
  void OnUpdateScrollbarTheme(float initial_button_delay,
                              float autoscroll_button_delay,
                              bool jump_on_track_click,
                              blink::ScrollerStyle preferred_scroller_style,
                              bool redraw);
#endif
  void OnCreateNewSharedWorker(
      const WorkerProcessMsg_CreateWorker_Params& params);

  void IdleHandlerInForegroundTab();

  scoped_ptr<WebGraphicsContext3DCommandBufferImpl> CreateOffscreenContext3d();

  // These objects live solely on the render thread.
  scoped_ptr<AppCacheDispatcher> appcache_dispatcher_;
  scoped_ptr<DomStorageDispatcher> dom_storage_dispatcher_;
  scoped_ptr<IndexedDBDispatcher> main_thread_indexed_db_dispatcher_;
  scoped_ptr<RendererWebKitPlatformSupportImpl> webkit_platform_support_;
  scoped_ptr<EmbeddedWorkerDispatcher> embedded_worker_dispatcher_;

  // Used on the render thread and deleted by WebKit at shutdown.
  blink::WebMediaStreamCenter* media_stream_center_;

  // Used on the renderer and IPC threads.
  scoped_refptr<DBMessageFilter> db_message_filter_;
  scoped_refptr<AudioInputMessageFilter> audio_input_message_filter_;
  scoped_refptr<AudioMessageFilter> audio_message_filter_;
  scoped_refptr<MidiMessageFilter> midi_message_filter_;
#if defined(OS_ANDROID)
  scoped_refptr<RendererDemuxerAndroid> renderer_demuxer_;
#endif
  scoped_refptr<DevToolsAgentFilter> devtools_agent_message_filter_;

  scoped_ptr<MediaStreamDependencyFactory> media_stream_factory_;

  // This is used to communicate to the browser process the status
  // of all the peer connections created in the renderer.
  scoped_ptr<PeerConnectionTracker> peer_connection_tracker_;

  // Dispatches all P2P sockets.
  scoped_refptr<P2PSocketDispatcher> p2p_socket_dispatcher_;

  // Used on the render thread.
  scoped_ptr<VideoCaptureImplManager> vc_manager_;

  // The count of RenderWidgets running through this thread.
  int widget_count_;

  // The count of hidden RenderWidgets running through this thread.
  int hidden_widget_count_;

  // The current value of the idle notification timer delay.
  int64 idle_notification_delay_in_ms_;

  // The number of idle handler calls that skip sending idle notifications.
  int idle_notifications_to_skip_;

  bool suspend_webkit_shared_timer_;
  bool notify_webkit_of_modal_loop_;
  bool webkit_shared_timer_suspended_;

  // The following flag is used to control layout test specific behavior.
  bool layout_test_mode_;

  // Timer that periodically calls IdleHandler.
  base::RepeatingTimer<RenderThreadImpl> idle_timer_;

  // The channel from the renderer process to the GPU process.
  scoped_refptr<GpuChannelHost> gpu_channel_;

  // Cache of variables that are needed on the compositor thread by
  // GpuChannelHostFactory methods.
  scoped_refptr<base::MessageLoopProxy> io_message_loop_proxy_;

  // A lazily initiated thread on which file operations are run.
  scoped_ptr<base::Thread> file_thread_;

  // May be null if overridden by ContentRendererClient.
  scoped_ptr<base::Thread> compositor_thread_;

  // Thread for running multimedia operations (e.g., video decoding).
  scoped_ptr<base::Thread> media_thread_;

  // Will point to appropriate MessageLoopProxy after initialization,
  // regardless of whether |compositor_thread_| is overriden.
  scoped_refptr<base::MessageLoopProxy> compositor_message_loop_proxy_;

  // May be null if unused by the |input_handler_manager_|.
  scoped_refptr<InputEventFilter> input_event_filter_;
  scoped_ptr<InputHandlerManager> input_handler_manager_;
  scoped_refptr<IPC::ForwardingMessageFilter> compositor_output_surface_filter_;

  scoped_refptr<ContextProviderCommandBuffer> offscreen_compositor_contexts_;
  scoped_refptr<ContextProviderCommandBuffer> shared_main_thread_contexts_;

  ObserverList<RenderProcessObserver> observers_;

  scoped_refptr<ContextProviderCommandBuffer> gpu_va_context_provider_;

  scoped_ptr<AudioRendererMixerManager> audio_renderer_mixer_manager_;
  scoped_ptr<media::AudioHardwareConfig> audio_hardware_config_;

  HistogramCustomizer histogram_customizer_;

  scoped_ptr<base::MemoryPressureListener> memory_pressure_listener_;

  scoped_ptr<WebRTCIdentityService> webrtc_identity_service_;

  scoped_ptr<GamepadSharedMemoryReader> gamepad_shared_memory_reader_;

  // TODO(reveman): Allow AllocateGpuMemoryBuffer to be called from
  // multiple threads. Current allocation mechanism for IOSurface
  // backed GpuMemoryBuffers prevent this. crbug.com/325045
  base::ThreadChecker allocate_gpu_memory_buffer_thread_checker_;

  // Compositor settings
  bool is_gpu_rasterization_enabled_;
  bool is_gpu_rasterization_forced_;
  bool is_impl_side_painting_enabled_;
  bool is_low_res_tiling_enabled_;
  bool is_lcd_text_enabled_;
  bool is_map_image_enabled_;

  DISALLOW_COPY_AND_ASSIGN(RenderThreadImpl);
};

}  // namespace content

#endif  // CONTENT_RENDERER_RENDER_THREAD_IMPL_H_<|MERGE_RESOLUTION|>--- conflicted
+++ resolved
@@ -414,11 +414,8 @@
   void OnNetworkStateChanged(bool online);
   void OnGetAccessibilityTree();
   void OnTempCrashWithData(const GURL& data);
-<<<<<<< HEAD
+  void OnClearWebCache();
   void OnUpdateTimezone();
-=======
-  void OnClearWebCache();
->>>>>>> 794c0b5c
   void OnMemoryPressure(
       base::MemoryPressureListener::MemoryPressureLevel memory_pressure_level);
 #if defined(OS_ANDROID)
