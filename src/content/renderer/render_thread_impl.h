// Copyright (c) 2012 The Chromium Authors. All rights reserved.
// Use of this source code is governed by a BSD-style license that can be
// found in the LICENSE file.

#ifndef CONTENT_RENDERER_RENDER_THREAD_IMPL_H_
#define CONTENT_RENDERER_RENDER_THREAD_IMPL_H_

#include <set>
#include <string>
#include <vector>

#include "base/cancelable_callback.h"
#include "base/memory/memory_pressure_listener.h"
#include "base/memory/ref_counted.h"
#include "base/metrics/user_metrics_action.h"
#include "base/observer_list.h"
#include "base/strings/string16.h"
#include "base/threading/thread_checker.h"
#include "base/timer/timer.h"
#include "build/build_config.h"
#include "content/child/child_thread_impl.h"
#include "content/common/content_export.h"
#include "content/common/frame_replication_state.h"
#include "content/common/gpu/client/gpu_channel_host.h"
#include "content/common/gpu/gpu_result_codes.h"
#include "content/public/renderer/render_thread.h"
#include "content/renderer/gpu/compositor_dependencies.h"
#include "net/base/network_change_notifier.h"
#include "third_party/WebKit/public/platform/WebConnectionType.h"
#include "ui/gfx/native_widget_types.h"

#if defined(OS_MACOSX)
#include "third_party/WebKit/public/web/mac/WebScrollbarTheme.h"
#endif

class GrContext;
class SkBitmap;
struct FrameMsg_NewFrame_Params;
struct ViewMsg_New_Params;
struct ViewMsg_UpdateScrollbarTheme_Params;
struct WorkerProcessMsg_CreateWorker_Params;

namespace blink {
class WebGamepads;
class WebGraphicsContext3D;
class WebMediaStreamCenter;
class WebMediaStreamCenterClient;
}

namespace base {
class SingleThreadTaskRunner;
class Thread;
}

namespace cc {
class ContextProvider;
class TaskGraphRunner;
}

namespace cc_blink {
class ContextProviderWebContext;
}

namespace IPC {
class MessageFilter;
}

namespace media {
class AudioHardwareConfig;
class GpuVideoAcceleratorFactories;
}

namespace scheduler {
class RendererScheduler;
}

namespace v8 {
class Extension;
}

namespace content {

class AppCacheDispatcher;
class AecDumpMessageFilter;
class AudioInputMessageFilter;
class AudioMessageFilter;
class AudioRendererMixerManager;
class BrowserPluginManager;
class CacheStorageDispatcher;
class CompositorForwardingMessageFilter;
class ContextProviderCommandBuffer;
class DBMessageFilter;
class DevToolsAgentFilter;
class DomStorageDispatcher;
class EmbeddedWorkerDispatcher;
class GpuChannelHost;
class IndexedDBDispatcher;
class InputHandlerManager;
class MediaStreamCenter;
class MemoryObserver;
class MidiMessageFilter;
class NetInfoDispatcher;
class P2PSocketDispatcher;
class PeerConnectionDependencyFactory;
class PeerConnectionTracker;
class RasterWorkerPool;
class RenderProcessObserver;
class RendererBlinkPlatformImpl;
class RendererDemuxerAndroid;
class ResourceDispatchThrottler;
class ResourceSchedulingFilter;
class V8SamplingProfiler;
class VideoCaptureImplManager;
class WebGraphicsContext3DCommandBufferImpl;
class WebRTCIdentityService;

#if defined(COMPILER_MSVC)
// See explanation for other RenderViewHostImpl which is the same issue.
#pragma warning(push)
#pragma warning(disable: 4250)
#endif

// The RenderThreadImpl class represents a background thread where RenderView
// instances live.  The RenderThread supports an API that is used by its
// consumer to talk indirectly to the RenderViews and supporting objects.
// Likewise, it provides an API for the RenderViews to talk back to the main
// process (i.e., their corresponding WebContentsImpl).
//
// Most of the communication occurs in the form of IPC messages.  They are
// routed to the RenderThread according to the routing IDs of the messages.
// The routing IDs correspond to RenderView instances.
class CONTENT_EXPORT RenderThreadImpl
    : public RenderThread,
      public ChildThreadImpl,
      public GpuChannelHostFactory,
      NON_EXPORTED_BASE(public CompositorDependencies) {
 public:
  static RenderThreadImpl* current();

  explicit RenderThreadImpl(const InProcessChildThreadParams& params);
  explicit RenderThreadImpl(scoped_ptr<base::MessageLoop> main_message_loop);
  ~RenderThreadImpl() override;
  void Shutdown() override;

  // When initializing WebKit, ensure that any schemes needed for the content
  // module are registered properly.  Static to allow sharing with tests.
  static void RegisterSchemes();

  // Notify V8 that the date/time configuration of the system might have
  // changed.
  static void NotifyTimezoneChange();

  // RenderThread implementation:
  bool Send(IPC::Message* msg) override;
  scoped_refptr<base::SingleThreadTaskRunner> GetTaskRunner() override;
  IPC::SyncChannel* GetChannel() override;
  std::string GetLocale() override;
  IPC::SyncMessageFilter* GetSyncMessageFilter() override;
  scoped_refptr<base::SingleThreadTaskRunner> GetIOMessageLoopProxy() override;
  void AddRoute(int32 routing_id, IPC::Listener* listener) override;
  void RemoveRoute(int32 routing_id) override;
  int GenerateRoutingID() override;
  void AddFilter(IPC::MessageFilter* filter) override;
  void RemoveFilter(IPC::MessageFilter* filter) override;
  void AddObserver(RenderProcessObserver* observer) override;
  void RemoveObserver(RenderProcessObserver* observer) override;
  void SetResourceDispatcherDelegate(
      ResourceDispatcherDelegate* delegate) override;
  void EnsureWebKitInitialized() override;
  void RecordAction(const base::UserMetricsAction& action) override;
  void RecordComputedAction(const std::string& action) override;
  scoped_ptr<base::SharedMemory> HostAllocateSharedMemoryBuffer(
      size_t buffer_size) override;
  cc::SharedBitmapManager* GetSharedBitmapManager() override;
  void RegisterExtension(v8::Extension* extension) override;
  void ScheduleIdleHandler(int64 initial_delay_ms) override;
  void IdleHandler() override;
  int64 GetIdleNotificationDelayInMs() const override;
  void SetIdleNotificationDelayInMs(
      int64 idle_notification_delay_in_ms) override;
  void UpdateHistograms(int sequence_number) override;
  int PostTaskToAllWebWorkers(const base::Closure& closure) override;
  bool ResolveProxy(const GURL& url, std::string* proxy_list) override;
  base::WaitableEvent* GetShutdownEvent() override;
  ServiceRegistry* GetServiceRegistry() override;

  // CompositorDependencies implementation.
  bool IsGpuRasterizationForced() override;
  bool IsGpuRasterizationEnabled() override;
  int GetGpuRasterizationMSAASampleCount() override;
  bool IsLcdTextEnabled() override;
  bool IsDistanceFieldTextEnabled() override;
  bool IsZeroCopyEnabled() override;
  bool IsOneCopyEnabled() override;
  bool IsElasticOverscrollEnabled() override;
  uint32 GetImageTextureTarget() override;
  scoped_refptr<base::SingleThreadTaskRunner>
  GetCompositorMainThreadTaskRunner() override;
  scoped_refptr<base::SingleThreadTaskRunner>
  GetCompositorImplThreadTaskRunner() override;
  gpu::GpuMemoryBufferManager* GetGpuMemoryBufferManager() override;
  scheduler::RendererScheduler* GetRendererScheduler() override;
  cc::ContextProvider* GetSharedMainThreadContextProvider() override;
  scoped_ptr<cc::BeginFrameSource> CreateExternalBeginFrameSource(
      int routing_id) override;
  cc::TaskGraphRunner* GetTaskGraphRunner() override;
  bool IsGatherPixelRefsEnabled() override;

  // Synchronously establish a channel to the GPU plugin if not previously
  // established or if it has been lost (for example if the GPU plugin crashed).
  // If there is a pending asynchronous request, it will be completed by the
  // time this routine returns.
  GpuChannelHost* EstablishGpuChannelSync(CauseForGpuLaunch);


  // This method modifies how the next message is sent.  Normally, when sending
  // a synchronous message that runs a nested message loop, we need to suspend
  // callbacks into WebKit.  This involves disabling timers and deferring
  // resource loads.  However, there are exceptions when we need to customize
  // the behavior.
  void DoNotNotifyWebKitOfModalLoop();

  // True if we are running layout tests. This currently disables forwarding
  // various status messages to the console, skips network error pages, and
  // short circuits size update and focus events.
  bool layout_test_mode() const {
    return layout_test_mode_;
  }
  void set_layout_test_mode(bool layout_test_mode) {
    layout_test_mode_ = layout_test_mode;
  }

  RendererBlinkPlatformImpl* blink_platform_impl() const {
    DCHECK(blink_platform_impl_);
    return blink_platform_impl_.get();
  }

  CompositorForwardingMessageFilter* compositor_message_filter() const {
    return compositor_message_filter_.get();
  }

  InputHandlerManager* input_handler_manager() const {
    return input_handler_manager_.get();
  }

  // Will be null if threaded compositing has not been enabled.
  scoped_refptr<base::SingleThreadTaskRunner> compositor_task_runner() const {
    return compositor_task_runner_;
  }

  AppCacheDispatcher* appcache_dispatcher() const {
    return appcache_dispatcher_.get();
  }

  DomStorageDispatcher* dom_storage_dispatcher() const {
    return dom_storage_dispatcher_.get();
  }

  EmbeddedWorkerDispatcher* embedded_worker_dispatcher() const {
    return embedded_worker_dispatcher_.get();
  }

  AudioInputMessageFilter* audio_input_message_filter() {
    return audio_input_message_filter_.get();
  }

  AudioMessageFilter* audio_message_filter() {
    return audio_message_filter_.get();
  }

  MidiMessageFilter* midi_message_filter() {
    return midi_message_filter_.get();
  }

#if defined(OS_ANDROID)
  RendererDemuxerAndroid* renderer_demuxer() {
    return renderer_demuxer_.get();
  }
#endif

  // Creates the embedder implementation of WebMediaStreamCenter.
  // The resulting object is owned by WebKit and deleted by WebKit at tear-down.
  blink::WebMediaStreamCenter* CreateMediaStreamCenter(
      blink::WebMediaStreamCenterClient* client);

  BrowserPluginManager* browser_plugin_manager() const {
    return browser_plugin_manager_.get();
  }

#if defined(ENABLE_WEBRTC)
  // Returns a factory used for creating RTC PeerConnection objects.
  PeerConnectionDependencyFactory* GetPeerConnectionDependencyFactory();

  PeerConnectionTracker* peer_connection_tracker() {
    return peer_connection_tracker_.get();
  }

  // Current P2PSocketDispatcher. Set to NULL if P2P API is disabled.
  P2PSocketDispatcher* p2p_socket_dispatcher() {
    return p2p_socket_dispatcher_.get();
  }
#endif

  VideoCaptureImplManager* video_capture_impl_manager() const {
    return vc_manager_.get();
  }

  // Get the GPU channel. Returns NULL if the channel is not established or
  // has been lost.
  GpuChannelHost* GetGpuChannel();

  // Returns a SingleThreadTaskRunner instance corresponding to the message loop
  // of the thread on which file operations should be run. Must be called
  // on the renderer's main thread.
  scoped_refptr<base::SingleThreadTaskRunner> GetFileThreadMessageLoopProxy();

  // Returns a SingleThreadTaskRunner instance corresponding to the message loop
  // of the thread on which media operations should be run. Must be called
  // on the renderer's main thread.
  scoped_refptr<base::SingleThreadTaskRunner> GetMediaThreadTaskRunner();

  // A SequencedTaskRunner instance that runs tasks on the raster worker pool.
  base::SequencedTaskRunner* GetWorkerSequencedTaskRunner();

  // Causes the idle handler to skip sending idle notifications
  // on the two next scheduled calls, so idle notifications are
  // not sent for at least one notification delay.
  void PostponeIdleNotification();

  scoped_refptr<media::GpuVideoAcceleratorFactories> GetGpuFactories();

  scoped_refptr<cc_blink::ContextProviderWebContext>
  SharedMainThreadContextProvider();

  // AudioRendererMixerManager instance which manages renderer side mixer
  // instances shared based on configured audio parameters.  Lazily created on
  // first call.
  AudioRendererMixerManager* GetAudioRendererMixerManager();

  // AudioHardwareConfig contains audio hardware configuration for
  // renderer side clients.  Creation requires a synchronous IPC call so it is
  // lazily created on the first call.
  media::AudioHardwareConfig* GetAudioHardwareConfig();

#if defined(OS_WIN)
  void PreCacheFontCharacters(const LOGFONT& log_font,
                              const base::string16& str);
#endif

#if defined(ENABLE_WEBRTC)
  WebRTCIdentityService* get_webrtc_identity_service() {
    return webrtc_identity_service_.get();
  }
#endif

  // For producing custom V8 histograms. Custom histograms are produced if all
  // RenderViews share the same host, and the host is in the pre-specified set
  // of hosts we want to produce custom diagrams for. The name for a custom
  // diagram is the name of the corresponding generic diagram plus a
  // host-specific suffix.
  class CONTENT_EXPORT HistogramCustomizer {
   public:
    HistogramCustomizer();
    ~HistogramCustomizer();

    // Called when a top frame of a RenderView navigates. This function updates
    // RenderThreadImpl's information about whether all RenderViews are
    // displaying a page from the same host. |host| is the host where a
    // RenderView navigated, and |view_count| is the number of RenderViews in
    // this process.
    void RenderViewNavigatedToHost(const std::string& host, size_t view_count);

    // Used for customizing some histograms if all RenderViews share the same
    // host. Returns the current custom histogram name to use for
    // |histogram_name|, or |histogram_name| if it shouldn't be customized.
    std::string ConvertToCustomHistogramName(const char* histogram_name) const;

   private:
    friend class RenderThreadImplUnittest;

    // Used for updating the information on which is the common host which all
    // RenderView's share (if any). If there is no common host, this function is
    // called with an empty string.
    void SetCommonHost(const std::string& host);

    // The current common host of the RenderViews; empty string if there is no
    // common host.
    std::string common_host_;
    // The corresponding suffix.
    std::string common_host_histogram_suffix_;
    // Set of histograms for which we want to produce a custom histogram if
    // possible.
    std::set<std::string> custom_histograms_;

    DISALLOW_COPY_AND_ASSIGN(HistogramCustomizer);
  };

  HistogramCustomizer* histogram_customizer() {
    return &histogram_customizer_;
  }

  // Retrieve current gamepad data.
  void SampleGamepads(blink::WebGamepads* data);

  // Called by a RenderWidget when it is created or destroyed. This
  // allows the process to know when there are no visible widgets.
  void WidgetCreated();
  // Note: A widget must not be hidden when it is destroyed - ensure that
  // WidgetRestored is called before WidgetDestroyed for any hidden widget.
  void WidgetDestroyed();
  void WidgetHidden();
  void WidgetRestored();

  void AddEmbeddedWorkerRoute(int32 routing_id, IPC::Listener* listener);
  void RemoveEmbeddedWorkerRoute(int32 routing_id);

  void RegisterPendingRenderFrameConnect(
      int routing_id,
      mojo::InterfaceRequest<mojo::ServiceProvider> services,
      mojo::ServiceProviderPtr exposed_services);

 protected:
  virtual void SetResourceDispatchTaskQueue(
    const scoped_refptr<base::SingleThreadTaskRunner>& resource_task_queue);

 private:
  // ChildThread
  bool OnControlMessageReceived(const IPC::Message& msg) override;

  // GpuChannelHostFactory implementation:
  bool IsMainThread() override;
  scoped_refptr<base::SingleThreadTaskRunner> GetIOThreadTaskRunner() override;
  scoped_ptr<base::SharedMemory> AllocateSharedMemory(size_t size) override;
  CreateCommandBufferResult CreateViewCommandBuffer(
      int32 surface_id,
      const GPUCreateCommandBufferConfig& init_params,
      int32 route_id) override;

  void Init();

  void OnCreateNewFrame(FrameMsg_NewFrame_Params params);
  void OnCreateNewFrameProxy(int routing_id,
                             int parent_routing_id,
                             int render_view_routing_id,
                             const FrameReplicationState& replicated_state);
  void OnSetZoomLevelForCurrentURL(const std::string& scheme,
                                   const std::string& host,
                                   double zoom_level);
  void OnCreateNewView(const ViewMsg_New_Params& params);
  void OnTransferBitmap(const SkBitmap& bitmap, int resource_id);
#if defined(ENABLE_PLUGINS)
  void OnPurgePluginListCache(bool reload_pages);
#endif
  void OnNetworkTypeChanged(net::NetworkChangeNotifier::ConnectionType type);
  void OnGetAccessibilityTree();
<<<<<<< HEAD
=======
  void OnTempCrashWithData(const GURL& data);
  void OnClearWebCache();
>>>>>>> b23d14d8
  void OnUpdateTimezone(const std::string& zoneId);
  void OnMemoryPressure(
      base::MemoryPressureListener::MemoryPressureLevel memory_pressure_level);
#if defined(OS_ANDROID)
  void OnSetWebKitSharedTimersSuspended(bool suspend);
#endif
#if defined(OS_MACOSX)
  void OnUpdateScrollbarTheme(
      const ViewMsg_UpdateScrollbarTheme_Params& params);
#endif
  void OnCreateNewSharedWorker(
      const WorkerProcessMsg_CreateWorker_Params& params);
  bool RendererIsHidden() const;
  void OnRendererHidden();
  void OnRendererVisible();

  void ReleaseFreeMemory();

  scoped_ptr<WebGraphicsContext3DCommandBufferImpl> CreateOffscreenContext3d();

  // These objects live solely on the render thread.
  scoped_ptr<AppCacheDispatcher> appcache_dispatcher_;
  scoped_ptr<DomStorageDispatcher> dom_storage_dispatcher_;
  scoped_ptr<IndexedDBDispatcher> main_thread_indexed_db_dispatcher_;
  scoped_ptr<scheduler::RendererScheduler> renderer_scheduler_;
  scoped_ptr<RendererBlinkPlatformImpl> blink_platform_impl_;
  scoped_ptr<ResourceDispatchThrottler> resource_dispatch_throttler_;
  scoped_ptr<CacheStorageDispatcher> main_thread_cache_storage_dispatcher_;
  scoped_ptr<EmbeddedWorkerDispatcher> embedded_worker_dispatcher_;

  // Used on the render thread and deleted by WebKit at shutdown.
  blink::WebMediaStreamCenter* media_stream_center_;

  // Used on the renderer and IPC threads.
  scoped_refptr<DBMessageFilter> db_message_filter_;
  scoped_refptr<AudioInputMessageFilter> audio_input_message_filter_;
  scoped_refptr<AudioMessageFilter> audio_message_filter_;
  scoped_refptr<MidiMessageFilter> midi_message_filter_;
#if defined(OS_ANDROID)
  scoped_refptr<RendererDemuxerAndroid> renderer_demuxer_;
#endif
  scoped_refptr<DevToolsAgentFilter> devtools_agent_message_filter_;
  scoped_ptr<V8SamplingProfiler> v8_sampling_profiler_;

  scoped_ptr<BrowserPluginManager> browser_plugin_manager_;

#if defined(ENABLE_WEBRTC)
  scoped_ptr<PeerConnectionDependencyFactory> peer_connection_factory_;

  // This is used to communicate to the browser process the status
  // of all the peer connections created in the renderer.
  scoped_ptr<PeerConnectionTracker> peer_connection_tracker_;

  // Dispatches all P2P sockets.
  scoped_refptr<P2PSocketDispatcher> p2p_socket_dispatcher_;
#endif

  // Used on the render thread.
  scoped_ptr<VideoCaptureImplManager> vc_manager_;

  // Used for communicating registering AEC dump consumers with the browser and
  // receving AEC dump file handles when AEC dump is enabled. An AEC dump is
  // diagnostic audio data for WebRTC stored locally when enabled by the user in
  // chrome://webrtc-internals.
  scoped_refptr<AecDumpMessageFilter> aec_dump_message_filter_;

  // The count of RenderWidgets running through this thread.
  int widget_count_;

  // The count of hidden RenderWidgets running through this thread.
  int hidden_widget_count_;

  // The current value of the idle notification timer delay.
  int64 idle_notification_delay_in_ms_;

  // The number of idle handler calls that skip sending idle notifications.
  int idle_notifications_to_skip_;

  bool notify_webkit_of_modal_loop_;
  bool webkit_shared_timer_suspended_;

  // The following flag is used to control layout test specific behavior.
  bool layout_test_mode_;

  // Timer that periodically calls IdleHandler.
  base::RepeatingTimer<RenderThreadImpl> idle_timer_;

  // The channel from the renderer process to the GPU process.
  scoped_refptr<GpuChannelHost> gpu_channel_;

  // Cache of variables that are needed on the compositor thread by
  // GpuChannelHostFactory methods.
  scoped_refptr<base::SingleThreadTaskRunner> io_thread_task_runner_;

  // The message loop of the renderer main thread.
  // This message loop should be destructed before the RenderThreadImpl
  // shuts down Blink.
  scoped_ptr<base::MessageLoop> main_message_loop_;

  // A lazily initiated thread on which file operations are run.
  scoped_ptr<base::Thread> file_thread_;

  // May be null if overridden by ContentRendererClient.
  scoped_ptr<base::Thread> compositor_thread_;

  // Thread for running multimedia operations (e.g., video decoding).
  scoped_ptr<base::Thread> media_thread_;

  // Will point to appropriate task runner after initialization,
  // regardless of whether |compositor_thread_| is overriden.
  scoped_refptr<base::SingleThreadTaskRunner> compositor_task_runner_;

  // Pool of workers used for raster operations (e.g., tile rasterization).
  scoped_refptr<RasterWorkerPool> raster_worker_pool_;

  base::CancelableCallback<void(const IPC::Message&)> main_input_callback_;
  scoped_refptr<IPC::MessageFilter> input_event_filter_;
  scoped_ptr<InputHandlerManager> input_handler_manager_;
  scoped_refptr<CompositorForwardingMessageFilter> compositor_message_filter_;

  scoped_refptr<cc_blink::ContextProviderWebContext>
      shared_main_thread_contexts_;

  base::ObserverList<RenderProcessObserver> observers_;

  scoped_refptr<ContextProviderCommandBuffer> gpu_va_context_provider_;

  scoped_ptr<AudioRendererMixerManager> audio_renderer_mixer_manager_;
  scoped_ptr<media::AudioHardwareConfig> audio_hardware_config_;

  HistogramCustomizer histogram_customizer_;

  scoped_ptr<base::MemoryPressureListener> memory_pressure_listener_;

#if defined(ENABLE_WEBRTC)
  scoped_ptr<WebRTCIdentityService> webrtc_identity_service_;
#endif

  scoped_ptr<MemoryObserver> memory_observer_;

  scoped_refptr<base::SingleThreadTaskRunner>
      main_thread_compositor_task_runner_;

  scoped_refptr<ResourceSchedulingFilter> resource_scheduling_filter_;

  // Compositor settings.
  bool is_gpu_rasterization_enabled_;
  bool is_gpu_rasterization_forced_;
  int gpu_rasterization_msaa_sample_count_;
  bool is_lcd_text_enabled_;
  bool is_distance_field_text_enabled_;
  bool is_zero_copy_enabled_;
  bool is_one_copy_enabled_;
  bool is_elastic_overscroll_enabled_;
  unsigned use_image_texture_target_;
  bool is_gather_pixel_refs_enabled_;

  class PendingRenderFrameConnect
      : public base::RefCounted<PendingRenderFrameConnect>,
        public mojo::ErrorHandler {
   public:
    PendingRenderFrameConnect(
        int routing_id,
        mojo::InterfaceRequest<mojo::ServiceProvider> services,
        mojo::ServiceProviderPtr exposed_services);

    mojo::InterfaceRequest<mojo::ServiceProvider>& services() {
      return services_;
    }

    mojo::ServiceProviderPtr& exposed_services() { return exposed_services_; }

   private:
    friend class base::RefCounted<PendingRenderFrameConnect>;

    ~PendingRenderFrameConnect() override;

    void OnConnectionError() override;

    int routing_id_;
    mojo::InterfaceRequest<mojo::ServiceProvider> services_;
    mojo::ServiceProviderPtr exposed_services_;
  };

  typedef std::map<int, scoped_refptr<PendingRenderFrameConnect>>
      PendingRenderFrameConnectMap;
  PendingRenderFrameConnectMap pending_render_frame_connects_;

  DISALLOW_COPY_AND_ASSIGN(RenderThreadImpl);
};

#if defined(COMPILER_MSVC)
#pragma warning(pop)
#endif

}  // namespace content

#endif  // CONTENT_RENDERER_RENDER_THREAD_IMPL_H_<|MERGE_RESOLUTION|>--- conflicted
+++ resolved
@@ -453,11 +453,7 @@
 #endif
   void OnNetworkTypeChanged(net::NetworkChangeNotifier::ConnectionType type);
   void OnGetAccessibilityTree();
-<<<<<<< HEAD
-=======
-  void OnTempCrashWithData(const GURL& data);
   void OnClearWebCache();
->>>>>>> b23d14d8
   void OnUpdateTimezone(const std::string& zoneId);
   void OnMemoryPressure(
       base::MemoryPressureListener::MemoryPressureLevel memory_pressure_level);
