--- conflicted
+++ resolved
@@ -142,10 +142,6 @@
 
 void DevToolsAgent::setTraceEventCallback(TraceEventCallback cb) {
   TraceLog* trace_log = TraceLog::GetInstance();
-<<<<<<< HEAD
-  trace_log->SetEventCallback(cb ? TraceEventCallbackWrapper : 0);
-=======
->>>>>>> 8c15b39e
   base::subtle::NoBarrier_Store(&event_callback_,
                                 reinterpret_cast<base::subtle::AtomicWord>(cb));
   if (!!cb) {
@@ -179,26 +175,6 @@
   }
 }
 
-<<<<<<< HEAD
-void DevToolsAgent::TraceEventCallbackWrapper(
-    base::TimeTicks timestamp,
-    char phase,
-    const unsigned char* category_group_enabled,
-    const char* name,
-    unsigned long long id,
-    int num_args,
-    const char* const arg_names[],
-    const unsigned char arg_types[],
-    const unsigned long long arg_values[],
-    unsigned char flags) {
-  TraceEventCallback callback =
-      reinterpret_cast<TraceEventCallback>(
-          base::subtle::NoBarrier_Load(&event_callback_));
-  if (callback) {
-    double timestamp_seconds = (timestamp - base::TimeTicks()).InSecondsF();
-    callback(phase, category_group_enabled, name, id, num_args,
-             arg_names, arg_types, arg_values, flags, timestamp_seconds);
-=======
 void DevToolsAgent::startGPUEventsRecording() {
   GpuChannelHost* gpu_channel_host =
       RenderThreadImpl::current()->GetGpuChannel();
@@ -232,27 +208,17 @@
     WebDevToolsAgent::GPUEvent event(task.timestamp, task.phase, task.foreign,
         static_cast<size_t>(task.used_gpu_memory_bytes));
     web_agent->processGPUEvent(event);
->>>>>>> 8c15b39e
   }
 }
 
 void DevToolsAgent::enableDeviceEmulation(
-<<<<<<< HEAD
-    const WebKit::WebSize& device_size,
-    const WebKit::WebRect& view_rect,
-=======
     const blink::WebRect& device_rect,
     const blink::WebRect& view_rect,
->>>>>>> 8c15b39e
     float device_scale_factor,
     bool fit_to_view) {
   RenderViewImpl* impl = static_cast<RenderViewImpl*>(render_view());
   impl->webview()->settings()->setForceCompositingMode(true);
-<<<<<<< HEAD
-  impl->EnableScreenMetricsEmulation(gfx::Size(device_size),
-=======
   impl->EnableScreenMetricsEmulation(gfx::Rect(device_rect),
->>>>>>> 8c15b39e
       gfx::Rect(view_rect), device_scale_factor, fit_to_view);
 }
 
