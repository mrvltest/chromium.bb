// Copyright 2015 The Chromium Authors. All rights reserved.
// Use of this source code is governed by a BSD-style license that can be
// found in the LICENSE file.

#include "content/renderer/input/render_widget_input_handler.h"

#include <stddef.h>
#include <stdint.h>
#include <utility>

#include "base/auto_reset.h"
#include "base/command_line.h"
#include "base/metrics/histogram_macros.h"
#include "base/trace_event/trace_event_synthetic_delay.h"
#include "build/build_config.h"
#include "cc/trees/swap_promise_monitor.h"
#include "components/scheduler/renderer/renderer_scheduler.h"
#include "content/common/input/input_event_ack.h"
#include "content/common/input/input_event_ack_state.h"
#include "content/common/input/web_input_event_traits.h"
#include "content/public/common/content_switches.h"
#include "content/renderer/gpu/render_widget_compositor.h"
#include "content/renderer/ime_event_guard.h"
#include "content/renderer/input/render_widget_input_handler_delegate.h"
#include "content/renderer/render_thread_impl.h"
#include "content/renderer/render_widget.h"
#include "third_party/WebKit/public/platform/WebFloatPoint.h"
#include "third_party/WebKit/public/platform/WebFloatSize.h"
#include "ui/events/latency_info.h"
#include "ui/gfx/geometry/point_conversions.h"

#if defined(OS_ANDROID)
#include <android/keycodes.h>
#endif

using blink::WebFloatPoint;
using blink::WebFloatSize;
using blink::WebGestureEvent;
using blink::WebInputEvent;
using blink::WebInputEventResult;
using blink::WebKeyboardEvent;
using blink::WebMouseEvent;
using blink::WebMouseWheelEvent;
using blink::WebTouchEvent;
using blink::WebTouchPoint;

namespace content {

namespace {

// TODO(brianderson): Replace the hard-coded threshold with a fraction of
// the BeginMainFrame interval.
// 4166us will allow 1/4 of a 60Hz interval or 1/2 of a 120Hz interval to
// be spent in input hanlders before input starts getting throttled.
static int kInputHandlingTimeThrottlingThresholdMicroseconds = 4166;

int64_t GetEventLatencyMicros(double event_timestamp, base::TimeTicks now) {
  return (now - base::TimeDelta::FromSecondsD(event_timestamp))
      .ToInternalValue();
}

void LogInputEventLatencyUmaImpl(WebInputEvent::Type event_type,
                                 double event_timestamp,
                                 base::TimeTicks now) {
  UMA_HISTOGRAM_CUSTOM_COUNTS("Event.AggregatedLatency.Renderer2",
                              GetEventLatencyMicros(event_timestamp, now), 1,
                              10000000, 100);

#define CASE_TYPE(t)                                                         \
  case WebInputEvent::t:                                                     \
    UMA_HISTOGRAM_CUSTOM_COUNTS("Event.Latency.Renderer2." #t,               \
                                GetEventLatencyMicros(event_timestamp, now), \
                                1, 10000000, 100);                           \
    break;

  switch (event_type) {
    CASE_TYPE(Undefined);
    CASE_TYPE(MouseDown);
    CASE_TYPE(MouseUp);
    CASE_TYPE(MouseMove);
    CASE_TYPE(MouseEnter);
    CASE_TYPE(MouseLeave);
    CASE_TYPE(ContextMenu);
    CASE_TYPE(MouseWheel);
    CASE_TYPE(RawKeyDown);
    CASE_TYPE(KeyDown);
    CASE_TYPE(KeyUp);
    CASE_TYPE(Char);
    CASE_TYPE(GestureScrollBegin);
    CASE_TYPE(GestureScrollEnd);
    CASE_TYPE(GestureScrollUpdate);
    CASE_TYPE(GestureFlingStart);
    CASE_TYPE(GestureFlingCancel);
    CASE_TYPE(GestureShowPress);
    CASE_TYPE(GestureTap);
    CASE_TYPE(GestureTapUnconfirmed);
    CASE_TYPE(GestureTapDown);
    CASE_TYPE(GestureTapCancel);
    CASE_TYPE(GestureDoubleTap);
    CASE_TYPE(GestureTwoFingerTap);
    CASE_TYPE(GestureLongPress);
    CASE_TYPE(GestureLongTap);
    CASE_TYPE(GesturePinchBegin);
    CASE_TYPE(GesturePinchEnd);
    CASE_TYPE(GesturePinchUpdate);
    CASE_TYPE(TouchStart);
    CASE_TYPE(TouchMove);
    CASE_TYPE(TouchEnd);
    CASE_TYPE(TouchCancel);
    default:
      // Must include default to let blink::WebInputEvent add new event types
      // before they're added here.
      DLOG(WARNING) << "Unhandled WebInputEvent type: " << event_type;
      break;
  }

#undef CASE_TYPE
}

void LogInputEventLatencyUma(const WebInputEvent& event,
                             base::TimeTicks now,
                             const ui::LatencyInfo& latency_info) {
  LogInputEventLatencyUmaImpl(event.type, event.timeStampSeconds, now);
  for (size_t i = 0; i < latency_info.coalesced_events_size(); i++) {
    LogInputEventLatencyUmaImpl(
        event.type, latency_info.timestamps_of_coalesced_events()[i], now);
  }
}

void LogPassiveLatency(int64_t latency) {
  UMA_HISTOGRAM_CUSTOM_COUNTS("Event.PassiveListeners.Latency", latency, 1,
                              10000000, 100);
}

void LogPassiveEventListenersUma(WebInputEventResult result,
                                 bool non_blocking,
                                 bool cancelable,
                                 double event_timestamp,
                                 const ui::LatencyInfo& latency_info) {
  enum {
    PASSIVE_LISTENER_UMA_ENUM_PASSIVE,
    PASSIVE_LISTENER_UMA_ENUM_UNCANCELABLE,
    PASSIVE_LISTENER_UMA_ENUM_SUPPRESSED,
    PASSIVE_LISTENER_UMA_ENUM_CANCELABLE,
    PASSIVE_LISTENER_UMA_ENUM_CANCELABLE_AND_CANCELED,
    PASSIVE_LISTENER_UMA_ENUM_COUNT
  };

  int enum_value;
  if (non_blocking)
    enum_value = PASSIVE_LISTENER_UMA_ENUM_PASSIVE;
  else if (!cancelable)
    enum_value = PASSIVE_LISTENER_UMA_ENUM_UNCANCELABLE;
  else if (result == WebInputEventResult::HandledApplication)
    enum_value = PASSIVE_LISTENER_UMA_ENUM_CANCELABLE_AND_CANCELED;
  else if (result == WebInputEventResult::HandledSuppressed)
    enum_value = PASSIVE_LISTENER_UMA_ENUM_SUPPRESSED;
  else
    enum_value = PASSIVE_LISTENER_UMA_ENUM_CANCELABLE;

  UMA_HISTOGRAM_ENUMERATION("Event.PassiveListeners", enum_value,
                            PASSIVE_LISTENER_UMA_ENUM_COUNT);

  if (enum_value == PASSIVE_LISTENER_UMA_ENUM_CANCELABLE &&
      base::TimeTicks::IsHighResolution()) {
    base::TimeTicks now = base::TimeTicks::Now();
    LogPassiveLatency(GetEventLatencyMicros(event_timestamp, now));
    for (size_t i = 0; i < latency_info.coalesced_events_size(); i++)
      LogPassiveLatency(GetEventLatencyMicros(
          latency_info.timestamps_of_coalesced_events()[i], now));
  }
}

}  // namespace

RenderWidgetInputHandler::RenderWidgetInputHandler(
    RenderWidgetInputHandlerDelegate* delegate,
    RenderWidget* widget)
    : delegate_(delegate),
      widget_(widget),
      handling_input_event_(false),
      handling_event_overscroll_(nullptr),
      handling_event_type_(WebInputEvent::Undefined),
      context_menu_source_type_(ui::MENU_SOURCE_MOUSE),
      suppress_next_char_events_(false),
      ignore_ack_for_mouse_move_from_debugger_(false) {
  DCHECK(delegate);
  DCHECK(widget);
  delegate->SetInputHandler(this);
}

RenderWidgetInputHandler::~RenderWidgetInputHandler() {}

void RenderWidgetInputHandler::HandleInputEvent(
    const WebInputEvent& input_event,
    const ui::LatencyInfo& latency_info,
    InputEventDispatchType dispatch_type) {
  base::AutoReset<bool> handling_input_event_resetter(&handling_input_event_,
                                                      true);
  base::AutoReset<WebInputEvent::Type> handling_event_type_resetter(
      &handling_event_type_, input_event.type);

  // Calls into |didOverscroll()| while handling this event will populate
  // |event_overscroll|, which in turn will be bundled with the event ack.
  scoped_ptr<DidOverscrollParams> event_overscroll;
  base::AutoReset<scoped_ptr<DidOverscrollParams>*>
      handling_event_overscroll_resetter(&handling_event_overscroll_,
                                         &event_overscroll);

#if defined(OS_ANDROID)
  bool from_ime = false;

  // For most keyboard events, we want the change source to be FROM_IME because
  // we don't need to update IME states in ReplicaInputConnection.
  if (!widget_->IsUsingImeThread() &&
      WebInputEvent::isKeyboardEventType(input_event.type)) {
    const WebKeyboardEvent& key_event =
        *static_cast<const WebKeyboardEvent*>(&input_event);
    // TODO(changwan): this if-condition is a stop-gap solution to update IME
    // states in ReplicaInputConnection when using DPAD navigation. This is not
    // a correct solution because InputConnection#getTextBeforeCursor()
    // immediately after InputConnection#sendKeyEvent() will not return the
    // correct value. The correct solution is either redesign the architecture
    // or emulate the DPAD behavior in ReplicaInputConnection, either is
    // non-trivial.
    if (key_event.nativeKeyCode != AKEYCODE_TAB &&
        key_event.nativeKeyCode != AKEYCODE_DPAD_CENTER &&
        key_event.nativeKeyCode != AKEYCODE_DPAD_LEFT &&
        key_event.nativeKeyCode != AKEYCODE_DPAD_RIGHT &&
        key_event.nativeKeyCode != AKEYCODE_DPAD_UP &&
        key_event.nativeKeyCode != AKEYCODE_DPAD_DOWN) {
      from_ime = true;
    }
  }

  ImeEventGuard guard(widget_);
  guard.set_from_ime(from_ime);
#endif

  base::TimeTicks start_time;
  if (base::TimeTicks::IsHighResolution())
    start_time = base::TimeTicks::Now();

  TRACE_EVENT1("renderer,benchmark",
               "RenderWidgetInputHandler::OnHandleInputEvent", "event",
               WebInputEventTraits::GetName(input_event.type));
  TRACE_EVENT_SYNTHETIC_DELAY_BEGIN("blink.HandleInputEvent");
  TRACE_EVENT_WITH_FLOW1("input,benchmark", "LatencyInfo.Flow",
                         TRACE_ID_DONT_MANGLE(latency_info.trace_id()),
                         TRACE_EVENT_FLAG_FLOW_IN | TRACE_EVENT_FLAG_FLOW_OUT,
                         "step", "HandleInputEventMain");

  // If we don't have a high res timer, these metrics won't be accurate enough
  // to be worth collecting. Note that this does introduce some sampling bias.
  if (!start_time.is_null())
    LogInputEventLatencyUma(input_event, start_time, latency_info);

  scoped_ptr<cc::SwapPromiseMonitor> latency_info_swap_promise_monitor;
  ui::LatencyInfo swap_latency_info(latency_info);
  if (widget_->compositor()) {
    latency_info_swap_promise_monitor =
        widget_->compositor()->CreateLatencyInfoSwapPromiseMonitor(
            &swap_latency_info);
  }

  bool prevent_default = false;
  if (WebInputEvent::isMouseEventType(input_event.type)) {
    const WebMouseEvent& mouse_event =
        static_cast<const WebMouseEvent&>(input_event);
    TRACE_EVENT2("renderer", "HandleMouseMove", "x", mouse_event.x, "y",
                 mouse_event.y);
    context_menu_source_type_ = ui::MENU_SOURCE_MOUSE;
    prevent_default = delegate_->WillHandleMouseEvent(mouse_event);
  }

  if (WebInputEvent::isKeyboardEventType(input_event.type)) {
    context_menu_source_type_ = ui::MENU_SOURCE_KEYBOARD;
#if defined(OS_ANDROID)
    // The DPAD_CENTER key on Android has a dual semantic: (1) in the general
    // case it should behave like a select key (i.e. causing a click if a button
    // is focused). However, if a text field is focused (2), its intended
    // behavior is to just show the IME and don't propagate the key.
    // A typical use case is a web form: the DPAD_CENTER should bring up the IME
    // when clicked on an input text field and cause the form submit if clicked
    // when the submit button is focused, but not vice-versa.
    // The UI layer takes care of translating DPAD_CENTER into a RETURN key,
    // but at this point we have to swallow the event for the scenario (2).
    const WebKeyboardEvent& key_event =
        static_cast<const WebKeyboardEvent&>(input_event);
    if (key_event.nativeKeyCode == AKEYCODE_DPAD_CENTER &&
        widget_->GetTextInputType() != ui::TEXT_INPUT_TYPE_NONE) {
      widget_->showImeIfNeeded();
      prevent_default = true;
    }
#endif
  }

  if (WebInputEvent::isGestureEventType(input_event.type)) {
    const WebGestureEvent& gesture_event =
        static_cast<const WebGestureEvent&>(input_event);
    if (input_event.type == WebInputEvent::GestureLongPress) {
      context_menu_source_type_ = ui::MENU_SOURCE_LONG_PRESS;
    } else if (input_event.type == WebInputEvent::GestureLongTap) {
      context_menu_source_type_ = ui::MENU_SOURCE_LONG_TAP;
    } else {
      context_menu_source_type_ = ui::MENU_SOURCE_TOUCH;
    }
    prevent_default =
        prevent_default || delegate_->WillHandleGestureEvent(gesture_event);
  }

  WebInputEventResult processed = prevent_default
                                      ? WebInputEventResult::HandledSuppressed
                                      : WebInputEventResult::NotHandled;
  if (input_event.type != WebInputEvent::Char || !suppress_next_char_events_) {
    suppress_next_char_events_ = false;
    if (processed == WebInputEventResult::NotHandled && widget_->webwidget())
      processed = widget_->webwidget()->handleInputEvent(input_event);
  }

  bool non_blocking =
      dispatch_type == InputEventDispatchType::DISPATCH_TYPE_NON_BLOCKING;
  // TODO(dtapuska): Use the input_event.timeStampSeconds as the start
  // ideally this should be when the event was sent by the compositor to the
  // renderer. crbug.com/565348
  if (input_event.type == WebInputEvent::TouchStart ||
      input_event.type == WebInputEvent::TouchMove ||
      input_event.type == WebInputEvent::TouchEnd) {
    LogPassiveEventListenersUma(
        processed, non_blocking,
        static_cast<const WebTouchEvent&>(input_event).cancelable,
        input_event.timeStampSeconds, latency_info);
  } else if (input_event.type == WebInputEvent::MouseWheel) {
    LogPassiveEventListenersUma(processed, non_blocking, !non_blocking,
                                input_event.timeStampSeconds, latency_info);
  }

  // If this RawKeyDown event corresponds to a browser keyboard shortcut and
  // it's not processed by webkit, then we need to suppress the upcoming Char
  // events.
  bool is_keyboard_shortcut =
      input_event.type == WebInputEvent::RawKeyDown &&
      static_cast<const WebKeyboardEvent&>(input_event).isBrowserShortcut;
  if (processed == WebInputEventResult::NotHandled && is_keyboard_shortcut)
    suppress_next_char_events_ = true;

  InputEventAckState ack_result = processed == WebInputEventResult::NotHandled
                                      ? INPUT_EVENT_ACK_STATE_NOT_CONSUMED
                                      : INPUT_EVENT_ACK_STATE_CONSUMED;
  if (processed == WebInputEventResult::NotHandled &&
      input_event.type == WebInputEvent::TouchStart) {
    const WebTouchEvent& touch_event =
        static_cast<const WebTouchEvent&>(input_event);
    // Hit-test for all the pressed touch points. If there is a touch-handler
    // for any of the touch points, then the renderer should continue to receive
    // touch events.
    ack_result = INPUT_EVENT_ACK_STATE_NO_CONSUMER_EXISTS;
    for (size_t i = 0; i < touch_event.touchesLength; ++i) {
      if (touch_event.touches[i].state == WebTouchPoint::StatePressed &&
          delegate_->HasTouchEventHandlersAt(
              gfx::ToFlooredPoint(touch_event.touches[i].position))) {
        ack_result = INPUT_EVENT_ACK_STATE_NOT_CONSUMED;
        break;
      }
    }
  }

  // Send mouse wheel events and their disposition to the compositor thread, so
  // that they can be used to produce the elastic overscroll effect on Mac.
  if (input_event.type == WebInputEvent::MouseWheel) {
    const WebMouseWheelEvent& wheel_event =
        static_cast<const WebMouseWheelEvent&>(input_event);
    if (wheel_event.canScroll) {
      delegate_->ObserveWheelEventAndResult(
          wheel_event,
          event_overscroll ? event_overscroll->latest_overscroll_delta
                           : gfx::Vector2dF(),
          processed != WebInputEventResult::NotHandled);
    }
  }

  bool frame_pending =
      widget_->compositor() && widget_->compositor()->BeginMainFrameRequested();

  // If we don't have a fast and accurate Now(), we assume the input handlers
  // are heavy and rate limit them.
  bool rate_limiting_wanted = input_event.type == WebInputEvent::MouseMove ||
                              input_event.type == WebInputEvent::MouseWheel;
  if (rate_limiting_wanted && !start_time.is_null()) {
    base::TimeTicks end_time = base::TimeTicks::Now();
    total_input_handling_time_this_frame_ += (end_time - start_time);
    rate_limiting_wanted =
        total_input_handling_time_this_frame_.InMicroseconds() >
        kInputHandlingTimeThrottlingThresholdMicroseconds;
  }

  TRACE_EVENT_SYNTHETIC_DELAY_END("blink.HandleInputEvent");

  // Note that we can't use handling_event_type_ here since it will be overriden
  // by reentrant calls for events after the paused one.
  bool no_ack = ignore_ack_for_mouse_move_from_debugger_ &&
                input_event.type == WebInputEvent::MouseMove;
<<<<<<< HEAD
  no_ack |= bb_OnHandleInputEvent_no_ack_;
  if (WebInputEventTraits::WillReceiveAckFromRenderer(input_event) && !no_ack) {
=======
  if (non_blocking) {
    // |non_blocking| means it was ack'd already by the InputHandlerProxy
    // so let the delegate know the event has been handled.
    delegate_->NonBlockingInputEventHandled(input_event.type);
  } else if (WebInputEventTraits::WillReceiveAckFromRenderer(input_event) &&
             !no_ack) {
>>>>>>> 9f8f03d9
    scoped_ptr<InputEventAck> response(new InputEventAck(
        input_event.type, ack_result, swap_latency_info,
        std::move(event_overscroll),
        WebInputEventTraits::GetUniqueTouchEventId(input_event)));
    if (rate_limiting_wanted && frame_pending && !widget_->is_hidden()) {
      // We want to rate limit the input events in this case, so we'll wait for
      // painting to finish before ACKing this message.
      TRACE_EVENT_INSTANT0(
          "renderer",
          "RenderWidgetInputHandler::OnHandleInputEvent ack throttled",
          TRACE_EVENT_SCOPE_THREAD);
      if (pending_input_event_ack_) {
        TRACE_EVENT_ASYNC_END0(
            "input", "RenderWidgetInputHandler::ThrottledInputEventAck",
            pending_input_event_ack_.get());
        // As two different kinds of events could cause us to postpone an ack
        // we send it now, if we have one pending. The Browser should never
        // send us the same kind of event we are delaying the ack for.
        delegate_->OnInputEventAck(std::move(pending_input_event_ack_));
      }
      pending_input_event_ack_ = std::move(response);
      TRACE_EVENT_ASYNC_BEGIN0(
          "input", "RenderWidgetInputHandler::ThrottledInputEventAck",
          pending_input_event_ack_.get());
      if (widget_->compositor())
        widget_->compositor()->NotifyInputThrottledUntilCommit();
    } else {
      delegate_->OnInputEventAck(std::move(response));
    }
  } else {
    DCHECK(!event_overscroll) << "Unexpected overscroll for un-acked event";
  }
  if (!no_ack && RenderThreadImpl::current()) {
    RenderThreadImpl::current()
        ->GetRendererScheduler()
        ->DidHandleInputEventOnMainThread(input_event);
  }
  if (input_event.type == WebInputEvent::MouseMove)
    ignore_ack_for_mouse_move_from_debugger_ = false;

#if defined(OS_ANDROID)
  // Allow the IME to be shown when the focus changes as a consequence
  // of a processed touch end event.
  if (input_event.type == WebInputEvent::TouchEnd &&
      processed != WebInputEventResult::NotHandled) {
    delegate_->UpdateTextInputState(ShowIme::IF_NEEDED,
                                    ChangeSource::FROM_NON_IME);
  }
#elif defined(USE_AURA)
  // Show the virtual keyboard if enabled and a user gesture triggers a focus
  // change.
  if (processed != WebInputEventResult::NotHandled &&
      (input_event.type == WebInputEvent::TouchEnd ||
       input_event.type == WebInputEvent::MouseUp)) {
    delegate_->UpdateTextInputState(ShowIme::IF_NEEDED, ChangeSource::FROM_IME);
  }
#endif

  if (!prevent_default && WebInputEvent::isKeyboardEventType(input_event.type))
    delegate_->OnDidHandleKeyEvent();

// TODO(rouslan): Fix ChromeOS and Windows 8 behavior of autofill popup with
// virtual keyboard.
#if !defined(OS_ANDROID)
  // Virtual keyboard is not supported, so react to focus change immediately.
  if (processed != WebInputEventResult::NotHandled &&
      (input_event.type == WebInputEvent::TouchEnd ||
       input_event.type == WebInputEvent::MouseUp)) {
    delegate_->FocusChangeComplete();
  }
#endif
}

void RenderWidgetInputHandler::DidOverscrollFromBlink(
    const WebFloatSize& unusedDelta,
    const WebFloatSize& accumulatedRootOverScroll,
    const WebFloatPoint& position,
    const WebFloatSize& velocity) {
  scoped_ptr<DidOverscrollParams> params(new DidOverscrollParams());
  params->accumulated_overscroll = gfx::Vector2dF(
      accumulatedRootOverScroll.width, accumulatedRootOverScroll.height);
  params->latest_overscroll_delta =
      gfx::Vector2dF(unusedDelta.width, unusedDelta.height);
  // TODO(sataya.m): don't negate velocity once http://crbug.com/499743 is
  // fixed.
  params->current_fling_velocity =
      gfx::Vector2dF(-velocity.width, -velocity.height);
  params->causal_event_viewport_point = gfx::PointF(position.x, position.y);

  // If we're currently handling an event, stash the overscroll data such that
  // it can be bundled in the event ack.
  if (handling_event_overscroll_) {
    *handling_event_overscroll_ = std::move(params);
    return;
  }

  delegate_->OnDidOverscroll(*params);
}

bool RenderWidgetInputHandler::SendAckForMouseMoveFromDebugger() {
  if (handling_event_type_ == WebInputEvent::MouseMove) {
    // If we pause multiple times during a single mouse move event, we should
    // only send ACK once.
    if (!ignore_ack_for_mouse_move_from_debugger_) {
      scoped_ptr<InputEventAck> ack(new InputEventAck(
          handling_event_type_, INPUT_EVENT_ACK_STATE_CONSUMED));
      delegate_->OnInputEventAck(std::move(ack));
      return true;
    }
  }
  return false;
}

void RenderWidgetInputHandler::IgnoreAckForMouseMoveFromDebugger() {
  ignore_ack_for_mouse_move_from_debugger_ = true;
}

void RenderWidgetInputHandler::FlushPendingInputEventAck() {
  if (pending_input_event_ack_) {
    TRACE_EVENT_ASYNC_END0("input",
                           "RenderWidgetInputHandler::ThrottledInputEventAck",
                           pending_input_event_ack_.get());
    delegate_->OnInputEventAck(std::move(pending_input_event_ack_));
  }
  total_input_handling_time_this_frame_ = base::TimeDelta();
}

// static
void RenderWidgetInputHandler::SetInputHandlingTimeThrottlingThresholdMicroseconds(int us) {
    kInputHandlingTimeThrottlingThresholdMicroseconds = us;
}

}  // namespace content<|MERGE_RESOLUTION|>--- conflicted
+++ resolved
@@ -400,17 +400,15 @@
   // by reentrant calls for events after the paused one.
   bool no_ack = ignore_ack_for_mouse_move_from_debugger_ &&
                 input_event.type == WebInputEvent::MouseMove;
-<<<<<<< HEAD
+
   no_ack |= bb_OnHandleInputEvent_no_ack_;
-  if (WebInputEventTraits::WillReceiveAckFromRenderer(input_event) && !no_ack) {
-=======
+
   if (non_blocking) {
     // |non_blocking| means it was ack'd already by the InputHandlerProxy
     // so let the delegate know the event has been handled.
     delegate_->NonBlockingInputEventHandled(input_event.type);
   } else if (WebInputEventTraits::WillReceiveAckFromRenderer(input_event) &&
              !no_ack) {
->>>>>>> 9f8f03d9
     scoped_ptr<InputEventAck> response(new InputEventAck(
         input_event.type, ack_result, swap_latency_info,
         std::move(event_overscroll),
