// Copyright 2013 The Chromium Authors. All rights reserved.
// Use of this source code is governed by a BSD-style license that can be
// found in the LICENSE file.

// Needed on Windows to get |M_PI| from <cmath>
#ifdef _WIN32
#define _USE_MATH_DEFINES
#endif

#include <algorithm>
#include <cmath>
#include <limits>

#include "base/logging.h"
#include "cc/animation/transform_operation.h"
#include "cc/animation/transform_operations.h"
#include "ui/gfx/box_f.h"
#include "ui/gfx/transform_util.h"
#include "ui/gfx/vector3d_f.h"

namespace {
const SkMScalar kAngleEpsilon = 1e-4f;
}

namespace cc {

bool TransformOperation::IsIdentity() const {
  return matrix.IsIdentity();
}

static bool IsOperationIdentity(const TransformOperation* operation) {
  return !operation || operation->IsIdentity();
}

static bool ShareSameAxis(const TransformOperation* from,
                          const TransformOperation* to,
                          SkMScalar* axis_x,
                          SkMScalar* axis_y,
                          SkMScalar* axis_z,
                          SkMScalar* angle_from) {
  if (IsOperationIdentity(from) && IsOperationIdentity(to))
    return false;

  if (IsOperationIdentity(from) && !IsOperationIdentity(to)) {
    *axis_x = to->rotate.axis.x;
    *axis_y = to->rotate.axis.y;
    *axis_z = to->rotate.axis.z;
    *angle_from = 0;
    return true;
  }

  if (!IsOperationIdentity(from) && IsOperationIdentity(to)) {
    *axis_x = from->rotate.axis.x;
    *axis_y = from->rotate.axis.y;
    *axis_z = from->rotate.axis.z;
    *angle_from = from->rotate.angle;
    return true;
  }

  SkMScalar length_2 = from->rotate.axis.x * from->rotate.axis.x +
                       from->rotate.axis.y * from->rotate.axis.y +
                       from->rotate.axis.z * from->rotate.axis.z;
  SkMScalar other_length_2 = to->rotate.axis.x * to->rotate.axis.x +
                             to->rotate.axis.y * to->rotate.axis.y +
                             to->rotate.axis.z * to->rotate.axis.z;

  if (length_2 <= kAngleEpsilon || other_length_2 <= kAngleEpsilon)
    return false;

  SkMScalar dot = to->rotate.axis.x * from->rotate.axis.x +
                  to->rotate.axis.y * from->rotate.axis.y +
                  to->rotate.axis.z * from->rotate.axis.z;
  SkMScalar error =
      std::abs(SK_MScalar1 - (dot * dot) / (length_2 * other_length_2));
  bool result = error < kAngleEpsilon;
  if (result) {
    *axis_x = to->rotate.axis.x;
    *axis_y = to->rotate.axis.y;
    *axis_z = to->rotate.axis.z;
    // If the axes are pointing in opposite directions, we need to reverse
    // the angle.
    *angle_from = dot > 0 ? from->rotate.angle : -from->rotate.angle;
  }
  return result;
}

static SkMScalar BlendSkMScalars(SkMScalar from,
                                 SkMScalar to,
                                 SkMScalar progress) {
  return from * (1 - progress) + to * progress;
}

bool TransformOperation::BlendTransformOperations(
    const TransformOperation* from,
    const TransformOperation* to,
    SkMScalar progress,
    gfx::Transform* result) {
  if (IsOperationIdentity(from) && IsOperationIdentity(to))
    return true;

  TransformOperation::Type interpolation_type =
      TransformOperation::TransformOperationIdentity;
  if (IsOperationIdentity(to))
    interpolation_type = from->type;
  else
    interpolation_type = to->type;

  switch (interpolation_type) {
  case TransformOperation::TransformOperationTranslate: {
    SkMScalar from_x = IsOperationIdentity(from) ? 0 : from->translate.x;
    SkMScalar from_y = IsOperationIdentity(from) ? 0 : from->translate.y;
    SkMScalar from_z = IsOperationIdentity(from) ? 0 : from->translate.z;
    SkMScalar to_x = IsOperationIdentity(to) ? 0 : to->translate.x;
    SkMScalar to_y = IsOperationIdentity(to) ? 0 : to->translate.y;
    SkMScalar to_z = IsOperationIdentity(to) ? 0 : to->translate.z;
    result->Translate3d(BlendSkMScalars(from_x, to_x, progress),
                        BlendSkMScalars(from_y, to_y, progress),
                        BlendSkMScalars(from_z, to_z, progress));
    break;
  }
  case TransformOperation::TransformOperationRotate: {
    SkMScalar axis_x = 0;
    SkMScalar axis_y = 0;
    SkMScalar axis_z = 1;
    SkMScalar from_angle = 0;
    SkMScalar to_angle = IsOperationIdentity(to) ? 0 : to->rotate.angle;
    if (ShareSameAxis(from, to, &axis_x, &axis_y, &axis_z, &from_angle)) {
      result->RotateAbout(gfx::Vector3dF(axis_x, axis_y, axis_z),
                          BlendSkMScalars(from_angle, to_angle, progress));
    } else {
      gfx::Transform to_matrix;
      if (!IsOperationIdentity(to))
        to_matrix = to->matrix;
      gfx::Transform from_matrix;
      if (!IsOperationIdentity(from))
        from_matrix = from->matrix;
      *result = to_matrix;
      if (!result->Blend(from_matrix, progress))
        return false;
    }
    break;
  }
  case TransformOperation::TransformOperationScale: {
    SkMScalar from_x = IsOperationIdentity(from) ? 1 : from->scale.x;
    SkMScalar from_y = IsOperationIdentity(from) ? 1 : from->scale.y;
    SkMScalar from_z = IsOperationIdentity(from) ? 1 : from->scale.z;
    SkMScalar to_x = IsOperationIdentity(to) ? 1 : to->scale.x;
    SkMScalar to_y = IsOperationIdentity(to) ? 1 : to->scale.y;
    SkMScalar to_z = IsOperationIdentity(to) ? 1 : to->scale.z;
    result->Scale3d(BlendSkMScalars(from_x, to_x, progress),
                    BlendSkMScalars(from_y, to_y, progress),
                    BlendSkMScalars(from_z, to_z, progress));
    break;
  }
  case TransformOperation::TransformOperationSkew: {
    SkMScalar from_x = IsOperationIdentity(from) ? 0 : from->skew.x;
    SkMScalar from_y = IsOperationIdentity(from) ? 0 : from->skew.y;
    SkMScalar to_x = IsOperationIdentity(to) ? 0 : to->skew.x;
    SkMScalar to_y = IsOperationIdentity(to) ? 0 : to->skew.y;
    result->SkewX(BlendSkMScalars(from_x, to_x, progress));
    result->SkewY(BlendSkMScalars(from_y, to_y, progress));
    break;
  }
  case TransformOperation::TransformOperationPerspective: {
    SkMScalar from_perspective_depth =
        IsOperationIdentity(from) ? std::numeric_limits<SkMScalar>::max()
                                  : from->perspective_depth;
    SkMScalar to_perspective_depth =
        IsOperationIdentity(to) ? std::numeric_limits<SkMScalar>::max()
                                : to->perspective_depth;
    if (from_perspective_depth == 0.f || to_perspective_depth == 0.f)
      return false;

    SkMScalar blended_perspective_depth = BlendSkMScalars(
        1.f / from_perspective_depth, 1.f / to_perspective_depth, progress);

    if (blended_perspective_depth == 0.f)
      return false;

    result->ApplyPerspectiveDepth(1.f / blended_perspective_depth);
    break;
  }
  case TransformOperation::TransformOperationMatrix: {
    gfx::Transform to_matrix;
    if (!IsOperationIdentity(to))
      to_matrix = to->matrix;
    gfx::Transform from_matrix;
    if (!IsOperationIdentity(from))
      from_matrix = from->matrix;
    *result = to_matrix;
    if (!result->Blend(from_matrix, progress))
      return false;
    break;
  }
  case TransformOperation::TransformOperationIdentity:
    // Do nothing.
    break;
  }

  return true;
}

// If p = (px, py) is a point in the plane being rotated about (0, 0, nz), this
// function computes the angles we would have to rotate from p to get to
// (length(p), 0), (-length(p), 0), (0, length(p)), (0, -length(p)). If nz is
// negative, these angles will need to be reversed.
static void FindCandidatesInPlane(float px,
                                  float py,
                                  float nz,
                                  double* candidates,
                                  int* num_candidates) {
  double phi = atan2(px, py);
  *num_candidates = 4;
  candidates[0] = phi;
  for (int i = 1; i < *num_candidates; ++i)
    candidates[i] = candidates[i - 1] + M_PI_2;
  if (nz < 0.f) {
    for (int i = 0; i < *num_candidates; ++i)
      candidates[i] *= -1.f;
  }
}

static float RadiansToDegrees(float radians) {
  return (180.f * radians) / M_PI;
}

static float DegreesToRadians(float degrees) {
  return (M_PI * degrees) / 180.f;
}

static void BoundingBoxForArc(const gfx::Point3F& point,
                              const TransformOperation* from,
                              const TransformOperation* to,
                              SkMScalar min_progress,
                              SkMScalar max_progress,
                              gfx::BoxF* box) {
  const TransformOperation* exemplar = from ? from : to;
  gfx::Vector3dF axis(exemplar->rotate.axis.x,
                      exemplar->rotate.axis.y,
                      exemplar->rotate.axis.z);

  const bool x_is_zero = axis.x() == 0.f;
  const bool y_is_zero = axis.y() == 0.f;
  const bool z_is_zero = axis.z() == 0.f;

  // We will have at most 6 angles to test (excluding from->angle and
  // to->angle).
  static const int kMaxNumCandidates = 6;
  double candidates[kMaxNumCandidates];
  int num_candidates = kMaxNumCandidates;

  if (x_is_zero && y_is_zero && z_is_zero)
    return;

  SkMScalar from_angle = from ? from->rotate.angle : 0.f;
  SkMScalar to_angle = to ? to->rotate.angle : 0.f;

  // If the axes of rotation are pointing in opposite directions, we need to
  // flip one of the angles. Note, if both |from| and |to| exist, then axis will
  // correspond to |from|.
  if (from && to) {
    gfx::Vector3dF other_axis(
        to->rotate.axis.x, to->rotate.axis.y, to->rotate.axis.z);
    if (gfx::DotProduct(axis, other_axis) < 0.f)
      to_angle *= -1.f;
  }

  float min_degrees =
      SkMScalarToFloat(BlendSkMScalars(from_angle, to_angle, min_progress));
  float max_degrees =
      SkMScalarToFloat(BlendSkMScalars(from_angle, to_angle, max_progress));
  if (max_degrees < min_degrees)
    std::swap(min_degrees, max_degrees);

  gfx::Transform from_transform;
  from_transform.RotateAbout(axis, min_degrees);
  gfx::Transform to_transform;
  to_transform.RotateAbout(axis, max_degrees);

  *box = gfx::BoxF();

  gfx::Point3F point_rotated_from = point;
  from_transform.TransformPoint(&point_rotated_from);
  gfx::Point3F point_rotated_to = point;
  to_transform.TransformPoint(&point_rotated_to);

  box->set_origin(point_rotated_from);
  box->ExpandTo(point_rotated_to);

  if (x_is_zero && y_is_zero) {
    FindCandidatesInPlane(
        point.x(), point.y(), axis.z(), candidates, &num_candidates);
  } else if (x_is_zero && z_is_zero) {
    FindCandidatesInPlane(
        point.z(), point.x(), axis.y(), candidates, &num_candidates);
  } else if (y_is_zero && z_is_zero) {
    FindCandidatesInPlane(
        point.y(), point.z(), axis.x(), candidates, &num_candidates);
  } else {
    gfx::Vector3dF normal = axis;
    normal.Scale(1.f / normal.Length());

    // First, find center of rotation.
    gfx::Point3F origin;
    gfx::Vector3dF to_point = point - origin;
    gfx::Point3F center =
        origin + gfx::ScaleVector3d(normal, gfx::DotProduct(to_point, normal));

    // Now we need to find two vectors in the plane of rotation. One pointing
    // towards point and another, perpendicular vector in the plane.
    gfx::Vector3dF v1 = point - center;
    float v1_length = v1.Length();
    if (v1_length == 0.f)
      return;

    v1.Scale(1.f / v1_length);

    gfx::Vector3dF v2 = gfx::CrossProduct(normal, v1);

    // Now figure out where (1, 0, 0) and (0, 0, 1) project on the rotation
    // plane.
    gfx::Point3F px(1.f, 0.f, 0.f);
    gfx::Vector3dF to_px = px - center;
    gfx::Point3F px_projected =
        px - gfx::ScaleVector3d(normal, gfx::DotProduct(to_px, normal));
    gfx::Vector3dF vx = px_projected - origin;

    gfx::Point3F pz(0.f, 0.f, 1.f);
    gfx::Vector3dF to_pz = pz - center;
    gfx::Point3F pz_projected =
        pz - ScaleVector3d(normal, gfx::DotProduct(to_pz, normal));
    gfx::Vector3dF vz = pz_projected - origin;

    double phi_x = atan2(gfx::DotProduct(v2, vx), gfx::DotProduct(v1, vx));
    double phi_z = atan2(gfx::DotProduct(v2, vz), gfx::DotProduct(v1, vz));

    candidates[0] = atan2(normal.y(), normal.x() * normal.z()) + phi_x;
    candidates[1] = candidates[0] + M_PI;
    candidates[2] = atan2(-normal.z(), normal.x() * normal.y()) + phi_x;
    candidates[3] = candidates[2] + M_PI;
    candidates[4] = atan2(normal.y(), -normal.x() * normal.z()) + phi_z;
    candidates[5] = candidates[4] + M_PI;
  }

  double min_radians = DegreesToRadians(min_degrees);
  double max_radians = DegreesToRadians(max_degrees);

  for (int i = 0; i < num_candidates; ++i) {
    double radians = candidates[i];
    while (radians < min_radians)
      radians += 2.0 * M_PI;
    while (radians > max_radians)
      radians -= 2.0 * M_PI;
    if (radians < min_radians)
      continue;

    gfx::Transform rotation;
    rotation.RotateAbout(axis, RadiansToDegrees(radians));
    gfx::Point3F rotated = point;
    rotation.TransformPoint(&rotated);

    box->ExpandTo(rotated);
  }
}

// If p = (px, py) is a point in the plane being rotated about (0, 0, nz), this
// function computes the angles we would have to rotate from p to get to
// (length(p), 0), (-length(p), 0), (0, length(p)), (0, -length(p)). If nz is
// negative, these angles will need to be reversed.
static void FindCandidatesInPlane(float px,
                                  float py,
                                  float nz,
                                  double* candidates,
                                  int* num_candidates) {
  double phi = atan2(px, py);
  *num_candidates = 4;
  candidates[0] = phi;
  for (int i = 1; i < *num_candidates; ++i)
    candidates[i] = candidates[i - 1] + M_PI_2;
  if (nz < 0.f) {
    for (int i = 0; i < *num_candidates; ++i)
      candidates[i] *= -1.f;
  }
}

static float RadiansToDegrees(float radians) {
  return (180.f * radians) / M_PI;
}

static float DegreesToRadians(float degrees) {
  return (M_PI * degrees) / 180.f;
}

// Div by zero doesn't always result in Inf as you might hope, so we'll do this
// explicitly here.
static float SafeDivide(float numerator, float denominator) {
  if (numerator == 0.f)
    return 0.f;

  if (denominator == 0.f) {
    return numerator > 0.f ? std::numeric_limits<float>::infinity()
                           : -std::numeric_limits<float>::infinity();
  }

  return numerator / denominator;
}

static void BoundingBoxForArc(const gfx::Point3F& point,
                              const TransformOperation* from,
                              const TransformOperation* to,
                              SkMScalar min_progress,
                              SkMScalar max_progress,
                              gfx::BoxF* box) {
  const TransformOperation* exemplar = from ? from : to;
  gfx::Vector3dF axis(exemplar->rotate.axis.x,
                      exemplar->rotate.axis.y,
                      exemplar->rotate.axis.z);

  const bool x_is_zero = axis.x() == 0.f;
  const bool y_is_zero = axis.y() == 0.f;
  const bool z_is_zero = axis.z() == 0.f;

  // We will have at most 6 angles to test (excluding from->angle and
  // to->angle).
  static const int kMaxNumCandidates = 6;
  double candidates[kMaxNumCandidates];
  int num_candidates = kMaxNumCandidates;

  if (x_is_zero && y_is_zero && z_is_zero)
    return;

  SkMScalar from_angle = from ? from->rotate.angle : 0.f;
  SkMScalar to_angle = to ? to->rotate.angle : 0.f;

  float min_degrees =
      SkMScalarToFloat(BlendSkMScalars(from_angle, to_angle, min_progress));
  float max_degrees =
      SkMScalarToFloat(BlendSkMScalars(from_angle, to_angle, max_progress));
  if (max_degrees < min_degrees)
    std::swap(min_degrees, max_degrees);

  gfx::Transform from_transform;
  from_transform.RotateAbout(axis, min_degrees);
  gfx::Transform to_transform;
  to_transform.RotateAbout(axis, max_degrees);

  *box = gfx::BoxF();

  gfx::Point3F point_rotated_from = point;
  from_transform.TransformPoint(&point_rotated_from);
  gfx::Point3F point_rotated_to = point;
  to_transform.TransformPoint(&point_rotated_to);

  box->set_origin(point_rotated_from);
  box->ExpandTo(point_rotated_to);

  if (x_is_zero && y_is_zero) {
    FindCandidatesInPlane(
        point.x(), point.y(), axis.z(), candidates, &num_candidates);
  } else if (x_is_zero && z_is_zero) {
    FindCandidatesInPlane(
        point.z(), point.x(), axis.y(), candidates, &num_candidates);
  } else if (y_is_zero && z_is_zero) {
    FindCandidatesInPlane(
        point.y(), point.z(), axis.x(), candidates, &num_candidates);
  } else {
    gfx::Vector3dF normal = axis;
    normal.Scale(1.f / normal.Length());

    // First, find center of rotation.
    gfx::Point3F origin;
    gfx::Vector3dF to_point = point - origin;
    gfx::Point3F center =
        origin + gfx::ScaleVector3d(normal, gfx::DotProduct(to_point, normal));

    // Now we need to find two vectors in the plane of rotation. One pointing
    // towards point and another, perpendicular vector in the plane.
    gfx::Vector3dF v1 = point - center;
    float v1_length = v1.Length();
    if (v1_length == 0.f)
      return;

    v1.Scale(1.f / v1_length);

    gfx::Vector3dF v2 = gfx::CrossProduct(normal, v1);

    // Now figure out where (1, 0, 0) and (0, 0, 1) project on the rotation
    // plane.
    gfx::Point3F px(1.f, 0.f, 0.f);
    gfx::Vector3dF to_px = px - center;
    gfx::Point3F px_projected =
        px - gfx::ScaleVector3d(normal, gfx::DotProduct(to_px, normal));
    gfx::Vector3dF vx = px_projected - origin;

    gfx::Point3F pz(0.f, 0.f, 1.f);
    gfx::Vector3dF to_pz = pz - center;
    gfx::Point3F pz_projected =
        pz - ScaleVector3d(normal, gfx::DotProduct(to_pz, normal));
    gfx::Vector3dF vz = pz_projected - origin;

    double phi_x = atan2(gfx::DotProduct(v2, vx), gfx::DotProduct(v1, vx));
    double phi_z = atan2(gfx::DotProduct(v2, vz), gfx::DotProduct(v1, vz));

    // NB: it is fine if the denominators here are zero and these values go to
    // infinity; atan can handle it.
    double tan_theta1 = SafeDivide(normal.y(), (normal.x() * normal.z()));
    double tan_theta2 = SafeDivide(-normal.z(), (normal.x() * normal.y()));

    candidates[0] = atan(tan_theta1) + phi_x;
    candidates[1] = candidates[0] + M_PI;
    candidates[2] = atan(tan_theta2) + phi_x;
    candidates[3] = candidates[2] + M_PI;
    candidates[4] = atan(-tan_theta1) + phi_z;
    candidates[5] = candidates[4] + M_PI;
  }

  double min_radians = DegreesToRadians(min_degrees);
  double max_radians = DegreesToRadians(max_degrees);

  for (int i = 0; i < num_candidates; ++i) {
    double radians = candidates[i];
    while (radians < min_radians)
      radians += 2.0 * M_PI;
    while (radians > max_radians)
      radians -= 2.0 * M_PI;
    if (radians < min_radians)
      continue;

    gfx::Transform rotation;
    rotation.RotateAbout(axis, RadiansToDegrees(radians));
    gfx::Point3F rotated = point;
    rotation.TransformPoint(&rotated);

    box->ExpandTo(rotated);
  }
}

bool TransformOperation::BlendedBoundsForBox(const gfx::BoxF& box,
                                             const TransformOperation* from,
                                             const TransformOperation* to,
                                             SkMScalar min_progress,
                                             SkMScalar max_progress,
                                             gfx::BoxF* bounds) {
  bool is_identity_from = IsOperationIdentity(from);
  bool is_identity_to = IsOperationIdentity(to);
  if (is_identity_from && is_identity_to) {
    *bounds = box;
    return true;
  }

  TransformOperation::Type interpolation_type =
      TransformOperation::TransformOperationIdentity;
  if (is_identity_to)
    interpolation_type = from->type;
  else
    interpolation_type = to->type;

  switch (interpolation_type) {
    case TransformOperation::TransformOperationIdentity:
      *bounds = box;
      return true;
    case TransformOperation::TransformOperationTranslate:
    case TransformOperation::TransformOperationSkew:
    case TransformOperation::TransformOperationPerspective:
    case TransformOperation::TransformOperationScale: {
      gfx::Transform from_transform;
      gfx::Transform to_transform;
      if (!BlendTransformOperations(from, to, min_progress, &from_transform) ||
          !BlendTransformOperations(from, to, max_progress, &to_transform))
        return false;

      *bounds = box;
      from_transform.TransformBox(bounds);

      gfx::BoxF to_box = box;
      to_transform.TransformBox(&to_box);
      bounds->ExpandTo(to_box);

      return true;
    }
    case TransformOperation::TransformOperationRotate: {
      SkMScalar axis_x = 0;
      SkMScalar axis_y = 0;
      SkMScalar axis_z = 1;
      SkMScalar from_angle = 0;
      if (!ShareSameAxis(from, to, &axis_x, &axis_y, &axis_z, &from_angle))
        return false;

      bool first_point = true;
      for (int i = 0; i < 8; ++i) {
        gfx::Point3F corner = box.origin();
        corner += gfx::Vector3dF(i & 1 ? box.width() : 0.f,
                                 i & 2 ? box.height() : 0.f,
                                 i & 4 ? box.depth() : 0.f);
        gfx::BoxF box_for_arc;
        BoundingBoxForArc(
            corner, from, to, min_progress, max_progress, &box_for_arc);
        if (first_point)
          *bounds = box_for_arc;
        else
          bounds->Union(box_for_arc);
        first_point = false;
      }
      return true;
<<<<<<< HEAD
    case TransformOperation::TransformOperationRotate: {
      bool first_point = true;
      for (int i = 0; i < 8; ++i) {
        gfx::Point3F corner = box.origin();
        corner += gfx::Vector3dF(i & 1 ? box.width() : 0.f,
                                 i & 2 ? box.height() : 0.f,
                                 i & 4 ? box.depth() : 0.f);
        gfx::BoxF box_for_arc;
        BoundingBoxForArc(
            corner, from, to, min_progress, max_progress, &box_for_arc);
        if (first_point)
          *bounds = box_for_arc;
        else
          bounds->Union(box_for_arc);
        first_point = false;
      }
      return true;
    }
    case TransformOperation::TransformOperationSkew:
    case TransformOperation::TransformOperationPerspective:
=======
    }
>>>>>>> 8c15b39e
    case TransformOperation::TransformOperationMatrix:
      return false;
  }
  NOTREACHED();
  return false;
}

}  // namespace cc<|MERGE_RESOLUTION|>--- conflicted
+++ resolved
@@ -363,178 +363,6 @@
   }
 }
 
-// If p = (px, py) is a point in the plane being rotated about (0, 0, nz), this
-// function computes the angles we would have to rotate from p to get to
-// (length(p), 0), (-length(p), 0), (0, length(p)), (0, -length(p)). If nz is
-// negative, these angles will need to be reversed.
-static void FindCandidatesInPlane(float px,
-                                  float py,
-                                  float nz,
-                                  double* candidates,
-                                  int* num_candidates) {
-  double phi = atan2(px, py);
-  *num_candidates = 4;
-  candidates[0] = phi;
-  for (int i = 1; i < *num_candidates; ++i)
-    candidates[i] = candidates[i - 1] + M_PI_2;
-  if (nz < 0.f) {
-    for (int i = 0; i < *num_candidates; ++i)
-      candidates[i] *= -1.f;
-  }
-}
-
-static float RadiansToDegrees(float radians) {
-  return (180.f * radians) / M_PI;
-}
-
-static float DegreesToRadians(float degrees) {
-  return (M_PI * degrees) / 180.f;
-}
-
-// Div by zero doesn't always result in Inf as you might hope, so we'll do this
-// explicitly here.
-static float SafeDivide(float numerator, float denominator) {
-  if (numerator == 0.f)
-    return 0.f;
-
-  if (denominator == 0.f) {
-    return numerator > 0.f ? std::numeric_limits<float>::infinity()
-                           : -std::numeric_limits<float>::infinity();
-  }
-
-  return numerator / denominator;
-}
-
-static void BoundingBoxForArc(const gfx::Point3F& point,
-                              const TransformOperation* from,
-                              const TransformOperation* to,
-                              SkMScalar min_progress,
-                              SkMScalar max_progress,
-                              gfx::BoxF* box) {
-  const TransformOperation* exemplar = from ? from : to;
-  gfx::Vector3dF axis(exemplar->rotate.axis.x,
-                      exemplar->rotate.axis.y,
-                      exemplar->rotate.axis.z);
-
-  const bool x_is_zero = axis.x() == 0.f;
-  const bool y_is_zero = axis.y() == 0.f;
-  const bool z_is_zero = axis.z() == 0.f;
-
-  // We will have at most 6 angles to test (excluding from->angle and
-  // to->angle).
-  static const int kMaxNumCandidates = 6;
-  double candidates[kMaxNumCandidates];
-  int num_candidates = kMaxNumCandidates;
-
-  if (x_is_zero && y_is_zero && z_is_zero)
-    return;
-
-  SkMScalar from_angle = from ? from->rotate.angle : 0.f;
-  SkMScalar to_angle = to ? to->rotate.angle : 0.f;
-
-  float min_degrees =
-      SkMScalarToFloat(BlendSkMScalars(from_angle, to_angle, min_progress));
-  float max_degrees =
-      SkMScalarToFloat(BlendSkMScalars(from_angle, to_angle, max_progress));
-  if (max_degrees < min_degrees)
-    std::swap(min_degrees, max_degrees);
-
-  gfx::Transform from_transform;
-  from_transform.RotateAbout(axis, min_degrees);
-  gfx::Transform to_transform;
-  to_transform.RotateAbout(axis, max_degrees);
-
-  *box = gfx::BoxF();
-
-  gfx::Point3F point_rotated_from = point;
-  from_transform.TransformPoint(&point_rotated_from);
-  gfx::Point3F point_rotated_to = point;
-  to_transform.TransformPoint(&point_rotated_to);
-
-  box->set_origin(point_rotated_from);
-  box->ExpandTo(point_rotated_to);
-
-  if (x_is_zero && y_is_zero) {
-    FindCandidatesInPlane(
-        point.x(), point.y(), axis.z(), candidates, &num_candidates);
-  } else if (x_is_zero && z_is_zero) {
-    FindCandidatesInPlane(
-        point.z(), point.x(), axis.y(), candidates, &num_candidates);
-  } else if (y_is_zero && z_is_zero) {
-    FindCandidatesInPlane(
-        point.y(), point.z(), axis.x(), candidates, &num_candidates);
-  } else {
-    gfx::Vector3dF normal = axis;
-    normal.Scale(1.f / normal.Length());
-
-    // First, find center of rotation.
-    gfx::Point3F origin;
-    gfx::Vector3dF to_point = point - origin;
-    gfx::Point3F center =
-        origin + gfx::ScaleVector3d(normal, gfx::DotProduct(to_point, normal));
-
-    // Now we need to find two vectors in the plane of rotation. One pointing
-    // towards point and another, perpendicular vector in the plane.
-    gfx::Vector3dF v1 = point - center;
-    float v1_length = v1.Length();
-    if (v1_length == 0.f)
-      return;
-
-    v1.Scale(1.f / v1_length);
-
-    gfx::Vector3dF v2 = gfx::CrossProduct(normal, v1);
-
-    // Now figure out where (1, 0, 0) and (0, 0, 1) project on the rotation
-    // plane.
-    gfx::Point3F px(1.f, 0.f, 0.f);
-    gfx::Vector3dF to_px = px - center;
-    gfx::Point3F px_projected =
-        px - gfx::ScaleVector3d(normal, gfx::DotProduct(to_px, normal));
-    gfx::Vector3dF vx = px_projected - origin;
-
-    gfx::Point3F pz(0.f, 0.f, 1.f);
-    gfx::Vector3dF to_pz = pz - center;
-    gfx::Point3F pz_projected =
-        pz - ScaleVector3d(normal, gfx::DotProduct(to_pz, normal));
-    gfx::Vector3dF vz = pz_projected - origin;
-
-    double phi_x = atan2(gfx::DotProduct(v2, vx), gfx::DotProduct(v1, vx));
-    double phi_z = atan2(gfx::DotProduct(v2, vz), gfx::DotProduct(v1, vz));
-
-    // NB: it is fine if the denominators here are zero and these values go to
-    // infinity; atan can handle it.
-    double tan_theta1 = SafeDivide(normal.y(), (normal.x() * normal.z()));
-    double tan_theta2 = SafeDivide(-normal.z(), (normal.x() * normal.y()));
-
-    candidates[0] = atan(tan_theta1) + phi_x;
-    candidates[1] = candidates[0] + M_PI;
-    candidates[2] = atan(tan_theta2) + phi_x;
-    candidates[3] = candidates[2] + M_PI;
-    candidates[4] = atan(-tan_theta1) + phi_z;
-    candidates[5] = candidates[4] + M_PI;
-  }
-
-  double min_radians = DegreesToRadians(min_degrees);
-  double max_radians = DegreesToRadians(max_degrees);
-
-  for (int i = 0; i < num_candidates; ++i) {
-    double radians = candidates[i];
-    while (radians < min_radians)
-      radians += 2.0 * M_PI;
-    while (radians > max_radians)
-      radians -= 2.0 * M_PI;
-    if (radians < min_radians)
-      continue;
-
-    gfx::Transform rotation;
-    rotation.RotateAbout(axis, RadiansToDegrees(radians));
-    gfx::Point3F rotated = point;
-    rotation.TransformPoint(&rotated);
-
-    box->ExpandTo(rotated);
-  }
-}
-
 bool TransformOperation::BlendedBoundsForBox(const gfx::BoxF& box,
                                              const TransformOperation* from,
                                              const TransformOperation* to,
@@ -586,24 +414,6 @@
       if (!ShareSameAxis(from, to, &axis_x, &axis_y, &axis_z, &from_angle))
         return false;
 
-      bool first_point = true;
-      for (int i = 0; i < 8; ++i) {
-        gfx::Point3F corner = box.origin();
-        corner += gfx::Vector3dF(i & 1 ? box.width() : 0.f,
-                                 i & 2 ? box.height() : 0.f,
-                                 i & 4 ? box.depth() : 0.f);
-        gfx::BoxF box_for_arc;
-        BoundingBoxForArc(
-            corner, from, to, min_progress, max_progress, &box_for_arc);
-        if (first_point)
-          *bounds = box_for_arc;
-        else
-          bounds->Union(box_for_arc);
-        first_point = false;
-      }
-      return true;
-<<<<<<< HEAD
-    case TransformOperation::TransformOperationRotate: {
       bool first_point = true;
       for (int i = 0; i < 8; ++i) {
         gfx::Point3F corner = box.origin();
@@ -621,11 +431,6 @@
       }
       return true;
     }
-    case TransformOperation::TransformOperationSkew:
-    case TransformOperation::TransformOperationPerspective:
-=======
-    }
->>>>>>> 8c15b39e
     case TransformOperation::TransformOperationMatrix:
       return false;
   }
