// Copyright 2012 The Chromium Authors. All rights reserved.
// Use of this source code is governed by a BSD-style license that can be
// found in the LICENSE file.

#include "cc/animation/layer_animation_controller.h"

#include <algorithm>

#include "cc/animation/animation.h"
#include "cc/animation/animation_delegate.h"
#include "cc/animation/animation_registrar.h"
#include "cc/animation/keyframed_animation_curve.h"
#include "cc/animation/layer_animation_value_observer.h"
#include "cc/animation/layer_animation_value_provider.h"
#include "cc/animation/scroll_offset_animation_curve.h"
#include "cc/base/scoped_ptr_algorithm.h"
#include "cc/output/filter_operations.h"
#include "ui/gfx/box_f.h"
#include "ui/gfx/transform.h"

namespace cc {

LayerAnimationController::LayerAnimationController(int id)
    : registrar_(0),
      id_(id),
      is_active_(false),
      last_tick_time_(0),
      value_provider_(NULL),
      layer_animation_delegate_(NULL) {}

LayerAnimationController::~LayerAnimationController() {
  if (registrar_)
    registrar_->UnregisterAnimationController(this);
}

scoped_refptr<LayerAnimationController> LayerAnimationController::Create(
    int id) {
  return make_scoped_refptr(new LayerAnimationController(id));
}

void LayerAnimationController::PauseAnimation(int animation_id,
                                              double time_offset) {
  for (size_t i = 0; i < active_animations_.size(); ++i) {
    if (active_animations_[i]->id() == animation_id) {
      active_animations_[i]->SetRunState(
          Animation::Paused, time_offset + active_animations_[i]->start_time());
    }
  }
}

struct HasAnimationId {
  explicit HasAnimationId(int id) : id_(id) {}
  bool operator()(Animation* animation) const {
    return animation->id() == id_;
  }

 private:
  int id_;
};

void LayerAnimationController::RemoveAnimation(int animation_id) {
  ScopedPtrVector<Animation>& animations = active_animations_;
  animations.erase(cc::remove_if(&animations,
                                 animations.begin(),
                                 animations.end(),
                                 HasAnimationId(animation_id)),
                   animations.end());
  UpdateActivation(NormalActivation);
}

struct HasAnimationIdAndProperty {
  HasAnimationIdAndProperty(int id, Animation::TargetProperty target_property)
      : id_(id), target_property_(target_property) {}
  bool operator()(Animation* animation) const {
    return animation->id() == id_ &&
        animation->target_property() == target_property_;
  }

 private:
  int id_;
  Animation::TargetProperty target_property_;
};

void LayerAnimationController::RemoveAnimation(
    int animation_id,
    Animation::TargetProperty target_property) {
  ScopedPtrVector<Animation>& animations = active_animations_;
  animations.erase(
      cc::remove_if(&animations,
                    animations.begin(),
                    animations.end(),
                    HasAnimationIdAndProperty(animation_id, target_property)),
      animations.end());
  UpdateActivation(NormalActivation);
}

<<<<<<< HEAD
=======
void LayerAnimationController::AbortAnimations(
    Animation::TargetProperty target_property) {
  for (size_t i = 0; i < active_animations_.size(); ++i) {
    if (active_animations_[i]->target_property() == target_property &&
        !active_animations_[i]->is_finished())
      active_animations_[i]->SetRunState(Animation::Aborted, last_tick_time_);
  }
}

>>>>>>> 8c15b39e
// Ensures that the list of active animations on the main thread and the impl
// thread are kept in sync.
void LayerAnimationController::PushAnimationUpdatesTo(
    LayerAnimationController* controller_impl) {
  DCHECK(this != controller_impl);
  if (!has_any_animation() && !controller_impl->has_any_animation())
    return;
  PurgeAnimationsMarkedForDeletion();
  PushNewAnimationsToImplThread(controller_impl);

  // Remove finished impl side animations only after pushing,
  // and only after the animations are deleted on the main thread
  // this insures we will never push an animation twice.
  RemoveAnimationsCompletedOnMainThread(controller_impl);

  PushPropertiesToImplThread(controller_impl);
  controller_impl->UpdateActivation(NormalActivation);
  UpdateActivation(NormalActivation);
}

void LayerAnimationController::Animate(double monotonic_time) {
  DCHECK(monotonic_time);
  if (!HasValueObserver())
    return;

  StartAnimations(monotonic_time);
  TickAnimations(monotonic_time);
  last_tick_time_ = monotonic_time;
}

void LayerAnimationController::AccumulatePropertyUpdates(
    double monotonic_time,
    AnimationEventsVector* events) {
  if (!events)
    return;

  for (size_t i = 0; i < active_animations_.size(); ++i) {
    Animation* animation = active_animations_[i];
    if (!animation->is_impl_only())
      continue;

<<<<<<< HEAD
=======
    double trimmed = animation->TrimTimeToCurrentIteration(monotonic_time);
>>>>>>> 8c15b39e
    switch (animation->target_property()) {
      case Animation::Opacity: {
        AnimationEvent event(AnimationEvent::PropertyUpdate,
                             id_,
                             animation->group(),
                             Animation::Opacity,
                             monotonic_time);
        event.opacity = animation->curve()->ToFloatAnimationCurve()->GetValue(
<<<<<<< HEAD
            monotonic_time);
=======
            trimmed);
>>>>>>> 8c15b39e
        event.is_impl_only = true;
        events->push_back(event);
        break;
      }

      case Animation::Transform: {
        AnimationEvent event(AnimationEvent::PropertyUpdate,
                             id_,
                             animation->group(),
                             Animation::Transform,
                             monotonic_time);
        event.transform =
<<<<<<< HEAD
            animation->curve()->ToTransformAnimationCurve()->GetValue(
                monotonic_time);
=======
            animation->curve()->ToTransformAnimationCurve()->GetValue(trimmed);
>>>>>>> 8c15b39e
        event.is_impl_only = true;
        events->push_back(event);
        break;
      }

      case Animation::Filter: {
        AnimationEvent event(AnimationEvent::PropertyUpdate,
                             id_,
                             animation->group(),
                             Animation::Filter,
                             monotonic_time);
        event.filters = animation->curve()->ToFilterAnimationCurve()->GetValue(
<<<<<<< HEAD
            monotonic_time);
=======
            trimmed);
>>>>>>> 8c15b39e
        event.is_impl_only = true;
        events->push_back(event);
        break;
      }

      case Animation::BackgroundColor: { break; }

<<<<<<< HEAD
=======
      case Animation::ScrollOffset: {
        // Impl-side changes to scroll offset are already sent back to the
        // main thread (e.g. for user-driven scrolling), so a PropertyUpdate
        // isn't needed.
        break;
      }

>>>>>>> 8c15b39e
      case Animation::TargetPropertyEnumSize:
        NOTREACHED();
    }
  }
}

void LayerAnimationController::UpdateState(bool start_ready_animations,
                                           AnimationEventsVector* events) {
  if (!HasActiveValueObserver())
    return;

  if (start_ready_animations)
    PromoteStartedAnimations(last_tick_time_, events);

  MarkFinishedAnimations(last_tick_time_);
  MarkAnimationsForDeletion(last_tick_time_, events);

  if (start_ready_animations) {
    StartAnimations(last_tick_time_);
    PromoteStartedAnimations(last_tick_time_, events);
  }

  AccumulatePropertyUpdates(last_tick_time_, events);

  UpdateActivation(NormalActivation);
}

void LayerAnimationController::AddAnimation(scoped_ptr<Animation> animation) {
  active_animations_.push_back(animation.Pass());
  UpdateActivation(NormalActivation);
}

Animation* LayerAnimationController::GetAnimation(
    int group_id,
    Animation::TargetProperty target_property) const {
  for (size_t i = 0; i < active_animations_.size(); ++i)
    if (active_animations_[i]->group() == group_id &&
        active_animations_[i]->target_property() == target_property)
      return active_animations_[i];
  return 0;
}

Animation* LayerAnimationController::GetAnimation(
    Animation::TargetProperty target_property) const {
  for (size_t i = 0; i < active_animations_.size(); ++i) {
    size_t index = active_animations_.size() - i - 1;
    if (active_animations_[index]->target_property() == target_property)
      return active_animations_[index];
  }
  return 0;
}

bool LayerAnimationController::HasActiveAnimation() const {
  for (size_t i = 0; i < active_animations_.size(); ++i) {
    if (!active_animations_[i]->is_finished())
      return true;
  }
  return false;
}

bool LayerAnimationController::IsAnimatingProperty(
    Animation::TargetProperty target_property) const {
  for (size_t i = 0; i < active_animations_.size(); ++i) {
    if (!active_animations_[i]->is_finished() &&
        active_animations_[i]->target_property() == target_property)
      return true;
  }
  return false;
}

void LayerAnimationController::SetAnimationRegistrar(
    AnimationRegistrar* registrar) {
  if (registrar_ == registrar)
    return;

  if (registrar_)
    registrar_->UnregisterAnimationController(this);

  registrar_ = registrar;
  if (registrar_)
    registrar_->RegisterAnimationController(this);

  UpdateActivation(ForceActivation);
}

void LayerAnimationController::NotifyAnimationStarted(
    const AnimationEvent& event,
    double wall_clock_time) {
  base::TimeTicks monotonic_time = base::TimeTicks::FromInternalValue(
      event.monotonic_time * base::Time::kMicrosecondsPerSecond);
  if (event.is_impl_only) {
    FOR_EACH_OBSERVER(LayerAnimationEventObserver, event_observers_,
                      OnAnimationStarted(event));
    if (layer_animation_delegate_)
      layer_animation_delegate_->NotifyAnimationStarted(
          wall_clock_time, monotonic_time, event.target_property);

    return;
  }

  for (size_t i = 0; i < active_animations_.size(); ++i) {
    if (active_animations_[i]->group() == event.group_id &&
        active_animations_[i]->target_property() == event.target_property &&
        active_animations_[i]->needs_synchronized_start_time()) {
      active_animations_[i]->set_needs_synchronized_start_time(false);
      active_animations_[i]->set_start_time(event.monotonic_time);

      FOR_EACH_OBSERVER(LayerAnimationEventObserver, event_observers_,
                        OnAnimationStarted(event));
      if (layer_animation_delegate_)
        layer_animation_delegate_->NotifyAnimationStarted(
            wall_clock_time, monotonic_time, event.target_property);

      return;
    }
  }
}

void LayerAnimationController::NotifyAnimationFinished(
    const AnimationEvent& event,
    double wall_clock_time) {
  base::TimeTicks monotonic_time = base::TimeTicks::FromInternalValue(
      event.monotonic_time * base::Time::kMicrosecondsPerSecond);
  if (event.is_impl_only) {
    if (layer_animation_delegate_)
      layer_animation_delegate_->NotifyAnimationFinished(
          wall_clock_time, monotonic_time, event.target_property);
    return;
  }

  for (size_t i = 0; i < active_animations_.size(); ++i) {
    if (active_animations_[i]->group() == event.group_id &&
        active_animations_[i]->target_property() == event.target_property) {
      active_animations_[i]->set_received_finished_event(true);
      if (layer_animation_delegate_)
        layer_animation_delegate_->NotifyAnimationFinished(
            wall_clock_time, monotonic_time, event.target_property);

      return;
    }
  }
}

void LayerAnimationController::NotifyAnimationAborted(
    const AnimationEvent& event) {
  for (size_t i = 0; i < active_animations_.size(); ++i) {
    if (active_animations_[i]->group() == event.group_id &&
        active_animations_[i]->target_property() == event.target_property) {
      active_animations_[i]->SetRunState(Animation::Aborted,
                                         event.monotonic_time);
    }
  }
}

void LayerAnimationController::NotifyAnimationPropertyUpdate(
    const AnimationEvent& event) {
  switch (event.target_property) {
    case Animation::Opacity:
      NotifyObserversOpacityAnimated(event.opacity);
      break;
    case Animation::Transform:
      NotifyObserversTransformAnimated(event.transform);
      break;
    default:
      NOTREACHED();
  }
}

void LayerAnimationController::AddValueObserver(
    LayerAnimationValueObserver* observer) {
  if (!value_observers_.HasObserver(observer))
    value_observers_.AddObserver(observer);
}

void LayerAnimationController::RemoveValueObserver(
    LayerAnimationValueObserver* observer) {
  value_observers_.RemoveObserver(observer);
}

void LayerAnimationController::AddEventObserver(
    LayerAnimationEventObserver* observer) {
  if (!event_observers_.HasObserver(observer))
    event_observers_.AddObserver(observer);
}

void LayerAnimationController::RemoveEventObserver(
    LayerAnimationEventObserver* observer) {
  event_observers_.RemoveObserver(observer);
}

bool LayerAnimationController::AnimatedBoundsForBox(const gfx::BoxF& box,
                                                    gfx::BoxF* bounds) {
  // Compute bounds based on animations for which is_finished() is false.
  // Do nothing if there are no such animations; in this case, it is assumed
  // that callers will take care of computing bounds based on the owning layer's
  // actual transform.
  *bounds = gfx::BoxF();
  for (size_t i = 0; i < active_animations_.size(); ++i) {
    if (active_animations_[i]->is_finished() ||
        active_animations_[i]->target_property() != Animation::Transform)
      continue;

    const TransformAnimationCurve* transform_animation_curve =
        active_animations_[i]->curve()->ToTransformAnimationCurve();
    gfx::BoxF animation_bounds;
    bool success =
        transform_animation_curve->AnimatedBoundsForBox(box, &animation_bounds);
    if (!success)
      return false;
    bounds->Union(animation_bounds);
  }

  return true;
}

void LayerAnimationController::PushNewAnimationsToImplThread(
    LayerAnimationController* controller_impl) const {
  // Any new animations owned by the main thread's controller are cloned and
  // add to the impl thread's controller.
  for (size_t i = 0; i < active_animations_.size(); ++i) {
    // If the animation is already running on the impl thread, there is no
    // need to copy it over.
    if (controller_impl->GetAnimation(active_animations_[i]->group(),
                                      active_animations_[i]->target_property()))
      continue;

    // If the animation is not running on the impl thread, it does not
    // necessarily mean that it needs to be copied over and started; it may
    // have already finished. In this case, the impl thread animation will
    // have already notified that it has started and the main thread animation
    // will no longer need
    // a synchronized start time.
    if (!active_animations_[i]->needs_synchronized_start_time())
      continue;

    // Scroll animations always start at the current scroll offset.
    if (active_animations_[i]->target_property() == Animation::ScrollOffset) {
      gfx::Vector2dF current_scroll_offset;
      if (controller_impl->value_provider_) {
        current_scroll_offset =
            controller_impl->value_provider_->ScrollOffsetForAnimation();
      } else {
        // The owning layer isn't yet in the active tree, so the main thread
        // scroll offset will be up-to-date.
        current_scroll_offset = value_provider_->ScrollOffsetForAnimation();
      }
      active_animations_[i]->curve()->ToScrollOffsetAnimationCurve()
          ->SetInitialValue(current_scroll_offset);
    }

    // The new animation should be set to run as soon as possible.
    Animation::RunState initial_run_state =
        Animation::WaitingForTargetAvailability;
    double start_time = 0;
    scoped_ptr<Animation> to_add(active_animations_[i]->CloneAndInitialize(
        initial_run_state, start_time));
    DCHECK(!to_add->needs_synchronized_start_time());
    controller_impl->AddAnimation(to_add.Pass());
  }
}

struct IsCompleted {
  explicit IsCompleted(const LayerAnimationController& main_thread_controller)
      : main_thread_controller_(main_thread_controller) {}
  bool operator()(Animation* animation) const {
    if (animation->is_impl_only()) {
      return (animation->run_state() == Animation::WaitingForDeletion);
    } else {
      return !main_thread_controller_.GetAnimation(
          animation->group(),
          animation->target_property());
    }
  }

 private:
  const LayerAnimationController& main_thread_controller_;
};

void LayerAnimationController::RemoveAnimationsCompletedOnMainThread(
    LayerAnimationController* controller_impl) const {
  // Delete all impl thread animations for which there is no corresponding
  // main thread animation. Each iteration,
  // controller->active_animations_.size() is decremented or i is incremented
  // guaranteeing progress towards loop termination.
  ScopedPtrVector<Animation>& animations =
      controller_impl->active_animations_;
  animations.erase(cc::remove_if(&animations,
                                 animations.begin(),
                                 animations.end(),
                                 IsCompleted(*this)),
                   animations.end());
}

void LayerAnimationController::PushPropertiesToImplThread(
    LayerAnimationController* controller_impl) const {
  for (size_t i = 0; i < active_animations_.size(); ++i) {
    Animation* current_impl =
        controller_impl->GetAnimation(
            active_animations_[i]->group(),
            active_animations_[i]->target_property());
    if (current_impl)
      active_animations_[i]->PushPropertiesTo(current_impl);
  }
}

void LayerAnimationController::StartAnimations(double monotonic_time) {
  // First collect running properties.
  TargetProperties blocked_properties;
  for (size_t i = 0; i < active_animations_.size(); ++i) {
    if (active_animations_[i]->run_state() == Animation::Starting ||
        active_animations_[i]->run_state() == Animation::Running)
      blocked_properties.insert(active_animations_[i]->target_property());
  }

  for (size_t i = 0; i < active_animations_.size(); ++i) {
    if (active_animations_[i]->run_state() ==
        Animation::WaitingForTargetAvailability) {
      // Collect all properties for animations with the same group id (they
      // should all also be in the list of animations).
      TargetProperties enqueued_properties;
      enqueued_properties.insert(active_animations_[i]->target_property());
      for (size_t j = i + 1; j < active_animations_.size(); ++j) {
        if (active_animations_[i]->group() == active_animations_[j]->group())
          enqueued_properties.insert(active_animations_[j]->target_property());
      }

      // Check to see if intersection of the list of properties affected by
      // the group and the list of currently blocked properties is null. In
      // any case, the group's target properties need to be added to the list
      // of blocked properties.
      bool null_intersection = true;
      for (TargetProperties::iterator p_iter = enqueued_properties.begin();
           p_iter != enqueued_properties.end();
           ++p_iter) {
        if (!blocked_properties.insert(*p_iter).second)
          null_intersection = false;
      }

      // If the intersection is null, then we are free to start the animations
      // in the group.
      if (null_intersection) {
        active_animations_[i]->SetRunState(
            Animation::Starting, monotonic_time);
        for (size_t j = i + 1; j < active_animations_.size(); ++j) {
          if (active_animations_[i]->group() ==
              active_animations_[j]->group()) {
            active_animations_[j]->SetRunState(
                Animation::Starting, monotonic_time);
          }
        }
      }
    }
  }
}

void LayerAnimationController::PromoteStartedAnimations(
    double monotonic_time,
    AnimationEventsVector* events) {
  for (size_t i = 0; i < active_animations_.size(); ++i) {
    if (active_animations_[i]->run_state() == Animation::Starting) {
      active_animations_[i]->SetRunState(Animation::Running, monotonic_time);
      if (!active_animations_[i]->has_set_start_time())
        active_animations_[i]->set_start_time(monotonic_time);
      if (events) {
        AnimationEvent started_event(
            AnimationEvent::Started,
            id_,
            active_animations_[i]->group(),
            active_animations_[i]->target_property(),
            monotonic_time);
        started_event.is_impl_only = active_animations_[i]->is_impl_only();
        events->push_back(started_event);
      }
    }
  }
}

void LayerAnimationController::MarkFinishedAnimations(double monotonic_time) {
  for (size_t i = 0; i < active_animations_.size(); ++i) {
    if (active_animations_[i]->IsFinishedAt(monotonic_time) &&
        active_animations_[i]->run_state() != Animation::Aborted &&
        active_animations_[i]->run_state() != Animation::WaitingForDeletion)
      active_animations_[i]->SetRunState(Animation::Finished, monotonic_time);
  }
}

void LayerAnimationController::MarkAnimationsForDeletion(
    double monotonic_time, AnimationEventsVector* events) {
  bool marked_animations_for_deletions = false;

  // Non-aborted animations are marked for deletion after a corresponding
  // AnimationEvent::Finished event is sent or received. This means that if
  // we don't have an events vector, we must ensure that non-aborted animations
  // have received a finished event before marking them for deletion.
  for (size_t i = 0; i < active_animations_.size(); i++) {
    int group_id = active_animations_[i]->group();
    if (active_animations_[i]->run_state() == Animation::Aborted) {
      if (events && !active_animations_[i]->is_impl_only()) {
        AnimationEvent aborted_event(
            AnimationEvent::Aborted,
            id_,
            group_id,
            active_animations_[i]->target_property(),
            monotonic_time);
        events->push_back(aborted_event);
      }
      active_animations_[i]->SetRunState(Animation::WaitingForDeletion,
                                         monotonic_time);
      marked_animations_for_deletions = true;
      continue;
    }

    bool all_anims_with_same_id_are_finished = false;

    // Since deleting an animation on the main thread leads to its deletion
    // on the impl thread, we only mark a Finished main thread animation for
    // deletion once it has received a Finished event from the impl thread.
    bool animation_i_will_send_or_has_received_finish_event =
        events || active_animations_[i]->received_finished_event();
    // If an animation is finished, and not already marked for deletion,
    // find out if all other animations in the same group are also finished.
    if (active_animations_[i]->run_state() == Animation::Finished &&
        animation_i_will_send_or_has_received_finish_event) {
      all_anims_with_same_id_are_finished = true;
      for (size_t j = 0; j < active_animations_.size(); ++j) {
        bool animation_j_will_send_or_has_received_finish_event =
            events || active_animations_[j]->received_finished_event();
        if (group_id == active_animations_[j]->group() &&
            (!active_animations_[j]->is_finished() ||
             (active_animations_[j]->run_state() == Animation::Finished &&
              !animation_j_will_send_or_has_received_finish_event))) {
          all_anims_with_same_id_are_finished = false;
          break;
        }
      }
    }
    if (all_anims_with_same_id_are_finished) {
      // We now need to remove all animations with the same group id as
      // group_id (and send along animation finished notifications, if
      // necessary).
      for (size_t j = i; j < active_animations_.size(); j++) {
        if (active_animations_[j]->group() == group_id &&
            active_animations_[j]->run_state() != Animation::Aborted) {
          if (events) {
            AnimationEvent finished_event(
                AnimationEvent::Finished,
                id_,
                active_animations_[j]->group(),
                active_animations_[j]->target_property(),
                monotonic_time);
            finished_event.is_impl_only = active_animations_[j]->is_impl_only();
            events->push_back(finished_event);
          }
          active_animations_[j]->SetRunState(Animation::WaitingForDeletion,
                                             monotonic_time);
        }
      }
      marked_animations_for_deletions = true;
    }
  }
  if (marked_animations_for_deletions)
    NotifyObserversAnimationWaitingForDeletion();
}

static bool IsWaitingForDeletion(Animation* animation) {
  return animation->run_state() == Animation::WaitingForDeletion;
}

void LayerAnimationController::PurgeAnimationsMarkedForDeletion() {
  ScopedPtrVector<Animation>& animations = active_animations_;
  animations.erase(cc::remove_if(&animations,
                                 animations.begin(),
                                 animations.end(),
                                 IsWaitingForDeletion),
                   animations.end());
}

<<<<<<< HEAD
void LayerAnimationController::ReplaceImplThreadAnimations(
    LayerAnimationController* controller_impl) const {
  controller_impl->active_animations_.clear();
  for (size_t i = 0; i < active_animations_.size(); ++i) {
    scoped_ptr<Animation> to_add;
    if (active_animations_[i]->needs_synchronized_start_time()) {
      // We haven't received an animation started notification yet, so it
      // is important that we add it in a 'waiting' and not 'running' state.
      Animation::RunState initial_run_state =
          Animation::WaitingForTargetAvailability;
      double start_time = 0;
      to_add = active_animations_[i]->CloneAndInitialize(
          initial_run_state, start_time).Pass();
    } else {
      to_add = active_animations_[i]->Clone().Pass();
    }

    controller_impl->AddAnimation(to_add.Pass());
  }
}

=======
>>>>>>> 8c15b39e
void LayerAnimationController::TickAnimations(double monotonic_time) {
  for (size_t i = 0; i < active_animations_.size(); ++i) {
    if (active_animations_[i]->run_state() == Animation::Starting ||
        active_animations_[i]->run_state() == Animation::Running ||
        active_animations_[i]->run_state() == Animation::Paused) {
      double trimmed =
          active_animations_[i]->TrimTimeToCurrentIteration(monotonic_time);

      switch (active_animations_[i]->target_property()) {
        case Animation::Transform: {
          const TransformAnimationCurve* transform_animation_curve =
              active_animations_[i]->curve()->ToTransformAnimationCurve();
          const gfx::Transform transform =
              transform_animation_curve->GetValue(trimmed);
          NotifyObserversTransformAnimated(transform);
          break;
        }

        case Animation::Opacity: {
          const FloatAnimationCurve* float_animation_curve =
              active_animations_[i]->curve()->ToFloatAnimationCurve();
          const float opacity = float_animation_curve->GetValue(trimmed);
          NotifyObserversOpacityAnimated(opacity);
          break;
        }

        case Animation::Filter: {
          const FilterAnimationCurve* filter_animation_curve =
              active_animations_[i]->curve()->ToFilterAnimationCurve();
          const FilterOperations filter =
              filter_animation_curve->GetValue(trimmed);
          NotifyObserversFilterAnimated(filter);
          break;
        }

        case Animation::BackgroundColor: {
          // Not yet implemented.
          break;
        }

<<<<<<< HEAD
=======
        case Animation::ScrollOffset: {
          const ScrollOffsetAnimationCurve* scroll_offset_animation_curve =
              active_animations_[i]->curve()->ToScrollOffsetAnimationCurve();
          const gfx::Vector2dF scroll_offset =
              scroll_offset_animation_curve->GetValue(trimmed);
          NotifyObserversScrollOffsetAnimated(scroll_offset);
          break;
        }

>>>>>>> 8c15b39e
        // Do nothing for sentinel value.
        case Animation::TargetPropertyEnumSize:
          NOTREACHED();
      }
    }
  }
}

void LayerAnimationController::UpdateActivation(UpdateActivationType type) {
  bool force = type == ForceActivation;
  if (registrar_) {
    bool was_active = is_active_;
    is_active_ = false;
    for (size_t i = 0; i < active_animations_.size(); ++i) {
      if (active_animations_[i]->run_state() != Animation::WaitingForDeletion) {
        is_active_ = true;
        break;
      }
    }

    if (is_active_ && (!was_active || force))
      registrar_->DidActivateAnimationController(this);
    else if (!is_active_ && (was_active || force))
      registrar_->DidDeactivateAnimationController(this);
  }
}

void LayerAnimationController::NotifyObserversOpacityAnimated(float opacity) {
  FOR_EACH_OBSERVER(LayerAnimationValueObserver,
                    value_observers_,
                    OnOpacityAnimated(opacity));
}

void LayerAnimationController::NotifyObserversTransformAnimated(
    const gfx::Transform& transform) {
  FOR_EACH_OBSERVER(LayerAnimationValueObserver,
                    value_observers_,
                    OnTransformAnimated(transform));
}

void LayerAnimationController::NotifyObserversFilterAnimated(
    const FilterOperations& filters) {
  FOR_EACH_OBSERVER(LayerAnimationValueObserver,
                    value_observers_,
                    OnFilterAnimated(filters));
}

<<<<<<< HEAD
=======
void LayerAnimationController::NotifyObserversScrollOffsetAnimated(
    gfx::Vector2dF scroll_offset) {
  FOR_EACH_OBSERVER(LayerAnimationValueObserver,
                    value_observers_,
                    OnScrollOffsetAnimated(scroll_offset));
}

void LayerAnimationController::NotifyObserversAnimationWaitingForDeletion() {
  FOR_EACH_OBSERVER(LayerAnimationValueObserver,
                    value_observers_,
                    OnAnimationWaitingForDeletion());
}

>>>>>>> 8c15b39e
bool LayerAnimationController::HasValueObserver() {
  if (value_observers_.might_have_observers()) {
    ObserverListBase<LayerAnimationValueObserver>::Iterator it(
        value_observers_);
    return it.GetNext() != NULL;
  }
  return false;
}

bool LayerAnimationController::HasActiveValueObserver() {
  if (value_observers_.might_have_observers()) {
    ObserverListBase<LayerAnimationValueObserver>::Iterator it(
        value_observers_);
    LayerAnimationValueObserver* obs;
    while ((obs = it.GetNext()) != NULL)
      if (obs->IsActive())
        return true;
  }
  return false;
}

}  // namespace cc<|MERGE_RESOLUTION|>--- conflicted
+++ resolved
@@ -94,8 +94,6 @@
   UpdateActivation(NormalActivation);
 }
 
-<<<<<<< HEAD
-=======
 void LayerAnimationController::AbortAnimations(
     Animation::TargetProperty target_property) {
   for (size_t i = 0; i < active_animations_.size(); ++i) {
@@ -105,7 +103,6 @@
   }
 }
 
->>>>>>> 8c15b39e
 // Ensures that the list of active animations on the main thread and the impl
 // thread are kept in sync.
 void LayerAnimationController::PushAnimationUpdatesTo(
@@ -147,10 +144,7 @@
     if (!animation->is_impl_only())
       continue;
 
-<<<<<<< HEAD
-=======
     double trimmed = animation->TrimTimeToCurrentIteration(monotonic_time);
->>>>>>> 8c15b39e
     switch (animation->target_property()) {
       case Animation::Opacity: {
         AnimationEvent event(AnimationEvent::PropertyUpdate,
@@ -159,11 +153,7 @@
                              Animation::Opacity,
                              monotonic_time);
         event.opacity = animation->curve()->ToFloatAnimationCurve()->GetValue(
-<<<<<<< HEAD
-            monotonic_time);
-=======
             trimmed);
->>>>>>> 8c15b39e
         event.is_impl_only = true;
         events->push_back(event);
         break;
@@ -176,12 +166,7 @@
                              Animation::Transform,
                              monotonic_time);
         event.transform =
-<<<<<<< HEAD
-            animation->curve()->ToTransformAnimationCurve()->GetValue(
-                monotonic_time);
-=======
             animation->curve()->ToTransformAnimationCurve()->GetValue(trimmed);
->>>>>>> 8c15b39e
         event.is_impl_only = true;
         events->push_back(event);
         break;
@@ -194,11 +179,7 @@
                              Animation::Filter,
                              monotonic_time);
         event.filters = animation->curve()->ToFilterAnimationCurve()->GetValue(
-<<<<<<< HEAD
-            monotonic_time);
-=======
             trimmed);
->>>>>>> 8c15b39e
         event.is_impl_only = true;
         events->push_back(event);
         break;
@@ -206,8 +187,6 @@
 
       case Animation::BackgroundColor: { break; }
 
-<<<<<<< HEAD
-=======
       case Animation::ScrollOffset: {
         // Impl-side changes to scroll offset are already sent back to the
         // main thread (e.g. for user-driven scrolling), so a PropertyUpdate
@@ -215,7 +194,6 @@
         break;
       }
 
->>>>>>> 8c15b39e
       case Animation::TargetPropertyEnumSize:
         NOTREACHED();
     }
@@ -693,30 +671,6 @@
                    animations.end());
 }
 
-<<<<<<< HEAD
-void LayerAnimationController::ReplaceImplThreadAnimations(
-    LayerAnimationController* controller_impl) const {
-  controller_impl->active_animations_.clear();
-  for (size_t i = 0; i < active_animations_.size(); ++i) {
-    scoped_ptr<Animation> to_add;
-    if (active_animations_[i]->needs_synchronized_start_time()) {
-      // We haven't received an animation started notification yet, so it
-      // is important that we add it in a 'waiting' and not 'running' state.
-      Animation::RunState initial_run_state =
-          Animation::WaitingForTargetAvailability;
-      double start_time = 0;
-      to_add = active_animations_[i]->CloneAndInitialize(
-          initial_run_state, start_time).Pass();
-    } else {
-      to_add = active_animations_[i]->Clone().Pass();
-    }
-
-    controller_impl->AddAnimation(to_add.Pass());
-  }
-}
-
-=======
->>>>>>> 8c15b39e
 void LayerAnimationController::TickAnimations(double monotonic_time) {
   for (size_t i = 0; i < active_animations_.size(); ++i) {
     if (active_animations_[i]->run_state() == Animation::Starting ||
@@ -757,8 +711,6 @@
           break;
         }
 
-<<<<<<< HEAD
-=======
         case Animation::ScrollOffset: {
           const ScrollOffsetAnimationCurve* scroll_offset_animation_curve =
               active_animations_[i]->curve()->ToScrollOffsetAnimationCurve();
@@ -768,7 +720,6 @@
           break;
         }
 
->>>>>>> 8c15b39e
         // Do nothing for sentinel value.
         case Animation::TargetPropertyEnumSize:
           NOTREACHED();
@@ -816,8 +767,6 @@
                     OnFilterAnimated(filters));
 }
 
-<<<<<<< HEAD
-=======
 void LayerAnimationController::NotifyObserversScrollOffsetAnimated(
     gfx::Vector2dF scroll_offset) {
   FOR_EACH_OBSERVER(LayerAnimationValueObserver,
@@ -831,7 +780,6 @@
                     OnAnimationWaitingForDeletion());
 }
 
->>>>>>> 8c15b39e
 bool LayerAnimationController::HasValueObserver() {
   if (value_observers_.might_have_observers()) {
     ObserverListBase<LayerAnimationValueObserver>::Iterator it(
