--- conflicted
+++ resolved
@@ -32,10 +32,7 @@
   virtual void ReleaseGL() = 0;
   virtual void SetNeedsRedrawRect(gfx::Rect damage_rect) = 0;
   virtual void BeginImplFrame(const BeginFrameArgs& args) = 0;
-<<<<<<< HEAD
-=======
   virtual void DidSwapBuffers() = 0;
->>>>>>> 8c15b39e
   virtual void OnSwapBuffersComplete() = 0;
   virtual void ReclaimResources(const CompositorFrameAck* ack) = 0;
   virtual void DidLoseOutputSurface() = 0;
