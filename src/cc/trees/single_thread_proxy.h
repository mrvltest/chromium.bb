--- conflicted
+++ resolved
@@ -54,12 +54,8 @@
 
   // LayerTreeHostImplClient implementation
   virtual void DidLoseOutputSurfaceOnImplThread() OVERRIDE;
-<<<<<<< HEAD
-  virtual void OnSwapBuffersCompleteOnImplThread() OVERRIDE {}
-=======
   virtual void DidSwapBuffersOnImplThread() OVERRIDE;
   virtual void OnSwapBuffersCompleteOnImplThread() OVERRIDE;
->>>>>>> 8c15b39e
   virtual void BeginImplFrame(const BeginFrameArgs& args)
       OVERRIDE {}
   virtual void OnCanDrawStateChanged(bool can_draw) OVERRIDE;
