--- conflicted
+++ resolved
@@ -1118,779 +1118,6 @@
   return 0.f;
 }
 
-<<<<<<< HEAD
-// Recursively walks the layer tree starting at the given node and computes all
-// the necessary transformations, clip rects, render surfaces, etc.
-static void CalculateDrawPropertiesInternal(
-    LayerImpl* layer,
-    const SubtreeGlobals& globals,
-    const DataForRecursion& data_from_ancestor,
-    std::vector<AccumulatedSurfaceState>* accumulated_surface_state) {
-  // This function computes the new matrix transformations recursively for this
-  // layer and all its descendants. It also computes the appropriate render
-  // surfaces.
-  // Some important points to remember:
-  //
-  // 0. Here, transforms are notated in Matrix x Vector order, and in words we
-  // describe what the transform does from left to right.
-  //
-  // 1. In our terminology, the "layer origin" refers to the top-left corner of
-  // a layer, and the positive Y-axis points downwards. This interpretation is
-  // valid because the orthographic projection applied at draw time flips the Y
-  // axis appropriately.
-  //
-  // 2. The anchor point, when given as a PointF object, is specified in "unit
-  // layer space", where the bounds of the layer map to [0, 1]. However, as a
-  // Transform object, the transform to the anchor point is specified in "layer
-  // space", where the bounds of the layer map to [bounds.width(),
-  // bounds.height()].
-  //
-  // 3. Definition of various transforms used:
-  //        M[parent] is the parent matrix, with respect to the nearest render
-  //        surface, passed down recursively.
-  //
-  //        M[root] is the full hierarchy, with respect to the root, passed down
-  //        recursively.
-  //
-  //        Tr[origin] is the translation matrix from the parent's origin to
-  //        this layer's origin.
-  //
-  //        Tr[origin2anchor] is the translation from the layer's origin to its
-  //        anchor point
-  //
-  //        Tr[origin2center] is the translation from the layer's origin to its
-  //        center
-  //
-  //        M[layer] is the layer's matrix (applied at the anchor point)
-  //
-  //        S[layer2content] is the ratio of a layer's content_bounds() to its
-  //        Bounds().
-  //
-  //    Some composite transforms can help in understanding the sequence of
-  //    transforms:
-  //        composite_layer_transform = Tr[origin2anchor] * M[layer] *
-  //        Tr[origin2anchor].inverse()
-  //
-  // 4. When a layer (or render surface) is drawn, it is drawn into a "target
-  // render surface". Therefore the draw transform does not necessarily
-  // transform from screen space to local layer space. Instead, the draw
-  // transform is the transform between the "target render surface space" and
-  // local layer space. Note that render surfaces, except for the root, also
-  // draw themselves into a different target render surface, and so their draw
-  // transform and origin transforms are also described with respect to the
-  // target.
-  //
-  // Using these definitions, then:
-  //
-  // The draw transform for the layer is:
-  //        M[draw] = M[parent] * Tr[origin] * composite_layer_transform *
-  //            S[layer2content] = M[parent] * Tr[layer->position() + anchor] *
-  //            M[layer] * Tr[anchor2origin] * S[layer2content]
-  //
-  //        Interpreting the math left-to-right, this transforms from the
-  //        layer's render surface to the origin of the layer in content space.
-  //
-  // The screen space transform is:
-  //        M[screenspace] = M[root] * Tr[origin] * composite_layer_transform *
-  //            S[layer2content]
-  //                       = M[root] * Tr[layer->position() + anchor] * M[layer]
-  //                           * Tr[anchor2origin] * S[layer2content]
-  //
-  //        Interpreting the math left-to-right, this transforms from the root
-  //        render surface's content space to the origin of the layer in content
-  //        space.
-  //
-  // The transform hierarchy that is passed on to children (i.e. the child's
-  // parent_matrix) is:
-  //        M[parent]_for_child = M[parent] * Tr[origin] *
-  //            composite_layer_transform
-  //                            = M[parent] * Tr[layer->position() + anchor] *
-  //                              M[layer] * Tr[anchor2origin]
-  //
-  //        and a similar matrix for the full hierarchy with respect to the
-  //        root.
-  //
-  // Finally, note that the final matrix used by the shader for the layer is P *
-  // M[draw] * S . This final product is computed in drawTexturedQuad(), where:
-  //        P is the projection matrix
-  //        S is the scale adjustment (to scale up a canonical quad to the
-  //            layer's size)
-  //
-  // When a render surface has a replica layer, that layer's transform is used
-  // to draw a second copy of the surface.  gfx::Transforms named here are
-  // relative to the surface, unless they specify they are relative to the
-  // replica layer.
-  //
-  // We will denote a scale by device scale S[deviceScale]
-  //
-  // The render surface draw transform to its target surface origin is:
-  //        M[surfaceDraw] = M[owningLayer->Draw]
-  //
-  // The render surface origin transform to its the root (screen space) origin
-  // is:
-  //        M[surface2root] =  M[owningLayer->screenspace] *
-  //            S[deviceScale].inverse()
-  //
-  // The replica draw transform to its target surface origin is:
-  //        M[replicaDraw] = S[deviceScale] * M[surfaceDraw] *
-  //            Tr[replica->position() + replica->anchor()] * Tr[replica] *
-  //            Tr[origin2anchor].inverse() * S[contents_scale].inverse()
-  //
-  // The replica draw transform to the root (screen space) origin is:
-  //        M[replica2root] = M[surface2root] * Tr[replica->position()] *
-  //            Tr[replica] * Tr[origin2anchor].inverse()
-  //
-
-  // It makes no sense to have a non-unit page_scale_factor without specifying
-  // which layer roots the subtree the scale is applied to.
-  DCHECK(globals.page_scale_layer || (globals.page_scale_factor == 1.f));
-
-  CHECK(!layer->visited());
-  bool visited = true;
-  layer->set_visited(visited);
-
-  DataForRecursion data_for_children;
-  data_for_children.in_subtree_of_page_scale_layer =
-      data_from_ancestor.in_subtree_of_page_scale_layer;
-  data_for_children.subtree_can_use_lcd_text =
-      data_from_ancestor.subtree_can_use_lcd_text;
-
-  // Layers that are marked as hidden will hide themselves and their subtree.
-  // Exception: Layers with copy requests, whether hidden or not, must be drawn
-  // anyway.  In this case, we will inform their subtree they are visible to get
-  // the right results.
-  const bool layer_is_visible =
-      data_from_ancestor.subtree_is_visible_from_ancestor &&
-      !layer->hide_layer_and_subtree();
-  const bool layer_is_drawn = layer_is_visible || layer->HasCopyRequest();
-
-  // The root layer cannot skip CalcDrawProperties.
-  if (!IsRootLayer(layer) && SubtreeShouldBeSkipped(layer, layer_is_drawn)) {
-    return;
-  }
-
-  // We need to circumvent the normal recursive flow of information for clip
-  // children (they don't inherit their direct ancestor's clip information).
-  // This is unfortunate, and would be unnecessary if we were to formally
-  // separate the clipping hierarchy from the layer hierarchy.
-  bool ancestor_clips_subtree = data_from_ancestor.ancestor_clips_subtree;
-  gfx::Rect ancestor_clip_rect_in_target_space =
-      data_from_ancestor.clip_rect_in_target_space;
-
-  // Update our clipping state. If we have a clip parent we will need to pull
-  // from the clip state cache rather than using the clip state passed from our
-  // immediate ancestor.
-  UpdateClipRectsForClipChild(layer, &ancestor_clip_rect_in_target_space,
-                              &ancestor_clips_subtree);
-
-  // As this function proceeds, these are the properties for the current
-  // layer that actually get computed. To avoid unnecessary copies
-  // (particularly for matrices), we do computations directly on these values
-  // when possible.
-  DrawProperties& layer_draw_properties = layer->draw_properties();
-
-  gfx::Rect clip_rect_in_target_space;
-  bool layer_or_ancestor_clips_descendants = false;
-
-  // This value is cached on the stack so that we don't have to inverse-project
-  // the surface's clip rect redundantly for every layer. This value is the
-  // same as the target surface's clip rect, except that instead of being
-  // described in the target surface's target's space, it is described in the
-  // current render target's space.
-  gfx::Rect clip_rect_of_target_surface_in_target_space;
-
-  float accumulated_draw_opacity = layer->opacity();
-  if (layer->parent())
-    accumulated_draw_opacity *= layer->parent()->draw_opacity();
-
-  bool animating_transform_to_screen =
-      layer->HasPotentiallyRunningTransformAnimation();
-  if (layer->parent()) {
-    animating_transform_to_screen |=
-        layer->parent()->screen_space_transform_is_animating();
-  }
-  gfx::Point3F transform_origin = layer->transform_origin();
-  gfx::ScrollOffset scroll_offset = GetEffectiveCurrentScrollOffset(layer);
-  gfx::PointF position =
-      layer->position() - ScrollOffsetToVector2dF(scroll_offset);
-  gfx::Transform combined_transform = data_from_ancestor.parent_matrix;
-  if (!layer->transform().IsIdentity()) {
-    // LT = Tr[origin] * Tr[origin2transformOrigin]
-    combined_transform.Translate3d(position.x() + transform_origin.x(),
-                                   position.y() + transform_origin.y(),
-                                   transform_origin.z());
-    // LT = Tr[origin] * Tr[origin2origin] * M[layer]
-    combined_transform.PreconcatTransform(layer->transform());
-    // LT = Tr[origin] * Tr[origin2origin] * M[layer] *
-    // Tr[transformOrigin2origin]
-    combined_transform.Translate3d(
-        -transform_origin.x(), -transform_origin.y(), -transform_origin.z());
-  } else {
-    combined_transform.Translate(position.x(), position.y());
-  }
-
-  gfx::Vector2dF effective_scroll_delta = GetEffectiveScrollDelta(layer);
-  if (!animating_transform_to_screen && layer->scrollable() &&
-      combined_transform.IsScaleOrTranslation()) {
-    // Align the scrollable layer's position to screen space pixels to avoid
-    // blurriness.  To avoid side-effects, do this only if the transform is
-    // simple.
-    gfx::Vector2dF previous_translation = combined_transform.To2dTranslation();
-    combined_transform.RoundTranslationComponents();
-    gfx::Vector2dF current_translation = combined_transform.To2dTranslation();
-
-    // This rounding changes the scroll delta, and so must be included
-    // in the scroll compensation matrix.  The scaling converts from physical
-    // coordinates to the scroll delta's CSS coordinates (using the parent
-    // matrix instead of combined transform since scrolling is applied before
-    // the layer's transform).  For example, if we have a total scale factor of
-    // 3.0, then 1 physical pixel is only 1/3 of a CSS pixel.
-    gfx::Vector2dF parent_scales = MathUtil::ComputeTransform2dScaleComponents(
-        data_from_ancestor.parent_matrix, 1.f);
-    effective_scroll_delta -=
-        gfx::ScaleVector2d(current_translation - previous_translation,
-                           1.f / parent_scales.x(),
-                           1.f / parent_scales.y());
-  }
-
-  // Apply adjustment from position constraints.
-  ApplyPositionAdjustment(layer, data_from_ancestor.fixed_container,
-      data_from_ancestor.scroll_compensation_matrix, &combined_transform);
-
-  bool combined_is_animating_scale = false;
-  float combined_maximum_animation_contents_scale = 0.f;
-  float combined_starting_animation_contents_scale = 0.f;
-  if (globals.can_adjust_raster_scales) {
-    CalculateAnimationContentsScale(
-        layer, data_from_ancestor.ancestor_is_animating_scale,
-        data_from_ancestor.maximum_animation_contents_scale,
-        data_from_ancestor.starting_animation_contents_scale,
-        data_from_ancestor.parent_matrix, combined_transform,
-        &combined_is_animating_scale,
-        &combined_maximum_animation_contents_scale,
-        &combined_starting_animation_contents_scale);
-  }
-  data_for_children.ancestor_is_animating_scale = combined_is_animating_scale;
-  data_for_children.maximum_animation_contents_scale =
-      combined_maximum_animation_contents_scale;
-  data_for_children.starting_animation_contents_scale =
-      combined_starting_animation_contents_scale;
-
-  // Compute the 2d scale components of the transform hierarchy up to the target
-  // surface. From there, we can decide on a contents scale for the layer.
-  float layer_scale_factors = globals.device_scale_factor;
-  if (data_from_ancestor.in_subtree_of_page_scale_layer)
-    layer_scale_factors *= globals.page_scale_factor;
-  gfx::Vector2dF combined_transform_scales =
-      MathUtil::ComputeTransform2dScaleComponents(
-          combined_transform,
-          layer_scale_factors);
-
-  UpdateLayerScaleDrawProperties(layer,
-                                 combined_maximum_animation_contents_scale,
-                                 combined_starting_animation_contents_scale);
-
-  LayerImpl* mask_layer = layer->mask_layer();
-  if (mask_layer) {
-    UpdateLayerScaleDrawProperties(mask_layer,
-                                   combined_maximum_animation_contents_scale,
-                                   combined_starting_animation_contents_scale);
-  }
-
-  LayerImpl* replica_mask_layer =
-      layer->replica_layer() ? layer->replica_layer()->mask_layer() : NULL;
-  if (replica_mask_layer) {
-    UpdateLayerScaleDrawProperties(replica_mask_layer,
-                                   combined_maximum_animation_contents_scale,
-                                   combined_starting_animation_contents_scale);
-  }
-
-  if (layer == globals.page_scale_layer) {
-    combined_transform.Scale(globals.page_scale_factor,
-                             globals.page_scale_factor);
-    data_for_children.in_subtree_of_page_scale_layer = true;
-  }
-
-  // The draw_transform that gets computed below is effectively the layer's
-  // draw_transform, unless the layer itself creates a render_surface. In that
-  // case, the render_surface re-parents the transforms.
-  layer_draw_properties.target_space_transform = combined_transform;
-
-  // The layer's screen_space_transform represents the transform between root
-  // layer's "screen space" and local content space.
-  layer_draw_properties.screen_space_transform =
-      data_from_ancestor.full_hierarchy_matrix;
-  layer_draw_properties.screen_space_transform.PreconcatTransform
-      (layer_draw_properties.target_space_transform);
-
-  bool layer_can_use_lcd_text = true;
-  bool subtree_can_use_lcd_text = true;
-  if (!globals.layers_always_allowed_lcd_text) {
-    // To avoid color fringing, LCD text should only be used on opaque layers
-    // with just integral translation.
-    subtree_can_use_lcd_text = data_from_ancestor.subtree_can_use_lcd_text &&
-                               accumulated_draw_opacity == 1.f &&
-                               layer_draw_properties.target_space_transform
-                                   .IsIdentityOrIntegerTranslation();
-    // Also disable LCD text locally for non-opaque content.
-    layer_can_use_lcd_text = subtree_can_use_lcd_text &&
-                             (layer->contents_opaque() ||
-                              layer->contents_opaque_for_lcd_text());
-  }
-
-  // full_hierarchy_matrix is the matrix that transforms objects between screen
-  // space (except projection matrix) and the most recent RenderSurfaceImpl's
-  // space.  next_hierarchy_matrix will only change if this layer uses a new
-  // RenderSurfaceImpl, otherwise remains the same.
-  data_for_children.full_hierarchy_matrix =
-      data_from_ancestor.full_hierarchy_matrix;
-
-  bool render_to_separate_surface =
-      IsRootLayer(layer) ||
-      (globals.can_render_to_separate_surface && layer->render_surface());
-
-  if (render_to_separate_surface) {
-    DCHECK(layer->render_surface());
-    // Check back-face visibility before continuing with this surface and its
-    // subtree
-    RenderSurfaceImpl* render_surface = layer->render_surface();
-    if (!layer->double_sided() &&
-        IsSurfaceBackFaceVisible(layer, combined_transform)) {
-      gfx::Transform draw_transform = combined_transform;
-      draw_transform.Scale(1.0 / combined_transform_scales.x(),
-                           1.0 / combined_transform_scales.y());
-      render_surface->SetDrawTransform(draw_transform);
-      return;
-    }
-
-    if (IsRootLayer(layer)) {
-      // The root layer's render surface size is predetermined and so the root
-      // layer can't directly support non-identity transforms.  It should just
-      // forward top-level transforms to the rest of the tree.
-      data_for_children.parent_matrix = combined_transform;
-    } else {
-      // The owning layer's draw transform has a scale from content to layer
-      // space which we do not want; so here we use the combined_transform
-      // instead of the draw_transform. However, we do need to add a different
-      // scale factor that accounts for the surface's pixel dimensions.
-      // Remove the combined_transform scale from the draw transform.
-      gfx::Transform draw_transform = combined_transform;
-      draw_transform.Scale(1.0 / combined_transform_scales.x(),
-                           1.0 / combined_transform_scales.y());
-      render_surface->SetDrawTransform(draw_transform);
-
-      // The owning layer's transform was re-parented by the surface, so the
-      // layer's new draw_transform only needs to scale the layer to surface
-      // space.
-      layer_draw_properties.target_space_transform.MakeIdentity();
-      layer_draw_properties.target_space_transform.Scale(
-          combined_transform_scales.x(), combined_transform_scales.y());
-
-      // Inside the surface's subtree, we scale everything to the owning layer's
-      // scale.  The sublayer matrix transforms layer rects into target surface
-      // content space.  Conceptually, all layers in the subtree inherit the
-      // scale at the point of the render surface in the transform hierarchy,
-      // but we apply it explicitly to the owning layer and the remainder of the
-      // subtree independently.
-      DCHECK(data_for_children.parent_matrix.IsIdentity());
-      data_for_children.parent_matrix.Scale(combined_transform_scales.x(),
-                                            combined_transform_scales.y());
-    }
-
-    // The opacity value is moved from the layer to its surface, so that the
-    // entire subtree properly inherits opacity.
-    render_surface->SetDrawOpacity(accumulated_draw_opacity);
-    layer_draw_properties.opacity = 1.f;
-    DCHECK_EQ(layer->draw_blend_mode(), SkXfermode::kSrcOver_Mode);
-
-    layer_draw_properties.screen_space_transform_is_animating =
-        animating_transform_to_screen;
-
-    // Update the aggregate hierarchy matrix to include the transform of the
-    // newly created RenderSurfaceImpl.
-    data_for_children.full_hierarchy_matrix.PreconcatTransform(
-        render_surface->draw_transform());
-
-    // A render surface inherently acts as a flattening point for the content of
-    // its descendants.
-    data_for_children.full_hierarchy_matrix.FlattenTo2d();
-
-    if (layer->mask_layer()) {
-      DrawProperties& mask_layer_draw_properties =
-          layer->mask_layer()->draw_properties();
-      mask_layer_draw_properties.visible_layer_rect =
-          gfx::Rect(layer->bounds());
-      // Temporarily copy the draw transform of the mask's owning layer into the
-      // mask layer draw properties.  This won't actually get used for drawing
-      // (the render surface uses the mask texture directly), but will get used
-      // to get the correct contents scale.
-      // TODO(enne): do something similar for property trees.
-      mask_layer_draw_properties.target_space_transform =
-          layer_draw_properties.target_space_transform;
-    }
-
-    if (layer->replica_layer() && layer->replica_layer()->mask_layer()) {
-      DrawProperties& replica_mask_draw_properties =
-          layer->replica_layer()->mask_layer()->draw_properties();
-      replica_mask_draw_properties.visible_layer_rect =
-          gfx::Rect(layer->bounds());
-      replica_mask_draw_properties.target_space_transform =
-          layer_draw_properties.target_space_transform;
-    }
-
-    layer_or_ancestor_clips_descendants = false;
-    bool subtree_is_clipped_by_surface_bounds = false;
-    // It may be the layer or the surface doing the clipping of the subtree,
-    // but in either case, we'll be clipping to the projected clip rect of our
-    // ancestor.
-    gfx::Transform inverse_surface_draw_transform(
-        gfx::Transform::kSkipInitialization);
-    if (!render_surface->draw_transform().GetInverse(
-            &inverse_surface_draw_transform)) {
-      // TODO(shawnsingh): Either we need to handle uninvertible transforms
-      // here, or DCHECK that the transform is invertible.
-    }
-
-    gfx::Rect surface_clip_rect_in_target_space =
-        data_from_ancestor.clip_rect_of_target_surface_in_target_space;
-    if (ancestor_clips_subtree)
-      surface_clip_rect_in_target_space.Intersect(
-          ancestor_clip_rect_in_target_space);
-    gfx::Rect projected_surface_rect = MathUtil::ProjectEnclosingClippedRect(
-        inverse_surface_draw_transform, surface_clip_rect_in_target_space);
-    clip_rect_of_target_surface_in_target_space = projected_surface_rect;
-
-    if (ancestor_clips_subtree) {
-      if (layer_draw_properties.num_unclipped_descendants > 0u) {
-        // If we have unclipped descendants, we cannot count on the render
-        // surface's bounds clipping our subtree: the unclipped descendants
-        // could cause us to expand our bounds. In this case, we must rely on
-        // layer clipping for correctess. NB: since we can only encounter
-        // translations between a clip child and its clip parent, clipping is
-        // guaranteed to be exact in this case.
-        layer_or_ancestor_clips_descendants = true;
-        clip_rect_in_target_space = projected_surface_rect;
-      } else {
-        // The new render_surface here will correctly clip the entire subtree.
-        // So, we do not need to continue propagating the clipping state further
-        // down the tree. This way, we can avoid transforming clip rects from
-        // ancestor target surface space to current target surface space that
-        // could cause more w < 0 headaches. The render surface clip rect is
-        // expressed in the space where this surface draws, i.e. the same space
-        // as clip_rect_from_ancestor_in_ancestor_target_space.
-        render_surface->SetClipRect(ancestor_clip_rect_in_target_space);
-        subtree_is_clipped_by_surface_bounds = true;
-      }
-    }
-
-    DCHECK(layer->render_surface());
-    DCHECK(!layer->parent() || layer->parent()->render_target() ==
-           accumulated_surface_state->back().render_target);
-
-    accumulated_surface_state->push_back(AccumulatedSurfaceState(layer));
-
-    render_surface->SetIsClipped(subtree_is_clipped_by_surface_bounds);
-    if (!subtree_is_clipped_by_surface_bounds) {
-      render_surface->SetClipRect(gfx::Rect());
-    }
-
-    // If the new render surface is drawn translucent or with a non-integral
-    // translation then the subtree that gets drawn on this render surface
-    // cannot use LCD text.
-    data_for_children.subtree_can_use_lcd_text = subtree_can_use_lcd_text;
-
-  } else {
-    DCHECK(layer->parent());
-
-    // Note: layer_draw_properties.target_space_transform is computed above,
-    // before this if-else statement.
-    layer_draw_properties.screen_space_transform_is_animating =
-        animating_transform_to_screen;
-    layer_draw_properties.opacity = accumulated_draw_opacity;
-    DCHECK_EQ(layer->draw_blend_mode(), layer->blend_mode());
-    data_for_children.parent_matrix = combined_transform;
-
-    // Layers without render_surfaces directly inherit the ancestor's clip
-    // status.
-    layer_or_ancestor_clips_descendants = ancestor_clips_subtree;
-    if (ancestor_clips_subtree) {
-      clip_rect_in_target_space =
-          ancestor_clip_rect_in_target_space;
-    }
-
-    // The surface's cached clip rect value propagates regardless of what
-    // clipping goes on between layers here.
-    clip_rect_of_target_surface_in_target_space =
-        data_from_ancestor.clip_rect_of_target_surface_in_target_space;
-  }
-
-  layer_draw_properties.can_use_lcd_text = layer_can_use_lcd_text;
-
-  // The layer bounds() includes the layer's bounds_delta() which we want
-  // for the clip rect.
-  gfx::Rect rect_in_target_space = MathUtil::MapEnclosingClippedRect(
-      layer->draw_properties().target_space_transform,
-      gfx::Rect(layer->bounds()));
-
-  if (LayerClipsSubtree(layer)) {
-    layer_or_ancestor_clips_descendants = true;
-    if (ancestor_clips_subtree && !render_to_separate_surface) {
-      // A layer without render surface shares the same target as its ancestor.
-      clip_rect_in_target_space =
-          ancestor_clip_rect_in_target_space;
-      clip_rect_in_target_space.Intersect(rect_in_target_space);
-    } else {
-      clip_rect_in_target_space = rect_in_target_space;
-    }
-  }
-
-  // Tell the layer the rect that it's clipped by. In theory we could use a
-  // tighter clip rect here (drawable_content_rect), but that actually does not
-  // reduce how much would be drawn, and instead it would create unnecessary
-  // changes to scissor state affecting GPU performance. Our clip information
-  // is used in the recursion below, so we must set it beforehand.
-  layer_draw_properties.is_clipped = layer_or_ancestor_clips_descendants;
-  if (layer_or_ancestor_clips_descendants) {
-    layer_draw_properties.clip_rect = clip_rect_in_target_space;
-  } else {
-    // Initialize the clip rect to a safe value that will not clip the
-    // layer, just in case clipping is still accidentally used.
-    layer_draw_properties.clip_rect = rect_in_target_space;
-  }
-
-  if (!layer->children().empty()) {
-    if (layer == globals.elastic_overscroll_application_layer) {
-      data_for_children.parent_matrix.Translate(
-          -globals.elastic_overscroll.x(), -globals.elastic_overscroll.y());
-    }
-
-    // Flatten to 2D if the layer doesn't preserve 3D.
-    if (layer->should_flatten_transform())
-      data_for_children.parent_matrix.FlattenTo2d();
-
-    data_for_children.scroll_compensation_matrix =
-        ComputeScrollCompensationMatrixForChildren(
-            layer,
-            data_from_ancestor.parent_matrix,
-            data_from_ancestor.scroll_compensation_matrix,
-            effective_scroll_delta);
-    data_for_children.fixed_container =
-        layer->IsContainerForFixedPositionLayers() ?
-            layer : data_from_ancestor.fixed_container;
-
-    data_for_children.clip_rect_in_target_space = clip_rect_in_target_space;
-    data_for_children.clip_rect_of_target_surface_in_target_space =
-        clip_rect_of_target_surface_in_target_space;
-    data_for_children.ancestor_clips_subtree =
-        layer_or_ancestor_clips_descendants;
-    data_for_children.subtree_is_visible_from_ancestor = layer_is_drawn;
-  }
-
-  std::vector<LayerImpl*> sorted_children;
-  if (layer_draw_properties.has_child_with_a_scroll_parent)
-    SortChildrenForRecursion(&sorted_children, *layer);
-
-  for (size_t i = 0; i < layer->children().size(); ++i) {
-    // If one of layer's children has a scroll parent, then we may have to
-    // visit the children out of order. The new order is stored in
-    // sorted_children. Otherwise, we'll grab the child directly from the
-    // layer's list of children.
-
-    LayerImpl* child =
-        layer_draw_properties.has_child_with_a_scroll_parent
-            ? sorted_children[i]
-            : LayerTreeHostCommon::get_layer_as_raw_ptr(layer->children(), i);
-
-    CalculateDrawPropertiesInternal(child, globals, data_for_children,
-                                    accumulated_surface_state);
-
-    if (child->layer_or_descendant_is_drawn()) {
-      bool layer_or_descendant_is_drawn = true;
-      layer->set_layer_or_descendant_is_drawn(layer_or_descendant_is_drawn);
-    }
-  }
-
-  // Compute the total drawable_content_rect for this subtree (the rect is in
-  // target surface space).
-  gfx::Rect local_drawable_content_rect_of_subtree =
-      accumulated_surface_state->back().drawable_content_rect;
-  if (render_to_separate_surface) {
-    DCHECK(accumulated_surface_state->back().render_target == layer);
-    accumulated_surface_state->pop_back();
-  }
-
-  // Compute the layer's drawable content rect (the rect is in target surface
-  // space).
-  layer_draw_properties.drawable_content_rect = rect_in_target_space;
-  if (layer_or_ancestor_clips_descendants) {
-    layer_draw_properties.drawable_content_rect.Intersect(
-        clip_rect_in_target_space);
-  }
-  if (layer->DrawsContent()) {
-    local_drawable_content_rect_of_subtree.Union(
-        layer_draw_properties.drawable_content_rect);
-  }
-
-  // Compute the layer's visible content rect (the rect is in content space).
-  layer_draw_properties.visible_layer_rect = CalculateVisibleLayerRect(
-      layer, clip_rect_of_target_surface_in_target_space, rect_in_target_space);
-
-  // Compute the remaining properties for the render surface, if the layer has
-  // one.
-  if (IsRootLayer(layer)) {
-    // The root layer's surface's content_rect is always the entire viewport.
-    DCHECK(render_to_separate_surface);
-    layer->render_surface()->SetContentRect(
-        ancestor_clip_rect_in_target_space);
-  } else if (render_to_separate_surface) {
-    RenderSurfaceImpl* render_surface = layer->render_surface();
-    gfx::Rect clipped_content_rect = local_drawable_content_rect_of_subtree;
-
-    // Don't clip if the layer is reflected as the reflection shouldn't be
-    // clipped. Also, don't clip if the layer has copy requests.
-    if (!layer->replica_layer() && !layer->HasCopyRequest()) {
-      // Note, it is correct to use data_from_ancestor.ancestor_clips_subtree
-      // here, because we are looking at this layer's render_surface, not the
-      // layer itself.
-      if (render_surface->is_clipped() && !clipped_content_rect.IsEmpty()) {
-        gfx::Rect surface_clip_rect = LayerTreeHostCommon::CalculateVisibleRect(
-            render_surface->clip_rect(),
-            clipped_content_rect,
-            render_surface->draw_transform());
-        clipped_content_rect.Intersect(surface_clip_rect);
-      }
-    }
-
-    // The RenderSurfaceImpl backing texture cannot exceed the maximum supported
-    // texture size.
-    clipped_content_rect.set_width(
-        std::min(clipped_content_rect.width(), globals.max_texture_size));
-    clipped_content_rect.set_height(
-        std::min(clipped_content_rect.height(), globals.max_texture_size));
-
-    // Layers having a non-default blend mode will blend with the content
-    // inside its parent's render target. This render target should be
-    // either root_for_isolated_group, or the root of the layer tree.
-    // Otherwise, this layer will use an incomplete backdrop, limited to its
-    // render target and the blending result will be incorrect.
-    DCHECK(layer->uses_default_blend_mode() || IsRootLayer(layer) ||
-           !layer->parent()->render_target() ||
-           IsRootLayer(layer->parent()->render_target()) ||
-           layer->parent()->render_target()->is_root_for_isolated_group());
-
-    render_surface->SetContentRect(clipped_content_rect);
-
-    if (clipped_content_rect.IsEmpty()) {
-      return;
-    }
-
-    // The owning layer's screen_space_transform has a scale from content to
-    // layer space which we need to undo and replace with a scale from the
-    // surface's subtree into layer space.
-    gfx::Transform screen_space_transform =
-        layer->draw_properties().screen_space_transform;
-    screen_space_transform.Scale(1.0 / combined_transform_scales.x(),
-                                 1.0 / combined_transform_scales.y());
-    render_surface->SetScreenSpaceTransform(screen_space_transform);
-
-    if (layer->replica_layer()) {
-      gfx::Transform surface_origin_to_replica_origin_transform;
-      surface_origin_to_replica_origin_transform.Scale(
-          combined_transform_scales.x(), combined_transform_scales.y());
-      surface_origin_to_replica_origin_transform.Translate(
-          layer->replica_layer()->position().x() +
-              layer->replica_layer()->transform_origin().x(),
-          layer->replica_layer()->position().y() +
-              layer->replica_layer()->transform_origin().y());
-      surface_origin_to_replica_origin_transform.PreconcatTransform(
-          layer->replica_layer()->transform());
-      surface_origin_to_replica_origin_transform.Translate(
-          -layer->replica_layer()->transform_origin().x(),
-          -layer->replica_layer()->transform_origin().y());
-      surface_origin_to_replica_origin_transform.Scale(
-          1.0 / combined_transform_scales.x(),
-          1.0 / combined_transform_scales.y());
-
-      // Compute the replica's "originTransform" that maps from the replica's
-      // origin space to the target surface origin space.
-      gfx::Transform replica_origin_transform =
-          layer->render_surface()->draw_transform() *
-          surface_origin_to_replica_origin_transform;
-      render_surface->SetReplicaDrawTransform(replica_origin_transform);
-
-      // Compute the replica's "screen_space_transform" that maps from the
-      // replica's origin space to the screen's origin space.
-      gfx::Transform replica_screen_space_transform =
-          layer->render_surface()->screen_space_transform() *
-          surface_origin_to_replica_origin_transform;
-      render_surface->SetReplicaScreenSpaceTransform(
-          replica_screen_space_transform);
-    }
-  }
-
-  SavePaintPropertiesLayer(layer);
-
-  UpdateAccumulatedSurfaceState(layer, local_drawable_content_rect_of_subtree,
-                                accumulated_surface_state);
-}  // NOLINT(readability/fn_size)
-
-static void ProcessCalcDrawPropsInputs(
-    const LayerTreeHostCommon::CalcDrawPropsImplInputs& inputs,
-    SubtreeGlobals* globals,
-    DataForRecursion* data_for_recursion) {
-  DCHECK(inputs.root_layer);
-  DCHECK(IsRootLayer(inputs.root_layer));
-  DCHECK(inputs.render_surface_layer_list);
-
-  gfx::Transform identity_matrix;
-
-  // The root layer's render_surface should receive the device viewport as the
-  // initial clip rect.
-  gfx::Rect device_viewport_rect(inputs.device_viewport_size);
-
-  gfx::Vector2dF device_transform_scale_components =
-      MathUtil::ComputeTransform2dScaleComponents(inputs.device_transform, 1.f);
-  // Not handling the rare case of different x and y device scale.
-  float device_transform_scale =
-      std::max(device_transform_scale_components.x(),
-               device_transform_scale_components.y());
-
-  gfx::Transform scaled_device_transform = inputs.device_transform;
-  scaled_device_transform.Scale(inputs.device_scale_factor,
-                                inputs.device_scale_factor);
-
-  globals->max_texture_size = inputs.max_texture_size;
-  globals->device_scale_factor =
-      inputs.device_scale_factor * device_transform_scale;
-  globals->page_scale_factor = inputs.page_scale_factor;
-  globals->page_scale_layer = inputs.page_scale_layer;
-  globals->elastic_overscroll = inputs.elastic_overscroll;
-  globals->elastic_overscroll_application_layer =
-      inputs.elastic_overscroll_application_layer;
-  globals->can_render_to_separate_surface =
-      inputs.can_render_to_separate_surface;
-  globals->can_adjust_raster_scales = inputs.can_adjust_raster_scales;
-  globals->layers_always_allowed_lcd_text =
-      inputs.layers_always_allowed_lcd_text;
-
-  data_for_recursion->parent_matrix = scaled_device_transform;
-  data_for_recursion->full_hierarchy_matrix = identity_matrix;
-  data_for_recursion->scroll_compensation_matrix = identity_matrix;
-  data_for_recursion->fixed_container = inputs.root_layer;
-  data_for_recursion->clip_rect_in_target_space = device_viewport_rect;
-  data_for_recursion->clip_rect_of_target_surface_in_target_space =
-      device_viewport_rect;
-  data_for_recursion->maximum_animation_contents_scale = 0.f;
-  data_for_recursion->starting_animation_contents_scale = 0.f;
-  data_for_recursion->ancestor_is_animating_scale = false;
-  data_for_recursion->ancestor_clips_subtree = true;
-  data_for_recursion->in_subtree_of_page_scale_layer = false;
-  data_for_recursion->subtree_can_use_lcd_text = inputs.can_use_lcd_text;
-  data_for_recursion->subtree_is_visible_from_ancestor = true;
-}
-
-=======
->>>>>>> 9f8f03d9
 // A layer jitters if its screen space transform is same on two successive
 // commits, but has changed in between the commits. CalculateFrameJitter
 // computes the jitter in the entire frame.
@@ -1937,142 +1164,6 @@
   return jitter;
 }
 
-<<<<<<< HEAD
-void VerifyPropertyTreeValuesForSurface(RenderSurfaceImpl* render_surface,
-                                        PropertyTrees* property_trees) {
-  RenderSurfaceDrawProperties draw_properties;
-  ComputeSurfaceDrawPropertiesUsingPropertyTrees(render_surface, property_trees,
-                                                 &draw_properties);
-  // TODO(vollick): This tolerance should be lower: crbug.com/471786
-  const int tolerance = 1;
-
-  // content_rect has to be computed recursively, so is computed separately from
-  // other draw properties.
-  draw_properties.content_rect =
-      render_surface->content_rect_from_property_trees();
-
-  const bool render_surface_draw_transforms_match =
-      render_surface->draw_transform().ApproximatelyEqual(
-          draw_properties.draw_transform);
-  CHECK(render_surface_draw_transforms_match)
-      << "expected: " << render_surface->draw_transform().ToString()
-      << " actual: " << draw_properties.draw_transform.ToString();
-
-  const bool render_surface_screen_space_transform_match =
-      render_surface->screen_space_transform().ApproximatelyEqual(
-          draw_properties.screen_space_transform);
-  CHECK(render_surface_screen_space_transform_match)
-      << "expected: " << render_surface->screen_space_transform().ToString()
-      << " actual: " << draw_properties.screen_space_transform.ToString();
-
-  const bool render_surface_replica_draw_transforms_match =
-      render_surface->replica_draw_transform().ApproximatelyEqual(
-          draw_properties.replica_draw_transform);
-  CHECK(render_surface_replica_draw_transforms_match)
-      << "expected: " << render_surface->replica_draw_transform().ToString()
-      << " actual: " << draw_properties.replica_draw_transform.ToString();
-
-  const bool render_surface_replica_screen_space_transforms_match =
-      render_surface->replica_screen_space_transform().ApproximatelyEqual(
-          draw_properties.replica_screen_space_transform);
-  CHECK(render_surface_replica_screen_space_transforms_match)
-      << "expected: "
-      << render_surface->replica_screen_space_transform().ToString()
-      << " actual: "
-      << draw_properties.replica_screen_space_transform.ToString();
-
-  CHECK_EQ(render_surface->is_clipped(), draw_properties.is_clipped);
-
-  const bool render_surface_clip_rects_match =
-      render_surface->clip_rect().ApproximatelyEqual(draw_properties.clip_rect,
-                                                     tolerance);
-  CHECK(render_surface_clip_rects_match)
-      << "expected: " << render_surface->clip_rect().ToString()
-      << " actual: " << draw_properties.clip_rect.ToString();
-
-  CHECK_EQ(render_surface->draw_opacity(), draw_properties.draw_opacity);
-
-  const bool render_surface_content_rects_match =
-      render_surface->content_rect().ApproximatelyEqual(
-          draw_properties.content_rect, tolerance);
-  CHECK(render_surface_content_rects_match)
-      << "expected: " << render_surface->content_rect().ToString()
-      << " actual: " << draw_properties.content_rect.ToString();
-}
-
-void VerifyPropertyTreeValuesForLayer(LayerImpl* current_layer,
-                                      PropertyTrees* property_trees,
-                                      bool layers_always_allowed_lcd_text,
-                                      bool can_use_lcd_text) {
-  DrawProperties draw_properties;
-  ComputeLayerDrawPropertiesUsingPropertyTrees(
-      current_layer, property_trees, layers_always_allowed_lcd_text,
-      can_use_lcd_text, &draw_properties);
-  // TODO(vollick): This tolerance should be lower: crbug.com/471786
-  const int tolerance = 1;
-
-  const bool visible_rects_match =
-      current_layer->visible_layer_rect().ApproximatelyEqual(
-          draw_properties.visible_layer_rect, tolerance);
-  CHECK(visible_rects_match)
-      << "expected: " << current_layer->visible_layer_rect().ToString()
-      << " actual: " << draw_properties.visible_layer_rect.ToString();
-
-  const bool draw_transforms_match =
-      current_layer->draw_properties()
-          .target_space_transform.ApproximatelyEqual(
-              draw_properties.target_space_transform);
-  CHECK(draw_transforms_match)
-      << "expected: "
-      << current_layer->draw_properties().target_space_transform.ToString()
-      << " actual: " << draw_properties.target_space_transform.ToString();
-
-  CHECK_EQ(current_layer->draw_opacity(), draw_properties.opacity);
-  CHECK_EQ(current_layer->draw_properties().can_use_lcd_text, draw_properties.can_use_lcd_text);
-  CHECK_EQ(current_layer->is_clipped(), draw_properties.is_clipped);
-  CHECK_EQ(current_layer->screen_space_transform_is_animating(),
-           draw_properties.screen_space_transform_is_animating);
-
-  const bool drawable_content_rects_match =
-      current_layer->drawable_content_rect().ApproximatelyEqual(
-          draw_properties.drawable_content_rect, tolerance);
-  CHECK(drawable_content_rects_match)
-      << "expected: " << current_layer->drawable_content_rect().ToString()
-      << " actual: " << draw_properties.drawable_content_rect.ToString();
-
-  const bool clip_rects_match = current_layer->clip_rect().ApproximatelyEqual(
-      draw_properties.clip_rect, tolerance);
-  CHECK(clip_rects_match) << "expected: "
-                          << current_layer->clip_rect().ToString()
-                          << " actual: "
-                          << draw_properties.clip_rect.ToString();
-
-  CHECK_EQ(current_layer->draw_properties().maximum_animation_contents_scale,
-           draw_properties.maximum_animation_contents_scale);
-  CHECK_EQ(current_layer->draw_properties().starting_animation_contents_scale,
-           draw_properties.starting_animation_contents_scale);
-}
-
-void VerifyPropertyTreeValues(
-    LayerTreeHostCommon::CalcDrawPropsImplInputs* inputs) {
-  LayerIterator it, end;
-  for (it = LayerIterator::Begin(inputs->render_surface_layer_list),
-      end = LayerIterator::End(inputs->render_surface_layer_list);
-       it != end; ++it) {
-    LayerImpl* current_layer = *it;
-    if (it.represents_target_render_surface())
-      VerifyPropertyTreeValuesForSurface(current_layer->render_surface(),
-                                         inputs->property_trees);
-    if (!it.represents_itself() || !current_layer->DrawsContent())
-      continue;
-    VerifyPropertyTreeValuesForLayer(current_layer, inputs->property_trees,
-                                     inputs->layers_always_allowed_lcd_text,
-                                     inputs->can_use_lcd_text);
-  }
-}
-
-=======
->>>>>>> 9f8f03d9
 enum PropertyTreeOption {
   BUILD_PROPERTY_TREES_IF_NEEDED,
   DONT_BUILD_PROPERTY_TREES
