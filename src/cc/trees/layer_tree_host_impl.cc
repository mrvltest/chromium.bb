--- conflicted
+++ resolved
@@ -58,10 +58,7 @@
 #include "cc/trees/quad_culler.h"
 #include "cc/trees/single_thread_proxy.h"
 #include "cc/trees/tree_synchronizer.h"
-<<<<<<< HEAD
-=======
 #include "gpu/GLES2/gl2extchromium.h"
->>>>>>> 8c15b39e
 #include "ui/gfx/frame_time.h"
 #include "ui/gfx/size_conversions.h"
 #include "ui/gfx/vector2d_conversions.h"
@@ -211,16 +208,10 @@
     LayerTreeHostImplClient* client,
     Proxy* proxy,
     RenderingStatsInstrumentation* rendering_stats_instrumentation,
-<<<<<<< HEAD
-    SharedBitmapManager* manager) {
-  return make_scoped_ptr(new LayerTreeHostImpl(
-      settings, client, proxy, rendering_stats_instrumentation, manager));
-=======
     SharedBitmapManager* manager,
     int id) {
   return make_scoped_ptr(new LayerTreeHostImpl(
       settings, client, proxy, rendering_stats_instrumentation, manager, id));
->>>>>>> 8c15b39e
 }
 
 LayerTreeHostImpl::LayerTreeHostImpl(
@@ -228,12 +219,8 @@
     LayerTreeHostImplClient* client,
     Proxy* proxy,
     RenderingStatsInstrumentation* rendering_stats_instrumentation,
-<<<<<<< HEAD
-    SharedBitmapManager* manager)
-=======
     SharedBitmapManager* manager,
     int id)
->>>>>>> 8c15b39e
     : client_(client),
       proxy_(proxy),
       input_handler_client_(NULL),
@@ -269,10 +256,6 @@
       external_stencil_test_enabled_(false),
       animation_registrar_(AnimationRegistrar::Create()),
       rendering_stats_instrumentation_(rendering_stats_instrumentation),
-<<<<<<< HEAD
-      need_to_update_visible_tiles_before_draw_(false),
-      shared_bitmap_manager_(manager) {
-=======
       micro_benchmark_controller_(this),
       need_to_update_visible_tiles_before_draw_(false),
 #ifndef NDEBUG
@@ -280,7 +263,6 @@
 #endif
       shared_bitmap_manager_(manager),
       id_(id) {
->>>>>>> 8c15b39e
   DCHECK(proxy_->IsImplThread());
   DidVisibilityChange(this, visible_);
 
@@ -1283,13 +1265,10 @@
 
 void LayerTreeHostImpl::BeginImplFrame(const BeginFrameArgs& args) {
   client_->BeginImplFrame(args);
-<<<<<<< HEAD
-=======
 }
 
 void LayerTreeHostImpl::DidSwapBuffers() {
   client_->DidSwapBuffersOnImplThread();
->>>>>>> 8c15b39e
 }
 
 void LayerTreeHostImpl::OnSwapBuffersComplete() {
@@ -1410,11 +1389,6 @@
 
     scoped_ptr<SoftwareRenderer> temp_software_renderer =
         SoftwareRenderer::Create(this, &settings_, output_surface_.get(), NULL);
-<<<<<<< HEAD
-    temp_software_renderer->DrawFrame(
-        &frame->render_passes, NULL, device_scale_factor_, allow_partial_swap,
-        disable_picture_quad_image_filtering);
-=======
     temp_software_renderer->DrawFrame(&frame->render_passes,
                                       NULL,
                                       device_scale_factor_,
@@ -1422,7 +1396,6 @@
                                       DeviceClip(),
                                       allow_partial_swap,
                                       disable_picture_quad_image_filtering);
->>>>>>> 8c15b39e
   } else {
     // We don't track damage on the HUD layer (it interacts with damage tracking
     // visualizations), so disable partial swaps to make the HUD layer display
@@ -1432,11 +1405,8 @@
     renderer_->DrawFrame(&frame->render_passes,
                          offscreen_context_provider_.get(),
                          device_scale_factor_,
-<<<<<<< HEAD
-=======
                          DeviceViewport(),
                          DeviceClip(),
->>>>>>> 8c15b39e
                          allow_partial_swap,
                          false);
   }
@@ -2870,14 +2840,6 @@
   data.size = bitmap.GetSize();
   data.opaque = bitmap.GetOpaque();
 
-<<<<<<< HEAD
-  UIResourceData data;
-  data.resource_id = id;
-  data.size = bitmap.GetSize();
-  data.opaque = bitmap.GetOpaque();
-
-=======
->>>>>>> 8c15b39e
   ui_resource_map_[uid] = data;
 
   AutoLockUIResourceBitmap bitmap_lock(bitmap);
