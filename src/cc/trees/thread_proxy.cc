--- conflicted
+++ resolved
@@ -10,10 +10,7 @@
 #include "base/bind.h"
 #include "base/debug/trace_event.h"
 #include "base/metrics/histogram.h"
-<<<<<<< HEAD
-=======
 #include "cc/base/swap_promise.h"
->>>>>>> 8c15b39e
 #include "cc/debug/benchmark_instrumentation.h"
 #include "cc/input/input_handler.h"
 #include "cc/output/context_provider.h"
@@ -28,11 +25,8 @@
 #include "cc/trees/layer_tree_impl.h"
 #include "ui/gfx/frame_time.h"
 
-<<<<<<< HEAD
-=======
 namespace {
 
->>>>>>> 8c15b39e
 // Measured in seconds.
 const double kSmoothnessTakesPriorityExpirationDelay = 0.25;
 
@@ -41,8 +35,6 @@
 const double kDrawDurationEstimationPercentile = 100.0;
 const int kDrawDurationEstimatePaddingInMicroseconds = 0;
 
-<<<<<<< HEAD
-=======
 class SwapPromiseChecker {
  public:
   explicit SwapPromiseChecker(cc::LayerTreeHost* layer_tree_host)
@@ -58,7 +50,6 @@
 
 }  // namespace
 
->>>>>>> 8c15b39e
 namespace cc {
 
 struct ThreadProxy::ReadbackRequest {
@@ -122,12 +113,8 @@
       begin_main_frame_to_commit_duration_history_(kDurationHistorySize),
       commit_to_activate_duration_history_(kDurationHistorySize),
       weak_factory_on_impl_thread_(this),
-<<<<<<< HEAD
-      weak_factory_(this) {
-=======
       weak_factory_(this),
       layer_tree_host_id_(layer_tree_host->id()) {
->>>>>>> 8c15b39e
   TRACE_EVENT0("cc", "ThreadProxy::ThreadProxy");
   DCHECK(IsMainThread());
   DCHECK(this->layer_tree_host());
@@ -293,11 +280,7 @@
   scoped_refptr<ContextProvider> offscreen_context_provider;
   if (created_offscreen_context_provider_) {
     offscreen_context_provider =
-<<<<<<< HEAD
-        layer_tree_host_->client()->OffscreenContextProvider();
-=======
         layer_tree_host()->client()->OffscreenContextProvider();
->>>>>>> 8c15b39e
     success = !!offscreen_context_provider.get();
     if (!success) {
       OnOutputSurfaceInitializeAttempted(false, capabilities);
@@ -483,8 +466,6 @@
   DCHECK(IsImplThread());
 
   if (!contents_texture_manager_on_impl_thread())
-    return false;
-  if (!layer_tree_host_impl_->resource_provider())
     return false;
   if (!layer_tree_host_impl_->resource_provider())
     return false;
@@ -787,11 +768,7 @@
 
   if (defer_commits_) {
     pending_deferred_commit_ = begin_main_frame_state.Pass();
-<<<<<<< HEAD
-    layer_tree_host_->DidDeferCommit();
-=======
     layer_tree_host()->DidDeferCommit();
->>>>>>> 8c15b39e
     TRACE_EVENT0("cc", "EarlyOut_DeferCommits");
     return;
   }
@@ -828,17 +805,6 @@
     return;
   }
 
-<<<<<<< HEAD
-  if (begin_main_frame_state)
-    layer_tree_host_->ApplyScrollAndScale(*begin_main_frame_state->scroll_info);
-
-  layer_tree_host_->WillBeginMainFrame();
-
-  if (begin_main_frame_state) {
-    layer_tree_host_->UpdateClientAnimations(
-        begin_main_frame_state->monotonic_frame_begin_time);
-    layer_tree_host_->AnimateLayers(
-=======
   if (begin_main_frame_state) {
     layer_tree_host()->ApplyScrollAndScale(
         *begin_main_frame_state->scroll_info);
@@ -850,7 +816,6 @@
     layer_tree_host()->UpdateClientAnimations(
         begin_main_frame_state->monotonic_frame_begin_time);
     layer_tree_host()->AnimateLayers(
->>>>>>> 8c15b39e
         begin_main_frame_state->monotonic_frame_begin_time);
   }
 
@@ -861,15 +826,9 @@
         UnlinkAndClearEvictedBackings();
 
     if (begin_main_frame_state) {
-<<<<<<< HEAD
-      layer_tree_host_->contents_texture_manager()->SetMaxMemoryLimitBytes(
-          begin_main_frame_state->memory_allocation_limit_bytes);
-      layer_tree_host_->contents_texture_manager()->SetExternalPriorityCutoff(
-=======
       contents_texture_manager_on_main_thread()->SetMaxMemoryLimitBytes(
           begin_main_frame_state->memory_allocation_limit_bytes);
       contents_texture_manager_on_main_thread()->SetExternalPriorityCutoff(
->>>>>>> 8c15b39e
           begin_main_frame_state->memory_allocation_priority_cutoff);
     }
   }
@@ -918,13 +877,8 @@
     // Although the commit is internally aborted, this is because it has been
     // detected to be a no-op.  From the perspective of an embedder, this commit
     // went through, and input should no longer be throttled, etc.
-<<<<<<< HEAD
-    layer_tree_host_->CommitComplete();
-    layer_tree_host_->DidBeginMainFrame();
-=======
     layer_tree_host()->CommitComplete();
     layer_tree_host()->DidBeginMainFrame();
->>>>>>> 8c15b39e
     return;
   }
 
@@ -940,15 +894,9 @@
 
   scoped_refptr<ContextProvider> offscreen_context_provider;
   if (renderer_capabilities_main_thread_copy_.using_offscreen_context3d &&
-<<<<<<< HEAD
-      layer_tree_host_->needs_offscreen_context()) {
-    offscreen_context_provider =
-        layer_tree_host_->client()->OffscreenContextProvider();
-=======
       layer_tree_host()->needs_offscreen_context()) {
     offscreen_context_provider =
         layer_tree_host()->client()->OffscreenContextProvider();
->>>>>>> 8c15b39e
     if (offscreen_context_provider.get())
       created_offscreen_context_provider_ = true;
   }
@@ -978,23 +926,14 @@
     completion.Wait();
 
     RenderingStatsInstrumentation* stats_instrumentation =
-<<<<<<< HEAD
-        layer_tree_host_->rendering_stats_instrumentation();
-=======
         layer_tree_host()->rendering_stats_instrumentation();
->>>>>>> 8c15b39e
     BenchmarkInstrumentation::IssueMainThreadRenderingStatsEvent(
         stats_instrumentation->main_thread_rendering_stats());
     stats_instrumentation->AccumulateAndClearMainThreadStats();
   }
 
-<<<<<<< HEAD
-  layer_tree_host_->CommitComplete();
-  layer_tree_host_->DidBeginMainFrame();
-=======
   layer_tree_host()->CommitComplete();
   layer_tree_host()->DidBeginMainFrame();
->>>>>>> 8c15b39e
 }
 
 void ThreadProxy::StartCommitOnImplThread(
