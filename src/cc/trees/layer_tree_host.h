--- conflicted
+++ resolved
@@ -7,10 +7,7 @@
 
 #include <limits>
 #include <list>
-<<<<<<< HEAD
-=======
 #include <set>
->>>>>>> 8c15b39e
 #include <string>
 #include <vector>
 
@@ -25,11 +22,8 @@
 #include "cc/animation/animation_events.h"
 #include "cc/base/cc_export.h"
 #include "cc/base/scoped_ptr_vector.h"
-<<<<<<< HEAD
-=======
 #include "cc/base/swap_promise.h"
 #include "cc/base/swap_promise_monitor.h"
->>>>>>> 8c15b39e
 #include "cc/debug/micro_benchmark.h"
 #include "cc/debug/micro_benchmark_controller.h"
 #include "cc/input/input_handler.h"
@@ -88,11 +82,7 @@
 class CC_EXPORT LayerTreeHost {
  public:
   // The SharedBitmapManager will be used on the compositor thread.
-<<<<<<< HEAD
-  static scoped_ptr<LayerTreeHost> Create(
-=======
   static scoped_ptr<LayerTreeHost> CreateThreaded(
->>>>>>> 8c15b39e
       LayerTreeHostClient* client,
       SharedBitmapManager* manager,
       const LayerTreeSettings& settings,
@@ -113,13 +103,9 @@
   }
 
   // LayerTreeHost interface to Proxy.
-<<<<<<< HEAD
-  void WillBeginMainFrame() { client_->WillBeginMainFrame(); }
-=======
   void WillBeginMainFrame() {
     client_->WillBeginMainFrame(source_frame_number_);
   }
->>>>>>> 8c15b39e
   void DidBeginMainFrame();
   void UpdateClientAnimations(base::TimeTicks monotonic_frame_begin_time);
   void AnimateLayers(base::TimeTicks monotonic_frame_begin_time);
@@ -299,8 +285,6 @@
   bool ScheduleMicroBenchmark(const std::string& benchmark_name,
                               scoped_ptr<base::Value> value,
                               const MicroBenchmark::DoneCallback& callback);
-<<<<<<< HEAD
-=======
 
   // When a SwapPromiseMonitor is created on the main thread, it calls
   // InsertSwapPromiseMonitor() to register itself with LayerTreeHost.
@@ -314,29 +298,21 @@
   void QueueSwapPromise(scoped_ptr<SwapPromise> swap_promise);
 
   void BreakSwapPromises(SwapPromise::DidNotSwapReason reason);
->>>>>>> 8c15b39e
 
  protected:
   LayerTreeHost(LayerTreeHostClient* client,
                 SharedBitmapManager* manager,
                 const LayerTreeSettings& settings);
-<<<<<<< HEAD
-  bool Initialize(scoped_refptr<base::SingleThreadTaskRunner> impl_task_runner);
-=======
   bool InitializeThreaded(
       scoped_refptr<base::SingleThreadTaskRunner> impl_task_runner);
   bool InitializeSingleThreaded(
       LayerTreeHostSingleThreadClient* single_thread_client);
->>>>>>> 8c15b39e
   bool InitializeForTesting(scoped_ptr<Proxy> proxy_for_testing);
   void SetOutputSurfaceLostForTesting(bool is_lost) {
     output_surface_lost_ = is_lost;
   }
-<<<<<<< HEAD
-=======
 
   MicroBenchmarkController micro_benchmark_controller_;
->>>>>>> 8c15b39e
 
  private:
   bool InitializeProxy(scoped_ptr<Proxy> proxy);
@@ -394,8 +370,6 @@
 
   int source_frame_number_;
   scoped_ptr<RenderingStatsInstrumentation> rendering_stats_instrumentation_;
-  MicroBenchmarkController micro_benchmark_controller_;
-
 
   bool output_surface_can_be_initialized_;
   bool output_surface_lost_;
@@ -472,12 +446,9 @@
 
   SharedBitmapManager* shared_bitmap_manager_;
 
-<<<<<<< HEAD
-=======
   ScopedPtrVector<SwapPromise> swap_promise_list_;
   std::set<SwapPromiseMonitor*> swap_promise_monitor_;
 
->>>>>>> 8c15b39e
   DISALLOW_COPY_AND_ASSIGN(LayerTreeHost);
 };
 
