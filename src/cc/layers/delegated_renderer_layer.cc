// Copyright 2012 The Chromium Authors. All rights reserved.
// Use of this source code is governed by a BSD-style license that can be
// found in the LICENSE file.

#include "cc/layers/delegated_renderer_layer.h"

#include "cc/layers/delegated_renderer_layer_impl.h"
#include "cc/output/delegated_frame_data.h"
#include "cc/quads/render_pass_draw_quad.h"
#include "cc/trees/blocking_task_runner.h"
#include "cc/trees/layer_tree_host.h"

namespace cc {

scoped_refptr<DelegatedRendererLayer> DelegatedRendererLayer::Create(
<<<<<<< HEAD
    DelegatedRendererLayerClient* client,
    const scoped_refptr<DelegatedFrameProvider>& frame_provider) {
  return scoped_refptr<DelegatedRendererLayer>(
      new DelegatedRendererLayer(client, frame_provider));
}

DelegatedRendererLayer::DelegatedRendererLayer(
    DelegatedRendererLayerClient* client,
    const scoped_refptr<DelegatedFrameProvider>& frame_provider)
    : Layer(),
      client_(client),
=======
    const scoped_refptr<DelegatedFrameProvider>& frame_provider) {
  return scoped_refptr<DelegatedRendererLayer>(
      new DelegatedRendererLayer(frame_provider));
}

DelegatedRendererLayer::DelegatedRendererLayer(
    const scoped_refptr<DelegatedFrameProvider>& frame_provider)
    : Layer(),
>>>>>>> 8c15b39e
      frame_provider_(frame_provider),
      should_collect_new_frame_(true),
      frame_data_(NULL),
      main_thread_runner_(BlockingTaskRunner::current()),
      weak_ptrs_(this) {
  frame_provider_->AddObserver(this);
}

DelegatedRendererLayer::~DelegatedRendererLayer() {
  frame_provider_->RemoveObserver(this);
}

scoped_ptr<LayerImpl> DelegatedRendererLayer::CreateLayerImpl(
    LayerTreeImpl* tree_impl) {
  return DelegatedRendererLayerImpl::Create(
      tree_impl, layer_id_).PassAs<LayerImpl>();
}

void DelegatedRendererLayer::SetLayerTreeHost(LayerTreeHost* host) {
  if (layer_tree_host() == host) {
    Layer::SetLayerTreeHost(host);
    return;
  }

  if (!host) {
    // The active frame needs to be removed from the active tree and resources
    // returned before the commit is called complete.
    // TODO(danakj): Don't need to do this if the last frame commited was empty
    // or we never commited a frame with resources.
    SetNextCommitWaitsForActivation();
  } else {
    // There is no active frame in the new layer tree host to wait for so no
    // need to call SetNextCommitWaitsForActivation().
    should_collect_new_frame_ = true;
    SetNeedsUpdate();
  }

  Layer::SetLayerTreeHost(host);
}

void DelegatedRendererLayer::PushPropertiesTo(LayerImpl* impl) {
  Layer::PushPropertiesTo(impl);

  DelegatedRendererLayerImpl* delegated_impl =
      static_cast<DelegatedRendererLayerImpl*>(impl);

  delegated_impl->SetDisplaySize(display_size_);

  delegated_impl->CreateChildIdIfNeeded(
      frame_provider_->GetReturnResourcesCallbackForImplThread());

  if (frame_data_)
    delegated_impl->SetFrameData(frame_data_, frame_damage_);
  frame_data_ = NULL;
  frame_damage_ = gfx::RectF();
<<<<<<< HEAD

  // The ResourceProvider will have the new frame as soon as we push it to the
  // pending tree. So resources no longer in use will be returned as well.
  if (client_)
    client_->DidCommitFrameData();

  // TODO(danakj): The DidCommitFrameData() notification requires a push
  // properties to happen in order to notify about resources returned
  // from the parent compositor that are no longer in use. crbug.com/259090
  needs_push_properties_ = true;
=======
}

void DelegatedRendererLayer::ProviderHasNewFrame() {
  should_collect_new_frame_ = true;
  SetNeedsUpdate();
  // The active frame needs to be replaced and resources returned before the
  // commit is called complete.
  SetNextCommitWaitsForActivation();
>>>>>>> 8c15b39e
}

void DelegatedRendererLayer::ProviderHasNewFrame() {
  should_collect_new_frame_ = true;
  SetNeedsUpdate();
  // The active frame needs to be replaced and resources returned before the
  // commit is called complete.
  SetNextCommitWaitsForActivation();
}

void DelegatedRendererLayer::SetDisplaySize(gfx::Size size) {
  if (display_size_ == size)
    return;
  display_size_ = size;
  SetNeedsCommit();
}

<<<<<<< HEAD
static bool FrameDataHasFilter(DelegatedFrameData* frame) {
  for (size_t i = 0; i < frame->render_pass_list.size(); ++i) {
    const QuadList& quad_list = frame->render_pass_list[i]->quad_list;
    for (size_t j = 0; j < quad_list.size(); ++j) {
=======
static bool FrameDataRequiresFilterContext(const DelegatedFrameData* frame) {
  for (size_t i = 0; i < frame->render_pass_list.size(); ++i) {
    const QuadList& quad_list = frame->render_pass_list[i]->quad_list;
    for (size_t j = 0; j < quad_list.size(); ++j) {
      if (quad_list[j]->shared_quad_state->blend_mode !=
          SkXfermode::kSrcOver_Mode)
        return true;
>>>>>>> 8c15b39e
      if (quad_list[j]->material != DrawQuad::RENDER_PASS)
        continue;
      const RenderPassDrawQuad* render_pass_quad =
          RenderPassDrawQuad::MaterialCast(quad_list[j]);
      if (!render_pass_quad->filters.IsEmpty() ||
          !render_pass_quad->background_filters.IsEmpty())
        return true;
    }
  }
  return false;
}

bool DelegatedRendererLayer::Update(ResourceUpdateQueue* queue,
                                    const OcclusionTracker* occlusion) {
  bool updated = Layer::Update(queue, occlusion);
  if (!should_collect_new_frame_)
    return updated;

  frame_data_ =
      frame_provider_->GetFrameDataAndRefResources(this, &frame_damage_);
  should_collect_new_frame_ = false;

<<<<<<< HEAD
  // If any quad has a filter operation, then we need a filter context to draw
  // this layer's content.
  if (FrameDataHasFilter(frame_data_) && layer_tree_host())
    layer_tree_host()->set_needs_filter_context();

=======
  // If any quad has a filter operation or a blend mode other than normal,
  // then we need an offscreen context to draw this layer's content.
  if (FrameDataRequiresFilterContext(frame_data_))
    layer_tree_host()->set_needs_filter_context();

  SetNeedsPushProperties();
>>>>>>> 8c15b39e
  return true;
}

}  // namespace cc<|MERGE_RESOLUTION|>--- conflicted
+++ resolved
@@ -13,19 +13,6 @@
 namespace cc {
 
 scoped_refptr<DelegatedRendererLayer> DelegatedRendererLayer::Create(
-<<<<<<< HEAD
-    DelegatedRendererLayerClient* client,
-    const scoped_refptr<DelegatedFrameProvider>& frame_provider) {
-  return scoped_refptr<DelegatedRendererLayer>(
-      new DelegatedRendererLayer(client, frame_provider));
-}
-
-DelegatedRendererLayer::DelegatedRendererLayer(
-    DelegatedRendererLayerClient* client,
-    const scoped_refptr<DelegatedFrameProvider>& frame_provider)
-    : Layer(),
-      client_(client),
-=======
     const scoped_refptr<DelegatedFrameProvider>& frame_provider) {
   return scoped_refptr<DelegatedRendererLayer>(
       new DelegatedRendererLayer(frame_provider));
@@ -34,7 +21,6 @@
 DelegatedRendererLayer::DelegatedRendererLayer(
     const scoped_refptr<DelegatedFrameProvider>& frame_provider)
     : Layer(),
->>>>>>> 8c15b39e
       frame_provider_(frame_provider),
       should_collect_new_frame_(true),
       frame_data_(NULL),
@@ -90,27 +76,6 @@
     delegated_impl->SetFrameData(frame_data_, frame_damage_);
   frame_data_ = NULL;
   frame_damage_ = gfx::RectF();
-<<<<<<< HEAD
-
-  // The ResourceProvider will have the new frame as soon as we push it to the
-  // pending tree. So resources no longer in use will be returned as well.
-  if (client_)
-    client_->DidCommitFrameData();
-
-  // TODO(danakj): The DidCommitFrameData() notification requires a push
-  // properties to happen in order to notify about resources returned
-  // from the parent compositor that are no longer in use. crbug.com/259090
-  needs_push_properties_ = true;
-=======
-}
-
-void DelegatedRendererLayer::ProviderHasNewFrame() {
-  should_collect_new_frame_ = true;
-  SetNeedsUpdate();
-  // The active frame needs to be replaced and resources returned before the
-  // commit is called complete.
-  SetNextCommitWaitsForActivation();
->>>>>>> 8c15b39e
 }
 
 void DelegatedRendererLayer::ProviderHasNewFrame() {
@@ -128,12 +93,6 @@
   SetNeedsCommit();
 }
 
-<<<<<<< HEAD
-static bool FrameDataHasFilter(DelegatedFrameData* frame) {
-  for (size_t i = 0; i < frame->render_pass_list.size(); ++i) {
-    const QuadList& quad_list = frame->render_pass_list[i]->quad_list;
-    for (size_t j = 0; j < quad_list.size(); ++j) {
-=======
 static bool FrameDataRequiresFilterContext(const DelegatedFrameData* frame) {
   for (size_t i = 0; i < frame->render_pass_list.size(); ++i) {
     const QuadList& quad_list = frame->render_pass_list[i]->quad_list;
@@ -141,7 +100,6 @@
       if (quad_list[j]->shared_quad_state->blend_mode !=
           SkXfermode::kSrcOver_Mode)
         return true;
->>>>>>> 8c15b39e
       if (quad_list[j]->material != DrawQuad::RENDER_PASS)
         continue;
       const RenderPassDrawQuad* render_pass_quad =
@@ -164,20 +122,12 @@
       frame_provider_->GetFrameDataAndRefResources(this, &frame_damage_);
   should_collect_new_frame_ = false;
 
-<<<<<<< HEAD
-  // If any quad has a filter operation, then we need a filter context to draw
-  // this layer's content.
-  if (FrameDataHasFilter(frame_data_) && layer_tree_host())
-    layer_tree_host()->set_needs_filter_context();
-
-=======
   // If any quad has a filter operation or a blend mode other than normal,
   // then we need an offscreen context to draw this layer's content.
   if (FrameDataRequiresFilterContext(frame_data_))
     layer_tree_host()->set_needs_filter_context();
 
   SetNeedsPushProperties();
->>>>>>> 8c15b39e
   return true;
 }
 
