// Copyright 2012 The Chromium Authors. All rights reserved.
// Use of this source code is governed by a BSD-style license that can be
// found in the LICENSE file.

#ifndef CC_LAYERS_DELEGATED_RENDERER_LAYER_H_
#define CC_LAYERS_DELEGATED_RENDERER_LAYER_H_

#include "base/containers/hash_tables.h"
#include "base/memory/ref_counted.h"
#include "base/memory/weak_ptr.h"
#include "base/synchronization/lock.h"
#include "cc/base/cc_export.h"
#include "cc/layers/delegated_frame_provider.h"
#include "cc/layers/layer.h"
#include "cc/resources/returned_resource.h"

namespace cc {
class BlockingTaskRunner;
<<<<<<< HEAD
class DelegatedRendererLayerClient;
=======
>>>>>>> 8c15b39e

class CC_EXPORT DelegatedRendererLayer : public Layer {
 public:
  static scoped_refptr<DelegatedRendererLayer> Create(
<<<<<<< HEAD
      DelegatedRendererLayerClient* client,
=======
>>>>>>> 8c15b39e
      const scoped_refptr<DelegatedFrameProvider>& frame_provider);

  virtual scoped_ptr<LayerImpl> CreateLayerImpl(LayerTreeImpl* tree_impl)
      OVERRIDE;
  virtual void SetLayerTreeHost(LayerTreeHost* host) OVERRIDE;
  virtual bool Update(ResourceUpdateQueue* queue,
                      const OcclusionTracker* occlusion) OVERRIDE;
  virtual void PushPropertiesTo(LayerImpl* impl) OVERRIDE;

  // Set the size at which the frame should be displayed, with the origin at the
  // layer's origin. This must always contain at least the layer's bounds. A
  // value of (0, 0) implies that the frame should be displayed to fit exactly
  // in the layer's bounds.
  void SetDisplaySize(gfx::Size size);

  // Called by the DelegatedFrameProvider when a new frame is available to be
  // picked up.
  void ProviderHasNewFrame();

 protected:
  DelegatedRendererLayer(
<<<<<<< HEAD
      DelegatedRendererLayerClient* client,
=======
>>>>>>> 8c15b39e
      const scoped_refptr<DelegatedFrameProvider>& frame_provider);
  virtual ~DelegatedRendererLayer();

 private:
<<<<<<< HEAD
  DelegatedRendererLayerClient* client_;
=======
>>>>>>> 8c15b39e
  scoped_refptr<DelegatedFrameProvider> frame_provider_;

  bool should_collect_new_frame_;

  DelegatedFrameData* frame_data_;
  gfx::RectF frame_damage_;

  gfx::Size display_size_;

  scoped_refptr<BlockingTaskRunner> main_thread_runner_;
  base::WeakPtrFactory<DelegatedRendererLayer> weak_ptrs_;

  DISALLOW_COPY_AND_ASSIGN(DelegatedRendererLayer);
};

}  // namespace cc

#endif  // CC_LAYERS_DELEGATED_RENDERER_LAYER_H_<|MERGE_RESOLUTION|>--- conflicted
+++ resolved
@@ -16,18 +16,10 @@
 
 namespace cc {
 class BlockingTaskRunner;
-<<<<<<< HEAD
-class DelegatedRendererLayerClient;
-=======
->>>>>>> 8c15b39e
 
 class CC_EXPORT DelegatedRendererLayer : public Layer {
  public:
   static scoped_refptr<DelegatedRendererLayer> Create(
-<<<<<<< HEAD
-      DelegatedRendererLayerClient* client,
-=======
->>>>>>> 8c15b39e
       const scoped_refptr<DelegatedFrameProvider>& frame_provider);
 
   virtual scoped_ptr<LayerImpl> CreateLayerImpl(LayerTreeImpl* tree_impl)
@@ -49,18 +41,10 @@
 
  protected:
   DelegatedRendererLayer(
-<<<<<<< HEAD
-      DelegatedRendererLayerClient* client,
-=======
->>>>>>> 8c15b39e
       const scoped_refptr<DelegatedFrameProvider>& frame_provider);
   virtual ~DelegatedRendererLayer();
 
  private:
-<<<<<<< HEAD
-  DelegatedRendererLayerClient* client_;
-=======
->>>>>>> 8c15b39e
   scoped_refptr<DelegatedFrameProvider> frame_provider_;
 
   bool should_collect_new_frame_;
