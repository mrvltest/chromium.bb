// Copyright 2011 The Chromium Authors. All rights reserved.
// Use of this source code is governed by a BSD-style license that can be
// found in the LICENSE file.

#include "cc/scheduler/frame_rate_controller.h"

#include "base/bind.h"
#include "base/debug/trace_event.h"
#include "base/location.h"
#include "base/logging.h"
#include "base/single_thread_task_runner.h"
#include "cc/scheduler/delay_based_time_source.h"
#include "cc/scheduler/time_source.h"
#include "ui/gfx/frame_time.h"

namespace cc {

class FrameRateControllerTimeSourceAdapter : public TimeSourceClient {
 public:
  static scoped_ptr<FrameRateControllerTimeSourceAdapter> Create(
      FrameRateController* frame_rate_controller) {
    return make_scoped_ptr(
        new FrameRateControllerTimeSourceAdapter(frame_rate_controller));
  }
  virtual ~FrameRateControllerTimeSourceAdapter() {}

  virtual void OnTimerTick() OVERRIDE {
    frame_rate_controller_->OnTimerTick();
  }

 private:
  explicit FrameRateControllerTimeSourceAdapter(
      FrameRateController* frame_rate_controller)
      : frame_rate_controller_(frame_rate_controller) {}

  FrameRateController* frame_rate_controller_;
};

FrameRateController::FrameRateController(scoped_refptr<TimeSource> timer)
    : client_(NULL),
      num_frames_pending_(0),
      max_swaps_pending_(0),
      interval_(BeginFrameArgs::DefaultInterval()),
      time_source_(timer),
      active_(false),
      is_time_source_throttling_(true),
<<<<<<< HEAD
=======
      manual_tick_pending_(false),
>>>>>>> 8c15b39e
      task_runner_(NULL),
      weak_factory_(this) {
  time_source_client_adapter_ =
      FrameRateControllerTimeSourceAdapter::Create(this);
  time_source_->SetClient(time_source_client_adapter_.get());
}

FrameRateController::FrameRateController(
    base::SingleThreadTaskRunner* task_runner)
    : client_(NULL),
      num_frames_pending_(0),
      max_swaps_pending_(0),
      interval_(BeginFrameArgs::DefaultInterval()),
      active_(false),
      is_time_source_throttling_(false),
<<<<<<< HEAD
=======
      manual_tick_pending_(false),
>>>>>>> 8c15b39e
      task_runner_(task_runner),
      weak_factory_(this) {}

FrameRateController::~FrameRateController() {
  if (is_time_source_throttling_)
    time_source_->SetActive(false);
}

BeginFrameArgs FrameRateController::SetActive(bool active) {
  if (active_ == active)
    return BeginFrameArgs();
  TRACE_EVENT1("cc", "FrameRateController::SetActive", "active", active);
  active_ = active;

  if (is_time_source_throttling_) {
    base::TimeTicks missed_tick_time = time_source_->SetActive(active);
    if (!missed_tick_time.is_null()) {
      base::TimeTicks deadline = NextTickTime();
      return  BeginFrameArgs::Create(
          missed_tick_time, deadline + deadline_adjustment_, interval_);
    }
  } else {
    if (active) {
      PostManualTick();
    } else {
      weak_factory_.InvalidateWeakPtrs();
      manual_tick_pending_ = false;
    }
  }

  return BeginFrameArgs();
}

void FrameRateController::SetMaxSwapsPending(int max_swaps_pending) {
  DCHECK_GE(max_swaps_pending, 0);
  max_swaps_pending_ = max_swaps_pending;
}

void FrameRateController::SetTimebaseAndInterval(base::TimeTicks timebase,
                                                 base::TimeDelta interval) {
  interval_ = interval;
  if (is_time_source_throttling_)
    time_source_->SetTimebaseAndInterval(timebase, interval);
}

void FrameRateController::SetDeadlineAdjustment(base::TimeDelta delta) {
  deadline_adjustment_ = delta;
}

void FrameRateController::OnTimerTick() {
  TRACE_EVENT0("cc", "FrameRateController::OnTimerTick");
  DCHECK(active_);

  // Check if we have too many frames in flight.
  bool throttled =
      max_swaps_pending_ && num_frames_pending_ >= max_swaps_pending_;
  TRACE_COUNTER_ID1("cc", "ThrottledCompositor", task_runner_, throttled);

  if (client_) {
    // TODO(brianderson): Use an adaptive parent compositor deadline.
    base::TimeTicks frame_time = LastTickTime();
    base::TimeTicks deadline = NextTickTime();
    BeginFrameArgs args = BeginFrameArgs::Create(
        frame_time, deadline + deadline_adjustment_, interval_);
    client_->FrameRateControllerTick(throttled, args);
  }

  if (!is_time_source_throttling_ && !throttled)
    PostManualTick();
}

void FrameRateController::PostManualTick() {
  if (active_ && !manual_tick_pending_) {
    manual_tick_pending_ = true;
    task_runner_->PostTask(FROM_HERE,
                           base::Bind(&FrameRateController::ManualTick,
                                      weak_factory_.GetWeakPtr()));
  }
}

void FrameRateController::ManualTick() {
  manual_tick_pending_ = false;
  OnTimerTick();
}

void FrameRateController::DidSwapBuffers() {
  num_frames_pending_++;
}

void FrameRateController::DidSwapBuffersComplete() {
  DCHECK_GT(num_frames_pending_, 0);
  num_frames_pending_--;
  if (!is_time_source_throttling_)
    PostManualTick();
}

void FrameRateController::DidAbortAllPendingFrames() {
  num_frames_pending_ = 0;
}

base::TimeTicks FrameRateController::NextTickTime() {
  if (is_time_source_throttling_)
    return time_source_->NextTickTime();

  return base::TimeTicks();
}

base::TimeTicks FrameRateController::LastTickTime() {
  if (is_time_source_throttling_)
    return time_source_->LastTickTime();

  return gfx::FrameTime::Now();
}

}  // namespace cc<|MERGE_RESOLUTION|>--- conflicted
+++ resolved
@@ -44,10 +44,7 @@
       time_source_(timer),
       active_(false),
       is_time_source_throttling_(true),
-<<<<<<< HEAD
-=======
       manual_tick_pending_(false),
->>>>>>> 8c15b39e
       task_runner_(NULL),
       weak_factory_(this) {
   time_source_client_adapter_ =
@@ -63,10 +60,7 @@
       interval_(BeginFrameArgs::DefaultInterval()),
       active_(false),
       is_time_source_throttling_(false),
-<<<<<<< HEAD
-=======
       manual_tick_pending_(false),
->>>>>>> 8c15b39e
       task_runner_(task_runner),
       weak_factory_(this) {}
 
