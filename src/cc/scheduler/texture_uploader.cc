// Copyright 2012 The Chromium Authors. All rights reserved.
// Use of this source code is governed by a BSD-style license that can be
// found in the LICENSE file.

#include "cc/scheduler/texture_uploader.h"

#include <algorithm>
#include <vector>

#include "base/debug/trace_event.h"
#include "base/metrics/histogram.h"
#include "cc/base/util.h"
#include "cc/resources/prioritized_resource.h"
#include "cc/resources/resource.h"
#include "gpu/GLES2/gl2extchromium.h"
#include "gpu/command_buffer/client/gles2_interface.h"
#include "third_party/khronos/GLES2/gl2.h"
#include "third_party/khronos/GLES2/gl2ext.h"
#include "ui/gfx/rect.h"
#include "ui/gfx/vector2d.h"

using gpu::gles2::GLES2Interface;

namespace {

// How many previous uploads to use when predicting future throughput.
static const size_t kUploadHistorySizeMax = 1000;
static const size_t kUploadHistorySizeInitial = 100;

// Global estimated number of textures per second to maintain estimates across
// subsequent instances of TextureUploader.
// More than one thread will not access this variable, so we do not need to
// synchronize access.
static const double kDefaultEstimatedTexturesPerSecond = 48.0 * 60.0;

// Flush interval when performing texture uploads.
static const size_t kTextureUploadFlushPeriod = 4;

}  // anonymous namespace

namespace cc {

TextureUploader::Query::Query(GLES2Interface* gl)
    : gl_(gl),
      query_id_(0),
      value_(0),
      has_value_(false),
      is_non_blocking_(false) {
  gl_->GenQueriesEXT(1, &query_id_);
}

TextureUploader::Query::~Query() { gl_->DeleteQueriesEXT(1, &query_id_); }

void TextureUploader::Query::Begin() {
  has_value_ = false;
  is_non_blocking_ = false;
  gl_->BeginQueryEXT(GL_COMMANDS_ISSUED_CHROMIUM, query_id_);
}

void TextureUploader::Query::End() {
  gl_->EndQueryEXT(GL_COMMANDS_ISSUED_CHROMIUM);
}

bool TextureUploader::Query::IsPending() {
  unsigned available = 1;
  gl_->GetQueryObjectuivEXT(
      query_id_, GL_QUERY_RESULT_AVAILABLE_EXT, &available);
  return !available;
}

unsigned TextureUploader::Query::Value() {
  if (!has_value_) {
    gl_->GetQueryObjectuivEXT(query_id_, GL_QUERY_RESULT_EXT, &value_);
    has_value_ = true;
  }
  return value_;
}

TextureUploader::TextureUploader(GLES2Interface* gl)
    : gl_(gl),
      num_blocking_texture_uploads_(0),
      sub_image_size_(0),
      num_texture_uploads_since_last_flush_(0) {
  for (size_t i = kUploadHistorySizeInitial; i > 0; i--)
    textures_per_second_history_.insert(kDefaultEstimatedTexturesPerSecond);
}

TextureUploader::~TextureUploader() {}

size_t TextureUploader::NumBlockingUploads() {
  ProcessQueries();
  return num_blocking_texture_uploads_;
}

void TextureUploader::MarkPendingUploadsAsNonBlocking() {
  for (ScopedPtrDeque<Query>::iterator it = pending_queries_.begin();
       it != pending_queries_.end();
       ++it) {
    if ((*it)->is_non_blocking())
      continue;

    num_blocking_texture_uploads_--;
    (*it)->mark_as_non_blocking();
  }

  DCHECK(!num_blocking_texture_uploads_);
}

double TextureUploader::EstimatedTexturesPerSecond() {
  ProcessQueries();

  // Use the median as our estimate.
  std::multiset<double>::iterator median = textures_per_second_history_.begin();
  std::advance(median, textures_per_second_history_.size() / 2);
  return *median;
}

void TextureUploader::BeginQuery() {
  if (available_queries_.empty())
    available_queries_.push_back(Query::Create(gl_));

  available_queries_.front()->Begin();
}

void TextureUploader::EndQuery() {
  available_queries_.front()->End();
  pending_queries_.push_back(available_queries_.take_front());
  num_blocking_texture_uploads_++;
}

void TextureUploader::Upload(const uint8* image,
                             gfx::Rect image_rect,
                             gfx::Rect source_rect,
                             gfx::Vector2d dest_offset,
                             ResourceFormat format,
                             gfx::Size size) {
  CHECK(image_rect.Contains(source_rect));

  bool is_full_upload = dest_offset.IsZero() && source_rect.size() == size;

  if (is_full_upload)
    BeginQuery();

  if (format == ETC1) {
    // ETC1 does not support subimage uploads.
    DCHECK(is_full_upload);
    UploadWithTexImageETC1(image, size);
<<<<<<< HEAD
    return;
  }

  if (use_map_tex_sub_image_) {
=======
  } else {
>>>>>>> 8c15b39e
    UploadWithMapTexSubImage(
        image, image_rect, source_rect, dest_offset, format);
  }

  if (is_full_upload)
    EndQuery();

  num_texture_uploads_since_last_flush_++;
  if (num_texture_uploads_since_last_flush_ >= kTextureUploadFlushPeriod)
    Flush();
}

void TextureUploader::Flush() {
  if (!num_texture_uploads_since_last_flush_)
    return;

  gl_->ShallowFlushCHROMIUM();

  num_texture_uploads_since_last_flush_ = 0;
}

void TextureUploader::ReleaseCachedQueries() {
  ProcessQueries();
  available_queries_.clear();
}

void TextureUploader::UploadWithTexSubImage(const uint8* image,
                                            gfx::Rect image_rect,
                                            gfx::Rect source_rect,
                                            gfx::Vector2d dest_offset,
                                            ResourceFormat format) {
  TRACE_EVENT0("cc", "TextureUploader::UploadWithTexSubImage");

  // Early-out if this is a no-op, and assert that |image| be valid if this is
  // not a no-op.
  if (source_rect.IsEmpty())
    return;
  DCHECK(image);

  // Offset from image-rect to source-rect.
  gfx::Vector2d offset(source_rect.origin() - image_rect.origin());

  const uint8* pixel_source;
  unsigned bytes_per_pixel = BitsPerPixel(format) / 8;
  // Use 4-byte row alignment (OpenGL default) for upload performance.
  // Assuming that GL_UNPACK_ALIGNMENT has not changed from default.
  unsigned upload_image_stride =
      RoundUp(bytes_per_pixel * source_rect.width(), 4u);

  if (upload_image_stride == image_rect.width() * bytes_per_pixel &&
      !offset.x()) {
    pixel_source = &image[image_rect.width() * bytes_per_pixel * offset.y()];
  } else {
    size_t needed_size = upload_image_stride * source_rect.height();
    if (sub_image_size_ < needed_size) {
      sub_image_.reset(new uint8[needed_size]);
      sub_image_size_ = needed_size;
    }
    // Strides not equal, so do a row-by-row memcpy from the
    // paint results into a temp buffer for uploading.
    for (int row = 0; row < source_rect.height(); ++row)
      memcpy(&sub_image_[upload_image_stride * row],
             &image[bytes_per_pixel *
                    (offset.x() + (offset.y() + row) * image_rect.width())],
             source_rect.width() * bytes_per_pixel);

    pixel_source = &sub_image_[0];
  }

<<<<<<< HEAD
  context_->texSubImage2D(GL_TEXTURE_2D,
                          0,
                          dest_offset.x(),
                          dest_offset.y(),
                          source_rect.width(),
                          source_rect.height(),
                          GLDataFormat(format),
                          GLDataType(format),
                          pixel_source);
=======
  gl_->TexSubImage2D(GL_TEXTURE_2D,
                     0,
                     dest_offset.x(),
                     dest_offset.y(),
                     source_rect.width(),
                     source_rect.height(),
                     GLDataFormat(format),
                     GLDataType(format),
                     pixel_source);
>>>>>>> 8c15b39e
}

void TextureUploader::UploadWithMapTexSubImage(const uint8* image,
                                               gfx::Rect image_rect,
                                               gfx::Rect source_rect,
                                               gfx::Vector2d dest_offset,
                                               ResourceFormat format) {
  TRACE_EVENT0("cc", "TextureUploader::UploadWithMapTexSubImage");

  // Early-out if this is a no-op, and assert that |image| be valid if this is
  // not a no-op.
  if (source_rect.IsEmpty())
    return;
  DCHECK(image);
  // Compressed textures have no implementation of mapTexSubImage.
  DCHECK_NE(ETC1, format);

  // Offset from image-rect to source-rect.
  gfx::Vector2d offset(source_rect.origin() - image_rect.origin());

  unsigned bytes_per_pixel = BitsPerPixel(format) / 8;
  // Use 4-byte row alignment (OpenGL default) for upload performance.
  // Assuming that GL_UNPACK_ALIGNMENT has not changed from default.
  unsigned upload_image_stride =
      RoundUp(bytes_per_pixel * source_rect.width(), 4u);

  // Upload tile data via a mapped transfer buffer
<<<<<<< HEAD
  uint8* pixel_dest = static_cast<uint8*>(
      context_->mapTexSubImage2DCHROMIUM(GL_TEXTURE_2D,
                                         0,
                                         dest_offset.x(),
                                         dest_offset.y(),
                                         source_rect.width(),
                                         source_rect.height(),
                                         GLDataFormat(format),
                                         GLDataType(format),
                                         GL_WRITE_ONLY));
=======
  uint8* pixel_dest =
      static_cast<uint8*>(gl_->MapTexSubImage2DCHROMIUM(GL_TEXTURE_2D,
                                                        0,
                                                        dest_offset.x(),
                                                        dest_offset.y(),
                                                        source_rect.width(),
                                                        source_rect.height(),
                                                        GLDataFormat(format),
                                                        GLDataType(format),
                                                        GL_WRITE_ONLY));
>>>>>>> 8c15b39e

  if (!pixel_dest) {
    UploadWithTexSubImage(image, image_rect, source_rect, dest_offset, format);
    return;
  }

  if (upload_image_stride == image_rect.width() * bytes_per_pixel &&
      !offset.x()) {
    memcpy(pixel_dest,
           &image[image_rect.width() * bytes_per_pixel * offset.y()],
           source_rect.height() * image_rect.width() * bytes_per_pixel);
  } else {
    // Strides not equal, so do a row-by-row memcpy from the
    // paint results into the pixel_dest.
    for (int row = 0; row < source_rect.height(); ++row) {
      memcpy(&pixel_dest[upload_image_stride * row],
             &image[bytes_per_pixel *
                    (offset.x() + (offset.y() + row) * image_rect.width())],
             source_rect.width() * bytes_per_pixel);
    }
  }

  gl_->UnmapTexSubImage2DCHROMIUM(pixel_dest);
}

void TextureUploader::UploadWithTexImageETC1(const uint8* image,
                                             gfx::Size size) {
  TRACE_EVENT0("cc", "TextureUploader::UploadWithTexImageETC1");
  DCHECK_EQ(0, size.width() % 4);
  DCHECK_EQ(0, size.height() % 4);

  gl_->CompressedTexImage2D(GL_TEXTURE_2D,
                            0,
                            GLInternalFormat(ETC1),
                            size.width(),
                            size.height(),
                            0,
                            Resource::MemorySizeBytes(size, ETC1),
                            image);
}

void TextureUploader::UploadWithTexImageETC1(const uint8* image,
                                             gfx::Size size) {
  TRACE_EVENT0("cc", "TextureUploader::UploadWithTexImageETC1");
  DCHECK_EQ(0, size.width() % 4);
  DCHECK_EQ(0, size.height() % 4);

  context_->compressedTexImage2D(GL_TEXTURE_2D,
                                 0,
                                 GLInternalFormat(ETC1),
                                 size.width(),
                                 size.height(),
                                 0,
                                 Resource::MemorySizeBytes(size, ETC1),
                                 image);
}

void TextureUploader::ProcessQueries() {
  while (!pending_queries_.empty()) {
    if (pending_queries_.front()->IsPending())
      break;

    unsigned us_elapsed = pending_queries_.front()->Value();
    UMA_HISTOGRAM_CUSTOM_COUNTS(
        "Renderer4.TextureGpuUploadTimeUS", us_elapsed, 0, 100000, 50);

    // Clamp the queries to saner values in case the queries fail.
    us_elapsed = std::max(1u, us_elapsed);
    us_elapsed = std::min(15000u, us_elapsed);

    if (!pending_queries_.front()->is_non_blocking())
      num_blocking_texture_uploads_--;

    // Remove the min and max value from our history and insert the new one.
    double textures_per_second = 1.0 / (us_elapsed * 1e-6);
    if (textures_per_second_history_.size() >= kUploadHistorySizeMax) {
      textures_per_second_history_.erase(textures_per_second_history_.begin());
      textures_per_second_history_.erase(--textures_per_second_history_.end());
    }
    textures_per_second_history_.insert(textures_per_second);

    available_queries_.push_back(pending_queries_.take_front());
  }
}

}  // namespace cc<|MERGE_RESOLUTION|>--- conflicted
+++ resolved
@@ -145,14 +145,7 @@
     // ETC1 does not support subimage uploads.
     DCHECK(is_full_upload);
     UploadWithTexImageETC1(image, size);
-<<<<<<< HEAD
-    return;
-  }
-
-  if (use_map_tex_sub_image_) {
-=======
   } else {
->>>>>>> 8c15b39e
     UploadWithMapTexSubImage(
         image, image_rect, source_rect, dest_offset, format);
   }
@@ -222,17 +215,6 @@
     pixel_source = &sub_image_[0];
   }
 
-<<<<<<< HEAD
-  context_->texSubImage2D(GL_TEXTURE_2D,
-                          0,
-                          dest_offset.x(),
-                          dest_offset.y(),
-                          source_rect.width(),
-                          source_rect.height(),
-                          GLDataFormat(format),
-                          GLDataType(format),
-                          pixel_source);
-=======
   gl_->TexSubImage2D(GL_TEXTURE_2D,
                      0,
                      dest_offset.x(),
@@ -242,7 +224,6 @@
                      GLDataFormat(format),
                      GLDataType(format),
                      pixel_source);
->>>>>>> 8c15b39e
 }
 
 void TextureUploader::UploadWithMapTexSubImage(const uint8* image,
@@ -270,18 +251,6 @@
       RoundUp(bytes_per_pixel * source_rect.width(), 4u);
 
   // Upload tile data via a mapped transfer buffer
-<<<<<<< HEAD
-  uint8* pixel_dest = static_cast<uint8*>(
-      context_->mapTexSubImage2DCHROMIUM(GL_TEXTURE_2D,
-                                         0,
-                                         dest_offset.x(),
-                                         dest_offset.y(),
-                                         source_rect.width(),
-                                         source_rect.height(),
-                                         GLDataFormat(format),
-                                         GLDataType(format),
-                                         GL_WRITE_ONLY));
-=======
   uint8* pixel_dest =
       static_cast<uint8*>(gl_->MapTexSubImage2DCHROMIUM(GL_TEXTURE_2D,
                                                         0,
@@ -292,7 +261,6 @@
                                                         GLDataFormat(format),
                                                         GLDataType(format),
                                                         GL_WRITE_ONLY));
->>>>>>> 8c15b39e
 
   if (!pixel_dest) {
     UploadWithTexSubImage(image, image_rect, source_rect, dest_offset, format);
@@ -334,22 +302,6 @@
                             image);
 }
 
-void TextureUploader::UploadWithTexImageETC1(const uint8* image,
-                                             gfx::Size size) {
-  TRACE_EVENT0("cc", "TextureUploader::UploadWithTexImageETC1");
-  DCHECK_EQ(0, size.width() % 4);
-  DCHECK_EQ(0, size.height() % 4);
-
-  context_->compressedTexImage2D(GL_TEXTURE_2D,
-                                 0,
-                                 GLInternalFormat(ETC1),
-                                 size.width(),
-                                 size.height(),
-                                 0,
-                                 Resource::MemorySizeBytes(size, ETC1),
-                                 image);
-}
-
 void TextureUploader::ProcessQueries() {
   while (!pending_queries_.empty()) {
     if (pending_queries_.front()->IsPending())
