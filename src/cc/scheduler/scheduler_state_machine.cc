// Copyright 2011 The Chromium Authors. All rights reserved.
// Use of this source code is governed by a BSD-style license that can be
// found in the LICENSE file.

#include "cc/scheduler/scheduler_state_machine.h"

#include "base/debug/trace_event.h"
#include "base/format_macros.h"
#include "base/logging.h"
#include "base/strings/stringprintf.h"
#include "base/values.h"
#include "ui/gfx/frame_time.h"

namespace cc {

SchedulerStateMachine::SchedulerStateMachine(const SchedulerSettings& settings)
    : settings_(settings),
      output_surface_state_(OUTPUT_SURFACE_LOST),
      begin_impl_frame_state_(BEGIN_IMPL_FRAME_STATE_IDLE),
      commit_state_(COMMIT_STATE_IDLE),
      texture_state_(LAYER_TEXTURE_STATE_UNLOCKED),
      forced_redraw_state_(FORCED_REDRAW_STATE_IDLE),
      readback_state_(READBACK_STATE_IDLE),
      commit_count_(0),
      current_frame_number_(0),
      last_frame_number_swap_performed_(-1),
      last_frame_number_begin_main_frame_sent_(-1),
      last_frame_number_update_visible_tiles_was_called_(-1),
      last_frame_number_manage_tiles_called_(-1),
      consecutive_failed_draws_(0),
      needs_redraw_(false),
      needs_manage_tiles_(false),
      swap_used_incomplete_tile_(false),
      needs_commit_(false),
      main_thread_needs_layer_textures_(false),
      inside_poll_for_anticipated_draw_triggers_(false),
      visible_(false),
      can_start_(false),
      can_draw_(false),
      has_pending_tree_(false),
      pending_tree_is_ready_for_activation_(false),
      active_tree_needs_first_draw_(false),
      draw_if_possible_failed_(false),
      did_create_and_initialize_first_output_surface_(false),
      smoothness_takes_priority_(false),
      skip_begin_main_frame_to_reduce_latency_(false) {}

const char* SchedulerStateMachine::OutputSurfaceStateToString(
    OutputSurfaceState state) {
  switch (state) {
    case OUTPUT_SURFACE_ACTIVE:
      return "OUTPUT_SURFACE_ACTIVE";
    case OUTPUT_SURFACE_LOST:
      return "OUTPUT_SURFACE_LOST";
    case OUTPUT_SURFACE_CREATING:
      return "OUTPUT_SURFACE_CREATING";
    case OUTPUT_SURFACE_WAITING_FOR_FIRST_COMMIT:
      return "OUTPUT_SURFACE_WAITING_FOR_FIRST_COMMIT";
    case OUTPUT_SURFACE_WAITING_FOR_FIRST_ACTIVATION:
      return "OUTPUT_SURFACE_WAITING_FOR_FIRST_ACTIVATION";
  }
  NOTREACHED();
  return "???";
}

const char* SchedulerStateMachine::BeginImplFrameStateToString(
    BeginImplFrameState state) {
  switch (state) {
    case BEGIN_IMPL_FRAME_STATE_IDLE:
      return "BEGIN_IMPL_FRAME_STATE_IDLE";
    case BEGIN_IMPL_FRAME_STATE_BEGIN_FRAME_STARTING:
      return "BEGIN_IMPL_FRAME_STATE_BEGIN_FRAME_STARTING";
    case BEGIN_IMPL_FRAME_STATE_INSIDE_BEGIN_FRAME:
      return "BEGIN_IMPL_FRAME_STATE_INSIDE_BEGIN_FRAME";
    case BEGIN_IMPL_FRAME_STATE_INSIDE_DEADLINE:
      return "BEGIN_IMPL_FRAME_STATE_INSIDE_DEADLINE";
  }
  NOTREACHED();
  return "???";
}

const char* SchedulerStateMachine::CommitStateToString(CommitState state) {
  switch (state) {
    case COMMIT_STATE_IDLE:
      return "COMMIT_STATE_IDLE";
    case COMMIT_STATE_FRAME_IN_PROGRESS:
      return "COMMIT_STATE_FRAME_IN_PROGRESS";
    case COMMIT_STATE_READY_TO_COMMIT:
      return "COMMIT_STATE_READY_TO_COMMIT";
    case COMMIT_STATE_WAITING_FOR_FIRST_DRAW:
      return "COMMIT_STATE_WAITING_FOR_FIRST_DRAW";
  }
  NOTREACHED();
  return "???";
}

const char* SchedulerStateMachine::TextureStateToString(TextureState state) {
  switch (state) {
    case LAYER_TEXTURE_STATE_UNLOCKED:
      return "LAYER_TEXTURE_STATE_UNLOCKED";
    case LAYER_TEXTURE_STATE_ACQUIRED_BY_MAIN_THREAD:
      return "LAYER_TEXTURE_STATE_ACQUIRED_BY_MAIN_THREAD";
    case LAYER_TEXTURE_STATE_ACQUIRED_BY_IMPL_THREAD:
      return "LAYER_TEXTURE_STATE_ACQUIRED_BY_IMPL_THREAD";
  }
  NOTREACHED();
  return "???";
}

const char* SchedulerStateMachine::SynchronousReadbackStateToString(
    SynchronousReadbackState state) {
  switch (state) {
    case READBACK_STATE_IDLE:
      return "READBACK_STATE_IDLE";
    case READBACK_STATE_NEEDS_BEGIN_MAIN_FRAME:
      return "READBACK_STATE_NEEDS_BEGIN_MAIN_FRAME";
    case READBACK_STATE_WAITING_FOR_COMMIT:
      return "READBACK_STATE_WAITING_FOR_COMMIT";
    case READBACK_STATE_WAITING_FOR_ACTIVATION:
      return "READBACK_STATE_WAITING_FOR_ACTIVATION";
    case READBACK_STATE_WAITING_FOR_DRAW_AND_READBACK:
      return "READBACK_STATE_WAITING_FOR_DRAW_AND_READBACK";
    case READBACK_STATE_WAITING_FOR_REPLACEMENT_COMMIT:
      return "READBACK_STATE_WAITING_FOR_REPLACEMENT_COMMIT";
    case READBACK_STATE_WAITING_FOR_REPLACEMENT_ACTIVATION:
      return "READBACK_STATE_WAITING_FOR_REPLACEMENT_ACTIVATION";
  }
  NOTREACHED();
  return "???";
}

const char* SchedulerStateMachine::ForcedRedrawOnTimeoutStateToString(
    ForcedRedrawOnTimeoutState state) {
  switch (state) {
    case FORCED_REDRAW_STATE_IDLE:
      return "FORCED_REDRAW_STATE_IDLE";
    case FORCED_REDRAW_STATE_WAITING_FOR_COMMIT:
      return "FORCED_REDRAW_STATE_WAITING_FOR_COMMIT";
    case FORCED_REDRAW_STATE_WAITING_FOR_ACTIVATION:
      return "FORCED_REDRAW_STATE_WAITING_FOR_ACTIVATION";
    case FORCED_REDRAW_STATE_WAITING_FOR_DRAW:
      return "FORCED_REDRAW_STATE_WAITING_FOR_DRAW";
  }
  NOTREACHED();
  return "???";
}

const char* SchedulerStateMachine::ActionToString(Action action) {
  switch (action) {
    case ACTION_NONE:
      return "ACTION_NONE";
    case ACTION_SEND_BEGIN_MAIN_FRAME:
      return "ACTION_SEND_BEGIN_MAIN_FRAME";
    case ACTION_COMMIT:
      return "ACTION_COMMIT";
    case ACTION_UPDATE_VISIBLE_TILES:
      return "ACTION_UPDATE_VISIBLE_TILES";
    case ACTION_ACTIVATE_PENDING_TREE:
      return "ACTION_ACTIVATE_PENDING_TREE";
    case ACTION_DRAW_AND_SWAP_IF_POSSIBLE:
      return "ACTION_DRAW_AND_SWAP_IF_POSSIBLE";
    case ACTION_DRAW_AND_SWAP_FORCED:
      return "ACTION_DRAW_AND_SWAP_FORCED";
    case ACTION_DRAW_AND_SWAP_ABORT:
      return "ACTION_DRAW_AND_SWAP_ABORT";
    case ACTION_DRAW_AND_READBACK:
      return "ACTION_DRAW_AND_READBACK";
    case ACTION_BEGIN_OUTPUT_SURFACE_CREATION:
      return "ACTION_BEGIN_OUTPUT_SURFACE_CREATION";
    case ACTION_ACQUIRE_LAYER_TEXTURES_FOR_MAIN_THREAD:
      return "ACTION_ACQUIRE_LAYER_TEXTURES_FOR_MAIN_THREAD";
    case ACTION_MANAGE_TILES:
      return "ACTION_MANAGE_TILES";
  }
  NOTREACHED();
  return "???";
}

scoped_ptr<base::Value> SchedulerStateMachine::AsValue() const  {
  scoped_ptr<base::DictionaryValue> state(new base::DictionaryValue);

  scoped_ptr<base::DictionaryValue> major_state(new base::DictionaryValue);
  major_state->SetString("next_action", ActionToString(NextAction()));
  major_state->SetString("begin_impl_frame_state",
                         BeginImplFrameStateToString(begin_impl_frame_state_));
  major_state->SetString("commit_state", CommitStateToString(commit_state_));
  major_state->SetString("texture_state_",
                         TextureStateToString(texture_state_));
  major_state->SetString("output_surface_state_",
                         OutputSurfaceStateToString(output_surface_state_));
  major_state->SetString(
      "forced_redraw_state",
      ForcedRedrawOnTimeoutStateToString(forced_redraw_state_));
  major_state->SetString("readback_state",
                         SynchronousReadbackStateToString(readback_state_));
  state->Set("major_state", major_state.release());

  scoped_ptr<base::DictionaryValue> timestamps_state(new base::DictionaryValue);
  base::TimeTicks now = gfx::FrameTime::Now();
  timestamps_state->SetDouble(
      "0_interval",
      last_begin_impl_frame_args_.interval.InMicroseconds() / 1000.0L);
  timestamps_state->SetDouble(
      "1_now_to_deadline",
      (last_begin_impl_frame_args_.deadline - now).InMicroseconds() / 1000.0L);
  timestamps_state->SetDouble(
      "2_frame_time_to_now",
      (now - last_begin_impl_frame_args_.frame_time).InMicroseconds() /
          1000.0L);
  timestamps_state->SetDouble(
      "3_frame_time_to_deadline",
      (last_begin_impl_frame_args_.deadline -
              last_begin_impl_frame_args_.frame_time).InMicroseconds() /
          1000.0L);
  timestamps_state->SetDouble(
      "4_now", (now - base::TimeTicks()).InMicroseconds() / 1000.0L);
  timestamps_state->SetDouble(
      "5_frame_time",
      (last_begin_impl_frame_args_.frame_time - base::TimeTicks())
              .InMicroseconds() /
          1000.0L);
  timestamps_state->SetDouble(
      "6_deadline",
      (last_begin_impl_frame_args_.deadline - base::TimeTicks())
              .InMicroseconds() /
          1000.0L);
  state->Set("major_timestamps_in_ms", timestamps_state.release());

  scoped_ptr<base::DictionaryValue> minor_state(new base::DictionaryValue);
  minor_state->SetInteger("commit_count", commit_count_);
  minor_state->SetInteger("current_frame_number", current_frame_number_);

  minor_state->SetInteger("last_frame_number_swap_performed",
                          last_frame_number_swap_performed_);
  minor_state->SetInteger(
      "last_frame_number_begin_main_frame_sent",
      last_frame_number_begin_main_frame_sent_);
  minor_state->SetInteger(
      "last_frame_number_update_visible_tiles_was_called",
      last_frame_number_update_visible_tiles_was_called_);

  minor_state->SetInteger("consecutive_failed_draws",
                          consecutive_failed_draws_);
  minor_state->SetBoolean("needs_redraw", needs_redraw_);
  minor_state->SetBoolean("needs_manage_tiles", needs_manage_tiles_);
  minor_state->SetBoolean("swap_used_incomplete_tile",
                          swap_used_incomplete_tile_);
  minor_state->SetBoolean("needs_commit", needs_commit_);
  minor_state->SetBoolean("main_thread_needs_layer_textures",
                          main_thread_needs_layer_textures_);
  minor_state->SetBoolean("visible", visible_);
  minor_state->SetBoolean("can_start", can_start_);
  minor_state->SetBoolean("can_draw", can_draw_);
  minor_state->SetBoolean("has_pending_tree", has_pending_tree_);
  minor_state->SetBoolean("pending_tree_is_ready_for_activation",
                          pending_tree_is_ready_for_activation_);
  minor_state->SetBoolean("active_tree_needs_first_draw",
                          active_tree_needs_first_draw_);
  minor_state->SetBoolean("draw_if_possible_failed", draw_if_possible_failed_);
  minor_state->SetBoolean("did_create_and_initialize_first_output_surface",
                          did_create_and_initialize_first_output_surface_);
  minor_state->SetBoolean("smoothness_takes_priority",
                          smoothness_takes_priority_);
  minor_state->SetBoolean("main_thread_is_in_high_latency_mode",
                          MainThreadIsInHighLatencyMode());
  minor_state->SetBoolean("skip_begin_main_frame_to_reduce_latency",
                          skip_begin_main_frame_to_reduce_latency_);
  state->Set("minor_state", minor_state.release());

  return state.PassAs<base::Value>();
}

bool SchedulerStateMachine::HasSentBeginMainFrameThisFrame() const {
  return current_frame_number_ ==
         last_frame_number_begin_main_frame_sent_;
}

bool SchedulerStateMachine::HasUpdatedVisibleTilesThisFrame() const {
  return current_frame_number_ ==
         last_frame_number_update_visible_tiles_was_called_;
}

bool SchedulerStateMachine::HasSwappedThisFrame() const {
  return current_frame_number_ == last_frame_number_swap_performed_;
}

bool SchedulerStateMachine::PendingDrawsShouldBeAborted() const {
  // These are all the cases where we normally cannot or do not want to draw
  // but, if needs_redraw_ is true and we do not draw to make forward progress,
  // we might deadlock with the main thread.
  // This should be a superset of PendingActivationsShouldBeForced() since
  // activation of the pending tree is blocked by drawing of the active tree and
  // the main thread might be blocked on activation of the most recent commit.
  if (PendingActivationsShouldBeForced())
    return true;

  // Additional states where we should abort draws.
  // Note: We don't force activation in these cases because doing so would
  // result in checkerboarding on resize, becoming visible, etc.
  if (!can_draw_)
    return true;
  if (!visible_)
    return true;
  return false;
}

bool SchedulerStateMachine::PendingActivationsShouldBeForced() const {
  // These are all the cases where, if we do not force activations to make
  // forward progress, we might deadlock with the main thread.

  // The impl thread cannot lock layer textures unless the pending
  // tree can be activated to unblock the commit.
  if (texture_state_ == LAYER_TEXTURE_STATE_ACQUIRED_BY_MAIN_THREAD)
    return true;

  // There is no output surface to trigger our activations.
  if (output_surface_state_ == OUTPUT_SURFACE_LOST)
    return true;

  return false;
}

bool SchedulerStateMachine::ShouldBeginOutputSurfaceCreation() const {
  // Don't try to initialize too early.
  if (!can_start_)
    return false;

  // We only want to start output surface initialization after the
  // previous commit is complete.
  if (commit_state_ != COMMIT_STATE_IDLE)
    return false;

  // We want to clear the pipline of any pending draws and activations
  // before starting output surface initialization. This allows us to avoid
  // weird corner cases where we abort draws or force activation while we
  // are initializing the output surface and can potentially have a pending
  // readback.
  if (active_tree_needs_first_draw_ || has_pending_tree_)
    return false;

  // We need to create the output surface if we don't have one and we haven't
  // started creating one yet.
  return output_surface_state_ == OUTPUT_SURFACE_LOST;
}

bool SchedulerStateMachine::ShouldDraw() const {
  // After a readback, make sure not to draw again until we've replaced the
  // readback commit with a real one.
  if (readback_state_ == READBACK_STATE_WAITING_FOR_REPLACEMENT_COMMIT ||
      readback_state_ == READBACK_STATE_WAITING_FOR_REPLACEMENT_ACTIVATION)
    return false;

  // Draw immediately for readbacks to unblock the main thread quickly.
  if (readback_state_ == READBACK_STATE_WAITING_FOR_DRAW_AND_READBACK) {
    DCHECK_EQ(commit_state_, COMMIT_STATE_WAITING_FOR_FIRST_DRAW);
    return true;
  }

  // If we need to abort draws, we should do so ASAP since the draw could
  // be blocking other important actions (like output surface initialization),
  // from occuring. If we are waiting for the first draw, then perfom the
  // aborted draw to keep things moving. If we are not waiting for the first
  // draw however, we don't want to abort for no reason.
  if (PendingDrawsShouldBeAborted())
    return active_tree_needs_first_draw_;

  // After this line, we only want to swap once per frame.
  if (HasSwappedThisFrame())
    return false;

  // Except for the cases above, do not draw outside of the BeginImplFrame
  // deadline.
  if (begin_impl_frame_state_ != BEGIN_IMPL_FRAME_STATE_INSIDE_DEADLINE)
    return false;

  // Only handle forced redraws due to timeouts on the regular deadline.
  if (forced_redraw_state_ == FORCED_REDRAW_STATE_WAITING_FOR_DRAW) {
    DCHECK_EQ(commit_state_, COMMIT_STATE_WAITING_FOR_FIRST_DRAW);
    return true;
  }

  return needs_redraw_;
}

bool SchedulerStateMachine::ShouldAcquireLayerTexturesForMainThread() const {
  if (!main_thread_needs_layer_textures_)
    return false;
  if (texture_state_ == LAYER_TEXTURE_STATE_UNLOCKED)
    return true;
  DCHECK_EQ(texture_state_, LAYER_TEXTURE_STATE_ACQUIRED_BY_IMPL_THREAD);
  return false;
}

bool SchedulerStateMachine::ShouldActivatePendingTree() const {
  // There is nothing to activate.
  if (!has_pending_tree_)
    return false;

  // We should not activate a second tree before drawing the first one.
  // Even if we need to force activation of the pending tree, we should abort
  // drawing the active tree first.
  if (active_tree_needs_first_draw_)
    return false;

  // If we want to force activation, do so ASAP.
  if (PendingActivationsShouldBeForced())
    return true;

  // At this point, only activate if we are ready to activate.
  return pending_tree_is_ready_for_activation_;
}

bool SchedulerStateMachine::ShouldUpdateVisibleTiles() const {
  if (!settings_.impl_side_painting)
    return false;
  if (HasUpdatedVisibleTilesThisFrame())
    return false;

  // There's no reason to check for tiles if we don't have an output surface.
  if (!HasInitializedOutputSurface())
    return false;

  // We should not check for visible tiles until we've entered the deadline so
  // we check as late as possible and give the tiles more time to initialize.
  if (begin_impl_frame_state_ != BEGIN_IMPL_FRAME_STATE_INSIDE_DEADLINE)
    return false;

  // If the last swap drew with checkerboard or missing tiles, we should
  // poll for any new visible tiles so we can be notified to draw again
  // when there are.
  if (swap_used_incomplete_tile_)
    return true;

  return false;
}

bool SchedulerStateMachine::ShouldSendBeginMainFrame() const {
  if (!needs_commit_)
    return false;

  // Only send BeginMainFrame when there isn't another commit pending already.
  if (commit_state_ != COMMIT_STATE_IDLE)
    return false;

  // We can't accept a commit if we have a pending tree.
  if (has_pending_tree_)
    return false;

  // We want to handle readback commits immediately to unblock the main thread.
  // Note: This BeginMainFrame will correspond to the replacement commit that
  // comes after the readback commit itself, so we only send the BeginMainFrame
  // if a commit isn't already pending behind the readback.
  if (readback_state_ == READBACK_STATE_NEEDS_BEGIN_MAIN_FRAME)
    return !CommitPending();

  // We do not need commits if we are not visible, unless there's a
  // request for a readback.
  if (!visible_)
    return false;

  // We want to start the first commit after we get a new output surface ASAP.
  if (output_surface_state_ == OUTPUT_SURFACE_WAITING_FOR_FIRST_COMMIT)
    return true;

  // With deadline scheduling enabled, we should not send BeginMainFrame while
  // we are in BEGIN_IMPL_FRAME_STATE_IDLE, since we might have new user input
  // coming in soon.
  // However, if we are not expecting a BeginImplFrame to take us out of idle,
  // we should not early out here to avoid blocking commits forever.
  // This only works well when deadline scheduling is enabled because there is
  // an interval over which to accept the commit and draw. Without deadline
  // scheduling, delaying the commit could prevent us from having something
  // to draw on the next BeginImplFrame.
  // TODO(brianderson): Allow sending BeginMainFrame while idle when the main
  // thread isn't consuming user input.
  if (settings_.deadline_scheduling_enabled &&
      begin_impl_frame_state_ == BEGIN_IMPL_FRAME_STATE_IDLE &&
      BeginImplFrameNeeded())
    return false;

  // We need a new commit for the forced redraw. This honors the
  // single commit per interval because the result will be swapped to screen.
  if (forced_redraw_state_ == FORCED_REDRAW_STATE_WAITING_FOR_COMMIT)
    return true;

  // After this point, we only start a commit once per frame.
  if (HasSentBeginMainFrameThisFrame())
    return false;

  // We shouldn't normally accept commits if there isn't an OutputSurface.
  if (!HasInitializedOutputSurface())
    return false;

  if (skip_begin_main_frame_to_reduce_latency_)
    return false;

  return true;
}

bool SchedulerStateMachine::ShouldCommit() const {
  return commit_state_ == COMMIT_STATE_READY_TO_COMMIT;
}

bool SchedulerStateMachine::IsCommitStateWaiting() const {
  return commit_state_ == COMMIT_STATE_FRAME_IN_PROGRESS;
}

bool SchedulerStateMachine::ShouldManageTiles() const {
  // ManageTiles only really needs to be called immediately after commit
  // and then periodically after that.  Limiting to once per frame prevents
  // post-commit and post-draw ManageTiles on the same frame.
  if (last_frame_number_manage_tiles_called_ == current_frame_number_)
    return false;

  // Limiting to once per-frame is not enough, since we only want to
  // manage tiles _after_ draws. Polling for draw triggers and
  // begin-frame are mutually exclusive, so we limit to these two cases.
  if (begin_impl_frame_state_ != BEGIN_IMPL_FRAME_STATE_INSIDE_DEADLINE &&
      !inside_poll_for_anticipated_draw_triggers_)
    return false;
  return needs_manage_tiles_;
}

SchedulerStateMachine::Action SchedulerStateMachine::NextAction() const {
  if (ShouldAcquireLayerTexturesForMainThread())
    return ACTION_ACQUIRE_LAYER_TEXTURES_FOR_MAIN_THREAD;
  if (ShouldUpdateVisibleTiles())
    return ACTION_UPDATE_VISIBLE_TILES;
  if (ShouldActivatePendingTree())
    return ACTION_ACTIVATE_PENDING_TREE;
  if (ShouldCommit())
    return ACTION_COMMIT;
  if (ShouldDraw()) {
    if (readback_state_ == READBACK_STATE_WAITING_FOR_DRAW_AND_READBACK)
      return ACTION_DRAW_AND_READBACK;
    else if (PendingDrawsShouldBeAborted())
      return ACTION_DRAW_AND_SWAP_ABORT;
    else if (forced_redraw_state_ == FORCED_REDRAW_STATE_WAITING_FOR_DRAW)
      return ACTION_DRAW_AND_SWAP_FORCED;
    else
      return ACTION_DRAW_AND_SWAP_IF_POSSIBLE;
  }
  if (ShouldManageTiles())
    return ACTION_MANAGE_TILES;
  if (ShouldSendBeginMainFrame())
    return ACTION_SEND_BEGIN_MAIN_FRAME;
  if (ShouldBeginOutputSurfaceCreation())
    return ACTION_BEGIN_OUTPUT_SURFACE_CREATION;
  return ACTION_NONE;
}

void SchedulerStateMachine::CheckInvariants() {
  // We should never try to perform a draw for readback and forced draw due to
  // timeout simultaneously.
  DCHECK(!(forced_redraw_state_ == FORCED_REDRAW_STATE_WAITING_FOR_DRAW &&
           readback_state_ == READBACK_STATE_WAITING_FOR_DRAW_AND_READBACK));
}

void SchedulerStateMachine::UpdateState(Action action) {
  switch (action) {
    case ACTION_NONE:
      return;

    case ACTION_UPDATE_VISIBLE_TILES:
      last_frame_number_update_visible_tiles_was_called_ =
          current_frame_number_;
      return;

    case ACTION_ACTIVATE_PENDING_TREE:
      UpdateStateOnActivation();
      return;

    case ACTION_SEND_BEGIN_MAIN_FRAME:
      DCHECK(!has_pending_tree_);
      DCHECK(visible_ ||
             readback_state_ == READBACK_STATE_NEEDS_BEGIN_MAIN_FRAME);
      commit_state_ = COMMIT_STATE_FRAME_IN_PROGRESS;
      needs_commit_ = false;
      if (readback_state_ == READBACK_STATE_NEEDS_BEGIN_MAIN_FRAME)
        readback_state_ = READBACK_STATE_WAITING_FOR_COMMIT;
      last_frame_number_begin_main_frame_sent_ =
          current_frame_number_;
      return;

    case ACTION_COMMIT: {
      bool commit_was_aborted = false;
      UpdateStateOnCommit(commit_was_aborted);
      return;
    }

    case ACTION_DRAW_AND_SWAP_FORCED:
    case ACTION_DRAW_AND_SWAP_IF_POSSIBLE: {
      bool did_swap = true;
      UpdateStateOnDraw(did_swap);
      return;
    }

    case ACTION_DRAW_AND_SWAP_ABORT:
    case ACTION_DRAW_AND_READBACK: {
      bool did_swap = false;
      UpdateStateOnDraw(did_swap);
      return;
    }

    case ACTION_BEGIN_OUTPUT_SURFACE_CREATION:
      DCHECK_EQ(output_surface_state_, OUTPUT_SURFACE_LOST);
      output_surface_state_ = OUTPUT_SURFACE_CREATING;

      // The following DCHECKs make sure we are in the proper quiescent state.
      // The pipeline should be flushed entirely before we start output
      // surface creation to avoid complicated corner cases.
      DCHECK_EQ(commit_state_, COMMIT_STATE_IDLE);
      DCHECK(!has_pending_tree_);
      DCHECK(!active_tree_needs_first_draw_);
      return;

    case ACTION_ACQUIRE_LAYER_TEXTURES_FOR_MAIN_THREAD:
      texture_state_ = LAYER_TEXTURE_STATE_ACQUIRED_BY_MAIN_THREAD;
      main_thread_needs_layer_textures_ = false;
      return;

    case ACTION_MANAGE_TILES:
      UpdateStateOnManageTiles();
      return;
  }
}

void SchedulerStateMachine::UpdateStateOnCommit(bool commit_was_aborted) {
  commit_count_++;

  // If we are impl-side-painting but the commit was aborted, then we behave
  // mostly as if we are not impl-side-painting since there is no pending tree.
  has_pending_tree_ = settings_.impl_side_painting && !commit_was_aborted;

  // Update state related to readbacks.
  if (readback_state_ == READBACK_STATE_WAITING_FOR_COMMIT) {
    // Update the state if this is the readback commit.
    readback_state_ = has_pending_tree_
                          ? READBACK_STATE_WAITING_FOR_ACTIVATION
                          : READBACK_STATE_WAITING_FOR_DRAW_AND_READBACK;
  } else if (readback_state_ == READBACK_STATE_WAITING_FOR_REPLACEMENT_COMMIT) {
    // Update the state if this is the commit replacing the readback commit.
    readback_state_ = has_pending_tree_
                          ? READBACK_STATE_WAITING_FOR_REPLACEMENT_ACTIVATION
                          : READBACK_STATE_IDLE;
  } else {
    DCHECK(readback_state_ == READBACK_STATE_IDLE);
  }

  // Readbacks can interrupt output surface initialization and forced draws,
  // so we do not want to advance those states if we are in the middle of a
  // readback. Note: It is possible for the readback's replacement commit to
  // be the output surface's first commit and/or the forced redraw's commit.
  if (readback_state_ == READBACK_STATE_IDLE ||
      readback_state_ == READBACK_STATE_WAITING_FOR_REPLACEMENT_ACTIVATION) {
    // Update state related to forced draws.
    if (forced_redraw_state_ == FORCED_REDRAW_STATE_WAITING_FOR_COMMIT) {
      forced_redraw_state_ = has_pending_tree_
                                 ? FORCED_REDRAW_STATE_WAITING_FOR_ACTIVATION
                                 : FORCED_REDRAW_STATE_WAITING_FOR_DRAW;
    }

    // Update the output surface state.
    DCHECK_NE(output_surface_state_,
              OUTPUT_SURFACE_WAITING_FOR_FIRST_ACTIVATION);
    if (output_surface_state_ == OUTPUT_SURFACE_WAITING_FOR_FIRST_COMMIT) {
      if (has_pending_tree_) {
        output_surface_state_ = OUTPUT_SURFACE_WAITING_FOR_FIRST_ACTIVATION;
      } else {
        output_surface_state_ = OUTPUT_SURFACE_ACTIVE;
        needs_redraw_ = true;
      }
    }
  }

  // Update the commit state. We expect and wait for a draw if the commit
  // was not aborted or if we are in a readback or forced draw.
  if (!commit_was_aborted) {
    DCHECK(commit_state_ == COMMIT_STATE_READY_TO_COMMIT);
    commit_state_ = COMMIT_STATE_WAITING_FOR_FIRST_DRAW;
  } else if (readback_state_ != READBACK_STATE_IDLE ||
             forced_redraw_state_ != FORCED_REDRAW_STATE_IDLE) {
    commit_state_ = COMMIT_STATE_WAITING_FOR_FIRST_DRAW;
  } else {
    commit_state_ = COMMIT_STATE_IDLE;
  }

  // Update state if we have a new active tree to draw, or if the active tree
  // was unchanged but we need to do a readback or forced draw.
  if (!has_pending_tree_ &&
      (!commit_was_aborted ||
       readback_state_ == READBACK_STATE_WAITING_FOR_DRAW_AND_READBACK ||
       forced_redraw_state_ == FORCED_REDRAW_STATE_WAITING_FOR_DRAW)) {
    needs_redraw_ = true;
    active_tree_needs_first_draw_ = true;
  }

  // This post-commit work is common to both completed and aborted commits.
  pending_tree_is_ready_for_activation_ = false;

  if (draw_if_possible_failed_)
    last_frame_number_swap_performed_ = -1;

  // If we are planing to draw with the new commit, lock the layer textures for
  // use on the impl thread. Otherwise, leave them unlocked.
  if (has_pending_tree_ || needs_redraw_)
    texture_state_ = LAYER_TEXTURE_STATE_ACQUIRED_BY_IMPL_THREAD;
  else
    texture_state_ = LAYER_TEXTURE_STATE_UNLOCKED;
}

void SchedulerStateMachine::UpdateStateOnActivation() {
  // Update output surface state.
  if (output_surface_state_ == OUTPUT_SURFACE_WAITING_FOR_FIRST_ACTIVATION)
    output_surface_state_ = OUTPUT_SURFACE_ACTIVE;

  // Update readback state
  if (forced_redraw_state_ == FORCED_REDRAW_STATE_WAITING_FOR_ACTIVATION)
    forced_redraw_state_ = FORCED_REDRAW_STATE_WAITING_FOR_DRAW;

  // Update forced redraw state
  if (readback_state_ == READBACK_STATE_WAITING_FOR_ACTIVATION)
    readback_state_ = READBACK_STATE_WAITING_FOR_DRAW_AND_READBACK;
  else if (readback_state_ == READBACK_STATE_WAITING_FOR_REPLACEMENT_ACTIVATION)
    readback_state_ = READBACK_STATE_IDLE;

  has_pending_tree_ = false;
  pending_tree_is_ready_for_activation_ = false;
  active_tree_needs_first_draw_ = true;
  needs_redraw_ = true;
}

void SchedulerStateMachine::UpdateStateOnDraw(bool did_swap) {
  DCHECK(readback_state_ != READBACK_STATE_WAITING_FOR_REPLACEMENT_COMMIT &&
         readback_state_ != READBACK_STATE_WAITING_FOR_REPLACEMENT_ACTIVATION)
      << *AsValue();

  if (readback_state_ == READBACK_STATE_WAITING_FOR_DRAW_AND_READBACK) {
    // The draw correspons to a readback commit.
    DCHECK_EQ(commit_state_, COMMIT_STATE_WAITING_FOR_FIRST_DRAW);
    // We are blocking commits from the main thread until after this draw, so
    // we should not have a pending tree.
    DCHECK(!has_pending_tree_);
    // We transition to COMMIT_STATE_FRAME_IN_PROGRESS because there is a
    // pending BeginMainFrame behind the readback request.
    commit_state_ = COMMIT_STATE_FRAME_IN_PROGRESS;
    readback_state_ = READBACK_STATE_WAITING_FOR_REPLACEMENT_COMMIT;
  } else if (forced_redraw_state_ == FORCED_REDRAW_STATE_WAITING_FOR_DRAW) {
    DCHECK_EQ(commit_state_, COMMIT_STATE_WAITING_FOR_FIRST_DRAW);
    commit_state_ = COMMIT_STATE_IDLE;
    forced_redraw_state_ = FORCED_REDRAW_STATE_IDLE;
  } else if (commit_state_ == COMMIT_STATE_WAITING_FOR_FIRST_DRAW &&
             !has_pending_tree_) {
    commit_state_ = COMMIT_STATE_IDLE;
  }

  if (texture_state_ == LAYER_TEXTURE_STATE_ACQUIRED_BY_IMPL_THREAD)
    texture_state_ = LAYER_TEXTURE_STATE_UNLOCKED;

  needs_redraw_ = false;
  draw_if_possible_failed_ = false;
  active_tree_needs_first_draw_ = false;

  if (did_swap)
    last_frame_number_swap_performed_ = current_frame_number_;
}

void SchedulerStateMachine::UpdateStateOnManageTiles() {
  needs_manage_tiles_ = false;
}

void SchedulerStateMachine::SetMainThreadNeedsLayerTextures() {
  DCHECK(!main_thread_needs_layer_textures_);
  DCHECK_NE(texture_state_, LAYER_TEXTURE_STATE_ACQUIRED_BY_MAIN_THREAD);
  main_thread_needs_layer_textures_ = true;
}

<<<<<<< HEAD
=======
void SchedulerStateMachine::SetSkipBeginMainFrameToReduceLatency(bool skip) {
  skip_begin_main_frame_to_reduce_latency_ = skip;
}

>>>>>>> 8c15b39e
bool SchedulerStateMachine::BeginImplFrameNeeded() const {
  // Proactive BeginImplFrames are bad for the synchronous compositor because we
  // have to draw when we get the BeginImplFrame and could end up drawing many
  // duplicate frames if our new frame isn't ready in time.
  // To poll for state with the synchronous compositor without having to draw,
  // we rely on ShouldPollForAnticipatedDrawTriggers instead.
  if (!SupportsProactiveBeginImplFrame())
    return BeginImplFrameNeededToDraw();

  return BeginImplFrameNeededToDraw() ||
         ProactiveBeginImplFrameWanted();
}

bool SchedulerStateMachine::ShouldPollForAnticipatedDrawTriggers() const {
  // ShouldPollForAnticipatedDrawTriggers is what we use in place of
  // ProactiveBeginImplFrameWanted when we are using the synchronous
  // compositor.
  if (!SupportsProactiveBeginImplFrame()) {
    return !BeginImplFrameNeededToDraw() &&
           ProactiveBeginImplFrameWanted();
  }

  // Non synchronous compositors should rely on
  // ProactiveBeginImplFrameWanted to poll for state instead.
  return false;
}

bool SchedulerStateMachine::SupportsProactiveBeginImplFrame() const {
  // Both the synchronous compositor and disabled vsync settings
  // make it undesirable to proactively request BeginImplFrames.
  // If this is true, the scheduler should poll.
  return !settings_.using_synchronous_renderer_compositor &&
         settings_.throttle_frame_production;
}

// These are the cases where we definitely (or almost definitely) have a
// new frame to draw and can draw.
bool SchedulerStateMachine::BeginImplFrameNeededToDraw() const {
  // The output surface is the provider of BeginImplFrames, so we are not going
  // to get them even if we ask for them.
  if (!HasInitializedOutputSurface())
    return false;

  // If we can't draw, don't tick until we are notified that we can draw again.
  if (!can_draw_)
    return false;

  // The forced draw respects our normal draw scheduling, so we need to
  // request a BeginImplFrame for it.
  if (forced_redraw_state_ == FORCED_REDRAW_STATE_WAITING_FOR_DRAW)
    return true;

  // There's no need to produce frames if we are not visible.
  if (!visible_)
    return false;

  // We need to draw a more complete frame than we did the last BeginImplFrame,
  // so request another BeginImplFrame in anticipation that we will have
  // additional visible tiles.
  if (swap_used_incomplete_tile_)
    return true;

  return needs_redraw_;
}

// These are cases where we are very likely to draw soon, but might not
// actually have a new frame to draw when we receive the next BeginImplFrame.
// Proactively requesting the BeginImplFrame helps hide the round trip latency
// of the SetNeedsBeginImplFrame request that has to go to the Browser.
bool SchedulerStateMachine::ProactiveBeginImplFrameWanted() const {
  // The output surface is the provider of BeginImplFrames,
  // so we are not going to get them even if we ask for them.
  if (!HasInitializedOutputSurface())
    return false;

  // Do not be proactive when invisible.
  if (!visible_)
    return false;

  // We should proactively request a BeginImplFrame if a commit is pending
  // because we will want to draw if the commit completes quickly.
  if (needs_commit_ || commit_state_ != COMMIT_STATE_IDLE)
    return true;

  // If the pending tree activates quickly, we'll want a BeginImplFrame soon
  // to draw the new active tree.
  if (has_pending_tree_)
    return true;

  // Changing priorities may allow us to activate (given the new priorities),
  // which may result in a new frame.
  if (needs_manage_tiles_)
    return true;

  // If we just swapped, it's likely that we are going to produce another
  // frame soon. This helps avoid negative glitches in our
  // SetNeedsBeginImplFrame requests, which may propagate to the BeginImplFrame
  // provider and get sampled at an inopportune time, delaying the next
  // BeginImplFrame.
  if (last_frame_number_swap_performed_ == current_frame_number_)
    return true;

  return false;
}

void SchedulerStateMachine::OnBeginImplFrame(const BeginFrameArgs& args) {
  current_frame_number_++;
  last_begin_impl_frame_args_ = args;
  DCHECK_EQ(begin_impl_frame_state_, BEGIN_IMPL_FRAME_STATE_IDLE) << *AsValue();
  begin_impl_frame_state_ = BEGIN_IMPL_FRAME_STATE_BEGIN_FRAME_STARTING;
}

void SchedulerStateMachine::OnBeginImplFrameDeadlinePending() {
  DCHECK_EQ(begin_impl_frame_state_,
            BEGIN_IMPL_FRAME_STATE_BEGIN_FRAME_STARTING)
      << *AsValue();
  begin_impl_frame_state_ = BEGIN_IMPL_FRAME_STATE_INSIDE_BEGIN_FRAME;
}

void SchedulerStateMachine::OnBeginImplFrameDeadline() {
  DCHECK_EQ(begin_impl_frame_state_, BEGIN_IMPL_FRAME_STATE_INSIDE_BEGIN_FRAME)
      << *AsValue();
  begin_impl_frame_state_ = BEGIN_IMPL_FRAME_STATE_INSIDE_DEADLINE;
}

void SchedulerStateMachine::OnBeginImplFrameIdle() {
  DCHECK_EQ(begin_impl_frame_state_, BEGIN_IMPL_FRAME_STATE_INSIDE_DEADLINE)
      << *AsValue();
  begin_impl_frame_state_ = BEGIN_IMPL_FRAME_STATE_IDLE;
}

bool SchedulerStateMachine::ShouldTriggerBeginImplFrameDeadlineEarly() const {
  // TODO(brianderson): This should take into account multiple commit sources.

  // If we are in the middle of the readback, we won't swap, so there is
  // no reason to trigger the deadline early.
  if (readback_state_ != READBACK_STATE_IDLE)
    return false;

  if (begin_impl_frame_state_ != BEGIN_IMPL_FRAME_STATE_INSIDE_BEGIN_FRAME)
    return false;

  if (active_tree_needs_first_draw_)
    return true;

  if (!needs_redraw_)
    return false;

  // This is used to prioritize impl-thread draws when the main thread isn't
  // producing anything, e.g., after an aborted commit. We also check that we
  // don't have a pending tree -- otherwise we should give it a chance to
  // activate.
  // TODO(skyostil): Revisit this when we have more accurate deadline estimates.
  if (commit_state_ == COMMIT_STATE_IDLE && !has_pending_tree_)
    return true;

  // Prioritize impl-thread draws in smoothness mode.
  if (smoothness_takes_priority_)
    return true;

  return false;
}

bool SchedulerStateMachine::MainThreadIsInHighLatencyMode() const {
  // If we just sent a BeginMainFrame and haven't hit the deadline yet, the main
  // thread is in a low latency mode.
  if (last_frame_number_begin_main_frame_sent_ == current_frame_number_ &&
      (begin_impl_frame_state_ == BEGIN_IMPL_FRAME_STATE_BEGIN_FRAME_STARTING ||
       begin_impl_frame_state_ == BEGIN_IMPL_FRAME_STATE_INSIDE_BEGIN_FRAME))
    return false;

  // If there's a commit in progress it must either be from the previous frame
  // or it started after the impl thread's deadline. In either case the main
  // thread is in high latency mode.
  if (commit_state_ == COMMIT_STATE_FRAME_IN_PROGRESS ||
      commit_state_ == COMMIT_STATE_READY_TO_COMMIT)
    return true;

  // Similarly, if there's a pending tree the main thread is in high latency
  // mode, because either
  //   it's from the previous frame
  // or
  //   we're currently drawing the active tree and the pending tree will thus
  //   only be drawn in the next frame.
  if (has_pending_tree_)
    return true;

  if (begin_impl_frame_state_ == BEGIN_IMPL_FRAME_STATE_INSIDE_DEADLINE) {
    // Even if there's a new active tree to draw at the deadline or we've just
    // drawn it, it may have been triggered by a previous BeginImplFrame, in
    // which case the main thread is in a high latency mode.
    return (active_tree_needs_first_draw_ ||
            last_frame_number_swap_performed_ == current_frame_number_) &&
           last_frame_number_begin_main_frame_sent_ != current_frame_number_;
  }

  // If the active tree needs its first draw in any other state, we know the
  // main thread is in a high latency mode.
  return active_tree_needs_first_draw_;
}

void SchedulerStateMachine::DidEnterPollForAnticipatedDrawTriggers() {
  current_frame_number_++;
  inside_poll_for_anticipated_draw_triggers_ = true;
}

void SchedulerStateMachine::DidLeavePollForAnticipatedDrawTriggers() {
  inside_poll_for_anticipated_draw_triggers_ = false;
}

void SchedulerStateMachine::SetVisible(bool visible) { visible_ = visible; }

void SchedulerStateMachine::SetCanDraw(bool can_draw) { can_draw_ = can_draw; }

void SchedulerStateMachine::SetNeedsRedraw() { needs_redraw_ = true; }

void SchedulerStateMachine::SetNeedsManageTiles() {
  if (!needs_manage_tiles_) {
    TRACE_EVENT0("cc",
                 "SchedulerStateMachine::SetNeedsManageTiles");
    needs_manage_tiles_ = true;
  }
}

void SchedulerStateMachine::SetSwapUsedIncompleteTile(
    bool used_incomplete_tile) {
  swap_used_incomplete_tile_ = used_incomplete_tile;
}

void SchedulerStateMachine::SetSmoothnessTakesPriority(
    bool smoothness_takes_priority) {
  smoothness_takes_priority_ = smoothness_takes_priority;
}

void SchedulerStateMachine::DidDrawIfPossibleCompleted(bool success) {
  draw_if_possible_failed_ = !success;
  if (draw_if_possible_failed_) {
    needs_redraw_ = true;

    // If we're already in the middle of a redraw, we don't need to
    // restart it.
    if (forced_redraw_state_ != FORCED_REDRAW_STATE_IDLE)
      return;

    needs_commit_ = true;
    consecutive_failed_draws_++;
    if (settings_.timeout_and_draw_when_animation_checkerboards &&
        consecutive_failed_draws_ >=
            settings_.maximum_number_of_failed_draws_before_draw_is_forced_) {
      consecutive_failed_draws_ = 0;
      // We need to force a draw, but it doesn't make sense to do this until
      // we've committed and have new textures.
      forced_redraw_state_ = FORCED_REDRAW_STATE_WAITING_FOR_COMMIT;
    }
  } else {
    consecutive_failed_draws_ = 0;
    forced_redraw_state_ = FORCED_REDRAW_STATE_IDLE;
  }
}

void SchedulerStateMachine::SetNeedsCommit() { needs_commit_ = true; }

void SchedulerStateMachine::SetNeedsForcedCommitForReadback() {
  // If this is called in READBACK_STATE_IDLE, this is a "first" readback
  // request.
  // If this is called in READBACK_STATE_WAITING_FOR_REPLACEMENT_COMMIT, this
  // is a back-to-back readback request that started before the replacement
  // commit had a chance to land.
  DCHECK(readback_state_ == READBACK_STATE_IDLE ||
         readback_state_ == READBACK_STATE_WAITING_FOR_REPLACEMENT_COMMIT);

  // If there is already a commit in progress when we get the readback request
  // (we are in COMMIT_STATE_FRAME_IN_PROGRESS), then we don't need to send a
  // BeginMainFrame for the replacement commit, since there's already a
  // BeginMainFrame behind the readback request. In that case, we can skip
  // READBACK_STATE_NEEDS_BEGIN_MAIN_FRAME and go directly to
  // READBACK_STATE_WAITING_FOR_COMMIT
  if (commit_state_ == COMMIT_STATE_FRAME_IN_PROGRESS)
    readback_state_ = READBACK_STATE_WAITING_FOR_COMMIT;
  else
    readback_state_ = READBACK_STATE_NEEDS_BEGIN_MAIN_FRAME;
}

void SchedulerStateMachine::FinishCommit() {
  DCHECK(commit_state_ == COMMIT_STATE_FRAME_IN_PROGRESS) << *AsValue();
  commit_state_ = COMMIT_STATE_READY_TO_COMMIT;
}

void SchedulerStateMachine::BeginMainFrameAborted(bool did_handle) {
  DCHECK_EQ(commit_state_, COMMIT_STATE_FRAME_IN_PROGRESS);
  if (did_handle) {
    bool commit_was_aborted = true;
    UpdateStateOnCommit(commit_was_aborted);
  } else {
    DCHECK_NE(readback_state_, READBACK_STATE_WAITING_FOR_COMMIT);
    commit_state_ = COMMIT_STATE_IDLE;
    SetNeedsCommit();
  }
}

void SchedulerStateMachine::DidManageTiles() {
  needs_manage_tiles_ = false;
  last_frame_number_manage_tiles_called_ = current_frame_number_;
}

void SchedulerStateMachine::DidLoseOutputSurface() {
  if (output_surface_state_ == OUTPUT_SURFACE_LOST ||
      output_surface_state_ == OUTPUT_SURFACE_CREATING)
    return;
  output_surface_state_ = OUTPUT_SURFACE_LOST;
  needs_redraw_ = false;
  begin_impl_frame_state_ = BEGIN_IMPL_FRAME_STATE_IDLE;
}

void SchedulerStateMachine::NotifyReadyToActivate() {
  if (has_pending_tree_)
    pending_tree_is_ready_for_activation_ = true;
}

void SchedulerStateMachine::DidCreateAndInitializeOutputSurface() {
  DCHECK_EQ(output_surface_state_, OUTPUT_SURFACE_CREATING);
  output_surface_state_ = OUTPUT_SURFACE_WAITING_FOR_FIRST_COMMIT;

  if (did_create_and_initialize_first_output_surface_) {
    // TODO(boliu): See if we can remove this when impl-side painting is always
    // on. Does anything on the main thread need to update after recreate?
    needs_commit_ = true;
  }
  did_create_and_initialize_first_output_surface_ = true;
}

bool SchedulerStateMachine::HasInitializedOutputSurface() const {
  switch (output_surface_state_) {
    case OUTPUT_SURFACE_LOST:
    case OUTPUT_SURFACE_CREATING:
      return false;

    case OUTPUT_SURFACE_ACTIVE:
    case OUTPUT_SURFACE_WAITING_FOR_FIRST_COMMIT:
    case OUTPUT_SURFACE_WAITING_FOR_FIRST_ACTIVATION:
      return true;
  }
  NOTREACHED();
  return false;
}

}  // namespace cc<|MERGE_RESOLUTION|>--- conflicted
+++ resolved
@@ -775,13 +775,10 @@
   main_thread_needs_layer_textures_ = true;
 }
 
-<<<<<<< HEAD
-=======
 void SchedulerStateMachine::SetSkipBeginMainFrameToReduceLatency(bool skip) {
   skip_begin_main_frame_to_reduce_latency_ = skip;
 }
 
->>>>>>> 8c15b39e
 bool SchedulerStateMachine::BeginImplFrameNeeded() const {
   // Proactive BeginImplFrames are bad for the synchronous compositor because we
   // have to draw when we get the BeginImplFrame and could end up drawing many
