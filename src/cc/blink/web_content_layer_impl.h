// Copyright 2014 The Chromium Authors. All rights reserved.
// Use of this source code is governed by a BSD-style license that can be
// found in the LICENSE file.

#ifndef CC_BLINK_WEB_CONTENT_LAYER_IMPL_H_
#define CC_BLINK_WEB_CONTENT_LAYER_IMPL_H_

#include <stddef.h>

#include "base/macros.h"
#include "base/memory/scoped_ptr.h"
#include "cc/blink/cc_blink_export.h"
#include "cc/blink/web_layer_impl.h"
#include "cc/layers/content_layer_client.h"
#include "third_party/WebKit/public/platform/WebContentLayer.h"

namespace cc {
class IntRect;
class FloatRect;
}

namespace blink {
class WebContentLayerClient;
}

namespace cc_blink {

class WebContentLayerImpl : public blink::WebContentLayer,
                            public cc::ContentLayerClient {
 public:
  CC_BLINK_EXPORT explicit WebContentLayerImpl(blink::WebContentLayerClient*);

  // WebContentLayer implementation.
  blink::WebLayer* layer() override;
<<<<<<< HEAD
  void setDoubleSided(bool double_sided) override;
  void setDefaultLCDBackgroundColor(blink::WebColor default_lcd_background_color) override;
=======
>>>>>>> b6cd7b0e

 protected:
  ~WebContentLayerImpl() override;

  // ContentLayerClient implementation.
  gfx::Rect PaintableRegion() override;
  scoped_refptr<cc::DisplayItemList> PaintContentsToDisplayList(
      PaintingControlSetting painting_control) override;
  bool FillsBoundsCompletely() const override;
  size_t GetApproximateUnsharedMemoryUsage() const override;

  scoped_ptr<WebLayerImpl> layer_;
  blink::WebContentLayerClient* client_;

 private:
  DISALLOW_COPY_AND_ASSIGN(WebContentLayerImpl);
};

}  // namespace cc_blink

#endif  // CC_BLINK_WEB_CONTENT_LAYER_IMPL_H_<|MERGE_RESOLUTION|>--- conflicted
+++ resolved
@@ -32,11 +32,7 @@
 
   // WebContentLayer implementation.
   blink::WebLayer* layer() override;
-<<<<<<< HEAD
-  void setDoubleSided(bool double_sided) override;
   void setDefaultLCDBackgroundColor(blink::WebColor default_lcd_background_color) override;
-=======
->>>>>>> b6cd7b0e
 
  protected:
   ~WebContentLayerImpl() override;
