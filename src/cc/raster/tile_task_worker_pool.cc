// Copyright 2013 The Chromium Authors. All rights reserved.
// Use of this source code is governed by a BSD-style license that can be
// found in the LICENSE file.

#include "cc/raster/tile_task_worker_pool.h"

#include <stddef.h>

#include "base/trace_event/trace_event.h"
#include "cc/playback/display_list_raster_source.h"
#include "skia/ext/refptr.h"
#include "third_party/skia/include/core/SkCanvas.h"
#include "third_party/skia/include/core/SkSurface.h"
#include "third_party/skia/include/utils/SkPaintFilterCanvas.h"

namespace cc {

TileTaskWorkerPool::TileTaskWorkerPool() {}

TileTaskWorkerPool::~TileTaskWorkerPool() {}

// static
void TileTaskWorkerPool::ScheduleTasksOnOriginThread(TileTaskClient* client,
                                                     TaskGraph* graph) {
  TRACE_EVENT0("cc", "TileTaskWorkerPool::ScheduleTasksOnOriginThread");

  for (TaskGraph::Node::Vector::iterator it = graph->nodes.begin();
       it != graph->nodes.end(); ++it) {
    TaskGraph::Node& node = *it;
    TileTask* task = static_cast<TileTask*>(node.task);

    if (!task->HasBeenScheduled()) {
      task->WillSchedule();
      task->ScheduleOnOriginThread(client);
      task->DidSchedule();
    }
  }
}

namespace {

bool IsSupportedPlaybackToMemoryFormat(ResourceFormat format) {
  switch (format) {
    case RGBA_4444:
    case RGBA_8888:
    case BGRA_8888:
      return true;
    case ALPHA_8:
    case LUMINANCE_8:
    case RGB_565:
    case ETC1:
    case RED_8:
      return false;
  }
  NOTREACHED();
  return false;
}

class SkipImageCanvas : public SkPaintFilterCanvas {
 public:
  explicit SkipImageCanvas(SkCanvas* canvas) : SkPaintFilterCanvas(canvas) {}

  bool onFilter(SkTCopyOnFirstWrite<SkPaint>* paint, Type type) const override {
    if (type == kBitmap_Type)
      return false;

    SkShader* shader = (*paint) ? (*paint)->getShader() : nullptr;
    return !shader || !shader->isABitmap();
  }

  void onDrawPicture(const SkPicture* picture,
                     const SkMatrix* matrix,
                     const SkPaint* paint) override {
    SkTCopyOnFirstWrite<SkPaint> filteredPaint(paint);

    // To filter nested draws, we must unfurl pictures at this stage.
    if (onFilter(&filteredPaint, kPicture_Type))
      SkCanvas::onDrawPicture(picture, matrix, filteredPaint);
  }
};

class AutoSkipImageCanvas {
 public:
  AutoSkipImageCanvas(SkCanvas* canvas, bool include_images) : canvas_(canvas) {
    if (!include_images) {
      skip_image_canvas_ = skia::AdoptRef(new SkipImageCanvas(canvas));
      canvas_ = skip_image_canvas_.get();
    }
  }

  operator SkCanvas*() { return canvas_; }

 private:
  skia::RefPtr<SkCanvas> skip_image_canvas_;
  SkCanvas* canvas_;
};

}  // anonymous namespace

// static
void TileTaskWorkerPool::PlaybackToMemory(
    void* memory,
    ResourceFormat format,
    const gfx::Size& size,
    size_t stride,
    const DisplayListRasterSource* raster_source,
    const gfx::Rect& canvas_bitmap_rect,
    const gfx::Rect& canvas_playback_rect,
    float scale,
    bool include_images) {
  TRACE_EVENT0("cc", "TileTaskWorkerPool::PlaybackToMemory");

  DCHECK(IsSupportedPlaybackToMemoryFormat(format)) << format;

  // Uses kPremul_SkAlphaType since the result is not known to be opaque.
  SkImageInfo info =
      SkImageInfo::MakeN32(size.width(), size.height(),
        kPremul_SkAlphaType,
        kLinear_SkColorProfileType,
		    raster_source->DefaultLCDBackgroundColor());
  SkColorType buffer_color_type = ResourceFormatToSkColorType(format);
  bool needs_copy = buffer_color_type != info.colorType();

  // Use unknown pixel geometry to disable LCD text.
  SkSurfaceProps surface_props(0, kUnknown_SkPixelGeometry);
  if (raster_source->CanUseLCDText()) {
    // LegacyFontHost will get LCD text and skia figures out what type to use.
    surface_props = SkSurfaceProps(SkSurfaceProps::kLegacyFontHost_InitType);
  }

  if (!stride)
    stride = info.minRowBytes();
  DCHECK_GT(stride, 0u);

  if (!needs_copy) {
    skia::RefPtr<SkSurface> surface = skia::AdoptRef(
        SkSurface::NewRasterDirect(info, memory, stride, &surface_props));
    AutoSkipImageCanvas canvas(surface->getCanvas(), include_images);
    raster_source->PlaybackToCanvas(canvas, canvas_bitmap_rect,
                                    canvas_playback_rect, scale);
    return;
  }

  skia::RefPtr<SkSurface> surface =
      skia::AdoptRef(SkSurface::NewRaster(info, &surface_props));
  AutoSkipImageCanvas canvas(surface->getCanvas(), include_images);
  // TODO(reveman): Improve partial raster support by reducing the size of
  // playback rect passed to PlaybackToCanvas. crbug.com/519070
  raster_source->PlaybackToCanvas(canvas, canvas_bitmap_rect,
                                  canvas_bitmap_rect, scale);

  {
    TRACE_EVENT0("cc", "TileTaskWorkerPool::PlaybackToMemory::ConvertPixels");

    SkImageInfo dst_info =
        SkImageInfo::Make(info.width(), info.height(), buffer_color_type,
<<<<<<< HEAD
                          info.alphaType(), info.profileType(), info.defaultLCDBackgroundColor());
    bool rv = canvas->readPixels(dst_info, memory, stride, 0, 0);
=======
                          info.alphaType(), info.profileType());
    bool rv = surface->getCanvas()->readPixels(dst_info, memory, stride, 0, 0);
>>>>>>> b6cd7b0e
    DCHECK(rv);
  }
}

}  // namespace cc<|MERGE_RESOLUTION|>--- conflicted
+++ resolved
@@ -154,13 +154,8 @@
 
     SkImageInfo dst_info =
         SkImageInfo::Make(info.width(), info.height(), buffer_color_type,
-<<<<<<< HEAD
                           info.alphaType(), info.profileType(), info.defaultLCDBackgroundColor());
-    bool rv = canvas->readPixels(dst_info, memory, stride, 0, 0);
-=======
-                          info.alphaType(), info.profileType());
     bool rv = surface->getCanvas()->readPixels(dst_info, memory, stride, 0, 0);
->>>>>>> b6cd7b0e
     DCHECK(rv);
   }
 }
