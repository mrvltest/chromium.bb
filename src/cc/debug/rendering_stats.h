--- conflicted
+++ resolved
@@ -49,10 +49,7 @@
 
   int64 frame_count;
   base::TimeDelta rasterize_time;
-<<<<<<< HEAD
-=======
   base::TimeDelta analysis_time;
->>>>>>> 8c15b39e
   int64 rasterized_pixel_count;
 
   ImplThreadRenderingStats();
