--- conflicted
+++ resolved
@@ -111,9 +111,8 @@
 
   scoped_refptr<DisplayListRasterSource> CreateCloneWithoutLCDText() const;
 
-<<<<<<< HEAD
   SkColor DefaultLCDBackgroundColor() const;
-=======
+
   // Image decode controller should be set once. Its lifetime has to exceed that
   // of the raster source, since the raster source will access it during raster.
   void SetImageDecodeController(ImageDecodeController* image_decode_controller);
@@ -121,7 +120,6 @@
   // base::trace_event::MemoryDumpProvider implementation
   bool OnMemoryDump(const base::trace_event::MemoryDumpArgs& args,
                     base::trace_event::ProcessMemoryDump* pmd) override;
->>>>>>> 9f8f03d9
 
  protected:
   friend class base::RefCountedThreadSafe<DisplayListRasterSource>;
