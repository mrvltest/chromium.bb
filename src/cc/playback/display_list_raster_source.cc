// Copyright 2014 The Chromium Authors. All rights reserved.
// Use of this source code is governed by a BSD-style license that can be
// found in the LICENSE file.

#include "cc/playback/display_list_raster_source.h"

#include <stddef.h>

#include "base/containers/adapters.h"
#include "base/strings/stringprintf.h"
#include "base/thread_task_runner_handle.h"
#include "base/trace_event/memory_dump_manager.h"
#include "base/trace_event/trace_event.h"
#include "cc/base/region.h"
#include "cc/debug/debug_colors.h"
#include "cc/playback/discardable_image_map.h"
#include "cc/playback/display_item_list.h"
#include "cc/tiles/image_decode_controller.h"
#include "skia/ext/analysis_canvas.h"
#include "third_party/skia/include/core/SkCanvas.h"
#include "third_party/skia/include/core/SkPictureRecorder.h"
#include "third_party/skia/include/core/SkTLazy.h"
#include "third_party/skia/include/utils/SkNWayCanvas.h"
#include "ui/gfx/geometry/rect_conversions.h"

namespace cc {

namespace {

SkIRect RoundOutRect(const SkRect& rect) {
  SkIRect result;
  rect.roundOut(&result);
  return result;
}

class ImageHijackCanvas : public SkNWayCanvas {
 public:
  ImageHijackCanvas(int width,
                    int height,
                    ImageDecodeController* image_decode_controller)
      : SkNWayCanvas(width, height),
        image_decode_controller_(image_decode_controller) {}

 protected:
  // Ensure that pictures are unpacked by this canvas, instead of being
  // forwarded to the raster canvas.
  void onDrawPicture(const SkPicture* picture,
                     const SkMatrix* matrix,
                     const SkPaint* paint) override {
    SkCanvas::onDrawPicture(picture, matrix, paint);
  }

  void onDrawImage(const SkImage* image,
                   SkScalar x,
                   SkScalar y,
                   const SkPaint* paint) override {
    if (!image->isLazyGenerated()) {
      SkNWayCanvas::onDrawImage(image, x, y, paint);
      return;
    }

    SkMatrix ctm = getTotalMatrix();

    SkSize scale;
    bool is_decomposable = ExtractScale(ctm, &scale);
    ScopedDecodedImageLock scoped_lock(
        image_decode_controller_, image,
        SkRect::MakeIWH(image->width(), image->height()), scale,
        is_decomposable, ctm.hasPerspective(), paint);
    const DecodedDrawImage& decoded_image = scoped_lock.decoded_image();
    if (!decoded_image.image())
      return;

    DCHECK_EQ(0, static_cast<int>(decoded_image.src_rect_offset().width()));
    DCHECK_EQ(0, static_cast<int>(decoded_image.src_rect_offset().height()));
    const SkPaint* decoded_paint = scoped_lock.decoded_paint();

    bool need_scale = !decoded_image.is_scale_adjustment_identity();
    if (need_scale) {
      SkNWayCanvas::save();
      SkNWayCanvas::scale(1.f / (decoded_image.scale_adjustment().width()),
                          1.f / (decoded_image.scale_adjustment().height()));
    }
    SkNWayCanvas::onDrawImage(decoded_image.image(), x, y, decoded_paint);
    if (need_scale)
      SkNWayCanvas::restore();
  }

  void onDrawImageRect(const SkImage* image,
                       const SkRect* src,
                       const SkRect& dst,
                       const SkPaint* paint,
                       SrcRectConstraint constraint) override {
    if (!image->isLazyGenerated()) {
      SkNWayCanvas::onDrawImageRect(image, src, dst, paint, constraint);
      return;
    }

    SkRect src_storage;
    if (!src) {
      src_storage = SkRect::MakeIWH(image->width(), image->height());
      src = &src_storage;
    }
    SkMatrix matrix;
    matrix.setRectToRect(*src, dst, SkMatrix::kFill_ScaleToFit);
    matrix.postConcat(getTotalMatrix());

    SkSize scale;
    bool is_decomposable = ExtractScale(matrix, &scale);
    ScopedDecodedImageLock scoped_lock(image_decode_controller_, image, *src,
                                       scale, is_decomposable,
                                       matrix.hasPerspective(), paint);
    const DecodedDrawImage& decoded_image = scoped_lock.decoded_image();
    if (!decoded_image.image())
      return;

    const SkPaint* decoded_paint = scoped_lock.decoded_paint();

    SkRect adjusted_src =
        src->makeOffset(decoded_image.src_rect_offset().width(),
                        decoded_image.src_rect_offset().height());
    if (!decoded_image.is_scale_adjustment_identity()) {
      float x_scale = decoded_image.scale_adjustment().width();
      float y_scale = decoded_image.scale_adjustment().height();
      adjusted_src = SkRect::MakeXYWH(
          adjusted_src.x() * x_scale, adjusted_src.y() * y_scale,
          adjusted_src.width() * x_scale, adjusted_src.height() * y_scale);
    }
    SkNWayCanvas::onDrawImageRect(decoded_image.image(), &adjusted_src, dst,
                                  decoded_paint, constraint);
  }

  void onDrawImageNine(const SkImage* image,
                       const SkIRect& center,
                       const SkRect& dst,
                       const SkPaint* paint) override {
    // No cc embedder issues image nine calls.
    NOTREACHED();
  }

 private:
  class ScopedDecodedImageLock {
   public:
    ScopedDecodedImageLock(ImageDecodeController* image_decode_controller,
                           const SkImage* image,
                           const SkRect& src_rect,
                           const SkSize& scale,
                           bool is_decomposable,
                           bool has_perspective,
                           const SkPaint* paint)
        : image_decode_controller_(image_decode_controller),
          draw_image_(image,
                      RoundOutRect(src_rect),
                      scale,
                      paint ? paint->getFilterQuality() : kNone_SkFilterQuality,
                      has_perspective,
                      is_decomposable),
          decoded_draw_image_(
              image_decode_controller_->GetDecodedImageForDraw(draw_image_)) {
      DCHECK(image->isLazyGenerated());
      if (paint)
        decoded_paint_.set(*paint)->setFilterQuality(
            decoded_draw_image_.filter_quality());
    }

    ~ScopedDecodedImageLock() {
      image_decode_controller_->DrawWithImageFinished(draw_image_,
                                                      decoded_draw_image_);
    }

    const DecodedDrawImage& decoded_image() const {
      return decoded_draw_image_;
    }
    const SkPaint* decoded_paint() const {
      return decoded_paint_.getMaybeNull();
    }

   private:
    ImageDecodeController* image_decode_controller_;
    DrawImage draw_image_;
    DecodedDrawImage decoded_draw_image_;
    // TODO(fmalita): use base::Optional when it becomes available
    SkTLazy<SkPaint> decoded_paint_;
  };

  ImageDecodeController* image_decode_controller_;
};

}  // namespace

scoped_refptr<DisplayListRasterSource>
DisplayListRasterSource::CreateFromDisplayListRecordingSource(
    const DisplayListRecordingSource* other,
    bool can_use_lcd_text) {
  return make_scoped_refptr(
      new DisplayListRasterSource(other, can_use_lcd_text));
}

DisplayListRasterSource::DisplayListRasterSource(
    const DisplayListRecordingSource* other,
    bool can_use_lcd_text)
    : display_list_(other->display_list_),
      painter_reported_memory_usage_(other->painter_reported_memory_usage_),
      background_color_(other->background_color_),
      requires_clear_(other->requires_clear_),
      can_use_lcd_text_(can_use_lcd_text),
      is_solid_color_(other->is_solid_color_),
      solid_color_(other->solid_color_),
      recorded_viewport_(other->recorded_viewport_),
      size_(other->size_),
      clear_canvas_with_debug_color_(other->clear_canvas_with_debug_color_),
      slow_down_raster_scale_factor_for_debug_(
          other->slow_down_raster_scale_factor_for_debug_),
      should_attempt_to_use_distance_field_text_(false),
<<<<<<< HEAD
      default_lcd_background_color_(other->default_lcd_background_color_) {}
=======
      image_decode_controller_(nullptr) {
  // In certain cases, ThreadTaskRunnerHandle isn't set (Android Webview).
  // Don't register a dump provider in these cases.
  // TODO(ericrk): Get this working in Android Webview. crbug.com/517156
  if (base::ThreadTaskRunnerHandle::IsSet()) {
    base::trace_event::MemoryDumpManager::GetInstance()->RegisterDumpProvider(
        this, "cc::DisplayListRasterSource",
        base::ThreadTaskRunnerHandle::Get());
  }
}
>>>>>>> 9f8f03d9

DisplayListRasterSource::DisplayListRasterSource(
    const DisplayListRasterSource* other,
    bool can_use_lcd_text)
    : display_list_(other->display_list_),
      painter_reported_memory_usage_(other->painter_reported_memory_usage_),
      background_color_(other->background_color_),
      requires_clear_(other->requires_clear_),
      can_use_lcd_text_(can_use_lcd_text),
      is_solid_color_(other->is_solid_color_),
      solid_color_(other->solid_color_),
      recorded_viewport_(other->recorded_viewport_),
      size_(other->size_),
      clear_canvas_with_debug_color_(other->clear_canvas_with_debug_color_),
      slow_down_raster_scale_factor_for_debug_(
          other->slow_down_raster_scale_factor_for_debug_),
      should_attempt_to_use_distance_field_text_(
          other->should_attempt_to_use_distance_field_text_),
<<<<<<< HEAD
      default_lcd_background_color_(other->default_lcd_background_color_) {}
=======
      image_decode_controller_(other->image_decode_controller_) {
  // In certain cases, ThreadTaskRunnerHandle isn't set (Android Webview).
  // Don't register a dump provider in these cases.
  // TODO(ericrk): Get this working in Android Webview. crbug.com/517156
  if (base::ThreadTaskRunnerHandle::IsSet()) {
    base::trace_event::MemoryDumpManager::GetInstance()->RegisterDumpProvider(
        this, "cc::DisplayListRasterSource",
        base::ThreadTaskRunnerHandle::Get());
  }
}
>>>>>>> 9f8f03d9

DisplayListRasterSource::~DisplayListRasterSource() {
  // For MemoryDumpProvider deregistration to work correctly, this must happen
  // on the same thread that the DisplayListRasterSource was created on.
  DCHECK(memory_dump_thread_checker_.CalledOnValidThread());
  base::trace_event::MemoryDumpManager::GetInstance()->UnregisterDumpProvider(
      this);
}

void DisplayListRasterSource::PlaybackToSharedCanvas(
    SkCanvas* raster_canvas,
    const gfx::Rect& canvas_rect,
    float contents_scale) const {
  // TODO(vmpstr): This can be improved by plumbing whether the tile itself has
  // discardable images. This way we would only pay for the hijack canvas if the
  // tile actually needed it.
  if (display_list_->MayHaveDiscardableImages()) {
    const SkImageInfo& info = raster_canvas->imageInfo();
    ImageHijackCanvas canvas(info.width(), info.height(),
                             image_decode_controller_);
    canvas.addCanvas(raster_canvas);

    RasterCommon(&canvas, nullptr, canvas_rect, canvas_rect, contents_scale);
  } else {
    RasterCommon(raster_canvas, nullptr, canvas_rect, canvas_rect,
                 contents_scale);
  }
}

void DisplayListRasterSource::RasterForAnalysis(skia::AnalysisCanvas* canvas,
                                                const gfx::Rect& canvas_rect,
                                                float contents_scale) const {
  RasterCommon(canvas, canvas, canvas_rect, canvas_rect, contents_scale);
}

void DisplayListRasterSource::PlaybackToCanvas(
    SkCanvas* raster_canvas,
    const gfx::Rect& canvas_bitmap_rect,
    const gfx::Rect& canvas_playback_rect,
    float contents_scale) const {
  PrepareForPlaybackToCanvas(raster_canvas, canvas_bitmap_rect,
                             canvas_playback_rect, contents_scale);

  SkImageInfo info = raster_canvas->imageInfo();
  ImageHijackCanvas canvas(info.width(), info.height(),
                           image_decode_controller_);
  canvas.addCanvas(raster_canvas);
  RasterCommon(&canvas, NULL, canvas_bitmap_rect, canvas_playback_rect,
               contents_scale);
}

void DisplayListRasterSource::PrepareForPlaybackToCanvas(
    SkCanvas* canvas,
    const gfx::Rect& canvas_bitmap_rect,
    const gfx::Rect& canvas_playback_rect,
    float contents_scale) const {
  // TODO(hendrikw): See if we can split this up into separate functions.
  bool partial_update = canvas_bitmap_rect != canvas_playback_rect;

  if (!partial_update)
    canvas->discard();
  if (clear_canvas_with_debug_color_) {
    // Any non-painted areas in the content bounds will be left in this color.
    if (!partial_update) {
      canvas->clear(DebugColors::NonPaintedFillColor());
    } else {
      canvas->save();
      canvas->clipRect(gfx::RectToSkRect(
          canvas_playback_rect - canvas_bitmap_rect.OffsetFromOrigin()));
      canvas->drawColor(DebugColors::NonPaintedFillColor());
      canvas->restore();
    }
  }

  // If this raster source has opaque contents, it is guaranteeing that it will
  // draw an opaque rect the size of the layer.  If it is not, then we must
  // clear this canvas ourselves.
  if (requires_clear_) {
    TRACE_EVENT_INSTANT0("cc", "SkCanvas::clear", TRACE_EVENT_SCOPE_THREAD);
    // Clearing is about ~4x faster than drawing a rect even if the content
    // isn't covering a majority of the canvas.
    if (!partial_update) {
      canvas->clear(SK_ColorTRANSPARENT);
    } else {
      canvas->save();
      canvas->clipRect(gfx::RectToSkRect(
          canvas_playback_rect - canvas_bitmap_rect.OffsetFromOrigin()));
      canvas->drawColor(SK_ColorTRANSPARENT, SkXfermode::kClear_Mode);
      canvas->restore();
    }
  } else {
    // Even if completely covered, for rasterizations that touch the edge of the
    // layer, we also need to raster the background color underneath the last
    // texel (since the recording won't cover it) and outside the last texel
    // (due to linear filtering when using this texture).
    gfx::Rect content_rect =
        gfx::ScaleToEnclosingRect(gfx::Rect(size_), contents_scale);

    // The final texel of content may only be partially covered by a
    // rasterization; this rect represents the content rect that is fully
    // covered by content.
    gfx::Rect deflated_content_rect = content_rect;
    deflated_content_rect.Inset(0, 0, 1, 1);
    deflated_content_rect.Intersect(canvas_playback_rect);
    if (!deflated_content_rect.Contains(canvas_playback_rect)) {
      if (clear_canvas_with_debug_color_) {
        // Any non-painted areas outside of the content bounds are left in
        // this color.  If this is seen then it means that cc neglected to
        // rerasterize a tile that used to intersect with the content rect
        // after the content bounds grew.
        canvas->save();
        canvas->translate(-canvas_bitmap_rect.x(), -canvas_bitmap_rect.y());
        canvas->clipRect(gfx::RectToSkRect(content_rect),
                         SkRegion::kDifference_Op);
        canvas->drawColor(DebugColors::MissingResizeInvalidations(),
                          SkXfermode::kSrc_Mode);
        canvas->restore();
      }

      // Drawing at most 2 x 2 x (canvas width + canvas height) texels is 2-3X
      // faster than clearing, so special case this.
      canvas->save();
      canvas->translate(-canvas_bitmap_rect.x(), -canvas_bitmap_rect.y());
      gfx::Rect inflated_content_rect = content_rect;
      // Only clear edges that will be inside the canvas_playback_rect, else we
      // clear things that are still valid from a previous raster.
      inflated_content_rect.Inset(0, 0, -1, -1);
      inflated_content_rect.Intersect(canvas_playback_rect);
      canvas->clipRect(gfx::RectToSkRect(inflated_content_rect),
                       SkRegion::kReplace_Op);
      canvas->clipRect(gfx::RectToSkRect(deflated_content_rect),
                       SkRegion::kDifference_Op);
      canvas->drawColor(background_color_, SkXfermode::kSrc_Mode);
      canvas->restore();
    }
  }
}

void DisplayListRasterSource::RasterCommon(
    SkCanvas* canvas,
    SkPicture::AbortCallback* callback,
    const gfx::Rect& canvas_bitmap_rect,
    const gfx::Rect& canvas_playback_rect,
    float contents_scale) const {
  canvas->translate(-canvas_bitmap_rect.x(), -canvas_bitmap_rect.y());
  gfx::Rect content_rect =
      gfx::ScaleToEnclosingRect(gfx::Rect(size_), contents_scale);
  content_rect.Intersect(canvas_playback_rect);

  canvas->clipRect(gfx::RectToSkRect(content_rect), SkRegion::kIntersect_Op);

  DCHECK(display_list_.get());
  gfx::Rect canvas_target_playback_rect =
      canvas_playback_rect - canvas_bitmap_rect.OffsetFromOrigin();
  int repeat_count = std::max(1, slow_down_raster_scale_factor_for_debug_);
  for (int i = 0; i < repeat_count; ++i) {
    display_list_->Raster(canvas, callback, canvas_target_playback_rect,
                          contents_scale);
  }
}

skia::RefPtr<SkPicture> DisplayListRasterSource::GetFlattenedPicture() {
  TRACE_EVENT0("cc", "DisplayListRasterSource::GetFlattenedPicture");

  gfx::Rect display_list_rect(size_);
  SkPictureRecorder recorder;
  SkCanvas* canvas = recorder.beginRecording(display_list_rect.width(),
                                             display_list_rect.height());
  if (!display_list_rect.IsEmpty()) {
    PrepareForPlaybackToCanvas(canvas, display_list_rect, display_list_rect,
                               1.f);
    RasterCommon(canvas, nullptr, display_list_rect, display_list_rect, 1.f);
  }
  skia::RefPtr<SkPicture> picture =
      skia::AdoptRef(recorder.endRecordingAsPicture());

  return picture;
}

size_t DisplayListRasterSource::GetPictureMemoryUsage() const {
  if (!display_list_)
    return 0;
  return display_list_->ApproximateMemoryUsage() +
         painter_reported_memory_usage_;
}

bool DisplayListRasterSource::PerformSolidColorAnalysis(
    const gfx::Rect& content_rect,
    float contents_scale,
    SkColor* color) const {
  TRACE_EVENT0("cc", "DisplayListRasterSource::PerformSolidColorAnalysis");

  gfx::Rect layer_rect =
      gfx::ScaleToEnclosingRect(content_rect, 1.0f / contents_scale);

  layer_rect.Intersect(gfx::Rect(size_));
  skia::AnalysisCanvas canvas(layer_rect.width(), layer_rect.height());
  RasterForAnalysis(&canvas, layer_rect, 1.0f);
  return canvas.GetColorIfSolid(color);
}

void DisplayListRasterSource::GetDiscardableImagesInRect(
    const gfx::Rect& layer_rect,
    float raster_scale,
    std::vector<DrawImage>* images) const {
  DCHECK_EQ(0u, images->size());
  display_list_->GetDiscardableImagesInRect(layer_rect, raster_scale, images);
}

bool DisplayListRasterSource::HasDiscardableImageInRect(
    const gfx::Rect& layer_rect) const {
  return display_list_ && display_list_->HasDiscardableImageInRect(layer_rect);
}

bool DisplayListRasterSource::CoversRect(const gfx::Rect& layer_rect) const {
  if (size_.IsEmpty())
    return false;
  gfx::Rect bounded_rect = layer_rect;
  bounded_rect.Intersect(gfx::Rect(size_));
  return recorded_viewport_.Contains(bounded_rect);
}

gfx::Size DisplayListRasterSource::GetSize() const {
  return size_;
}

bool DisplayListRasterSource::IsSolidColor() const {
  return is_solid_color_;
}

SkColor DisplayListRasterSource::GetSolidColor() const {
  DCHECK(IsSolidColor());
  return solid_color_;
}

bool DisplayListRasterSource::HasRecordings() const {
  return !!display_list_.get();
}

gfx::Rect DisplayListRasterSource::RecordedViewport() const {
  return recorded_viewport_;
}

void DisplayListRasterSource::SetShouldAttemptToUseDistanceFieldText() {
  should_attempt_to_use_distance_field_text_ = true;
}

bool DisplayListRasterSource::ShouldAttemptToUseDistanceFieldText() const {
  return should_attempt_to_use_distance_field_text_;
}

void DisplayListRasterSource::AsValueInto(
    base::trace_event::TracedValue* array) const {
  if (display_list_.get())
    TracedValue::AppendIDRef(display_list_.get(), array);
}

void DisplayListRasterSource::DidBeginTracing() {
  if (display_list_.get())
    display_list_->EmitTraceSnapshot();
}

bool DisplayListRasterSource::CanUseLCDText() const {
  return can_use_lcd_text_;
}

scoped_refptr<DisplayListRasterSource>
DisplayListRasterSource::CreateCloneWithoutLCDText() const {
  bool can_use_lcd_text = false;
  return scoped_refptr<DisplayListRasterSource>(
      new DisplayListRasterSource(this, can_use_lcd_text));
}

<<<<<<< HEAD
SkColor DisplayListRasterSource::DefaultLCDBackgroundColor() const
{
  if (can_use_lcd_text_) {
      return default_lcd_background_color_;
  }
  else {
      return SK_ColorTRANSPARENT;
  }
=======
void DisplayListRasterSource::SetImageDecodeController(
    ImageDecodeController* image_decode_controller) {
  DCHECK(image_decode_controller);
  // Note that although this function should only be called once, tests tend to
  // call it several times using the same controller.
  DCHECK(!image_decode_controller_ ||
         image_decode_controller_ == image_decode_controller);
  image_decode_controller_ = image_decode_controller;
}

bool DisplayListRasterSource::OnMemoryDump(
    const base::trace_event::MemoryDumpArgs& args,
    base::trace_event::ProcessMemoryDump* pmd) {
  DCHECK(memory_dump_thread_checker_.CalledOnValidThread());

  uint64_t memory_usage = GetPictureMemoryUsage();
  if (memory_usage > 0) {
    std::string dump_name = base::StringPrintf(
        "cc/display_lists/display_list_raster_source_%p", this);
    base::trace_event::MemoryAllocatorDump* dump =
        pmd->CreateAllocatorDump(dump_name);
    dump->AddScalar(base::trace_event::MemoryAllocatorDump::kNameSize,
                    base::trace_event::MemoryAllocatorDump::kUnitsBytes,
                    memory_usage);
  }
  return true;
>>>>>>> 9f8f03d9
}

}  // namespace cc<|MERGE_RESOLUTION|>--- conflicted
+++ resolved
@@ -212,10 +212,8 @@
       slow_down_raster_scale_factor_for_debug_(
           other->slow_down_raster_scale_factor_for_debug_),
       should_attempt_to_use_distance_field_text_(false),
-<<<<<<< HEAD
-      default_lcd_background_color_(other->default_lcd_background_color_) {}
-=======
-      image_decode_controller_(nullptr) {
+      image_decode_controller_(nullptr),
+      default_lcd_background_color_(other->default_lcd_background_color_) {
   // In certain cases, ThreadTaskRunnerHandle isn't set (Android Webview).
   // Don't register a dump provider in these cases.
   // TODO(ericrk): Get this working in Android Webview. crbug.com/517156
@@ -225,7 +223,6 @@
         base::ThreadTaskRunnerHandle::Get());
   }
 }
->>>>>>> 9f8f03d9
 
 DisplayListRasterSource::DisplayListRasterSource(
     const DisplayListRasterSource* other,
@@ -244,10 +241,8 @@
           other->slow_down_raster_scale_factor_for_debug_),
       should_attempt_to_use_distance_field_text_(
           other->should_attempt_to_use_distance_field_text_),
-<<<<<<< HEAD
-      default_lcd_background_color_(other->default_lcd_background_color_) {}
-=======
-      image_decode_controller_(other->image_decode_controller_) {
+      image_decode_controller_(other->image_decode_controller_),
+      default_lcd_background_color_(other->default_lcd_background_color_) {
   // In certain cases, ThreadTaskRunnerHandle isn't set (Android Webview).
   // Don't register a dump provider in these cases.
   // TODO(ericrk): Get this working in Android Webview. crbug.com/517156
@@ -257,7 +252,6 @@
         base::ThreadTaskRunnerHandle::Get());
   }
 }
->>>>>>> 9f8f03d9
 
 DisplayListRasterSource::~DisplayListRasterSource() {
   // For MemoryDumpProvider deregistration to work correctly, this must happen
@@ -531,7 +525,6 @@
       new DisplayListRasterSource(this, can_use_lcd_text));
 }
 
-<<<<<<< HEAD
 SkColor DisplayListRasterSource::DefaultLCDBackgroundColor() const
 {
   if (can_use_lcd_text_) {
@@ -540,7 +533,8 @@
   else {
       return SK_ColorTRANSPARENT;
   }
-=======
+}
+
 void DisplayListRasterSource::SetImageDecodeController(
     ImageDecodeController* image_decode_controller) {
   DCHECK(image_decode_controller);
@@ -567,7 +561,6 @@
                     memory_usage);
   }
   return true;
->>>>>>> 9f8f03d9
 }
 
 }  // namespace cc