--- conflicted
+++ resolved
@@ -43,13 +43,8 @@
       clear_canvas_with_debug_color_(kDefaultClearCanvasSetting),
       solid_color_(SK_ColorTRANSPARENT),
       background_color_(SK_ColorTRANSPARENT),
-<<<<<<< HEAD
-      pixel_record_distance_(kPixelDistanceToRecord),
       painter_reported_memory_usage_(0),
       default_lcd_background_color_(SK_ColorTRANSPARENT) {}
-=======
-      painter_reported_memory_usage_(0) {}
->>>>>>> b6cd7b0e
 
 DisplayListRecordingSource::~DisplayListRecordingSource() {
 }
