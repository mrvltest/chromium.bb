// Copyright 2012 The Chromium Authors. All rights reserved.
// Use of this source code is governed by a BSD-style license that can be
// found in the LICENSE file.

#ifndef CC_RESOURCES_TILE_H_
#define CC_RESOURCES_TILE_H_

#include "base/memory/ref_counted.h"
#include "base/memory/scoped_ptr.h"
#include "base/memory/scoped_vector.h"
#include "cc/base/ref_counted_managed.h"
#include "cc/resources/managed_tile_state.h"
#include "cc/resources/raster_mode.h"
#include "cc/resources/tile_priority.h"
#include "ui/gfx/rect.h"
#include "ui/gfx/size.h"

namespace cc {

class PicturePileImpl;

class CC_EXPORT Tile : public RefCountedManaged<Tile> {
 public:
  enum TileRasterFlags {
    USE_LCD_TEXT = 1 << 0,
    USE_GPU_RASTERIZATION = 1 << 1
  };

<<<<<<< HEAD
=======
  typedef uint64 Id;

>>>>>>> 8c15b39e
  Id id() const {
    return id_;
  }

  PicturePileImpl* picture_pile() {
    return picture_pile_.get();
  }

  const PicturePileImpl* picture_pile() const {
    return picture_pile_.get();
  }

  const TilePriority& priority(WhichTree tree) const {
    return priority_[tree];
  }

  TilePriority combined_priority() const {
    return TilePriority(priority_[ACTIVE_TREE],
                        priority_[PENDING_TREE]);
  }

  void SetPriority(WhichTree tree, const TilePriority& priority);

  void MarkRequiredForActivation();

  bool required_for_activation() const {
    return priority_[PENDING_TREE].required_for_activation;
  }

  void set_can_use_lcd_text(bool can_use_lcd_text) {
    if (can_use_lcd_text)
      flags_ |= USE_LCD_TEXT;
    else
      flags_ &= ~USE_LCD_TEXT;
  }

  bool can_use_lcd_text() const {
    return !!(flags_ & USE_LCD_TEXT);
  }

  void set_use_gpu_rasterization(bool use_gpu_rasterization) {
    if (use_gpu_rasterization)
      flags_ |= USE_GPU_RASTERIZATION;
    else
      flags_ &= ~USE_GPU_RASTERIZATION;
  }

  bool use_gpu_rasterization() const {
    return !!(flags_ & USE_GPU_RASTERIZATION);
  }

  scoped_ptr<base::Value> AsValue() const;

  inline bool IsReadyToDraw() const {
    for (int mode = 0; mode < NUM_RASTER_MODES; ++mode) {
      if (managed_state_.tile_versions[mode].IsReadyToDraw())
        return true;
    }
    return false;
  }

  const ManagedTileState::TileVersion& GetTileVersionForDrawing() const {
    for (int mode = 0; mode < NUM_RASTER_MODES; ++mode) {
      if (managed_state_.tile_versions[mode].IsReadyToDraw())
        return managed_state_.tile_versions[mode];
    }
    return managed_state_.tile_versions[HIGH_QUALITY_RASTER_MODE];
  }

  gfx::Rect opaque_rect() const { return opaque_rect_; }
  bool has_text(RasterMode mode) const {
    return managed_state_.tile_versions[mode].has_text_;
  }

  float contents_scale() const { return contents_scale_; }
  gfx::Rect content_rect() const { return content_rect_; }

  int layer_id() const { return layer_id_; }

  int source_frame_number() const { return source_frame_number_; }

  void set_picture_pile(scoped_refptr<PicturePileImpl> pile) {
    DCHECK(pile->CanRaster(contents_scale_, content_rect_));
    picture_pile_ = pile;
  }

  size_t GPUMemoryUsageInBytes() const;

  RasterMode GetRasterModeForTesting() const {
    return managed_state().raster_mode;
  }
  ManagedTileState::TileVersion& GetTileVersionForTesting(RasterMode mode) {
    return managed_state_.tile_versions[mode];
  }

  gfx::Size size() const { return tile_size_.size(); }

 private:
  friend class TileManager;
  friend class PrioritizedTileSet;
  friend class FakeTileManager;
  friend class BinComparator;
<<<<<<< HEAD
=======
  friend class FakePictureLayerImpl;
>>>>>>> 8c15b39e

  // Methods called by by tile manager.
  Tile(TileManager* tile_manager,
       PicturePileImpl* picture_pile,
       gfx::Size tile_size,
       gfx::Rect content_rect,
       gfx::Rect opaque_rect,
       float contents_scale,
       int layer_id,
       int source_frame_number,
<<<<<<< HEAD
       bool can_use_lcd_text);
=======
       int flags);
>>>>>>> 8c15b39e
  ~Tile();

  ManagedTileState& managed_state() { return managed_state_; }
  const ManagedTileState& managed_state() const { return managed_state_; }

  TileManager* tile_manager_;
  scoped_refptr<PicturePileImpl> picture_pile_;
  gfx::Rect tile_size_;
  gfx::Rect content_rect_;
  float contents_scale_;
  gfx::Rect opaque_rect_;

  TilePriority priority_[NUM_TREES];
  ManagedTileState managed_state_;
  int layer_id_;
  int source_frame_number_;
  int flags_;

  Id id_;
  static Id s_next_id_;

  DISALLOW_COPY_AND_ASSIGN(Tile);
};

}  // namespace cc

#endif  // CC_RESOURCES_TILE_H_<|MERGE_RESOLUTION|>--- conflicted
+++ resolved
@@ -26,11 +26,8 @@
     USE_GPU_RASTERIZATION = 1 << 1
   };
 
-<<<<<<< HEAD
-=======
   typedef uint64 Id;
 
->>>>>>> 8c15b39e
   Id id() const {
     return id_;
   }
@@ -133,10 +130,7 @@
   friend class PrioritizedTileSet;
   friend class FakeTileManager;
   friend class BinComparator;
-<<<<<<< HEAD
-=======
   friend class FakePictureLayerImpl;
->>>>>>> 8c15b39e
 
   // Methods called by by tile manager.
   Tile(TileManager* tile_manager,
@@ -147,11 +141,7 @@
        float contents_scale,
        int layer_id,
        int source_frame_number,
-<<<<<<< HEAD
-       bool can_use_lcd_text);
-=======
        int flags);
->>>>>>> 8c15b39e
   ~Tile();
 
   ManagedTileState& managed_state() { return managed_state_; }
