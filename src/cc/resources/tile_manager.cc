--- conflicted
+++ resolved
@@ -377,21 +377,6 @@
     TilePriority pending_priority = tile->priority(PENDING_TREE);
     ManagedTileBin pending_bin = BinFromTilePriority(pending_priority);
 
-<<<<<<< HEAD
-    // Adjust pending bin state for low res tiles. This prevents
-    // pending tree low-res tiles from being initialized before
-    // high-res tiles.
-    if (pending_priority.resolution == LOW_RESOLUTION)
-      pending_bin = std::max(pending_bin, EVENTUALLY_BIN);
-
-    // Compute combined bin.
-    ManagedTileBin combined_bin = std::min(active_bin, pending_bin);
-
-    // Adjust bin state based on if ready to draw.
-    active_bin = kBinReadyToDrawMap[tile_is_ready_to_draw][active_bin];
-    pending_bin = kBinReadyToDrawMap[tile_is_ready_to_draw][pending_bin];
-    combined_bin = kBinReadyToDrawMap[tile_is_ready_to_draw][combined_bin];
-=======
     bool pending_is_low_res =
         pending_priority.resolution == LOW_RESOLUTION;
     bool pending_is_non_ideal =
@@ -408,14 +393,10 @@
     // Adjust bin state based on if ready to draw.
     active_bin = kBinReadyToDrawMap[tile_is_ready_to_draw][active_bin];
     pending_bin = kBinReadyToDrawMap[tile_is_ready_to_draw][pending_bin];
->>>>>>> 8c15b39e
 
     // Adjust bin state based on if active.
     active_bin = kBinIsActiveMap[tile_is_active][active_bin];
     pending_bin = kBinIsActiveMap[tile_is_active][pending_bin];
-<<<<<<< HEAD
-    combined_bin = kBinIsActiveMap[tile_is_active][combined_bin];
-=======
 
     // We never want to paint new non-ideal tiles, as we always have
     // a high-res tile covering that content (paint that instead).
@@ -426,7 +407,6 @@
 
     // Compute combined bin.
     ManagedTileBin combined_bin = std::min(active_bin, pending_bin);
->>>>>>> 8c15b39e
 
     ManagedTileBin tree_bin[NUM_TREES];
     tree_bin[ACTIVE_TREE] = kBinPolicyMap[memory_policy][active_bin];
@@ -990,11 +970,7 @@
                                             float contents_scale,
                                             int layer_id,
                                             int source_frame_number,
-<<<<<<< HEAD
-                                            bool can_use_lcd_text) {
-=======
                                             int flags) {
->>>>>>> 8c15b39e
   scoped_refptr<Tile> tile = make_scoped_refptr(new Tile(this,
                                                          picture_pile,
                                                          tile_size,
@@ -1003,11 +979,7 @@
                                                          contents_scale,
                                                          layer_id,
                                                          source_frame_number,
-<<<<<<< HEAD
-                                                         can_use_lcd_text));
-=======
                                                          flags));
->>>>>>> 8c15b39e
   DCHECK(tiles_.find(tile->id()) == tiles_.end());
 
   tiles_[tile->id()] = tile;
