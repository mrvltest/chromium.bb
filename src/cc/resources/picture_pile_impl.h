// Copyright 2012 The Chromium Authors. All rights reserved.
// Use of this source code is governed by a BSD-style license that can be
// found in the LICENSE file.

#ifndef CC_RESOURCES_PICTURE_PILE_IMPL_H_
#define CC_RESOURCES_PICTURE_PILE_IMPL_H_

#include <list>
#include <map>
#include <set>
#include <vector>

#include "base/time/time.h"
#include "cc/base/cc_export.h"
#include "cc/debug/rendering_stats_instrumentation.h"
#include "cc/resources/picture_pile_base.h"
#include "skia/ext/analysis_canvas.h"
#include "skia/ext/refptr.h"
#include "third_party/skia/include/core/SkPicture.h"

namespace cc {

class CC_EXPORT PicturePileImpl : public PicturePileBase {
 public:
  static scoped_refptr<PicturePileImpl> Create();
  static scoped_refptr<PicturePileImpl> CreateFromOther(
      const PicturePileBase* other);

  // Get paint-safe version of this picture for a specific thread.
  PicturePileImpl* GetCloneForDrawingOnThread(unsigned thread_index) const;

  // Raster a subrect of this PicturePileImpl into the given canvas.
  // It's only safe to call paint on a cloned version.  It is assumed
  // that contents_scale has already been applied to this canvas.
  // Writes the total number of pixels rasterized and the time spent
  // rasterizing to the stats if the respective pointer is not
  // NULL. When slow-down-raster-scale-factor is set to a value
  // greater than 1, the reported rasterize time is the minimum
  // measured value over all runs.
  void RasterDirect(
      SkCanvas* canvas,
      gfx::Rect canvas_rect,
      float contents_scale,
      RenderingStatsInstrumentation* rendering_stats_instrumentation);

  // Similar to the above RasterDirect method, but this is a convenience method
  // for when it is known that the raster is going to an intermediate bitmap
  // that itself will then be blended and thus that a canvas clear is required.
  void RasterToBitmap(
      SkCanvas* canvas,
      gfx::Rect canvas_rect,
      float contents_scale,
      RenderingStatsInstrumentation* stats_instrumentation);

  // Called when analyzing a tile. We can use AnalysisCanvas as
  // SkDrawPictureCallback, which allows us to early out from analysis.
  void RasterForAnalysis(
      skia::AnalysisCanvas* canvas,
      gfx::Rect canvas_rect,
      float contents_scale,
      RenderingStatsInstrumentation* stats_instrumentation);

  skia::RefPtr<SkPicture> GetFlattenedPicture();

  struct CC_EXPORT Analysis {
    Analysis();
    ~Analysis();

    bool is_solid_color;
    bool has_text;
    SkColor solid_color;
  };

  void AnalyzeInRect(gfx::Rect content_rect,
                     float contents_scale,
                     Analysis* analysis);

  void AnalyzeInRect(gfx::Rect content_rect,
                     float contents_scale,
                     Analysis* analysis,
                     RenderingStatsInstrumentation* stats_instrumentation);

  class CC_EXPORT PixelRefIterator {
   public:
    PixelRefIterator(gfx::Rect content_rect,
                     float contents_scale,
                     const PicturePileImpl* picture_pile);
    ~PixelRefIterator();

    skia::LazyPixelRef* operator->() const { return *pixel_ref_iterator_; }
    skia::LazyPixelRef* operator*() const { return *pixel_ref_iterator_; }
    PixelRefIterator& operator++();
    operator bool() const { return pixel_ref_iterator_; }

   private:
    void AdvanceToTilePictureWithPixelRefs();

    const PicturePileImpl* picture_pile_;
    gfx::Rect layer_rect_;
    TilingData::Iterator tile_iterator_;
    Picture::PixelRefIterator pixel_ref_iterator_;
    std::set<const void*> processed_pictures_;
  };

  void DidBeginTracing();

 protected:
  friend class PicturePile;
  friend class PixelRefIterator;

  PicturePileImpl();
  explicit PicturePileImpl(const PicturePileBase* other);
  virtual ~PicturePileImpl();

 private:
  class ClonesForDrawing {
   public:
    ClonesForDrawing(const PicturePileImpl* pile, int num_threads);
    ~ClonesForDrawing();

    typedef std::vector<scoped_refptr<PicturePileImpl> > PicturePileVector;
    PicturePileVector clones_;
  };

  static scoped_refptr<PicturePileImpl> CreateCloneForDrawing(
      const PicturePileImpl* other, unsigned thread_index);

  PicturePileImpl(const PicturePileImpl* other, unsigned thread_index);

 private:
  typedef std::map<Picture*, Region> PictureRegionMap;
  void CoalesceRasters(gfx::Rect canvas_rect,
                       gfx::Rect content_rect,
                       float contents_scale,
                       PictureRegionMap* result);

  void RasterCommon(
      SkCanvas* canvas,
      SkDrawPictureCallback* callback,
      gfx::Rect canvas_rect,
      float contents_scale,
<<<<<<< HEAD
      RenderingStatsInstrumentation* rendering_stats_instrumentation);
=======
      RenderingStatsInstrumentation* rendering_stats_instrumentation,
      bool is_analysis);
>>>>>>> 8c15b39e

  // Once instantiated, |clones_for_drawing_| can't be modified.  This
  // guarantees thread-safe access during the life time of a PicturePileImpl
  // instance.  This member variable must be last so that other member
  // variables have already been initialized and can be clonable.
  const ClonesForDrawing clones_for_drawing_;

  DISALLOW_COPY_AND_ASSIGN(PicturePileImpl);
};

}  // namespace cc

#endif  // CC_RESOURCES_PICTURE_PILE_IMPL_H_<|MERGE_RESOLUTION|>--- conflicted
+++ resolved
@@ -139,12 +139,8 @@
       SkDrawPictureCallback* callback,
       gfx::Rect canvas_rect,
       float contents_scale,
-<<<<<<< HEAD
-      RenderingStatsInstrumentation* rendering_stats_instrumentation);
-=======
       RenderingStatsInstrumentation* rendering_stats_instrumentation,
       bool is_analysis);
->>>>>>> 8c15b39e
 
   // Once instantiated, |clones_for_drawing_| can't be modified.  This
   // guarantees thread-safe access during the life time of a PicturePileImpl
