// Copyright 2012 The Chromium Authors. All rights reserved.
// Use of this source code is governed by a BSD-style license that can be
// found in the LICENSE file.

#include "cc/resources/tile.h"

#include "cc/base/math_util.h"
#include "cc/debug/traced_value.h"
#include "cc/resources/tile_manager.h"
#include "third_party/khronos/GLES2/gl2.h"

namespace cc {

Tile::Id Tile::s_next_id_ = 0;

Tile::Tile(TileManager* tile_manager,
           PicturePileImpl* picture_pile,
           gfx::Size tile_size,
           gfx::Rect content_rect,
           gfx::Rect opaque_rect,
           float contents_scale,
           int layer_id,
           int source_frame_number,
<<<<<<< HEAD
           bool can_use_lcd_text)
=======
           int flags)
>>>>>>> 8c15b39e
  : RefCountedManaged<Tile>(tile_manager),
    tile_manager_(tile_manager),
    tile_size_(tile_size),
    content_rect_(content_rect),
    contents_scale_(contents_scale),
    opaque_rect_(opaque_rect),
    layer_id_(layer_id),
    source_frame_number_(source_frame_number),
    flags_(flags),
    id_(s_next_id_++) {
  set_picture_pile(picture_pile);
}

Tile::~Tile() {
  TRACE_EVENT_OBJECT_DELETED_WITH_ID(
      TRACE_DISABLED_BY_DEFAULT("cc.debug"),
      "cc::Tile", this);
}

void Tile::SetPriority(WhichTree tree, const TilePriority& priority) {
  if (priority == priority_[tree])
    return;

  priority_[tree] = priority;
  tile_manager_->DidChangeTilePriority(this);
}

void Tile::MarkRequiredForActivation() {
  if (priority_[PENDING_TREE].required_for_activation)
    return;

  priority_[PENDING_TREE].required_for_activation = true;
  tile_manager_->DidChangeTilePriority(this);
}

scoped_ptr<base::Value> Tile::AsValue() const {
  scoped_ptr<base::DictionaryValue> res(new base::DictionaryValue());
  TracedValue::MakeDictIntoImplicitSnapshotWithCategory(
      TRACE_DISABLED_BY_DEFAULT("cc.debug"), res.get(), "cc::Tile", this);
  res->Set("picture_pile",
           TracedValue::CreateIDRef(picture_pile_.get()).release());
  res->SetDouble("contents_scale", contents_scale_);
  res->Set("content_rect", MathUtil::AsValue(content_rect_).release());
  res->SetInteger("layer_id", layer_id_);
  res->Set("active_priority", priority_[ACTIVE_TREE].AsValue().release());
  res->Set("pending_priority", priority_[PENDING_TREE].AsValue().release());
  res->Set("managed_state", managed_state_.AsValue().release());
<<<<<<< HEAD
  res->SetBoolean("can_use_lcd_text", can_use_lcd_text_);
=======
  res->SetBoolean("can_use_lcd_text", can_use_lcd_text());
  res->SetBoolean("use_gpu_rasterization", use_gpu_rasterization());
>>>>>>> 8c15b39e
  return res.PassAs<base::Value>();
}

size_t Tile::GPUMemoryUsageInBytes() const {
  size_t total_size = 0;
  for (int mode = 0; mode < NUM_RASTER_MODES; ++mode)
    total_size += managed_state_.tile_versions[mode].GPUMemoryUsageInBytes();
  return total_size;
}

}  // namespace cc<|MERGE_RESOLUTION|>--- conflicted
+++ resolved
@@ -21,11 +21,7 @@
            float contents_scale,
            int layer_id,
            int source_frame_number,
-<<<<<<< HEAD
-           bool can_use_lcd_text)
-=======
            int flags)
->>>>>>> 8c15b39e
   : RefCountedManaged<Tile>(tile_manager),
     tile_manager_(tile_manager),
     tile_size_(tile_size),
@@ -73,12 +69,8 @@
   res->Set("active_priority", priority_[ACTIVE_TREE].AsValue().release());
   res->Set("pending_priority", priority_[PENDING_TREE].AsValue().release());
   res->Set("managed_state", managed_state_.AsValue().release());
-<<<<<<< HEAD
-  res->SetBoolean("can_use_lcd_text", can_use_lcd_text_);
-=======
   res->SetBoolean("can_use_lcd_text", can_use_lcd_text());
   res->SetBoolean("use_gpu_rasterization", use_gpu_rasterization());
->>>>>>> 8c15b39e
   return res.PassAs<base::Value>();
 }
 
