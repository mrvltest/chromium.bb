--- conflicted
+++ resolved
@@ -144,17 +144,10 @@
 
   int desired_dpi() const { return desired_dpi_; }
 
-<<<<<<< HEAD
-  double max_shrink() const { return max_shrink_; }
-
-  double min_shrink() const { return min_shrink_; }
-
   const base::string16& header_footer_html() const {
     return s_header_footer_html;
   }
 
-=======
->>>>>>> 9f8f03d9
   // Cookie generator. It is used to initialize PrintedDocument with its
   // associated PrintSettings, to be sure that each generated PrintedPage is
   // correctly associated with its corresponding PrintedDocument.
