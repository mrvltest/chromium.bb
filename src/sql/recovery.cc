--- conflicted
+++ resolved
@@ -91,16 +91,6 @@
 }
 
 }  // namespace
-
-// static
-bool Recovery::FullRecoverySupported() {
-  // TODO(shess): See comment in Init().
-#if defined(USE_SYSTEM_SQLITE)
-  return false;
-#else
-  return true;
-#endif
-}
 
 // static
 bool Recovery::FullRecoverySupported() {
@@ -188,16 +178,12 @@
   ignore_result(db_->Execute("PRAGMA locking_mode=NORMAL"));
   ignore_result(db_->Execute("SELECT COUNT(*) FROM sqlite_master"));
 
-<<<<<<< HEAD
-  if (!recover_db_.OpenTemporary())
-=======
   // TODO(shess): If this is a common failure case, it might be
   // possible to fall back to a memory database.  But it probably
   // implies that the SQLite tmpdir logic is busted, which could cause
   // a variety of other random issues in our code.
   if (!recover_db_.OpenTemporary()) {
     RecordRecoveryEvent(RECOVERY_FAILED_OPEN_TEMPORARY);
->>>>>>> 8c15b39e
     return false;
   }
 
