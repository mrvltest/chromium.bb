// Copyright (c) 2012 The Chromium Authors. All rights reserved.
// Use of this source code is governed by a BSD-style license that can be
// found in the LICENSE file.

#include "components/browser_context_keyed_service/browser_context_keyed_base_factory.h"

#include "base/prefs/pref_service.h"
#include "components/browser_context_keyed_service/browser_context_dependency_manager.h"
#include "components/user_prefs/pref_registry_syncable.h"
#include "components/user_prefs/user_prefs.h"
#include "content/public/browser/browser_context.h"

BrowserContextKeyedBaseFactory::BrowserContextKeyedBaseFactory(
    const char* name, BrowserContextDependencyManager* manager)
    : dependency_manager_(manager)
#ifndef NDEBUG
    , service_name_(name)
#endif
{
  dependency_manager_->AddComponent(this);
}

BrowserContextKeyedBaseFactory::~BrowserContextKeyedBaseFactory() {
  dependency_manager_->RemoveComponent(this);
}

void BrowserContextKeyedBaseFactory::DependsOn(
    BrowserContextKeyedBaseFactory* rhs) {
  dependency_manager_->AddEdge(rhs, this);
}

void BrowserContextKeyedBaseFactory::RegisterProfilePrefsIfNecessaryForContext(
    const content::BrowserContext* context,
    user_prefs::PrefRegistrySyncable* registry) {
  std::set<const content::BrowserContext*>::iterator it =
      registered_preferences_.find(context);
  if (it == registered_preferences_.end()) {
    RegisterProfilePrefs(registry);
    registered_preferences_.insert(context);
  }
}

content::BrowserContext* BrowserContextKeyedBaseFactory::GetBrowserContextToUse(
    content::BrowserContext* context) const {
  DCHECK(CalledOnValidThread());

#ifndef NDEBUG
  dependency_manager_->AssertBrowserContextWasntDestroyed(context);
#endif

  // Safe default for the Incognito mode: no service.
  if (context->IsOffTheRecord())
    return NULL;

  return context;
}

void BrowserContextKeyedBaseFactory::RegisterUserPrefsOnBrowserContextForTest(
    content::BrowserContext* context) {
  // Safe timing for pref registration is hard. Previously, we made
  // BrowserContext responsible for all pref registration on every service
  // that used BrowserContext. Now we don't and there are timing issues.
  //
<<<<<<< HEAD
  // With normal contexts, prefs can simply be registered at
  // BrowserContextDependencyManager::RegisterProfilePrefsForServices time.
  // With incognito contexts, we just never register since incognito contexts
  // share the same pref services with their parent contexts.
  //
=======
>>>>>>> 91940a09
  // TestingBrowserContexts throw a wrench into the mix, in that some tests will
  // swap out the PrefService after we've registered user prefs on the original
  // PrefService. Test code that does this is responsible for either manually
  // invoking RegisterProfilePrefs() on the appropriate
  // BrowserContextKeyedServiceFactory associated with the prefs they need,
  // or they can use SetTestingFactory() and create a service (since service
  // creation with a factory method causes registration to happen at
  // TestingProfile creation time).
  //
  // Now that services are responsible for declaring their preferences, we have
  // to enforce a uniquenes check here because some tests create one context and
  // multiple services of the same type attached to that context (serially, not
  // parallel) and we don't want to register multiple times on the same context.
  // This is the purpose of RegisterProfilePrefsIfNecessary() which could be
  // replaced directly by RegisterProfilePrefs() if this method is ever phased
  // out.
  PrefService* prefs = user_prefs::UserPrefs::Get(context);
  user_prefs::PrefRegistrySyncable* registry =
      static_cast<user_prefs::PrefRegistrySyncable*>(
          prefs->DeprecatedGetPrefRegistry());
  RegisterProfilePrefsIfNecessaryForContext(context, registry);
}

bool
BrowserContextKeyedBaseFactory::ServiceIsCreatedWithBrowserContext() const {
  return false;
}

bool BrowserContextKeyedBaseFactory::ServiceIsNULLWhileTesting() const {
  return false;
}

void BrowserContextKeyedBaseFactory::BrowserContextDestroyed(
    content::BrowserContext* context) {
  // While object destruction can be customized in ways where the object is
  // only dereferenced, this still must run on the UI thread.
  DCHECK(CalledOnValidThread());

  registered_preferences_.erase(context);
}

bool BrowserContextKeyedBaseFactory::ArePreferencesSetOn(
    content::BrowserContext* context) const {
  return registered_preferences_.find(context) !=
      registered_preferences_.end();
}

void BrowserContextKeyedBaseFactory::MarkPreferencesSetOn(
    content::BrowserContext* context) {
  DCHECK(!ArePreferencesSetOn(context));
  registered_preferences_.insert(context);
}<|MERGE_RESOLUTION|>--- conflicted
+++ resolved
@@ -61,14 +61,6 @@
   // BrowserContext responsible for all pref registration on every service
   // that used BrowserContext. Now we don't and there are timing issues.
   //
-<<<<<<< HEAD
-  // With normal contexts, prefs can simply be registered at
-  // BrowserContextDependencyManager::RegisterProfilePrefsForServices time.
-  // With incognito contexts, we just never register since incognito contexts
-  // share the same pref services with their parent contexts.
-  //
-=======
->>>>>>> 91940a09
   // TestingBrowserContexts throw a wrench into the mix, in that some tests will
   // swap out the PrefService after we've registered user prefs on the original
   // PrefService. Test code that does this is responsible for either manually
