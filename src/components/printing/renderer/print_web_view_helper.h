--- conflicted
+++ resolved
@@ -281,21 +281,9 @@
                          blink::WebFrame* frame,
                          PdfMetafileSkia* metafile,
                          gfx::Size* page_size_in_dpi,
-<<<<<<< HEAD
                          gfx::Rect* content_area_in_dpi,
                          int page_count);
-#else
-  void PrintPageInternal(const PrintMsg_PrintPage_Params& params,
-                         blink::WebFrame* frame);
-#endif
-
-  // Render the frame for printing.
-  bool RenderPagesForPrint(blink::WebLocalFrame* frame,
-                           const blink::WebNode& node);
-=======
-                         gfx::Rect* content_area_in_dpi);
 #endif  // defined(OS_MACOSX)
->>>>>>> b6cd7b0e
 
   // Platform specific helper function for rendering page(s) to |metafile|.
 #if defined(OS_MACOSX)
