# Copyright (c) 2012 The Chromium Authors. All rights reserved.
# Use of this source code is governed by a BSD-style license that can be
# found in the LICENSE file.

{
  'includes': [
    'breakpad_sender.gypi',
    'breakpad_handler.gypi',
  ],
  'conditions': [
    # minidump_stackwalk and minidump_dump are tool-type executables that do
    # not build on iOS with Xcode (but do build on iOS with ninja.)
    ['(OS!="ios" or "<(GENERATOR)"!="xcode" or "<(GENERATOR_FLAVOR)"=="ninja") and OS!="win"', {
      'targets': [
        {
          # code shared by both {micro,mini}dump_stackwalk
          # GN version: //breakpad:stackwalk_common
          'target_name': 'stackwalk_common',
          'type': 'static_library',
          'includes': ['breakpad_tools.gypi'],
          'defines': ['BPLOG_MINIMUM_SEVERITY=SEVERITY_ERROR'],
          'sources': [
            'src/processor/basic_code_module.h',
            'src/processor/basic_code_modules.cc',
            'src/processor/basic_code_modules.h',
            'src/processor/basic_source_line_resolver.cc',
            'src/processor/call_stack.cc',
            'src/processor/cfi_frame_info.cc',
            'src/processor/cfi_frame_info.h',
            'src/processor/disassembler_x86.cc',
            'src/processor/disassembler_x86.h',
            'src/processor/dump_context.cc',
            'src/processor/dump_object.cc',
            'src/processor/logging.cc',
            'src/processor/logging.h',
            'src/processor/pathname_stripper.cc',
            'src/processor/pathname_stripper.h',
            'src/processor/process_state.cc',
            'src/processor/proc_maps_linux.cc',
            'src/processor/simple_symbol_supplier.cc',
            'src/processor/simple_symbol_supplier.h',
            'src/processor/source_line_resolver_base.cc',
            'src/processor/stack_frame_cpu.cc',
            'src/processor/stack_frame_symbolizer.cc',
            'src/processor/stackwalk_common.cc',
            'src/processor/stackwalker.cc',
            'src/processor/stackwalker_amd64.cc',
            'src/processor/stackwalker_amd64.h',
            'src/processor/stackwalker_arm.cc',
            'src/processor/stackwalker_arm.h',
            'src/processor/stackwalker_arm64.cc',
            'src/processor/stackwalker_arm64.h',
            'src/processor/stackwalker_mips.cc',
            'src/processor/stackwalker_mips.h',
            'src/processor/stackwalker_ppc.cc',
            'src/processor/stackwalker_ppc.h',
            'src/processor/stackwalker_ppc64.cc',
            'src/processor/stackwalker_ppc64.h',
            'src/processor/stackwalker_sparc.cc',
            'src/processor/stackwalker_sparc.h',
            'src/processor/stackwalker_x86.cc',
            'src/processor/stackwalker_x86.h',
            'src/processor/tokenize.cc',
            'src/processor/tokenize.h',
            # libdisasm
            'src/third_party/libdisasm/ia32_implicit.c',
            'src/third_party/libdisasm/ia32_implicit.h',
            'src/third_party/libdisasm/ia32_insn.c',
            'src/third_party/libdisasm/ia32_insn.h',
            'src/third_party/libdisasm/ia32_invariant.c',
            'src/third_party/libdisasm/ia32_invariant.h',
            'src/third_party/libdisasm/ia32_modrm.c',
            'src/third_party/libdisasm/ia32_modrm.h',
            'src/third_party/libdisasm/ia32_opcode_tables.c',
            'src/third_party/libdisasm/ia32_opcode_tables.h',
            'src/third_party/libdisasm/ia32_operand.c',
            'src/third_party/libdisasm/ia32_operand.h',
            'src/third_party/libdisasm/ia32_reg.c',
            'src/third_party/libdisasm/ia32_reg.h',
            'src/third_party/libdisasm/ia32_settings.c',
            'src/third_party/libdisasm/ia32_settings.h',
            'src/third_party/libdisasm/libdis.h',
            'src/third_party/libdisasm/qword.h',
            'src/third_party/libdisasm/x86_disasm.c',
            'src/third_party/libdisasm/x86_format.c',
            'src/third_party/libdisasm/x86_imm.c',
            'src/third_party/libdisasm/x86_imm.h',
            'src/third_party/libdisasm/x86_insn.c',
            'src/third_party/libdisasm/x86_misc.c',
            'src/third_party/libdisasm/x86_operand_list.c',
            'src/third_party/libdisasm/x86_operand_list.h',
          ],
          'conditions': [
            ['OS=="ios"', {
              'toolsets': ['host'],
            }],
          ],
        },
        {
          # GN version: //breakpad:microdump_stackwalk
          'target_name': 'microdump_stackwalk',
          'type': 'executable',
          'dependencies': ['stackwalk_common'],
          'includes': ['breakpad_tools.gypi'],
          'defines': ['BPLOG_MINIMUM_SEVERITY=SEVERITY_ERROR'],
          'sources': [
            'src/processor/microdump.cc',
            'src/processor/microdump_processor.cc',
            'src/processor/microdump_stackwalk.cc',
          ],
          'conditions': [
            ['OS=="ios"', {
              'toolsets': ['host'],
            }],
          ],
        },
        {
          # GN version: //breakpad:minidump_stackwalk
          'target_name': 'minidump_stackwalk',
          'type': 'executable',
          'dependencies': ['stackwalk_common'],
          'includes': ['breakpad_tools.gypi'],
          'defines': ['BPLOG_MINIMUM_SEVERITY=SEVERITY_ERROR'],
          'sources': [
            'src/processor/exploitability.cc',
            'src/processor/exploitability_linux.cc',
            'src/processor/exploitability_linux.h',
            'src/processor/exploitability_win.cc',
            'src/processor/exploitability_win.h',
            'src/processor/minidump.cc',
            'src/processor/minidump_processor.cc',
            'src/processor/minidump_stackwalk.cc',
            'src/processor/symbolic_constants_win.cc',
            'src/processor/symbolic_constants_win.h',
          ],
          'conditions': [
            ['OS=="ios"', {
              'toolsets': ['host'],
            }],
          ],
        },
        {
          # GN version: //breakpad:minidump_dump
          'target_name': 'minidump_dump',
          'type': 'executable',
          'includes': ['breakpad_tools.gypi'],
          'sources': [
            'src/processor/basic_code_module.h',
            'src/processor/basic_code_modules.cc',
            'src/processor/basic_code_modules.h',
            'src/processor/dump_context.cc',
            'src/processor/dump_object.cc',
            'src/processor/logging.cc',
            'src/processor/logging.h',
            'src/processor/minidump.cc',
            'src/processor/minidump_dump.cc',
            'src/processor/pathname_stripper.cc',
            'src/processor/pathname_stripper.h',
            'src/processor/proc_maps_linux.cc',
          ],
          'conditions': [
            ['OS=="ios"', {
              'toolsets': ['host'],
            }],
          ],
        },
      ],
    }],
    ['OS=="mac" or (OS=="ios" and ("<(GENERATOR)"!="xcode" or "<(GENERATOR_FLAVOR)"=="ninja"))', {
      'target_defaults': {
        'include_dirs': [
          'src',
        ],
        'configurations': {
          'Debug_Base': {
            'defines': [
              # This is needed for GTMLogger to work correctly.
              'DEBUG',
            ],
          },
        },
      },
      'targets': [
        {
          # GN version: //breakpad:dump_syms
          'target_name': 'dump_syms',
          'type': 'executable',
          'toolsets': ['host'],
          'include_dirs': [
            'src/common/mac',
          ],
          'sources': [
            'src/common/dwarf/bytereader.cc',
            'src/common/dwarf_cfi_to_module.cc',
            'src/common/dwarf_cu_to_module.cc',
            'src/common/dwarf/dwarf2diehandler.cc',
            'src/common/dwarf/dwarf2reader.cc',
            'src/common/dwarf_line_to_module.cc',
            'src/common/language.cc',
            'src/common/mac/arch_utilities.cc',
            'src/common/mac/arch_utilities.h',
            'src/common/mac/dump_syms.cc',
            'src/common/mac/file_id.cc',
            'src/common/mac/macho_id.cc',
            'src/common/mac/macho_reader.cc',
            'src/common/mac/macho_utilities.cc',
            'src/common/mac/macho_walker.cc',
            'src/common/md5.cc',
            'src/common/module.cc',
            'src/common/stabs_reader.cc',
            'src/common/stabs_to_module.cc',
            'src/tools/mac/dump_syms/dump_syms_tool.cc',
          ],
          'defines': [
            # For src/common/stabs_reader.h.
            'HAVE_MACH_O_NLIST_H',
          ],
          'xcode_settings': {
            # Like ld, dump_syms needs to operate on enough data that it may
            # actually need to be able to address more than 4GB. Use x86_64.
            # Don't worry! An x86_64 dump_syms is perfectly able to dump
            # 32-bit files.
            'ARCHS': [
              'x86_64',
            ],

            # The DWARF utilities require -funsigned-char.
            'GCC_CHAR_IS_UNSIGNED_CHAR': 'YES',

            # dwarf2reader.cc uses dynamic_cast.
            'GCC_ENABLE_CPP_RTTI': 'YES',
          },
          'link_settings': {
            'libraries': [
              '$(SDKROOT)/System/Library/Frameworks/Foundation.framework',
            ],
          },
          'configurations': {
            'Release_Base': {
              'xcode_settings': {
                # dump_syms crashes when built at -O1, -O2, and -O3.  It does
                # not crash at -Os.  To play it safe, dump_syms is always built
                # at -O0 until this can be sorted out.
                # http://code.google.com/p/google-breakpad/issues/detail?id=329
                'GCC_OPTIMIZATION_LEVEL': '0',  # -O0
               },
             },
          },
        },
        {
          # GN version: //breakpad:symupload
          'target_name': 'symupload',
          'type': 'executable',
          'toolsets': ['host'],
          'include_dirs': [
            'src/common/mac',
          ],
          'sources': [
            'src/common/mac/HTTPMultipartUpload.m',
            'src/tools/mac/symupload/symupload.m',
          ],
          'link_settings': {
            'libraries': [
              '$(SDKROOT)/System/Library/Frameworks/Foundation.framework',
            ],
          }
        },
      ],
    }],
    ['OS=="mac"', {
      'target_defaults': {
        'include_dirs': [
          'src',
        ],
        'configurations': {
          'Debug_Base': {
            'defines': [
              # This is needed for GTMLogger to work correctly.
              'DEBUG',
            ],
          },
        },
      },
      'targets': [
        {
          # GN version: //breakpad:utilities
          'target_name': 'breakpad_utilities',
          'type': 'static_library',
          'sources': [
            'src/client/mac/crash_generation/ConfigFile.mm',
            'src/client/mac/handler/breakpad_nlist_64.cc',
            'src/client/mac/handler/dynamic_images.cc',
            'src/client/mac/handler/minidump_generator.cc',
            'src/client/minidump_file_writer.cc',
            'src/common/convert_UTF.c',
            'src/common/mac/MachIPC.mm',
            'src/common/mac/arch_utilities.cc',
            'src/common/mac/bootstrap_compat.cc',
            'src/common/mac/file_id.cc',
            'src/common/mac/launch_reporter.cc',
            'src/common/mac/macho_id.cc',
            'src/common/mac/macho_utilities.cc',
            'src/common/mac/macho_walker.cc',
            'src/common/mac/string_utilities.cc',
            'src/common/md5.cc',
            'src/common/simple_string_dictionary.cc',
            'src/common/string_conversion.cc',
          ],
        },
        {
          # GN version: //breakpad:crash_inspector
          'target_name': 'crash_inspector',
          'type': 'executable',
          'variables': {
            'mac_real_dsym': 1,
          },
          'dependencies': [
            'breakpad_utilities',
          ],
          'include_dirs': [
            'src/client/apple/Framework',
            'src/common/mac',
          ],
          'sources': [
            'src/client/mac/crash_generation/Inspector.mm',
            'src/client/mac/crash_generation/InspectorMain.mm',
          ],
          'link_settings': {
            'libraries': [
              '$(SDKROOT)/System/Library/Frameworks/CoreServices.framework',
              '$(SDKROOT)/System/Library/Frameworks/Foundation.framework',
            ],
          }
        },
        {
          # GN version: //breakpad:crash_report_sender
          'target_name': 'crash_report_sender',
          'type': 'executable',
          'mac_bundle': 1,
          'variables': {
            'mac_real_dsym': 1,
          },
          'include_dirs': [
            'src/common/mac',
          ],
          'sources': [
            'src/common/mac/HTTPMultipartUpload.m',
            'src/client/mac/sender/crash_report_sender.m',
            'src/client/mac/sender/uploader.mm',
            'src/common/mac/GTMLogger.m',
          ],
          'mac_bundle_resources': [
            'src/client/mac/sender/English.lproj/Localizable.strings',
            'src/client/mac/sender/crash_report_sender.icns',
            'src/client/mac/sender/Breakpad.xib',
            'src/client/mac/sender/crash_report_sender-Info.plist',
          ],
          'mac_bundle_resources!': [
             'src/client/mac/sender/crash_report_sender-Info.plist',
          ],
          'xcode_settings': {
             'INFOPLIST_FILE': 'src/client/mac/sender/crash_report_sender-Info.plist',
          },
          'link_settings': {
            'libraries': [
              '$(SDKROOT)/System/Library/Frameworks/AppKit.framework',
              '$(SDKROOT)/System/Library/Frameworks/Foundation.framework',
              '$(SDKROOT)/System/Library/Frameworks/SystemConfiguration.framework',
            ],
          }
        },
        {
          # GN version: //breakpad
          'target_name': 'breakpad',
          'type': 'static_library',
          'dependencies': [
            'breakpad_utilities',
            'crash_inspector',
            'crash_report_sender',
          ],
          'include_dirs': [
            'src/client/apple/Framework',
          ],
          'direct_dependent_settings': {
            'include_dirs': [
              'src/client/apple/Framework',
            ],
          },
          'defines': [
            'USE_PROTECTED_ALLOCATIONS=1',
          ],
          'sources': [
            'src/client/mac/crash_generation/crash_generation_client.cc',
            'src/client/mac/crash_generation/crash_generation_client.h',
            'src/client/mac/handler/protected_memory_allocator.cc',
            'src/client/mac/handler/exception_handler.cc',
            'src/client/mac/Framework/Breakpad.mm',
            'src/client/mac/Framework/OnDemandServer.mm',
          ],
        },
      ],
    }],
    [ 'OS=="linux" or OS=="android" or os_bsd==1', {
      'conditions': [
        ['OS=="android"', {
          'defines': [
            '__ANDROID__',
          ],
        }],
      ],
      # Tools needed for archiving build symbols.
      'targets': [
        {
          # GN version: //breakpad:symupload
          'target_name': 'symupload',
          'type': 'executable',

          'includes': ['breakpad_tools.gypi'],

          'sources': [
            'src/tools/linux/symupload/sym_upload.cc',
            'src/common/linux/http_upload.cc',
            'src/common/linux/http_upload.h',
          ],
          'include_dirs': [
            'src',
            'src/third_party',
          ],
          'link_settings': {
            'libraries': [
              '-ldl',
            ],
          },
        },
        {
          # GN version: //breakpad:dump_syms
          'target_name': 'dump_syms',
          'type': 'executable',
          'toolsets': ['host'],

          # dwarf2reader.cc uses dynamic_cast. Because we don't typically
          # don't support RTTI, we enable it for this single target. Since
          # dump_syms doesn't share any object files with anything else,
          # this doesn't end up polluting Chrome itself.
          'cflags_cc!': ['-fno-rtti'],

          'sources': [
            'src/common/dwarf/bytereader.cc',
            'src/common/dwarf_cfi_to_module.cc',
            'src/common/dwarf_cfi_to_module.h',
            'src/common/dwarf_cu_to_module.cc',
            'src/common/dwarf_cu_to_module.h',
            'src/common/dwarf/dwarf2diehandler.cc',
            'src/common/dwarf/dwarf2reader.cc',
            'src/common/dwarf_line_to_module.cc',
            'src/common/dwarf_line_to_module.h',
            'src/common/language.cc',
            'src/common/language.h',
            'src/common/linux/crc32.cc',
            'src/common/linux/crc32.h',
            'src/common/linux/dump_symbols.cc',
            'src/common/linux/dump_symbols.h',
            'src/common/linux/elf_symbols_to_module.cc',
            'src/common/linux/elf_symbols_to_module.h',
            'src/common/linux/elfutils.cc',
            'src/common/linux/elfutils.h',
            'src/common/linux/file_id.cc',
            'src/common/linux/file_id.h',
            'src/common/linux/linux_libc_support.cc',
            'src/common/linux/linux_libc_support.h',
            'src/common/linux/memory_mapped_file.cc',
            'src/common/linux/memory_mapped_file.h',
            'src/common/linux/guid_creator.h',
            'src/common/module.cc',
            'src/common/module.h',
            'src/common/stabs_reader.cc',
            'src/common/stabs_reader.h',
            'src/common/stabs_to_module.cc',
            'src/common/stabs_to_module.h',
            'src/tools/linux/dump_syms/dump_syms.cc',
          ],

          # Breakpad rev 583 introduced this flag.
          # Using this define, stabs_reader.h will include a.out.h to
          # build on Linux.
          'defines': [
            'HAVE_A_OUT_H',
          ],

          'include_dirs': [
            'src',
            '..',
          ],
        },
        {
          # GN version: //breakpad:client
          'target_name': 'breakpad_client',
          'type': 'static_library',

          'sources': [
            'src/client/linux/crash_generation/crash_generation_client.cc',
            'src/client/linux/crash_generation/crash_generation_client.h',
            'src/client/linux/handler/exception_handler.cc',
            'src/client/linux/handler/exception_handler.h',
            'src/client/linux/handler/minidump_descriptor.cc',
            'src/client/linux/handler/minidump_descriptor.h',
            'src/client/linux/log/log.cc',
            'src/client/linux/log/log.h',
            'src/client/linux/dump_writer_common/mapping_info.h',
            'src/client/linux/dump_writer_common/thread_info.cc',
            'src/client/linux/dump_writer_common/thread_info.h',
            'src/client/linux/dump_writer_common/ucontext_reader.cc',
            'src/client/linux/dump_writer_common/ucontext_reader.h',
            'src/client/linux/microdump_writer/microdump_writer.cc',
            'src/client/linux/microdump_writer/microdump_writer.h',
            'src/client/linux/minidump_writer/cpu_set.h',
            'src/client/linux/minidump_writer/directory_reader.h',
            'src/client/linux/minidump_writer/line_reader.h',
            'src/client/linux/minidump_writer/linux_core_dumper.cc',
            'src/client/linux/minidump_writer/linux_core_dumper.h',
            'src/client/linux/minidump_writer/linux_dumper.cc',
            'src/client/linux/minidump_writer/linux_dumper.h',
            'src/client/linux/minidump_writer/linux_ptrace_dumper.cc',
            'src/client/linux/minidump_writer/linux_ptrace_dumper.h',
            'src/client/linux/minidump_writer/minidump_writer.cc',
            'src/client/linux/minidump_writer/minidump_writer.h',
            'src/client/linux/minidump_writer/proc_cpuinfo_reader.h',
            'src/client/minidump_file_writer-inl.h',
            'src/client/minidump_file_writer.cc',
            'src/client/minidump_file_writer.h',
            'src/common/convert_UTF.c',
            'src/common/convert_UTF.h',
            'src/common/linux/elf_core_dump.cc',
            'src/common/linux/elf_core_dump.h',
            'src/common/linux/elfutils.cc',
            'src/common/linux/elfutils.h',
            'src/common/linux/file_id.cc',
            'src/common/linux/file_id.h',
            'src/common/linux/google_crashdump_uploader.cc',
            'src/common/linux/google_crashdump_uploader.h',
            'src/common/linux/guid_creator.cc',
            'src/common/linux/guid_creator.h',
            'src/common/linux/libcurl_wrapper.cc',
            'src/common/linux/libcurl_wrapper.h',
            'src/common/linux/linux_libc_support.cc',
            'src/common/linux/linux_libc_support.h',
            'src/common/linux/memory_mapped_file.cc',
            'src/common/linux/memory_mapped_file.h',
            'src/common/linux/safe_readlink.cc',
            'src/common/linux/safe_readlink.h',
            'src/common/memory.h',
            'src/common/simple_string_dictionary.cc',
            'src/common/simple_string_dictionary.h',
            'src/common/string_conversion.cc',
            'src/common/string_conversion.h',
          ],

          'conditions': [
            ['target_arch=="arm" and chromeos==1', {
              # Avoid running out of registers in
              # linux_syscall_support.h:sys_clone()'s inline assembly.
              'cflags': ['-marm'],
            }],
            ['OS=="android"', {
              'include_dirs': [
                'src/common/android/include',
              ],
              'direct_dependent_settings': {
                'include_dirs': [
                  'src/common/android/include',
                ],
              },
              'sources': [
                'src/common/android/breakpad_getcontext.S',
              ],
            }],
            ['OS!="android"', {
              'link_settings': {
                'libraries': [
                  # In case of Android, '-ldl' is added in common.gypi, since it
                  # is needed for stlport_static. For LD, the order of libraries
                  # is important, and thus we skip to add it here.
                  '-ldl',
                ],
              },
            }],
            ['clang==1 and target_arch=="ia32"', {
              'cflags!': [
                # Clang's -mstackrealign doesn't work well with
                # linux_syscall_support.h hand written asm syscalls.
                # See https://crbug.com/556393
                '-mstackrealign',
              ],
            }],
          ],

          'include_dirs': [
            'src',
            'src/client',
            'src/third_party/linux/include',
            '..',
            '.',
          ],
        },
        {
          # Breakpad r693 uses some files from src/processor in unit tests.
          # GN version: //breakpad:processor_support
          'target_name': 'breakpad_processor_support',
          'type': 'static_library',

          'sources': [
            'src/common/scoped_ptr.h',
            'src/processor/basic_code_modules.cc',
            'src/processor/basic_code_modules.h',
            'src/processor/dump_context.cc',
            'src/processor/dump_object.cc',
            'src/processor/logging.cc',
            'src/processor/logging.h',
            'src/processor/minidump.cc',
            'src/processor/pathname_stripper.cc',
            'src/processor/pathname_stripper.h',
            'src/processor/proc_maps_linux.cc',
          ],

          'include_dirs': [
            'src',
            'src/client',
            'src/third_party/linux/include',
            '..',
            '.',
          ],
        },
        {
          # GN version: //breakpad:breakpad_unittests
          'target_name': 'breakpad_unittests',
          'type': 'executable',
          'dependencies': [
            'breakpad_client',
            'breakpad_processor_support',
            'linux_dumper_unittest_helper',
          ],
          'variables': {
            'clang_warning_flags': [
              # See http://crbug.com/138571#c18
              '-Wno-unused-value',
            ],
          },

          'sources': [
            'linux/breakpad_googletest_includes.h',
            'src/client/linux/handler/exception_handler_unittest.cc',
            'src/client/linux/minidump_writer/cpu_set_unittest.cc',
            'src/client/linux/minidump_writer/directory_reader_unittest.cc',
            'src/client/linux/minidump_writer/line_reader_unittest.cc',
            'src/client/linux/minidump_writer/linux_core_dumper_unittest.cc',
            'src/client/linux/minidump_writer/linux_ptrace_dumper_unittest.cc',
            'src/client/linux/minidump_writer/minidump_writer_unittest.cc',
            'src/client/linux/minidump_writer/minidump_writer_unittest_utils.cc',
            'src/client/linux/minidump_writer/proc_cpuinfo_reader_unittest.cc',
            'src/common/linux/elf_core_dump_unittest.cc',
            'src/common/linux/file_id_unittest.cc',
            'src/common/linux/linux_libc_support_unittest.cc',
            'src/common/linux/synth_elf.cc',
            'src/common/linux/tests/auto_testfile.h',
            'src/common/linux/tests/crash_generator.cc',
            'src/common/linux/tests/crash_generator.h',
            'src/common/memory_range.h',
            'src/common/memory_unittest.cc',
            'src/common/simple_string_dictionary_unittest.cc',
            'src/common/test_assembler.cc',
            'src/common/tests/file_utils.cc',
            'src/common/tests/file_utils.h',
            'src/tools/linux/md2core/minidump_memory_range.h',
            'src/tools/linux/md2core/minidump_memory_range_unittest.cc',
          ],

          'include_dirs': [
            'linux', # Use our copy of breakpad_googletest_includes.h
            'src',
            '..',
            '.',
          ],
          'conditions': [
<<<<<<< HEAD
=======
            ['OS=="android"', {
              'libraries': [
                '-llog',
              ],
              'include_dirs': [
                'src/common/android/include',
              ],
              'sources': [
                'src/common/android/breakpad_getcontext_unittest.cc',
              ],
              'variables': {
                'test_type': 'gtest',
                'test_suite_name': '<(_target_name)',
                'isolate_file': 'breakpad_unittests.isolate',
              },
              'includes': [ '../build/android/test_runner.gypi' ],
            }],
            ['clang==1 and target_arch=="ia32"', {
              'cflags!': [
                # Clang's -mstackrealign doesn't work well with
                # linux_syscall_support.h hand written asm syscalls.
                # See https://crbug.com/556393
                '-mstackrealign',
              ],
            }],
>>>>>>> e1dd8e62
          ],
        },
        {
          # GN version: //breakpad:linux_dumper_unittest_helper
          'target_name': 'linux_dumper_unittest_helper',
          'type': 'executable',
          'dependencies': [
            'breakpad_processor_support',
          ],
          'sources': [
            'src/client/linux/minidump_writer/linux_dumper_unittest_helper.cc',
          ],

          'include_dirs': [
            'src',
            '..',
          ],
          'conditions': [
            ['target_arch=="mipsel" and OS=="android"', {
              'include_dirs': [
                'src/common/android/include',
              ],
            }],
          ],
        },
        {
          # GN version: //breakpad:generate_test_dump
          'target_name': 'generate_test_dump',
          'type': 'executable',

          'sources': [
            'linux/generate-test-dump.cc',
          ],

          'dependencies': [
            'breakpad_client',
          ],

          'include_dirs': [
            '..',
            'src',
          ],
          'conditions': [
            ['OS=="android"', {
              'libraries': [
                '-llog',
              ],
              'include_dirs': [
                'src/common/android/include',
              ],
            }],
          ],
        },
        {
          # GN version: //breakpad:minidump-2-core
          'target_name': 'minidump-2-core',
          'type': 'executable',

          'sources': [
            'src/tools/linux/md2core/minidump-2-core.cc'
          ],

          'dependencies': [
            'breakpad_client',
          ],

          'include_dirs': [
            '..',
            'src',
          ],
        },
        {
          # GN version: //breakpad:core-2-minidump
          'target_name': 'core-2-minidump',
          'type': 'executable',

          'sources': [
            'src/tools/linux/core2md/core2md.cc'
          ],

          'dependencies': [
            'breakpad_client',
          ],

          'include_dirs': [
            '..',
            'src',
          ],
        },
      ],
    }],
    ['OS=="ios"', {
      'targets': [
        {
          # GN version: //breakpad:client
          'target_name': 'breakpad_client',
          'type': 'static_library',
          'sources': [
            'src/client/ios/Breakpad.h',
            'src/client/ios/Breakpad.mm',
            'src/client/ios/BreakpadController.h',
            'src/client/ios/BreakpadController.mm',
            'src/client/ios/handler/ios_exception_minidump_generator.mm',
            'src/client/ios/handler/ios_exception_minidump_generator.h',
            'src/client/mac/crash_generation/ConfigFile.h',
            'src/client/mac/crash_generation/ConfigFile.mm',
            'src/client/mac/handler/breakpad_nlist_64.cc',
            'src/client/mac/handler/breakpad_nlist_64.h',
            'src/client/mac/handler/dynamic_images.cc',
            'src/client/mac/handler/dynamic_images.h',
            'src/client/mac/handler/protected_memory_allocator.cc',
            'src/client/mac/handler/protected_memory_allocator.h',
            'src/client/mac/handler/exception_handler.cc',
            'src/client/mac/handler/exception_handler.h',
            'src/client/mac/handler/minidump_generator.cc',
            'src/client/mac/handler/minidump_generator.h',
            'src/client/mac/sender/uploader.h',
            'src/client/mac/sender/uploader.mm',
            'src/client/minidump_file_writer.cc',
            'src/client/minidump_file_writer.h',
            'src/client/minidump_file_writer-inl.h',
            'src/common/convert_UTF.c',
            'src/common/convert_UTF.h',
            'src/common/mac/file_id.cc',
            'src/common/mac/file_id.h',
            'src/common/mac/HTTPMultipartUpload.m',
            'src/common/mac/macho_id.cc',
            'src/common/mac/macho_id.h',
            'src/common/mac/macho_utilities.cc',
            'src/common/mac/macho_utilities.h',
            'src/common/mac/macho_walker.cc',
            'src/common/mac/macho_walker.h',
            'src/common/mac/string_utilities.cc',
            'src/common/mac/string_utilities.h',
            'src/common/md5.cc',
            'src/common/md5.h',
            'src/common/simple_string_dictionary.cc',
            'src/common/simple_string_dictionary.h',
            'src/common/string_conversion.cc',
            'src/common/string_conversion.h',
            'src/google_breakpad/common/minidump_format.h',
          ],
          'include_dirs': [
            'src',
            'src/client/mac/Framework',
            'src/common/mac',
          ],
          'direct_dependent_settings': {
            'include_dirs': [
              'src',
            ],
          },
        }
      ]
    }],
    ['OS=="ios" and "<(GENERATOR)"=="xcode" and "<(GENERATOR_FLAVOR)"!="ninja"', {
      'variables': {
        'ninja_output_dir': 'ninja-breakpad',
        'ninja_product_dir':
          '<(DEPTH)/xcodebuild/<(ninja_output_dir)/<(CONFIGURATION_NAME)',
      },
      # Generation is done via two actions: (1) compiling the executable with
      # ninja, and (2) copying the executable into a location that is shared
      # with other projects. These actions are separated into two targets in
      # order to be able to specify that the second action should not run until
      # the first action finishes (since the ordering of multiple actions in
      # one target is defined only by inputs and outputs, and it's impossible
      # to set correct inputs for the ninja build, so setting all the inputs
      # and outputs isn't an option).
      'targets': [
        {
          'target_name': 'compile_breakpad_utilities',
          'type': 'none',
          'variables': {
            # Gyp to rerun
            're_run_targets': [
              'breakpad/breakpad.gyp',
            ],
          },
          'includes': ['../build/ios/mac_build.gypi'],
          'actions': [
            {
              'action_name': 'compile breakpad utilities',
              'inputs': [],
              'outputs': [],
              'action': [
                '<@(ninja_cmd)',
                'dump_syms',
                'symupload',
              ],
              'message': 'Generating the breakpad executables',
            },
          ],
        },
        {
          'target_name': 'breakpad_utilities',
          'type': 'none',
          'dependencies': [
            'compile_breakpad_utilities',
          ],
          'actions': [
            {
              'action_name': 'copy dump_syms',
              'inputs': [
                '<(ninja_product_dir)/dump_syms',
              ],
              'outputs': [
                '<(PRODUCT_DIR)/dump_syms',
              ],
              'action': [
                'cp',
                '<(ninja_product_dir)/dump_syms',
                '<(PRODUCT_DIR)/dump_syms',
              ],
            },
            {
              'action_name': 'copy symupload',
              'inputs': [
                '<(ninja_product_dir)/symupload',
              ],
              'outputs': [
                '<(PRODUCT_DIR)/symupload',
              ],
              'action': [
                'cp',
                '<(ninja_product_dir)/symupload',
                '<(PRODUCT_DIR)/symupload',
              ],
            },
          ],
        },
        {
          'target_name': 'dump_syms',
          'type': 'none',
          'dependencies': [
            'breakpad_utilities',
          ],
        },
        {
          'target_name': 'symupload',
          'type': 'none',
          'dependencies': [
            'breakpad_utilities',
          ],
        }
      ],
    }],
  ],
}<|MERGE_RESOLUTION|>--- conflicted
+++ resolved
@@ -681,8 +681,6 @@
             '.',
           ],
           'conditions': [
-<<<<<<< HEAD
-=======
             ['OS=="android"', {
               'libraries': [
                 '-llog',
@@ -708,7 +706,6 @@
                 '-mstackrealign',
               ],
             }],
->>>>>>> e1dd8e62
           ],
         },
         {
