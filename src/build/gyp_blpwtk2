#!/usr/bin/env python

# Copyright (C) 2013 Bloomberg L.P. All rights reserved.
#
# Redistribution and use in source and binary forms, with or without
# modification, are permitted provided that the following conditions
# are met:
# 1. Redistributions of source code must retain the above copyright
#    notice, this list of conditions and the following disclaimer.
# 2. Redistributions in binary form must reproduce the above copyright
#    notice, this list of conditions and the following disclaimer in the
#    documentation and/or other materials provided with the distribution.
#
# THIS SOFTWARE IS PROVIDED BY THE COPYRIGHT HOLDERS AND CONTRIBUTORS
# "AS IS" AND ANY EXPRESS OR IMPLIED WARRANTIES, INCLUDING, BUT NOT
# LIMITED TO, THE IMPLIED WARRANTIES OF MERCHANTABILITY AND FITNESS FOR
# A PARTICULAR PURPOSE ARE DISCLAIMED. IN NO EVENT SHALL THE COPYRIGHT
# OWNER OR CONTRIBUTORS BE LIABLE FOR ANY DIRECT, INDIRECT, INCIDENTAL,
# SPECIAL, EXEMPLARY, OR CONSEQUENTIAL DAMAGES (INCLUDING, BUT NOT
# LIMITED TO, PROCUREMENT OF SUBSTITUTE GOODS OR SERVICES; LOSS OF USE,
# DATA, OR PROFITS; OR BUSINESS INTERRUPTION) HOWEVER CAUSED AND ON ANY
# THEORY OF LIABILITY, WHETHER IN CONTRACT, STRICT LIABILITY, OR TORT
# (INCLUDING NEGLIGENCE OR OTHERWISE) ARISING IN ANY WAY OUT OF THE USE
# OF THIS SOFTWARE, EVEN IF ADVISED OF THE POSSIBILITY OF SUCH DAMAGE.

# This script is based on gyp_chromium, and contains code copied from it.  That
# file carries the following license:
# Copyright (c) 2012 The Chromium Authors. All rights reserved.
# Use of this source code is governed by a BSD-style license that can be
# found in the LICENSE file.

# This script is a wrapper around gyp, which runs gyp using the most useful
# configurations for blpwtk2: 'msvs', 'ninjaDebug', 'ninjaRelease'.
#
# In addition to the standard gyp arguments, you can pass the names of any of
# these configurations on the command line.  If no configurations are
# specified, then gyp will be invoked with all three configurations.
#
#                       msvs              ninjaDebug        ninjaRelease
# -------------------------------------------------------------------------
# GYP_GENERATORS        msvs-ninja        ninja             ninja
# GYP_MSVS_VERSION      2010              2010              2010
# GYP_GENERATOR_FLAGS
#   config              *unset*           Debug             Release
# GYP_DEFINES
#   component           shared_library    shared_library    static_library
#   bb_ppapi_examples   0                 1                 0
#   buildtype           Dev               Dev               Official
#
# Note that values set in GYP_GENERATOR_FLAGS and GYP_DEFINES from the shell's
# environment will override the defaults specified above.  Also, any -D and -G
# flags passed on the command-line will override everything.
#
# Also note that, if GYP_GENERATORS environment is set, then this script just
# calls gyp once, without setting up the above configurations.  This is useful
# for doing project generation of a custom configuration.
#
# The path to the gyp file may be specified on the command-line.  If not
# specified, it will then be obtained from the 'BLPWTK2_GYP_FILE' environment
# variable, then the 'CHROMIUM_GYP_FILE' environment variable.  If neither is
# set, then 'src/blpwtk2/blpwtk2.gyp' will be used.

import os, sys, glob, shlex

script_dir = os.path.dirname(os.path.realpath(__file__))
chrome_src = os.path.abspath(os.path.join(script_dir, os.pardir))

# SHEZ: hack!
# Touch the gyp_chromium file so that it will be picked up by the minimizer.
os.utime(os.path.join(script_dir, "gyp_chromium"), None)

# SHEZ: hack!
# Touch the .gitignore file so that it will be picked up by the minimizer.
os.utime(os.path.join(chrome_src, ".gitignore"), None)

# SHEZ: hack!
# Touch the .gitattributes file so that it will be picked up by the minimizer.
os.utime(os.path.join(chrome_src, ".gitattributes"), None)

sys.path.insert(0, os.path.join(chrome_src, 'tools', 'gyp', 'pylib'))
import gyp

# Add paths so that pymod_do_main(...) can import files.
sys.path.insert(1, os.path.join(chrome_src, 'tools', 'generate_shim_headers'))
sys.path.insert(1, os.path.join(chrome_src, 'tools', 'grit'))
sys.path.insert(1, os.path.join(chrome_src, 'chrome', 'tools', 'build'))
sys.path.insert(1, os.path.join(chrome_src, 'native_client', 'build'))
sys.path.insert(1, os.path.join(chrome_src, 'third_party', 'WebKit',
    'Source', 'WebCore', 'WebCore.gyp', 'scripts'))
sys.path.insert(1, os.path.join(chrome_src, 'third_party', 'WebKit',
    'Source', 'core', 'core.gyp', 'scripts'))


# On Windows, Psyco shortens warm runs of build/gyp_chromium by about
# 20 seconds on a z600 machine with 12 GB of RAM, from 90 down to 70
# seconds.  Conversely, memory usage of build/gyp_chromium with Psyco
# maxes out at about 158 MB vs. 132 MB without it.
#
# Psyco uses native libraries, so we need to load a different
# installation depending on which OS we are running under. It has not
# been tested whether using Psyco on our Mac and Linux builds is worth
# it (the GYP running time is a lot shorter, so the JIT startup cost
# may not be worth it).
if sys.platform == 'win32':
  try:
    sys.path.insert(0, os.path.join(chrome_src, 'third_party', 'psyco_win32'))
    import psyco
  except:
    psyco = None
else:
  psyco = None

def additional_include_files(args=[]):
  """
  Returns a list of additional (.gypi) files to include, without
  duplicating ones that are already specified on the command line.
  """
  # Determine the include files specified on the command line.
  # This doesn't cover all the different option formats you can use,
  # but it's mainly intended to avoid duplicating flags on the automatic
  # makefile regeneration which only uses this format.
  specified_includes = set()
  for arg in args:
    if arg.startswith('-I') and len(arg) > 2:
      specified_includes.add(os.path.realpath(arg[2:]))

  result = []
  def AddInclude(path):
    if os.path.realpath(path) not in specified_includes:
      result.append(path)

<<<<<<< HEAD
  # Always include common.gypi.
  AddInclude(os.path.join(script_dir, 'common.gypi'))

  # Optionally add supplemental .gypi files if present.
  supplements = glob.glob(os.path.join(chrome_src, '*', 'supplement.gypi'))
  for supplement in supplements:
    AddInclude(supplement)

  return result
=======
scriptDir = os.path.dirname(os.path.realpath(__file__))
pathToGypChromium = os.path.join(scriptDir, 'gyp_chromium')
chromeSrc = os.path.abspath(os.path.join(scriptDir, os.pardir))
blpwtk2Dir = os.path.join(chromeSrc, 'blpwtk2')
>>>>>>> c7fd0c8b

if 'GYP_GENERATOR_FLAGS' in os.environ:
  origGeneratorFlags = os.environ['GYP_GENERATOR_FLAGS']
else:
  origGeneratorFlags = None

if 'GYP_DEFINES' in os.environ:
  origGypDefines = os.environ['GYP_DEFINES']
else:
  origGypDefines = None

<<<<<<< HEAD
def execGyp(args):
  print "Running gyp with this environment:"
=======
def cleanFile(fname):
  if os.path.isfile(fname):
    os.remove(fname)

def execInShell(cmd):
  p = subprocess.Popen(cmd, shell=True)
  p.communicate()
  return p.returncode

def execGypChromiumInShell(args):
  print "Running gyp_chromium with this environment:"
  print "    CHROMIUM_GYP_FILE = '" + os.environ['CHROMIUM_GYP_FILE'] + "'"
>>>>>>> c7fd0c8b
  print "    GYP_GENERATORS = '" + os.environ['GYP_GENERATORS'] + "'"
  if 'GYP_MSVS_VERSION' in os.environ:
    print "    GYP_MSVS_VERSION = '" + os.environ['GYP_MSVS_VERSION'] + "'"
  if 'GYP_GENERATOR_FLAGS' in os.environ:
    print "    GYP_GENERATOR_FLAGS = '" + os.environ['GYP_GENERATOR_FLAGS'] + "'"
  if 'GYP_DEFINES' in os.environ:
    print "    GYP_DEFINES = '" + os.environ['GYP_DEFINES'] + "'"
  if len(args) > 0:
    print "    CmdlineArgs: " + " ".join(args)

  sys.stdout.flush()
  return gyp.main(args)

def restoreOriginalEnv():
  if origGeneratorFlags != None:
    os.environ['GYP_GENERATOR_FLAGS'] = origGeneratorFlags
  elif 'GYP_GENERATOR_FLAGS' in os.environ:
    del os.environ['GYP_GENERATOR_FLAGS']

  if origGypDefines != None:
    os.environ['GYP_DEFINES'] = origGypDefines
  elif 'GYP_DEFINES' in os.environ:
    del os.environ['GYP_DEFINES']

def applyVariableToEnvironment(env, var, val):
  if env in os.environ:
    envItems = os.environ[env].split(" ")
  else:
    envItems = []
  found = False
  for i in range(0, len(envItems)):
    iSplit = envItems[i].split("=")
    if iSplit[0] == var:
      # Don't change it
      found = True
      break
  if not found:
    envItems.append(var + "=" + val)
  os.environ[env] = " ".join(envItems)

def doMsvsNinja(args):
  os.environ['GYP_GENERATORS'] = 'msvs-ninja'
  os.environ['GYP_MSVS_VERSION'] = '2010'
  applyVariableToEnvironment('GYP_DEFINES', 'component', 'shared_library')
  applyVariableToEnvironment('GYP_DEFINES', 'bb_ppapi_examples', '0')
  applyVariableToEnvironment('GYP_DEFINES', 'buildtype', 'Dev')
  return execGyp(args)

def doNinjaDebug(args):
  os.environ['GYP_GENERATORS'] = 'ninja'
  os.environ['GYP_MSVS_VERSION'] = '2010'
  applyVariableToEnvironment('GYP_GENERATOR_FLAGS', 'config', 'Debug')
  applyVariableToEnvironment('GYP_DEFINES', 'component', 'shared_library')
  applyVariableToEnvironment('GYP_DEFINES', 'bb_ppapi_examples', '1')
  applyVariableToEnvironment('GYP_DEFINES', 'buildtype', 'Dev')
  return execGyp(args)

def doNinjaRelease(args):
  os.environ['GYP_GENERATORS'] = 'ninja'
  os.environ['GYP_MSVS_VERSION'] = '2010'
  applyVariableToEnvironment('GYP_GENERATOR_FLAGS', 'config', 'Release')
  applyVariableToEnvironment('GYP_DEFINES', 'component', 'static_library')
  applyVariableToEnvironment('GYP_DEFINES', 'bb_ppapi_examples', '0')
  applyVariableToEnvironment('GYP_DEFINES', 'buildtype', 'Official')
  return execGyp(args)

def main(args):
  # This could give false positives since it doesn't actually do real option
  # parsing.  Oh well.
  gyp_file_specified = False
  generatorsToUse = []
  for arg in args:
    if arg == 'msvs' or arg == 'ninjaDebug' or arg == 'ninjaRelease':
      generatorsToUse.append(arg)
    elif arg.endswith('.gyp'):
      gyp_file_specified = True

  # If none of them are specified, then do all of them.
  if not generatorsToUse:
    generatorsToUse.append('msvs')
    generatorsToUse.append('ninjaDebug')
    generatorsToUse.append('ninjaRelease')

  args = filter(lambda x: x not in generatorsToUse, args)

  # If we didn't get a file, check an env var, and then fall back to
  # assuming 'src/blpwtk2/blpwtk2.gyp'.
  if not gyp_file_specified:
    gyp_file = os.environ.get('BLPWTK2_GYP_FILE') or \
        os.environ.get('CHROMIUM_GYP_FILE')
    if gyp_file:
      # Note that CHROMIUM_GYP_FILE values can't have backslashes as
      # path separators even on Windows due to the use of shlex.split().
      args.extend(shlex.split(gyp_file))
    else:
      args.append(os.path.join(chrome_src, 'blpwtk2', 'blpwtk2.gyp'))

  args.extend(['-I' + i for i in additional_include_files(args)])
  args.append('--no-circular-check')

  if 'GYP_GENERATORS' in os.environ:
    return execGyp(args)

<<<<<<< HEAD
  for generator in generatorsToUse:
    if 'msvs' == generator:
      rc = doMsvsNinja(args)
    elif 'ninjaDebug' == generator:
      rc = doNinjaDebug(args)
    elif 'ninjaRelease' == generator:
      rc = doNinjaRelease(args)

    if 0 != rc:
        return rc
    restoreOriginalEnv()

  return 0
=======
  # Delete the generated version files, so that they will be regenerated
  # with the updated version info.
  cleanFile(os.path.join(blpwtk2Dir, 'public', 'blpwtk2_version.h'))
  cleanFile(os.path.join(blpwtk2Dir, 'public', 'blpwtk2_version.cc'))
  cleanFile(os.path.join(blpwtk2Dir, 'public', 'blpwtk2_products.h'))

  doMsvsNinja(gypChromiumArgs)
  restoreOriginalEnv()
  doNinjaDebug(gypChromiumArgs)
  restoreOriginalEnv()
  doNinjaRelease(gypChromiumArgs)
>>>>>>> c7fd0c8b

if __name__ == '__main__':
  # Use the Psyco JIT if available.
  if psyco:
    psyco.profile()
    print "Enabled Psyco JIT."

  sys.exit(main(sys.argv[1:]))
<|MERGE_RESOLUTION|>--- conflicted
+++ resolved
@@ -64,6 +64,7 @@
 
 script_dir = os.path.dirname(os.path.realpath(__file__))
 chrome_src = os.path.abspath(os.path.join(script_dir, os.pardir))
+blpwtk2_dir = os.path.join(chrome_src, 'blpwtk2')
 
 # SHEZ: hack!
 # Touch the gyp_chromium file so that it will be picked up by the minimizer.
@@ -129,7 +130,6 @@
     if os.path.realpath(path) not in specified_includes:
       result.append(path)
 
-<<<<<<< HEAD
   # Always include common.gypi.
   AddInclude(os.path.join(script_dir, 'common.gypi'))
 
@@ -139,12 +139,6 @@
     AddInclude(supplement)
 
   return result
-=======
-scriptDir = os.path.dirname(os.path.realpath(__file__))
-pathToGypChromium = os.path.join(scriptDir, 'gyp_chromium')
-chromeSrc = os.path.abspath(os.path.join(scriptDir, os.pardir))
-blpwtk2Dir = os.path.join(chromeSrc, 'blpwtk2')
->>>>>>> c7fd0c8b
 
 if 'GYP_GENERATOR_FLAGS' in os.environ:
   origGeneratorFlags = os.environ['GYP_GENERATOR_FLAGS']
@@ -156,23 +150,12 @@
 else:
   origGypDefines = None
 
-<<<<<<< HEAD
-def execGyp(args):
-  print "Running gyp with this environment:"
-=======
 def cleanFile(fname):
   if os.path.isfile(fname):
     os.remove(fname)
 
-def execInShell(cmd):
-  p = subprocess.Popen(cmd, shell=True)
-  p.communicate()
-  return p.returncode
-
-def execGypChromiumInShell(args):
-  print "Running gyp_chromium with this environment:"
-  print "    CHROMIUM_GYP_FILE = '" + os.environ['CHROMIUM_GYP_FILE'] + "'"
->>>>>>> c7fd0c8b
+def execGyp(args):
+  print "Running gyp with this environment:"
   print "    GYP_GENERATORS = '" + os.environ['GYP_GENERATORS'] + "'"
   if 'GYP_MSVS_VERSION' in os.environ:
     print "    GYP_MSVS_VERSION = '" + os.environ['GYP_MSVS_VERSION'] + "'"
@@ -256,6 +239,12 @@
     generatorsToUse.append('ninjaDebug')
     generatorsToUse.append('ninjaRelease')
 
+    # Delete the generated version files, so that they will be regenerated
+    # with the updated version info.
+    cleanFile(os.path.join(blpwtk2_dir, 'public', 'blpwtk2_version.h'))
+    cleanFile(os.path.join(blpwtk2_dir, 'public', 'blpwtk2_version.cc'))
+    cleanFile(os.path.join(blpwtk2_dir, 'public', 'blpwtk2_products.h'))
+
   args = filter(lambda x: x not in generatorsToUse, args)
 
   # If we didn't get a file, check an env var, and then fall back to
@@ -276,7 +265,6 @@
   if 'GYP_GENERATORS' in os.environ:
     return execGyp(args)
 
-<<<<<<< HEAD
   for generator in generatorsToUse:
     if 'msvs' == generator:
       rc = doMsvsNinja(args)
@@ -290,19 +278,6 @@
     restoreOriginalEnv()
 
   return 0
-=======
-  # Delete the generated version files, so that they will be regenerated
-  # with the updated version info.
-  cleanFile(os.path.join(blpwtk2Dir, 'public', 'blpwtk2_version.h'))
-  cleanFile(os.path.join(blpwtk2Dir, 'public', 'blpwtk2_version.cc'))
-  cleanFile(os.path.join(blpwtk2Dir, 'public', 'blpwtk2_products.h'))
-
-  doMsvsNinja(gypChromiumArgs)
-  restoreOriginalEnv()
-  doNinjaDebug(gypChromiumArgs)
-  restoreOriginalEnv()
-  doNinjaRelease(gypChromiumArgs)
->>>>>>> c7fd0c8b
 
 if __name__ == '__main__':
   # Use the Psyco JIT if available.
