# Copyright (c) 2012 The Chromium Authors. All rights reserved.
# Use of this source code is governed by a BSD-style license that can be
# found in the LICENSE file.

# IMPORTANT:
# Please don't directly include this file if you are building via gyp_chromium,
# since gyp_chromium is automatically forcing its inclusion.
{
  # Variables expected to be overriden on the GYP command line (-D) or by
  # ~/.gyp/include.gypi.
  'variables': {
    # Putting a variables dict inside another variables dict looks kind of
    # weird.  This is done so that 'host_arch', 'chromeos', etc are defined as
    # variables within the outer variables dict here.  This is necessary
    # to get these variables defined for the conditions within this variables
    # dict that operate on these variables.
    'variables': {
      'variables': {
        'variables': {
          'variables': {
            # Whether we're building a ChromeOS build.
            'chromeos%': 0,

            # Whether we're building the cast (chromecast) shell
            'chromecast%': 0,

            # Whether or not we are using the Aura windowing framework.
            'use_aura%': 0,

            # Whether or not we are building the Ash shell.
            'use_ash%': 0,

            # Whether or not we are using CRAS, the ChromeOS Audio Server.
            'use_cras%': 0,

            # Use a raw surface abstraction.
            'use_ozone%': 0,

            # Configure the build for small devices. See crbug.com/318413
            'embedded%': 0,

            'conditions': [
              # Compute the architecture that we're building on.
              ['OS=="win" or OS=="ios"', {
                'host_arch%': 'ia32',
              }, {
                'host_arch%': '<!pymod_do_main(detect_host_arch)',
              }],
            ],
          },
          # Copy conditionally-set variables out one scope.
          'chromeos%': '<(chromeos)',
          'chromecast%': '<(chromecast)',
          'use_aura%': '<(use_aura)',
          'use_ash%': '<(use_ash)',
          'use_cras%': '<(use_cras)',
          'use_ozone%': '<(use_ozone)',
          'embedded%': '<(embedded)',
          'host_arch%': '<(host_arch)',

          # Whether we are using Views Toolkit
          'toolkit_views%': 0,

          # Use the PCI lib to collect GPU information.
          'use_libpci%': 1,

          # Use OpenSSL instead of NSS as the underlying SSL and crypto
          # implementation. Certificate verification will in most cases be
          # handled by the OS. If OpenSSL's struct X509 is used to represent
          # certificates, use_openssl_certs must be set.
          'use_openssl%': 0,

          # Typedef X509Certificate::OSCertHandle to OpenSSL's struct X509*.
          'use_openssl_certs%': 0,

          # Disable viewport meta tag by default.
          'enable_viewport%': 0,

          # Enable HiDPI support.
          'enable_hidpi%': 0,

          # Override buildtype to select the desired build flavor.
          # Dev - everyday build for development/testing
          # Official - release build (generally implies additional processing)
          # TODO(mmoss) Once 'buildtype' is fully supported (e.g. Windows gyp
          # conversion is done), some of the things which are now controlled by
          # 'branding', such as symbol generation, will need to be refactored
          # based on 'buildtype' (i.e. we don't care about saving symbols for
          # non-Official # builds).
          'buildtype%': 'Dev',

          # Override branding to select the desired branding flavor.
          'branding%': 'Chromium',

          'conditions': [
            # ChromeOS and Windows use Aura and Ash.
            ['chromeos==1 or OS=="win" or OS=="linux"', {
              'use_ash%': 1,
              'use_aura%': 1,
            }],

            ['chromecast==1 and OS!="android"', {
              'embedded%': 1,
              'use_ozone%': 1,
            }],

            # Ozone uses Aura.
            ['use_ozone==1', {
              'use_aura%': 1,
            }],

            # Whether we're a traditional desktop unix.
            ['(OS=="linux" or OS=="freebsd" or OS=="openbsd" or OS=="solaris") and chromeos==0', {
              'desktop_linux%': 1,
            }, {
              'desktop_linux%': 0,
            }],

            # Embedded implies ozone.
            ['embedded==1', {
              'use_ozone%': 1,
            }],

            ['OS=="android"', {
              'target_arch%': 'arm',
            }, {
              # Default architecture we're building for is the architecture we're
              # building on, and possibly sub-architecture (for iOS builds).
              'target_arch%': '<(host_arch)',
            }],
          ],
        },
        # Copy conditionally-set variables out one scope.
        'chromeos%': '<(chromeos)',
        'chromecast%': '<(chromecast)',
        'desktop_linux%': '<(desktop_linux)',
        'use_aura%': '<(use_aura)',
        'use_ash%': '<(use_ash)',
        'use_cras%': '<(use_cras)',
        'use_ozone%': '<(use_ozone)',
        'embedded%': '<(embedded)',
        'use_libpci%': '<(use_libpci)',
        'use_openssl%': '<(use_openssl)',
        'use_openssl_certs%': '<(use_openssl_certs)',
        'enable_viewport%': '<(enable_viewport)',
        'enable_hidpi%': '<(enable_hidpi)',
        'buildtype%': '<(buildtype)',
        'branding%': '<(branding)',
        'host_arch%': '<(host_arch)',
        'target_arch%': '<(target_arch)',

        'target_subarch%': '',

        # The channel to build on Android: stable, beta, dev, canary, or
        # default. "default" should be used on non-official builds.
        'android_channel%': 'default',

        # This is set when building the Android WebView inside the Android
        # build system, using the 'android' gyp backend. The WebView code is
        # still built when this is unset, but builds using the normal chromium
        # build system.
        'android_webview_build%': 0,

        # Set ARM architecture version.
        'arm_version%': 7,

        # Use aurax11 for clipboard implementation. This is true on linux_aura.
        'use_clipboard_aurax11%': 0,

        # goma settings.
        # 1 to use goma.
        # If no gomadir is set, it uses the default gomadir.
        'use_goma%': 0,
        'gomadir%': '',

        # The system root for cross-compiles. Default: none.
        'sysroot%': '',
        'chroot_cmd%': '',

        # The system libdir used for this ABI.
        'system_libdir%': 'lib',

        # Default MIPS arch variant. This is set in the conditions block
        # below for MIPS targets.
        'mips_arch_variant%': '',

        'conditions': [
          # Ash needs Aura.
          ['use_aura==0', {
            'use_ash%': 0,
          }],

          # Set default value of toolkit_views based on OS.
          ['OS=="win" or chromeos==1 or use_aura==1', {
            'toolkit_views%': 1,
          }, {
            'toolkit_views%': 0,
          }],

          # Embedded builds use aura without ash or views.
          ['embedded==1', {
            'use_aura%': 1,
            'use_ash%': 0,
            'toolkit_views%': 0,
          }],

          # Enable HiDPI on Mac OS, Chrome OS and Windows.
          ['OS=="mac" or chromeos==1 or OS=="win"', {
            'enable_hidpi%': 1,
          }],

          # Enable the OpenSSL backend on Mac OS and Windows.
          ['OS=="mac" or OS=="win"', {
            'use_openssl%': 1,
          }],

          # Enable App Launcher everywhere but mobile.
          ['OS!="ios" and OS!="android"', {
            'enable_app_list%': 1,
          }, {
            'enable_app_list%': 0,
          }],

          ['use_aura==1 or (OS!="win" and OS!="mac" and OS!="ios" and OS!="android")', {
            'use_default_render_theme%': 1,
          }, {
            'use_default_render_theme%': 0,
          }],

          ['use_ozone==1', {
            'use_ozone_evdev%': 1,
          }, {
            'use_ozone_evdev%': 0,
          }],

          # Set default gomadir.
          ['OS=="win"', {
            'gomadir': 'c:\\goma\\goma-win',
          }, {
            'gomadir': '<!(/bin/echo -n ${HOME}/goma)',
          }],

          # Set the default "target_subarch" on iOS. Valid values are "arm32",
          # "arm64" and "both" (meaning a fat binary).
          #
          # TODO(sdefresne): change the default from "arm32" to "both" for
          # "target_subarch" once http://crbug.com/339477 is fixed.
          #
          # TODO(sdefresne): set the "target_arch" to "arm" once compilation
          # of skia has been fixed for simulator. http://crbug.com/342377
          ['OS=="ios"', {
            'target_subarch%': 'arm32',
          }],

          # Set arch variants for MIPS platforms.
          ['target_arch=="mips64el"', {
            'conditions': [
              ['OS=="android"', {
                'mips_arch_variant%': 'r6',
              }, {
                'mips_arch_variant%': 'r2',
              }],
            ],
          }],

          ['target_arch=="mipsel"', {
            'mips_arch_variant%': 'r1',
          }],
        ],
      },

      # Copy conditionally-set variables out one scope.
      'chromeos%': '<(chromeos)',
      'chromecast%': '<(chromecast)',
      'host_arch%': '<(host_arch)',
      'target_arch%': '<(target_arch)',
      'target_subarch%': '<(target_subarch)',
      'mips_arch_variant%': '<(mips_arch_variant)',
      'toolkit_views%': '<(toolkit_views)',
      'desktop_linux%': '<(desktop_linux)',
      'use_aura%': '<(use_aura)',
      'use_ash%': '<(use_ash)',
      'use_cras%': '<(use_cras)',
      'use_libpci%': '<(use_libpci)',
      'use_ozone%': '<(use_ozone)',
      'use_ozone_evdev%': '<(use_ozone_evdev)',
      'use_clipboard_aurax11%': '<(use_clipboard_aurax11)',
      'embedded%': '<(embedded)',
      'use_openssl%': '<(use_openssl)',
      'use_openssl_certs%': '<(use_openssl_certs)',
      'enable_viewport%': '<(enable_viewport)',
      'enable_hidpi%': '<(enable_hidpi)',
      'android_channel%': '<(android_channel)',
      'android_webview_build%': '<(android_webview_build)',
      'use_goma%': '<(use_goma)',
      'gomadir%': '<(gomadir)',
      'enable_app_list%': '<(enable_app_list)',
      'use_default_render_theme%': '<(use_default_render_theme)',
      'buildtype%': '<(buildtype)',
      'branding%': '<(branding)',
      'arm_version%': '<(arm_version)',
      'sysroot%': '<(sysroot)',
      'chroot_cmd%': '<(chroot_cmd)',
      'system_libdir%': '<(system_libdir)',

      # Set to 1 to enable fast builds. Set to 2 for even faster builds
      # (it disables debug info for fastest compilation - only for use
      # on compile-only bots).
      'fastbuild%': 0,

      # Set to 1 to not store any build metadata, e.g. ifdef out all __DATE__
      # and __TIME__. Set to 0 to reenable the use of these macros in the code
      # base. See http://crbug.com/314403.
      'dont_embed_build_metadata%': 1,

      # Set to 1 to force Visual C++ to use legacy debug information format /Z7.
      # This is useful for parallel compilation tools which can't support /Zi.
      # Only used on Windows.
      'win_z7%' : 0,

      # Set to 1 to enable dcheck in release.
      'dcheck_always_on%': 0,

      # Set to 1 to make a build that disables unshipped tracing events.
      # Note: this setting is ignored if buildtype=="Official".
      'tracing_like_official_build%': 0,

      # Disable image loader component extension by default.
      'image_loader_extension%': 0,

      # Set NEON compilation flags.
      'arm_neon%': 1,

      # Detect NEON support at run-time.
      'arm_neon_optional%': 0,

      # Use libjpeg-turbo as the JPEG codec used by Chromium.
      'use_libjpeg_turbo%': 1,

      # Use system libjpeg. Note that the system's libjepg will be used even if
      # use_libjpeg_turbo is set.
      'use_system_libjpeg%': 0,

      # By default, component is set to shared_library and it can be overriden
      # by the GYP command line or by ~/.gyp/include.gypi.
      'component%': 'shared_library',

      # By default, don't include PPAPI plugin examples for blpwtk2.
      'bb_ppapi_examples%': 0,

      # By default, put type in pdb name.
      'dont_include_type_in_pdb%': 0,

      # /analyze is off by default on Windows because it is very slow and noisy.
      # Enable with GYP_DEFINES=win_analyze=1
      'win_analyze%': 0,

      # Set to select the Title Case versions of strings in GRD files.
      'use_titlecase_in_grd%': 0,

      # Use translations provided by volunteers at launchpad.net.  This
      # currently only works on Linux.
      'use_third_party_translations%': 0,

      # Remoting compilation is enabled by default. Set to 0 to disable.
      'remoting%': 1,

      # Configuration policy is enabled by default. Set to 0 to disable.
      'configuration_policy%': 1,

      # Variable safe_browsing is used to control the build time configuration
      # for safe browsing feature. Safe browsing can be compiled in 3 different
      # levels: 0 disables it, 1 enables it fully, and 2 enables only UI and
      # reporting features without enabling phishing and malware detection. This
      # is useful to integrate a third party phishing/malware detection to
      # existing safe browsing logic.
      'safe_browsing%': 1,

      # Web speech is enabled by default. Set to 0 to disable.
      'enable_web_speech%': 1,

      # Notifications are compiled in by default. Set to 0 to disable.
      'notifications%' : 1,

      # Use dsymutil to generate real .dSYM files on Mac. The default is 0 for
      # regular builds and 1 for ASan builds.
      'mac_want_real_dsym%': 'default',

      # If this is set, the clang plugins used on the buildbot will be used.
      # Run tools/clang/scripts/update.sh to make sure they are compiled.
      # This causes 'clang_chrome_plugins_flags' to be set.
      # Has no effect if 'clang' is not set as well.
      'clang_use_chrome_plugins%': 1,

      # Enable building with ASAN (Clang's -fsanitize=address option).
      # -fsanitize=address only works with clang, but asan=1 implies clang=1
      # See https://sites.google.com/a/chromium.org/dev/developers/testing/addresssanitizer
      'asan%': 0,
      'asan_blacklist%': '<(PRODUCT_DIR)/../../tools/memory/asan/blacklist.txt',
      # Enable coverage gathering instrumentation in ASan. This flag also
      # controls coverage granularity (1 for function-level coverage, 2 for
      # block-level coverage).
      'asan_coverage%': 0,
      # Enable intra-object-overflow detection in ASan (experimental).
      'asan_field_padding%': 0,

      # Enable Chromium overrides of the default configurations for various
      # dynamic tools (like ASan).
      'use_sanitizer_options%': 0,

      # Enable building with SyzyAsan.
      # See https://code.google.com/p/sawbuck/wiki/SyzyASanHowTo
      'syzyasan%': 0,

      # Enable building with LSan (Clang's -fsanitize=leak option).
      # -fsanitize=leak only works with clang, but lsan=1 implies clang=1
      # See https://sites.google.com/a/chromium.org/dev/developers/testing/leaksanitizer
      'lsan%': 0,

      # Enable building with TSan (Clang's -fsanitize=thread option).
      # -fsanitize=thread only works with clang, but tsan=1 implies clang=1
      # See http://clang.llvm.org/docs/ThreadSanitizer.html
      'tsan%': 0,
      'tsan_blacklist%': '<(PRODUCT_DIR)/../../tools/memory/tsan_v2/ignores.txt',

      # Enable building with MSan (Clang's -fsanitize=memory option).
      # MemorySanitizer only works with clang, but msan=1 implies clang=1
      # See http://clang.llvm.org/docs/MemorySanitizer.html
      'msan%': 0,
      'msan_blacklist%': '<(PRODUCT_DIR)/../../tools/msan/blacklist.txt',
      # Track where uninitialized memory originates from. From fastest to
      # slowest: 0 - no tracking, 1 - track only the initial allocation site, 2
      # - track the chain of stores leading from allocation site to use site.
      'msan_track_origins%': 1,

      # Enable building with UBSan (Clang's -fsanitize=undefined option).
      # -fsanitize=undefined only works with clang, but ubsan=1 implies clang=1
      # See http://clang.llvm.org/docs/UsersManual.html
      'ubsan%': 0,

      # Enable building with UBsan's vptr (Clang's -fsanitize=vptr option).
      # -fsanitize=vptr only works with clang, but ubsan_vptr=1 implies clang=1
      'ubsan_vptr%': 0,
      'ubsan_vptr_blacklist%': '<(PRODUCT_DIR)/../../tools/ubsan_vptr/blacklist.txt',

      # Use the dynamic libraries instrumented by one of the sanitizers
      # instead of the standard system libraries.
      'use_instrumented_libraries%': 0,

      # Use libc++ (third_party/libc++ and third_party/libc++abi) instead of
      # stdlibc++ as standard library. This is intended to use for instrumented
      # builds.
      'use_custom_libcxx%': 0,

      # Use system libc++ instead of the default C++ library, usually libstdc++.
      # This is intended for iOS builds only.
      'use_system_libcxx%': 0,

      # Use a modified version of Clang to intercept allocated types and sizes
      # for allocated objects. clang_type_profiler=1 implies clang=1.
      # See http://dev.chromium.org/developers/deep-memory-profiler/cpp-object-type-identifier
      # TODO(dmikurube): Support mac.  See http://crbug.com/123758#c11
      'clang_type_profiler%': 0,

      # Set to true to instrument the code with function call logger.
      # See src/third_party/cygprofile/cyg-profile.cc for details.
      'order_profiling%': 0,

      # Use the provided profiled order file to link Chrome image with it.
      # This makes Chrome faster by better using CPU cache when executing code.
      # This is known as PGO (profile guided optimization).
      # See https://sites.google.com/a/google.com/chrome-msk/dev/boot-speed-up-effort
      'order_text_section%' : "",

      # Set to 1 compile with -fPIC cflag on linux. This is a must for shared
      # libraries on linux x86-64 and arm, plus ASLR.
      'linux_fpic%': 1,

      # Whether one-click signin is enabled or not.
      'enable_one_click_signin%': 0,

      # Whether to back up data before sync.
      'enable_pre_sync_backup%': 0,

      # Enable Chrome browser extensions
      'enable_extensions%': 1,

      # Enable Google Now.
      'enable_google_now%': 1,

      # Enable basic printing support and UI.
      'enable_basic_printing%': 1,

      # Enable printing with print preview. It does not imply
      # enable_basic_printing. It's possible to build Chrome with preview only.
      'enable_print_preview%': 1,

      # Set the version of CLD.
      #   0: Don't specify the version. This option is for the Finch testing.
      #   1: Use only CLD1.
      #   2: Use only CLD2.
      'cld_version%': 2,

      # For CLD2, the size of the tables that should be included in the build
      # Only evaluated if cld_version == 2 or if building the CLD2 dynamic data
      # tool explicitly.
      # See third_party/cld_2/cld_2.gyp for more information.
      #   0: Small tables, lower accuracy
      #   2: Large tables, high accuracy
      'cld2_table_size%': 2,

      # Enable spell checker.
      'enable_spellcheck%': 1,

      # Webrtc compilation is enabled by default. Set to 0 to disable.
      'enable_webrtc%': 1,

      # Enables use of the session service, which is enabled by default.
      # Support for disabling depends on the platform.
      'enable_session_service%': 1,

      # Enables theme support, which is enabled by default.  Support for
      # disabling depends on the platform.
      'enable_themes%': 1,

      # Enables autofill dialog and associated features; disabled by default.
      'enable_autofill_dialog%' : 0,

      # Defaults Wallet integration in Autofill dialog to use production
      # servers. Unofficial builds won't have the proper API keys.
      'enable_prod_wallet_service%': 0,

      # Enables support for background apps.
      'enable_background%': 1,

      # Enable the task manager by default.
      'enable_task_manager%': 1,

      # Enables used resource whitelist generation; disabled by default.
      'enable_resource_whitelist_generation%': 0,

      # Enable FILE support by default.
      'disable_file_support%': 0,

      # Enable FTP support by default.
      'disable_ftp_support%': 0,

      # Use native android functions in place of ICU.  Not supported by most
      # components.
      'use_icu_alternatives_on_android%': 0,

      # Use of precompiled headers on Windows.
      #
      # This variable may be explicitly set to 1 (enabled) or 0
      # (disabled) in ~/.gyp/include.gypi or via the GYP command line.
      # This setting will override the default.
      #
      # See
      # http://code.google.com/p/chromium/wiki/WindowsPrecompiledHeaders
      # for details.
      'chromium_win_pch%': 0,

      # Clang stuff.
      'make_clang_dir%': 'third_party/llvm-build/Release+Asserts',
      # Set this to true when building with Clang.
      # See http://code.google.com/p/chromium/wiki/Clang for details.
      # If this is set, clang is used as both host and target compiler in
      # cross-compile builds.
      'clang%': 0,

      # Use experimental lld linker instead of the platform's default linker.
      'use_lld%': 0,

      # Enable plug-in installation by default.
      'enable_plugin_installation%': 1,

      # Specifies whether to use canvas_skia.cc in place of platform
      # specific implementations of gfx::Canvas. Affects text drawing in the
      # Chrome UI.
      # TODO(asvitkine): Enable this on all platforms and delete this flag.
      #                  http://crbug.com/105550
      'use_canvas_skia%': 0,

      # Set to "tsan", "memcheck", or "drmemory" to configure the build to work
      # with one of those tools.
      'build_for_tool%': '',

      # If no directory is specified then a temporary directory will be used.
      'test_isolation_outdir%': '',
      # True if isolate should fail if the isolate files refer to files
      # that are missing.
      'test_isolation_fail_on_missing': 1,

      'wix_path%': '<(DEPTH)/third_party/wix',

      # Supervised users are enabled by default.
      'enable_supervised_users%': 1,

      # Platform natively supports discardable memory.
      'native_discardable_memory%': 0,

      # Platform sends memory pressure signals natively.
      'native_memory_pressure_signals%': 0,

      'spdy_proxy_auth_property%' : '',
      'spdy_proxy_auth_value%' : '',
      'enable_mdns%' : 0,
      'enable_service_discovery%': 0,
      'enable_wifi_bootstrapping%': 0,
      'enable_hangout_services_extension%': 0,

       # Enable the Syzygy optimization step.
      'syzygy_optimize%': 0,

      # Enable hole punching for the protected video.
      'video_hole%': 0,

      # Automatically select platforms under ozone. Turn this off to
      # build only explicitly selected platforms.
      'ozone_auto_platforms%': 1,

      # If this is set clang is used as host compiler, but not as target
      # compiler. Always do this by default.
      'host_clang%': 1,

      # Variables to control Link-Time Optimizations (LTO).
      # Note: the variables must *not* be enabled at the same time.
      #       In this case LTO would 'merge' the optimization flags
      #       at link-time which would lead to all code be optimized with -O2.
      # Enable LTO on the code compiled with -Os.
      # See crbug.com/407544
      'use_lto%': 0,
      # Enable LTO on code compiled with -O2.
      'use_lto_o2%': 0,

      # Libxkbcommon usage.
      'use_xkbcommon%': 0,

      'conditions': [
        # A flag for POSIX platforms
        ['OS=="win"', {
          'os_posix%': 0,
        }, {
          'os_posix%': 1,
        }],

        # A flag for BSD platforms
        ['OS=="freebsd" or OS=="openbsd"', {
          'os_bsd%': 1,
        }, {
          'os_bsd%': 0,
        }],

        # NSS usage.
        ['(OS=="linux" or OS=="freebsd" or OS=="openbsd" or OS=="solaris") and use_openssl==0', {
          'use_nss%': 1,
        }, {
          'use_nss%': 0,
        }],

        # When OpenSSL is used for SSL and crypto on Unix-like systems, use
        # OpenSSL's certificate definition.
        ['(OS=="linux" or OS=="freebsd" or OS=="openbsd" or OS=="solaris") and use_openssl==1', {
          'use_openssl_certs%': 1,
        }, {
          'use_openssl_certs%': 0,
        }],

        # libudev usage.  This currently only affects the content layer.
        ['OS=="linux" and embedded==0', {
          'use_udev%': 1,
        }, {
          'use_udev%': 0,
        }],

        # Flags to use X11 on non-Mac POSIX platforms.
        ['OS=="win" or OS=="mac" or OS=="ios" or OS=="android" or use_ozone==1', {
          'use_x11%': 0,
        }, {
          'use_x11%': 1,
        }],

        # Flags to use glib.
        ['OS=="win" or OS=="mac" or OS=="ios" or OS=="android" or use_ozone==1', {
          'use_glib%': 0,
        }, {
          'use_glib%': 1,
        }],

        # Flags to use pango and cairo.
        ['OS=="win" or OS=="mac" or OS=="ios" or OS=="android" or embedded==1', {
          'use_pango%': 0,
          'use_cairo%': 0,
        }, {
          'use_pango%': 1,
          'use_cairo%': 1,
        }],

        # DBus usage.
        ['OS=="linux" and embedded==0', {
          'use_dbus%': 1,
        }, {
          'use_dbus%': 0,
        }],

        # We always use skia text rendering in Aura on Windows, since GDI
        # doesn't agree with our BackingStore.
        # TODO(beng): remove once skia text rendering is on by default.
        ['use_aura==1 and OS=="win"', {
          'enable_skia_text%': 1,
        }],

        # A flag to enable or disable our compile-time dependency
        # on gnome-keyring. If that dependency is disabled, no gnome-keyring
        # support will be available. This option is useful
        # for Linux distributions and for Aura.
        ['OS!="linux" or chromeos==1', {
          'use_gnome_keyring%': 0,
        }, {
          'use_gnome_keyring%': 1,
        }],

        ['OS=="mac" or OS=="ios"', {
          # Mac and iOS want Title Case strings
          'use_titlecase_in_grd%': 1,
        }],

        # Enable loader extensions on Chrome OS.
        ['chromeos==1', {
          'image_loader_extension%': 1,
        }, {
          'image_loader_extension%': 0,
        }],

        ['OS=="win" or OS=="mac" or (OS=="linux" and chromeos==0)', {
          'enable_one_click_signin%': 1,
          'enable_pre_sync_backup%': 1,
        }],

        ['OS=="android"', {
          'enable_extensions%': 0,
          'enable_google_now%': 0,
          'cld_version%': 1,
          'enable_spellcheck%': 0,
          'enable_themes%': 0,
          'remoting%': 0,
          'arm_neon%': 0,
          'arm_neon_optional%': 1,
          'native_discardable_memory%': 1,
          'native_memory_pressure_signals%': 1,
          'enable_basic_printing%': 1,
          'enable_print_preview%': 0,
          'enable_task_manager%':0,
          'video_hole%': 1,
        }],

        # Android OS includes support for proprietary codecs regardless of
        # building Chromium or Google Chrome. We also ship Google Chrome and
        # Chromecast with proprietary codecs.
        ['OS=="android" or branding=="Chrome" or chromecast==1', {
          'proprietary_codecs%': 1,
        }, {
          'proprietary_codecs%': 0,
        }],

        ['OS=="mac" or OS=="ios"', {
          'native_discardable_memory%': 1,
          'native_memory_pressure_signals%': 1,
        }],

        # Enable autofill dialog for Android, Mac and Views-enabled platforms.
        ['toolkit_views==1 or (OS=="android" and android_webview_build==0) or OS=="mac"', {
          'enable_autofill_dialog%': 1,

          'conditions': [
            ['buildtype=="Official"', {
              'enable_prod_wallet_service%': 1,
            }],
          ]
        }],

        ['OS=="android"', {
          'enable_webrtc%': 1,
        }],

        ['OS=="ios"', {
          'disable_ftp_support%': 1,
          'enable_extensions%': 0,
          'enable_google_now%': 0,
          'cld_version%': 2,
          'cld2_table_size%': 0,
          'enable_basic_printing%': 0,
          'enable_print_preview%': 0,
          'enable_session_service%': 0,
          'enable_spellcheck%': 0,
          'enable_themes%': 0,
          'enable_webrtc%': 0,
          'notifications%': 0,
          'remoting%': 0,
          'safe_browsing%': 0,
          'enable_supervised_users%': 0,
          'enable_task_manager%': 0,
          'use_system_libcxx%': 1,
          'support_pre_M6_history_database%': 0,
        }],

        # Use GPU accelerated cross process image transport by default
        # on linux builds with the Aura window manager
        ['use_aura==1 and OS=="linux"', {
          'ui_compositor_image_transport%': 1,
        }, {
          'ui_compositor_image_transport%': 0,
        }],

        # Turn precompiled headers on by default.
        ['OS=="win" and buildtype!="Official"', {
          'chromium_win_pch%': 1
        }],

        ['chromeos==1 or OS=="android" or OS=="ios" or desktop_linux==1', {
          'enable_plugin_installation%': 0,
        }, {
          'enable_plugin_installation%': 1,
        }],

        # Whether PPAPI is enabled.
        ['OS=="android" or OS=="ios" or embedded==1', {
          'enable_plugins%': 0,
        }, {
          'enable_plugins%': 1,
        }],

        # linux_use_bundled_gold: whether to use the gold linker binary checked
        # into third_party/binutils.  Force this off via GYP_DEFINES when you
        # are using a custom toolchain and need to control -B in ldflags.
        # Do not use 32-bit gold on 32-bit hosts as it runs out address space
        # for component=static_library builds.
        ['OS=="linux" and (target_arch=="x64" or target_arch=="arm")', {
          'linux_use_bundled_gold%': 1,
        }, {
          'linux_use_bundled_gold%': 0,
        }],

        # linux_use_bundled_binutils: whether to use the binary binutils
        # checked into third_party/binutils.  These are not multi-arch so cannot
        # be used except on x86 and x86-64 (the only two architectures which
        # are currently checke in).  Force this off via GYP_DEFINES when you
        # are using a custom toolchain and need to control -B in cflags.
        ['OS=="linux" and (target_arch=="x64")', {
          'linux_use_bundled_binutils%': 1,
        }, {
          'linux_use_bundled_binutils%': 0,
        }],

        # linux_use_gold_flags: whether to use build flags that rely on gold.
        # On by default for x64 Linux.
        ['OS=="linux" and target_arch=="x64"', {
          'linux_use_gold_flags%': 1,
        }, {
          'linux_use_gold_flags%': 0,
        }],

        # linux_use_debug_fission: whether to use split DWARF debug info
        # files. This can reduce link time significantly, but is incompatible
        # with some utilities such as icecc and ccache. Requires gold and
        # gcc >= 4.8 or clang.
        # http://gcc.gnu.org/wiki/DebugFission
        ['OS=="linux" and target_arch=="x64"', {
          'linux_use_debug_fission%': 1,
        }, {
          'linux_use_debug_fission%': 0,
        }],

        ['OS=="android" or OS=="ios"', {
          'enable_captive_portal_detection%': 0,
        }, {
          'enable_captive_portal_detection%': 1,
        }],

        # Enable Skia UI text drawing incrementally on different platforms.
        # http://crbug.com/105550
        #
        # On Aura, this allows per-tile painting to be used in the browser
        # compositor.
        ['OS!="android"', {
          'use_canvas_skia%': 1,
        }],

        ['chromeos==1', {
          'enable_basic_printing%': 0,
          'enable_print_preview%': 1,
          # When building for ChromeOS we dont want Chromium to use libjpeg_turbo.
          'use_libjpeg_turbo%': 0,
        }],

        # Do not enable the Settings App on ChromeOS.
        ['enable_app_list==1 and chromeos==0', {
          'enable_settings_app%': 1,
        }, {
          'enable_settings_app%': 0,
        }],

        ['OS=="linux" and target_arch=="arm" and chromeos==0', {
          # Set some defaults for arm/linux chrome builds
          'use_allocator%': 'none',
          # sysroot needs to be an absolute path otherwise it generates
          # incorrect results when passed to pkg-config
          'sysroot%': '<!(cd <(DEPTH) && pwd -P)/chrome/installer/linux/debian_wheezy_arm-sysroot',
        }], # OS=="linux" and target_arch=="arm" and chromeos==0

        ['OS=="linux" and branding=="Chrome" and buildtype=="Official" and chromeos==0', {
          'conditions': [
            ['target_arch=="x64"', {
              'sysroot%': '<!(cd <(DEPTH) && pwd -P)/chrome/installer/linux/debian_wheezy_amd64-sysroot',
            }],
            ['target_arch=="ia32"', {
              'sysroot%': '<!(cd <(DEPTH) && pwd -P)/chrome/installer/linux/debian_wheezy_i386-sysroot',
            }],
        ],
        }], # OS=="linux" and branding=="Chrome" and buildtype=="Official" and chromeos==0

        ['OS=="linux" and target_arch=="mipsel"', {
          'sysroot%': '<!(cd <(DEPTH) && pwd -P)/mipsel-sysroot/sysroot',
          'CXX%': '<!(cd <(DEPTH) && pwd -P)/mipsel-sysroot/bin/mipsel-linux-gnu-gcc',
        }],

        # Whether tests targets should be run, archived or just have the
        # dependencies verified. All the tests targets have the '_run' suffix,
        # e.g. base_unittests_run runs the target base_unittests. The test
        # target always calls tools/swarming_client/isolate.py. See the script's
        # --help for more information. Meant to be overriden with GYP_DEFINES.
        # TODO(maruel): Remove the conditions as more configurations are
        # supported.
        ['OS!="ios" and OS!="android" and chromeos==0', {
          'test_isolation_mode%': 'check',
        }, {
          'test_isolation_mode%': 'noop',
        }],
        # Whether Android build uses OpenMAX DL FFT.
        ['OS=="android" and ((target_arch=="arm" and arm_version >= 7) or target_arch=="ia32" or target_arch=="x64" or target_arch=="arm64" or target_arch=="mipsel")', {
          # Currently only supported on Android ARMv7+, ARM64, ia32, x64 and mipsel.
          # When enabled, this will also enable WebAudio support on
          # Android for these architectures.  Default is enabled.  Whether
          # WebAudio is actually available depends on runtime settings
          # and flags.
          'use_openmax_dl_fft%': 1,
        }, {
          'use_openmax_dl_fft%': 0,
        }],
        ['OS=="win" or OS=="linux"', {
            'enable_mdns%' : 1,
        }],

        # Turns on compiler optimizations in V8 in Debug build, except
        # on android_clang, where we're hitting a weird linker error.
        # TODO(dpranke): http://crbug.com/266155 .
        ['OS=="android"', {
          'v8_optimized_debug%': 1,
        }, {
          'v8_optimized_debug%': 2,
        }],

        # Disable various features by default on embedded.
        ['embedded==1', {
          'remoting%': 0,
          'enable_basic_printing%': 0,
          'enable_print_preview%': 0,
        }],

        # By default, use ICU data file (icudtl.dat) on all platforms
        # except when building Android WebView.
        # TODO(jshin): Handle 'use_system_icu' on Linux (Chromium).
        # Set the data reduction proxy origin for Android Webview.
        ['android_webview_build==0', {
          'icu_use_data_file_flag%' : 1,
        }, {
          'icu_use_data_file_flag%' : 0,
        }],
        ['OS=="win" or OS=="mac"', {
            'enable_wifi_bootstrapping%' : 1,
        }],

        # Path to sas.dll, which provides the SendSAS function.
        # http://msdn.microsoft.com/en-us/library/windows/desktop/dd979761(v=vs.85).aspx
        ['target_arch=="x64"', {
          'sas_dll_path%': '<(DEPTH)/third_party/platformsdk_win7/files/redist/amd64',
        }, {
          'sas_dll_path%': '<(DEPTH)/third_party/platformsdk_win7/files/redist/x86',
        }],

        # Turn on JNI generation optimizations on non-WebView builds.
        ['OS=="android" and android_webview_build==0', {
          'optimize_jni_generation%': 1,
        }, {
          'optimize_jni_generation%': 0,
        }],

        # TODO(baixo): Enable v8_use_external_startup_data
        # http://crbug.com/421063
        ['android_webview_build==0 and chromecast==0 and chromeos==0 and (OS=="android" or OS=="linux" or OS=="mac")', {
          'v8_use_external_startup_data%': 1,
        }, {
          'v8_use_external_startup_data%': 0,
        }],
      ],

      # Set this to 1 to enable use of concatenated impulse responses
      # for the HRTF panner in WebAudio.
      'use_concatenated_impulse_responses': 1,

      # You can set the variable 'use_official_google_api_keys' to 1
      # to use the Google-internal file containing official API keys
      # for Google Chrome even in a developer build.  Setting this
      # variable explicitly to 1 will cause your build to fail if the
      # internal file is missing.
      #
      # The variable is documented here, but not handled in this file;
      # see //google_apis/determine_use_official_keys.gypi for the
      # implementation.
      #
      # Set the variable to 0 to not use the internal file, even when
      # it exists in your checkout.
      #
      # Leave it unset in your include.gypi to have the variable
      # implicitly set to 1 if you have
      # src/google_apis/internal/google_chrome_api_keys.h in your
      # checkout, and implicitly set to 0 if not.
      #
      # Note that official builds always behave as if the variable
      # was explicitly set to 1, i.e. they always use official keys,
      # and will fail to build if the internal file is missing.
      #
      # NOTE: You MUST NOT explicitly set the variable to 2 in your
      # include.gypi or by other means. Due to subtleties of GYP, this
      # is not the same as leaving the variable unset, even though its
      # default value in
      # //google_apis/determine_use_official_keys.gypi is 2.

      # Set these to bake the specified API keys and OAuth client
      # IDs/secrets into your build.
      #
      # If you create a build without values baked in, you can instead
      # set environment variables to provide the keys at runtime (see
      # src/google_apis/google_api_keys.h for details).  Features that
      # require server-side APIs may fail to work if no keys are
      # provided.
      #
      # Note that if you are building an official build or if
      # use_official_google_api_keys has been set to 1 (explicitly or
      # implicitly), these values will be ignored and the official
      # keys will be used instead.
      'google_api_key%': '',
      'google_default_client_id%': '',
      'google_default_client_secret%': '',
      # Native Client is disabled by default.
      'disable_nacl%': '1',

      # Set to 1 to support old history files
      'support_pre_M6_history_database%': '1',
    },

    # Copy conditionally-set variables out one scope.
    'branding%': '<(branding)',
    'buildtype%': '<(buildtype)',
    'target_arch%': '<(target_arch)',
    'target_subarch%': '<(target_subarch)',
    'mips_arch_variant%': '<(mips_arch_variant)',
    'host_arch%': '<(host_arch)',
    'toolkit_views%': '<(toolkit_views)',
    'ui_compositor_image_transport%': '<(ui_compositor_image_transport)',
    'use_aura%': '<(use_aura)',
    'use_ash%': '<(use_ash)',
    'use_cras%': '<(use_cras)',
    'use_libpci%': '<(use_libpci)',
    'use_openssl%': '<(use_openssl)',
    'use_openssl_certs%': '<(use_openssl_certs)',
    'use_nss%': '<(use_nss)',
    'use_udev%': '<(use_udev)',
    'os_bsd%': '<(os_bsd)',
    'os_posix%': '<(os_posix)',
    'use_dbus%': '<(use_dbus)',
    'use_glib%': '<(use_glib)',
    'use_pango%': '<(use_pango)',
    'use_cairo%': '<(use_cairo)',
    'use_ozone%': '<(use_ozone)',
    'use_ozone_evdev%': '<(use_ozone_evdev)',
    'use_xkbcommon%': '<(use_xkbcommon)',
    'use_clipboard_aurax11%': '<(use_clipboard_aurax11)',
    'desktop_linux%': '<(desktop_linux)',
    'use_x11%': '<(use_x11)',
    'use_gnome_keyring%': '<(use_gnome_keyring)',
    'linux_fpic%': '<(linux_fpic)',
    'chromeos%': '<(chromeos)',
    'chromecast%': '<(chromecast)',
    'enable_viewport%': '<(enable_viewport)',
    'enable_hidpi%': '<(enable_hidpi)',
    'image_loader_extension%': '<(image_loader_extension)',
    'fastbuild%': '<(fastbuild)',
    'dont_embed_build_metadata%': '<(dont_embed_build_metadata)',
    'win_z7%': '<(win_z7)',
    'dcheck_always_on%': '<(dcheck_always_on)',
    'tracing_like_official_build%': '<(tracing_like_official_build)',
    'arm_version%': '<(arm_version)',
    'arm_neon%': '<(arm_neon)',
    'arm_neon_optional%': '<(arm_neon_optional)',
    'sysroot%': '<(sysroot)',
    'chroot_cmd%': '<(chroot_cmd)',
    'system_libdir%': '<(system_libdir)',
    'component%': '<(component)',
    'win_analyze%': '<(win_analyze)',
    'enable_resource_whitelist_generation%': '<(enable_resource_whitelist_generation)',
    'bb_ppapi_examples%': '<(bb_ppapi_examples)',
    'dont_include_type_in_pdb%': '<(dont_include_type_in_pdb)',
    'use_titlecase_in_grd%': '<(use_titlecase_in_grd)',
    'use_third_party_translations%': '<(use_third_party_translations)',
    'remoting%': '<(remoting)',
    'enable_one_click_signin%': '<(enable_one_click_signin)',
    'enable_pre_sync_backup%': '<(enable_pre_sync_backup)',
    'enable_webrtc%': '<(enable_webrtc)',
    'chromium_win_pch%': '<(chromium_win_pch)',
    'configuration_policy%': '<(configuration_policy)',
    'safe_browsing%': '<(safe_browsing)',
    'enable_web_speech%': '<(enable_web_speech)',
    'notifications%': '<(notifications)',
    'clang_use_chrome_plugins%': '<(clang_use_chrome_plugins)',
    'mac_want_real_dsym%': '<(mac_want_real_dsym)',
    'asan%': '<(asan)',
    'asan_blacklist%': '<(asan_blacklist)',
    'asan_coverage%': '<(asan_coverage)',
    'asan_field_padding%': '<(asan_field_padding)',
    'use_sanitizer_options%': '<(use_sanitizer_options)',
    'syzyasan%': '<(syzyasan)',
    'syzygy_optimize%': '<(syzygy_optimize)',
    'lsan%': '<(lsan)',
    'msan%': '<(msan)',
    'msan_blacklist%': '<(msan_blacklist)',
    'msan_track_origins%': '<(msan_track_origins)',
    'tsan%': '<(tsan)',
    'tsan_blacklist%': '<(tsan_blacklist)',
    'ubsan%': '<(ubsan)',
    'ubsan_vptr%': '<(ubsan_vptr)',
    'ubsan_vptr_blacklist%': '<(ubsan_vptr_blacklist)',
    'use_instrumented_libraries%': '<(use_instrumented_libraries)',
    'use_custom_libcxx%': '<(use_custom_libcxx)',
    'use_system_libcxx%': '<(use_system_libcxx)',
    'clang_type_profiler%': '<(clang_type_profiler)',
    'order_profiling%': '<(order_profiling)',
    'order_text_section%': '<(order_text_section)',
    'enable_extensions%': '<(enable_extensions)',
    'enable_plugin_installation%': '<(enable_plugin_installation)',
    'enable_plugins%': '<(enable_plugins)',
    'enable_session_service%': '<(enable_session_service)',
    'enable_themes%': '<(enable_themes)',
    'enable_autofill_dialog%': '<(enable_autofill_dialog)',
    'enable_prod_wallet_service%': '<(enable_prod_wallet_service)',
    'enable_background%': '<(enable_background)',
    'linux_use_bundled_gold%': '<(linux_use_bundled_gold)',
    'linux_use_bundled_binutils%': '<(linux_use_bundled_binutils)',
    'linux_use_gold_flags%': '<(linux_use_gold_flags)',
    'linux_use_debug_fission%': '<(linux_use_debug_fission)',
    'use_canvas_skia%': '<(use_canvas_skia)',
    'test_isolation_mode%': '<(test_isolation_mode)',
    'test_isolation_outdir%': '<(test_isolation_outdir)',
    'test_isolation_fail_on_missing': '<(test_isolation_fail_on_missing)',
    'enable_basic_printing%': '<(enable_basic_printing)',
    'enable_print_preview%': '<(enable_print_preview)',
    'enable_spellcheck%': '<(enable_spellcheck)',
    'enable_google_now%': '<(enable_google_now)',
    'cld_version%': '<(cld_version)',
    'cld2_table_size%': '<(cld2_table_size)',
    'enable_captive_portal_detection%': '<(enable_captive_portal_detection)',
    'disable_file_support%': '<(disable_file_support)',
    'disable_ftp_support%': '<(disable_ftp_support)',
    'use_icu_alternatives_on_android%': '<(use_icu_alternatives_on_android)',
    'enable_task_manager%': '<(enable_task_manager)',
    'sas_dll_path%': '<(sas_dll_path)',
    'wix_path%': '<(wix_path)',
    'use_libjpeg_turbo%': '<(use_libjpeg_turbo)',
    'use_system_libjpeg%': '<(use_system_libjpeg)',
    'android_channel%': '<(android_channel)',
    'android_webview_build%': '<(android_webview_build)',
    'icu_use_data_file_flag%': '<(icu_use_data_file_flag)',
    'gyp_managed_install%': 0,
    'create_standalone_apk%': 1,
    'enable_app_list%': '<(enable_app_list)',
    'use_default_render_theme%': '<(use_default_render_theme)',
    'enable_settings_app%': '<(enable_settings_app)',
    'google_api_key%': '<(google_api_key)',
    'google_default_client_id%': '<(google_default_client_id)',
    'google_default_client_secret%': '<(google_default_client_secret)',
    'enable_supervised_users%': '<(enable_supervised_users)',
    'native_discardable_memory%': '<(native_discardable_memory)',
    'native_memory_pressure_signals%': '<(native_memory_pressure_signals)',
    'spdy_proxy_auth_property%': '<(spdy_proxy_auth_property)',
    'spdy_proxy_auth_value%': '<(spdy_proxy_auth_value)',
    'enable_mdns%' : '<(enable_mdns)',
    'enable_service_discovery%' : '<(enable_service_discovery)',
    'enable_wifi_bootstrapping%': '<(enable_wifi_bootstrapping)',
    'enable_hangout_services_extension%' : '<(enable_hangout_services_extension)',
    'v8_optimized_debug%': '<(v8_optimized_debug)',
    'proprietary_codecs%': '<(proprietary_codecs)',
    'use_goma%': '<(use_goma)',
    'gomadir%': '<(gomadir)',
    'use_lto%': '<(use_lto)',
    'use_lto_o2%': '<(use_lto_o2)',
    'video_hole%': '<(video_hole)',
    'support_pre_M6_history_database%': '<(support_pre_M6_history_database)',
    'v8_use_external_startup_data%': '<(v8_use_external_startup_data)',

    # Whether or not we are building the Athena shell.
    'use_athena%': '0',

    # Use system protobuf instead of bundled one.
    'use_system_protobuf%': 0,

    # Use system yasm instead of bundled one.
    'use_system_yasm%': 0,

    # Use system ICU instead of bundled one.
    'use_system_icu%' : 0,

    # Default to enabled PIE; this is important for ASLR but we may need to be
    # able to turn it off for various reasons.
    'linux_disable_pie%': 0,

    # The release channel that this build targets. This is used to restrict
    # channel-specific build options, like which installer packages to create.
    # The default is 'all', which does no channel-specific filtering.
    'channel%': 'all',

    # Override chromium_mac_pch and set it to 0 to suppress the use of
    # precompiled headers on the Mac.  Prefix header injection may still be
    # used, but prefix headers will not be precompiled.  This is useful when
    # using distcc to distribute a build to compile slaves that don't
    # share the same compiler executable as the system driving the compilation,
    # because precompiled headers rely on pointers into a specific compiler
    # executable's image.  Setting this to 0 is needed to use an experimental
    # Linux-Mac cross compiler distcc farm.
    'chromium_mac_pch%': 1,

    # The default value for mac_strip in target_defaults. This cannot be
    # set there, per the comment about variable% in a target_defaults.
    'mac_strip_release%': 0,

    # Set to 1 to enable java code coverage. Instruments classes during build
    # to produce .ec files during runtime.
    'emma_coverage%': 0,

    # EMMA filter string consisting of a list of inclusion/exclusion patterns
    # separated with whitespace and/or comma. Only has effect if
    # 'emma_coverage=1'.
    'emma_filter%': '',

    # Set to 1 to enable running Android lint on java/class files.
    'android_lint%': 1,

    # Although base/allocator lets you select a heap library via an
    # environment variable, the libcmt shim it uses sometimes gets in
    # the way.  To disable it entirely, and switch to normal msvcrt, do e.g.
    #  'win_use_allocator_shim': 0,
    #  'win_release_RuntimeLibrary': 2
    # to ~/.gyp/include.gypi, gclient runhooks --force, and do a release build.
    'win_use_allocator_shim%': 1, # 1 = shim allocator via libcmt; 0 = msvcrt

    # TODO(bradnelson): eliminate this when possible.
    # To allow local gyp files to prevent release.vsprops from being included.
    # Yes(1) means include release.vsprops.
    # Once all vsprops settings are migrated into gyp, this can go away.
    'msvs_use_common_release%': 1,

    # TODO(bradnelson): eliminate this when possible.
    # To allow local gyp files to override additional linker options for msvs.
    # Yes(1) means set use the common linker options.
    'msvs_use_common_linker_extras%': 1,

    # TODO(sgk): eliminate this if possible.
    # It would be nicer to support this via a setting in 'target_defaults'
    # in chrome/app/locales/locales.gypi overriding the setting in the
    # 'Debug' configuration in the 'target_defaults' dict below,
    # but that doesn't work as we'd like.
    'msvs_debug_link_incremental%': '2',

    # Needed for some of the largest modules.
    'msvs_debug_link_nonincremental%': '1',

    # Turns on Use Library Dependency Inputs for linking chrome.dll on Windows
    # to get incremental linking to be faster in debug builds.
    'incremental_chrome_dll%': '0',

    # Experimental setting to break chrome.dll into multiple pieces based on
    # process type.
    'chrome_multiple_dll%': '0',

    # Experimental setting to optimize Chrome's DLLs with PGO.
    'chrome_pgo_phase%': '0',

<<<<<<< HEAD
    # Whether or not we want to embed manifests in Windows.
    'win_embed_manifest%': '0',
=======
    # Whether the VS xtree header has been patched to disable warning 4702. If
    # it has, then we don't need to disable 4702 (unreachable code warning).
    # The patch is preapplied to the internal toolchain and hence all bots.
    'msvs_xtree_patched%': '<!pymod_do_main(win_is_xtree_patched)',
>>>>>>> 3421cf84

    # Clang stuff.
    'clang%': '<(clang)',
    'host_clang%': '<(host_clang)',
    'make_clang_dir%': '<(make_clang_dir)',
    'use_lld%': '<(use_lld)',

    # Control which version of clang to use when building for iOS.  If set to
    # '1', uses the version of clang that ships with Xcode.  If set to '0', uses
    # the version of clang that ships with the Chromium source.  This variable
    # is automatically set to '1' when using the Xcode generator.
    'clang_xcode%': 0,

    # These two variables can be set in GYP_DEFINES while running
    # |gclient runhooks| to let clang run a plugin in every compilation.
    # Only has an effect if 'clang=1' is in GYP_DEFINES as well.
    # Example:
    #     GYP_DEFINES='clang=1 clang_load=/abs/path/to/libPrintFunctionNames.dylib clang_add_plugin=print-fns' gclient runhooks

    'clang_load%': '',
    'clang_add_plugin%': '',

    # Tell ld64 to write map files describing binary layout. Useful
    # for looking at what contributes to binary size, e.g. with
    # https://github.com/nico/bloat
    'mac_write_linker_maps%': 0,

    # The default type of gtest.
    'gtest_target_type%': 'executable',

    # Enable sampling based profiler.
    # See http://google-perftools.googlecode.com/svn/trunk/doc/cpuprofile.html
    'profiling%': '0',
    # Profile without optimizing out stack frames when profiling==1.
    'profiling_full_stack_frames%': '0',

    # And if we want to dump symbols for Breakpad-enabled builds.
    'linux_dump_symbols%': 0,
    # And if we want to strip the binary after dumping symbols.
    'linux_strip_binary%': 0,
    # If we want stack unwind support for backtrace().
    'debug_unwind_tables%': 1,
    'release_unwind_tables%': 1,

    # Override where to find binutils
    'binutils_version%': 0,
    'binutils_dir%': '',

    # Enable TCMalloc.
    # Default of 'use_allocator' is set to 'none' if OS=='android' later.
    'use_allocator%': 'tcmalloc',

    # Set to 1 to link against libgnome-keyring instead of using dlopen().
    'linux_link_gnome_keyring%': 0,
    # Set to 1 to link against gsettings APIs instead of using dlopen().
    'linux_link_gsettings%': 0,

    # Enable use of OpenMAX DL FFT routines.
    'use_openmax_dl_fft%': '<(use_openmax_dl_fft)',

    # Enable new NPDevice API.
    'enable_new_npdevice_api%': 0,

    # .gyp files or targets should set chromium_code to 1 if they build
    # Chromium-specific code, as opposed to external code.  This variable is
    # used to control such things as the set of warnings to enable, and
    # whether warnings are treated as errors.
    'chromium_code%': 0,

    # Disable fatal linker warnings, similarly to how we make it possible
    # to disable -Werror (e.g. for different toolchain versions).
    'disable_fatal_linker_warnings%': 0,

    'release_valgrind_build%': 0,

    # TODO(thakis): Make this a blacklist instead, http://crbug.com/101600
    'enable_wexit_time_destructors%': 0,

    # Build libpeerconnection as a static library by default.
    'libpeer_target_type%': 'static_library',

    # Set to 1 to compile with the OpenGL ES 2.0 conformance tests.
    'internal_gles2_conform_tests%': 0,

    # Set to 1 to compile with the Khronos GL-CTS conformance tests.
    'internal_khronos_glcts_tests%': 0,

    # Set to 1 to compile the filter fuzzer.
    'internal_filter_fuzzer%': 0,

    # NOTE: When these end up in the Mac bundle, we need to replace '-' for '_'
    # so Cocoa is happy (http://crbug.com/20441).
    'locales': [
      'am', 'ar', 'bg', 'bn', 'ca', 'cs', 'da', 'de', 'el', 'en-GB',
      'en-US', 'es-419', 'es', 'et', 'fa', 'fi', 'fil', 'fr', 'gu', 'he',
      'hi', 'hr', 'hu', 'id', 'it', 'ja', 'kn', 'ko', 'lt', 'lv',
      'ml', 'mr', 'ms', 'nb', 'nl', 'pl', 'pt-BR', 'pt-PT', 'ro', 'ru',
      'sk', 'sl', 'sr', 'sv', 'sw', 'ta', 'te', 'th', 'tr', 'uk',
      'vi', 'zh-CN', 'zh-TW',
    ],

    # Pseudo locales are special locales which are used for testing and
    # debugging. They don't get copied to the final app. For more info,
    # check out https://sites.google.com/a/chromium.org/dev/Home/fake-bidi
    'pseudo_locales': [
      'fake-bidi',
    ],

    'grit_defines': [],

    # If debug_devtools is set to 1, JavaScript files for DevTools are
    # stored as is and loaded from disk. Otherwise, a concatenated file
    # is stored in resources.pak. It is still possible to load JS files
    # from disk by passing --debug-devtools cmdline switch.
    'debug_devtools%': 0,

    # The Java Bridge is not compiled in by default.
    'java_bridge%': 0,

    # Code signing for iOS binaries.  The bots need to be able to disable this.
    'chromium_ios_signing%': 1,

    # This flag is only used when disable_nacl==0 and disables all those
    # subcomponents which would require the installation of a native_client
    # untrusted toolchain.
    'disable_nacl_untrusted%': 0,

    # Disable Dart by default.
    'enable_dart%': 0,

    # Copy out the setting of disable_nacl.
    'disable_nacl%': '<(disable_nacl)',

    # Portable Native Client is enabled by default.
    'disable_pnacl%': 0,

    # Whether to build full debug version for Debug configuration on Android.
    # Compared to full debug version, the default Debug configuration on Android
    # has no full v8 debug, has size optimization and linker gc section, so that
    # we can build a debug version with acceptable size and performance.
    'android_full_debug%': 0,

    # Sets the default version name and code for Android app, by default we
    # do a developer build.
    'android_app_version_name%': 'Developer Build',
    'android_app_version_code%': 1,

    # Contains data about the attached devices for gyp_managed_install.
    'build_device_config_path': '<(PRODUCT_DIR)/build_devices.cfg',

    'sas_dll_exists': '<!pymod_do_main(dir_exists "<(sas_dll_path)")',
    'wix_exists': '<!pymod_do_main(dir_exists "<(wix_path)")',

    'windows_sdk_default_path': '<(DEPTH)/third_party/platformsdk_win8/files',
    'directx_sdk_default_path': '<(DEPTH)/third_party/directxsdk/files',

    # Whether we are using the rlz library or not.  Platforms like Android send
    # rlz codes for searches but do not use the library.
    'enable_rlz%': 0,

    # Turns on the i18n support in V8.
    'v8_enable_i18n_support': 1,

    # Compile d8 for the host toolset.
    'v8_toolset_for_d8': 'host',

    # Use brlapi from brltty for braille display support.
    'use_brlapi%': 0,

    # Relative path to icu.gyp from this file.
    'icu_gyp_path': '../third_party/icu/icu.gyp',

    # IPC fuzzer is disabled by default.
    'enable_ipc_fuzzer%': 0,

    # Force disable libstdc++ debug mode.
    'disable_glibcxx_debug%': 0,

    # Set to 1 to compile with MSE support for MPEG2 TS
    'enable_mpeg2ts_stream_parser%': 0,

    # Support ChromeOS touchpad gestures with ozone.
    'use_evdev_gestures%': 0,

    # Default ozone platform (if no --ozone-platform flag).
    'ozone_platform%': "",

    # Ozone platforms to include in the build.
    'ozone_platform_caca%': 0,
    'ozone_platform_dri%': 0,
    'ozone_platform_egltest%': 0,
    'ozone_platform_gbm%': 0,
    'ozone_platform_ozonex%': 0,
    'ozone_platform_test%': 0,

    # Whether the browser is non-native (using Views Toolkit) on Mac.
    'mac_views_browser%': 0,

    # Experiment: http://crbug.com/426914
    'envoy%': 0,

    'conditions': [
      ['buildtype=="Official"', {
        # Continue to embed build meta data in Official builds, basically the
        # time it was built.
        # TODO(maruel): This decision should be revisited because having an
        # official deterministic build has high value too but MSVC toolset can't
        # generate anything deterministic with WPO enabled AFAIK.
        'dont_embed_build_metadata%': 0,
      }],
      # Enable the Syzygy optimization step for the official builds.
      ['OS=="win" and buildtype=="Official" and syzyasan!=1', {
        'syzygy_optimize%': 1,
      }, {
        'syzygy_optimize%': 0,
      }],
      # Get binutils version so we can enable debug fission if we can.
      ['os_posix==1 and OS!="mac" and OS!="ios"', {
        'conditions': [
          # compiler_version doesn't work with clang
          # TODO(mithro): Land https://codereview.chromium.org/199793014/ so
          # compiler_version works with clang.
          # TODO(glider): set clang to 1 earlier for ASan and TSan builds so
          # that it takes effect here.
          ['clang==0 and asan==0 and lsan==0 and tsan==0 and msan==0 and ubsan==0 and ubsan_vptr==0', {
            'binutils_version%': '<!pymod_do_main(compiler_version target assembler)',
          }],
          # On Android we know the binutils version in the toolchain.
          ['OS=="android"', {
            'binutils_version%': 222,
          }],
          ['host_arch=="x64"', {
            'binutils_dir%': 'third_party/binutils/Linux_x64/Release/bin',
          }],
          ['host_arch=="ia32"', {
            'binutils_dir%': 'third_party/binutils/Linux_ia32/Release/bin',
          }],
          # Our version of binutils in third_party/binutils
          ['linux_use_bundled_binutils==1', {
            'binutils_version%': 224,
          }],
        ],
      }, {
        'binutils_version%': 0,
      }],
      # The version of GCC in use, set later in platforms that use GCC and have
      # not explicitly chosen to build with clang. Currently, this means all
      # platforms except Windows, Mac and iOS.
      # TODO(glider): set clang to 1 earlier for ASan and TSan builds so that
      # it takes effect here.
      ['os_posix==1 and OS!="mac" and OS!="ios" and clang==0 and asan==0 and lsan==0 and tsan==0 and msan==0 and ubsan_vptr==0', {
        'conditions': [
          ['OS=="android" and android_webview_build==0', {
            'host_gcc_version%': '<!pymod_do_main(compiler_version host compiler)',
            # We directly set the gcc version since we know what we use.
            'gcc_version%': 49,
          }],
          ['OS=="android" and android_webview_build==1', {
            # Android WebView uses a hermetic clang toolchain for host builds.
            'host_gcc_version%': 0,
            # Android WebView uses the GCC toolchain from the Android build.
            'gcc_version%': 48,
          }],
          ['OS!="android"', {
            'host_gcc_version%': '<!pymod_do_main(compiler_version host compiler)',
            'gcc_version%': '<!pymod_do_main(compiler_version target compiler)',
          }],
        ],
      }, {
        'host_gcc_version%': 0,
        'gcc_version%': 0,
      }],
      ['OS=="win" and "<!pymod_do_main(dir_exists <(windows_sdk_default_path))"=="True"', {
        'windows_sdk_path%': '<(windows_sdk_default_path)',
      }, {
        'windows_sdk_path%': 'C:/Program Files (x86)/Windows Kits/8.1',
      }],
      ['OS=="win" and "<!pymod_do_main(dir_exists <(directx_sdk_default_path))"=="True"', {
        'directx_sdk_path%': '<(directx_sdk_default_path)',
      }, {
        'directx_sdk_path%': '$(DXSDK_DIR)',
      }],
      ['OS=="win"', {
        'windows_driver_kit_path%': '$(WDK_DIR)',
      }],
      ['os_posix==1 and OS!="mac" and OS!="ios"', {
        'conditions': [
          ['target_arch=="mipsel" or target_arch=="mips64el"', {
            'werror%': '',
            'disable_nacl%': 1,
            'nacl_untrusted_build%': 0,
            'use_allocator%': 'none',
          }],
          ['OS=="linux" and target_arch=="mipsel"', {
            'sysroot%': '<(sysroot)',
            'CXX%': '<(CXX)',
          }],
          # All Chrome builds have breakpad symbols, but only process the
          # symbols from official builds.
          ['(branding=="Chrome" and buildtype=="Official")', {
            'linux_dump_symbols%': 1,

            # Omit unwind support in official release builds to save space. We
            # can use breakpad for these builds.
            'release_unwind_tables%': 0,

            'conditions': [
              # For official builds, use a 64-bit linker to avoid running out
              # of address space. The buildbots should have a 64-bit kernel
              # and a 64-bit libc installed.
              ['host_arch=="ia32" and target_arch=="ia32"', {
                'linux_use_bundled_gold%': '1',
                'binutils_dir%': 'third_party/binutils/Linux_x64/Release/bin',
              }],
            ],
          }],
        ],
      }],  # os_posix==1 and OS!="mac" and OS!="ios"
      ['OS=="ios"', {
        'disable_nacl%': 1,
        'enable_background%': 0,
        'icu_use_data_file_flag%': 1,
        'enable_web_speech%': 0,
        'use_system_libxml%': 1,
        'use_system_sqlite%': 1,
        'locales==': [
          'ar', 'ca', 'cs', 'da', 'de', 'el', 'en-GB', 'en-US', 'es', 'es-MX',
          'fi', 'fr', 'he', 'hi', 'hr', 'hu', 'id', 'it', 'ja', 'ko', 'ms',
          'nb', 'nl', 'pl', 'pt', 'pt-PT', 'ro', 'ru', 'sk', 'sv', 'th', 'tr',
          'uk', 'vi', 'zh-CN', 'zh-TW',
        ],

        # iOS SDK and deployment target support.  The |ios_sdk| value is left
        # blank so that when it is set in the project files it will be the
        # "current" iOS SDK.  Forcing a specific SDK even if it is "current"
        # causes Xcode to spit out a warning for every single project file for
        # not using the "current" SDK.
        'ios_sdk%': '',
        'ios_sdk_path%': '',
        'ios_deployment_target%': '7.0',

        'conditions': [
          # ios_product_name is set to the name of the .app bundle as it should
          # appear on disk.
          ['branding=="Chrome"', {
            'ios_product_name%': 'Chrome',
          }, { # else: branding!="Chrome"
            'ios_product_name%': 'Chromium',
          }],
          ['branding=="Chrome" and buildtype=="Official"', {
            'ios_breakpad%': 1,
          }, { # else: branding!="Chrome" or buildtype!="Official"
            'ios_breakpad%': 0,
          }],
        ],
      }],  # OS=="ios"
      ['OS=="android"', {
        # Location of Android NDK.
        'variables': {
          'variables': {
            # Unfortunately we have to use absolute paths to the SDK/NDK because
            # they're passed to ant which uses a different relative path from
            # gyp.
            'android_ndk_root%': '<!(cd <(DEPTH) && pwd -P)/third_party/android_tools/ndk/',
            'android_sdk_root%': '<!(cd <(DEPTH) && pwd -P)/third_party/android_tools/sdk/',
            'android_host_arch%': '<!(uname -m)',
            # Android API-level of the SDK used for compilation.
            'android_sdk_version%': '21',
            'android_sdk_build_tools_version%': '21.0.1',
            'host_os%': "<!(uname -s | sed -e 's/Linux/linux/;s/Darwin/mac/')",
          },
          # Copy conditionally-set variables out one scope.
          'android_ndk_root%': '<(android_ndk_root)',
          'android_sdk_root%': '<(android_sdk_root)',
          'android_sdk_version%': '<(android_sdk_version)',
          'android_stlport_root': '<(android_ndk_root)/sources/cxx-stl/stlport',
          'host_os%': '<(host_os)',

          'android_sdk%': '<(android_sdk_root)/platforms/android-<(android_sdk_version)',
          # Android SDK build tools (e.g. dx, aapt, aidl)
          'android_sdk_tools%': '<(android_sdk_root)/build-tools/<(android_sdk_build_tools_version)',

          # Android API level 14 is ICS (Android 4.0) which is the minimum
          # platform requirement for Chrome on Android, we use it for native
          # code compilation.
          'conditions': [
            ['target_arch == "ia32"', {
              'android_app_abi%': 'x86',
              'android_gdbserver%': '<(android_ndk_root)/prebuilt/android-x86/gdbserver/gdbserver',
              'android_ndk_sysroot%': '<(android_ndk_root)/platforms/android-14/arch-x86',
              'android_ndk_lib_dir%': 'usr/lib',
              'android_toolchain%': '<(android_ndk_root)/toolchains/x86-4.9/prebuilt/<(host_os)-<(android_host_arch)/bin',
            }],
            ['target_arch == "x64"', {
              'android_app_abi%': 'x86_64',
              'android_gdbserver%': '<(android_ndk_root)/prebuilt/android-x86_64/gdbserver/gdbserver',
              'android_ndk_sysroot%': '<(android_ndk_root)/platforms/android-21/arch-x86_64',
              'android_ndk_lib_dir%': 'usr/lib64',
              'android_toolchain%': '<(android_ndk_root)/toolchains/x86_64-4.9/prebuilt/<(host_os)-<(android_host_arch)/bin',
            }],
            ['target_arch=="arm"', {
              'conditions': [
                ['arm_version<7', {
                  'android_app_abi%': 'armeabi',
                }, {
                  'android_app_abi%': 'armeabi-v7a',
                }],
              ],
              'android_gdbserver%': '<(android_ndk_root)/prebuilt/android-arm/gdbserver/gdbserver',
              'android_ndk_sysroot%': '<(android_ndk_root)/platforms/android-14/arch-arm',
              'android_ndk_lib_dir%': 'usr/lib',
              'android_toolchain%': '<(android_ndk_root)/toolchains/arm-linux-androideabi-4.9/prebuilt/<(host_os)-<(android_host_arch)/bin',
            }],
            ['target_arch == "arm64"', {
              'android_app_abi%': 'arm64-v8a',
              'android_gdbserver%': '<(android_ndk_root)/prebuilt/android-arm64/gdbserver/gdbserver',
              'android_ndk_sysroot%': '<(android_ndk_root)/platforms/android-21/arch-arm64',
              'android_ndk_lib_dir%': 'usr/lib',
              'android_toolchain%': '<(android_ndk_root)/toolchains/aarch64-linux-android-4.9/prebuilt/<(host_os)-<(android_host_arch)/bin',
            }],
            ['target_arch == "mipsel"', {
              'android_app_abi%': 'mips',
              'android_gdbserver%': '<(android_ndk_root)/prebuilt/android-mips/gdbserver/gdbserver',
              'android_ndk_sysroot%': '<(android_ndk_root)/platforms/android-14/arch-mips',
              'android_ndk_lib_dir%': 'usr/lib',
              'android_toolchain%': '<(android_ndk_root)/toolchains/mipsel-linux-android-4.9/prebuilt/<(host_os)-<(android_host_arch)/bin',
            }],
            ['target_arch == "mips64el"', {
              'android_app_abi%': 'mips64',
              'android_gdbserver%': '<(android_ndk_root)/prebuilt/android-mips64/gdbserver/gdbserver',
              'android_ndk_sysroot%': '<(android_ndk_root)/platforms/android-21/arch-mips64',
              'android_ndk_lib_dir%': 'usr/lib64',
              'android_toolchain%': '<(android_ndk_root)/toolchains/mips64el-linux-android-4.9/prebuilt/<(host_os)-<(android_host_arch)/bin',
              'gcc_version%': 49,
            }],
          ],
        },
        # Copy conditionally-set variables out one scope.
        'android_app_abi%': '<(android_app_abi)',
        'android_gdbserver%': '<(android_gdbserver)',
        'android_ndk_root%': '<(android_ndk_root)',
        'android_ndk_sysroot%': '<(android_ndk_sysroot)',
        'android_sdk_root%': '<(android_sdk_root)',
        'android_sdk_version%': '<(android_sdk_version)',
        'android_toolchain%': '<(android_toolchain)',

        'android_ndk_include': '<(android_ndk_sysroot)/usr/include',
        'android_ndk_lib': '<(android_ndk_sysroot)/<(android_ndk_lib_dir)',
        'android_sdk_tools%': '<(android_sdk_tools)',
        'android_sdk%': '<(android_sdk)',
        'android_sdk_jar%': '<(android_sdk)/android.jar',

        'android_stlport_root': '<(android_stlport_root)',
        'android_stlport_include': '<(android_stlport_root)/stlport',
        'android_stlport_libs_dir': '<(android_stlport_root)/libs/<(android_app_abi)',
        'host_os%': '<(host_os)',

        # Location of the "objcopy" binary, used by both gyp and scripts.
        'android_objcopy%' : '<!(/bin/echo -n <(android_toolchain)/*-objcopy)',

        # Location of the "strip" binary, used by both gyp and scripts.
        'android_strip%' : '<!(/bin/echo -n <(android_toolchain)/*-strip)',

        # Location of the "readelf" binary.
        'android_readelf%' : '<!(/bin/echo -n <(android_toolchain)/*-readelf)',

        # Determines whether we should optimize JNI generation at the cost of
        # breaking assumptions in the build system that when inputs have changed
        # the outputs should always change as well.  This is meant purely for
        # developer builds, to avoid spurious re-linking of native files.
        'optimize_jni_generation%': '<(optimize_jni_generation)',

        # Always uses openssl.
        'use_openssl%': 1,
        'use_openssl_certs%': 1,

        'proprietary_codecs%': '<(proprietary_codecs)',
        'safe_browsing%': 2,
        'enable_web_speech%': 0,
        'java_bridge%': 1,
        'build_ffmpegsumo%': 0,
        'use_allocator%': 'none',

        # Disable Native Client.
        'disable_nacl%': 1,

        # Android does not support background apps.
        'enable_background%': 0,

        # Sessions are store separately in the Java side.
        'enable_session_service%': 0,

        'p2p_apis%' : 0,

        'gtest_target_type%': 'shared_library',

        # Uses system APIs for decoding audio and video.
        'use_libffmpeg%': '0',

        # TODO(torne): Remove this unsupported option once all the places that
        # test it have been updated.
        'use_system_stlport%': 0,

        # Copy it out one scope.
        'android_webview_build%': '<(android_webview_build)',

        # Default android linker script for shared library exports.
        'android_linker_script%': '<(SHARED_INTERMEDIATE_DIR)/android_exports.lst',
      }],  # OS=="android"
      ['embedded==1', {
        'use_system_fontconfig%': 0,
      }, {
        'use_system_fontconfig%': 1,
      }],
      ['chromecast==1', {
        'enable_mpeg2ts_stream_parser%': 1,
        'ffmpeg_branding%': 'ChromeOS',
        'ozone_platform_ozonex%': 1,
        'use_playready%': 0,
        'conditions': [
          ['target_arch=="arm"', {
            'arm_arch%': '',
            'arm_tune%': 'cortex-a9',
            'arm_thumb%': 1,
            'video_hole%': 1,
          }],
        ],
      }],
      ['android_webview_build==1', {
        # When building the WebView in the Android tree, jarjar will remap all
        # the class names, so the JNI generator needs to know this.
        'jni_generator_jarjar_file': '../android_webview/build/jarjar-rules.txt',
      }],
      ['OS=="linux" and target_arch!="mipsel"', {
        # TODO(thakis): This is here to measure perf for a while.
        'clang%': 1,
      }],  # OS=="mac"
      ['OS=="mac"', {
        'conditions': [
          # All Chrome builds have breakpad symbols, but only process the
          # symbols from official builds.
          ['(branding=="Chrome" and buildtype=="Official")', {
            'mac_strip_release%': 1,
          }],
        ],
      }],  # OS=="mac"
      ['OS=="mac" or OS=="ios"', {
        'clang%': 1,

        'variables': {
          # Mac OS X SDK and deployment target support.  The SDK identifies
          # the version of the system headers that will be used, and
          # corresponds to the MAC_OS_X_VERSION_MAX_ALLOWED compile-time
          # macro.  "Maximum allowed" refers to the operating system version
          # whose APIs are available in the headers.  The deployment target
          # identifies the minimum system version that the built products are
          # expected to function on.  It corresponds to the
          # MAC_OS_X_VERSION_MIN_REQUIRED compile-time macro.  To ensure these
          # macros are available, #include <AvailabilityMacros.h>.  Additional
          # documentation on these macros is available at
          # http://developer.apple.com/mac/library/technotes/tn2002/tn2064.html#SECTION3
          # Chrome normally builds with the Mac OS X 10.6 SDK and sets the
          # deployment target to 10.6.  Other projects, such as O3D, may
          # override these defaults.

          # Normally, mac_sdk_min is used to find an SDK that Xcode knows
          # about that is at least the specified version. In official builds,
          # the SDK must match mac_sdk_min exactly. If the SDK is installed
          # someplace that Xcode doesn't know about, set mac_sdk_path to the
          # path to the SDK; when set to a non-empty string, SDK detection
          # based on mac_sdk_min will be bypassed entirely.
          'conditions': [
            ['OS=="ios"', {
              'mac_sdk_min%': '10.8',
            }, {  # else OS!="ios"
              'mac_sdk_min%': '10.6',
            }],
          ],
          'mac_sdk_path%': '',

          'mac_deployment_target%': '10.6',
        },

        'mac_sdk_min': '<(mac_sdk_min)',
        'mac_sdk_path': '<(mac_sdk_path)',
        'mac_deployment_target': '<(mac_deployment_target)',

        # Compile in Breakpad support by default so that it can be
        # tested, even if it is not enabled by default at runtime.
        'mac_breakpad_compiled_in%': 1,
        'conditions': [
          # mac_product_name is set to the name of the .app bundle as it should
          # appear on disk.  This duplicates data from
          # chrome/app/theme/chromium/BRANDING and
          # chrome/app/theme/google_chrome/BRANDING, but is necessary to get
          # these names into the build system.
          ['branding=="Chrome"', {
            'mac_product_name%': 'Google Chrome',
          }, { # else: branding!="Chrome"
            'mac_product_name%': 'Chromium',
          }],
          # Official mac builds require a specific OS X SDK, but iOS and
          # non-official mac builds do not.
          ['branding=="Chrome" and buildtype=="Official" and OS=="mac"', {
            'mac_sdk%': '<!(python <(DEPTH)/build/mac/find_sdk.py --verify <(mac_sdk_min) --sdk_path=<(mac_sdk_path))',
          }, {
            'mac_sdk%': '<!(python <(DEPTH)/build/mac/find_sdk.py <(mac_sdk_min))',
          }],
          ['branding=="Chrome" and buildtype=="Official"', {
            # Enable uploading crash dumps.
            'mac_breakpad_uploads%': 1,
            # Enable dumping symbols at build time for use by Mac Breakpad.
            'mac_breakpad%': 1,
            # Enable Keystone auto-update support.
            'mac_keystone%': 1,
          }, { # else: branding!="Chrome" or buildtype!="Official"
            'mac_breakpad_uploads%': 0,
            'mac_breakpad%': 0,
            'mac_keystone%': 0,
          }],
        ],
      }],  # OS=="mac" or OS=="ios"
      ['OS=="win"', {
        'conditions': [
          # This is the architecture convention used in WinSDK paths.
          ['target_arch=="ia32"', {
            'winsdk_arch%': 'x86',
          },{
            'winsdk_arch%': '<(target_arch)',
          }],
          ['component=="shared_library"', {
            'win_use_allocator_shim%': 0,
          },{
            # Turn on multiple dll by default on Windows when in static_library.
            'chrome_multiple_dll%': 1,
          }],
          ['asan==1', {
            'win_use_allocator_shim%': 0,
          }],
          ['component=="shared_library" and "<(GENERATOR)"=="ninja"', {
            # Only enabled by default for ninja because it's buggy in VS.
            # Not enabled for component=static_library because some targets
            # are too large and the toolchain fails due to the size of the
            # .obj files.
            'incremental_chrome_dll%': 1,
          }],
          # Don't do incremental linking for large modules on 32-bit or when
          # component=static_library as the toolchain fails due to the size of
          # the .ilk files.
          ['MSVS_OS_BITS==32 or component=="static_library"', {
            'msvs_large_module_debug_link_mode%': '1',  # No
          },{
            'msvs_large_module_debug_link_mode%': '2',  # Yes
          }],
        ],
        'nacl_win64_defines': [
          # This flag is used to minimize dependencies when building
          # Native Client loader for 64-bit Windows.
          'NACL_WIN64',
        ],
        # Need to include allocator target, but exclude tcmalloc files.
        'use_allocator%': 'winheap',
      }],

      ['os_posix==1 and chromeos==0 and OS!="android" and OS!="ios" and embedded==0', {
        'use_cups%': 1,
      }, {
        'use_cups%': 0,
      }],

      ['enable_plugins==1 and (OS=="linux" or OS=="mac" or OS=="win")', {
        'enable_pepper_cdms%': 1,
      }, {
        'enable_pepper_cdms%': 0,
      }],

      ['OS=="android" or chromecast==1', {
        'enable_browser_cdms%': 1,
      }, {
        'enable_browser_cdms%': 0,
      }],

      # Native Client glibc toolchain is enabled
      # by default except on arm, mips and mips64.
      ['target_arch=="arm" or target_arch=="mipsel" or target_arch=="mips64el"', {
        'disable_glibc%': 1,
      }, {
        'disable_glibc%': 0,
      }],

      # Set the relative path from this file to the GYP file of the JPEG
      # library used by Chromium.
      ['use_system_libjpeg==1 or use_libjpeg_turbo==0', {
        # Configuration for using the system libjeg is here.
        'libjpeg_gyp_path': '../third_party/libjpeg/libjpeg.gyp',
      }, {
        'libjpeg_gyp_path': '../third_party/libjpeg_turbo/libjpeg.gyp',
      }],

      # Options controlling the use of GConf (the classic GNOME configuration
      # system) and GIO, which contains GSettings (the new GNOME config system).
      ['chromeos==1 or embedded==1', {
        'use_gconf%': 0,
        'use_gio%': 0,
      }, {
        'use_gconf%': 1,
        'use_gio%': 1,
      }],

      # Set up -D and -E flags passed into grit.
      ['branding=="Chrome"', {
        # TODO(mmoss) The .grd files look for _google_chrome, but for
        # consistency they should look for google_chrome_build like C++.
        'grit_defines': ['-D', '_google_chrome',
                         '-E', 'CHROMIUM_BUILD=google_chrome'],
      }, {
        'grit_defines': ['-D', '_chromium',
                         '-E', 'CHROMIUM_BUILD=chromium'],
      }],
      ['chromeos==1', {
        'grit_defines': ['-D', 'chromeos', '-D', 'scale_factors=2x'],
      }],
      ['desktop_linux==1', {
        'grit_defines': ['-D', 'desktop_linux'],
      }],
      ['toolkit_views==1', {
        'grit_defines': ['-D', 'toolkit_views'],
      }],
      ['use_aura==1', {
        'grit_defines': ['-D', 'use_aura'],
      }],
      ['use_ash==1', {
        'grit_defines': ['-D', 'use_ash'],
      }],
      ['use_nss==1', {
        'grit_defines': ['-D', 'use_nss'],
      }],
      ['use_ozone==1', {
        'grit_defines': ['-D', 'use_ozone'],
      }],
      ['image_loader_extension==1', {
        'grit_defines': ['-D', 'image_loader_extension'],
      }],
      ['remoting==1', {
        'grit_defines': ['-D', 'remoting'],
      }],
      ['use_titlecase_in_grd==1', {
        'grit_defines': ['-D', 'use_titlecase'],
      }],
      ['use_third_party_translations==1', {
        'grit_defines': ['-D', 'use_third_party_translations'],
        'locales': [
          'ast', 'bs', 'ca@valencia', 'en-AU', 'eo', 'eu', 'gl', 'hy', 'ia',
          'ka', 'ku', 'kw', 'ms', 'ug'
        ],
      }],
      ['OS=="android"', {
        'grit_defines': [
          '-t', 'android',
          '-E', 'ANDROID_JAVA_TAGGED_ONLY=true',
          '--no-output-all-resource-defines',
        ],
      }],
      ['OS=="mac" or OS=="ios"', {
        'grit_defines': ['-D', 'scale_factors=2x'],
      }],
      ['OS == "ios"', {
        'grit_defines': [
          '-t', 'ios',
          # iOS uses a whitelist to filter resources.
          '-w', '<(DEPTH)/build/ios/grit_whitelist.txt',
          '--no-output-all-resource-defines',
        ],

        # Enable host builds when generating with ninja-ios.
        'conditions': [
          ['"<(GENERATOR)"=="ninja"', {
            'host_os%': "mac",
          }],

          # TODO(sdefresne): Remove the target_subarch check once Apple has
          # upstreamed the support for "arm64". http://crbug.com/341453
          ['target_subarch!="arm32" or "<(GENERATOR)"=="xcode"', {
            'clang_xcode%': 1,
          }],
        ],
      }],
      ['enable_extensions==1', {
        'grit_defines': ['-D', 'enable_extensions'],
      }],
      ['enable_plugins!=0', {
        'grit_defines': ['-D', 'enable_plugins'],
      }],
      ['enable_basic_printing==1 or enable_print_preview==1', {
        'grit_defines': ['-D', 'enable_printing'],
      }],
      ['enable_print_preview==1', {
        'grit_defines': ['-D', 'enable_print_preview'],
      }],
      ['enable_themes==1', {
        'grit_defines': ['-D', 'enable_themes'],
      }],
      ['enable_app_list==1', {
        'grit_defines': ['-D', 'enable_app_list'],
      }],
      ['enable_settings_app==1', {
        'grit_defines': ['-D', 'enable_settings_app'],
      }],
      ['enable_google_now==1', {
        'grit_defines': ['-D', 'enable_google_now'],
      }],
      ['use_concatenated_impulse_responses==1', {
        'grit_defines': ['-D', 'use_concatenated_impulse_responses'],
      }],
      ['enable_webrtc==1', {
        'grit_defines': ['-D', 'enable_webrtc'],
      }],
      ['enable_hangout_services_extension==1', {
        'grit_defines': ['-D', 'enable_hangout_services_extension'],
      }],
      ['enable_task_manager==1', {
        'grit_defines': ['-D', 'enable_task_manager'],
      }],
      ['notifications==1', {
        'grit_defines': ['-D', 'enable_notifications'],
      }],
      ['enable_wifi_bootstrapping==1', {
        'grit_defines': ['-D', 'enable_wifi_bootstrapping'],
      }],
      ['enable_resource_whitelist_generation==1 and OS!="win"', {
        'grit_rc_header_format': ['-h', '#define {textual_id} _Pragma("whitelisted_resource_{numeric_id}") {numeric_id}'],
      }],
      ['enable_resource_whitelist_generation==1 and OS=="win"', {
        'grit_rc_header_format': ['-h', '#define {textual_id} __pragma(message("whitelisted_resource_{numeric_id}")) {numeric_id}'],
      }],
      ['enable_mdns==1 or OS=="mac"', {
        'grit_defines': ['-D', 'enable_service_discovery'],
        'enable_service_discovery%': 1
      }],
      ['clang_use_chrome_plugins==1 and OS!="win"', {
        'clang_chrome_plugins_flags': [
          '<!@(<(DEPTH)/tools/clang/scripts/plugin_flags.sh)'
        ],
        'conditions': [
          # TODO(dcheng): https://crbug.com/417463 -- work to enable this flag
          # on all platforms is currently underway.
          ['OS=="linux" and chromeos==0', {
            'clang_chrome_plugins_flags': [
              '-Xclang',
              '-plugin-arg-find-bad-constructs',
              '-Xclang',
              'strict-virtual-specifiers',
            ],
          }],
        ],
      }],
      ['asan==1 or msan==1 or lsan==1 or tsan==1', {
        'clang%': 1,
        'use_allocator%': 'none',
        'use_sanitizer_options%': 1,
      }],
      ['asan==1 and OS=="linux" and chromeos==0', {
        'use_custom_libcxx%': 1,
      }],
      ['ubsan==1', {
        'clang%': 1,
      }],
      ['ubsan_vptr==1', {
        'clang%': 1,
      }],
      ['asan==1 and OS=="mac"', {
        'mac_strip_release': 1,
      }],
      ['tsan==1', {
        'use_custom_libcxx%': 1,
      }],
      ['msan==1', {
        # Use a just-built, MSan-instrumented libc++ instead of the system-wide
        # libstdc++. This is required to avoid false positive reports whenever
        # the C++ standard library is used.
        'use_custom_libcxx%': 1,
        # Running the V8-generated code on an ARM simulator is a powerful hack
        # that allows the tool to see the memory accesses from JITted code.
        # Without this flag, JS code causes false positive reports from MSan.
        'v8_target_arch': 'arm64',
      }],

      ['OS=="linux" and clang_type_profiler==1', {
        'clang%': 1,
        'clang_use_chrome_plugins%': 0,
        'conditions': [
          ['host_arch=="x64"', {
            'make_clang_dir%': 'third_party/llvm-allocated-type/Linux_x64',
          }],
          ['host_arch=="ia32"', {
            # 32-bit Clang is unsupported.  It may not build.  Put your 32-bit
            # Clang in this directory at your own risk if needed for some
            # purpose (e.g. to compare 32-bit and 64-bit behavior like memory
            # usage).  Any failure by this compiler should not close the tree.
            'make_clang_dir%': 'third_party/llvm-allocated-type/Linux_ia32',
          }],
        ],
      }],

      ['OS=="win"', {
        # The Clang plugins don't currently work on Windows.
        # TODO(hans): One day, this will work. (crbug.com/82385)
        'clang_use_chrome_plugins%': 0,
      }],

      # On valgrind bots, override the optimizer settings so we don't inline too
      # much and make the stacks harder to figure out.
      #
      # TODO(rnk): Kill off variables that no one else uses and just implement
      # them under a build_for_tool== condition.
      ['build_for_tool=="memcheck" or build_for_tool=="tsan"', {
        # gcc flags
        'mac_debug_optimization': '1',
        'mac_release_optimization': '1',
        'release_optimize': '1',
        'no_gc_sections': 1,
        'debug_extra_cflags': '-g -fno-inline -fno-omit-frame-pointer '
                              '-fno-builtin -fno-optimize-sibling-calls',
        'release_extra_cflags': '-g -fno-inline -fno-omit-frame-pointer '
                                '-fno-builtin -fno-optimize-sibling-calls',

        # MSVS flags for TSan on Pin and Windows.
        'win_debug_RuntimeChecks': '0',
        'win_debug_disable_iterator_debugging': '1',
        'win_debug_Optimization': '1',
        'win_debug_InlineFunctionExpansion': '0',
        'win_release_InlineFunctionExpansion': '0',
        'win_release_OmitFramePointers': '0',

        'use_allocator': 'tcmalloc',
        'release_valgrind_build': 1,
        'werror': '',
        'component': 'static_library',
        'use_system_zlib': 0,
      }],

      # Build tweaks for DrMemory.
      # TODO(rnk): Combine with tsan config to share the builder.
      # http://crbug.com/108155
      ['build_for_tool=="drmemory"', {
        # These runtime checks force initialization of stack vars which blocks
        # DrMemory's uninit detection.
        'win_debug_RuntimeChecks': '0',
        # Iterator debugging is slow.
        'win_debug_disable_iterator_debugging': '1',
        # Try to disable optimizations that mess up stacks in a release build.
        # DrM-i#1054 (https://github.com/DynamoRIO/drmemory/issues/1054)
        # /O2 and /Ob0 (disable inline) cannot be used together because of a
        # compiler bug, so we use /Ob1 instead.
        'win_release_InlineFunctionExpansion': '1',
        'win_release_OmitFramePointers': '0',
        # Ditto for debug, to support bumping win_debug_Optimization.
        'win_debug_InlineFunctionExpansion': 0,
        'win_debug_OmitFramePointers': 0,
        # Keep the code under #ifndef NVALGRIND.
        'release_valgrind_build': 1,
      }],

      # Enable RLZ on Win, Mac, iOS and ChromeOS.
      ['branding=="Chrome" and (OS=="win" or OS=="mac" or OS=="ios" or chromeos==1)', {
        'enable_rlz%': 1,
      }],

      # Set default compiler flags depending on ARM version.
      ['arm_version==6 and android_webview_build==0', {
        'arm_arch%': 'armv6',
        'arm_tune%': '',
        'arm_fpu%': 'vfp',
        'arm_float_abi%': 'softfp',
        'arm_thumb%': 0,
      }],
      ['arm_version==7 and android_webview_build==0', {
        'arm_arch%': 'armv7-a',
        'arm_tune%': 'generic-armv7-a',
        'conditions': [
          ['arm_neon==1', {
            'arm_fpu%': 'neon',
          }, {
            'arm_fpu%': 'vfpv3-d16',
          }],
        ],
        # Change the default to hard once the armhf transition is complete.
        'arm_float_abi%': 'softfp',
        'arm_thumb%': 1,
      }],

      # Set default compiler flags depending on MIPS architecture variant.
      ['target_arch=="mipsel" and mips_arch_variant=="r2" and android_webview_build==0', {
        'mips_fpu_mode%': 'fp32',
      }],

      ['android_webview_build==1', {
        # The WebView build gets its cpu-specific flags from the Android build system.
        'arm_arch%': '',
        'arm_tune%': '',
        'arm_fpu%': '',
        'arm_float_abi%': '',
        'arm_thumb%': 0,
        'mips_fpu_mode%': '',
      }],

      # Enable brlapi by default for chromeos.
      [ 'chromeos==1', {
        'use_brlapi%': 1,
      }],

      ['use_ozone==1 and ozone_auto_platforms==1', {
        # Use test as the default platform.
        'ozone_platform%': 'test',

        # Build all platforms whose deps are in install-build-deps.sh.
        # Only these platforms will be compile tested by buildbots.
        'ozone_platform_dri%': 1,
        'ozone_platform_test%': 1,
        'ozone_platform_egltest%': 1,
      }],

      ['desktop_linux==1 and use_aura==1 and use_x11==1', {
        'use_clipboard_aurax11%': 1,
      }],

      ['OS=="win" and use_goma==1', {
        # goma doesn't support pch yet.
        'chromium_win_pch': 0,
        # goma doesn't support PDB yet, so win_z7=1 or fastbuild=1.
        'conditions': [
          ['win_z7==0 and fastbuild==0', {
            'fastbuild': 1,
          }],
        ],
      }],

      ['OS=="win" and (clang==1 or asan==1)', {
        'chromium_win_pch': 0,
      }],

      ['host_clang==1', {
        'host_cc': '<(make_clang_dir)/bin/clang',
        'host_cxx': '<(make_clang_dir)/bin/clang++',
      }, {
        'host_cc': '<!(which gcc)',
        'host_cxx': '<!(which g++)',
      }],

      # The seccomp-bpf sandbox is only supported on five architectures
      # currently.
      # Do not disable seccomp_bpf anywhere without talking to
      # security@chromium.org!
      ['((OS=="linux" or OS=="android") and '
           '(target_arch=="ia32" or target_arch=="x64" or '
             'target_arch=="arm" or target_arch=="mipsel" or '
             'target_arch=="arm64"))', {
         'use_seccomp_bpf%': 1,
      }, {
         'use_seccomp_bpf%': 0,
      }],
      # Set component build with LTO until all tests pass.
      # This also reduces link time.
      ['use_lto==1', {
        'component%': "shared_library",
      }],
    ],

    # older history files use fts2 instead of fts3
    'sqlite_enable_fts2%': '<(support_pre_M6_history_database)',

    # The path to the ANGLE library.
    'angle_path': '<(DEPTH)/third_party/angle',

    # List of default apps to install in new profiles.  The first list contains
    # the source files as found in svn.  The second list, used only for linux,
    # contains the destination location for each of the files.  When a crx
    # is added or removed from the list, the chrome/browser/resources/
    # default_apps/external_extensions.json file must also be updated.
    'default_apps_list': [
      'browser/resources/default_apps/external_extensions.json',
      'browser/resources/default_apps/gmail.crx',
      'browser/resources/default_apps/search.crx',
      'browser/resources/default_apps/youtube.crx',
      'browser/resources/default_apps/drive.crx',
      'browser/resources/default_apps/docs.crx',
    ],
    'default_apps_list_linux_dest': [
      '<(PRODUCT_DIR)/default_apps/external_extensions.json',
      '<(PRODUCT_DIR)/default_apps/gmail.crx',
      '<(PRODUCT_DIR)/default_apps/search.crx',
      '<(PRODUCT_DIR)/default_apps/youtube.crx',
      '<(PRODUCT_DIR)/default_apps/drive.crx',
      '<(PRODUCT_DIR)/default_apps/docs.crx',
    ],

    # Whether to allow building of the GPU-related isolates.
    'archive_gpu_tests%': 0,

     # Whether to allow building of chromoting related isolates.
    'archive_chromoting_tests%': 0,
  },
  'target_defaults': {
    'variables': {
      # The condition that operates on chromium_code is in a target_conditions
      # section, and will not have access to the default fallback value of
      # chromium_code at the top of this file, or to the chromium_code
      # variable placed at the root variables scope of .gyp files, because
      # those variables are not set at target scope.  As a workaround,
      # if chromium_code is not set at target scope, define it in target scope
      # to contain whatever value it has during early variable expansion.
      # That's enough to make it available during target conditional
      # processing.
      'chromium_code%': '<(chromium_code)',

      'component%': '<(component)',

      'chromecast%': '<(chromecast)',

      # See http://msdn.microsoft.com/en-us/library/aa652360(VS.71).aspx
      'win_release_Optimization%': '2', # 2 = /Os
      'win_debug_Optimization%': '0',   # 0 = /Od

      # See http://msdn.microsoft.com/en-us/library/2kxx5t2c(v=vs.80).aspx
      # Tri-state: blank is default, 1 on, 0 off
      'win_release_OmitFramePointers%': '0',
      # Tri-state: blank is default, 1 on, 0 off
      'win_debug_OmitFramePointers%': '',

      # See http://msdn.microsoft.com/en-us/library/8wtf2dfz(VS.71).aspx
      'win_debug_RuntimeChecks%': '3',    # 3 = all checks enabled, 0 = off

      # See http://msdn.microsoft.com/en-us/library/47238hez(VS.71).aspx
      'win_debug_InlineFunctionExpansion%': '',    # empty = default, 0 = off,
      'win_release_InlineFunctionExpansion%': '2', # 1 = only __inline, 2 = max

      # VS inserts quite a lot of extra checks to algorithms like
      # std::partial_sort in Debug build which make them O(N^2)
      # instead of O(N*logN). This is particularly slow under memory
      # tools like ThreadSanitizer so we want it to be disablable.
      # See http://msdn.microsoft.com/en-us/library/aa985982(v=VS.80).aspx
      'win_debug_disable_iterator_debugging%': '0',

      # An application manifest fragment to declare compatibility settings for
      # 'executable' targets. Ignored in other target type.
      'win_exe_compatibility_manifest%':
          '<(DEPTH)\\build\\win\\compatibility.manifest',

      'release_extra_cflags%': '',
      'debug_extra_cflags%': '',

      'release_valgrind_build%': '<(release_valgrind_build)',

      # the non-qualified versions are widely assumed to be *nix-only
      'win_release_extra_cflags%': '',
      'win_debug_extra_cflags%': '',

      # TODO(thakis): Make this a blacklist instead, http://crbug.com/101600
      'enable_wexit_time_destructors%': '<(enable_wexit_time_destructors)',

      # Only used by Windows build for now.  Can be used to build into a
      # differet output directory, e.g., a build_dir_prefix of VS2010_ would
      # output files in src/build/VS2010_{Debug,Release}.
      'build_dir_prefix%': '',

      # Targets are by default not nacl untrusted code.
      'nacl_untrusted_build%': 0,

      'pnacl_compile_flags': [
        # pnacl uses the clang compiler so we need to suppress all the
        # same warnings as we do for clang.
        # TODO(sbc): Remove these if/when they are removed from the clang
        # build.
        '-Wno-unused-function',
        '-Wno-char-subscripts',
        '-Wno-c++11-extensions',
        '-Wno-unnamed-type-template-args',
      ],

      'conditions': [
        ['OS=="win" and component=="shared_library"', {
          # See http://msdn.microsoft.com/en-us/library/aa652367.aspx
          'win_release_RuntimeLibrary%': '2', # 2 = /MD (nondebug DLL)
          'win_debug_RuntimeLibrary%': '3',   # 3 = /MDd (debug DLL)
        }, {
          # See http://msdn.microsoft.com/en-us/library/aa652367.aspx
          'win_release_RuntimeLibrary%': '0', # 0 = /MT (nondebug static)
          'win_debug_RuntimeLibrary%': '1',   # 1 = /MTd (debug static)
        }],
        ['OS=="ios"', {
          # See http://gcc.gnu.org/onlinedocs/gcc-4.4.2/gcc/Optimize-Options.html
          'mac_release_optimization%': 's', # Use -Os unless overridden
          'mac_debug_optimization%': '0',   # Use -O0 unless overridden
        }, {
          # See http://gcc.gnu.org/onlinedocs/gcc-4.4.2/gcc/Optimize-Options.html
          'mac_release_optimization%': '2', # Use -O2 unless overridden
          'mac_debug_optimization%': '0',   # Use -O0 unless overridden
        }],
        ['OS=="android"', {
          'host_os%': '<(host_os)',  # See comment above chromium_code.
        }],
      ],
      'clang_warning_flags': [
        '-Wheader-hygiene',

        # Don't die on dtoa code that uses a char as an array index.
        # This is required solely for base/third_party/dmg_fp/dtoa.cc.
        '-Wno-char-subscripts',

        # TODO(thakis): This used to be implied by -Wno-unused-function,
        # which we no longer use. Check if it makes sense to remove
        # this as well. http://crbug.com/316352
        '-Wno-unneeded-internal-declaration',

        # Warns on switches on enums that cover all enum values but
        # also contain a default: branch. Chrome is full of that.
        '-Wno-covered-switch-default',

        # Warns when a const char[] is converted to bool.
        '-Wstring-conversion',

        # C++11-related flags:

        # This warns on using ints as initializers for floats in
        # initializer lists (e.g. |int a = f(); CGSize s = { a, a };|),
        # which happens in several places in chrome code. Not sure if
        # this is worth fixing.
        '-Wno-c++11-narrowing',

        # Clang considers the `register` keyword as deprecated, but e.g.
        # code generated by flex (used in angle) contains that keyword.
        # http://crbug.com/255186
        '-Wno-deprecated-register',

        # TODO(hans): Get this cleaned up.
        '-Wno-inconsistent-missing-override',
      ],
    },
    'includes': [ 'set_clang_warning_flags.gypi', ],
    'defines': [
      # Don't use deprecated V8 APIs anywhere.
      'V8_DEPRECATION_WARNINGS',
    ],
    'include_dirs': [
      '<(SHARED_INTERMEDIATE_DIR)',
    ],
    'conditions': [
      ['(OS=="mac" or OS=="ios") and asan==1', {
        'dependencies': [
          '<(DEPTH)/build/mac/asan.gyp:asan_dynamic_runtime',
        ],
      }],
      ['OS=="win" and asan==1 and component=="shared_library"', {
        'dependencies': [
          '<(DEPTH)/build/win/asan.gyp:asan_dynamic_runtime',
        ],
      }],
      ['OS=="linux" and use_allocator!="none" and clang_type_profiler==1', {
        'cflags_cc!': ['-fno-rtti'],
        'cflags_cc+': [
          '-frtti',
          '-gline-tables-only',
          '-fintercept-allocation-functions',
        ],
        'defines': ['TYPE_PROFILING'],
        'dependencies': [
          '<(DEPTH)/base/allocator/allocator.gyp:type_profiler',
        ],
      }],
      ['branding=="Chrome"', {
        'defines': ['GOOGLE_CHROME_BUILD'],
      }, {  # else: branding!="Chrome"
        'defines': ['CHROMIUM_BUILD'],
      }],
      ['OS=="mac" and component=="shared_library"', {
        'xcode_settings': {
          'DYLIB_INSTALL_NAME_BASE': '@rpath',
          'LD_RUNPATH_SEARCH_PATHS': [
            # For unbundled binaries.
            '@loader_path/.',
            # For bundled binaries, to get back from Binary.app/Contents/MacOS.
            '@loader_path/../../..',
          ],
        },
      }],
      ['clang==1 and OS!="win"', {
        # This is here so that all files get recompiled after a clang roll and
        # when turning clang on or off.
        # (defines are passed via the command line, and build systems rebuild
        # things when their commandline changes). Nothing should ever read this
        # define.
        'defines': ['CR_CLANG_REVISION=<!(<(DEPTH)/tools/clang/scripts/update.sh --print-revision)'],
      }],
      ['enable_rlz==1', {
        'defines': ['ENABLE_RLZ'],
      }],
      ['component=="shared_library"', {
        'defines': ['COMPONENT_BUILD'],
      }],
      ['toolkit_views==1', {
        'defines': ['TOOLKIT_VIEWS=1'],
      }],
      ['ui_compositor_image_transport==1', {
        'defines': ['UI_COMPOSITOR_IMAGE_TRANSPORT'],
      }],
      ['use_aura==1', {
        'defines': ['USE_AURA=1'],
      }],
      ['use_ash==1', {
        'defines': ['USE_ASH=1'],
      }],
      ['use_pango==1', {
        'defines': ['USE_PANGO=1'],
      }],
      ['use_cairo==1', {
        'defines': ['USE_CAIRO=1'],
      }],
      ['use_cras==1', {
        'defines': ['USE_CRAS=1'],
      }],
      ['use_ozone==1', {
        'defines': ['USE_OZONE=1'],
      }],
      ['use_default_render_theme==1', {
        'defines': ['USE_DEFAULT_RENDER_THEME=1'],
      }],
      ['use_libjpeg_turbo==1', {
        'defines': ['USE_LIBJPEG_TURBO=1'],
      }],
      ['use_x11==1', {
        'defines': ['USE_X11=1'],
      }],
      ['use_clipboard_aurax11==1', {
        'defines': ['USE_CLIPBOARD_AURAX11=1'],
      }],
      ['enable_one_click_signin==1', {
        'defines': ['ENABLE_ONE_CLICK_SIGNIN'],
      }],
      ['enable_pre_sync_backup==1', {
        'defines': ['ENABLE_PRE_SYNC_BACKUP'],
      }],
      ['image_loader_extension==1', {
        'defines': ['IMAGE_LOADER_EXTENSION=1'],
      }],
      ['profiling==1', {
        'defines': ['ENABLE_PROFILING=1'],
      }],
      ['remoting==1', {
        'defines': ['ENABLE_REMOTING=1'],
      }],
      ['enable_webrtc==1', {
        'defines': ['ENABLE_WEBRTC=1'],
      }],
      ['proprietary_codecs==1', {
        'defines': ['USE_PROPRIETARY_CODECS'],
        'conditions': [
          ['enable_mpeg2ts_stream_parser==1', {
            'defines': ['ENABLE_MPEG2TS_STREAM_PARSER'],
          }],
        ],
      }],
      ['enable_viewport==1', {
        'defines': ['ENABLE_VIEWPORT'],
      }],
      ['enable_pepper_cdms==1', {
        'defines': ['ENABLE_PEPPER_CDMS'],
      }],
      ['enable_browser_cdms==1', {
        'defines': ['ENABLE_BROWSER_CDMS'],
      }],
      ['configuration_policy==1', {
        'defines': ['ENABLE_CONFIGURATION_POLICY'],
      }],
      ['notifications==1', {
        'defines': ['ENABLE_NOTIFICATIONS'],
      }],
      ['enable_hidpi==1', {
        'defines': ['ENABLE_HIDPI=1'],
      }],
      ['native_discardable_memory==1', {
        'defines': ['DISCARDABLE_MEMORY_ALWAYS_SUPPORTED_NATIVELY'],
      }],
      ['native_memory_pressure_signals==1', {
        'defines': ['SYSTEM_NATIVELY_SIGNALS_MEMORY_PRESSURE'],
      }],
      ['use_udev==1', {
        'defines': ['USE_UDEV'],
      }],
      ['fastbuild!=0', {
        'xcode_settings': {
          'GCC_GENERATE_DEBUGGING_SYMBOLS': 'NO',
        },
        'conditions': [
          ['clang==1 and asan==0 and msan==0 and tsan==0 and ubsan_vptr==0', {
            # Clang creates chubby debug information, which makes linking very
            # slow. For now, don't create debug information with clang.  See
            # http://crbug.com/70000
            'conditions': [
              ['OS=="linux"', {
                'variables': {
                  'debug_extra_cflags': '-g0',
                },
              }],
              # Android builds symbols on release by default, disable them.
              ['OS=="android"', {
                'variables': {
                  'debug_extra_cflags': '-g0',
                  'release_extra_cflags': '-g0',
                },
              }],
            ],
          }, { # else clang!=1
            'conditions': [
              ['OS=="win" and fastbuild==2', {
                # Completely disable debug information.
                'msvs_settings': {
                  'VCLinkerTool': {
                    'GenerateDebugInformation': 'false',
                  },
                  'VCCLCompilerTool': {
                    'DebugInformationFormat': '0',
                  },
                },
              }],
              ['OS=="win" and fastbuild==1', {
                'msvs_settings': {
                  'VCLinkerTool': {
                    # This tells the linker to generate .pdbs, so that
                    # we can get meaningful stack traces.
                    'GenerateDebugInformation': 'true',
                  },
                  'VCCLCompilerTool': {
                    # No debug info to be generated by compiler.
                    'DebugInformationFormat': '0',
                  },
                },
              }],
              ['OS=="linux" and fastbuild==2', {
                'variables': {
                  'debug_extra_cflags': '-g0',
                },
              }],
              ['OS=="linux" and fastbuild==1', {
                'variables': {
                  'debug_extra_cflags': '-g1',
                },
              }],
              ['OS=="android" and fastbuild==2', {
                'variables': {
                  'debug_extra_cflags': '-g0',
                  'release_extra_cflags': '-g0',
                },
              }],
              ['OS=="android" and fastbuild==1', {
                'variables': {
                  'debug_extra_cflags': '-g1',
                  'release_extra_cflags': '-g1',
                },
              }],
            ],
          }], # clang!=1
        ],
      }],  # fastbuild!=0
      ['dont_embed_build_metadata==1', {
        'defines': [
          'DONT_EMBED_BUILD_METADATA',
        ],
      }],  # dont_embed_build_metadata==1
      ['dcheck_always_on!=0', {
        'defines': ['DCHECK_ALWAYS_ON=1'],
      }],  # dcheck_always_on!=0
      ['tracing_like_official_build!=0', {
        'defines': ['TRACING_IS_OFFICIAL_BUILD=1'],
      }],  # tracing_like_official_build!=0
      ['OS=="win"', {
        'defines': ['NO_TCMALLOC'],
        'conditions': [
          ['win_use_allocator_shim==1', {
            'defines': ['ALLOCATOR_SHIM'],
          }],
        ],
      }],
      ['asan==1', {
        'defines': [
          'ADDRESS_SANITIZER',
          'MEMORY_TOOL_REPLACES_ALLOCATOR',
          'MEMORY_SANITIZER_INITIAL_SIZE',
        ],
      }],
      ['syzyasan==1', {
        # SyzyAsan needs /PROFILE turned on to produce appropriate pdbs.
        'msvs_settings': {
          'VCLinkerTool': {
            'Profile': 'true',
          },
        },
        'defines': [
            'SYZYASAN',
            'MEMORY_TOOL_REPLACES_ALLOCATOR',
            'MEMORY_SANITIZER_INITIAL_SIZE',
        ],
      }],
      ['OS=="win"', {
        'defines': [
          '__STD_C',
          '_CRT_SECURE_NO_DEPRECATE',
          '_SCL_SECURE_NO_DEPRECATE',
          # This define is required to pull in the new Win8 interfaces from
          # system headers like ShObjIdl.h.
          'NTDDI_VERSION=0x06030000',
          # This is required for ATL to use XP-safe versions of its functions.
          '_USING_V110_SDK71_',
        ],
        'include_dirs': [
          '<(DEPTH)/third_party/wtl/include',
        ],
        'conditions': [
          ['win_z7!=0', {
            'msvs_settings': {
              # Generates debug info when win_z7=1
              # even if fastbuild=1 (that makes GenerateDebugInformation false).
              'VCLinkerTool': {
                'GenerateDebugInformation': 'true',
              },
              'VCCLCompilerTool': {
                'DebugInformationFormat': '1',
              }
            }
          }],  # win_z7!=0
          ['dont_include_type_in_pdb==1', {
            'msvs_settings': {
              'VCLinkerTool': {
                'ProgramDatabaseFile': '<(PRODUCT_DIR)/$(TargetName).pdb',
              }
            },
          }],
          ['win_analyze', {
            'defines!': [
              # This is prohibited when running /analyze.
              '_USING_V110_SDK71_',
            ],
            'msvs_settings': {
              'VCCLCompilerTool': {
                # Set WarnAsError to false to disable this setting for most
                # projects so that compilation continues.
                'WarnAsError': 'false',
                # When win_analyze is specified add the /analyze switch.
                # Also add /WX- to force-disable WarnAsError for projects that
                # override WarnAsError.
                # Also, disable various noisy warnings that have low value.
                'AdditionalOptions': [
                  '/analyze',
                  '/WX-',
                  '/wd6011',  # Dereferencing NULL pointer
                  '/wd6312',  # Possible infinite loop: use of the constant
                    # EXCEPTION_CONTINUE_EXECUTION in the exception-filter
                  '/wd6326',  # Potential comparison of constant with constant
                  '/wd28159', # Consider using 'GetTickCount64'
                  '/wd28204', # Inconsistent SAL annotations
                  '/wd28251', # Inconsistent SAL annotations
                  '/wd28252', # Inconsistent SAL annotations
                  '/wd28253', # Inconsistent SAL annotations
                  '/wd28196', # The precondition is not satisfied
                  '/wd28301', # Inconsistent SAL annotations
                  '/wd6340',  # Sign mismatch in function parameter
                  '/wd28182', # Dereferencing NULL pointer
                ],
              },
            },
          }],  # win_analyze
        ],
      }],  # OS==win
      ['chromecast==1', {
        'defines': [
          'LOG_DISABLED=0',
        ],
        'conditions': [
          ['target_arch=="arm"', {
            'defines': [
              # TODO(lcwu): Work around an error when building Chromium
              # with gcc-4.5.3 (e.g. v8/src/platform-linux.cc). Remove
              # this define once the toolchain is updated.
              # See crbug.com/388933.
              '__SOFTFP',
            ],
          }],
          ['use_playready==1', {
            'defines': [
              'PLAYREADY_CDM_AVAILABLE',
            ],
          }],
        ],
      }],
      ['enable_task_manager==1', {
        'defines': [
          'ENABLE_TASK_MANAGER=1',
        ],
      }],
      ['enable_extensions==1', {
        'defines': [
          'ENABLE_EXTENSIONS=1',
        ],
      }],
      ['OS=="win" and branding=="Chrome"', {
        'defines': ['ENABLE_SWIFTSHADER'],
      }],
      ['enable_dart==1', {
        'defines': ['WEBKIT_USING_DART=1'],
      }],
      ['enable_plugin_installation==1', {
        'defines': ['ENABLE_PLUGIN_INSTALLATION=1'],
      }],
      ['enable_plugins==1', {
        'defines': ['ENABLE_PLUGINS=1'],
      }],
      ['enable_session_service==1', {
        'defines': ['ENABLE_SESSION_SERVICE=1'],
      }],
      ['enable_themes==1', {
        'defines': ['ENABLE_THEMES=1'],
      }],
      ['enable_autofill_dialog==1', {
        'defines': ['ENABLE_AUTOFILL_DIALOG=1'],
      }],
      ['enable_prod_wallet_service==1', {
        'defines': ['ENABLE_PROD_WALLET_SERVICE=1'],
      }],
      ['enable_background==1', {
        'defines': ['ENABLE_BACKGROUND=1'],
      }],
      ['enable_google_now==1', {
        'defines': ['ENABLE_GOOGLE_NOW=1'],
      }],
      ['cld_version!=0', {
        'defines': ['CLD_VERSION=<(cld_version)'],
      }],
      ['enable_basic_printing==1 or enable_print_preview==1', {
        # Convenience define for ENABLE_BASIC_PRINTING || ENABLE_PRINT_PREVIEW.
        'defines': ['ENABLE_PRINTING=1'],
      }],
      ['enable_basic_printing==1', {
        # Enable basic printing support and UI.
        'defines': ['ENABLE_BASIC_PRINTING=1'],
      }],
      ['enable_print_preview==1', {
        # Enable printing with print preview.
        # Can be defined without ENABLE_BASIC_PRINTING.
        'defines': ['ENABLE_PRINT_PREVIEW=1'],
      }],
      ['enable_spellcheck==1', {
        'defines': ['ENABLE_SPELLCHECK=1'],
      }],
      ['enable_captive_portal_detection==1', {
        'defines': ['ENABLE_CAPTIVE_PORTAL_DETECTION=1'],
      }],
      ['enable_app_list==1', {
        'defines': ['ENABLE_APP_LIST=1'],
      }],
      ['enable_settings_app==1', {
        'defines': ['ENABLE_SETTINGS_APP=1'],
      }],
      ['disable_file_support==1', {
        'defines': ['DISABLE_FILE_SUPPORT=1'],
      }],
      ['disable_ftp_support==1', {
        'defines': ['DISABLE_FTP_SUPPORT=1'],
      }],
      ['use_icu_alternatives_on_android==1', {
        'defines': ['USE_ICU_ALTERNATIVES_ON_ANDROID=1'],
      }],
      ['enable_supervised_users==1', {
        'defines': ['ENABLE_SUPERVISED_USERS=1'],
      }],
      ['win_embed_manifest==1', {
        'msvs_settings': {
          'VCManifestTool': {
            'EmbedManifest': 'true',
          },
        },
      }, {
        'msvs_settings': {
          'VCManifestTool': {
            'EmbedManifest': 'false',
          },
        },
      }],
      ['spdy_proxy_auth_property != ""', {
        'defines': ['SPDY_PROXY_AUTH_PROPERTY="<(spdy_proxy_auth_property)"'],
      }],
      ['spdy_proxy_auth_value != ""', {
        'defines': ['SPDY_PROXY_AUTH_VALUE="<(spdy_proxy_auth_value)"'],
      }],
      ['enable_mdns==1', {
        'defines': ['ENABLE_MDNS=1'],
      }],
      ['enable_service_discovery==1', {
        'defines' : [ 'ENABLE_SERVICE_DISCOVERY=1' ],
      }],
      ['enable_wifi_bootstrapping==1', {
        'defines' : [ 'ENABLE_WIFI_BOOTSTRAPPING=1' ],
      }],
      ['enable_hangout_services_extension==1', {
        'defines': ['ENABLE_HANGOUT_SERVICES_EXTENSION=1'],
      }],
      ['enable_ipc_fuzzer==1', {
        'defines': ['ENABLE_IPC_FUZZER=1'],
      }],
      ['video_hole==1', {
        'defines': ['VIDEO_HOLE=1'],
      }],
      ['v8_use_external_startup_data==1', {
       'defines': ['V8_USE_EXTERNAL_STARTUP_DATA'],
      }],
    ],  # conditions for 'target_defaults'
    'target_conditions': [
      ['<(use_libpci)==1', {
        'defines': ['USE_LIBPCI=1'],
      }],
      ['<(use_openssl)==1', {
        'defines': ['USE_OPENSSL=1'],
      }],
      ['<(use_openssl_certs)==1', {
        'defines': ['USE_OPENSSL_CERTS=1'],
      }],
      ['>(nacl_untrusted_build)==1', {
        'defines': [
          'USE_OPENSSL=1',
          'USE_OPENSSL_CERTS=1',
        ],
      }],
      ['<(use_glib)==1 and >(nacl_untrusted_build)==0', {
        'defines': ['USE_GLIB=1'],
      }],
      ['<(use_nss)==1 and >(nacl_untrusted_build)==0', {
        'defines': ['USE_NSS=1'],
      }],
      ['<(chromeos)==1 and >(nacl_untrusted_build)==0', {
        'defines': ['OS_CHROMEOS=1'],
      }],
      ['enable_wexit_time_destructors==1 and OS!="win"', {
        # TODO: Enable on Windows too, http://crbug.com/404525
        'variables': { 'clang_warning_flags': ['-Wexit-time-destructors']},
      }],
      ['chromium_code==0', {
        'conditions': [
          [ 'os_posix==1 and OS!="mac" and OS!="ios"', {
            # We don't want to get warnings from third-party code,
            # so remove any existing warning-enabling flags like -Wall.
            'cflags!': [
              '-Wall',
              '-Wextra',
            ],
            'cflags_cc': [
              # Don't warn about hash_map in third-party code.
              '-Wno-deprecated',
            ],
            'cflags': [
              # Don't warn about printf format problems.
              # This is off by default in gcc but on in Ubuntu's gcc(!).
              '-Wno-format',
            ],
            'cflags_cc!': [
              # Necessary because llvm.org/PR10448 is WONTFIX (crbug.com/90453).
              '-Wsign-compare',
            ]
          }],
          # TODO: Fix all warnings on chromeos too.
          [ 'os_posix==1 and OS!="mac" and OS!="ios" and (clang!=1 or chromeos==1)', {
            'cflags!': [
              '-Werror',
            ],
          }],
          [ 'os_posix==1 and os_bsd!=1 and OS!="mac" and OS!="android"', {
            'cflags': [
              # Don't warn about ignoring the return value from e.g. close().
              # This is off by default in some gccs but on by default in others.
              # BSD systems do not support this option, since they are usually
              # using gcc 4.2.1, which does not have this flag yet.
              '-Wno-unused-result',
            ],
          }],
          [ 'OS=="win"', {
            'defines': [
              '_CRT_SECURE_NO_DEPRECATE',
              '_CRT_NONSTDC_NO_WARNINGS',
              '_CRT_NONSTDC_NO_DEPRECATE',
              '_SCL_SECURE_NO_DEPRECATE',
            ],
            'msvs_disabled_warnings': [4800],
            'msvs_settings': {
              'VCCLCompilerTool': {
                'WarningLevel': '3',
                'WarnAsError': 'true',
                'Detect64BitPortabilityProblems': 'false',
              },
            },
            'conditions': [
              ['buildtype=="Official"', {
                'msvs_settings': {
                  'VCCLCompilerTool': { 'WarnAsError': 'false' },
                }
              }],
              ['clang==1', {
                'msvs_settings': {
                  'VCCLCompilerTool': { 'WarnAsError': 'false' },
                }
              }],
              [ 'component=="shared_library"', {
              # TODO(darin): Unfortunately, some third_party code depends on base.
                'msvs_disabled_warnings': [
                  4251,  # class 'std::xx' needs to have dll-interface.
                 ],
              }],
            ],
          }],

          [ 'OS=="mac" or OS=="ios"', {
            'xcode_settings': {
              'WARNING_CFLAGS!': ['-Wall', '-Wextra'],
            },
            'conditions': [
              ['buildtype=="Official"', {
                'xcode_settings': {
                  'GCC_TREAT_WARNINGS_AS_ERRORS': 'NO',    # -Werror
                },
              }],
            ],
          }],
          [ 'OS=="ios"', {
            'xcode_settings': {
              # TODO(ios): Fix remaining warnings in third-party code, then
              # remove this; the Mac cleanup didn't get everything that's
              # flagged in an iOS build.
              'GCC_TREAT_WARNINGS_AS_ERRORS': 'NO',
              'RUN_CLANG_STATIC_ANALYZER': 'NO',
              # Several internal ios directories generate numerous warnings for
              # -Wobjc-missing-property-synthesis.
              'CLANG_WARN_OBJC_MISSING_PROPERTY_SYNTHESIS': 'NO',
            },
          }],
        ],
      }, {
        'includes': [
           # Rules for excluding e.g. foo_win.cc from the build on non-Windows.
          'filename_rules.gypi',
        ],
        # In Chromium code, we define __STDC_foo_MACROS in order to get the
        # C99 macros on Mac and Linux.
        'defines': [
          '__STDC_CONSTANT_MACROS',
          '__STDC_FORMAT_MACROS',
        ],
        'conditions': [
          ['OS=="win"', {
            # turn on warnings for signed/unsigned mismatch on chromium code.
            'msvs_settings': {
              'VCCLCompilerTool': {
                'AdditionalOptions': ['/we4389'],
              },
            },
          }],
          ['OS=="win" and component=="shared_library"', {
            'msvs_disabled_warnings': [
              4251,  # class 'std::xx' needs to have dll-interface.
            ],
          }],
        ],
      }],
    ],  # target_conditions for 'target_defaults'
    'default_configuration': 'Debug',
    'configurations': {
      # VCLinkerTool LinkIncremental values below:
      #   0 == default
      #   1 == /INCREMENTAL:NO
      #   2 == /INCREMENTAL
      # Debug links incremental, Release does not.
      #
      # Abstract base configurations to cover common attributes.
      #
      'Common_Base': {
        'abstract': 1,
        'msvs_configuration_attributes': {
          'OutputDirectory': '<(DEPTH)\\build\\<(build_dir_prefix)$(ConfigurationName)',
          'IntermediateDirectory': '$(OutDir)\\obj\\$(ProjectName)',
          'CharacterSet': '1',
        },
        # Add the default import libs.
        'msvs_settings':{
          'VCLinkerTool': {
            'AdditionalDependencies': [
              'kernel32.lib',
              'gdi32.lib',
              'winspool.lib',
              'comdlg32.lib',
              'advapi32.lib',
              'shell32.lib',
              'ole32.lib',
              'oleaut32.lib',
              'user32.lib',
              'uuid.lib',
              'odbc32.lib',
              'odbccp32.lib',
              'delayimp.lib',
              'credui.lib',
              'netapi32.lib',
            ],
            'AdditionalOptions': [
              # Suggested by Microsoft Devrel to avoid
              #   LINK : fatal error LNK1248: image size (80000000) exceeds maximum allowable size (80000000)
              # which started happening more regularly after VS2013 Update 4.
              '/maxilksize:2147483647',
            ],
          },
        },
      },
      'x86_Base': {
        'abstract': 1,
        'msvs_settings': {
          'VCLinkerTool': {
            'MinimumRequiredVersion': '5.01',  # XP.
            'TargetMachine': '1',
          },
          'VCLibrarianTool': {
            'TargetMachine': '1',
          },
        },
        'msvs_configuration_platform': 'Win32',
      },
      'x64_Base': {
        'abstract': 1,
        'msvs_configuration_platform': 'x64',
        'msvs_settings': {
          'VCLinkerTool': {
            # Make sure to understand http://crbug.com/361720 if you want to
            # increase this.
            'MinimumRequiredVersion': '5.02',  # Server 2003.
            'TargetMachine': '17', # x86 - 64
            'AdditionalLibraryDirectories!':
              ['<(windows_sdk_path)/Lib/win8/um/x86'],
            'AdditionalLibraryDirectories':
              ['<(windows_sdk_path)/Lib/win8/um/x64'],
            # Doesn't exist x64 SDK. Should use oleaut32 in any case.
            'IgnoreDefaultLibraryNames': [ 'olepro32.lib' ],
          },
          'VCLibrarianTool': {
            'AdditionalLibraryDirectories!':
              ['<(windows_sdk_path)/Lib/win8/um/x86'],
            'AdditionalLibraryDirectories':
              ['<(windows_sdk_path)/Lib/win8/um/x64'],
            'TargetMachine': '17', # x64
          },
        },
      },
      'Debug_Base': {
        'abstract': 1,
        'defines': [
          'DYNAMIC_ANNOTATIONS_ENABLED=1',
          'WTF_USE_DYNAMIC_ANNOTATIONS=1',
        ],
        'xcode_settings': {
          'GCC_OPTIMIZATION_LEVEL': '<(mac_debug_optimization)',
          'OTHER_CFLAGS': [
            '<@(debug_extra_cflags)',
          ],
        },
        'msvs_settings': {
          'VCCLCompilerTool': {
            'Optimization': '<(win_debug_Optimization)',
            'PreprocessorDefinitions': ['_DEBUG'],
            'BasicRuntimeChecks': '<(win_debug_RuntimeChecks)',
            'RuntimeLibrary': '<(win_debug_RuntimeLibrary)',
            'conditions': [
              # According to MSVS, InlineFunctionExpansion=0 means
              # "default inlining", not "/Ob0".
              # Thus, we have to handle InlineFunctionExpansion==0 separately.
              ['win_debug_InlineFunctionExpansion==0', {
                'AdditionalOptions': ['/Ob0'],
              }],
              ['win_debug_InlineFunctionExpansion!=""', {
                'InlineFunctionExpansion':
                  '<(win_debug_InlineFunctionExpansion)',
              }],
              ['win_debug_disable_iterator_debugging==1', {
                'PreprocessorDefinitions': ['_HAS_ITERATOR_DEBUGGING=0'],
              }],

              # if win_debug_OmitFramePointers is blank, leave as default
              ['win_debug_OmitFramePointers==1', {
                'OmitFramePointers': 'true',
              }],
              ['win_debug_OmitFramePointers==0', {
                'OmitFramePointers': 'false',
                # The above is not sufficient (http://crbug.com/106711): it
                # simply eliminates an explicit "/Oy", but both /O2 and /Ox
                # perform FPO regardless, so we must explicitly disable.
                # We still want the false setting above to avoid having
                # "/Oy /Oy-" and warnings about overriding.
                'AdditionalOptions': ['/Oy-'],
              }],
            ],
            'AdditionalOptions': [ '<@(win_debug_extra_cflags)', ],
          },
          'VCLinkerTool': {
            'LinkIncremental': '<(msvs_debug_link_incremental)',
            # ASLR makes debugging with windbg difficult because Chrome.exe and
            # Chrome.dll share the same base name. As result, windbg will
            # name the Chrome.dll module like chrome_<base address>, where
            # <base address> typically changes with each launch. This in turn
            # means that breakpoints in Chrome.dll don't stick from one launch
            # to the next. For this reason, we turn ASLR off in debug builds.
            # Note that this is a three-way bool, where 0 means to pick up
            # the default setting, 1 is off and 2 is on.
            'RandomizedBaseAddress': 1,
          },
          'VCResourceCompilerTool': {
            'PreprocessorDefinitions': ['_DEBUG'],
          },
        },
        'conditions': [
          ['OS=="linux" or OS=="android"', {
            'target_conditions': [
              ['_toolset=="target"', {
                'cflags': [
                  '<@(debug_extra_cflags)',
                ],
              }],
            ],
          }],
          ['OS=="linux" and target_arch!="ia32" and disable_glibcxx_debug==0', {
            # Enable libstdc++ debugging facilities to help catch problems
            # early, see http://crbug.com/65151 .
            # TODO(phajdan.jr): Should we enable this for all of POSIX?
            'defines': ['_GLIBCXX_DEBUG=1',],
          }],
          ['release_valgrind_build==0', {
            'xcode_settings': {
              'OTHER_CFLAGS': [
                '-fstack-protector-all',  # Implies -fstack-protector
              ],
            },
          }],
          ['clang==1', {
            'cflags': [
              # Allow comparing the address of references and 'this' against 0
              # in debug builds. Technically, these can never be null in
              # well-defined C/C++ and Clang can optimize such checks away in
              # release builds, but they may be used in asserts in debug builds.
              '-Wno-undefined-bool-conversion',
              '-Wno-tautological-undefined-compare',
            ],
            'xcode_settings': {
              'OTHER_CFLAGS': [
                '-Wno-undefined-bool-conversion',
                '-Wno-tautological-undefined-compare',
              ],
            },
            'msvs_settings': {
              'VCCLCompilerTool': {
                'AdditionalOptions': [
                  '-Wno-undefined-bool-conversion',
                  '-Wno-tautological-undefined-compare',
                ],
              },
            },
          }],
        ],
      },
      'Release_Base': {
        'abstract': 1,
        'defines': [
          'NDEBUG',
        ],
        'xcode_settings': {
          'DEAD_CODE_STRIPPING': 'YES',  # -Wl,-dead_strip
          'GCC_OPTIMIZATION_LEVEL': '<(mac_release_optimization)',
          'OTHER_CFLAGS': [ '<@(release_extra_cflags)', ],
        },
        'msvs_settings': {
          'VCCLCompilerTool': {
            'RuntimeLibrary': '<(win_release_RuntimeLibrary)',
            'conditions': [
              # In official builds, each target will self-select
              # an optimization level.
              ['buildtype!="Official"', {
                  'Optimization': '<(win_release_Optimization)',
                },
              ],
              # According to MSVS, InlineFunctionExpansion=0 means
              # "default inlining", not "/Ob0".
              # Thus, we have to handle InlineFunctionExpansion==0 separately.
              ['win_release_InlineFunctionExpansion==0', {
                'AdditionalOptions': ['/Ob0'],
              }],
              ['win_release_InlineFunctionExpansion!=""', {
                'InlineFunctionExpansion':
                  '<(win_release_InlineFunctionExpansion)',
              }],

              # if win_release_OmitFramePointers is blank, leave as default
              ['win_release_OmitFramePointers==1', {
                'OmitFramePointers': 'true',
              }],
              ['win_release_OmitFramePointers==0', {
                'OmitFramePointers': 'false',
                # The above is not sufficient (http://crbug.com/106711): it
                # simply eliminates an explicit "/Oy", but both /O2 and /Ox
                # perform FPO regardless, so we must explicitly disable.
                # We still want the false setting above to avoid having
                # "/Oy /Oy-" and warnings about overriding.
                'AdditionalOptions': ['/Oy-'],
              }],
              ['asan==0', {
                # Put data in separate COMDATs. This allows the linker
                # to put bit-identical constants at the same address even if
                # they're unrelated constants, which saves binary size.
                # This optimization can't be used when ASan is enabled because
                # it is not compatible with the ASan ODR checker.
                'AdditionalOptions': ['/Gw'],
              }],
            ],
            'AdditionalOptions': [
                '/d2Zi+',  # Improve debugging of Release builds.
                '/Zc:inline',  # Remove unreferenced COMDAT (faster links).
                '<@(win_release_extra_cflags)',
            ],
          },
          'VCLinkerTool': {
            # LinkIncremental is a tri-state boolean, where 0 means default
            # (i.e., inherit from parent solution), 1 means false, and
            # 2 means true.
            'LinkIncremental': '1',
            # This corresponds to the /PROFILE flag which ensures the PDB
            # file contains FIXUP information (growing the PDB file by about
            # 5%) but does not otherwise alter the output binary. This
            # information is used by the Syzygy optimization tool when
            # decomposing the release image.
            'Profile': 'true',
          },
        },
        'conditions': [
          ['msvs_use_common_release', {
            'includes': ['release.gypi'],
          }],
          ['release_valgrind_build==0 and tsan==0', {
            'defines': [
              'NVALGRIND',
              'DYNAMIC_ANNOTATIONS_ENABLED=0',
            ],
          }, {
            'defines': [
              'MEMORY_TOOL_REPLACES_ALLOCATOR',
              'MEMORY_SANITIZER_INITIAL_SIZE',
              'DYNAMIC_ANNOTATIONS_ENABLED=1',
              'WTF_USE_DYNAMIC_ANNOTATIONS=1',
            ],
          }],
          ['OS=="win"', {
            'defines': ['NO_TCMALLOC'],
          }],
          # _FORTIFY_SOURCE isn't really supported by Clang now, see
          # http://llvm.org/bugs/show_bug.cgi?id=16821.
          # It seems to work fine with Ubuntu 12 headers though, so use it
          # in official builds.
          ['os_posix==1 and (asan!=1 and msan!=1 and tsan!=1 and lsan!=1 and ubsan!=1) and (OS!="linux" or clang!=1 or buildtype=="Official")', {
            'target_conditions': [
              ['chromium_code==1', {
                # Non-chromium code is not guaranteed to compile cleanly
                # with _FORTIFY_SOURCE. Also, fortified build may fail
                # when optimizations are disabled, so only do that for Release
                # build.
                'defines': [
                  '_FORTIFY_SOURCE=2',
                ],
              }],
            ],
          }],
          ['OS=="linux" or OS=="android"', {
            'target_conditions': [
              ['_toolset=="target"', {
                'cflags': [
                  '<@(release_extra_cflags)',
                ],
                'conditions': [
                  ['enable_resource_whitelist_generation==1', {
                    'cflags': [
                      '-Wunknown-pragmas -Wno-error=unknown-pragmas',
                    ],
                  }],
                ],
              }],
            ],
          }],
          ['OS=="ios"', {
            'defines': [
              'NS_BLOCK_ASSERTIONS=1',
            ],
          }],
        ],
      },
      #
      # Concrete configurations
      #
      'Debug': {
        'inherit_from': ['Common_Base', 'x86_Base', 'Debug_Base'],
      },
      'Release': {
        'inherit_from': ['Common_Base', 'x86_Base', 'Release_Base'],
      },
      'conditions': [
        [ 'OS=="ios"', {
          'Profile': {
            'inherit_from': ['Common_Base', 'x86_Base', 'Release_Base'],
            'target_conditions': [
              [ '_type=="executable"', {
                # To get a real .dSYM bundle produced by dsymutil, set the
                # debug information format to dwarf-with-dsym.  Since
                # strip_from_xcode will not be used, set Xcode to do the
                # stripping as well.
                'xcode_settings': {
                  'DEBUG_INFORMATION_FORMAT': 'dwarf-with-dsym',
                  'DEPLOYMENT_POSTPROCESSING': 'YES',
                  'STRIP_INSTALLED_PRODUCT': 'YES',
                },
              }],
            ],
          },
        }],
        [ 'OS=="win"', {
          # TODO(bradnelson): add a gyp mechanism to make this more graceful.
          'Debug_x64': {
            'inherit_from': ['Common_Base', 'x64_Base', 'Debug_Base'],
          },
          'Release_x64': {
            'inherit_from': ['Common_Base', 'x64_Base', 'Release_Base'],
          },
        }],
      ],
    },
  },
  'conditions': [
    ['os_posix==1', {
      'target_defaults': {
        'ldflags': [
          '-Wl,-z,now',
          '-Wl,-z,relro',
        ],
        # TODO(glider): enable the default options on other systems.
        'conditions': [
          ['use_sanitizer_options==1 and ((OS=="linux" and (chromeos==0 or target_arch!="ia32")) or OS=="mac")', {
            'dependencies': [
              '<(DEPTH)/build/sanitizers/sanitizers.gyp:sanitizer_options',
            ],
          }],
        ],
      },
    }],
    # TODO(jochen): Enable this on chromeos on arm. http://crbug.com/356580
    ['os_posix==1 and disable_fatal_linker_warnings==0 and use_evdev_gestures==0 and (chromeos==0 or target_arch!="arm")', {
      'target_defaults': {
        'ldflags': [
          '-Wl,--fatal-warnings',
        ],
      },
    }],
    ['os_posix==1 and chromeos==0', {
      # Chrome OS enables -fstack-protector-strong via its build wrapper,
      # and we want to avoid overriding this, so stack-protector is only
      # enabled when not building on Chrome OS.
      # TODO(phajdan.jr): Use -fstack-protector-strong when our gcc
      # supports it.
      'target_defaults': {
        'cflags': [
          '-fstack-protector',
          '--param=ssp-buffer-size=4',
        ],
      },
    }],
    ['os_posix==1 and OS!="mac" and OS!="ios"', {
      'target_defaults': {
        # Enable -Werror by default, but put it in a variable so it can
        # be disabled in ~/.gyp/include.gypi on the valgrind builders.
        'variables': {
          'werror%': '-Werror',
          'libraries_for_target%': '',
        },
        'defines': [
          '_FILE_OFFSET_BITS=64',
        ],
        'cflags': [
          '<(werror)',  # See note above about the werror variable.
          '-pthread',
          '-fno-strict-aliasing',  # See http://crbug.com/32204
          '-Wall',
          # TODO(evan): turn this back on once all the builds work.
          # '-Wextra',
          # Don't warn about unused function params.  We use those everywhere.
          '-Wno-unused-parameter',
          # Don't warn about the "struct foo f = {0};" initialization pattern.
          '-Wno-missing-field-initializers',
          # Don't export any symbols (for example, to plugins we dlopen()).
          # Note: this is *required* to make some plugins work.
          '-fvisibility=hidden',
          '-pipe',
        ],
        'cflags_cc': [
          '-fno-exceptions',
          '-fno-rtti',
          '-fno-threadsafe-statics',
          # Make inline functions have hidden visiblity by default.
          # Surprisingly, not covered by -fvisibility=hidden.
          '-fvisibility-inlines-hidden',
          # GCC turns on -Wsign-compare for C++ under -Wall, but clang doesn't,
          # so we specify it explicitly.  (llvm.org/PR10448, crbug.com/90453)
          '-Wsign-compare',
        ],
        'ldflags': [
          '-pthread', '-Wl,-z,noexecstack',
        ],
        'libraries' : [
          '<(libraries_for_target)',
        ],
        'configurations': {
          'Debug_Base': {
            'variables': {
              'debug_optimize%': '0',
            },
            'defines': [
              '_DEBUG',
            ],
            'cflags': [
              '-O>(debug_optimize)',
              '-g',
              '-gdwarf-4',
            ],
            'conditions' : [
              ['OS=="android"', {
                'ldflags': [
                  # Warn in case of text relocations.
                  '-Wl,--warn-shared-textrel',
                ],
              }],
              ['OS=="android" and android_full_debug==0', {
                # Some configurations are copied from Release_Base to reduce
                # the binary size.
                'variables': {
                  'debug_optimize%': 's',
                },
                'cflags': [
                  '-fdata-sections',
                  '-ffunction-sections',
                ],
                'ldflags': [
                  '-Wl,-O1',
                  '-Wl,--as-needed',
                ],
              }],
              ['OS=="android" and android_full_debug==0 and target_arch!="arm64"', {
                # We don't omit frame pointers on arm64 since they are required
                # to correctly unwind stackframes which contain system library
                # function frames (crbug.com/391706).
                'cflags': [
                  '-fomit-frame-pointer',
                ],
              }],
              ['OS=="linux" and target_arch=="ia32"', {
                'ldflags': [
                  '-Wl,--no-as-needed',
                ],
              }],
              ['debug_unwind_tables==1', {
                'cflags': ['-funwind-tables'],
              }, {
                'cflags': ['-fno-unwind-tables', '-fno-asynchronous-unwind-tables'],
                'defines': ['NO_UNWIND_TABLES'],
              }],
              # TODO(mostynb): shuffle clang/gcc_version/binutils_version
              # definitions in to the right scope to use them when setting
              # linux_use_debug_fission, so it can be used here alone.
              ['linux_use_debug_fission==1 and linux_use_gold_flags==1 and (clang==1 or gcc_version>=48) and binutils_version>=223', {
                'cflags': ['-gsplit-dwarf'],
              }],
            ],
          },
          'Release_Base': {
            'variables': {
              'release_optimize%': '2',
              # Binaries become big and gold is unable to perform GC
              # and remove unused sections for some of test targets
              # on 32 bit platform.
              # (This is currently observed only in chromeos valgrind bots)
              # The following flag is to disable --gc-sections linker
              # option for these bots.
              'no_gc_sections%': 0,

              # TODO(bradnelson): reexamine how this is done if we change the
              # expansion of configurations
              'release_valgrind_build%': 0,
            },
            'cflags': [
              '-O<(release_optimize)',
              # Don't emit the GCC version ident directives, they just end up
              # in the .comment section taking up binary size.
              '-fno-ident',
              # Put data and code in their own sections, so that unused symbols
              # can be removed at link time with --gc-sections.
              '-fdata-sections',
              '-ffunction-sections',
            ],
            'ldflags': [
              # Specifically tell the linker to perform optimizations.
              # See http://lwn.net/Articles/192624/ .
              '-Wl,-O1',
              '-Wl,--as-needed',
            ],
            'conditions' : [
              ['no_gc_sections==0', {
                'ldflags': [
                  '-Wl,--gc-sections',
                ],
              }],
              ['OS=="android" and target_arch!="arm64"', {
                # We don't omit frame pointers on arm64 since they are required
                # to correctly unwind stackframes which contain system library
                # function frames (crbug.com/391706).
                'cflags': [
                  '-fomit-frame-pointer',
                ]
              }],
              ['OS=="android"', {
                'variables': {
                  'release_optimize%': 's',
                },
                'ldflags': [
                  # Warn in case of text relocations.
                  '-Wl,--warn-shared-textrel',
                ],
              }],
              ['profiling==1', {
                'cflags': [
                  '-fno-omit-frame-pointer',
                  '-g',
                ],
                'conditions' : [
                  ['profiling_full_stack_frames==1', {
                    'cflags': [
                      '-fno-inline',
                      '-fno-optimize-sibling-calls',
                    ],
                  }],
                ],
              }],
              ['release_unwind_tables==1', {
                'cflags': ['-funwind-tables'],
              }, {
                'cflags': ['-fno-unwind-tables', '-fno-asynchronous-unwind-tables'],
                'defines': ['NO_UNWIND_TABLES'],
              }],
            ],
          },
        },
        'conditions': [
          ['target_arch=="ia32"', {
            'target_conditions': [
              ['_toolset=="target"', {
                'asflags': [
                  # Needed so that libs with .s files (e.g. libicudata.a)
                  # are compatible with the general 32-bit-ness.
                  '-32',
                ],
                # All floating-point computations on x87 happens in 80-bit
                # precision.  Because the C and C++ language standards allow
                # the compiler to keep the floating-point values in higher
                # precision than what's specified in the source and doing so
                # is more efficient than constantly rounding up to 64-bit or
                # 32-bit precision as specified in the source, the compiler,
                # especially in the optimized mode, tries very hard to keep
                # values in x87 floating-point stack (in 80-bit precision)
                # as long as possible. This has important side effects, that
                # the real value used in computation may change depending on
                # how the compiler did the optimization - that is, the value
                # kept in 80-bit is different than the value rounded down to
                # 64-bit or 32-bit. There are possible compiler options to
                # make this behavior consistent (e.g. -ffloat-store would keep
                # all floating-values in the memory, thus force them to be
                # rounded to its original precision) but they have significant
                # runtime performance penalty.
                #
                # -mfpmath=sse -msse2 makes the compiler use SSE instructions
                # which keep floating-point values in SSE registers in its
                # native precision (32-bit for single precision, and 64-bit
                # for double precision values). This means the floating-point
                # value used during computation does not change depending on
                # how the compiler optimized the code, since the value is
                # always kept in its specified precision.
                #
                # Refer to http://crbug.com/348761 for rationale behind SSE2
                # being a minimum requirement for 32-bit Linux builds and
                # http://crbug.com/313032 for an example where this has "bit"
                # us in the past.
                'cflags': [
                  '-msse2',
                  '-mfpmath=sse',
                  '-mmmx',  # Allows mmintrin.h for MMX intrinsics.
                  '-m32',
                ],
                'ldflags': [
                  '-m32',
                ],
                'conditions': [
                  # Use gold linker for Android ia32 target.
                  ['OS=="android"', {
                    'ldflags': [
                      '-fuse-ld=gold',
                    ],
                  }],
                  # Install packages have started cropping up with
                  # different headers between the 32-bit and 64-bit
                  # versions, so we have to shadow those differences off
                  # and make sure a 32-bit-on-64-bit build picks up the
                  # right files.
                  # For android build, use NDK headers instead of host headers
                  ['host_arch!="ia32" and OS!="android"', {
                    'include_dirs+': [
                      '/usr/include32',
                    ],
                  }],
                ],
              }],
            ],
          }],
          ['target_arch=="x64"', {
            'target_conditions': [
              ['_toolset=="target"', {
                'conditions': [
                  # Use gold linker for Android x64 target.
                  ['OS=="android"', {
                    'ldflags': [
                      '-fuse-ld=gold',
                    ],
                  }],
                ],
                'cflags': [
                  '-m64',
                  '-march=x86-64',
                ],
                'ldflags': [
                  '-m64',
                ],
              }],
            ],
          }],
          ['target_arch=="arm"', {
            'target_conditions': [
              ['_toolset=="target"', {
                'conditions': [
                  ['clang==0', {
                    'cflags_cc': [
                      # The codesourcery arm-2009q3 toolchain warns at that the ABI
                      # has changed whenever it encounters a varargs function. This
                      # silences those warnings, as they are not helpful and
                      # clutter legitimate warnings.
                      '-Wno-abi',
                    ],
                  }],
                  ['clang==1 and arm_arch!="" and OS!="android"', {
                    'cflags': [
                      '-target arm-linux-gnueabihf',
                    ],
                    'ldflags': [
                      '-target arm-linux-gnueabihf',
                    ],
                  }],
                  ['arm_arch!=""', {
                    'cflags': [
                      '-march=<(arm_arch)',
                    ],
                    'conditions': [
                      ['use_lto==1 or use_lto_o2==1', {
                        'ldflags': [
                          '-march=<(arm_arch)',
                        ],
                      }],
                    ],
                  }],
                  ['clang==1 and OS!="android"', {
                    'cflags': [
                      # We need to disable clang's builtin assembler as it can't
                      # handle several asm files, crbug.com/124610
                      '-no-integrated-as',
                    ],
                  }],
                  ['arm_tune!=""', {
                    'cflags': [
                      '-mtune=<(arm_tune)',
                    ],
                    'conditions': [
                      ['use_lto==1 or use_lto_o2==1', {
                        'ldflags': [
                          '-mtune=<(arm_tune)',
                        ],
                      }],
                    ],
                  }],
                  ['arm_fpu!=""', {
                    'cflags': [
                      '-mfpu=<(arm_fpu)',
                    ],
                    'conditions': [
                      ['use_lto==1 or use_lto_o2==1', {
                        'ldflags': [
                          '-mfpu=<(arm_fpu)',
                        ],
                      }],
                    ],
                  }],
                  ['arm_float_abi!=""', {
                    'cflags': [
                      '-mfloat-abi=<(arm_float_abi)',
                    ],
                    'conditions': [
                      ['use_lto==1 or use_lto_o2==1', {
                        'ldflags': [
                          '-mfloat-abi=<(arm_float_abi)',
                        ],
                      }],
                    ],
                  }],
                  ['arm_thumb==1', {
                    'cflags': [
                      '-mthumb',
                    ],
                    'conditions': [
                      ['use_lto==1 or use_lto_o2==1', {
                        'ldflags': [
                          '-mthumb',
                        ],
                      }],
                    ],
                  }],
                  ['OS=="android"', {
                    # Most of the following flags are derived from what Android
                    # uses by default when building for arm, reference for which
                    # can be found in the following file in the Android NDK:
                    # toolchains/arm-linux-androideabi-4.9/setup.mk
                    'cflags': [
                      # The tree-sra optimization (scalar replacement for
                      # aggregates enabling subsequent optimizations) leads to
                      # invalid code generation when using the Android NDK's
                      # compiler (r5-r7). This can be verified using
                      # webkit_unit_tests' WTF.Checked_int8_t test.
                      '-fno-tree-sra',
                      # The following option is disabled to improve binary
                      # size and performance in gcc 4.9.
                      '-fno-caller-saves',
                      '-Wno-psabi',
                    ],
                    # Android now supports .relro sections properly.
                    # NOTE: While these flags enable the generation of .relro
                    # sections, the generated libraries can still be loaded on
                    # older Android platform versions.
                    'ldflags': [
                        '-Wl,-z,relro',
                        '-Wl,-z,now',
                        '-fuse-ld=gold',
                    ],
                    'conditions': [
                      ['gcc_version==48 and clang==0', {
                        'cflags': [
                          # The following 5 options are disabled to save on
                          # binary size in GCC 4.8.
                          '-fno-partial-inlining',
                          '-fno-early-inlining',
                          '-fno-tree-copy-prop',
                          '-fno-tree-loop-optimize',
                          '-fno-move-loop-invariants',
                        ],
                      }],
                      ['arm_thumb==1', {
                        'cflags': [ '-mthumb-interwork' ],
                      }],
                      ['profiling==1', {
                        'cflags': [
                          # Thumb code with frame pointer makes chrome crash
                          # early.
                          '-marm',
                          '-mapcs-frame', # Required by -fno-omit-frame-pointer.
                          # The perf report sometimes incorrectly attributes
                          # code from tail calls.
                          '-fno-optimize-sibling-calls',
                        ],
                        'cflags!': [
                          '-fomit-frame-pointer',
                        ],
                      }],
                      ['clang==1', {
                        'cflags!': [
                          # Clang does not support the following options.
                          '-mthumb-interwork',
                          '-finline-limit=64',
                          '-fno-tree-sra',
                          '-fno-caller-saves',
                          '-Wno-psabi',
                        ],
                        'cflags': [
                          # TODO(hans) Enable integrated-as (crbug.com/124610).
                          '-no-integrated-as',
                          '-B<(android_toolchain)',  # Else /usr/bin/as gets picked up.
                        ],
                        'ldflags': [
                          # Let clang find the ld.gold in the NDK.
                          '--gcc-toolchain=<(android_toolchain)/..',
                        ],
                      }],
                      ['asan==1', {
                        'cflags': [
                          '-marm', # Required for frame pointer based stack traces.
                        ],
                      }],
                    ],
                  }],
                  ['chromecast==1', {
                    'cflags': [
                      # We set arm_arch to "" so that -march compiler option
                      # is not set.  Otherwise a gcc bug that would complain
                      # about it conflicting with '-mcpu=cortex-a9'. The flag
                      # '-march=armv7-a' is actually redundant anyway because
                      # it is enabled by default when we built the toolchain.
                      # And using '-mcpu=cortex-a9' should be sufficient.
                      '-mcpu=cortex-a9',
                      '-funwind-tables',
                      # Breakpad requires symbols with debugging information
                      '-g',
                    ],
                    'ldflags': [
                      # We want to statically link libstdc++/libgcc_s.
                      '-static-libstdc++',
                      '-static-libgcc',
                    ],
                    'cflags!': [
                      # Some components in Chromium (e.g. v8, skia, ffmpeg)
                      # define their own cflags for arm builds that could
                      # conflict with the flags we set here (e.g.
                      # '-mcpu=cortex-a9'). Remove these flags explicitly.
                      '-march=armv7-a',
                      '-mtune=cortex-a8',
                    ],
                  }],
                ],
              }],
            ],
          }],
          ['target_arch=="arm64"', {
            'target_conditions': [
              ['_toolset=="target"', {
                'conditions': [
                  ['OS=="android"', {
                    'cflags!': [
                       '-fstack-protector',  # stack protector is always enabled on arm64.
                    ],
                  }],
                ],
              }],
            ],
          }],
          ['target_arch=="mipsel"', {
            'target_conditions': [
              ['_toolset=="target"', {
                'conditions': [
                  ['android_webview_build==0 and mips_arch_variant=="r6"', {
                    'cflags': ['-mips32r6', '-Wa,-mips32r6'],
                    'conditions': [
                      ['OS=="android"', {
                        'ldflags': ['-mips32r6', '-Wl,-melf32ltsmip',],
                      }],
                    ],
                  }],
                  ['android_webview_build==0 and mips_arch_variant=="r2"', {
                    'cflags': ['-mips32r2', '-Wa,-mips32r2'],
                  }],
                  ['android_webview_build==0 and mips_arch_variant=="r1"', {
                    'cflags': ['-mips32', '-Wa,-mips32'],
                  }],
                ],
                'ldflags': [
                  '-Wl,--no-keep-memory'
                ],
                'cflags_cc': [
                  '-Wno-uninitialized',
                ],
              }],
            ],
          }],
          ['target_arch=="mips64el"', {
            'target_conditions': [
              ['_toolset=="target"', {
                'conditions': [
                  ['android_webview_build==0 and mips_arch_variant=="r6"', {
                    'cflags': ['-mips64r6', '-Wa,-mips64r6'],
                    'ldflags': [ '-mips64r6' ],
                  }],
                  ['android_webview_build==0 and mips_arch_variant=="r2"', {
                    'cflags': ['-mips64r2', '-Wa,-mips64r2'],
                    'ldflags': [ '-mips64r2' ],
                  }],
                ],
                'cflags_cc': [
                  '-Wno-uninitialized',
                ],
              }],
            ],
          }],
          ['linux_fpic==1', {
            'cflags': [
              '-fPIC',
            ],
            'ldflags': [
              '-fPIC',
            ],
          }],
          ['sysroot!=""', {
            'target_conditions': [
              ['_toolset=="target"', {
                'cflags': [
                  '--sysroot=<(sysroot)',
                ],
                'ldflags': [
                  '--sysroot=<(sysroot)',
                  '<!(<(DEPTH)/build/linux/sysroot_ld_path.sh <(sysroot))',
                ],
              }]]
          }],
          ['clang==1', {
            'cflags': [
              # TODO(thakis): Remove, http://crbug.com/263960
              '-Wno-reserved-user-defined-literal',
            ],
            'cflags_cc': [
              # gnu++11 instead of c++11 is needed because some code uses
              # typeof() (a GNU extension).
              # TODO(thakis): Eventually switch this to c++11 instead,
              # http://crbug.com/427584
              '-std=gnu++11',
            ],
          }],
          ['clang==0 and host_clang==1', {
            'target_conditions': [
              ['_toolset=="host"', {
                'cflags_cc': [ '-std=gnu++11', ],
              }],
            ],
          }],
          ['clang==1 and clang_use_chrome_plugins==1', {
            'cflags': [
              '<@(clang_chrome_plugins_flags)',
            ],
          }],
          ['clang==1 and clang_load!=""', {
            'cflags': [
              '-Xclang', '-load', '-Xclang', '<(clang_load)',
            ],
          }],
          ['clang==1 and clang_add_plugin!=""', {
            'cflags': [
              '-Xclang', '-add-plugin', '-Xclang', '<(clang_add_plugin)',
            ],
          }],
          ['clang==1 and target_arch=="ia32"', {
            'cflags': [
              # Else building libyuv gives clang's register allocator issues,
              # see llvm.org/PR15798 / crbug.com/233709
              '-momit-leaf-frame-pointer',
              # Align the stack on 16-byte boundaries, http://crbug.com/418554.
              '-mstack-alignment=16',
              '-mstackrealign',
            ],
          }],
          ['clang==1 and "<(GENERATOR)"=="ninja"', {
            'cflags': [
              # See http://crbug.com/110262
              '-fcolor-diagnostics',
            ],
          }],
          # Common options for AddressSanitizer, LeakSanitizer,
          # ThreadSanitizer and MemorySanitizer.
          ['asan==1 or lsan==1 or tsan==1 or msan==1 or ubsan==1 or ubsan_vptr==1', {
            'target_conditions': [
              ['_toolset=="target"', {
                'cflags': [
                  '-fno-omit-frame-pointer',
                  '-gline-tables-only',
                ],
                'cflags!': [
                  '-fomit-frame-pointer',
                ],
              }],
            ],
          }],
          ['asan==1 or lsan==1 or tsan==1 or msan==1', {
            'target_conditions': [
              ['_toolset=="target"', {
                'ldflags!': [
                  # Functions interposed by the sanitizers can make ld think
                  # that some libraries aren't needed when they actually are,
                  # http://crbug.com/234010. As workaround, disable --as-needed.
                  '-Wl,--as-needed',
                ],
                'defines': [
                  'MEMORY_TOOL_REPLACES_ALLOCATOR',
                  'MEMORY_SANITIZER_INITIAL_SIZE',
                ],
              }],
            ],
          }],
          ['asan==1', {
            'target_conditions': [
              ['_toolset=="target"', {
                'cflags': [
                  '-fsanitize=address',
                  # TODO(earthdok): Re-enable. http://crbug.com/427202
                  #'-fsanitize-blacklist=<(asan_blacklist)',
                ],
                'ldflags': [
                  '-fsanitize=address',
                ],
              }],
            ],
            'conditions': [
              ['OS=="mac"', {
                'cflags': [
                  '-mllvm -asan-globals=0',  # http://crbug.com/352073
                ],
              }],
            ],
          }],
          ['ubsan==1', {
            'target_conditions': [
              ['_toolset=="target"', {
                'cflags': [
                  '-fsanitize=undefined',
                  # -fsanitize=vptr is incompatible with -fno-rtti.
                  '-fno-sanitize=vptr',
                  # Employ the experimental PBQP register allocator to avoid
                  # slow compilation on files with too many basic blocks.
                  # See http://crbug.com/426271.
                  '-mllvm -regalloc=pbqp',
                  # Speculatively use coalescing to slightly improve the code
                  # generated by PBQP regallocator. May increase compile time.
                  '-mllvm -pbqp-coalescing',
                ],
                'ldflags': [
                  '-fsanitize=undefined',
                  # -fsanitize=vptr is incompatible with -fno-rtti.
                  '-fno-sanitize=vptr',
                ],
              }],
            ],
          }],
          ['ubsan_vptr==1', {
            'target_conditions': [
              ['_toolset=="target"', {
                'cflags': [
                  '-fsanitize=vptr',
                  '-fsanitize-blacklist=<(ubsan_vptr_blacklist)',
                ],
                'cflags_cc!': [
                  '-fno-rtti',
                ],
                'cflags!': [
                  '-fno-rtti',
                ],
                'ldflags': [
                  '-fsanitize=vptr',
                ],
                'defines': [
                  'UNDEFINED_SANITIZER',
                ],
              }],
            ],
          }],
          ['asan_coverage!=0', {
            'target_conditions': [
              ['_toolset=="target"', {
                'cflags': [
                  '-fsanitize-coverage=<(asan_coverage)',
                ],
              }],
            ],
          }],
          ['asan_field_padding!=0', {
            'target_conditions': [
              ['_toolset=="target"', {
                'cflags': [
                  '-fsanitize-address-field-padding=<(asan_field_padding)',
                ],
              }],
            ],
          }],
          ['lsan==1', {
            'target_conditions': [
              ['_toolset=="target"', {
                'cflags': [
                  '-fsanitize=leak',
                ],
                'ldflags': [
                  '-fsanitize=leak',
                ],
                'defines': [
                  'LEAK_SANITIZER',
                  'WTF_USE_LEAK_SANITIZER=1',
                ],
              }],
            ],
          }],
          ['tsan==1', {
            'target_conditions': [
              ['_toolset=="target"', {
                'cflags': [
                  '-fsanitize=thread',
                  '-fsanitize-blacklist=<(tsan_blacklist)',
                ],
                'ldflags': [
                  '-fsanitize=thread',
                ],
                'defines': [
                  'THREAD_SANITIZER',
                  'DYNAMIC_ANNOTATIONS_EXTERNAL_IMPL=1',
                  'WTF_USE_DYNAMIC_ANNOTATIONS_NOIMPL=1',
                ],
              }],
            ],
          }],
          ['msan==1', {
            'target_conditions': [
              ['_toolset=="target"', {
                'cflags': [
                  '-fsanitize=memory',
                  '-fsanitize-memory-track-origins=<(msan_track_origins)',
                  '-fsanitize-blacklist=<(msan_blacklist)',
                ],
                'ldflags': [
                  '-fsanitize=memory',
                ],
                'defines': [
                  'MEMORY_SANITIZER',
                ],
              }],
            ],
          }],
          ['use_instrumented_libraries==1', {
            'dependencies': [
              '<(DEPTH)/third_party/instrumented_libraries/instrumented_libraries.gyp:instrumented_libraries',
            ],
          }],
          ['use_custom_libcxx==1', {
            'dependencies': [
              '<(DEPTH)/third_party/libc++/libc++.gyp:libcxx_proxy',
            ],
          }],
          ['order_profiling!=0 and (chromeos==1 or OS=="linux" or OS=="android")', {
            'target_conditions' : [
              # crazy_linker has an upstream gyp file we can't edit, and we
              # don't want to instrument it.
              ['_toolset=="target" and _target_name!="crazy_linker"', {
                'cflags': [
                  '-finstrument-functions',
                  # Allow mmx intrinsics to inline, so that the
                  #0 compiler can expand the intrinsics.
                  '-finstrument-functions-exclude-file-list=mmintrin.h',
                ],
              }],
              ['_toolset=="target" and OS=="android"', {
                'cflags': [
                  # Avoids errors with current NDK:
                  # "third_party/android_tools/ndk/toolchains/arm-linux-androideabi-4.6/prebuilt/linux-x86_64/bin/../lib/gcc/arm-linux-androideabi/4.6/include/arm_neon.h:3426:3: error: argument must be a constant"
                  '-finstrument-functions-exclude-file-list=arm_neon.h,SaturatedArithmeticARM.h',
                ],
              }],
            ],
          }],
          ['linux_dump_symbols==1', {
            'cflags': [ '-g' ],
            'conditions': [
              ['OS=="linux" and host_arch=="ia32" and linux_use_bundled_gold==0', {
                'target_conditions': [
                  ['_toolset=="target"', {
                    'ldflags': [
                      # Attempt to use less memory to prevent the linker from
                      # running out of address space. Considering installing a
                      # 64-bit kernel and switching to a 64-bit linker.
                      '-Wl,--no-keep-memory',
                    ],
                  }],
                ],
              }],
            ],
          }],
          ['use_allocator!="tcmalloc"', {
            'defines': ['NO_TCMALLOC'],
          }],
          ['linux_use_gold_flags==1', {
            # Newer gccs and clangs support -fuse-ld, use the flag to force gold
            # selection.
            # gcc -- http://gcc.gnu.org/onlinedocs/gcc-4.8.0/gcc/Optimize-Options.html
            'ldflags': [ '-fuse-ld=gold', ],

            'target_conditions': [
              ['_toolset=="target"', {
                'ldflags': [
                  # Experimentation found that using four linking threads
                  # saved ~20% of link time.
                  # https://groups.google.com/a/chromium.org/group/chromium-dev/browse_thread/thread/281527606915bb36
                  # Only apply this to the target linker, since the host
                  # linker might not be gold, but isn't used much anyway.
                  # TODO(raymes): Disable threading because gold is frequently
                  # crashing on the bots: crbug.com/161942.
                  # '-Wl,--threads',
                  # '-Wl,--thread-count=4',
                ],
              }],
            ],
            'conditions': [
              ['release_valgrind_build==0 and order_profiling==0', {
                'target_conditions': [
                  ['_toolset=="target"', {
                    'ldflags': [
                      '-Wl,--icf=safe',
                    ],
                  }],
                ],
              }],
            ],
          }],
          ['linux_use_bundled_binutils==1', {
            'cflags': [
              '-B<!(cd <(DEPTH) && pwd -P)/<(binutils_dir)',
            ],
          }],
          ['linux_use_bundled_gold==1', {
            # Put our binutils, which contains gold in the search path. We pass
            # the path to gold to the compiler. gyp leaves unspecified what the
            # cwd is when running the compiler, so the normal gyp path-munging
            # fails us. This hack gets the right path.
            'ldflags': [
              '-B<!(cd <(DEPTH) && pwd -P)/<(binutils_dir)',
            ],
          }],
          # Some binutils 2.23 releases may or may not have new dtags enabled,
          # but they are all compatible with --disable-new-dtags,
          # because the new dynamic tags are not created by default.
          ['binutils_version>=223', {
            # Newer binutils don't set DT_RPATH unless you disable "new" dtags
            # and the new DT_RUNPATH doesn't work without --no-as-needed flag.
            # FIXME(mithro): Figure out the --as-needed/--no-as-needed flags
            # inside this file to allow usage of --no-as-needed and removal of
            # this flag.
            'ldflags': [
              '-Wl,--disable-new-dtags',
            ],
          }],
          ['gcc_version>=47 and clang==0', {
            'target_conditions': [
              ['_toolset=="target"', {
                'cflags_cc': [
                  '-std=gnu++11',
                  # See comment for -Wno-c++11-narrowing.
                  '-Wno-narrowing',
                  # TODO(thakis): Remove, http://crbug.com/263960
                  '-Wno-literal-suffix',
                ],
              }],
            ],
          }],
          ['host_gcc_version>=47 and clang==0 and host_clang==0', {
            'target_conditions': [
              ['_toolset=="host"', {
                'cflags_cc': [
                  '-std=gnu++11',
                  # See comment for -Wno-c++11-narrowing.
                  '-Wno-narrowing',
                  # TODO(thakis): Remove, http://crbug.com/263960
                  '-Wno-literal-suffix',
                ],
              }],
            ],
          }],
        ],
      },
    }],
    # FreeBSD-specific options; note that most FreeBSD options are set above,
    # with Linux.
    ['OS=="freebsd"', {
      'target_defaults': {
        'ldflags': [
          '-Wl,--no-keep-memory',
        ],
      },
    }],
    # Android-specific options; note that most are set above with Linux.
    ['OS=="android"', {
      'variables': {
        # This is a unique identifier for a given build. It's used for
        # identifying various build artifacts corresponding to a particular
        # build of chrome (e.g. where to find archived symbols).
        'chrome_build_id%': '',
        'conditions': [
          # Figure this out early since it needs symbols from libgcc.a, so it
          # has to be before that in the set of libraries.
          ['component=="shared_library"', {
              'android_stlport_library': 'stlport_shared',
          }, {
              'android_stlport_library': 'stlport_static',
          }],
        ],

        # Placing this variable here prevents from forking libvpx, used
        # by remoting.  Remoting is off, so it needn't built,
        # so forking it's deps seems like overkill.
        # But this variable need defined to properly run gyp.
        # A proper solution is to have an OS==android conditional
        # in third_party/libvpx/libvpx.gyp to define it.
        'libvpx_path': 'lib/linux/arm',
      },
      'target_defaults': {
        'variables': {
          'release_extra_cflags%': '',
          'conditions': [
            # If we're using the components build, append "cr" to all shared
            # libraries to avoid naming collisions with android system library
            # versions with the same name (e.g. skia, icu).
            ['component=="shared_library"', {
              'android_product_extension': 'cr.so',
            }, {
              'android_product_extension': 'so',
            } ],
          ],
        },
        'target_conditions': [
          ['_type=="shared_library"', {
            'product_extension': '<(android_product_extension)',
          }],

          # Settings for building device targets using Android's toolchain.
          # These are based on the setup.mk file from the Android NDK.
          #
          # The NDK Android executable link step looks as follows:
          #  $LDFLAGS
          #  $(TARGET_CRTBEGIN_DYNAMIC_O)  <-- crtbegin.o
          #  $(PRIVATE_OBJECTS)            <-- The .o that we built
          #  $(PRIVATE_STATIC_LIBRARIES)   <-- The .a that we built
          #  $(TARGET_LIBGCC)              <-- libgcc.a
          #  $(PRIVATE_SHARED_LIBRARIES)   <-- The .so that we built
          #  $(PRIVATE_LDLIBS)             <-- System .so
          #  $(TARGET_CRTEND_O)            <-- crtend.o
          #
          # For now the above are approximated for executables by adding
          # crtbegin.o to the end of the ldflags and 'crtend.o' to the end
          # of 'libraries'.
          #
          # The NDK Android shared library link step looks as follows:
          #  $LDFLAGS
          #  $(PRIVATE_OBJECTS)            <-- The .o that we built
          #  -l,--whole-archive
          #  $(PRIVATE_WHOLE_STATIC_LIBRARIES)
          #  -l,--no-whole-archive
          #  $(PRIVATE_STATIC_LIBRARIES)   <-- The .a that we built
          #  $(TARGET_LIBGCC)              <-- libgcc.a
          #  $(PRIVATE_SHARED_LIBRARIES)   <-- The .so that we built
          #  $(PRIVATE_LDLIBS)             <-- System .so
          #
          # For now, assume that whole static libraries are not needed.
          #
          # For both executables and shared libraries, add the proper
          # libgcc.a to the start of libraries which puts it in the
          # proper spot after .o and .a files get linked in.
          #
          # TODO: The proper thing to do longer-tem would be proper gyp
          # support for a custom link command line.
          ['_toolset=="target"', {
            'cflags!': [
              '-pthread',  # Not supported by Android toolchain.
            ],
            'cflags': [
              '-ffunction-sections',
              '-funwind-tables',
              '-g',
              '-fstack-protector',
              '-fno-short-enums',
              '-finline-limit=64',
              '-Wa,--noexecstack',
              '<@(release_extra_cflags)',
            ],
            'defines': [
              'ANDROID',
              '__GNU_SOURCE=1',  # Necessary for clone()
              'USE_STLPORT=1',
              '_STLP_USE_PTR_SPECIALIZATIONS=1',
              'CHROME_BUILD_ID="<(chrome_build_id)"',
            ],
            'ldflags!': [
              '-pthread',  # Not supported by Android toolchain.
            ],
            'ldflags': [
              '-Wl,--no-undefined',
            ],
            'conditions': [
              ['component=="static_library"', {
                'ldflags': [
                  '-Wl,--exclude-libs=ALL',
                ],
              }],
              ['clang==1', {
                'cflags': [
                  # Work around incompatibilities between bionic and clang
                  # headers.
                  '-D__compiler_offsetof=__builtin_offsetof',
                  '-Dnan=__builtin_nan',
                ],
                'conditions': [
                  ['target_arch=="arm"', {
                    'cflags': [
                      '-target arm-linux-androideabi',
                    ],
                    'ldflags': [
                      '-target arm-linux-androideabi',
                    ],
                  }],
                  ['target_arch=="ia32"', {
                    'cflags': [
                      '-target x86-linux-androideabi',
                    ],
                    'ldflags': [
                      '-target x86-linux-androideabi',
                    ],
                  }],
                  # Place holder for x64 support, not tested.
                  # TODO: Enable clang support for Android x64. http://crbug.com/346626
                  ['target_arch=="x64"', {
                    'cflags': [
                      '-target x86_64-linux-androideabi',
                    ],
                    'ldflags': [
                      '-target x86_64-linux-androideabi',
                    ],
                  }],
                ],
              }],
              ['asan==1', {
                'cflags': [
                  # Android build relies on -Wl,--gc-sections removing
                  # unreachable code. ASan instrumentation for globals inhibits
                  # this and results in a library with unresolvable relocations.
                  # TODO(eugenis): find a way to reenable this.
                  '-mllvm -asan-globals=0',
                ],
              }],
              ['android_webview_build==0', {
                'defines': [
                  # The NDK has these things, but doesn't define the constants
                  # to say that it does. Define them here instead.
                  'HAVE_SYS_UIO_H',
                ],
                'cflags': [
                  '--sysroot=<(android_ndk_sysroot)',
                ],
                'ldflags': [
                  '--sysroot=<(android_ndk_sysroot)',
                  '-nostdlib',
                ],
                'libraries': [
                  '-l<(android_stlport_library)',
                  # Manually link the libgcc.a that the cross compiler uses.
                  '<!(<(android_toolchain)/*-gcc -print-libgcc-file-name)',
                  '-lc',
                  '-ldl',
                  '-lm',
                ],
              }],
              ['android_webview_build==1', {
                'cflags': [
                  # Android predefines this as 1; undefine it here so Chromium
                  # can redefine it later to be 2 for chromium code and unset
                  # for third party code. This works because cflags are added
                  # before defines.
                  '-U_FORTIFY_SOURCE',
                  # Disable any additional warnings enabled by the Android build system but which
                  # chromium does not build cleanly with (when treating warning as errors).
                  # Things that are part of -Wextra:
                  '-Wno-extra', # Enabled by -Wextra, but no specific flag
                  '-Wno-ignored-qualifiers',
                  '-Wno-type-limits',
                  '-Wno-unused-but-set-variable',
                ],
                'cflags_cc': [
                  # Other things unrelated to -Wextra:
                  '-Wno-non-virtual-dtor',
                  '-Wno-sign-promo',
                ],
                'libraries': [
                  '-ldl',
                ],
              }],
              ['android_webview_build==1', {
                'target_conditions': [
                  ['chromium_code==0', {
                    'cflags': [
                      # There is a class of warning which:
                      #  1) Android always enables and also treats as errors
                      #  2) Chromium ignores in third party code
                      # So we re-enable those warnings when building Android.
                      '-Wno-address',
                      '-Wno-format-security',
                      '-Wno-return-type',
                      '-Wno-sequence-point',
                    ],
                    'cflags_cc': [
                      '-Wno-non-virtual-dtor',
                    ],
                  }],
                ],
              }],
              ['target_arch == "arm" and order_profiling==0', {
                'ldflags': [
                  # Enable identical code folding to reduce size.
                  '-Wl,--icf=safe',
                ],
              }],
              # NOTE: The stlport header include paths below are specified in
              # cflags rather than include_dirs because they need to come
              # after include_dirs. Think of them like system headers, but
              # don't use '-isystem' because the arm-linux-androideabi-4.4.3
              # toolchain (circa Gingerbread) will exhibit strange errors.
              # The include ordering here is important; change with caution.
              ['android_webview_build==0', {
                'cflags': [
                  '-isystem<(android_stlport_include)',
                ],
                'ldflags': [
                  '-L<(android_stlport_libs_dir)',
                ],
              }, { # else: android_webview_build!=0
                'aosp_build_settings': {
                  # Specify that we want to statically link stlport from the
                  # NDK. This will provide all the include and library paths
                  # automatically at build time, and link the right library.
                  'LOCAL_NDK_STL_VARIANT': 'stlport_static',
                },
              }],
              ['target_arch=="ia32"', {
                # The x86 toolchain currently has problems with stack-protector.
                'cflags!': [
                  '-fstack-protector',
                ],
                'cflags': [
                  '-fno-stack-protector',
                ],
              }],
            ],
            'target_conditions': [
              ['_type=="executable"', {
                # Force android tools to export the "main" symbol so they can be
                # loaded on ICS using the run_pie wrapper. See crbug.com/373219.
                # TODO(primiano): remove -fvisibility and -rdynamic flags below
                # when ICS support will be dropped.
                'cflags': [
                  '-fPIE',
                  '-fvisibility=default',
                ],
                'ldflags': [
                  '-Bdynamic',
                  '-Wl,--gc-sections',
                  '-Wl,-z,nocopyreloc',
                  '-pie',
                  '-rdynamic',
                  # crtbegin_dynamic.o should be the last item in ldflags.
                  '<(android_ndk_lib)/crtbegin_dynamic.o',
                ],
                'libraries': [
                  # crtend_android.o needs to be the last item in libraries.
                  # Do not add any libraries after this!
                  '<(android_ndk_lib)/crtend_android.o',
                ],
              }],
              ['_type=="shared_library" or _type=="loadable_module"', {
                'ldflags!': [
                  '-Wl,--exclude-libs=ALL',
                ],
                'ldflags': [
                  '-Wl,-shared,-Bsymbolic',
                ],
                'conditions': [
                  ['android_webview_build==0', {
                    'ldflags': [
                      # crtbegin_so.o should be the last item in ldflags.
                      '<(android_ndk_lib)/crtbegin_so.o',
                    ],
                    'libraries': [
                      # crtend_so.o needs to be the last item in libraries.
                      # Do not add any libraries after this!
                      '<(android_ndk_lib)/crtend_so.o',
                    ],
                  }],
                ],
              }],
            ],
          }],
          # Settings for building host targets using the system toolchain.
          ['_toolset=="host"', {
            'cflags!': [
              # Due to issues in Clang build system, using ASan on 32-bit
              # binaries on x86_64 host is problematic.
              # TODO(eugenis): re-enable.
              '-fsanitize=address',
            ],
            'ldflags!': [
              '-fsanitize=address',
              '-Wl,-z,noexecstack',
              '-Wl,--gc-sections',
              '-Wl,-O1',
              '-Wl,--as-needed',
              '-Wl,--warn-shared-textrel',
              '-Wl,--fatal-warnings',
            ],
          }],
          # Settings for building host targets on mac.
          ['_toolset=="host" and host_os=="mac"', {
            'ldflags!': [
              '-Wl,-z,now',
              '-Wl,-z,relro',
            ],
          }],
        ],
      },
    }],
    ['OS=="solaris"', {
      'cflags!': ['-fvisibility=hidden'],
      'cflags_cc!': ['-fvisibility-inlines-hidden'],
    }],
    ['OS=="mac" or OS=="ios"', {
      'target_defaults': {
        'mac_bundle': 0,
        'xcode_settings': {
          'ALWAYS_SEARCH_USER_PATHS': 'NO',
          # Don't link in libarclite_macosx.a, see http://crbug.com/156530.
          'CLANG_LINK_OBJC_RUNTIME': 'NO',          # -fno-objc-link-runtime
          'COPY_PHASE_STRIP': 'NO',
          'GCC_C_LANGUAGE_STANDARD': 'c99',         # -std=c99
          'GCC_CW_ASM_SYNTAX': 'NO',                # No -fasm-blocks
          'GCC_ENABLE_CPP_EXCEPTIONS': 'NO',        # -fno-exceptions
          'GCC_ENABLE_CPP_RTTI': 'NO',              # -fno-rtti
          'GCC_ENABLE_PASCAL_STRINGS': 'NO',        # No -mpascal-strings
          # GCC_INLINES_ARE_PRIVATE_EXTERN maps to -fvisibility-inlines-hidden
          'GCC_INLINES_ARE_PRIVATE_EXTERN': 'YES',
          'GCC_OBJC_CALL_CXX_CDTORS': 'YES',        # -fobjc-call-cxx-cdtors
          'GCC_SYMBOLS_PRIVATE_EXTERN': 'YES',      # -fvisibility=hidden
          'GCC_THREADSAFE_STATICS': 'NO',           # -fno-threadsafe-statics
          'GCC_TREAT_WARNINGS_AS_ERRORS': 'YES',    # -Werror
          'GCC_VERSION': '4.2',
          'GCC_WARN_ABOUT_MISSING_NEWLINE': 'YES',  # -Wnewline-eof
          'USE_HEADERMAP': 'NO',
          'WARNING_CFLAGS': [
            '-Wall',
            '-Wendif-labels',
            '-Wextra',
            # Don't warn about unused function parameters.
            '-Wno-unused-parameter',
            # Don't warn about the "struct foo f = {0};" initialization
            # pattern.
            '-Wno-missing-field-initializers',
          ],
          'conditions': [
            ['chromium_mac_pch', {'GCC_PRECOMPILE_PREFIX_HEADER': 'YES'},
                                 {'GCC_PRECOMPILE_PREFIX_HEADER': 'NO'}
            ],
            # Note that the prebuilt Clang binaries should not be used for iOS
            # development except for ASan builds.
            ['clang==1', {
              'CLANG_CXX_LANGUAGE_STANDARD': 'c++11',  # -std=c++11
              # Warn if automatic synthesis is triggered with
              # the -Wobjc-missing-property-synthesis flag.
              'CLANG_WARN_OBJC_MISSING_PROPERTY_SYNTHESIS': 'YES',
              'GCC_VERSION': 'com.apple.compilers.llvm.clang.1_0',
              'WARNING_CFLAGS': [
                # This warns on selectors from Cocoa headers (-length, -set).
                # cfe-dev is currently discussing the merits of this warning.
                # TODO(thakis): Reevaluate what to do with this, based one
                # cfe-dev discussion.
                '-Wno-selector-type-mismatch',
              ],
              'conditions': [
                ['clang_xcode==0', {
                  'CC': '$(SOURCE_ROOT)/<(clang_dir)/clang',
                  'LDPLUSPLUS': '$(SOURCE_ROOT)/<(clang_dir)/clang++',
                }],
              ],
            }],
            ['clang==1 and clang_xcode==0 and clang_use_chrome_plugins==1', {
              'OTHER_CFLAGS': [
                '<@(clang_chrome_plugins_flags)',
              ],
            }],
            ['clang==1 and clang_xcode==0 and clang_load!=""', {
              'OTHER_CFLAGS': [
                '-Xclang', '-load', '-Xclang', '<(clang_load)',
              ],
            }],
            ['clang==1 and clang_xcode==0 and clang_add_plugin!=""', {
              'OTHER_CFLAGS': [
                '-Xclang', '-add-plugin', '-Xclang', '<(clang_add_plugin)',
              ],
            }],
            ['clang==1 and "<(GENERATOR)"=="ninja"', {
              'OTHER_CFLAGS': [
                # See http://crbug.com/110262
                '-fcolor-diagnostics',
              ],
            }],
            ['OS=="ios" and target_subarch!="arm32" and \
              "<(GENERATOR)"=="xcode"', {
              'OTHER_CFLAGS': [
                # TODO(ios): when building Chrome for iOS on 64-bit platform
                # with Xcode, the -Wshorted-64-to-32 warning is automatically
                # enabled. This cause failures when compiling protobuf code,
                # so disable the warning. http://crbug.com/359107
                '-Wno-shorten-64-to-32',
              ],
            }],
          ],
        },
        'conditions': [
          ['clang==1', {
            'variables': {
              'clang_dir': '../third_party/llvm-build/Release+Asserts/bin',
            },
          }],
          ['asan==1', {
            'xcode_settings': {
              'OTHER_CFLAGS': [
                '-fsanitize=address',
                '-mllvm -asan-globals=0',  # http://crbug.com/352073
                '-gline-tables-only',
              ],
            },
          }],
          ['asan_coverage!=0', {
            'target_conditions': [
              ['_toolset=="target"', {
                'cflags': [
                  '-fsanitize-coverage=<(asan_coverage)',
                ],
              }],
            ],
          }],
        ],
        'target_conditions': [
          ['_type!="static_library"', {
            'xcode_settings': {'OTHER_LDFLAGS': ['-Wl,-search_paths_first']},
            'conditions': [
              ['asan==1', {
                'xcode_settings': {
                  'OTHER_LDFLAGS': [
                    '-fsanitize=address',
                  ],
                },
              }],
              ['mac_write_linker_maps==1', {
                'xcode_settings': {
                  'OTHER_LDFLAGS': [
                    '-Wl,-map,>(_target_name).map',
                  ],
                },
              }],
            ],
          }],
          ['_mac_bundle', {
            'xcode_settings': {'OTHER_LDFLAGS': ['-Wl,-ObjC']},
            'target_conditions': [
              ['_type=="executable"', {
                'conditions': [
                  ['asan==1', {
                    'postbuilds': [
                      {
                        'variables': {
                          # Define copy_asan_dylib_path in a variable ending in
                          # _path so that gyp understands it's a path and
                          # performs proper relativization during dict merging.
                          'copy_asan_dylib_path':
                            'mac/copy_asan_runtime_dylib.sh',
                        },
                        'postbuild_name': 'Copy ASan runtime dylib',
                        'action': [
                          '<(copy_asan_dylib_path)',
                        ],
                      },
                    ],
                  }],
                ],
              }],
            ],
          }],
        ],  # target_conditions
      },  # target_defaults
    }],  # OS=="mac" or OS=="ios"
    ['OS=="mac"', {
      'target_defaults': {
        'defines': [
          # Prevent Mac OS X AssertMacros.h from defining macros that collide
          # with common names, like 'check', 'require', and 'verify'.
          # (Included by system header. Also exists on iOS but not included.)
          # http://opensource.apple.com/source/CarbonHeaders/CarbonHeaders-18.1/AssertMacros.h
          '__ASSERT_MACROS_DEFINE_VERSIONS_WITHOUT_UNDERSCORE=0',
        ],
        'variables': {
          # These should end with %, but there seems to be a bug with % in
          # variables that are intended to be set to different values in
          # different targets, like these.
          'mac_pie': 1,        # Most executables can be position-independent.
          # Strip debugging symbols from the target.
          'mac_strip': '<(mac_strip_release)',
          'conditions': [
            ['asan==1', {
              'conditions': [
                ['mac_want_real_dsym=="default"', {
                  'mac_real_dsym': 1,
                }, {
                  'mac_real_dsym': '<(mac_want_real_dsym)'
                }],
              ],
            }, {
              'conditions': [
                ['mac_want_real_dsym=="default"', {
                  'mac_real_dsym': 0, # Fake .dSYMs are fine in most cases.
                }, {
                  'mac_real_dsym': '<(mac_want_real_dsym)'
                }],
              ],
            }],
          ],
        },
        'xcode_settings': {
          'GCC_DYNAMIC_NO_PIC': 'NO',               # No -mdynamic-no-pic
                                                    # (Equivalent to -fPIC)
          # MACOSX_DEPLOYMENT_TARGET maps to -mmacosx-version-min
          'MACOSX_DEPLOYMENT_TARGET': '<(mac_deployment_target)',
          # Keep pch files below xcodebuild/.
          'SHARED_PRECOMPS_DIR': '$(CONFIGURATION_BUILD_DIR)/SharedPrecompiledHeaders',
          'OTHER_CFLAGS': [
            # Someday this can be replaced by an 'GCC_STRICT_ALIASING': 'NO'
            # xcode_setting, but not until all downstream projects' mac bots are
            # using xcode >= 4.6, because that's when the default value of the
            # flag in the compiler switched.  Pre-4.6, the value 'NO' for that
            # setting is a no-op as far as xcode is concerned, but the compiler
            # behaves differently based on whether -fno-strict-aliasing is
            # specified or not.
            '-fno-strict-aliasing',  # See http://crbug.com/32204.
          ],
        },
        'target_conditions': [
          ['_type=="executable"', {
            'postbuilds': [
              {
                # Arranges for data (heap) pages to be protected against
                # code execution when running on Mac OS X 10.7 ("Lion"), and
                # ensures that the position-independent executable (PIE) bit
                # is set for ASLR when running on Mac OS X 10.5 ("Leopard").
                'variables': {
                  # Define change_mach_o_flags in a variable ending in _path
                  # so that GYP understands it's a path and performs proper
                  # relativization during dict merging.
                  'change_mach_o_flags_path':
                      'mac/change_mach_o_flags_from_xcode.sh',
                  'change_mach_o_flags_options%': [
                  ],
                  'target_conditions': [
                    ['mac_pie==0 or release_valgrind_build==1', {
                      # Don't enable PIE if it's unwanted. It's unwanted if
                      # the target specifies mac_pie=0 or if building for
                      # Valgrind, because Valgrind doesn't understand slide.
                      # See the similar mac_pie/release_valgrind_build check
                      # below.
                      'change_mach_o_flags_options': [
                        '--no-pie',
                      ],
                    }],
                  ],
                },
                'postbuild_name': 'Change Mach-O Flags',
                'action': [
                  '<(change_mach_o_flags_path)',
                  '>@(change_mach_o_flags_options)',
                ],
              },
            ],
            'target_conditions': [
              ['mac_pie==1 and release_valgrind_build==0', {
                # Turn on position-independence (ASLR) for executables. When
                # PIE is on for the Chrome executables, the framework will
                # also be subject to ASLR.
                # Don't do this when building for Valgrind, because Valgrind
                # doesn't understand slide. TODO: Make Valgrind on Mac OS X
                # understand slide, and get rid of the Valgrind check.
                'xcode_settings': {
                  'OTHER_LDFLAGS': [
                    '-Wl,-pie',  # Position-independent executable (MH_PIE)
                  ],
                },
              }],
            ],
          }],
          ['(_type=="executable" or _type=="shared_library" or \
             _type=="loadable_module") and mac_strip!=0', {
            'target_conditions': [
              ['mac_real_dsym == 1', {
                # To get a real .dSYM bundle produced by dsymutil, set the
                # debug information format to dwarf-with-dsym.  Since
                # strip_from_xcode will not be used, set Xcode to do the
                # stripping as well.
                'configurations': {
                  'Release_Base': {
                    'xcode_settings': {
                      'DEBUG_INFORMATION_FORMAT': 'dwarf-with-dsym',
                      'DEPLOYMENT_POSTPROCESSING': 'YES',
                      'STRIP_INSTALLED_PRODUCT': 'YES',
                      'conditions': [
                        # Only strip non-ASan builds.
                        ['asan==0', {
                          'target_conditions': [
                            ['_type=="shared_library" or _type=="loadable_module"', {
                              # The Xcode default is to strip debugging symbols
                              # only (-S).  Local symbols should be stripped as
                              # well, which will be handled by -x.  Xcode will
                              # continue to insert -S when stripping even when
                              # additional flags are added with STRIPFLAGS.
                              'STRIPFLAGS': '-x',
                            }],  # _type=="shared_library" or _type=="loadable_module"
                          ],  # target_conditions
                        }, {  # asan != 0
                          'STRIPFLAGS': '-S',
                        }],
                      ],
                    },  # xcode_settings
                  },  # configuration "Release"
                },  # configurations
              }, {  # mac_real_dsym != 1
                # To get a fast fake .dSYM bundle, use a post-build step to
                # produce the .dSYM and strip the executable.  strip_from_xcode
                # only operates in the Release configuration.
                'postbuilds': [
                  {
                    'variables': {
                      # Define strip_from_xcode in a variable ending in _path
                      # so that gyp understands it's a path and performs proper
                      # relativization during dict merging.
                      'strip_from_xcode_path': 'mac/strip_from_xcode',
                    },
                    'postbuild_name': 'Strip If Needed',
                    'action': ['<(strip_from_xcode_path)'],
                  },
                ],  # postbuilds
              }],  # mac_real_dsym
            ],  # target_conditions
          }],  # (_type=="executable" or _type=="shared_library" or
               #  _type=="loadable_module") and mac_strip!=0
        ],  # target_conditions
      },  # target_defaults
    }],  # OS=="mac"
    ['OS=="ios"', {
      'target_defaults': {
        'xcode_settings' : {
          'CLANG_CXX_LANGUAGE_STANDARD': 'c++11',

          'conditions': [
            # Older Xcodes do not support -Wno-deprecated-register, so pass an
            # additional flag to suppress the "unknown compiler option" error.
            # Restrict this flag to builds that are either compiling with Xcode
            # or compiling with Xcode's Clang.  This will allow Ninja builds to
            # continue failing on unknown compiler options.
            # TODO(rohitrao): This flag is temporary and should be removed as
            # soon as the iOS bots are updated to use Xcode 5.1.
            ['clang_xcode==1', {
              'WARNING_CFLAGS': [
                '-Wno-unknown-warning-option',
              ],
            }],

            # Limit the valid architectures depending on "target_subarch".
            # This need to include the "arm" architectures but also the "x86"
            # ones (they are used when building for the simulator).
            ['target_subarch=="arm32"', {
              'VALID_ARCHS': ['armv7', 'i386'],
            }],
            ['target_subarch=="arm64"', {
              'VALID_ARCHS': ['arm64', 'x86_64'],
            }],
            ['target_subarch=="both"', {
              'VALID_ARCHS': ['arm64', 'armv7', 'x86_64', 'i386'],
            }],
            ['use_system_libcxx==1', {
              'target_conditions': [
                # Only use libc++ when building target for iOS not when building
                # tools for the host (OS X) as Mac targets OS X SDK 10.6 which
                # does not support libc++.
                ['_toolset=="target"', {
                  'CLANG_CXX_LIBRARY': 'libc++',  # -stdlib=libc++
                }]
              ],
            }, {
              # The default for deployment target of 7.0+ is libc++, so force
              # the old behavior unless libc++ is enabled.
              'CLANG_CXX_LIBRARY': 'libstdc++',  # -stdlib=libstdc++
            }],
          ],
        },
        'target_conditions': [
          ['_toolset=="host"', {
            'xcode_settings': {
              'SDKROOT': 'macosx<(mac_sdk)',  # -isysroot
              'MACOSX_DEPLOYMENT_TARGET': '<(mac_deployment_target)',
              'VALID_ARCHS': [
                'x86_64',
              ],
              'ARCHS': [
                'x86_64',
              ],
            },
          }],
          ['_toolset=="target"', {
            'xcode_settings': {
              # This section should be for overriding host settings. But,
              # since we can't negate the iphone deployment target above, we
              # instead set it here for target only.
              'IPHONEOS_DEPLOYMENT_TARGET': '<(ios_deployment_target)',
              'ARCHS': ['$(ARCHS_STANDARD_INCLUDING_64_BIT)'],
            },
          }],
          ['_type=="executable"', {
            'configurations': {
              'Release_Base': {
                'xcode_settings': {
                  'DEPLOYMENT_POSTPROCESSING': 'YES',
                  'STRIP_INSTALLED_PRODUCT': 'YES',
                },
              },
              'Debug_Base': {
                'xcode_settings': {
                  # Remove dSYM to reduce build time.
                  'DEBUG_INFORMATION_FORMAT': 'dwarf',
                },
              },
            },
            'xcode_settings': {
              'conditions': [
                ['chromium_ios_signing', {
                  # iOS SDK wants everything for device signed.
                  'CODE_SIGN_IDENTITY[sdk=iphoneos*]': 'iPhone Developer',
                }, {
                  'CODE_SIGNING_REQUIRED': 'NO',
                  'CODE_SIGN_IDENTITY[sdk=iphoneos*]': '',
                }],
              ],
            },
          }],
        ],  # target_conditions
      },  # target_defaults
    }],  # OS=="ios"
    ['OS=="win"', {
      'target_defaults': {
        'defines': [
          '_WIN32_WINNT=0x0603',
          'WINVER=0x0603',
          'WIN32',
          '_WINDOWS',
          'NOMINMAX',
          'PSAPI_VERSION=1',
          '_CRT_RAND_S',
          'CERT_CHAIN_PARA_HAS_EXTRA_FIELDS',
          'WIN32_LEAN_AND_MEAN',
          '_ATL_NO_OPENGL',
          '_SECURE_ATL',
          # _HAS_EXCEPTIONS must match ExceptionHandling in msvs_settings.
          '_HAS_EXCEPTIONS=0',
          # Silence some warnings; we can't switch the the 'recommended'
          # versions as they're not available on old OSs.
          '_WINSOCK_DEPRECATED_NO_WARNINGS',
        ],
        'conditions': [
          ['buildtype=="Official"', {
              # In official builds, targets can self-select an optimization
              # level by defining a variable named 'optimize', and setting it
              # to one of
              # - "size", optimizes for minimal code size - the default.
              # - "speed", optimizes for speed over code size.
              # - "max", whole program optimization and link-time code
              #   generation. This is very expensive and should be used
              #   sparingly.
              'variables': {
                'optimize%': 'size',
              },
              'msvs_settings': {
                'VCLinkerTool': {
                  # Set /LTCG for the official builds.
                  'LinkTimeCodeGeneration': '1',
                  'AdditionalOptions': [
                    # Set the number of LTCG code-gen threads to eight.
                    # The default is four. This gives a 5-10% link speedup.
                    '/cgthreads:8',
                  ],
                },
              },
              'target_conditions': [
                ['optimize=="size"', {
                    'msvs_settings': {
                      'VCCLCompilerTool': {
                        # 1, optimizeMinSpace, Minimize Size (/O1)
                        'Optimization': '1',
                        # 2, favorSize - Favor small code (/Os)
                        'FavorSizeOrSpeed': '2',
                      },
                    },
                  },
                ],
                ['optimize=="speed"', {
                    'msvs_settings': {
                      'VCCLCompilerTool': {
                        # 2, optimizeMaxSpeed, Maximize Speed (/O2)
                        'Optimization': '2',
                        # 1, favorSpeed - Favor fast code (/Ot)
                        'FavorSizeOrSpeed': '1',
                      },
                    },
                  },
                ],
                ['optimize=="max"', {
                    # Disable Warning 4702 ("Unreachable code") for the WPO/PGO
                    # builds. Probably anything that this would catch that
                    # wouldn't be caught in a normal build isn't going to
                    # actually be a bug, so the incremental value of C4702 for
                    # PGO builds is likely very small.
                    'msvs_disabled_warnings': [
                      4702
                    ],
                    'msvs_settings': {
                      'VCCLCompilerTool': {
                        # 2, optimizeMaxSpeed, Maximize Speed (/O2)
                        'Optimization': '2',
                        # 1, favorSpeed - Favor fast code (/Ot)
                        'FavorSizeOrSpeed': '1',
                        # This implies link time code generation.
                        'WholeProgramOptimization': 'true',
                      },
                    },
                  },
                ],
              ],
            },
          ],
          ['msvs_xtree_patched!=1', {
            # If xtree hasn't been patched, then we disable C4702. Otherwise,
            # it's enabled. This will generally only be true for system-level
            # installed Express users.
            'msvs_disabled_warnings': [
              4702,
            ],
          }],
        ],
        'msvs_system_include_dirs': [
          '<(windows_sdk_path)/Include/shared',
          '<(windows_sdk_path)/Include/um',
          '<(windows_sdk_path)/Include/winrt',
          '$(VSInstallDir)/VC/atlmfc/include',
        ],
        'msvs_cygwin_shell': 0,
        'msvs_disabled_warnings': [
          # C4127: conditional expression is constant
          # This warning can in theory catch dead code and other problems, but
          # triggers in far too many desirable cases where the conditional
          # expression is either set by macros or corresponds some legitimate
          # compile-time constant expression (due to constant template args,
          # conditionals comparing the sizes of different types, etc.).  Some of
          # these can be worked around, but it's not worth it.
          4127,

          # C4351: new behavior: elements of array 'array' will be default
          #        initialized
          # This is a silly "warning" that basically just alerts you that the
          # compiler is going to actually follow the language spec like it's
          # supposed to, instead of not following it like old buggy versions
          # did.  There's absolutely no reason to turn this on.
          4351,

          # C4355: 'this': used in base member initializer list
          # It's commonly useful to pass |this| to objects in a class'
          # initializer list.  While this warning can catch real bugs, most of
          # the time the constructors in question don't attempt to call methods
          # on the passed-in pointer (until later), and annotating every legit
          # usage of this is simply more hassle than the warning is worth.
          4355,

          # C4503: 'identifier': decorated name length exceeded, name was
          #        truncated
          # This only means that some long error messages might have truncated
          # identifiers in the presence of lots of templates.  It has no effect
          # on program correctness and there's no real reason to waste time
          # trying to prevent it.
          4503,

          # C4611: interaction between 'function' and C++ object destruction is
          #        non-portable
          # This warning is unavoidable when using e.g. setjmp/longjmp.  MSDN
          # suggests using exceptions instead of setjmp/longjmp for C++, but
          # Chromium code compiles without exception support.  We therefore have
          # to use setjmp/longjmp for e.g. JPEG decode error handling, which
          # means we have to turn off this warning (and be careful about how
          # object destruction happens in such cases).
          4611,

          # TODO(maruel): These warnings are level 4. They will be slowly
          # removed as code is fixed.
          4100, # Unreferenced formal parameter
          4121, # Alignment of a member was sensitive to packing
          4244, # Conversion from 'type1' to 'type2', possible loss of data
          4481, # Nonstandard extension used: override specifier 'keyword'
          4505, # Unreferenced local function has been removed
          4510, # Default constructor could not be generated
          4512, # Assignment operator could not be generated
          4610, # Object can never be instantiated
<<<<<<< HEAD

          # Unreachable code warning in xtree.
          # TODO(shez): Find a solution for this.
          4702,
=======
          4996, # 'X': was declared deprecated (for GetVersionEx).
>>>>>>> 3421cf84
        ],
        'msvs_settings': {
          'VCCLCompilerTool': {
            'AdditionalOptions': ['/MP'],
            'MinimalRebuild': 'false',
            'BufferSecurityCheck': 'true',
            'EnableFunctionLevelLinking': 'true',
            'RuntimeTypeInfo': 'false',
            'WarningLevel': '4',
            'WarnAsError': 'true',
            'DebugInformationFormat': '3',
            # ExceptionHandling must match _HAS_EXCEPTIONS above.
            'ExceptionHandling': '0',
          },
          'VCLibrarianTool': {
            'AdditionalOptions': ['/ignore:4221'],
            'AdditionalLibraryDirectories': [
              '<(windows_sdk_path)/Lib/win8/um/x86',
            ],
          },
          'VCLinkerTool': {
            'AdditionalDependencies': [
              'wininet.lib',
              'dnsapi.lib',
              'version.lib',
              'msimg32.lib',
              'ws2_32.lib',
              'usp10.lib',
              'psapi.lib',
              'dbghelp.lib',
              'winmm.lib',
              'shlwapi.lib',
            ],
            'AdditionalLibraryDirectories': [
              '<(windows_sdk_path)/Lib/win8/um/x86',
            ],
            'GenerateDebugInformation': 'true',
            'MapFileName': '$(OutDir)\\$(TargetName).map',
            'ImportLibrary': '$(OutDir)\\lib\\$(TargetName).lib',
            'FixedBaseAddress': '1',
            # SubSystem values:
            #   0 == not set
            #   1 == /SUBSYSTEM:CONSOLE
            #   2 == /SUBSYSTEM:WINDOWS
            # Most of the executables we'll ever create are tests
            # and utilities with console output.
            'SubSystem': '1',
          },
          'VCMIDLTool': {
            'GenerateStublessProxies': 'true',
            'TypeLibraryName': '$(InputName).tlb',
            'OutputDirectory': '$(IntDir)',
            'HeaderFileName': '$(InputName).h',
            'DLLDataFileName': '$(InputName).dlldata.c',
            'InterfaceIdentifierFileName': '$(InputName)_i.c',
            'ProxyFileName': '$(InputName)_p.c',
          },
          'VCResourceCompilerTool': {
            'Culture' : '1033',
            'AdditionalIncludeDirectories': [
              '<(DEPTH)',
              '<(SHARED_INTERMEDIATE_DIR)',
            ],
          },
          'target_conditions': [
            ['_type=="executable" and ">(win_exe_compatibility_manifest)"!=""', {
              'VCManifestTool': {
                'AdditionalManifestFiles': [
                  '>(win_exe_compatibility_manifest)',
                ],
              },
            }],
          ],
          'conditions': [
            ['clang==1', {
              # Building with Clang on Windows is a work in progress and very
              # experimental. See crbug.com/82385.
              'VCCLCompilerTool': {
                'WarnAsError': 'false',
                'RuntimeTypeInfo': 'false',
                'AdditionalOptions': [
                  '-fmsc-version=1800',
                  '/fallback',

                  # Many files use intrinsics without including this header.
                  # TODO(hans): Fix those files, or move this to sub-GYPs.
                  '/FIIntrin.h',

                  # TODO(hans): Make this list shorter eventually.
                  '-Qunused-arguments',
                  '-Wno-c++11-compat-deprecated-writable-strings',
                  '-Wno-deprecated-declarations',
                  '-Wno-empty-body',
                  '-Wno-enum-conversion',
                  '-Wno-extra-tokens',
                  '-Wno-ignored-attributes',
                  '-Wno-incompatible-pointer-types',
                  '-Wno-int-to-void-pointer-cast',
                  '-Wno-invalid-noreturn',
                  '-Wno-logical-op-parentheses',
                  '-Wno-microsoft',
                  '-Wno-missing-braces',
                  '-Wno-missing-declarations',
                  '-Wno-msvc-include',
                  '-Wno-null-dereference',
                  '-Wno-overloaded-virtual',
                  '-Wno-parentheses',
                  '-Wno-pointer-sign',
                  '-Wno-reorder',
                  '-Wno-return-type-c-linkage',
                  '-Wno-self-assign',
                  '-Wno-sometimes-uninitialized',
                  '-Wno-switch',
                  '-Wno-tautological-compare',
                  '-Wno-unknown-pragmas',
                  '-Wno-unsequenced',
                  '-Wno-unused-function',
                  '-Wno-unused-private-field',
                  '-Wno-unused-value',
                  '-Wno-unused-variable',
                  '-Wno-unused-local-typedef',  # http://crbug.com/411648
                  '-Wno-inconsistent-missing-override', #http://crbug.com/428099
                ],
              },
            }],
            ['asan==1', {
              # ASan on Windows is a work in progress and very experimental.
              # See crbug.com/345874.
              'VCCLCompilerTool': {
                'AdditionalOptions': [
                  '-fsanitize=address',
                ],
                'AdditionalIncludeDirectories': [
                  # MSVC needs to be able to find the sanitizer headers when
                  # invoked via /fallback. This is critical for using macros
                  # like ASAN_UNPOISON_MEMORY_REGION in files where we fall
                  # back.
                  '<(DEPTH)/<(make_clang_dir)/lib/clang/3.6.0/include_sanitizer',
                ],
              },
              'VCLinkerTool': {
                'AdditionalLibraryDirectories': [
                  # TODO(hans): If make_clang_dir is absolute, this breaks.
                  '<(DEPTH)/<(make_clang_dir)/lib/clang/3.6.0/lib/windows',
                ],
              },
              'target_conditions': [
                ['component=="shared_library"', {
                  'VCLinkerTool': {
                    'AdditionalDependencies': [
                       'clang_rt.asan_dynamic-i386.lib',
                       'clang_rt.asan_dynamic_runtime_thunk-i386.lib',
                    ],
                  },
                }],
                ['_type=="executable" and component=="static_library"', {
                  'VCLinkerTool': {
                    'AdditionalDependencies': [
                       'clang_rt.asan-i386.lib',
                    ],
                  },
                }],
                ['(_type=="shared_library" or _type=="loadable_module") and component=="static_library"', {
                  'VCLinkerTool': {
                    'AdditionalDependencies': [
                       'clang_rt.asan_dll_thunk-i386.lib',
                    ],
                  },
                }],
              ],
            }],
          ],
        },
      },
    }],
    ['disable_nacl==1', {
      'target_defaults': {
        'defines': [
          'DISABLE_NACL',
        ],
      },
    }],
    ['OS=="win" and msvs_use_common_linker_extras', {
      'target_defaults': {
        'msvs_settings': {
          'VCLinkerTool': {
            'DelayLoadDLLs': [
              'dbghelp.dll',
              'dwmapi.dll',
              'shell32.dll',
              'uxtheme.dll',
            ],
          },
        },
        'configurations': {
          'x86_Base': {
            'msvs_settings': {
              'VCLinkerTool': {
                'AdditionalOptions': [
                  '/safeseh',
                  '/dynamicbase',
                  '/ignore:4199',
                  '/ignore:4221',
                  '/nxcompat',
                ],
                'conditions': [
                  ['syzyasan==0', {
                    'AdditionalOptions': ['/largeaddressaware'],
                  }],
                ],
              },
            },
          },
          'x64_Base': {
            'msvs_settings': {
              'VCLinkerTool': {
                'AdditionalOptions': [
                  # safeseh is not compatible with x64
                  '/dynamicbase',
                  '/ignore:4199',
                  '/ignore:4221',
                  '/nxcompat',
                ],
              },
            },
          },
        },
      },
    }],
    ['enable_new_npdevice_api==1', {
      'target_defaults': {
        'defines': [
          'ENABLE_NEW_NPDEVICE_API',
        ],
      },
    }],
    # Don't warn about the "typedef 'foo' locally defined but not used"
    # for gcc 4.8 and higher.
    # TODO: remove this flag once all builds work. See crbug.com/227506
    ['gcc_version>=48 and clang==0', {
      'target_defaults': {
        'cflags': [
          '-Wno-unused-local-typedefs',
        ],
      },
    }],
    ['gcc_version>=48 and clang==0 and host_clang==1', {
      'target_defaults': {
        'target_conditions': [
          ['_toolset=="host"', { 'cflags!': [ '-Wno-unused-local-typedefs' ]}],
        ],
      },
    }],
    # In the android webview build, force host targets to be compiled with clang
    # as the hermetic host gcc is very old on some platforms. This is already
    # the default on the current development version of AOSP but we force it
    # here in case we need to compile against an older release version. We also
    # explicitly set it to false for target binaries to avoid causing problems
    # for the work to enable clang by default in AOSP. We also force the use of
    # libstdc++ on host as peculiarities of the android gyp backend mean that
    # using libc++ doesn't work, and Chromium doesn't yet require a more modern
    # C++ library.
    ['android_webview_build==1', {
      'target_defaults': {
        'target_conditions': [
          ['_toolset=="host"', {
            'aosp_build_settings': {
              'LOCAL_CLANG': 'true',
              'LOCAL_CXX_STL': 'libstdc++',
            },
          }, {  # else: _toolset != "host"
            'aosp_build_settings': {
              'LOCAL_CLANG': 'false',
            },
          }],
        ],
      },
    }],
    # We need a special case to handle the android webview build on mac because
    # the host gcc there doesn't accept this flag, but the target gcc may
    # require it.
    ['gcc_version>=48 and android_webview_build==1 and host_os=="mac"', {
      'target_defaults': {
        'target_conditions': [
          ['_toolset=="host"', {
            'cflags!': [
              '-Wno-unused-local-typedefs',
            ],
          }],
        ],
      },
    }],
    ['clang==1 and ((OS!="mac" and OS!="ios") or clang_xcode==0) '
        'and OS!="win"', {
      'make_global_settings': [
        ['CC', '<(make_clang_dir)/bin/clang'],
        ['CXX', '<(make_clang_dir)/bin/clang++'],
        ['CC.host', '$(CC)'],
        ['CXX.host', '$(CXX)'],
      ],
    }],
    ['clang==1 and OS=="win"', {
      'make_global_settings': [
        # On Windows, gyp's ninja generator only looks at CC.
        ['CC', '<(make_clang_dir)/bin/clang-cl'],
      ],
    }],
    ['use_lld==1 and OS=="win"', {
      'make_global_settings': [
        # Limited to Windows because lld-link is the driver that is compatible
        # to link.exe.
        ['LD', '<(make_clang_dir)/bin/lld-link'],
      ],
    }],
    ['OS=="android" and clang==0', {
      # Hardcode the compiler names in the Makefile so that
      # it won't depend on the environment at make time.
      'make_global_settings': [
        ['CC', '<!(/bin/echo -n <(android_toolchain)/*-gcc)'],
        ['CXX', '<!(/bin/echo -n <(android_toolchain)/*-g++)'],
        ['CC.host', '<(host_cc)'],
        ['CXX.host', '<(host_cxx)'],
      ],
    }],
    ['OS=="linux" and target_arch=="mipsel"', {
      'make_global_settings': [
        ['CC', '<(sysroot)/../bin/mipsel-linux-gnu-gcc'],
        ['CXX', '<(sysroot)/../bin/mipsel-linux-gnu-g++'],
        ['CC.host', '<(host_cc)'],
        ['CXX.host', '<(host_cxx)'],
      ],
    }],
    ['OS=="linux" and target_arch=="arm" and host_arch!="arm" and chromeos==0 and clang==0', {
      # Set default ARM cross compiling on linux.  These can be overridden
      # using CC/CXX/etc environment variables.
      'make_global_settings': [
        ['CC', '<!(which arm-linux-gnueabihf-gcc)'],
        ['CXX', '<!(which arm-linux-gnueabihf-g++)'],
        ['CC.host', '<(host_cc)'],
        ['CXX.host', '<(host_cxx)'],
      ],
    }],

    # TODO(yyanagisawa): supports GENERATOR==make
    #  make generator doesn't support CC_wrapper without CC
    #  in make_global_settings yet.
    ['use_goma==1 and ("<(GENERATOR)"=="ninja" or clang==1)', {
      'make_global_settings': [
       ['CC_wrapper', '<(gomadir)/gomacc'],
       ['CXX_wrapper', '<(gomadir)/gomacc'],
       ['CC.host_wrapper', '<(gomadir)/gomacc'],
       ['CXX.host_wrapper', '<(gomadir)/gomacc'],
      ],
    }],
    ['use_lto==1', {
      'target_defaults': {
        'target_conditions': [
          ['_toolset=="target"', {
            'cflags': [
              '-flto',
              '-ffat-lto-objects',
            ],
          }],
        ],
      },
    }],
    ['use_lto==1 or use_lto_o2==1', {
      'target_defaults': {
        'target_conditions': [
          ['_toolset=="target"', {
            'ldflags': [
              '-flto=32',
            ],
          }],
        ],
      },
    }],
  ],
  'xcode_settings': {
    # DON'T ADD ANYTHING NEW TO THIS BLOCK UNLESS YOU REALLY REALLY NEED IT!
    # This block adds *project-wide* configuration settings to each project
    # file.  It's almost always wrong to put things here.  Specify your
    # custom xcode_settings in target_defaults to add them to targets instead.

    'conditions': [
      # In an Xcode Project Info window, the "Base SDK for All Configurations"
      # setting sets the SDK on a project-wide basis. In order to get the
      # configured SDK to show properly in the Xcode UI, SDKROOT must be set
      # here at the project level.
      ['OS=="mac"', {
        'conditions': [
          ['mac_sdk_path==""', {
            'SDKROOT': 'macosx<(mac_sdk)',  # -isysroot
          }, {
            'SDKROOT': '<(mac_sdk_path)',  # -isysroot
          }],
        ],
      }],
      ['OS=="ios"', {
        'conditions': [
          ['ios_sdk_path==""', {
            'conditions': [
              # TODO(justincohen): Ninja only supports simulator for now.
              ['"<(GENERATOR)"=="xcode"', {
                'SDKROOT': 'iphoneos<(ios_sdk)',  # -isysroot
              }, {
                'SDKROOT': 'iphonesimulator<(ios_sdk)',  # -isysroot
              }],
            ],
          }, {
            'SDKROOT': '<(ios_sdk_path)',  # -isysroot
          }],
        ],
      }],
      ['OS=="ios"', {
        # Target both iPhone and iPad.
        'TARGETED_DEVICE_FAMILY': '1,2',
      }, {  # OS!="ios"
        'conditions': [
          ['target_arch=="x64"', {
            'ARCHS': [
              'x86_64'
            ],
          }],
          ['target_arch=="ia32"', {
            'ARCHS': [
              'i386'
            ],
          }],
        ],
      }],
    ],

    # The Xcode generator will look for an xcode_settings section at the root
    # of each dict and use it to apply settings on a file-wide basis.  Most
    # settings should not be here, they should be in target-specific
    # xcode_settings sections, or better yet, should use non-Xcode-specific
    # settings in target dicts.  SYMROOT is a special case, because many other
    # Xcode variables depend on it, including variables such as
    # PROJECT_DERIVED_FILE_DIR.  When a source group corresponding to something
    # like PROJECT_DERIVED_FILE_DIR is added to a project, in order for the
    # files to appear (when present) in the UI as actual files and not red
    # red "missing file" proxies, the correct path to PROJECT_DERIVED_FILE_DIR,
    # and therefore SYMROOT, needs to be set at the project level.
    'SYMROOT': '<(DEPTH)/xcodebuild',
  },
}<|MERGE_RESOLUTION|>--- conflicted
+++ resolved
@@ -1294,15 +1294,13 @@
     # Experimental setting to optimize Chrome's DLLs with PGO.
     'chrome_pgo_phase%': '0',
 
-<<<<<<< HEAD
     # Whether or not we want to embed manifests in Windows.
     'win_embed_manifest%': '0',
-=======
+
     # Whether the VS xtree header has been patched to disable warning 4702. If
     # it has, then we don't need to disable 4702 (unreachable code warning).
     # The patch is preapplied to the internal toolchain and hence all bots.
-    'msvs_xtree_patched%': '<!pymod_do_main(win_is_xtree_patched)',
->>>>>>> 3421cf84
+    'msvs_xtree_patched%': '0',
 
     # Clang stuff.
     'clang%': '<(clang)',
@@ -3241,17 +3239,17 @@
             'MinimumRequiredVersion': '5.02',  # Server 2003.
             'TargetMachine': '17', # x86 - 64
             'AdditionalLibraryDirectories!':
-              ['<(windows_sdk_path)/Lib/win8/um/x86'],
+              ['<(windows_sdk_path)/Lib/winv6.3/um/x86'],
             'AdditionalLibraryDirectories':
-              ['<(windows_sdk_path)/Lib/win8/um/x64'],
+              ['<(windows_sdk_path)/Lib/winv6.3/um/x64'],
             # Doesn't exist x64 SDK. Should use oleaut32 in any case.
             'IgnoreDefaultLibraryNames': [ 'olepro32.lib' ],
           },
           'VCLibrarianTool': {
             'AdditionalLibraryDirectories!':
-              ['<(windows_sdk_path)/Lib/win8/um/x86'],
+              ['<(windows_sdk_path)/Lib/winv6.3/um/x86'],
             'AdditionalLibraryDirectories':
-              ['<(windows_sdk_path)/Lib/win8/um/x64'],
+              ['<(windows_sdk_path)/Lib/winv6.3/um/x64'],
             'TargetMachine': '17', # x64
           },
         },
@@ -5428,14 +5426,7 @@
           4510, # Default constructor could not be generated
           4512, # Assignment operator could not be generated
           4610, # Object can never be instantiated
-<<<<<<< HEAD
-
-          # Unreachable code warning in xtree.
-          # TODO(shez): Find a solution for this.
-          4702,
-=======
           4996, # 'X': was declared deprecated (for GetVersionEx).
->>>>>>> 3421cf84
         ],
         'msvs_settings': {
           'VCCLCompilerTool': {
@@ -5453,7 +5444,7 @@
           'VCLibrarianTool': {
             'AdditionalOptions': ['/ignore:4221'],
             'AdditionalLibraryDirectories': [
-              '<(windows_sdk_path)/Lib/win8/um/x86',
+              '<(windows_sdk_path)/Lib/winv6.3/um/x86',
             ],
           },
           'VCLinkerTool': {
@@ -5470,7 +5461,7 @@
               'shlwapi.lib',
             ],
             'AdditionalLibraryDirectories': [
-              '<(windows_sdk_path)/Lib/win8/um/x86',
+              '<(windows_sdk_path)/Lib/winv6.3/um/x86',
             ],
             'GenerateDebugInformation': 'true',
             'MapFileName': '$(OutDir)\\$(TargetName).map',
