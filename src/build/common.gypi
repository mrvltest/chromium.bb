--- conflicted
+++ resolved
@@ -892,6 +892,10 @@
           'enable_supervised_users%': 0,
           'enable_task_manager%': 0,
           'enable_media_router%': 0,
+        }],
+
+        ['blpwtk2==1', {
+          'safe_browsing%': 0,
         }],
 
         # Use GPU accelerated cross process image transport by default
@@ -1609,22 +1613,11 @@
     'libjpeg_turbo_gyp_path': '<(DEPTH)/third_party/libjpeg_turbo/libjpeg.gyp',
 
     'conditions': [
-<<<<<<< HEAD
-      ['buildtype=="Official"', {
-        # Continue to embed build meta data in Official builds, basically the
-        # time it was built.
-        # TODO(maruel): This decision should be revisited because having an
-        # official deterministic build has high value too but MSVC toolset can't
-        # generate anything deterministic with WPO enabled AFAIK.
-        'dont_embed_build_metadata%': 0,
-      }],
       ['bb_version==""', {
         'bb_version_suffix': '',
       }, {
         'bb_version_suffix': '.<(bb_version)',
       }],
-=======
->>>>>>> 9f8f03d9
       # Enable the Syzygy optimization step for the official builds.
       ['OS=="win" and buildtype=="Official" and syzyasan!=1 and clang!=1', {
         'syzygy_optimize%': 1,
@@ -3368,17 +3361,17 @@
             'MinimumRequiredVersion': '5.02',  # Server 2003.
             'TargetMachine': '17', # x86 - 64
             'AdditionalLibraryDirectories!':
-              ['<(windows_sdk_path)/Lib/10.0.10586.0/um/x86'],
+              ['<(windows_sdk_path)/Lib/10.0.14393.0/um/x86'],
             'AdditionalLibraryDirectories':
-              ['<(windows_sdk_path)/Lib/10.0.10586.0/um/x64'],
+              ['<(windows_sdk_path)/Lib/10.0.14393.0/um/x64'],
             # Doesn't exist x64 SDK. Should use oleaut32 in any case.
             'IgnoreDefaultLibraryNames': [ 'olepro32.lib' ],
           },
           'VCLibrarianTool': {
             'AdditionalLibraryDirectories!':
-              ['<(windows_sdk_path)/Lib/10.0.10586.0/um/x86'],
+              ['<(windows_sdk_path)/Lib/10.0.14393.0/um/x86'],
             'AdditionalLibraryDirectories':
-              ['<(windows_sdk_path)/Lib/10.0.10586.0/um/x64'],
+              ['<(windows_sdk_path)/Lib/10.0.14393.0/um/x64'],
             'TargetMachine': '17', # x64
           },
         },
@@ -5702,9 +5695,9 @@
           }],
         ],
         'msvs_system_include_dirs': [
-          '<(windows_sdk_path)/Include/10.0.10586.0/shared',
-          '<(windows_sdk_path)/Include/10.0.10586.0/um',
-          '<(windows_sdk_path)/Include/10.0.10586.0/winrt',
+          '<(windows_sdk_path)/Include/10.0.14393.0/shared',
+          '<(windows_sdk_path)/Include/10.0.14393.0/um',
+          '<(windows_sdk_path)/Include/10.0.14393.0/winrt',
           '$(VSInstallDir)/VC/atlmfc/include',
         ],
         'msvs_cygwin_shell': 0,
