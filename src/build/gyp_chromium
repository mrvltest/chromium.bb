#!/usr/bin/env python

# Copyright (c) 2012 The Chromium Authors. All rights reserved.
# Use of this source code is governed by a BSD-style license that can be
# found in the LICENSE file.

# This script is wrapper for Chromium that adds some support for how GYP
# is invoked by Chromium beyond what can be done in the gclient hooks.

import glob
import gyp_helper
import os
import pipes
import shlex
import subprocess
import string
import sys

script_dir = os.path.dirname(os.path.realpath(__file__))
chrome_src = os.path.abspath(os.path.join(script_dir, os.pardir))

sys.path.insert(0, os.path.join(chrome_src, 'tools', 'gyp', 'pylib'))
import gyp

# Assume this file is in a one-level-deep subdirectory of the source root.
SRC_DIR = os.path.dirname(os.path.dirname(os.path.abspath(__file__)))

# Add paths so that pymod_do_main(...) can import files.
sys.path.insert(1, os.path.join(chrome_src, 'tools', 'generate_shim_headers'))
sys.path.insert(1, os.path.join(chrome_src, 'tools', 'grit'))
sys.path.insert(1, os.path.join(chrome_src, 'chrome', 'tools', 'build'))
sys.path.insert(1, os.path.join(chrome_src, 'native_client', 'build'))
sys.path.insert(1, os.path.join(chrome_src, 'native_client_sdk', 'src',
    'build_tools'))
sys.path.insert(1, os.path.join(chrome_src, 'remoting', 'tools', 'build'))
sys.path.insert(1, os.path.join(chrome_src, 'third_party', 'liblouis'))
sys.path.insert(1, os.path.join(chrome_src, 'third_party', 'WebKit',
    'Source', 'build', 'scripts'))

# On Windows, Psyco shortens warm runs of build/gyp_chromium by about
# 20 seconds on a z600 machine with 12 GB of RAM, from 90 down to 70
# seconds.  Conversely, memory usage of build/gyp_chromium with Psyco
# maxes out at about 158 MB vs. 132 MB without it.
#
# Psyco uses native libraries, so we need to load a different
# installation depending on which OS we are running under. It has not
# been tested whether using Psyco on our Mac and Linux builds is worth
# it (the GYP running time is a lot shorter, so the JIT startup cost
# may not be worth it).
if sys.platform == 'win32':
  try:
    sys.path.insert(0, os.path.join(chrome_src, 'third_party', 'psyco_win32'))
    import psyco
  except:
    psyco = None
else:
  psyco = None


def GetSupplementalFiles():
  """Returns a list of the supplemental files that are included in all GYP
  sources."""
  return glob.glob(os.path.join(chrome_src, '*', 'supplement.gypi'))


def FormatKeyForGN(key):
  """Returns the given GYP key reformatted for GN.

  GYP dictionary keys can be almost anything, but in GN they are identifiers
  and must follow the same rules. This reformats such keys to be valid GN
  identifiers."""
  return ''.join([c if c in string.ascii_letters else '_' for c in key])


def EscapeStringForGN(s):
  """Converts a string to a GN string literal."""
  # Escape $ characters which have special meaning to GN.
  return '"' + s.replace('$', '\\$').replace('"', '\\"') + '"'


def GetGypVarsForGN(supplemental_files):
  """Returns a dictionary of all GYP vars that we will be passing to GN."""
  vars_dict = {}

  for supplement in supplemental_files:
    with open(supplement, 'r') as f:
      try:
        file_data = eval(f.read(), {'__builtins__': None}, None)
      except SyntaxError, e:
        e.filename = os.path.abspath(supplement)
        raise
      variables = file_data.get('variables', [])
      for v in variables:
        vars_dict[FormatKeyForGN(v)] = EscapeStringForGN(str(variables[v]))

  env_string = os.environ.get('GYP_DEFINES', '')
  items = shlex.split(env_string)
  for item in items:
    tokens = item.split('=', 1)
    # Some GYP variables have hyphens, which we don't support.
    key = FormatKeyForGN(tokens[0])
    if len(tokens) == 2:
      vars_dict[key] = tokens[1]
    else:
      # No value supplied, treat it as a boolean and set it.
      vars_dict[key] = 'true'

  return vars_dict


def GetArgsStringForGN(supplemental_files):
  """Returns the args to pass to GN.
  Based on a subset of the GYP variables that have been rewritten a bit."""

  vars_dict = GetGypVarsForGN(supplemental_files)
  gn_args = ''

  # These tuples of (key, value, gn_arg_string) use the gn_arg_string for
  # gn when the key is set to the given value in the GYP arguments.
  remap_cases = [
      ('branding', 'Chrome', 'is_chrome_branded=true'),
      ('buildtype', 'Official', 'is_official_build=true'),
      ('component', 'shared_library', 'is_component_build=true'),
  ]
  for i in remap_cases:
    if i[0] in vars_dict and vars_dict[i[0]] == i[1]:
      gn_args += ' ' + i[2]

  # These string arguments get passed directly.
  for v in ['windows_sdk_path']:
    if v in vars_dict:
      gn_args += ' ' + v + '=' + EscapeStringForGN(vars_dict[v])

  # Set the GYP flag so BUILD files know they're being invoked in GYP mode.
  gn_args += ' is_gyp=true'
  return gn_args.strip()


def additional_include_files(supplemental_files, args=[]):
  """
  Returns a list of additional (.gypi) files to include, without duplicating
  ones that are already specified on the command line. The list of supplemental
  include files is passed in as an argument.
  """
  # Determine the include files specified on the command line.
  # This doesn't cover all the different option formats you can use,
  # but it's mainly intended to avoid duplicating flags on the automatic
  # makefile regeneration which only uses this format.
  specified_includes = set()
  for arg in args:
    if arg.startswith('-I') and len(arg) > 2:
      specified_includes.add(os.path.realpath(arg[2:]))

  result = []
  def AddInclude(path):
    if os.path.realpath(path) not in specified_includes:
      result.append(path)

  # Always include common.gypi.
  AddInclude(os.path.join(script_dir, 'common.gypi'))

  # Optionally add supplemental .gypi files if present.
  for supplement in supplemental_files:
    AddInclude(supplement)

  return result


def RunGN(supplemental_includes):
  """Runs GN, returning True if it succeeded, printing an error and returning
  false if not."""

  # The binaries in platform-specific subdirectories in src/tools/gn/bin.
  gnpath = SRC_DIR + '/tools/gn/bin/'
  if sys.platform in ('cygwin', 'win32'):
    gnpath += 'win/gn.exe'
  elif sys.platform.startswith('linux'):
    # On Linux we have 32-bit and 64-bit versions.
    if subprocess.check_output(["getconf", "LONG_BIT"]).find("64") >= 0:
      gnpath += 'linux/gn'
    else:
      gnpath += 'linux/gn32'
  elif sys.platform == 'darwin':
    gnpath += 'mac/gn'
  else:
    print 'Unknown platform for GN: ', sys.platform
    return False

  print 'Generating gyp files from GN...'

  # Need to pass both the source root (the bots don't run this command from
  # within the source tree) as well as set the is_gyp value so the BUILD files
  # to know they're being run under GYP.
  args = [gnpath, 'gyp', '-q',
          '--root=' + chrome_src,
          '--args=' + GetArgsStringForGN(supplemental_includes)]
  return subprocess.call(args) == 0


if __name__ == '__main__':
  args = sys.argv[1:]

  if int(os.environ.get('GYP_CHROMIUM_NO_ACTION', 0)):
    print 'Skipping gyp_chromium due to GYP_CHROMIUM_NO_ACTION env var.'
    sys.exit(0)

  # Use the Psyco JIT if available.
  if psyco:
    psyco.profile()
    print "Enabled Psyco JIT."

  # Fall back on hermetic python if we happen to get run under cygwin.
  # TODO(bradnelson): take this out once this issue is fixed:
  #    http://code.google.com/p/gyp/issues/detail?id=177
  if sys.platform == 'cygwin':
    python_dir = os.path.join(chrome_src, 'third_party', 'python_26')
    env = os.environ.copy()
    env['PATH'] = python_dir + os.pathsep + env.get('PATH', '')
    p = subprocess.Popen(
       [os.path.join(python_dir, 'python.exe')] + sys.argv,
       env=env, shell=False)
    p.communicate()
    sys.exit(p.returncode)

  gyp_helper.apply_chromium_gyp_env()

  # This could give false positives since it doesn't actually do real option
  # parsing.  Oh well.
  gyp_file_specified = False
  for arg in args:
    if arg.endswith('.gyp'):
      gyp_file_specified = True
      break

  # If we didn't get a file, check an env var, and then fall back to
  # assuming 'all.gyp' from the same directory as the script.
  if not gyp_file_specified:
    gyp_file = os.environ.get('CHROMIUM_GYP_FILE')
    if gyp_file:
      # Note that CHROMIUM_GYP_FILE values can't have backslashes as
      # path separators even on Windows due to the use of shlex.split().
      args.extend(shlex.split(gyp_file))
    else:
      args.append(os.path.join(script_dir, 'all.gyp'))

  supplemental_includes = GetSupplementalFiles()

  if not RunGN(supplemental_includes):
    sys.exit(1)

  args.extend(
      ['-I' + i for i in additional_include_files(supplemental_includes, args)])

  # There shouldn't be a circular dependency relationship between .gyp files,
  # but in Chromium's .gyp files, on non-Mac platforms, circular relationships
  # currently exist.  The check for circular dependencies is currently
  # bypassed on other platforms, but is left enabled on the Mac, where a
  # violation of the rule causes Xcode to misbehave badly.
  # TODO(mark): Find and kill remaining circular dependencies, and remove this
  # option.  http://crbug.com/35878.
  # TODO(tc): Fix circular dependencies in ChromiumOS then add linux2 to the
  # list.
  if sys.platform not in ('darwin',):
    args.append('--no-circular-check')

  # Default to ninja on linux, but only if no generator has explicitly been set.
  # Also default to ninja on mac, but only when not building chrome/ios.
  # . -f / --format has precedence over the env var, no need to check for it
  # . set the env var only if it hasn't been set yet
  # . chromium.gyp_env has been applied to os.environ at this point already
  if sys.platform.startswith('linux') and not os.environ.get('GYP_GENERATORS'):
    os.environ['GYP_GENERATORS'] = 'ninja'
  elif sys.platform == 'darwin' and not os.environ.get('GYP_GENERATORS') and \
      not 'OS=ios' in os.environ.get('GYP_DEFINES', []):
    os.environ['GYP_GENERATORS'] = 'ninja'
<<<<<<< HEAD
=======

  # If using ninja on windows, and not opting out of the the automatic
  # toolchain, then set up variables for the automatic toolchain. Opt-out is
  # on by default, for now.
  if (sys.platform in ('win32', 'cygwin') and
      os.environ.get('GYP_GENERATORS') == 'ninja' and
      os.environ.get('GYP_MSVS_USE_SYSTEM_TOOLCHAIN', '1') != '1'):
    # For now, call the acquisition script here so that there's only one
    # opt-in step required. This will be moved to a separate DEPS step once
    # it's on by default.
    subprocess.check_call([
        sys.executable,
        os.path.normpath(os.path.join(script_dir, '..', 'tools', 'win',
                                      'toolchain',
                                      'get_toolchain_if_necessary.py'))])
    toolchain = os.path.normpath(os.path.join(
        script_dir, '..', 'third_party', 'win_toolchain', 'files'))
    os.environ['GYP_MSVS_OVERRIDE_PATH'] = toolchain
    os.environ['GYP_MSVS_VERSION'] = '2013'
    # We need to make sure windows_sdk_path is set to the automated toolchain
    # values in GYP_DEFINES, but don't want to override any other values there.
    gyp_defines_dict = gyp.NameValueListToDict(gyp.ShlexEnv('GYP_DEFINES'))
    win8sdk = os.path.join(toolchain, 'win8sdk')
    gyp_defines_dict['windows_sdk_path'] = win8sdk
    os.environ['WINDOWSSDKDIR'] = win8sdk
    os.environ['GYP_DEFINES'] = ' '.join('%s=%s' % (k, pipes.quote(str(v)))
        for k, v in gyp_defines_dict.iteritems())
    # Include the VS runtime in the PATH in case it's not machine-installed.
    runtime_path = ';'.join(
        os.path.normpath(os.path.join(
            script_dir, '..', 'third_party', 'win_toolchain', 'files', s))
        for s in ('sys64', 'sys32'))
    os.environ['PATH'] = runtime_path + os.environ['PATH']
    print('Using automatic toolchain in %s.' % toolchain)
>>>>>>> 8c15b39e

  # If CHROMIUM_GYP_SYNTAX_CHECK is set to 1, it will invoke gyp with --check
  # to enfore syntax checking.
  syntax_check = os.environ.get('CHROMIUM_GYP_SYNTAX_CHECK')
  if syntax_check and int(syntax_check):
    args.append('--check')

  print 'Updating projects from gyp files...'
  sys.stdout.flush()

  # Off we go...
  sys.exit(gyp.main(args))<|MERGE_RESOLUTION|>--- conflicted
+++ resolved
@@ -273,8 +273,6 @@
   elif sys.platform == 'darwin' and not os.environ.get('GYP_GENERATORS') and \
       not 'OS=ios' in os.environ.get('GYP_DEFINES', []):
     os.environ['GYP_GENERATORS'] = 'ninja'
-<<<<<<< HEAD
-=======
 
   # If using ninja on windows, and not opting out of the the automatic
   # toolchain, then set up variables for the automatic toolchain. Opt-out is
@@ -309,7 +307,6 @@
         for s in ('sys64', 'sys32'))
     os.environ['PATH'] = runtime_path + os.environ['PATH']
     print('Using automatic toolchain in %s.' % toolchain)
->>>>>>> 8c15b39e
 
   # If CHROMIUM_GYP_SYNTAX_CHECK is set to 1, it will invoke gyp with --check
   # to enfore syntax checking.
