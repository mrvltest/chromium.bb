// Copyright (c) 2012 The Chromium Authors. All rights reserved.
// Use of this source code is governed by a BSD-style license that can be
// found in the LICENSE file.

#ifndef WEBKIT_COMMON_GPU_WEBGRAPHICSCONTEXT3D_IN_PROCESS_COMMAND_BUFFER_IMPL_H_
#define WEBKIT_COMMON_GPU_WEBGRAPHICSCONTEXT3D_IN_PROCESS_COMMAND_BUFFER_IMPL_H_

#include <vector>

#include "base/compiler_specific.h"
#include "base/memory/scoped_ptr.h"
#include "third_party/WebKit/public/platform/WebGraphicsContext3D.h"
#include "third_party/WebKit/public/platform/WebString.h"
#include "ui/gfx/native_widget_types.h"
#include "webkit/common/gpu/webkit_gpu_export.h"

namespace gpu {
class ContextSupport;

namespace gles2 {
class GLES2Interface;
class GLES2Implementation;
}
}

using blink::WebGLId;

using blink::WGC3Dbyte;
using blink::WGC3Dchar;
using blink::WGC3Denum;
using blink::WGC3Dboolean;
using blink::WGC3Dbitfield;
using blink::WGC3Dint;
using blink::WGC3Dsizei;
using blink::WGC3Duint;
using blink::WGC3Dfloat;
using blink::WGC3Dclampf;
using blink::WGC3Dintptr;
using blink::WGC3Dsizeiptr;

namespace gpu {
class GLInProcessContext;
struct GLInProcessContextAttribs;
}

namespace webkit {
namespace gpu {

class WEBKIT_GPU_EXPORT WebGraphicsContext3DInProcessCommandBufferImpl
    : public NON_EXPORTED_BASE(blink::WebGraphicsContext3D) {
 public:
  static scoped_ptr<WebGraphicsContext3DInProcessCommandBufferImpl>
      CreateViewContext(
          const blink::WebGraphicsContext3D::Attributes& attributes,
          gfx::AcceleratedWidget window);

  static scoped_ptr<WebGraphicsContext3DInProcessCommandBufferImpl>
      CreateOffscreenContext(
          const blink::WebGraphicsContext3D::Attributes& attributes);

  static scoped_ptr<WebGraphicsContext3DInProcessCommandBufferImpl>
      WrapContext(
          scoped_ptr< ::gpu::GLInProcessContext> context,
          const blink::WebGraphicsContext3D::Attributes& attributes);

  virtual ~WebGraphicsContext3DInProcessCommandBufferImpl();

  // Convert WebGL context creation attributes into GLInProcessContext / EGL
  // size requests.
  static void ConvertAttributes(
      const blink::WebGraphicsContext3D::Attributes& attributes,
      ::gpu::GLInProcessContextAttribs* output_attribs);

  //----------------------------------------------------------------------
  // WebGraphicsContext3D methods
  virtual bool makeContextCurrent();

  virtual uint32_t lastFlushID();

  virtual void reshapeWithScaleFactor(int width, int height, float scaleFactor);

  virtual void prepareTexture();
  virtual void postSubBufferCHROMIUM(int x, int y, int width, int height);

  virtual void activeTexture(WGC3Denum texture);
  virtual void attachShader(WebGLId program, WebGLId shader);
  virtual void bindAttribLocation(WebGLId program, WGC3Duint index,
                                  const WGC3Dchar* name);
  virtual void bindBuffer(WGC3Denum target, WebGLId buffer);
  virtual void bindFramebuffer(WGC3Denum target, WebGLId framebuffer);
  virtual void bindRenderbuffer(WGC3Denum target, WebGLId renderbuffer);
  virtual void bindTexture(WGC3Denum target, WebGLId texture);
  virtual void blendColor(WGC3Dclampf red, WGC3Dclampf green,
                          WGC3Dclampf blue, WGC3Dclampf alpha);
  virtual void blendEquation(WGC3Denum mode);
  virtual void blendEquationSeparate(WGC3Denum modeRGB,
                                     WGC3Denum modeAlpha);
  virtual void blendFunc(WGC3Denum sfactor, WGC3Denum dfactor);
  virtual void blendFuncSeparate(WGC3Denum srcRGB,
                                 WGC3Denum dstRGB,
                                 WGC3Denum srcAlpha,
                                 WGC3Denum dstAlpha);

  virtual void bufferData(WGC3Denum target, WGC3Dsizeiptr size,
                          const void* data, WGC3Denum usage);
  virtual void bufferSubData(WGC3Denum target, WGC3Dintptr offset,
                             WGC3Dsizeiptr size, const void* data);

  virtual WGC3Denum checkFramebufferStatus(WGC3Denum target);
  virtual void clear(WGC3Dbitfield mask);
  virtual void clearColor(WGC3Dclampf red, WGC3Dclampf green,
                          WGC3Dclampf blue, WGC3Dclampf alpha);
  virtual void clearDepth(WGC3Dclampf depth);
  virtual void clearStencil(WGC3Dint s);
  virtual void colorMask(WGC3Dboolean red, WGC3Dboolean green,
                         WGC3Dboolean blue, WGC3Dboolean alpha);
  virtual void compileShader(WebGLId shader);

  virtual void compressedTexImage2D(WGC3Denum target,
                                    WGC3Dint level,
                                    WGC3Denum internalformat,
                                    WGC3Dsizei width,
                                    WGC3Dsizei height,
                                    WGC3Dint border,
                                    WGC3Dsizei imageSize,
                                    const void* data);
  virtual void compressedTexSubImage2D(WGC3Denum target,
                                       WGC3Dint level,
                                       WGC3Dint xoffset,
                                       WGC3Dint yoffset,
                                       WGC3Dsizei width,
                                       WGC3Dsizei height,
                                       WGC3Denum format,
                                       WGC3Dsizei imageSize,
                                       const void* data);
  virtual void copyTexImage2D(WGC3Denum target,
                              WGC3Dint level,
                              WGC3Denum internalformat,
                              WGC3Dint x,
                              WGC3Dint y,
                              WGC3Dsizei width,
                              WGC3Dsizei height,
                              WGC3Dint border);
  virtual void copyTexSubImage2D(WGC3Denum target,
                                 WGC3Dint level,
                                 WGC3Dint xoffset,
                                 WGC3Dint yoffset,
                                 WGC3Dint x,
                                 WGC3Dint y,
                                 WGC3Dsizei width,
                                 WGC3Dsizei height);
  virtual void cullFace(WGC3Denum mode);
  virtual void depthFunc(WGC3Denum func);
  virtual void depthMask(WGC3Dboolean flag);
  virtual void depthRange(WGC3Dclampf zNear, WGC3Dclampf zFar);
  virtual void detachShader(WebGLId program, WebGLId shader);
  virtual void disable(WGC3Denum cap);
  virtual void disableVertexAttribArray(WGC3Duint index);
  virtual void drawArrays(WGC3Denum mode, WGC3Dint first, WGC3Dsizei count);
  virtual void drawElements(WGC3Denum mode,
                            WGC3Dsizei count,
                            WGC3Denum type,
                            WGC3Dintptr offset);

  virtual void enable(WGC3Denum cap);
  virtual void enableVertexAttribArray(WGC3Duint index);
  virtual void finish();
  virtual void flush();
  virtual void framebufferRenderbuffer(WGC3Denum target,
                                       WGC3Denum attachment,
                                       WGC3Denum renderbuffertarget,
                                       WebGLId renderbuffer);
  virtual void framebufferTexture2D(WGC3Denum target,
                                    WGC3Denum attachment,
                                    WGC3Denum textarget,
                                    WebGLId texture,
                                    WGC3Dint level);
  virtual void frontFace(WGC3Denum mode);
  virtual void generateMipmap(WGC3Denum target);

  virtual bool getActiveAttrib(WebGLId program,
                               WGC3Duint index,
                               ActiveInfo&);
  virtual bool getActiveUniform(WebGLId program,
                                WGC3Duint index,
                                ActiveInfo&);

  virtual void getAttachedShaders(WebGLId program,
                                  WGC3Dsizei maxCount,
                                  WGC3Dsizei* count,
                                  WebGLId* shaders);

  virtual WGC3Dint  getAttribLocation(WebGLId program, const WGC3Dchar* name);

  virtual void getBooleanv(WGC3Denum pname, WGC3Dboolean* value);

  virtual void getBufferParameteriv(WGC3Denum target,
                                    WGC3Denum pname,
                                    WGC3Dint* value);

  virtual Attributes getContextAttributes();

  virtual WGC3Denum getError();

  virtual bool isContextLost();

  virtual void getFloatv(WGC3Denum pname, WGC3Dfloat* value);

  virtual void getFramebufferAttachmentParameteriv(WGC3Denum target,
                                                   WGC3Denum attachment,
                                                   WGC3Denum pname,
                                                   WGC3Dint* value);

  virtual void getIntegerv(WGC3Denum pname, WGC3Dint* value);

  virtual void getProgramiv(WebGLId program, WGC3Denum pname, WGC3Dint* value);

  virtual blink::WebString getProgramInfoLog(WebGLId program);

  virtual void getRenderbufferParameteriv(WGC3Denum target,
                                          WGC3Denum pname,
                                          WGC3Dint* value);

  virtual void getShaderiv(WebGLId shader, WGC3Denum pname, WGC3Dint* value);

  virtual blink::WebString getShaderInfoLog(WebGLId shader);

  virtual void getShaderPrecisionFormat(WGC3Denum shadertype,
                                        WGC3Denum precisiontype,
                                        WGC3Dint* range,
                                        WGC3Dint* precision);

  virtual blink::WebString getShaderSource(WebGLId shader);
  virtual blink::WebString getString(WGC3Denum name);

  virtual void getTexParameterfv(WGC3Denum target,
                                 WGC3Denum pname,
                                 WGC3Dfloat* value);
  virtual void getTexParameteriv(WGC3Denum target,
                                 WGC3Denum pname,
                                 WGC3Dint* value);

  virtual void getUniformfv(WebGLId program,
                            WGC3Dint location,
                            WGC3Dfloat* value);
  virtual void getUniformiv(WebGLId program,
                            WGC3Dint location,
                            WGC3Dint* value);

  virtual WGC3Dint getUniformLocation(WebGLId program, const WGC3Dchar* name);

  virtual void getVertexAttribfv(WGC3Duint index, WGC3Denum pname,
                                 WGC3Dfloat* value);
  virtual void getVertexAttribiv(WGC3Duint index, WGC3Denum pname,
                                 WGC3Dint* value);

  virtual WGC3Dsizeiptr getVertexAttribOffset(WGC3Duint index, WGC3Denum pname);

  virtual void hint(WGC3Denum target, WGC3Denum mode);
  virtual WGC3Dboolean isBuffer(WebGLId buffer);
  virtual WGC3Dboolean isEnabled(WGC3Denum cap);
  virtual WGC3Dboolean isFramebuffer(WebGLId framebuffer);
  virtual WGC3Dboolean isProgram(WebGLId program);
  virtual WGC3Dboolean isRenderbuffer(WebGLId renderbuffer);
  virtual WGC3Dboolean isShader(WebGLId shader);
  virtual WGC3Dboolean isTexture(WebGLId texture);
  virtual void lineWidth(WGC3Dfloat);
  virtual void linkProgram(WebGLId program);
  virtual void pixelStorei(WGC3Denum pname, WGC3Dint param);
  virtual void polygonOffset(WGC3Dfloat factor, WGC3Dfloat units);

  virtual void readPixels(WGC3Dint x,
                          WGC3Dint y,
                          WGC3Dsizei width,
                          WGC3Dsizei height,
                          WGC3Denum format,
                          WGC3Denum type,
                          void* pixels);

  virtual void releaseShaderCompiler();
  virtual void renderbufferStorage(WGC3Denum target,
                                   WGC3Denum internalformat,
                                   WGC3Dsizei width,
                                   WGC3Dsizei height);
  virtual void sampleCoverage(WGC3Dfloat value, WGC3Dboolean invert);
  virtual void scissor(WGC3Dint x, WGC3Dint y,
                       WGC3Dsizei width, WGC3Dsizei height);
  virtual void shaderSource(WebGLId shader, const WGC3Dchar* string);
  virtual void stencilFunc(WGC3Denum func, WGC3Dint ref, WGC3Duint mask);
  virtual void stencilFuncSeparate(WGC3Denum face,
                                   WGC3Denum func,
                                   WGC3Dint ref,
                                   WGC3Duint mask);
  virtual void stencilMask(WGC3Duint mask);
  virtual void stencilMaskSeparate(WGC3Denum face, WGC3Duint mask);
  virtual void stencilOp(WGC3Denum fail,
                         WGC3Denum zfail,
                         WGC3Denum zpass);
  virtual void stencilOpSeparate(WGC3Denum face,
                                 WGC3Denum fail,
                                 WGC3Denum zfail,
                                 WGC3Denum zpass);

  virtual void texImage2D(WGC3Denum target,
                          WGC3Dint level,
                          WGC3Denum internalformat,
                          WGC3Dsizei width,
                          WGC3Dsizei height,
                          WGC3Dint border,
                          WGC3Denum format,
                          WGC3Denum type,
                          const void* pixels);

  virtual void texParameterf(WGC3Denum target,
                             WGC3Denum pname,
                             WGC3Dfloat param);
  virtual void texParameteri(WGC3Denum target,
                             WGC3Denum pname,
                             WGC3Dint param);

  virtual void texSubImage2D(WGC3Denum target,
                             WGC3Dint level,
                             WGC3Dint xoffset,
                             WGC3Dint yoffset,
                             WGC3Dsizei width,
                             WGC3Dsizei height,
                             WGC3Denum format,
                             WGC3Denum type,
                             const void* pixels);

  virtual void uniform1f(WGC3Dint location, WGC3Dfloat x);
  virtual void uniform1fv(WGC3Dint location,
                          WGC3Dsizei count, const WGC3Dfloat* v);
  virtual void uniform1i(WGC3Dint location, WGC3Dint x);
  virtual void uniform1iv(WGC3Dint location,
                          WGC3Dsizei count, const WGC3Dint* v);
  virtual void uniform2f(WGC3Dint location, WGC3Dfloat x, WGC3Dfloat y);
  virtual void uniform2fv(WGC3Dint location,
                          WGC3Dsizei count, const WGC3Dfloat* v);
  virtual void uniform2i(WGC3Dint location, WGC3Dint x, WGC3Dint y);
  virtual void uniform2iv(WGC3Dint location,
                          WGC3Dsizei count, const WGC3Dint* v);
  virtual void uniform3f(WGC3Dint location,
                         WGC3Dfloat x, WGC3Dfloat y, WGC3Dfloat z);
  virtual void uniform3fv(WGC3Dint location,
                          WGC3Dsizei count, const WGC3Dfloat* v);
  virtual void uniform3i(WGC3Dint location,
                         WGC3Dint x, WGC3Dint y, WGC3Dint z);
  virtual void uniform3iv(WGC3Dint location,
                          WGC3Dsizei count, const WGC3Dint* v);
  virtual void uniform4f(WGC3Dint location,
                         WGC3Dfloat x, WGC3Dfloat y,
                         WGC3Dfloat z, WGC3Dfloat w);
  virtual void uniform4fv(WGC3Dint location,
                          WGC3Dsizei count, const WGC3Dfloat* v);
  virtual void uniform4i(WGC3Dint location,
                         WGC3Dint x, WGC3Dint y, WGC3Dint z, WGC3Dint w);
  virtual void uniform4iv(WGC3Dint location,
                          WGC3Dsizei count, const WGC3Dint* v);
  virtual void uniformMatrix2fv(WGC3Dint location,
                                WGC3Dsizei count,
                                WGC3Dboolean transpose,
                                const WGC3Dfloat* value);
  virtual void uniformMatrix3fv(WGC3Dint location,
                                WGC3Dsizei count,
                                WGC3Dboolean transpose,
                                const WGC3Dfloat* value);
  virtual void uniformMatrix4fv(WGC3Dint location,
                                WGC3Dsizei count,
                                WGC3Dboolean transpose,
                                const WGC3Dfloat* value);

  virtual void useProgram(WebGLId program);
  virtual void validateProgram(WebGLId program);

  virtual void vertexAttrib1f(WGC3Duint index, WGC3Dfloat x);
  virtual void vertexAttrib1fv(WGC3Duint index, const WGC3Dfloat* values);
  virtual void vertexAttrib2f(WGC3Duint index, WGC3Dfloat x, WGC3Dfloat y);
  virtual void vertexAttrib2fv(WGC3Duint index, const WGC3Dfloat* values);
  virtual void vertexAttrib3f(WGC3Duint index,
                              WGC3Dfloat x, WGC3Dfloat y, WGC3Dfloat z);
  virtual void vertexAttrib3fv(WGC3Duint index, const WGC3Dfloat* values);
  virtual void vertexAttrib4f(WGC3Duint index,
                              WGC3Dfloat x, WGC3Dfloat y,
                              WGC3Dfloat z, WGC3Dfloat w);
  virtual void vertexAttrib4fv(WGC3Duint index, const WGC3Dfloat* values);
  virtual void vertexAttribPointer(WGC3Duint index,
                                   WGC3Dint size,
                                   WGC3Denum type,
                                   WGC3Dboolean normalized,
                                   WGC3Dsizei stride,
                                   WGC3Dintptr offset);

  virtual void viewport(WGC3Dint x, WGC3Dint y,
                        WGC3Dsizei width, WGC3Dsizei height);

  // Support for buffer creation and deletion
  virtual void genBuffers(WGC3Dsizei count, WebGLId* ids);
  virtual void genFramebuffers(WGC3Dsizei count, WebGLId* ids);
  virtual void genRenderbuffers(WGC3Dsizei count, WebGLId* ids);
  virtual void genTextures(WGC3Dsizei count, WebGLId* ids);

  virtual void deleteBuffers(WGC3Dsizei count, WebGLId* ids);
  virtual void deleteFramebuffers(WGC3Dsizei count, WebGLId* ids);
  virtual void deleteRenderbuffers(WGC3Dsizei count, WebGLId* ids);
  virtual void deleteTextures(WGC3Dsizei count, WebGLId* ids);

  virtual WebGLId createBuffer();
  virtual WebGLId createFramebuffer();
  virtual WebGLId createRenderbuffer();
  virtual WebGLId createTexture();

  virtual void deleteBuffer(WebGLId);
  virtual void deleteFramebuffer(WebGLId);
  virtual void deleteRenderbuffer(WebGLId);
  virtual void deleteTexture(WebGLId);

  virtual WebGLId createProgram();
  virtual WebGLId createShader(WGC3Denum);

  virtual void deleteProgram(WebGLId);
  virtual void deleteShader(WebGLId);

  virtual void synthesizeGLError(WGC3Denum);

  virtual void* mapBufferSubDataCHROMIUM(
      WGC3Denum target, WGC3Dintptr offset,
      WGC3Dsizeiptr size, WGC3Denum access);
  virtual void unmapBufferSubDataCHROMIUM(const void*);
  virtual void* mapTexSubImage2DCHROMIUM(
      WGC3Denum target,
      WGC3Dint level,
      WGC3Dint xoffset,
      WGC3Dint yoffset,
      WGC3Dsizei width,
      WGC3Dsizei height,
      WGC3Denum format,
      WGC3Denum type,
      WGC3Denum access);
  virtual void unmapTexSubImage2DCHROMIUM(const void*);

  virtual void setVisibilityCHROMIUM(bool visible);

  virtual void discardFramebufferEXT(WGC3Denum target,
                                     WGC3Dsizei numAttachments,
                                     const WGC3Denum* attachments);

  virtual void copyTextureToParentTextureCHROMIUM(
      WebGLId texture, WebGLId parentTexture);

  virtual void rateLimitOffscreenContextCHROMIUM();

  virtual blink::WebString getRequestableExtensionsCHROMIUM();
  virtual void requestExtensionCHROMIUM(const char*);

  virtual void blitFramebufferCHROMIUM(
      WGC3Dint srcX0, WGC3Dint srcY0, WGC3Dint srcX1, WGC3Dint srcY1,
      WGC3Dint dstX0, WGC3Dint dstY0, WGC3Dint dstX1, WGC3Dint dstY1,
      WGC3Dbitfield mask, WGC3Denum filter);
  virtual void renderbufferStorageMultisampleCHROMIUM(
      WGC3Denum target, WGC3Dsizei samples, WGC3Denum internalformat,
      WGC3Dsizei width, WGC3Dsizei height);

  virtual blink::WebString getTranslatedShaderSourceANGLE(WebGLId shader);

  virtual void setContextLostCallback(
      WebGraphicsContext3D::WebGraphicsContextLostCallback* callback);
  virtual WGC3Denum getGraphicsResetStatusARB();

  virtual void texImageIOSurface2DCHROMIUM(
      WGC3Denum target, WGC3Dint width, WGC3Dint height,
      WGC3Duint ioSurfaceId, WGC3Duint plane);

  virtual void bindTexImage2DCHROMIUM(WGC3Denum target, WGC3Dint imageId);
  virtual void releaseTexImage2DCHROMIUM(WGC3Denum target, WGC3Dint imageId);

  virtual WebGLId createStreamTextureCHROMIUM(WebGLId texture);
  virtual void destroyStreamTextureCHROMIUM(WebGLId texture);

  virtual void texStorage2DEXT(
      WGC3Denum target, WGC3Dint levels, WGC3Duint internalformat,
      WGC3Dint width, WGC3Dint height);
  virtual WGC3Duint createImageCHROMIUM(
      WGC3Dsizei width, WGC3Dsizei height, WGC3Denum internalformat);
  virtual void destroyImageCHROMIUM(WGC3Duint image_id);
  virtual void getImageParameterivCHROMIUM(
      WGC3Duint image_id, WGC3Denum pname, WGC3Dint* params);
  virtual void* mapImageCHROMIUM(WGC3Duint image_id, WGC3Denum access);
  virtual void unmapImageCHROMIUM(WGC3Duint image_id);
  virtual WebGLId createQueryEXT();
  virtual void deleteQueryEXT(WebGLId query);
  virtual WGC3Dboolean isQueryEXT(WebGLId query);
  virtual void beginQueryEXT(WGC3Denum target, WebGLId query);
  virtual void endQueryEXT(WGC3Denum target);
  virtual void getQueryivEXT(
      WGC3Denum target, WGC3Denum pname, WGC3Dint* params);
  virtual void getQueryObjectuivEXT(
      WebGLId query, WGC3Denum pname, WGC3Duint* params);

  virtual void copyTextureCHROMIUM(WGC3Denum target, WGC3Duint source_id,
                                   WGC3Duint dest_id, WGC3Dint level,
                                   WGC3Denum internal_format,
                                   WGC3Denum dest_type);

  virtual void bindUniformLocationCHROMIUM(WebGLId program, WGC3Dint location,
                                           const WGC3Dchar* uniform);

  virtual void shallowFlushCHROMIUM();
  virtual void shallowFinishCHROMIUM();

  virtual void genMailboxCHROMIUM(WGC3Dbyte* mailbox);
  virtual void produceTextureCHROMIUM(WGC3Denum target,
                                      const WGC3Dbyte* mailbox);
  virtual void consumeTextureCHROMIUM(WGC3Denum target,
                                      const WGC3Dbyte* mailbox);

  virtual void insertEventMarkerEXT(const WGC3Dchar* marker);
  virtual void pushGroupMarkerEXT(const WGC3Dchar* marker);
  virtual void popGroupMarkerEXT();

  virtual void* mapBufferCHROMIUM(WGC3Denum target, WGC3Denum access);
  virtual WGC3Dboolean unmapBufferCHROMIUM(WGC3Denum target);

  // Async pixel transfer functions.
  virtual void asyncTexImage2DCHROMIUM(
      WGC3Denum target,
      WGC3Dint level,
      WGC3Denum internalformat,
      WGC3Dsizei width,
      WGC3Dsizei height,
      WGC3Dint border,
      WGC3Denum format,
      WGC3Denum type,
      const void* pixels);
  virtual void asyncTexSubImage2DCHROMIUM(
      WGC3Denum target,
      WGC3Dint level,
      WGC3Dint xoffset,
      WGC3Dint yoffset,
      WGC3Dsizei width,
      WGC3Dsizei height,
      WGC3Denum format,
      WGC3Denum type,
      const void* pixels);
  virtual void waitAsyncTexImage2DCHROMIUM(WGC3Denum target);

  virtual void drawBuffersEXT(WGC3Dsizei n, const WGC3Denum* bufs);

  virtual unsigned insertSyncPoint();

  virtual void loseContextCHROMIUM(WGC3Denum current, WGC3Denum other);

  virtual GrGLInterface* createGrGLInterface();

<<<<<<< HEAD
  ::gpu::ContextSupport* GetContextSupport();
=======
  ::gpu::gles2::GLES2Interface* GetGLInterface();
  ::gpu::ContextSupport* GetContextSupport();

  ::gpu::gles2::GLES2Implementation* GetImplementation() {
    return gl_;
  }
>>>>>>> 8c15b39e

 private:
  WebGraphicsContext3DInProcessCommandBufferImpl(
      scoped_ptr< ::gpu::GLInProcessContext> context,
      const blink::WebGraphicsContext3D::Attributes& attributes,
      bool is_offscreen,
      gfx::AcceleratedWidget window);

  void OnContextLost();

  bool MaybeInitializeGL();

  // Used to try to find bugs in code that calls gl directly through the gl api
  // instead of going through WebGraphicsContext3D.
  void ClearContext();

  bool is_offscreen_;
  // Only used when not offscreen.
  gfx::AcceleratedWidget window_;

  bool initialized_;
  bool initialize_failed_;

  // The context we use for OpenGL rendering.
  scoped_ptr< ::gpu::GLInProcessContext> context_;
  // The GLES2Implementation we use for OpenGL rendering.
  ::gpu::gles2::GLES2Implementation* gl_;

  WebGraphicsContext3D::WebGraphicsContextLostCallback* context_lost_callback_;
  WGC3Denum context_lost_reason_;

<<<<<<< HEAD
  WebKit::WebGraphicsContext3D::Attributes attributes_;
=======
  blink::WebGraphicsContext3D::Attributes attributes_;
>>>>>>> 8c15b39e

  // Errors raised by synthesizeGLError().
  std::vector<WGC3Denum> synthetic_errors_;

  uint32_t flush_id_;
};

}  // namespace gpu
}  // namespace webkit

#endif  // WEBKIT_COMMON_GPU_WEBGRAPHICSCONTEXT3D_IN_PROCESS_COMMAND_BUFFER_IMPL_H_<|MERGE_RESOLUTION|>--- conflicted
+++ resolved
@@ -552,16 +552,12 @@
 
   virtual GrGLInterface* createGrGLInterface();
 
-<<<<<<< HEAD
-  ::gpu::ContextSupport* GetContextSupport();
-=======
   ::gpu::gles2::GLES2Interface* GetGLInterface();
   ::gpu::ContextSupport* GetContextSupport();
 
   ::gpu::gles2::GLES2Implementation* GetImplementation() {
     return gl_;
   }
->>>>>>> 8c15b39e
 
  private:
   WebGraphicsContext3DInProcessCommandBufferImpl(
@@ -593,11 +589,7 @@
   WebGraphicsContext3D::WebGraphicsContextLostCallback* context_lost_callback_;
   WGC3Denum context_lost_reason_;
 
-<<<<<<< HEAD
-  WebKit::WebGraphicsContext3D::Attributes attributes_;
-=======
   blink::WebGraphicsContext3D::Attributes attributes_;
->>>>>>> 8c15b39e
 
   // Errors raised by synthesizeGLError().
   std::vector<WGC3Denum> synthetic_errors_;
