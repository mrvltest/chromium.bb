--- conflicted
+++ resolved
@@ -21,10 +21,7 @@
         '<(DEPTH)/net/net.gyp:net',
         '<(DEPTH)/skia/skia.gyp:skia',
         '<(DEPTH)/ui/gfx/gfx.gyp:gfx',
-<<<<<<< HEAD
-=======
         '<(DEPTH)/ui/resources/ui_resources.gyp:ui_resources',
->>>>>>> 8c15b39e
         '<(DEPTH)/ui/ui.gyp:ui',
         '<(DEPTH)/url/url.gyp:url_lib',
         '<(DEPTH)/webkit/webkit_resources.gyp:webkit_resources',
