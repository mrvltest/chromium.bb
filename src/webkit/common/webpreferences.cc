// Copyright 2013 The Chromium Authors. All rights reserved.
// Use of this source code is governed by a BSD-style license that can be
// found in the LICENSE file.

#include "webkit/common/webpreferences.h"

#include "base/basictypes.h"
#include "base/strings/string_util.h"
#include "base/strings/utf_string_conversions.h"
#include "third_party/WebKit/public/web/WebSettings.h"
#include "third_party/icu/source/common/unicode/uchar.h"

using blink::WebSettings;

WebPreferences::WebPreferences()
    : default_font_size(16),
      default_fixed_font_size(13),
      minimum_font_size(0),
      minimum_logical_font_size(6),
      default_encoding("ISO-8859-1"),
      javascript_enabled(true),
      web_security_enabled(true),
      javascript_can_open_windows_automatically(true),
      loads_images_automatically(true),
      images_enabled(true),
      plugins_enabled(true),
      dom_paste_enabled(false),  // enables execCommand("paste")
      site_specific_quirks_enabled(false),
      shrinks_standalone_images_to_fit(true),
      uses_universal_detector(false),  // Disabled: page cycler regression
      text_areas_are_resizable(true),
      java_enabled(true),
      allow_scripts_to_close_windows(false),
      remote_fonts_enabled(true),
      javascript_can_access_clipboard(false),
      xslt_enabled(true),
      xss_auditor_enabled(true),
      dns_prefetching_enabled(true),
      local_storage_enabled(false),
      databases_enabled(false),
      application_cache_enabled(false),
      tabs_to_links(true),
      caret_browsing_enabled(false),
      hyperlink_auditing_enabled(true),
      is_online(true),
      allow_universal_access_from_file_urls(false),
      allow_file_access_from_file_urls(false),
      webaudio_enabled(false),
      experimental_webgl_enabled(false),
      flash_3d_enabled(true),
      flash_stage3d_enabled(false),
      flash_stage3d_baseline_enabled(false),
      gl_multisampling_enabled(true),
      privileged_webgl_extensions_enabled(false),
      webgl_errors_to_console_enabled(true),
      accelerated_compositing_for_overflow_scroll_enabled(false),
      universal_accelerated_compositing_for_overflow_scroll_enabled(false),
      accelerated_compositing_for_scrollable_frames_enabled(false),
      composited_scrolling_for_frames_enabled(false),
      mock_scrollbars_enabled(false),
      layer_squashing_enabled(false),
      threaded_html_parser(true),
      show_paint_rects(false),
      asynchronous_spell_checking_enabled(true),
      unified_textchecker_enabled(false),
      accelerated_compositing_enabled(false),
      force_compositing_mode(false),
      accelerated_compositing_for_3d_transforms_enabled(false),
      accelerated_compositing_for_animation_enabled(false),
      accelerated_compositing_for_video_enabled(false),
      accelerated_2d_canvas_enabled(false),
      minimum_accelerated_2d_canvas_size(257 * 256),
      antialiased_2d_canvas_disabled(false),
      accelerated_2d_canvas_msaa_sample_count(0),
      accelerated_filters_enabled(false),
      gesture_tap_highlight_enabled(false),
      accelerated_compositing_for_plugins_enabled(false),
      memory_info_enabled(false),
      fullscreen_enabled(false),
      allow_displaying_insecure_content(true),
      allow_running_insecure_content(false),
      password_echo_enabled(false),
      should_print_backgrounds(false),
      should_clear_document_background(true),
      enable_scroll_animator(false),
      visual_word_movement_enabled(false),
      lazy_layout_enabled(false),
      region_based_columns_enabled(false),
      touch_enabled(false),
      device_supports_touch(false),
      device_supports_mouse(true),
      touch_adjustment_enabled(true),
      pointer_events_max_touch_points(0),
      fixed_position_creates_stacking_context(false),
      sync_xhr_in_documents_enabled(true),
      deferred_image_decoding_enabled(false),
      should_respect_image_orientation(false),
      number_of_cpu_cores(1),
#if defined(OS_MACOSX)
      editing_behavior(webkit_glue::EDITING_BEHAVIOR_MAC),
#elif defined(OS_WIN)
      editing_behavior(webkit_glue::EDITING_BEHAVIOR_WIN),
#elif defined(OS_ANDROID)
      editing_behavior(webkit_glue::EDITING_BEHAVIOR_ANDROID),
#elif defined(OS_POSIX)
      editing_behavior(webkit_glue::EDITING_BEHAVIOR_UNIX),
#else
      editing_behavior(webkit_glue::EDITING_BEHAVIOR_MAC),
#endif
      supports_multiple_windows(true),
      viewport_enabled(false),
      viewport_meta_enabled(false),
      main_frame_resizes_are_orientation_changes(false),
      initialize_at_minimum_page_scale(true),
#if defined(OS_MACOSX)
      smart_insert_delete_enabled(true),
#else
      smart_insert_delete_enabled(false),
#endif
      spatial_navigation_enabled(false),
      experimental_websocket_enabled(false),
      pinch_virtual_viewport_enabled(false),
      pinch_overlay_scrollbar_thickness(0),
      use_solid_color_scrollbars(false),
      compositor_touch_hit_testing(true),
      cookie_enabled(true)
#if defined(OS_ANDROID)
      ,
      text_autosizing_enabled(true),
      font_scale_factor(1.0f),
      device_scale_adjustment(1.0f),
      force_enable_zoom(false),
      double_tap_to_zoom_enabled(true),
      user_gesture_required_for_media_playback(true),
      user_gesture_required_for_media_fullscreen(true),
      support_deprecated_target_density_dpi(false),
      use_legacy_background_size_shorthand_behavior(false),
      wide_viewport_quirk(false),
      use_wide_viewport(true),
      viewport_meta_layout_size_quirk(false),
      viewport_meta_merge_content_quirk(false),
<<<<<<< HEAD
      viewport_meta_zero_values_quirk(false),
=======
      viewport_meta_non_user_scalable_quirk(false),
      viewport_meta_zero_values_quirk(false),
      clobber_user_agent_initial_scale_quirk(false),
>>>>>>> 8c15b39e
      ignore_main_frame_overflow_hidden_quirk(false),
      report_screen_size_in_physical_pixels_quirk(false)
#endif
{
  standard_font_family_map[webkit_glue::kCommonScript] =
      ASCIIToUTF16("Times New Roman");
  fixed_font_family_map[webkit_glue::kCommonScript] =
      ASCIIToUTF16("Courier New");
  serif_font_family_map[webkit_glue::kCommonScript] =
      ASCIIToUTF16("Times New Roman");
  sans_serif_font_family_map[webkit_glue::kCommonScript] =
      ASCIIToUTF16("Arial");
  cursive_font_family_map[webkit_glue::kCommonScript] =
      ASCIIToUTF16("Script");
  fantasy_font_family_map[webkit_glue::kCommonScript] =
      ASCIIToUTF16("Impact");
  pictograph_font_family_map[webkit_glue::kCommonScript] =
      ASCIIToUTF16("Times New Roman");
}

WebPreferences::~WebPreferences() {
}

namespace webkit_glue {

// "Zyyy" is the ISO 15924 script code for undetermined script aka Common.
const char kCommonScript[] = "Zyyy";

#define COMPILE_ASSERT_MATCHING_ENUMS(webkit_glue_name, webkit_name)         \
    COMPILE_ASSERT(                                                          \
        static_cast<int>(webkit_glue_name) == static_cast<int>(webkit_name), \
        mismatching_enums)

COMPILE_ASSERT_MATCHING_ENUMS(
    webkit_glue::EDITING_BEHAVIOR_MAC, WebSettings::EditingBehaviorMac);
COMPILE_ASSERT_MATCHING_ENUMS(
    webkit_glue::EDITING_BEHAVIOR_WIN, WebSettings::EditingBehaviorWin);
COMPILE_ASSERT_MATCHING_ENUMS(
    webkit_glue::EDITING_BEHAVIOR_UNIX, WebSettings::EditingBehaviorUnix);
COMPILE_ASSERT_MATCHING_ENUMS(
    webkit_glue::EDITING_BEHAVIOR_ANDROID, WebSettings::EditingBehaviorAndroid);

}  // namespace webkit_glue<|MERGE_RESOLUTION|>--- conflicted
+++ resolved
@@ -139,13 +139,9 @@
       use_wide_viewport(true),
       viewport_meta_layout_size_quirk(false),
       viewport_meta_merge_content_quirk(false),
-<<<<<<< HEAD
-      viewport_meta_zero_values_quirk(false),
-=======
       viewport_meta_non_user_scalable_quirk(false),
       viewport_meta_zero_values_quirk(false),
       clobber_user_agent_initial_scale_quirk(false),
->>>>>>> 8c15b39e
       ignore_main_frame_overflow_hidden_quirk(false),
       report_screen_size_in_physical_pixels_quirk(false)
 #endif
