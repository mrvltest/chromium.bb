--- conflicted
+++ resolved
@@ -24,26 +24,6 @@
   static std::string ToASCIIOrEmpty(const blink::WebString& string);
 
   // WebMimeRegistry methods:
-<<<<<<< HEAD
-  virtual WebKit::WebMimeRegistry::SupportsType supportsMIMEType(
-      const WebKit::WebString&);
-  virtual WebKit::WebMimeRegistry::SupportsType supportsImageMIMEType(
-      const WebKit::WebString&);
-  virtual WebKit::WebMimeRegistry::SupportsType supportsJavaScriptMIMEType(
-      const WebKit::WebString&);
-  virtual WebKit::WebMimeRegistry::SupportsType supportsMediaMIMEType(
-      const WebKit::WebString&,
-      const WebKit::WebString&,
-      const WebKit::WebString&);
-  virtual bool supportsMediaSourceMIMEType(const WebKit::WebString&,
-                                           const WebKit::WebString&);
-  virtual WebKit::WebMimeRegistry::SupportsType supportsNonImageMIMEType(
-      const WebKit::WebString&);
-  virtual WebKit::WebString mimeTypeForExtension(const WebKit::WebString&);
-  virtual WebKit::WebString wellKnownMimeTypeForExtension(
-      const WebKit::WebString&);
-  virtual WebKit::WebString mimeTypeFromFile(const WebKit::WebString&);
-=======
   virtual blink::WebMimeRegistry::SupportsType supportsMIMEType(
       const blink::WebString&);
   virtual blink::WebMimeRegistry::SupportsType supportsImageMIMEType(
@@ -62,7 +42,6 @@
   virtual blink::WebString wellKnownMimeTypeForExtension(
       const blink::WebString&);
   virtual blink::WebString mimeTypeFromFile(const blink::WebString&);
->>>>>>> 8c15b39e
 };
 
 }  // namespace webkit_glue
