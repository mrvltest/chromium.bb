--- conflicted
+++ resolved
@@ -22,22 +22,6 @@
   WebCompositorSupportImpl();
   virtual ~WebCompositorSupportImpl();
 
-<<<<<<< HEAD
-  virtual WebKit::WebLayer* createLayer();
-  virtual WebKit::WebContentLayer* createContentLayer(
-      WebKit::WebContentLayerClient* client);
-  virtual WebKit::WebExternalTextureLayer* createExternalTextureLayer(
-      WebKit::WebExternalTextureLayerClient* client);
-  virtual WebKit::WebImageLayer* createImageLayer();
-  virtual WebKit::WebNinePatchLayer* createNinePatchLayer();
-  virtual WebKit::WebSolidColorLayer* createSolidColorLayer();
-  virtual WebKit::WebScrollbarLayer* createScrollbarLayer(
-      WebKit::WebScrollbar* scrollbar,
-      WebKit::WebScrollbarThemePainter painter,
-      WebKit::WebScrollbarThemeGeometry*);
-  virtual WebKit::WebScrollbarLayer* createSolidColorScrollbarLayer(
-      WebKit::WebScrollbar::Orientation orientation, int thumb_thickness,
-=======
   virtual blink::WebLayer* createLayer();
   virtual blink::WebContentLayer* createContentLayer(
       blink::WebContentLayerClient* client);
@@ -52,25 +36,16 @@
       blink::WebScrollbarThemeGeometry*);
   virtual blink::WebScrollbarLayer* createSolidColorScrollbarLayer(
       blink::WebScrollbar::Orientation orientation, int thumb_thickness,
->>>>>>> 8c15b39e
       bool is_left_side_vertical_scrollbar);
   virtual blink::WebAnimation* createAnimation(
       const blink::WebAnimationCurve& curve,
       blink::WebAnimation::TargetProperty target,
       int animation_id);
-<<<<<<< HEAD
-  virtual WebKit::WebFilterAnimationCurve* createFilterAnimationCurve();
-  virtual WebKit::WebFloatAnimationCurve* createFloatAnimationCurve();
-  virtual WebKit::WebTransformAnimationCurve* createTransformAnimationCurve();
-  virtual WebKit::WebTransformOperations* createTransformOperations();
-  virtual WebKit::WebFilterOperations* createFilterOperations();
-=======
   virtual blink::WebFilterAnimationCurve* createFilterAnimationCurve();
   virtual blink::WebFloatAnimationCurve* createFloatAnimationCurve();
   virtual blink::WebTransformAnimationCurve* createTransformAnimationCurve();
   virtual blink::WebTransformOperations* createTransformOperations();
   virtual blink::WebFilterOperations* createFilterOperations();
->>>>>>> 8c15b39e
 
  private:
   DISALLOW_COPY_AND_ASSIGN(WebCompositorSupportImpl);
