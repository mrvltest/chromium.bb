--- conflicted
+++ resolved
@@ -19,17 +19,6 @@
   WEBKIT_COMPOSITOR_BINDINGS_EXPORT WebNinePatchLayerImpl();
   virtual ~WebNinePatchLayerImpl();
 
-<<<<<<< HEAD
-  // WebKit::WebNinePatchLayer implementation.
-  virtual WebKit::WebLayer* layer();
-
-  // TODO(ccameron): Remove setBitmap(SkBitmap, WebKit::WebRect) in favor of
-  // setBitmap(), setAperture(), and setBorder();
-  virtual void setBitmap(SkBitmap bitmap, const WebKit::WebRect& aperture);
-  virtual void setBitmap(SkBitmap bitmap);
-  virtual void setAperture(const WebKit::WebRect& aperture);
-  virtual void setBorder(const WebKit::WebRect& border);
-=======
   // blink::WebNinePatchLayer implementation.
   virtual blink::WebLayer* layer();
 
@@ -39,7 +28,6 @@
   virtual void setBitmap(SkBitmap bitmap);
   virtual void setAperture(const blink::WebRect& aperture);
   virtual void setBorder(const blink::WebRect& border);
->>>>>>> 8c15b39e
   virtual void setFillCenter(bool fill_center);
 
  private:
