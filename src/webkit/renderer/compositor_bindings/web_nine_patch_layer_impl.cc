--- conflicted
+++ resolved
@@ -22,17 +22,10 @@
 blink::WebLayer* WebNinePatchLayerImpl::layer() { return layer_.get(); }
 
 void WebNinePatchLayerImpl::setBitmap(SkBitmap bitmap,
-<<<<<<< HEAD
-                                      const WebKit::WebRect& aperture) {
-  setBitmap(bitmap);
-  setAperture(aperture);
-  setBorder(WebKit::WebRect(aperture.x, aperture.y,
-=======
                                       const blink::WebRect& aperture) {
   setBitmap(bitmap);
   setAperture(aperture);
   setBorder(blink::WebRect(aperture.x, aperture.y,
->>>>>>> 8c15b39e
                             bitmap.width() - aperture.width,
                             bitmap.height() - aperture.height));
 }
@@ -43,21 +36,13 @@
   nine_patch->SetBitmap(bitmap);
 }
 
-<<<<<<< HEAD
-void WebNinePatchLayerImpl::setAperture(const WebKit::WebRect& aperture) {
-=======
 void WebNinePatchLayerImpl::setAperture(const blink::WebRect& aperture) {
->>>>>>> 8c15b39e
   cc::NinePatchLayer* nine_patch =
       static_cast<cc::NinePatchLayer*>(layer_->layer());
   nine_patch->SetAperture(gfx::Rect(aperture));
 }
 
-<<<<<<< HEAD
-void WebNinePatchLayerImpl::setBorder(const WebKit::WebRect& border) {
-=======
 void WebNinePatchLayerImpl::setBorder(const blink::WebRect& border) {
->>>>>>> 8c15b39e
   cc::NinePatchLayer* nine_patch =
       static_cast<cc::NinePatchLayer*>(layer_->layer());
   nine_patch->SetBorder(gfx::Rect(border));
