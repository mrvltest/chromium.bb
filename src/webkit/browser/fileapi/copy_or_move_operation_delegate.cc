--- conflicted
+++ resolved
@@ -442,20 +442,14 @@
       return;
     }
 
-<<<<<<< HEAD
-=======
     const bool need_flush = dest_url_.mount_option().copy_sync_option() ==
         fileapi::COPY_SYNC_OPTION_SYNC;
 
->>>>>>> 8c15b39e
     DCHECK(!copy_helper_);
     copy_helper_.reset(
         new CopyOrMoveOperationDelegate::StreamCopyHelper(
             reader_.Pass(), writer_.Pass(),
-<<<<<<< HEAD
-=======
             need_flush,
->>>>>>> 8c15b39e
             kReadBufferSize,
             file_progress_callback_,
             base::TimeDelta::FromMilliseconds(
@@ -540,27 +534,18 @@
 CopyOrMoveOperationDelegate::StreamCopyHelper::StreamCopyHelper(
     scoped_ptr<webkit_blob::FileStreamReader> reader,
     scoped_ptr<FileStreamWriter> writer,
-<<<<<<< HEAD
-=======
     bool need_flush,
->>>>>>> 8c15b39e
     int buffer_size,
     const FileSystemOperation::CopyFileProgressCallback&
         file_progress_callback,
     const base::TimeDelta& min_progress_callback_invocation_span)
     : reader_(reader.Pass()),
       writer_(writer.Pass()),
-<<<<<<< HEAD
-      file_progress_callback_(file_progress_callback),
-      io_buffer_(new net::IOBufferWithSize(buffer_size)),
-      num_copied_bytes_(0),
-=======
       need_flush_(need_flush),
       file_progress_callback_(file_progress_callback),
       io_buffer_(new net::IOBufferWithSize(buffer_size)),
       num_copied_bytes_(0),
       previous_flush_offset_(0),
->>>>>>> 8c15b39e
       min_progress_callback_invocation_span_(
           min_progress_callback_invocation_span),
       cancel_requested_(false),
@@ -605,14 +590,10 @@
 
   if (result == 0) {
     // Here is the EOF.
-<<<<<<< HEAD
-    callback.Run(base::PLATFORM_FILE_OK);
-=======
     if (need_flush_)
       Flush(callback, true /* is_eof */);
     else
       callback.Run(base::PLATFORM_FILE_OK);
->>>>>>> 8c15b39e
     return;
   }
 
@@ -662,9 +643,6 @@
     return;
   }
 
-<<<<<<< HEAD
-  Read(callback);
-=======
   if (need_flush_ &&
       (num_copied_bytes_ - previous_flush_offset_) > kFlushIntervalInBytes) {
     Flush(callback, false /* not is_eof */);
@@ -694,7 +672,6 @@
     callback.Run(NetErrorToPlatformFileError(result));
   else
     Read(callback);
->>>>>>> 8c15b39e
 }
 
 CopyOrMoveOperationDelegate::CopyOrMoveOperationDelegate(
