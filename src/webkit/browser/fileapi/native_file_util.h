--- conflicted
+++ resolved
@@ -65,11 +65,7 @@
       const base::FilePath& src_path,
       const base::FilePath& dest_path,
       FileSystemOperation::CopyOrMoveOption option,
-<<<<<<< HEAD
-      bool copy);
-=======
       CopyOrMoveMode mode);
->>>>>>> 8c15b39e
   static base::PlatformFileError DeleteFile(const base::FilePath& path);
   static base::PlatformFileError DeleteDirectory(const base::FilePath& path);
 
