--- conflicted
+++ resolved
@@ -210,12 +210,8 @@
     return error;
 
   return NativeFileUtil::CopyOrMoveFile(
-<<<<<<< HEAD
-      src_file_path, dest_file_path, option, copy);
-=======
       src_file_path, dest_file_path, option,
       fileapi::NativeFileUtil::CopyOrMoveModeForDestination(dest_url, copy));
->>>>>>> 8c15b39e
 }
 
 PlatformFileError LocalFileUtil::CopyInForeignFile(
@@ -231,13 +227,9 @@
   if (error != base::PLATFORM_FILE_OK)
     return error;
   return NativeFileUtil::CopyOrMoveFile(
-<<<<<<< HEAD
-      src_file_path, dest_file_path, FileSystemOperation::OPTION_NONE, true);
-=======
       src_file_path, dest_file_path, FileSystemOperation::OPTION_NONE,
       fileapi::NativeFileUtil::CopyOrMoveModeForDestination(dest_url,
                                                             true /* copy */));
->>>>>>> 8c15b39e
 }
 
 PlatformFileError LocalFileUtil::DeleteFile(
