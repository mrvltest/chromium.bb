// Copyright 2013 The Chromium Authors. All rights reserved.
// Use of this source code is governed by a BSD-style license that can be
// found in the LICENSE file.

#include "webkit/browser/quota/quota_manager.h"

#include <algorithm>
#include <deque>
#include <functional>
#include <set>

#include "base/bind.h"
#include "base/bind_helpers.h"
#include "base/callback.h"
#include "base/command_line.h"
#include "base/file_util.h"
#include "base/files/file_path.h"
#include "base/metrics/histogram.h"
#include "base/sequenced_task_runner.h"
#include "base/single_thread_task_runner.h"
#include "base/strings/string_number_conversions.h"
#include "base/sys_info.h"
#include "base/task_runner_util.h"
#include "base/time/time.h"
#include "net/base/net_util.h"
#include "webkit/browser/quota/quota_database.h"
#include "webkit/browser/quota/quota_temporary_storage_evictor.h"
#include "webkit/browser/quota/usage_tracker.h"
#include "webkit/common/quota/quota_types.h"

#define UMA_HISTOGRAM_MBYTES(name, sample)          \
  UMA_HISTOGRAM_CUSTOM_COUNTS(                      \
      (name), static_cast<int>((sample) / kMBytes), \
      1, 10 * 1024 * 1024 /* 10TB */, 100)

namespace quota {

namespace {

const int64 kMBytes = 1024 * 1024;
const int kMinutesInMilliSeconds = 60 * 1000;

const int64 kReportHistogramInterval = 60 * 60 * 1000;  // 1 hour
const double kTemporaryQuotaRatioToAvail = 1.0 / 3.0;  // 33%
<<<<<<< HEAD
=======

void DidGetUsageAndQuota(
    base::SequencedTaskRunner* original_task_runner,
    const QuotaManagerProxy::GetUsageAndQuotaCallback& callback,
    QuotaStatusCode status, int64 usage, int64 quota) {
  if (!original_task_runner->RunsTasksOnCurrentThread()) {
    original_task_runner->PostTask(
        FROM_HERE,
        base::Bind(&DidGetUsageAndQuota,
                   make_scoped_refptr(original_task_runner),
                   callback, status, usage, quota));
    return;
  }
  callback.Run(status, usage, quota);
}
>>>>>>> 8c15b39e

}  // namespace

// Arbitrary for now, but must be reasonably small so that
// in-memory databases can fit.
// TODO(kinuko): Refer SysInfo::AmountOfPhysicalMemory() to determine this.
const int64 QuotaManager::kIncognitoDefaultQuotaLimit = 100 * kMBytes;

const int64 QuotaManager::kNoLimit = kint64max;

const int QuotaManager::kPerHostTemporaryPortion = 5;  // 20%

const char QuotaManager::kDatabaseName[] = "QuotaManager";

// Preserve kMinimumPreserveForSystem disk space for system book-keeping
// when returning the quota to unlimited apps/extensions.
// TODO(kinuko): This should be like 10% of the actual disk space.
// For now we simply use a constant as getting the disk size needs
// platform-dependent code. (http://crbug.com/178976)
const int64 QuotaManager::kMinimumPreserveForSystem = 1024 * kMBytes;

const int QuotaManager::kThresholdOfErrorsToBeBlacklisted = 3;

const int QuotaManager::kEvictionIntervalInMilliSeconds =
    30 * kMinutesInMilliSeconds;

// Heuristics: assuming average cloud server allows a few Gigs storage
// on the server side and the storage needs to be shared for user data
// and by multiple apps.
int64 QuotaManager::kSyncableStorageDefaultHostQuota = 500 * kMBytes;

namespace {

void CountOriginType(const std::set<GURL>& origins,
                     SpecialStoragePolicy* policy,
                     size_t* protected_origins,
                     size_t* unlimited_origins) {
  DCHECK(protected_origins);
  DCHECK(unlimited_origins);
  *protected_origins = 0;
  *unlimited_origins = 0;
  if (!policy)
    return;
  for (std::set<GURL>::const_iterator itr = origins.begin();
       itr != origins.end();
       ++itr) {
    if (policy->IsStorageProtected(*itr))
      ++*protected_origins;
    if (policy->IsStorageUnlimited(*itr))
      ++*unlimited_origins;
  }
}

bool SetTemporaryGlobalOverrideQuotaOnDBThread(int64* new_quota,
                                               QuotaDatabase* database) {
  DCHECK(database);
  if (!database->SetQuotaConfigValue(
          QuotaDatabase::kTemporaryQuotaOverrideKey, *new_quota)) {
    *new_quota = -1;
    return false;
  }
  return true;
}

bool GetPersistentHostQuotaOnDBThread(const std::string& host,
                                      int64* quota,
                                      QuotaDatabase* database) {
  DCHECK(database);
  database->GetHostQuota(host, kStorageTypePersistent, quota);
  return true;
}

bool SetPersistentHostQuotaOnDBThread(const std::string& host,
                                      int64* new_quota,
                                      QuotaDatabase* database) {
  DCHECK(database);
  if (database->SetHostQuota(host, kStorageTypePersistent, *new_quota))
    return true;
  *new_quota = 0;
  return false;
}

bool InitializeOnDBThread(int64* temporary_quota_override,
                          int64* desired_available_space,
                          QuotaDatabase* database) {
  DCHECK(database);
  database->GetQuotaConfigValue(QuotaDatabase::kTemporaryQuotaOverrideKey,
                                temporary_quota_override);
  database->GetQuotaConfigValue(QuotaDatabase::kDesiredAvailableSpaceKey,
                                desired_available_space);
  return true;
}

bool GetLRUOriginOnDBThread(StorageType type,
                            std::set<GURL>* exceptions,
                            SpecialStoragePolicy* policy,
                            GURL* url,
                            QuotaDatabase* database) {
  DCHECK(database);
  database->GetLRUOrigin(type, *exceptions, policy, url);
  return true;
}

bool DeleteOriginInfoOnDBThread(const GURL& origin,
                                StorageType type,
                                QuotaDatabase* database) {
  DCHECK(database);
  return database->DeleteOriginInfo(origin, type);
}

bool InitializeTemporaryOriginsInfoOnDBThread(const std::set<GURL>* origins,
                                              QuotaDatabase* database) {
  DCHECK(database);
  if (database->IsOriginDatabaseBootstrapped())
    return true;

  // Register existing origins with 0 last time access.
  if (database->RegisterInitialOriginInfo(*origins, kStorageTypeTemporary)) {
    database->SetOriginDatabaseBootstrapped(true);
    return true;
  }
  return false;
}

bool UpdateAccessTimeOnDBThread(const GURL& origin,
                                StorageType type,
                                base::Time accessed_time,
                                QuotaDatabase* database) {
  DCHECK(database);
  return database->SetOriginLastAccessTime(origin, type, accessed_time);
}

bool UpdateModifiedTimeOnDBThread(const GURL& origin,
                                  StorageType type,
                                  base::Time modified_time,
                                  QuotaDatabase* database) {
  DCHECK(database);
  return database->SetOriginLastModifiedTime(origin, type, modified_time);
}

int64 CallSystemGetAmountOfFreeDiskSpace(const base::FilePath& profile_path) {
  // Ensure the profile path exists.
  if(!base::CreateDirectory(profile_path)) {
    LOG(WARNING) << "Create directory failed for path" << profile_path.value();
    return 0;
  }
  return base::SysInfo::AmountOfFreeDiskSpace(profile_path);
}

int64 CalculateTemporaryGlobalQuota(int64 global_limited_usage,
                                    int64 available_space) {
  DCHECK_GE(global_limited_usage, 0);
  int64 avail_space = available_space;
  if (avail_space < kint64max - global_limited_usage) {
    // We basically calculate the temporary quota by
    // [available_space + space_used_for_temp] * kTempQuotaRatio,
    // but make sure we'll have no overflow.
    avail_space += global_limited_usage;
  }
  return avail_space * kTemporaryQuotaRatioToAvail;
}

void DispatchTemporaryGlobalQuotaCallback(
    const QuotaCallback& callback,
    QuotaStatusCode status,
    const UsageAndQuota& usage_and_quota) {
  if (status != kQuotaStatusOk) {
    callback.Run(status, 0);
    return;
  }

  callback.Run(status, CalculateTemporaryGlobalQuota(
      usage_and_quota.global_limited_usage,
      usage_and_quota.available_disk_space));
}

int64 CalculateQuotaWithDiskSpace(
    int64 available_disk_space, int64 usage, int64 quota) {
  if (available_disk_space < QuotaManager::kMinimumPreserveForSystem ||
      quota < usage) {
    // No more space; cap the quota to the current usage.
    return usage;
  }

  available_disk_space -= QuotaManager::kMinimumPreserveForSystem;
  if (available_disk_space < quota - usage)
    return available_disk_space + usage;

  return quota;
}

int64 CalculateTemporaryHostQuota(int64 host_usage,
                                  int64 global_quota,
                                  int64 global_limited_usage) {
  DCHECK_GE(global_limited_usage, 0);
  int64 host_quota = global_quota / QuotaManager::kPerHostTemporaryPortion;
  if (global_limited_usage > global_quota)
    host_quota = std::min(host_quota, host_usage);
  return host_quota;
}

void DispatchUsageAndQuotaForWebApps(
    StorageType type,
    bool is_incognito,
    bool is_unlimited,
    bool can_query_disk_size,
    const QuotaManager::GetUsageAndQuotaCallback& callback,
    QuotaStatusCode status,
    const UsageAndQuota& usage_and_quota) {
  if (status != kQuotaStatusOk) {
    callback.Run(status, 0, 0);
    return;
  }

  int64 usage = usage_and_quota.usage;
  int64 quota = usage_and_quota.quota;

  if (type == kStorageTypeTemporary && !is_unlimited) {
    quota = CalculateTemporaryHostQuota(
        usage, quota, usage_and_quota.global_limited_usage);
  }

  if (is_incognito) {
    quota = std::min(quota, QuotaManager::kIncognitoDefaultQuotaLimit);
    callback.Run(status, usage, quota);
    return;
  }

  // For apps with unlimited permission or can_query_disk_size is true (and not
  // in incognito mode).
  // We assume we can expose the actual disk size for them and cap the quota by
  // the available disk space.
  if (is_unlimited || can_query_disk_size) {
    callback.Run(
        status, usage,
        CalculateQuotaWithDiskSpace(
            usage_and_quota.available_disk_space,
            usage, quota));
    return;
  }

  callback.Run(status, usage, quota);
}

}  // namespace

UsageAndQuota::UsageAndQuota()
    : usage(0),
      global_limited_usage(0),
      quota(0),
      available_disk_space(0) {
}

UsageAndQuota::UsageAndQuota(
    int64 usage,
    int64 global_limited_usage,
    int64 quota,
    int64 available_disk_space)
    : usage(usage),
      global_limited_usage(global_limited_usage),
      quota(quota),
      available_disk_space(available_disk_space) {
}

class UsageAndQuotaCallbackDispatcher
    : public QuotaTask,
      public base::SupportsWeakPtr<UsageAndQuotaCallbackDispatcher> {
 public:
  UsageAndQuotaCallbackDispatcher(QuotaManager* manager)
      : QuotaTask(manager),
        has_usage_(false),
        has_global_limited_usage_(false),
        has_quota_(false),
        has_available_disk_space_(false),
        status_(kQuotaStatusUnknown),
        usage_and_quota_(-1, -1, -1, -1),
        waiting_callbacks_(1) {}

  virtual ~UsageAndQuotaCallbackDispatcher() {}

  void WaitForResults(const QuotaManager::UsageAndQuotaCallback& callback) {
    callback_ = callback;
    Start();
  }

  void set_usage(int64 usage) {
    usage_and_quota_.usage = usage;
    has_usage_ = true;
  }

  void set_global_limited_usage(int64 global_limited_usage) {
    usage_and_quota_.global_limited_usage = global_limited_usage;
    has_global_limited_usage_ = true;
  }

  void set_quota(int64 quota) {
    usage_and_quota_.quota = quota;
    has_quota_ = true;
  }

  void set_available_disk_space(int64 available_disk_space) {
    usage_and_quota_.available_disk_space = available_disk_space;
    has_available_disk_space_ = true;
  }

  UsageCallback GetHostUsageCallback() {
    ++waiting_callbacks_;
    has_usage_ = true;
    return base::Bind(&UsageAndQuotaCallbackDispatcher::DidGetHostUsage,
                      AsWeakPtr());
  }

  UsageCallback GetGlobalLimitedUsageCallback() {
    ++waiting_callbacks_;
    has_global_limited_usage_ = true;
    return base::Bind(
        &UsageAndQuotaCallbackDispatcher::DidGetGlobalLimitedUsage,
        AsWeakPtr());
  }

  QuotaCallback GetQuotaCallback() {
    ++waiting_callbacks_;
    has_quota_ = true;
    return base::Bind(&UsageAndQuotaCallbackDispatcher::DidGetQuota,
                      AsWeakPtr());
  }

  QuotaCallback GetAvailableSpaceCallback() {
    ++waiting_callbacks_;
    has_available_disk_space_ = true;
    return base::Bind(&UsageAndQuotaCallbackDispatcher::DidGetAvailableSpace,
                      AsWeakPtr());
  }

 private:
  void DidGetHostUsage(int64 usage) {
    if (status_ == kQuotaStatusUnknown)
      status_ = kQuotaStatusOk;
    usage_and_quota_.usage = usage;
    CheckCompleted();
  }

  void DidGetGlobalLimitedUsage(int64 limited_usage) {
    if (status_ == kQuotaStatusUnknown)
      status_ = kQuotaStatusOk;
    usage_and_quota_.global_limited_usage = limited_usage;
    CheckCompleted();
  }

  void DidGetQuota(QuotaStatusCode status, int64 quota) {
    if (status_ == kQuotaStatusUnknown || status_ == kQuotaStatusOk)
      status_ = status;
    usage_and_quota_.quota = quota;
    CheckCompleted();
  }

  void DidGetAvailableSpace(QuotaStatusCode status, int64 space) {
    DCHECK_GE(space, 0);
    if (status_ == kQuotaStatusUnknown || status_ == kQuotaStatusOk)
      status_ = status;
    usage_and_quota_.available_disk_space = space;
    CheckCompleted();
  }

  virtual void Run() OVERRIDE {
    // We initialize waiting_callbacks to 1 so that we won't run
    // the completion callback until here even some of the callbacks
    // are dispatched synchronously.
    CheckCompleted();
  }

  virtual void Aborted() OVERRIDE {
    callback_.Run(kQuotaErrorAbort, UsageAndQuota());
    DeleteSoon();
  }

  virtual void Completed() OVERRIDE {
    DCHECK(!has_usage_ || usage_and_quota_.usage >= 0);
    DCHECK(!has_global_limited_usage_ ||
           usage_and_quota_.global_limited_usage >= 0);
    DCHECK(!has_quota_ || usage_and_quota_.quota >= 0);
    DCHECK(!has_available_disk_space_ ||
           usage_and_quota_.available_disk_space >= 0);

    callback_.Run(status_, usage_and_quota_);
    DeleteSoon();
  }

  void CheckCompleted() {
    if (--waiting_callbacks_ <= 0)
      CallCompleted();
  }

  // For sanity checks, they're checked only when DCHECK is on.
  bool has_usage_;
  bool has_global_limited_usage_;
  bool has_quota_;
  bool has_available_disk_space_;

  QuotaStatusCode status_;
  UsageAndQuota usage_and_quota_;
  QuotaManager::UsageAndQuotaCallback callback_;
  int waiting_callbacks_;

  DISALLOW_COPY_AND_ASSIGN(UsageAndQuotaCallbackDispatcher);
};

class QuotaManager::GetUsageInfoTask : public QuotaTask {
 private:
  typedef QuotaManager::GetUsageInfoTask self_type;

 public:
  GetUsageInfoTask(
      QuotaManager* manager,
      const GetUsageInfoCallback& callback)
      : QuotaTask(manager),
        callback_(callback),
        weak_factory_(this) {
  }

 protected:
  virtual void Run() OVERRIDE {
    remaining_trackers_ = 3;
    // This will populate cached hosts and usage info.
    manager()->GetUsageTracker(kStorageTypeTemporary)->GetGlobalUsage(
        base::Bind(&GetUsageInfoTask::DidGetGlobalUsage,
                   weak_factory_.GetWeakPtr(),
                   kStorageTypeTemporary));
    manager()->GetUsageTracker(kStorageTypePersistent)->GetGlobalUsage(
        base::Bind(&GetUsageInfoTask::DidGetGlobalUsage,
                   weak_factory_.GetWeakPtr(),
                   kStorageTypePersistent));
    manager()->GetUsageTracker(kStorageTypeSyncable)->GetGlobalUsage(
        base::Bind(&GetUsageInfoTask::DidGetGlobalUsage,
                   weak_factory_.GetWeakPtr(),
                   kStorageTypeSyncable));
  }

  virtual void Completed() OVERRIDE {
    callback_.Run(entries_);
    DeleteSoon();
  }

  virtual void Aborted() OVERRIDE {
    callback_.Run(UsageInfoEntries());
    DeleteSoon();
  }

 private:
  void AddEntries(StorageType type, UsageTracker* tracker) {
    std::map<std::string, int64> host_usage;
    tracker->GetCachedHostsUsage(&host_usage);
    for (std::map<std::string, int64>::const_iterator iter = host_usage.begin();
         iter != host_usage.end();
         ++iter) {
      entries_.push_back(UsageInfo(iter->first, type, iter->second));
    }
    if (--remaining_trackers_ == 0)
      CallCompleted();
  }

  void DidGetGlobalUsage(StorageType type, int64, int64) {
    DCHECK(manager()->GetUsageTracker(type));
    AddEntries(type, manager()->GetUsageTracker(type));
  }

  QuotaManager* manager() const {
    return static_cast<QuotaManager*>(observer());
  }

  GetUsageInfoCallback callback_;
  UsageInfoEntries entries_;
  int remaining_trackers_;
  base::WeakPtrFactory<GetUsageInfoTask> weak_factory_;

  DISALLOW_COPY_AND_ASSIGN(GetUsageInfoTask);
};

class QuotaManager::OriginDataDeleter : public QuotaTask {
 public:
  OriginDataDeleter(QuotaManager* manager,
                    const GURL& origin,
                    StorageType type,
                    int quota_client_mask,
                    const StatusCallback& callback)
      : QuotaTask(manager),
        origin_(origin),
        type_(type),
        quota_client_mask_(quota_client_mask),
        error_count_(0),
        remaining_clients_(-1),
        skipped_clients_(0),
        callback_(callback),
        weak_factory_(this) {}

 protected:
  virtual void Run() OVERRIDE {
    error_count_ = 0;
    remaining_clients_ = manager()->clients_.size();
    for (QuotaClientList::iterator iter = manager()->clients_.begin();
         iter != manager()->clients_.end(); ++iter) {
      if (quota_client_mask_ & (*iter)->id()) {
        (*iter)->DeleteOriginData(
            origin_, type_,
            base::Bind(&OriginDataDeleter::DidDeleteOriginData,
                       weak_factory_.GetWeakPtr()));
      } else {
        ++skipped_clients_;
        if (--remaining_clients_ == 0)
          CallCompleted();
      }
    }
  }

  virtual void Completed() OVERRIDE {
    if (error_count_ == 0) {
      // Only remove the entire origin if we didn't skip any client types.
      if (skipped_clients_ == 0)
        manager()->DeleteOriginFromDatabase(origin_, type_);
      callback_.Run(kQuotaStatusOk);
    } else {
      callback_.Run(kQuotaErrorInvalidModification);
    }
    DeleteSoon();
  }

  virtual void Aborted() OVERRIDE {
    callback_.Run(kQuotaErrorAbort);
    DeleteSoon();
  }

  void DidDeleteOriginData(QuotaStatusCode status) {
    DCHECK_GT(remaining_clients_, 0);

    if (status != kQuotaStatusOk)
      ++error_count_;

    if (--remaining_clients_ == 0)
      CallCompleted();
  }

  QuotaManager* manager() const {
    return static_cast<QuotaManager*>(observer());
  }

  GURL origin_;
  StorageType type_;
  int quota_client_mask_;
  int error_count_;
  int remaining_clients_;
  int skipped_clients_;
  StatusCallback callback_;

  base::WeakPtrFactory<OriginDataDeleter> weak_factory_;
  DISALLOW_COPY_AND_ASSIGN(OriginDataDeleter);
};

class QuotaManager::HostDataDeleter : public QuotaTask {
 public:
  HostDataDeleter(QuotaManager* manager,
                  const std::string& host,
                  StorageType type,
                  int quota_client_mask,
                  const StatusCallback& callback)
      : QuotaTask(manager),
        host_(host),
        type_(type),
        quota_client_mask_(quota_client_mask),
        error_count_(0),
        remaining_clients_(-1),
        remaining_deleters_(-1),
        callback_(callback),
        weak_factory_(this) {}

 protected:
  virtual void Run() OVERRIDE {
    error_count_ = 0;
    remaining_clients_ = manager()->clients_.size();
    for (QuotaClientList::iterator iter = manager()->clients_.begin();
         iter != manager()->clients_.end(); ++iter) {
      (*iter)->GetOriginsForHost(
          type_, host_,
          base::Bind(&HostDataDeleter::DidGetOriginsForHost,
                     weak_factory_.GetWeakPtr()));
    }
  }

  virtual void Completed() OVERRIDE {
    if (error_count_ == 0) {
      callback_.Run(kQuotaStatusOk);
    } else {
      callback_.Run(kQuotaErrorInvalidModification);
    }
    DeleteSoon();
  }

  virtual void Aborted() OVERRIDE {
    callback_.Run(kQuotaErrorAbort);
    DeleteSoon();
  }

  void DidGetOriginsForHost(const std::set<GURL>& origins) {
    DCHECK_GT(remaining_clients_, 0);

    origins_.insert(origins.begin(), origins.end());

    if (--remaining_clients_ == 0) {
      if (!origins_.empty())
        ScheduleOriginsDeletion();
      else
        CallCompleted();
    }
  }

  void ScheduleOriginsDeletion() {
    remaining_deleters_ = origins_.size();
    for (std::set<GURL>::const_iterator p = origins_.begin();
         p != origins_.end();
         ++p) {
      OriginDataDeleter* deleter =
          new OriginDataDeleter(
              manager(), *p, type_, quota_client_mask_,
              base::Bind(&HostDataDeleter::DidDeleteOriginData,
                         weak_factory_.GetWeakPtr()));
      deleter->Start();
    }
  }

  void DidDeleteOriginData(QuotaStatusCode status) {
    DCHECK_GT(remaining_deleters_, 0);

    if (status != kQuotaStatusOk)
      ++error_count_;

    if (--remaining_deleters_ == 0)
      CallCompleted();
  }

  QuotaManager* manager() const {
    return static_cast<QuotaManager*>(observer());
  }

  std::string host_;
  StorageType type_;
  int quota_client_mask_;
  std::set<GURL> origins_;
  int error_count_;
  int remaining_clients_;
  int remaining_deleters_;
  StatusCallback callback_;

  base::WeakPtrFactory<HostDataDeleter> weak_factory_;
  DISALLOW_COPY_AND_ASSIGN(HostDataDeleter);
};

class QuotaManager::GetModifiedSinceHelper {
 public:
  bool GetModifiedSinceOnDBThread(StorageType type,
                                  base::Time modified_since,
                                  QuotaDatabase* database) {
    DCHECK(database);
    return database->GetOriginsModifiedSince(type, &origins_, modified_since);
  }

  void DidGetModifiedSince(const base::WeakPtr<QuotaManager>& manager,
                           const GetOriginsCallback& callback,
                           StorageType type,
                           bool success) {
    if (!manager) {
      // The operation was aborted.
      callback.Run(std::set<GURL>(), type);
      return;
    }
    manager->DidDatabaseWork(success);
    callback.Run(origins_, type);
  }

 private:
  std::set<GURL> origins_;
};

class QuotaManager::DumpQuotaTableHelper {
 public:
  bool DumpQuotaTableOnDBThread(QuotaDatabase* database) {
    DCHECK(database);
    return database->DumpQuotaTable(
        new TableCallback(base::Bind(&DumpQuotaTableHelper::AppendEntry,
                                     base::Unretained(this))));
  }

  void DidDumpQuotaTable(const base::WeakPtr<QuotaManager>& manager,
                         const DumpQuotaTableCallback& callback,
                         bool success) {
    if (!manager) {
      // The operation was aborted.
      callback.Run(QuotaTableEntries());
      return;
    }
    manager->DidDatabaseWork(success);
    callback.Run(entries_);
  }

 private:
  typedef QuotaDatabase::QuotaTableCallback TableCallback;

  bool AppendEntry(const QuotaTableEntry& entry) {
    entries_.push_back(entry);
    return true;
  }

  QuotaTableEntries entries_;
};

class QuotaManager::DumpOriginInfoTableHelper {
 public:
  bool DumpOriginInfoTableOnDBThread(QuotaDatabase* database) {
    DCHECK(database);
    return database->DumpOriginInfoTable(
        new TableCallback(base::Bind(&DumpOriginInfoTableHelper::AppendEntry,
                                     base::Unretained(this))));
  }

  void DidDumpOriginInfoTable(const base::WeakPtr<QuotaManager>& manager,
                              const DumpOriginInfoTableCallback& callback,
                              bool success) {
    if (!manager) {
      // The operation was aborted.
      callback.Run(OriginInfoTableEntries());
      return;
    }
    manager->DidDatabaseWork(success);
    callback.Run(entries_);
  }

 private:
  typedef QuotaDatabase::OriginInfoTableCallback TableCallback;

  bool AppendEntry(const OriginInfoTableEntry& entry) {
    entries_.push_back(entry);
    return true;
  }

  OriginInfoTableEntries entries_;
};

// QuotaManager ---------------------------------------------------------------

QuotaManager::QuotaManager(bool is_incognito,
                           const base::FilePath& profile_path,
                           base::SingleThreadTaskRunner* io_thread,
                           base::SequencedTaskRunner* db_thread,
                           SpecialStoragePolicy* special_storage_policy)
  : is_incognito_(is_incognito),
    profile_path_(profile_path),
    proxy_(new QuotaManagerProxy(
        this, io_thread)),
    db_disabled_(false),
    eviction_disabled_(false),
    io_thread_(io_thread),
    db_thread_(db_thread),
    temporary_quota_initialized_(false),
    temporary_quota_override_(-1),
    desired_available_space_(-1),
    special_storage_policy_(special_storage_policy),
    get_disk_space_fn_(&CallSystemGetAmountOfFreeDiskSpace),
    weak_factory_(this) {
}

void QuotaManager::GetUsageInfo(const GetUsageInfoCallback& callback) {
  LazyInitialize();
  GetUsageInfoTask* get_usage_info = new GetUsageInfoTask(this, callback);
  get_usage_info->Start();
}

void QuotaManager::GetUsageAndQuotaForWebApps(
    const GURL& origin,
    StorageType type,
    const GetUsageAndQuotaCallback& callback) {
  if (type != kStorageTypeTemporary &&
      type != kStorageTypePersistent &&
      type != kStorageTypeSyncable) {
    callback.Run(kQuotaErrorNotSupported, 0, 0);
    return;
  }

  DCHECK(origin == origin.GetOrigin());
  LazyInitialize();

  bool unlimited = IsStorageUnlimited(origin, type);
  bool can_query_disk_size = CanQueryDiskSize(origin);

  UsageAndQuotaCallbackDispatcher* dispatcher =
      new UsageAndQuotaCallbackDispatcher(this);

  UsageAndQuota usage_and_quota;
  if (unlimited) {
    dispatcher->set_quota(kNoLimit);
  } else {
    if (type == kStorageTypeTemporary) {
      GetUsageTracker(type)->GetGlobalLimitedUsage(
          dispatcher->GetGlobalLimitedUsageCallback());
      GetTemporaryGlobalQuota(dispatcher->GetQuotaCallback());
    } else if (type == kStorageTypePersistent) {
      GetPersistentHostQuota(net::GetHostOrSpecFromURL(origin),
                             dispatcher->GetQuotaCallback());
    } else {
      dispatcher->set_quota(kSyncableStorageDefaultHostQuota);
    }
  }

  DCHECK(GetUsageTracker(type));
  GetUsageTracker(type)->GetHostUsage(net::GetHostOrSpecFromURL(origin),
                                      dispatcher->GetHostUsageCallback());

  if (!is_incognito_ && (unlimited || can_query_disk_size))
    GetAvailableSpace(dispatcher->GetAvailableSpaceCallback());

  dispatcher->WaitForResults(base::Bind(
      &DispatchUsageAndQuotaForWebApps,
      type, is_incognito_, unlimited, can_query_disk_size,
      callback));
}

void QuotaManager::GetUsageAndQuota(
    const GURL& origin, StorageType type,
    const GetUsageAndQuotaCallback& callback) {
  DCHECK(origin == origin.GetOrigin());

  if (IsStorageUnlimited(origin, type)) {
    callback.Run(kQuotaStatusOk, 0, kNoLimit);
    return;
  }

  GetUsageAndQuotaForWebApps(origin, type, callback);
}

void QuotaManager::NotifyStorageAccessed(
    QuotaClient::ID client_id,
    const GURL& origin, StorageType type) {
  DCHECK(origin == origin.GetOrigin());
  NotifyStorageAccessedInternal(client_id, origin, type, base::Time::Now());
}

void QuotaManager::NotifyStorageModified(
    QuotaClient::ID client_id,
    const GURL& origin, StorageType type, int64 delta) {
  DCHECK(origin == origin.GetOrigin());
  NotifyStorageModifiedInternal(client_id, origin, type, delta,
                                base::Time::Now());
}

void QuotaManager::NotifyOriginInUse(const GURL& origin) {
  DCHECK(io_thread_->BelongsToCurrentThread());
  origins_in_use_[origin]++;
}

void QuotaManager::NotifyOriginNoLongerInUse(const GURL& origin) {
  DCHECK(io_thread_->BelongsToCurrentThread());
  DCHECK(IsOriginInUse(origin));
  int& count = origins_in_use_[origin];
  if (--count == 0)
    origins_in_use_.erase(origin);
}

void QuotaManager::SetUsageCacheEnabled(QuotaClient::ID client_id,
                                        const GURL& origin,
                                        StorageType type,
                                        bool enabled) {
  LazyInitialize();
  DCHECK(GetUsageTracker(type));
  GetUsageTracker(type)->SetUsageCacheEnabled(client_id, origin, enabled);
}

void QuotaManager::DeleteOriginData(
    const GURL& origin, StorageType type, int quota_client_mask,
    const StatusCallback& callback) {
  LazyInitialize();

  if (origin.is_empty() || clients_.empty()) {
    callback.Run(kQuotaStatusOk);
    return;
  }

  DCHECK(origin == origin.GetOrigin());
  OriginDataDeleter* deleter =
      new OriginDataDeleter(this, origin, type, quota_client_mask, callback);
  deleter->Start();
}

void QuotaManager::DeleteHostData(const std::string& host,
                                  StorageType type,
                                  int quota_client_mask,
                                  const StatusCallback& callback) {
  LazyInitialize();

  if (host.empty() || clients_.empty()) {
    callback.Run(kQuotaStatusOk);
    return;
  }

  HostDataDeleter* deleter =
      new HostDataDeleter(this, host, type, quota_client_mask, callback);
  deleter->Start();
}

void QuotaManager::GetAvailableSpace(const AvailableSpaceCallback& callback) {
  if (!available_space_callbacks_.Add(callback))
    return;

  PostTaskAndReplyWithResult(db_thread_.get(),
                             FROM_HERE,
                             base::Bind(get_disk_space_fn_, profile_path_),
                             base::Bind(&QuotaManager::DidGetAvailableSpace,
                                        weak_factory_.GetWeakPtr()));
}

void QuotaManager::GetTemporaryGlobalQuota(const QuotaCallback& callback) {
  LazyInitialize();
  if (!temporary_quota_initialized_) {
    db_initialization_callbacks_.Add(base::Bind(
        &QuotaManager::GetTemporaryGlobalQuota,
        weak_factory_.GetWeakPtr(), callback));
    return;
  }

  if (temporary_quota_override_ > 0) {
    callback.Run(kQuotaStatusOk, temporary_quota_override_);
    return;
  }

  UsageAndQuotaCallbackDispatcher* dispatcher =
      new UsageAndQuotaCallbackDispatcher(this);
  GetUsageTracker(kStorageTypeTemporary)->
      GetGlobalLimitedUsage(dispatcher->GetGlobalLimitedUsageCallback());
  GetAvailableSpace(dispatcher->GetAvailableSpaceCallback());
  dispatcher->WaitForResults(
      base::Bind(&DispatchTemporaryGlobalQuotaCallback, callback));
}

void QuotaManager::SetTemporaryGlobalOverrideQuota(
    int64 new_quota, const QuotaCallback& callback) {
  LazyInitialize();

  if (new_quota < 0) {
    if (!callback.is_null())
      callback.Run(kQuotaErrorInvalidModification, -1);
    return;
  }

  if (db_disabled_) {
    if (callback.is_null())
      callback.Run(kQuotaErrorInvalidAccess, -1);
    return;
  }

  int64* new_quota_ptr = new int64(new_quota);
  PostTaskAndReplyWithResultForDBThread(
      FROM_HERE,
      base::Bind(&SetTemporaryGlobalOverrideQuotaOnDBThread,
                 base::Unretained(new_quota_ptr)),
      base::Bind(&QuotaManager::DidSetTemporaryGlobalOverrideQuota,
                 weak_factory_.GetWeakPtr(),
                 callback,
                 base::Owned(new_quota_ptr)));
}

void QuotaManager::GetPersistentHostQuota(const std::string& host,
                                          const QuotaCallback& callback) {
  LazyInitialize();
  if (host.empty()) {
    // This could happen if we are called on file:///.
    // TODO(kinuko) We may want to respect --allow-file-access-from-files
    // command line switch.
    callback.Run(kQuotaStatusOk, 0);
    return;
  }

  if (!persistent_host_quota_callbacks_.Add(host, callback))
    return;

  int64* quota_ptr = new int64(0);
  PostTaskAndReplyWithResultForDBThread(
      FROM_HERE,
      base::Bind(&GetPersistentHostQuotaOnDBThread,
                 host,
                 base::Unretained(quota_ptr)),
      base::Bind(&QuotaManager::DidGetPersistentHostQuota,
                 weak_factory_.GetWeakPtr(),
                 host,
                 base::Owned(quota_ptr)));
}

void QuotaManager::SetPersistentHostQuota(const std::string& host,
                                          int64 new_quota,
                                          const QuotaCallback& callback) {
  LazyInitialize();
  if (host.empty()) {
    // This could happen if we are called on file:///.
    callback.Run(kQuotaErrorNotSupported, 0);
    return;
  }
  if (new_quota < 0) {
    callback.Run(kQuotaErrorInvalidModification, -1);
    return;
  }

  if (db_disabled_) {
    callback.Run(kQuotaErrorInvalidAccess, -1);
    return;
  }

  int64* new_quota_ptr = new int64(new_quota);
  PostTaskAndReplyWithResultForDBThread(
      FROM_HERE,
      base::Bind(&SetPersistentHostQuotaOnDBThread,
                 host,
                 base::Unretained(new_quota_ptr)),
      base::Bind(&QuotaManager::DidSetPersistentHostQuota,
                 weak_factory_.GetWeakPtr(),
                 host,
                 callback,
                 base::Owned(new_quota_ptr)));
}

void QuotaManager::GetGlobalUsage(StorageType type,
                                  const GlobalUsageCallback& callback) {
  LazyInitialize();
  DCHECK(GetUsageTracker(type));
  GetUsageTracker(type)->GetGlobalUsage(callback);
}

void QuotaManager::GetHostUsage(const std::string& host,
                                StorageType type,
                                const UsageCallback& callback) {
  LazyInitialize();
  DCHECK(GetUsageTracker(type));
  GetUsageTracker(type)->GetHostUsage(host, callback);
}

void QuotaManager::GetHostUsage(const std::string& host,
                                StorageType type,
                                QuotaClient::ID client_id,
                                const UsageCallback& callback) {
  LazyInitialize();
  DCHECK(GetUsageTracker(type));
  ClientUsageTracker* tracker =
      GetUsageTracker(type)->GetClientTracker(client_id);
  if (!tracker) {
    callback.Run(0);
    return;
  }
  tracker->GetHostUsage(host, callback);
}

bool QuotaManager::IsTrackingHostUsage(StorageType type,
                                       QuotaClient::ID client_id) const {
  UsageTracker* tracker = GetUsageTracker(type);
  return tracker && tracker->GetClientTracker(client_id);
}

void QuotaManager::GetStatistics(
    std::map<std::string, std::string>* statistics) {
  DCHECK(statistics);
  if (temporary_storage_evictor_) {
    std::map<std::string, int64> stats;
    temporary_storage_evictor_->GetStatistics(&stats);
    for (std::map<std::string, int64>::iterator p = stats.begin();
         p != stats.end();
         ++p)
      (*statistics)[p->first] = base::Int64ToString(p->second);
  }
}

bool QuotaManager::IsStorageUnlimited(const GURL& origin,
                                      StorageType type) const {
  // For syncable storage we should always enforce quota (since the
  // quota must be capped by the server limit).
  if (type == kStorageTypeSyncable)
    return false;
  if (type == kStorageTypeQuotaNotManaged)
    return true;
  return special_storage_policy_.get() &&
         special_storage_policy_->IsStorageUnlimited(origin);
}

void QuotaManager::GetOriginsModifiedSince(StorageType type,
                                           base::Time modified_since,
                                           const GetOriginsCallback& callback) {
  LazyInitialize();
  GetModifiedSinceHelper* helper = new GetModifiedSinceHelper;
  PostTaskAndReplyWithResultForDBThread(
      FROM_HERE,
      base::Bind(&GetModifiedSinceHelper::GetModifiedSinceOnDBThread,
                 base::Unretained(helper),
                 type,
                 modified_since),
      base::Bind(&GetModifiedSinceHelper::DidGetModifiedSince,
                 base::Owned(helper),
                 weak_factory_.GetWeakPtr(),
                 callback,
                 type));
}

bool QuotaManager::ResetUsageTracker(StorageType type) {
  DCHECK(GetUsageTracker(type));
  if (GetUsageTracker(type)->IsWorking())
    return false;
  switch (type) {
    case kStorageTypeTemporary:
      temporary_usage_tracker_.reset(new UsageTracker(
          clients_, kStorageTypeTemporary, special_storage_policy_.get()));
      return true;
    case kStorageTypePersistent:
      persistent_usage_tracker_.reset(new UsageTracker(
          clients_, kStorageTypePersistent, special_storage_policy_.get()));
      return true;
    case kStorageTypeSyncable:
      syncable_usage_tracker_.reset(new UsageTracker(
          clients_, kStorageTypeSyncable, special_storage_policy_.get()));
      return true;
    default:
      NOTREACHED();
  }
  return true;
}

QuotaManager::~QuotaManager() {
  proxy_->manager_ = NULL;
  std::for_each(clients_.begin(), clients_.end(),
                std::mem_fun(&QuotaClient::OnQuotaManagerDestroyed));
  if (database_)
    db_thread_->DeleteSoon(FROM_HERE, database_.release());
}

QuotaManager::EvictionContext::EvictionContext()
    : evicted_type(kStorageTypeUnknown) {
}

QuotaManager::EvictionContext::~EvictionContext() {
}

void QuotaManager::LazyInitialize() {
  DCHECK(io_thread_->BelongsToCurrentThread());
  if (database_) {
    // Initialization seems to be done already.
    return;
  }

  // Use an empty path to open an in-memory only databse for incognito.
  database_.reset(new QuotaDatabase(is_incognito_ ? base::FilePath() :
      profile_path_.AppendASCII(kDatabaseName)));

  temporary_usage_tracker_.reset(new UsageTracker(
      clients_, kStorageTypeTemporary, special_storage_policy_.get()));
  persistent_usage_tracker_.reset(new UsageTracker(
      clients_, kStorageTypePersistent, special_storage_policy_.get()));
  syncable_usage_tracker_.reset(new UsageTracker(
      clients_, kStorageTypeSyncable, special_storage_policy_.get()));

  int64* temporary_quota_override = new int64(-1);
  int64* desired_available_space = new int64(-1);
  PostTaskAndReplyWithResultForDBThread(
      FROM_HERE,
      base::Bind(&InitializeOnDBThread,
                 base::Unretained(temporary_quota_override),
                 base::Unretained(desired_available_space)),
      base::Bind(&QuotaManager::DidInitialize,
                 weak_factory_.GetWeakPtr(),
                 base::Owned(temporary_quota_override),
                 base::Owned(desired_available_space)));
}

void QuotaManager::RegisterClient(QuotaClient* client) {
  DCHECK(!database_.get());
  clients_.push_back(client);
}

UsageTracker* QuotaManager::GetUsageTracker(StorageType type) const {
  switch (type) {
    case kStorageTypeTemporary:
      return temporary_usage_tracker_.get();
    case kStorageTypePersistent:
      return persistent_usage_tracker_.get();
    case kStorageTypeSyncable:
      return syncable_usage_tracker_.get();
    case kStorageTypeQuotaNotManaged:
      return NULL;
    case kStorageTypeUnknown:
      NOTREACHED();
  }
  return NULL;
}

void QuotaManager::GetCachedOrigins(
    StorageType type, std::set<GURL>* origins) {
  DCHECK(origins);
  LazyInitialize();
  DCHECK(GetUsageTracker(type));
  GetUsageTracker(type)->GetCachedOrigins(origins);
}

void QuotaManager::NotifyStorageAccessedInternal(
    QuotaClient::ID client_id,
    const GURL& origin, StorageType type,
    base::Time accessed_time) {
  LazyInitialize();
  if (type == kStorageTypeTemporary && !lru_origin_callback_.is_null()) {
    // Record the accessed origins while GetLRUOrigin task is runing
    // to filter out them from eviction.
    access_notified_origins_.insert(origin);
  }

  if (db_disabled_)
    return;
  PostTaskAndReplyWithResultForDBThread(
      FROM_HERE,
      base::Bind(&UpdateAccessTimeOnDBThread, origin, type, accessed_time),
      base::Bind(&QuotaManager::DidDatabaseWork,
                 weak_factory_.GetWeakPtr()));
}

void QuotaManager::NotifyStorageModifiedInternal(
    QuotaClient::ID client_id,
    const GURL& origin,
    StorageType type,
    int64 delta,
    base::Time modified_time) {
  LazyInitialize();
  DCHECK(GetUsageTracker(type));
  GetUsageTracker(type)->UpdateUsageCache(client_id, origin, delta);

  PostTaskAndReplyWithResultForDBThread(
      FROM_HERE,
      base::Bind(&UpdateModifiedTimeOnDBThread, origin, type, modified_time),
      base::Bind(&QuotaManager::DidDatabaseWork,
                 weak_factory_.GetWeakPtr()));
}

void QuotaManager::DumpQuotaTable(const DumpQuotaTableCallback& callback) {
  DumpQuotaTableHelper* helper = new DumpQuotaTableHelper;
  PostTaskAndReplyWithResultForDBThread(
      FROM_HERE,
      base::Bind(&DumpQuotaTableHelper::DumpQuotaTableOnDBThread,
                 base::Unretained(helper)),
      base::Bind(&DumpQuotaTableHelper::DidDumpQuotaTable,
                 base::Owned(helper),
                 weak_factory_.GetWeakPtr(),
                 callback));
}

void QuotaManager::DumpOriginInfoTable(
    const DumpOriginInfoTableCallback& callback) {
  DumpOriginInfoTableHelper* helper = new DumpOriginInfoTableHelper;
  PostTaskAndReplyWithResultForDBThread(
      FROM_HERE,
      base::Bind(&DumpOriginInfoTableHelper::DumpOriginInfoTableOnDBThread,
                 base::Unretained(helper)),
      base::Bind(&DumpOriginInfoTableHelper::DidDumpOriginInfoTable,
                 base::Owned(helper),
                 weak_factory_.GetWeakPtr(),
                 callback));
}

void QuotaManager::StartEviction() {
  DCHECK(!temporary_storage_evictor_.get());
  temporary_storage_evictor_.reset(new QuotaTemporaryStorageEvictor(
      this, kEvictionIntervalInMilliSeconds));
  if (desired_available_space_ >= 0)
    temporary_storage_evictor_->set_min_available_disk_space_to_start_eviction(
        desired_available_space_);
  temporary_storage_evictor_->Start();
}

void QuotaManager::DeleteOriginFromDatabase(
    const GURL& origin, StorageType type) {
  LazyInitialize();
  if (db_disabled_)
    return;

  PostTaskAndReplyWithResultForDBThread(
      FROM_HERE,
      base::Bind(&DeleteOriginInfoOnDBThread, origin, type),
      base::Bind(&QuotaManager::DidDatabaseWork,
                 weak_factory_.GetWeakPtr()));
}

void QuotaManager::DidOriginDataEvicted(QuotaStatusCode status) {
  DCHECK(io_thread_->BelongsToCurrentThread());

  // We only try evict origins that are not in use, so basically
  // deletion attempt for eviction should not fail.  Let's record
  // the origin if we get error and exclude it from future eviction
  // if the error happens consistently (> kThresholdOfErrorsToBeBlacklisted).
  if (status != kQuotaStatusOk)
    origins_in_error_[eviction_context_.evicted_origin]++;

  eviction_context_.evict_origin_data_callback.Run(status);
  eviction_context_.evict_origin_data_callback.Reset();
}

void QuotaManager::ReportHistogram() {
  GetGlobalUsage(kStorageTypeTemporary,
                 base::Bind(
                     &QuotaManager::DidGetTemporaryGlobalUsageForHistogram,
                     weak_factory_.GetWeakPtr()));
  GetGlobalUsage(kStorageTypePersistent,
                 base::Bind(
                     &QuotaManager::DidGetPersistentGlobalUsageForHistogram,
                     weak_factory_.GetWeakPtr()));
}

void QuotaManager::DidGetTemporaryGlobalUsageForHistogram(
    int64 usage,
    int64 unlimited_usage) {
  UMA_HISTOGRAM_MBYTES("Quota.GlobalUsageOfTemporaryStorage", usage);

  std::set<GURL> origins;
  GetCachedOrigins(kStorageTypeTemporary, &origins);

  size_t num_origins = origins.size();
  size_t protected_origins = 0;
  size_t unlimited_origins = 0;
  CountOriginType(origins,
                  special_storage_policy_.get(),
                  &protected_origins,
                  &unlimited_origins);

  UMA_HISTOGRAM_COUNTS("Quota.NumberOfTemporaryStorageOrigins",
                       num_origins);
  UMA_HISTOGRAM_COUNTS("Quota.NumberOfProtectedTemporaryStorageOrigins",
                       protected_origins);
  UMA_HISTOGRAM_COUNTS("Quota.NumberOfUnlimitedTemporaryStorageOrigins",
                       unlimited_origins);
}

void QuotaManager::DidGetPersistentGlobalUsageForHistogram(
    int64 usage,
    int64 unlimited_usage) {
  UMA_HISTOGRAM_MBYTES("Quota.GlobalUsageOfPersistentStorage", usage);

  std::set<GURL> origins;
  GetCachedOrigins(kStorageTypePersistent, &origins);

  size_t num_origins = origins.size();
  size_t protected_origins = 0;
  size_t unlimited_origins = 0;
  CountOriginType(origins,
                  special_storage_policy_.get(),
                  &protected_origins,
                  &unlimited_origins);

  UMA_HISTOGRAM_COUNTS("Quota.NumberOfPersistentStorageOrigins",
                       num_origins);
  UMA_HISTOGRAM_COUNTS("Quota.NumberOfProtectedPersistentStorageOrigins",
                       protected_origins);
  UMA_HISTOGRAM_COUNTS("Quota.NumberOfUnlimitedPersistentStorageOrigins",
                       unlimited_origins);
}

void QuotaManager::GetLRUOrigin(
    StorageType type,
    const GetLRUOriginCallback& callback) {
  LazyInitialize();
  // This must not be called while there's an in-flight task.
  DCHECK(lru_origin_callback_.is_null());
  lru_origin_callback_ = callback;
  if (db_disabled_) {
    lru_origin_callback_.Run(GURL());
    lru_origin_callback_.Reset();
    return;
  }

  std::set<GURL>* exceptions = new std::set<GURL>;
  for (std::map<GURL, int>::const_iterator p = origins_in_use_.begin();
       p != origins_in_use_.end();
       ++p) {
    if (p->second > 0)
      exceptions->insert(p->first);
  }
  for (std::map<GURL, int>::const_iterator p = origins_in_error_.begin();
       p != origins_in_error_.end();
       ++p) {
    if (p->second > QuotaManager::kThresholdOfErrorsToBeBlacklisted)
      exceptions->insert(p->first);
  }

  GURL* url = new GURL;
  PostTaskAndReplyWithResultForDBThread(
      FROM_HERE,
      base::Bind(&GetLRUOriginOnDBThread,
                 type,
                 base::Owned(exceptions),
                 special_storage_policy_,
                 base::Unretained(url)),
      base::Bind(&QuotaManager::DidGetLRUOrigin,
                 weak_factory_.GetWeakPtr(),
                 base::Owned(url)));
}

void QuotaManager::EvictOriginData(
    const GURL& origin,
    StorageType type,
    const EvictOriginDataCallback& callback) {
  DCHECK(io_thread_->BelongsToCurrentThread());
  DCHECK_EQ(type, kStorageTypeTemporary);

  eviction_context_.evicted_origin = origin;
  eviction_context_.evicted_type = type;
  eviction_context_.evict_origin_data_callback = callback;

  DeleteOriginData(origin, type, QuotaClient::kAllClientsMask,
      base::Bind(&QuotaManager::DidOriginDataEvicted,
                 weak_factory_.GetWeakPtr()));
}

void QuotaManager::GetUsageAndQuotaForEviction(
    const UsageAndQuotaCallback& callback) {
  DCHECK(io_thread_->BelongsToCurrentThread());
  LazyInitialize();

  UsageAndQuotaCallbackDispatcher* dispatcher =
      new UsageAndQuotaCallbackDispatcher(this);
  GetUsageTracker(kStorageTypeTemporary)->
      GetGlobalLimitedUsage(dispatcher->GetGlobalLimitedUsageCallback());
  GetTemporaryGlobalQuota(dispatcher->GetQuotaCallback());
  GetAvailableSpace(dispatcher->GetAvailableSpaceCallback());
  dispatcher->WaitForResults(callback);
}

void QuotaManager::DidSetTemporaryGlobalOverrideQuota(
    const QuotaCallback& callback,
    const int64* new_quota,
    bool success) {
  QuotaStatusCode status = kQuotaErrorInvalidAccess;
  DidDatabaseWork(success);
  if (success) {
    temporary_quota_override_ = *new_quota;
    status = kQuotaStatusOk;
  }

  if (callback.is_null())
    return;

  callback.Run(status, *new_quota);
}

void QuotaManager::DidGetPersistentHostQuota(const std::string& host,
                                             const int64* quota,
                                             bool success) {
  DidDatabaseWork(success);
  persistent_host_quota_callbacks_.Run(
      host, MakeTuple(kQuotaStatusOk, *quota));
}

void QuotaManager::DidSetPersistentHostQuota(const std::string& host,
                                             const QuotaCallback& callback,
                                             const int64* new_quota,
                                             bool success) {
  DidDatabaseWork(success);
  callback.Run(success ? kQuotaStatusOk : kQuotaErrorInvalidAccess, *new_quota);
}

void QuotaManager::DidInitialize(int64* temporary_quota_override,
                                 int64* desired_available_space,
                                 bool success) {
  temporary_quota_override_ = *temporary_quota_override;
  desired_available_space_ = *desired_available_space;
  temporary_quota_initialized_ = true;
  DidDatabaseWork(success);

  histogram_timer_.Start(FROM_HERE,
                         base::TimeDelta::FromMilliseconds(
                             kReportHistogramInterval),
                         this, &QuotaManager::ReportHistogram);

  db_initialization_callbacks_.Run(MakeTuple());
  GetTemporaryGlobalQuota(
      base::Bind(&QuotaManager::DidGetInitialTemporaryGlobalQuota,
                 weak_factory_.GetWeakPtr()));
}

void QuotaManager::DidGetLRUOrigin(const GURL* origin,
                                   bool success) {
  DidDatabaseWork(success);
  // Make sure the returned origin is (still) not in the origin_in_use_ set
  // and has not been accessed since we posted the task.
  if (origins_in_use_.find(*origin) != origins_in_use_.end() ||
      access_notified_origins_.find(*origin) != access_notified_origins_.end())
    lru_origin_callback_.Run(GURL());
  else
    lru_origin_callback_.Run(*origin);
  access_notified_origins_.clear();
  lru_origin_callback_.Reset();
}

void QuotaManager::DidGetInitialTemporaryGlobalQuota(
    QuotaStatusCode status, int64 quota_unused) {
  if (eviction_disabled_)
    return;

  std::set<GURL>* origins = new std::set<GURL>;
  temporary_usage_tracker_->GetCachedOrigins(origins);
  // This will call the StartEviction() when initial origin registration
  // is completed.
  PostTaskAndReplyWithResultForDBThread(
      FROM_HERE,
      base::Bind(&InitializeTemporaryOriginsInfoOnDBThread,
                 base::Owned(origins)),
      base::Bind(&QuotaManager::DidInitializeTemporaryOriginsInfo,
                 weak_factory_.GetWeakPtr()));
}

void QuotaManager::DidInitializeTemporaryOriginsInfo(bool success) {
  DidDatabaseWork(success);
  if (success)
    StartEviction();
}

void QuotaManager::DidGetAvailableSpace(int64 space) {
  available_space_callbacks_.Run(MakeTuple(kQuotaStatusOk, space));
}

void QuotaManager::DidDatabaseWork(bool success) {
  db_disabled_ = !success;
}

void QuotaManager::DeleteOnCorrectThread() const {
  if (!io_thread_->BelongsToCurrentThread() &&
      io_thread_->DeleteSoon(FROM_HERE, this)) {
    return;
  }
  delete this;
}

void QuotaManager::PostTaskAndReplyWithResultForDBThread(
    const tracked_objects::Location& from_here,
    const base::Callback<bool(QuotaDatabase*)>& task,
    const base::Callback<void(bool)>& reply) {
  // Deleting manager will post another task to DB thread to delete
  // |database_|, therefore we can be sure that database_ is alive when this
  // task runs.
  base::PostTaskAndReplyWithResult(
      db_thread_.get(),
      from_here,
      base::Bind(task, base::Unretained(database_.get())),
      reply);
}

// QuotaManagerProxy ----------------------------------------------------------

void QuotaManagerProxy::RegisterClient(QuotaClient* client) {
  if (!io_thread_->BelongsToCurrentThread() &&
      io_thread_->PostTask(
          FROM_HERE,
          base::Bind(&QuotaManagerProxy::RegisterClient, this, client))) {
    return;
  }

  if (manager_)
    manager_->RegisterClient(client);
  else
    client->OnQuotaManagerDestroyed();
}

void QuotaManagerProxy::NotifyStorageAccessed(
    QuotaClient::ID client_id,
    const GURL& origin,
    StorageType type) {
  if (!io_thread_->BelongsToCurrentThread()) {
    io_thread_->PostTask(
        FROM_HERE,
        base::Bind(&QuotaManagerProxy::NotifyStorageAccessed, this, client_id,
                   origin, type));
    return;
  }

  if (manager_)
    manager_->NotifyStorageAccessed(client_id, origin, type);
}

void QuotaManagerProxy::NotifyStorageModified(
    QuotaClient::ID client_id,
    const GURL& origin,
    StorageType type,
    int64 delta) {
  if (!io_thread_->BelongsToCurrentThread()) {
    io_thread_->PostTask(
        FROM_HERE,
        base::Bind(&QuotaManagerProxy::NotifyStorageModified, this, client_id,
                   origin, type, delta));
    return;
  }

  if (manager_)
    manager_->NotifyStorageModified(client_id, origin, type, delta);
}

void QuotaManagerProxy::NotifyOriginInUse(
    const GURL& origin) {
  if (!io_thread_->BelongsToCurrentThread()) {
    io_thread_->PostTask(
        FROM_HERE,
        base::Bind(&QuotaManagerProxy::NotifyOriginInUse, this, origin));
    return;
  }

  if (manager_)
    manager_->NotifyOriginInUse(origin);
}

void QuotaManagerProxy::NotifyOriginNoLongerInUse(
    const GURL& origin) {
  if (!io_thread_->BelongsToCurrentThread()) {
    io_thread_->PostTask(
        FROM_HERE,
        base::Bind(&QuotaManagerProxy::NotifyOriginNoLongerInUse, this,
                   origin));
    return;
  }
  if (manager_)
    manager_->NotifyOriginNoLongerInUse(origin);
}

void QuotaManagerProxy::SetUsageCacheEnabled(QuotaClient::ID client_id,
                                             const GURL& origin,
                                             StorageType type,
                                             bool enabled) {
  if (!io_thread_->BelongsToCurrentThread()) {
    io_thread_->PostTask(
        FROM_HERE,
        base::Bind(&QuotaManagerProxy::SetUsageCacheEnabled, this,
                   client_id, origin, type, enabled));
    return;
  }
  if (manager_)
    manager_->SetUsageCacheEnabled(client_id, origin, type, enabled);
}

void QuotaManagerProxy::GetUsageAndQuota(
    base::SequencedTaskRunner* original_task_runner,
    const GURL& origin,
    StorageType type,
    const GetUsageAndQuotaCallback& callback) {
  if (!io_thread_->BelongsToCurrentThread()) {
    io_thread_->PostTask(
        FROM_HERE,
        base::Bind(&QuotaManagerProxy::GetUsageAndQuota, this,
                   make_scoped_refptr(original_task_runner),
                   origin, type, callback));
    return;
  }
  if (!manager_) {
    DidGetUsageAndQuota(original_task_runner, callback, kQuotaErrorAbort, 0, 0);
    return;
  }
  manager_->GetUsageAndQuota(
      origin, type,
      base::Bind(&DidGetUsageAndQuota,
                 make_scoped_refptr(original_task_runner), callback));
}

QuotaManager* QuotaManagerProxy::quota_manager() const {
  DCHECK(!io_thread_.get() || io_thread_->BelongsToCurrentThread());
  return manager_;
}

QuotaManagerProxy::QuotaManagerProxy(
    QuotaManager* manager, base::SingleThreadTaskRunner* io_thread)
    : manager_(manager), io_thread_(io_thread) {
}

QuotaManagerProxy::~QuotaManagerProxy() {
}

}  // namespace quota<|MERGE_RESOLUTION|>--- conflicted
+++ resolved
@@ -42,8 +42,6 @@
 
 const int64 kReportHistogramInterval = 60 * 60 * 1000;  // 1 hour
 const double kTemporaryQuotaRatioToAvail = 1.0 / 3.0;  // 33%
-<<<<<<< HEAD
-=======
 
 void DidGetUsageAndQuota(
     base::SequencedTaskRunner* original_task_runner,
@@ -59,7 +57,6 @@
   }
   callback.Run(status, usage, quota);
 }
->>>>>>> 8c15b39e
 
 }  // namespace
 
