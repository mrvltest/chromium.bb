# Copyright (c) 2012 The Chromium Authors. All rights reserved.
# Use of this source code is governed by a BSD-style license that can be
# found in the LICENSE file.

{
  'variables': {
    'widevine_cdm_version_h_file%': 'widevine_cdm_version.h',
    'widevine_cdm_binary_files%': [],
    'conditions': [
      [ 'branding == "Chrome"', {
        'conditions': [
          [ 'chromeos == 1', {
            'widevine_cdm_version_h_file%':
                'symbols/chromeos/<(target_arch)/widevine_cdm_version.h',
            'widevine_cdm_binary_files%': [
              'binaries/chromeos/<(target_arch)/libwidevinecdm.so',
            ],
          }],
          [ 'OS == "linux" and chromeos == 0', {
            'widevine_cdm_version_h_file%':
                'symbols/linux/<(target_arch)/widevine_cdm_version.h',
            'widevine_cdm_binary_files%': [
              'binaries/linux/<(target_arch)/libwidevinecdm.so',
            ],
          }],
          [ 'OS == "mac"', {
            'widevine_cdm_version_h_file%':
                'symbols/mac/<(target_arch)/widevine_cdm_version.h',
            'widevine_cdm_binary_files%': [
              'binaries/mac/<(target_arch)/libwidevinecdm.dylib',
            ],
          }],
          [ 'OS == "win"', {
            'widevine_cdm_version_h_file%':
                'symbols/win/<(target_arch)/widevine_cdm_version.h',
            'widevine_cdm_binary_files%': [
              'binaries/win/<(target_arch)/widevinecdm.dll',
              'binaries/win/<(target_arch)/widevinecdm.dll.lib',
            ],
          }],
        ],
      }],
      [ 'OS == "android" and google_tv != 1', {
        'widevine_cdm_version_h_file%':
            'android/widevine_cdm_version.h',
      }],
    ],
  },
  # Always provide a target, so we can put the logic about whether there's
  # anything to be done in this file (instead of a higher-level .gyp file).
  'targets': [
    {
      'target_name': 'widevinecdmadapter',
      'type': 'none',
      'conditions': [
        [ 'branding == "Chrome" and enable_pepper_cdms==1', {
          'dependencies': [
            '<(DEPTH)/ppapi/ppapi.gyp:ppapi_cpp',
            'widevine_cdm_version_h',
            'widevine_cdm_binaries',
          ],
          'sources': [
            '<(DEPTH)/media/cdm/ppapi/api/content_decryption_module.h',
            '<(DEPTH)/media/cdm/ppapi/cdm_adapter.cc',
            '<(DEPTH)/media/cdm/ppapi/cdm_adapter.h',
            '<(DEPTH)/media/cdm/ppapi/cdm_helpers.cc',
            '<(DEPTH)/media/cdm/ppapi/cdm_helpers.h',
<<<<<<< HEAD
=======
            '<(DEPTH)/media/cdm/ppapi/cdm_logging.cc',
            '<(DEPTH)/media/cdm/ppapi/cdm_logging.h',
>>>>>>> 8c15b39e
            '<(DEPTH)/media/cdm/ppapi/cdm_wrapper.h',
            '<(DEPTH)/media/cdm/ppapi/linked_ptr.h',
            '<(DEPTH)/media/cdm/ppapi/supported_cdm_versions.h',
          ],
          'conditions': [
            [ 'os_posix == 1 and OS != "mac"', {
              'cflags': ['-fvisibility=hidden'],
              'type': 'loadable_module',
              # Allow the plugin adapter to find the CDM in the same directory.
              'ldflags': ['-Wl,-rpath=\$$ORIGIN'],
              'libraries': [
                # Copied by widevine_cdm_binaries.
                '<(PRODUCT_DIR)/libwidevinecdm.so',
              ],
            }],
            [ 'OS == "win"', {
              'type': 'shared_library',
              # TODO(jschuh): crbug.com/167187 fix size_t to int truncations.
              'msvs_disabled_warnings': [ 4267, ],
              'libraries': [
                # Copied by widevine_cdm_binaries.
                '<(PRODUCT_DIR)/widevinecdm.dll.lib',
              ],
            }],
            [ 'OS == "mac"', {
              'type': 'loadable_module',
              'product_extension': 'plugin',
              'libraries': [
                # Copied by widevine_cdm_binaries.
                '<(PRODUCT_DIR)/libwidevinecdm.dylib',
              ],
              'xcode_settings': {
                'OTHER_LDFLAGS': [
                  # Not to strip important symbols by -Wl,-dead_strip.
                  '-Wl,-exported_symbol,_PPP_GetInterface',
                  '-Wl,-exported_symbol,_PPP_InitializeModule',
                  '-Wl,-exported_symbol,_PPP_ShutdownModule',
                ],
                'DYLIB_INSTALL_NAME_BASE': '@loader_path',
              },
            }],
          ],
        }],
      ],
    },
    {
      'target_name': 'widevine_cdm_version_h',
      'type': 'none',
      'copies': [{
        'destination': '<(SHARED_INTERMEDIATE_DIR)',
        'files': [ '<(widevine_cdm_version_h_file)' ],
      }],
    },
    {
      'target_name': 'widevine_cdm_binaries',
      'type': 'none',
      'conditions': [
        [ 'OS=="mac"', {
          'xcode_settings': {
            'COPY_PHASE_STRIP': 'NO',
          }
        }],
      ],
      'copies': [{
        # TODO(ddorwin): Do we need a sub-directory? We either need a
        # sub-directory or to rename manifest.json before we can copy it.
        'destination': '<(PRODUCT_DIR)',
        'files': [ '<@(widevine_cdm_binary_files)' ],
      }],
    },
  ],
}<|MERGE_RESOLUTION|>--- conflicted
+++ resolved
@@ -65,11 +65,8 @@
             '<(DEPTH)/media/cdm/ppapi/cdm_adapter.h',
             '<(DEPTH)/media/cdm/ppapi/cdm_helpers.cc',
             '<(DEPTH)/media/cdm/ppapi/cdm_helpers.h',
-<<<<<<< HEAD
-=======
             '<(DEPTH)/media/cdm/ppapi/cdm_logging.cc',
             '<(DEPTH)/media/cdm/ppapi/cdm_logging.h',
->>>>>>> 8c15b39e
             '<(DEPTH)/media/cdm/ppapi/cdm_wrapper.h',
             '<(DEPTH)/media/cdm/ppapi/linked_ptr.h',
             '<(DEPTH)/media/cdm/ppapi/supported_cdm_versions.h',
