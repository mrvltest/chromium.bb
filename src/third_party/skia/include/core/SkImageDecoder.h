
/*
 * Copyright 2006 The Android Open Source Project
 *
 * Use of this source code is governed by a BSD-style license that can be
 * found in the LICENSE file.
 */


#ifndef SkImageDecoder_DEFINED
#define SkImageDecoder_DEFINED

#include "SkBitmap.h"
#include "SkImage.h"
#include "SkRect.h"
#include "SkRefCnt.h"
#include "SkTRegistry.h"
#include "SkTypes.h"

class SkStream;
class SkStreamRewindable;

/** \class SkImageDecoder

    Base class for decoding compressed images into a SkBitmap
*/
class SkImageDecoder : public SkNoncopyable {
public:
    virtual ~SkImageDecoder();

    enum Format {
        kUnknown_Format,
        kBMP_Format,
        kGIF_Format,
        kICO_Format,
        kJPEG_Format,
        kPNG_Format,
        kWBMP_Format,
        kWEBP_Format,

        kLastKnownFormat = kWEBP_Format,
    };

    /** Return the format of image this decoder can decode. If this decoder can decode multiple
        formats, kUnknown_Format will be returned.
    */
    virtual Format getFormat() const;

    /** Return the format of the SkStreamRewindable or kUnknown_Format if it cannot be determined.
        Rewinds the stream before returning.
    */
    static Format GetStreamFormat(SkStreamRewindable*);

    /** Return a readable string of the Format provided.
    */
    static const char* GetFormatName(Format);

    /** Return a readable string of the value returned by getFormat().
    */
    const char* getFormatName() const;

    /** Whether the decoder should skip writing zeroes to output if possible.
    */
    bool getSkipWritingZeroes() const { return fSkipWritingZeroes; }

    /** Set to true if the decoder should skip writing any zeroes when
        creating the output image.
        This is a hint that may not be respected by the decoder.
        It should only be used if it is known that the memory to write
        to has already been set to 0; otherwise the resulting image will
        have garbage.
        This is ideal for images that contain a lot of completely transparent
        pixels, but may be a performance hit for an image that has only a
        few transparent pixels.
        The default is false.
    */
    void setSkipWritingZeroes(bool skip) { fSkipWritingZeroes = skip; }

    /** Returns true if the decoder should try to dither the resulting image.
        The default setting is true.
    */
    bool getDitherImage() const { return fDitherImage; }

    /** Set to true if the the decoder should try to dither the resulting image.
        The default setting is true.
    */
    void setDitherImage(bool dither) { fDitherImage = dither; }

    /** Returns true if the decoder should try to decode the
        resulting image to a higher quality even at the expense of
        the decoding speed.
    */
    bool getPreferQualityOverSpeed() const { return fPreferQualityOverSpeed; }

    /** Set to true if the the decoder should try to decode the
        resulting image to a higher quality even at the expense of
        the decoding speed.
    */
    void setPreferQualityOverSpeed(bool qualityOverSpeed) {
        fPreferQualityOverSpeed = qualityOverSpeed;
    }

    /** Set to true to require the decoder to return a bitmap with unpremultiplied
        colors. The default is false, meaning the resulting bitmap will have its
        colors premultiplied.
        NOTE: Passing true to this function may result in a bitmap which cannot
        be properly used by Skia.
    */
    void setRequireUnpremultipliedColors(bool request) {
        fRequireUnpremultipliedColors = request;
    }

    /** Returns true if the decoder will only return bitmaps with unpremultiplied
        colors.
    */
    bool getRequireUnpremultipliedColors() const { return fRequireUnpremultipliedColors; }

    /** \class Peeker

        Base class for optional callbacks to retrieve meta/chunk data out of
        an image as it is being decoded.
    */
    class Peeker : public SkRefCnt {
    public:
        SK_DECLARE_INST_COUNT(Peeker)

        /** Return true to continue decoding, or false to indicate an error, which
            will cause the decoder to not return the image.
        */
        virtual bool peek(const char tag[], const void* data, size_t length) = 0;
    private:
        typedef SkRefCnt INHERITED;
    };

    Peeker* getPeeker() const { return fPeeker; }
    Peeker* setPeeker(Peeker*);

    /** \class Chooser

        Base class for optional callbacks to choose an image from a format that
        contains multiple images.
    */
    class Chooser : public SkRefCnt {
    public:
        SK_DECLARE_INST_COUNT(Chooser)

        virtual void begin(int count) {}
        virtual void inspect(int index, SkBitmap::Config config, int width, int height) {}
        /** Return the index of the subimage you want, or -1 to choose none of them.
        */
        virtual int choose() = 0;

    private:
        typedef SkRefCnt INHERITED;
    };

    Chooser* getChooser() const { return fChooser; }
    Chooser* setChooser(Chooser*);

    /**
     *  Optional table describing the caller's preferred config based on
     *  information about the src data. Each field should be set to the
     *  preferred config for a src described in the name of the field. The
     *  src attributes are described in terms of depth (8-index,
     *  8bit-grayscale, or 8-bits/component) and whether there is per-pixel
     *  alpha (does not apply to grayscale). If the caller has no preference
     *  for a particular src type, its slot should be set to kNo_Config.
     *
     *  NOTE ABOUT PREFERRED CONFIGS:
     *  If a config is preferred, either using a pref table or as a parameter
     *  to some flavor of decode, it is still at the discretion of the codec
     *  as to what output config is actually returned, as it may not be able
     *  to support the caller's preference.
     *
     *  If a bitmap is decoded into SkBitmap::A8_Config, the resulting bitmap
     *  will either be a conversion of the grayscale in the case of a
     *  grayscale source or the alpha channel in the case of a source with
     *  an alpha channel.
     */
    struct PrefConfigTable {
        SkBitmap::Config fPrefFor_8Index_NoAlpha_src;
        SkBitmap::Config fPrefFor_8Index_YesAlpha_src;
        SkBitmap::Config fPrefFor_8Gray_src;
        SkBitmap::Config fPrefFor_8bpc_NoAlpha_src;
        SkBitmap::Config fPrefFor_8bpc_YesAlpha_src;
    };

    /**
     *  Set an optional table for specifying the caller's preferred config
     *  based on information about the src data.
     *
     *  The default is no preference, which will assume the config set by
     *  decode is preferred.
     */
    void setPrefConfigTable(const PrefConfigTable&);

    /**
     *  Do not use a PrefConfigTable to determine the output config. This
     *  is the default, so there is no need to call unless a PrefConfigTable
     *  was previously set.
     */
    void resetPrefConfigTable() { fUsePrefTable = false; }

    SkBitmap::Allocator* getAllocator() const { return fAllocator; }
    SkBitmap::Allocator* setAllocator(SkBitmap::Allocator*);

    // sample-size, if set to > 1, tells the decoder to return a smaller than
    // original bitmap, sampling 1 pixel for every size pixels. e.g. if sample
    // size is set to 3, then the returned bitmap will be 1/3 as wide and high,
    // and will contain 1/9 as many pixels as the original.
    // Note: this is a hint, and the codec may choose to ignore this, or only
    // approximate the sample size.
    int getSampleSize() const { return fSampleSize; }
    void setSampleSize(int size);

    /** Reset the sampleSize to its default of 1
     */
    void resetSampleSize() { this->setSampleSize(1); }

    /** Decoding is synchronous, but for long decodes, a different thread can
        call this method safely. This sets a state that the decoders will
        periodically check, and if they see it changed to cancel, they will
        cancel. This will result in decode() returning false. However, there is
        no guarantee that the decoder will see the state change in time, so
        it is possible that cancelDecode() will be called, but will be ignored
        and decode() will return true (assuming no other problems were
        encountered).

        This state is automatically reset at the beginning of decode().
     */
    void cancelDecode() {
        // now the subclass must query shouldCancelDecode() to be informed
        // of the request
        fShouldCancelDecode = true;
    }

    /** Passed to the decode method. If kDecodeBounds_Mode is passed, then
        only the bitmap's width/height/config need be set. If kDecodePixels_Mode
        is passed, then the bitmap must have pixels or a pixelRef.
    */
    enum Mode {
        kDecodeBounds_Mode, //!< only return width/height/config in bitmap
        kDecodePixels_Mode  //!< return entire bitmap (including pixels)
    };

    /** Given a stream, decode it into the specified bitmap.
        If the decoder can decompress the image, it calls bitmap.setConfig(),
        and then if the Mode is kDecodePixels_Mode, call allocPixelRef(),
        which will allocated a pixelRef. To access the pixel memory, the codec
        needs to call lockPixels/unlockPixels on the
        bitmap. It can then set the pixels with the decompressed image.
    *   If the image cannot be decompressed, return false. After the
    *   decoding, the function converts the decoded config in bitmap
    *   to pref if possible. Whether a conversion is feasible is
    *   tested by Bitmap::canCopyTo(pref).

        If an SkBitmap::Allocator is installed via setAllocator, it will be
        used to allocate the pixel memory. A clever allocator can be used
        to allocate the memory from a cache, volatile memory, or even from
        an existing bitmap's memory.

        If a Peeker is installed via setPeeker, it may be used to peek into
        meta data during the decode.

        If a Chooser is installed via setChooser, it may be used to select
        which image to return from a format that contains multiple images.
    */
    bool decode(SkStream*, SkBitmap* bitmap, SkBitmap::Config pref, Mode);
    bool decode(SkStream* stream, SkBitmap* bitmap, Mode mode) {
        return this->decode(stream, bitmap, SkBitmap::kNo_Config, mode);
    }

    /**
     * Given a stream, build an index for doing tile-based decode.
     * The built index will be saved in the decoder, and the image size will
     * be returned in width and height.
     *
     * Return true for success or false on failure.
     */
    bool buildTileIndex(SkStreamRewindable*, int *width, int *height);

    /**
     * Decode a rectangle subset in the image.
     * The method can only be called after buildTileIndex().
     *
     * Return true for success.
     * Return false if the index is never built or failing in decoding.
     */
    bool decodeSubset(SkBitmap* bm, const SkIRect& subset, SkBitmap::Config pref);

    /**
     *  @Deprecated
     *  Use decodeSubset instead.
     */
    bool decodeRegion(SkBitmap* bitmap, const SkIRect& rect, SkBitmap::Config pref) {
        return this->decodeSubset(bitmap, rect, pref);
    }

    /** Given a stream, this will try to find an appropriate decoder object.
        If none is found, the method returns NULL.
    */
    static SkImageDecoder* Factory(SkStreamRewindable*);

    /** Decode the image stored in the specified file, and store the result
        in bitmap. Return true for success or false on failure.

        @param prefConfig If the PrefConfigTable is not set, prefer this config.
                          See NOTE ABOUT PREFERRED CONFIGS.

        @param format On success, if format is non-null, it is set to the format
                      of the decoded file. On failure it is ignored.
    */
    static bool DecodeFile(const char file[], SkBitmap* bitmap,
                           SkBitmap::Config prefConfig, Mode,
                           Format* format = NULL);
    static bool DecodeFile(const char file[], SkBitmap* bitmap) {
        return DecodeFile(file, bitmap, SkBitmap::kNo_Config,
                          kDecodePixels_Mode, NULL);
    }
    /** Decode the image stored in the specified memory buffer, and store the
        result in bitmap. Return true for success or false on failure.

        @param prefConfig If the PrefConfigTable is not set, prefer this config.
                          See NOTE ABOUT PREFERRED CONFIGS.

        @param format On success, if format is non-null, it is set to the format
                       of the decoded buffer. On failure it is ignored.
     */
    static bool DecodeMemory(const void* buffer, size_t size, SkBitmap* bitmap,
                             SkBitmap::Config prefConfig, Mode,
                             Format* format = NULL);
    static bool DecodeMemory(const void* buffer, size_t size, SkBitmap* bitmap){
        return DecodeMemory(buffer, size, bitmap, SkBitmap::kNo_Config,
                            kDecodePixels_Mode, NULL);
    }

    /**
<<<<<<< HEAD
     *  Decode memory.
     *  @param info Output parameter. Returns info about the encoded image.
     *  @param target Contains the address of pixel memory to decode into
     *         (which must be large enough to hold the width in info) and
     *         the row bytes to use. If NULL, returns info and does not
     *         decode pixels.
     *  @return bool Whether the function succeeded.
     *
     *  Sample usage:
     *  <code>
     *      // Determine the image's info: width/height/config
     *      SkImageInfo info;
     *      bool success = DecodeMemoryToTarget(src, size, &info, NULL);
     *      if (!success) return;
     *      // Allocate space for the result:
     *      SkBitmapFactory::Target target;
     *      target.fAddr = malloc/other allocation
     *      target.fRowBytes = ...
     *      // Now decode the actual pixels into target. &info is optional,
     *      // and could be NULL
     *      success = DecodeMemoryToTarget(src, size, &info, &target);
     *  </code>
     */
    static bool DecodeMemoryToTarget(const void* buffer, size_t size, SkImageInfo* info,
                                     const SkBitmapFactory::Target* target);
=======
     *  Struct containing information about a pixel destination.
     */
    struct Target {
        /**
         *  Pre-allocated memory.
         */
        void*  fAddr;

        /**
         *  Rowbytes of the allocated memory.
         */
        size_t fRowBytes;
    };
>>>>>>> 8c15b39e

    /** Decode the image stored in the specified SkStreamRewindable, and store the result
        in bitmap. Return true for success or false on failure.

        @param prefConfig If the PrefConfigTable is not set, prefer this config.
                          See NOTE ABOUT PREFERRED CONFIGS.

        @param format On success, if format is non-null, it is set to the format
                      of the decoded stream. On failure it is ignored.
     */
    static bool DecodeStream(SkStreamRewindable* stream, SkBitmap* bitmap,
                             SkBitmap::Config prefConfig, Mode,
                             Format* format = NULL);
    static bool DecodeStream(SkStreamRewindable* stream, SkBitmap* bitmap) {
        return DecodeStream(stream, bitmap, SkBitmap::kNo_Config,
                            kDecodePixels_Mode, NULL);
    }

    /** Return the default config for the running device.
        Currently this used as a suggestion to image decoders that need to guess
        what config they should decode into.
        Default is kNo_Config, but this can be changed with SetDeviceConfig()
    */
    static SkBitmap::Config GetDeviceConfig();
    /** Set the default config for the running device.
        Currently this used as a suggestion to image decoders that need to guess
        what config they should decode into.
        Default is kNo_Config.
        This can be queried with GetDeviceConfig()
    */
    static void SetDeviceConfig(SkBitmap::Config);

protected:
    // must be overridden in subclasses. This guy is called by decode(...)
    virtual bool onDecode(SkStream*, SkBitmap* bitmap, Mode) = 0;

    // If the decoder wants to support tiled based decoding,
    // this method must be overridden. This guy is called by buildTileIndex(...)
    virtual bool onBuildTileIndex(SkStreamRewindable*, int *width, int *height) {
        return false;
    }

    // If the decoder wants to support tiled based decoding,
    // this method must be overridden. This guy is called by decodeRegion(...)
    virtual bool onDecodeSubset(SkBitmap* bitmap, const SkIRect& rect) {
        return false;
    }

    /*
     * Crop a rectangle from the src Bitmap to the dest Bitmap. src and dst are
     * both sampled by sampleSize from an original Bitmap.
     *
     * @param dst the destination bitmap.
     * @param src the source bitmap that is sampled by sampleSize from the
     *            original bitmap.
     * @param sampleSize the sample size that src is sampled from the original bitmap.
     * @param (dstX, dstY) the upper-left point of the dest bitmap in terms of
     *                     the coordinate in the original bitmap.
     * @param (width, height) the width and height of the unsampled dst.
     * @param (srcX, srcY) the upper-left point of the src bitmap in terms of
     *                     the coordinate in the original bitmap.
     * @return bool Whether or not it succeeded.
     */
    bool cropBitmap(SkBitmap *dst, SkBitmap *src, int sampleSize,
                    int dstX, int dstY, int width, int height,
                    int srcX, int srcY);

    /**
     *  Copy all fields on this decoder to the other decoder. Used by subclasses
     *  to decode a subimage using a different decoder, but with the same settings.
     */
    void copyFieldsToOther(SkImageDecoder* other);

    /**
     *  Return the default preference being used by the current or latest call to
     *  decode.
     */
    SkBitmap::Config getDefaultPref() { return fDefaultPref; }

    /** Can be queried from within onDecode, to see if the user (possibly in
        a different thread) has requested the decode to cancel. If this returns
        true, your onDecode() should stop and return false.
        Each subclass needs to decide how often it can query this, to balance
        responsiveness with performance.

        Calling this outside of onDecode() may return undefined values.
     */

public:
    bool shouldCancelDecode() const { return fShouldCancelDecode; }

protected:
    SkImageDecoder();

    // helper function for decoders to handle the (common) case where there is only
    // once choice available in the image file.
    bool chooseFromOneChoice(SkBitmap::Config config, int width, int height) const;

    /*  Helper for subclasses. Call this to allocate the pixel memory given the bitmap's
        width/height/rowbytes/config. Returns true on success. This method handles checking
        for an optional Allocator.
    */
    bool allocPixelRef(SkBitmap*, SkColorTable*) const;

    /**
     *  The raw data of the src image.
     */
    enum SrcDepth {
        // Color-indexed.
        kIndex_SrcDepth,
        // Grayscale in 8 bits.
        k8BitGray_SrcDepth,
        // 8 bits per component. Used for 24 bit if there is no alpha.
        k32Bit_SrcDepth,
    };
    /** The subclass, inside onDecode(), calls this to determine the config of
        the returned bitmap. SrcDepth and hasAlpha reflect the raw data of the
        src image. This routine returns the caller's preference given
        srcDepth and hasAlpha, or kNo_Config if there is no preference.

        Note: this also takes into account GetDeviceConfig(), so the subclass
        need not call that.
     */
    SkBitmap::Config getPrefConfig(SrcDepth, bool hasAlpha) const;

private:
    Peeker*                 fPeeker;
    Chooser*                fChooser;
    SkBitmap::Allocator*    fAllocator;
    int                     fSampleSize;
    SkBitmap::Config        fDefaultPref;   // use if fUsePrefTable is false
    PrefConfigTable         fPrefTable;     // use if fUsePrefTable is true
    bool                    fDitherImage;
    bool                    fUsePrefTable;
    bool                    fSkipWritingZeroes;
    mutable bool            fShouldCancelDecode;
    bool                    fPreferQualityOverSpeed;
    bool                    fRequireUnpremultipliedColors;
};

/** Calling newDecoder with a stream returns a new matching imagedecoder
    instance, or NULL if none can be found. The caller must manage its ownership
    of the stream as usual, calling unref() when it is done, as the returned
    decoder may have called ref() (and if so, the decoder is responsible for
    balancing its ownership when it is destroyed).
 */
class SkImageDecoderFactory : public SkRefCnt {
public:
    SK_DECLARE_INST_COUNT(SkImageDecoderFactory)

    virtual SkImageDecoder* newDecoder(SkStreamRewindable*) = 0;

private:
    typedef SkRefCnt INHERITED;
};

class SkDefaultImageDecoderFactory : SkImageDecoderFactory {
public:
    // calls SkImageDecoder::Factory(stream)
    virtual SkImageDecoder* newDecoder(SkStreamRewindable* stream) {
        return SkImageDecoder::Factory(stream);
    }
};

// This macro declares a global (i.e., non-class owned) creation entry point
// for each decoder (e.g., CreateJPEGImageDecoder)
#define DECLARE_DECODER_CREATOR(codec)          \
    SkImageDecoder *Create ## codec ();

// This macro defines the global creation entry point for each decoder. Each
// decoder implementation that registers with the decoder factory must call it.
#define DEFINE_DECODER_CREATOR(codec)           \
    SkImageDecoder *Create ## codec () {        \
        return SkNEW( Sk ## codec );            \
    }

// All the decoders known by Skia. Note that, depending on the compiler settings,
// not all of these will be available
DECLARE_DECODER_CREATOR(BMPImageDecoder);
DECLARE_DECODER_CREATOR(GIFImageDecoder);
DECLARE_DECODER_CREATOR(ICOImageDecoder);
DECLARE_DECODER_CREATOR(JPEGImageDecoder);
DECLARE_DECODER_CREATOR(PNGImageDecoder);
DECLARE_DECODER_CREATOR(WBMPImageDecoder);
DECLARE_DECODER_CREATOR(WEBPImageDecoder);


// Typedefs to make registering decoder and formatter callbacks easier.
// These have to be defined outside SkImageDecoder. :(
typedef SkTRegistry<SkImageDecoder*(*)(SkStreamRewindable*)>        SkImageDecoder_DecodeReg;
typedef SkTRegistry<SkImageDecoder::Format(*)(SkStreamRewindable*)> SkImageDecoder_FormatReg;

#endif<|MERGE_RESOLUTION|>--- conflicted
+++ resolved
@@ -335,33 +335,6 @@
     }
 
     /**
-<<<<<<< HEAD
-     *  Decode memory.
-     *  @param info Output parameter. Returns info about the encoded image.
-     *  @param target Contains the address of pixel memory to decode into
-     *         (which must be large enough to hold the width in info) and
-     *         the row bytes to use. If NULL, returns info and does not
-     *         decode pixels.
-     *  @return bool Whether the function succeeded.
-     *
-     *  Sample usage:
-     *  <code>
-     *      // Determine the image's info: width/height/config
-     *      SkImageInfo info;
-     *      bool success = DecodeMemoryToTarget(src, size, &info, NULL);
-     *      if (!success) return;
-     *      // Allocate space for the result:
-     *      SkBitmapFactory::Target target;
-     *      target.fAddr = malloc/other allocation
-     *      target.fRowBytes = ...
-     *      // Now decode the actual pixels into target. &info is optional,
-     *      // and could be NULL
-     *      success = DecodeMemoryToTarget(src, size, &info, &target);
-     *  </code>
-     */
-    static bool DecodeMemoryToTarget(const void* buffer, size_t size, SkImageInfo* info,
-                                     const SkBitmapFactory::Target* target);
-=======
      *  Struct containing information about a pixel destination.
      */
     struct Target {
@@ -375,7 +348,6 @@
          */
         size_t fRowBytes;
     };
->>>>>>> 8c15b39e
 
     /** Decode the image stored in the specified SkStreamRewindable, and store the result
         in bitmap. Return true for success or false on failure.
