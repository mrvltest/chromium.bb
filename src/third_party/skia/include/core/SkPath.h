
/*
 * Copyright 2006 The Android Open Source Project
 *
 * Use of this source code is governed by a BSD-style license that can be
 * found in the LICENSE file.
 */


#ifndef SkPath_DEFINED
#define SkPath_DEFINED

#include "SkInstCnt.h"
#include "SkMatrix.h"
#include "SkPathRef.h"
#include "SkTDArray.h"
#include "SkRefCnt.h"

class SkReader32;
class SkWriter32;
class SkAutoPathBoundsUpdate;
class SkString;
class SkRRect;

/** \class SkPath

    The SkPath class encapsulates compound (multiple contour) geometric paths
    consisting of straight line segments, quadratic curves, and cubic curves.
*/
class SK_API SkPath {
public:
    SK_DECLARE_INST_COUNT_ROOT(SkPath);

    SkPath();
    SkPath(const SkPath&);
    ~SkPath();

    SkPath& operator=(const SkPath&);
    friend  SK_API bool operator==(const SkPath&, const SkPath&);
    friend bool operator!=(const SkPath& a, const SkPath& b) {
        return !(a == b);
    }

    enum FillType {
        /** Specifies that "inside" is computed by a non-zero sum of signed
            edge crossings
        */
        kWinding_FillType,
        /** Specifies that "inside" is computed by an odd number of edge
            crossings
        */
        kEvenOdd_FillType,
        /** Same as Winding, but draws outside of the path, rather than inside
        */
        kInverseWinding_FillType,
        /** Same as EvenOdd, but draws outside of the path, rather than inside
         */
        kInverseEvenOdd_FillType
    };

    /** Return the path's fill type. This is used to define how "inside" is
        computed. The default value is kWinding_FillType.

        @return the path's fill type
    */
    FillType getFillType() const { return (FillType)fFillType; }

    /** Set the path's fill type. This is used to define how "inside" is
        computed. The default value is kWinding_FillType.

        @param ft The new fill type for this path
    */
    void setFillType(FillType ft) {
        fFillType = SkToU8(ft);
    }

    /** Returns true if the filltype is one of the Inverse variants */
    bool isInverseFillType() const { return IsInverseFillType((FillType)fFillType); }

    /**
     *  Toggle between inverse and normal filltypes. This reverse the return
     *  value of isInverseFillType()
     */
    void toggleInverseFillType() {
        fFillType ^= 2;
<<<<<<< HEAD
     }
=======
    }
>>>>>>> 8c15b39e

    enum Convexity {
        kUnknown_Convexity,
        kConvex_Convexity,
        kConcave_Convexity
    };

    /**
     *  Return the path's convexity, as stored in the path. If it is currently unknown,
     *  then this function will attempt to compute the convexity (and cache the result).
     */
    Convexity getConvexity() const {
        if (kUnknown_Convexity != fConvexity) {
            return static_cast<Convexity>(fConvexity);
        } else {
            return this->internalGetConvexity();
        }
    }

    /**
     *  Return the currently cached value for convexity, even if that is set to
     *  kUnknown_Convexity. Note: getConvexity() will automatically call
     *  ComputeConvexity and cache its return value if the current setting is
     *  kUnknown.
     */
    Convexity getConvexityOrUnknown() const { return (Convexity)fConvexity; }

    /**
     *  Store a convexity setting in the path. There is no automatic check to
     *  see if this value actually agrees with the return value that would be
     *  computed by getConvexity().
     *
     *  Note: even if this is set to a "known" value, if the path is later
     *  changed (e.g. lineTo(), addRect(), etc.) then the cached value will be
     *  reset to kUnknown_Convexity.
     */
    void setConvexity(Convexity);

    /**
     *  Returns true if the path is flagged as being convex. This is not a
     *  confirmed by any analysis, it is just the value set earlier.
     */
    bool isConvex() const {
        return kConvex_Convexity == this->getConvexity();
    }

    /**
     *  Set the isConvex flag to true or false. Convex paths may draw faster if
     *  this flag is set, though setting this to true on a path that is in fact
     *  not convex can give undefined results when drawn. Paths default to
     *  isConvex == false
     */
    SK_ATTR_DEPRECATED("use setConvexity")
    void setIsConvex(bool isConvex) {
        this->setConvexity(isConvex ? kConvex_Convexity : kConcave_Convexity);
    }

    /** Returns true if the path is an oval.
     *
     * @param rect      returns the bounding rect of this oval. It's a circle
     *                  if the height and width are the same.
     *
     * @return true if this path is an oval.
     *              Tracking whether a path is an oval is considered an
     *              optimization for performance and so some paths that are in
     *              fact ovals can report false.
     */
    bool isOval(SkRect* rect) const { return fPathRef->isOval(rect); }

    /** Clear any lines and curves from the path, making it empty. This frees up
        internal storage associated with those segments.
        On Android, does not change fSourcePath.
    */
    void reset();

    /** Similar to reset(), in that all lines and curves are removed from the
        path. However, any internal storage for those lines/curves is retained,
        making reuse of the path potentially faster.
        On Android, does not change fSourcePath.
    */
    void rewind();

    /** Returns true if the path is empty (contains no lines or curves)

        @return true if the path is empty (contains no lines or curves)
    */
    bool isEmpty() const {
        SkDEBUGCODE(this->validate();)
        return 0 == fPathRef->countVerbs();
    }

    /**
     *  Returns true if all of the points in this path are finite, meaning there
     *  are no infinities and no NaNs.
     */
    bool isFinite() const {
        SkDEBUGCODE(this->validate();)
        return fPathRef->isFinite();
    }

    /** Test a line for zero length

        @return true if the line is of zero length; otherwise false.
    */
    static bool IsLineDegenerate(const SkPoint& p1, const SkPoint& p2) {
        return p1.equalsWithinTolerance(p2);
    }

    /** Test a quad for zero length

        @return true if the quad is of zero length; otherwise false.
    */
    static bool IsQuadDegenerate(const SkPoint& p1, const SkPoint& p2,
                                 const SkPoint& p3) {
        return p1.equalsWithinTolerance(p2) &&
               p2.equalsWithinTolerance(p3);
    }

    /** Test a cubic curve for zero length

        @return true if the cubic is of zero length; otherwise false.
    */
    static bool IsCubicDegenerate(const SkPoint& p1, const SkPoint& p2,
                                  const SkPoint& p3, const SkPoint& p4) {
        return p1.equalsWithinTolerance(p2) &&
               p2.equalsWithinTolerance(p3) &&
               p3.equalsWithinTolerance(p4);
    }

    /**
     *  Returns true if the path specifies a single line (i.e. it contains just
     *  a moveTo and a lineTo). If so, and line[] is not null, it sets the 2
     *  points in line[] to the end-points of the line. If the path is not a
     *  line, returns false and ignores line[].
     */
    bool isLine(SkPoint line[2]) const;

    /** Returns true if the path specifies a rectangle. If so, and if rect is
        not null, set rect to the bounds of the path. If the path does not
        specify a rectangle, return false and ignore rect.

        @param rect If not null, returns the bounds of the path if it specifies
                    a rectangle
        @return true if the path specifies a rectangle
    */
    bool isRect(SkRect* rect) const;

    /** Return the number of points in the path
     */
    int countPoints() const;

    /** Return the point at the specified index. If the index is out of range
         (i.e. is not 0 <= index < countPoints()) then the returned coordinates
         will be (0,0)
     */
    SkPoint getPoint(int index) const;

    /** Returns the number of points in the path. Up to max points are copied.

        @param points If not null, receives up to max points
        @param max The maximum number of points to copy into points
        @return the actual number of points in the path
    */
    int getPoints(SkPoint points[], int max) const;

    /** Return the number of verbs in the path
     */
    int countVerbs() const;

    /** Returns the number of verbs in the path. Up to max verbs are copied. The
        verbs are copied as one byte per verb.

        @param verbs If not null, receives up to max verbs
        @param max The maximum number of verbs to copy into verbs
        @return the actual number of verbs in the path
    */
    int getVerbs(uint8_t verbs[], int max) const;

    //! Swap contents of this and other. Guaranteed not to throw
    void swap(SkPath& other);

    /** Returns the bounds of the path's points. If the path contains 0 or 1
        points, the bounds is set to (0,0,0,0), and isEmpty() will return true.
        Note: this bounds may be larger than the actual shape, since curves
        do not extend as far as their control points.
    */
    const SkRect& getBounds() const {
        return fPathRef->getBounds();
    }

    /** Calling this will, if the internal cache of the bounds is out of date,
        update it so that subsequent calls to getBounds will be instantaneous.
        This also means that any copies or simple transformations of the path
        will inherit the cached bounds.
     */
    void updateBoundsCache() const {
        // for now, just calling getBounds() is sufficient
        this->getBounds();
    }

    /**
     * Does a conservative test to see whether a rectangle is inside a path. Currently it only
     * will ever return true for single convex contour paths. The empty-status of the rect is not
     * considered (e.g. a rect that is a point can be inside a path). Points or line segments where
     * the rect edge touches the path border are not considered containment violations.
     */
    bool conservativelyContainsRect(const SkRect& rect) const;

    //  Construction methods

    /** Hint to the path to prepare for adding more points. This can allow the
        path to more efficiently grow its storage.

        @param extraPtCount The number of extra points the path should
                            preallocate for.
    */
    void incReserve(unsigned extraPtCount);

    /** Set the beginning of the next contour to the point (x,y).

        @param x    The x-coordinate of the start of a new contour
        @param y    The y-coordinate of the start of a new contour
    */
    void moveTo(SkScalar x, SkScalar y);

    /** Set the beginning of the next contour to the point

        @param p    The start of a new contour
    */
    void moveTo(const SkPoint& p) {
        this->moveTo(p.fX, p.fY);
    }

    /** Set the beginning of the next contour relative to the last point on the
        previous contour. If there is no previous contour, this is treated the
        same as moveTo().

        @param dx   The amount to add to the x-coordinate of the end of the
                    previous contour, to specify the start of a new contour
        @param dy   The amount to add to the y-coordinate of the end of the
                    previous contour, to specify the start of a new contour
    */
    void rMoveTo(SkScalar dx, SkScalar dy);

    /** Add a line from the last point to the specified point (x,y). If no
        moveTo() call has been made for this contour, the first point is
        automatically set to (0,0).

        @param x    The x-coordinate of the end of a line
        @param y    The y-coordinate of the end of a line
    */
    void lineTo(SkScalar x, SkScalar y);

    /** Add a line from the last point to the specified point. If no moveTo()
        call has been made for this contour, the first point is automatically
        set to (0,0).

        @param p    The end of a line
    */
    void lineTo(const SkPoint& p) {
        this->lineTo(p.fX, p.fY);
    }

    /** Same as lineTo, but the coordinates are considered relative to the last
        point on this contour. If there is no previous point, then a moveTo(0,0)
        is inserted automatically.

        @param dx   The amount to add to the x-coordinate of the previous point
                    on this contour, to specify a line
        @param dy   The amount to add to the y-coordinate of the previous point
                    on this contour, to specify a line
    */
    void rLineTo(SkScalar dx, SkScalar dy);

    /** Add a quadratic bezier from the last point, approaching control point
        (x1,y1), and ending at (x2,y2). If no moveTo() call has been made for
        this contour, the first point is automatically set to (0,0).

        @param x1   The x-coordinate of the control point on a quadratic curve
        @param y1   The y-coordinate of the control point on a quadratic curve
        @param x2   The x-coordinate of the end point on a quadratic curve
        @param y2   The y-coordinate of the end point on a quadratic curve
    */
    void quadTo(SkScalar x1, SkScalar y1, SkScalar x2, SkScalar y2);

    /** Add a quadratic bezier from the last point, approaching control point
        p1, and ending at p2. If no moveTo() call has been made for this
        contour, the first point is automatically set to (0,0).

        @param p1   The control point on a quadratic curve
        @param p2   The end point on a quadratic curve
    */
    void quadTo(const SkPoint& p1, const SkPoint& p2) {
        this->quadTo(p1.fX, p1.fY, p2.fX, p2.fY);
    }

    /** Same as quadTo, but the coordinates are considered relative to the last
        point on this contour. If there is no previous point, then a moveTo(0,0)
        is inserted automatically.

        @param dx1   The amount to add to the x-coordinate of the last point on
                this contour, to specify the control point of a quadratic curve
        @param dy1   The amount to add to the y-coordinate of the last point on
                this contour, to specify the control point of a quadratic curve
        @param dx2   The amount to add to the x-coordinate of the last point on
                     this contour, to specify the end point of a quadratic curve
        @param dy2   The amount to add to the y-coordinate of the last point on
                     this contour, to specify the end point of a quadratic curve
    */
    void rQuadTo(SkScalar dx1, SkScalar dy1, SkScalar dx2, SkScalar dy2);

    void conicTo(SkScalar x1, SkScalar y1, SkScalar x2, SkScalar y2,
                 SkScalar w);
    void conicTo(const SkPoint& p1, const SkPoint& p2, SkScalar w) {
        this->conicTo(p1.fX, p1.fY, p2.fX, p2.fY, w);
    }
    void rConicTo(SkScalar dx1, SkScalar dy1, SkScalar dx2, SkScalar dy2,
                  SkScalar w);

    /** Add a cubic bezier from the last point, approaching control points
        (x1,y1) and (x2,y2), and ending at (x3,y3). If no moveTo() call has been
        made for this contour, the first point is automatically set to (0,0).

        @param x1   The x-coordinate of the 1st control point on a cubic curve
        @param y1   The y-coordinate of the 1st control point on a cubic curve
        @param x2   The x-coordinate of the 2nd control point on a cubic curve
        @param y2   The y-coordinate of the 2nd control point on a cubic curve
        @param x3   The x-coordinate of the end point on a cubic curve
        @param y3   The y-coordinate of the end point on a cubic curve
    */
    void cubicTo(SkScalar x1, SkScalar y1, SkScalar x2, SkScalar y2,
                 SkScalar x3, SkScalar y3);

    /** Add a cubic bezier from the last point, approaching control points p1
        and p2, and ending at p3. If no moveTo() call has been made for this
        contour, the first point is automatically set to (0,0).

        @param p1   The 1st control point on a cubic curve
        @param p2   The 2nd control point on a cubic curve
        @param p3   The end point on a cubic curve
    */
    void cubicTo(const SkPoint& p1, const SkPoint& p2, const SkPoint& p3) {
        this->cubicTo(p1.fX, p1.fY, p2.fX, p2.fY, p3.fX, p3.fY);
    }

    /** Same as cubicTo, but the coordinates are considered relative to the
        current point on this contour. If there is no previous point, then a
        moveTo(0,0) is inserted automatically.

        @param dx1   The amount to add to the x-coordinate of the last point on
                this contour, to specify the 1st control point of a cubic curve
        @param dy1   The amount to add to the y-coordinate of the last point on
                this contour, to specify the 1st control point of a cubic curve
        @param dx2   The amount to add to the x-coordinate of the last point on
                this contour, to specify the 2nd control point of a cubic curve
        @param dy2   The amount to add to the y-coordinate of the last point on
                this contour, to specify the 2nd control point of a cubic curve
        @param dx3   The amount to add to the x-coordinate of the last point on
                     this contour, to specify the end point of a cubic curve
        @param dy3   The amount to add to the y-coordinate of the last point on
                     this contour, to specify the end point of a cubic curve
    */
    void rCubicTo(SkScalar x1, SkScalar y1, SkScalar x2, SkScalar y2,
                  SkScalar x3, SkScalar y3);

    /** Append the specified arc to the path as a new contour. If the start of
        the path is different from the path's current last point, then an
        automatic lineTo() is added to connect the current contour to the start
        of the arc. However, if the path is empty, then we call moveTo() with
        the first point of the arc. The sweep angle is treated mod 360.

        @param oval The bounding oval defining the shape and size of the arc
        @param startAngle Starting angle (in degrees) where the arc begins
        @param sweepAngle Sweep angle (in degrees) measured clockwise. This is
                          treated mod 360.
        @param forceMoveTo If true, always begin a new contour with the arc
    */
    void arcTo(const SkRect& oval, SkScalar startAngle, SkScalar sweepAngle,
               bool forceMoveTo);

    /** Append a line and arc to the current path. This is the same as the
        PostScript call "arct".
    */
    void arcTo(SkScalar x1, SkScalar y1, SkScalar x2, SkScalar y2,
               SkScalar radius);

    /** Append a line and arc to the current path. This is the same as the
        PostScript call "arct".
    */
    void arcTo(const SkPoint p1, const SkPoint p2, SkScalar radius) {
        this->arcTo(p1.fX, p1.fY, p2.fX, p2.fY, radius);
    }

    /** Close the current contour. If the current point is not equal to the
        first point of the contour, a line segment is automatically added.
    */
    void close();

    enum Direction {
        /** Direction either has not been or could not be computed */
        kUnknown_Direction,
        /** clockwise direction for adding closed contours */
        kCW_Direction,
        /** counter-clockwise direction for adding closed contours */
        kCCW_Direction,
    };

    /**
     *  Return the opposite of the specified direction. kUnknown is its own
     *  opposite.
     */
    static Direction OppositeDirection(Direction dir) {
        static const Direction gOppositeDir[] = {
            kUnknown_Direction, kCCW_Direction, kCW_Direction
        };
        return gOppositeDir[dir];
    }

    /**
     *  Returns whether or not a fill type is inverted
     *
     *  kWinding_FillType        -> false
     *  kEvenOdd_FillType        -> false
     *  kInverseWinding_FillType -> true
     *  kInverseEvenOdd_FillType -> true
     */
    static bool IsInverseFillType(FillType fill) {
        SK_COMPILE_ASSERT(0 == kWinding_FillType, fill_type_mismatch);
        SK_COMPILE_ASSERT(1 == kEvenOdd_FillType, fill_type_mismatch);
        SK_COMPILE_ASSERT(2 == kInverseWinding_FillType, fill_type_mismatch);
        SK_COMPILE_ASSERT(3 == kInverseEvenOdd_FillType, fill_type_mismatch);
        return (fill & 2) != 0;
    }

    /**
     *  Returns the equivalent non-inverted fill type to the given fill type
     *
     *  kWinding_FillType        -> kWinding_FillType
     *  kEvenOdd_FillType        -> kEvenOdd_FillType
     *  kInverseWinding_FillType -> kWinding_FillType
     *  kInverseEvenOdd_FillType -> kEvenOdd_FillType
     */
    static FillType ConvertToNonInverseFillType(FillType fill) {
        SK_COMPILE_ASSERT(0 == kWinding_FillType, fill_type_mismatch);
        SK_COMPILE_ASSERT(1 == kEvenOdd_FillType, fill_type_mismatch);
        SK_COMPILE_ASSERT(2 == kInverseWinding_FillType, fill_type_mismatch);
        SK_COMPILE_ASSERT(3 == kInverseEvenOdd_FillType, fill_type_mismatch);
        return (FillType)(fill & 1);
    }

    /**
     *  Tries to quickly compute the direction of the first non-degenerate
     *  contour. If it can be computed, return true and set dir to that
     *  direction. If it cannot be (quickly) determined, return false and ignore
     *  the dir parameter. If the direction was determined, it is cached to make
     *  subsequent calls return quickly.
     */
    bool cheapComputeDirection(Direction* dir) const;

    /**
     *  Returns true if the path's direction can be computed via
     *  cheapComputDirection() and if that computed direction matches the
     *  specified direction. If dir is kUnknown, returns true if the direction
     *  cannot be computed.
     */
    bool cheapIsDirection(Direction dir) const {
        Direction computedDir = kUnknown_Direction;
        (void)this->cheapComputeDirection(&computedDir);
        return computedDir == dir;
    }

    /** Returns true if the path specifies a rectangle. If so, and if isClosed is
        not null, set isClosed to true if the path is closed. Also, if returning true
        and direction is not null, return the rect direction. If the path does not
        specify a rectangle, return false and ignore isClosed and direction.

        @param isClosed If not null, set to true if the path is closed
        @param direction If not null, set to the rectangle's direction
        @return true if the path specifies a rectangle
    */
    bool isRect(bool* isClosed, Direction* direction) const;

    /** Returns true if the path specifies a pair of nested rectangles. If so, and if
        rect is not null, set rect[0] to the outer rectangle and rect[1] to the inner
        rectangle. If so, and dirs is not null, set dirs[0] to the direction of
        the outer rectangle and dirs[1] to the direction of the inner rectangle. If
        the path does not specify a pair of nested rectangles, return
        false and ignore rect and dirs.

        @param rect If not null, returns the path as a pair of nested rectangles
        @param dirs If not null, returns the direction of the rects
        @return true if the path describes a pair of nested rectangles
    */
    bool isNestedRects(SkRect rect[2], Direction dirs[2] = NULL) const;

    /**
     *  Add a closed rectangle contour to the path
     *  @param rect The rectangle to add as a closed contour to the path
     *  @param dir  The direction to wind the rectangle's contour. Cannot be
     *              kUnknown_Direction.
     */
    void addRect(const SkRect& rect, Direction dir = kCW_Direction);

    /**
     *  Add a closed rectangle contour to the path
     *
     *  @param left     The left side of a rectangle to add as a closed contour
     *                  to the path
     *  @param top      The top of a rectangle to add as a closed contour to the
     *                  path
     *  @param right    The right side of a rectangle to add as a closed contour
     *                  to the path
     *  @param bottom   The bottom of a rectangle to add as a closed contour to
     *                  the path
     *  @param dir  The direction to wind the rectangle's contour. Cannot be
     *              kUnknown_Direction.
     */
    void addRect(SkScalar left, SkScalar top, SkScalar right, SkScalar bottom,
                 Direction dir = kCW_Direction);

    /**
     *  Add a closed oval contour to the path
     *
     *  @param oval The bounding oval to add as a closed contour to the path
     *  @param dir  The direction to wind the oval's contour. Cannot be
     *              kUnknown_Direction.
     */
    void addOval(const SkRect& oval, Direction dir = kCW_Direction);

    /**
     *  Add a closed circle contour to the path
     *
     *  @param x        The x-coordinate of the center of a circle to add as a
     *                  closed contour to the path
     *  @param y        The y-coordinate of the center of a circle to add as a
     *                  closed contour to the path
     *  @param radius   The radius of a circle to add as a closed contour to the
     *                  path
     *  @param dir  The direction to wind the circle's contour. Cannot be
     *              kUnknown_Direction.
     */
    void addCircle(SkScalar x, SkScalar y, SkScalar radius,
                   Direction dir = kCW_Direction);

    /** Add the specified arc to the path as a new contour.

        @param oval The bounds of oval used to define the size of the arc
        @param startAngle Starting angle (in degrees) where the arc begins
        @param sweepAngle Sweep angle (in degrees) measured clockwise
    */
    void addArc(const SkRect& oval, SkScalar startAngle, SkScalar sweepAngle);

    /**
     *  Add a closed round-rectangle contour to the path
     *  @param rect The bounds of a round-rectangle to add as a closed contour
     *  @param rx   The x-radius of the rounded corners on the round-rectangle
     *  @param ry   The y-radius of the rounded corners on the round-rectangle
     *  @param dir  The direction to wind the rectangle's contour. Cannot be
     *              kUnknown_Direction.
     */
    void addRoundRect(const SkRect& rect, SkScalar rx, SkScalar ry,
                      Direction dir = kCW_Direction);

    /**
     *  Add a closed round-rectangle contour to the path. Each corner receives
     *  two radius values [X, Y]. The corners are ordered top-left, top-right,
     *  bottom-right, bottom-left.
     *  @param rect The bounds of a round-rectangle to add as a closed contour
     *  @param radii Array of 8 scalars, 4 [X,Y] pairs for each corner
     *  @param dir  The direction to wind the rectangle's contour. Cannot be
     *              kUnknown_Direction.
     * Note: The radii here now go through the same constraint handling as the
     *       SkRRect radii (i.e., either radii at a corner being 0 implies a
     *       sqaure corner and oversized radii are proportionally scaled down).
     */
    void addRoundRect(const SkRect& rect, const SkScalar radii[],
                      Direction dir = kCW_Direction);

    /**
     *  Add an SkRRect contour to the path
     *  @param rrect The rounded rect to add as a closed contour
     *  @param dir   The winding direction for the new contour. Cannot be
     *               kUnknown_Direction.
     */
    void addRRect(const SkRRect& rrect, Direction dir = kCW_Direction);

    /**
     *  Add a new contour made of just lines. This is just a fast version of
     *  the following:
     *      this->moveTo(pts[0]);
     *      for (int i = 1; i < count; ++i) {
     *          this->lineTo(pts[i]);
     *      }
     *      if (close) {
     *          this->close();
     *      }
     */
    void addPoly(const SkPoint pts[], int count, bool close);

    /** Add a copy of src to the path, offset by (dx,dy)
        @param src  The path to add as a new contour
        @param dx   The amount to translate the path in X as it is added
        @param dx   The amount to translate the path in Y as it is added
    */
    void addPath(const SkPath& src, SkScalar dx, SkScalar dy);

    /** Add a copy of src to the path
    */
    void addPath(const SkPath& src) {
        SkMatrix m;
        m.reset();
        this->addPath(src, m);
    }

    /** Add a copy of src to the path, transformed by matrix
        @param src  The path to add as a new contour
    */
    void addPath(const SkPath& src, const SkMatrix& matrix);

    /**
     *  Same as addPath(), but reverses the src input
     */
    void reverseAddPath(const SkPath& src);

    /** Offset the path by (dx,dy), returning true on success

        @param dx   The amount in the X direction to offset the entire path
        @param dy   The amount in the Y direction to offset the entire path
        @param dst  The translated path is written here
    */
    void offset(SkScalar dx, SkScalar dy, SkPath* dst) const;

    /** Offset the path by (dx,dy), returning true on success

        @param dx   The amount in the X direction to offset the entire path
        @param dy   The amount in the Y direction to offset the entire path
    */
    void offset(SkScalar dx, SkScalar dy) {
        this->offset(dx, dy, this);
    }

    /** Transform the points in this path by matrix, and write the answer into
        dst.

        @param matrix   The matrix to apply to the path
        @param dst      The transformed path is written here
    */
    void transform(const SkMatrix& matrix, SkPath* dst) const;

    /** Transform the points in this path by matrix

        @param matrix The matrix to apply to the path
    */
    void transform(const SkMatrix& matrix) {
        this->transform(matrix, this);
    }

    /** Return the last point on the path. If no points have been added, (0,0)
        is returned. If there are no points, this returns false, otherwise it
        returns true.

        @param lastPt   The last point on the path is returned here
    */
    bool getLastPt(SkPoint* lastPt) const;

    /** Set the last point on the path. If no points have been added,
        moveTo(x,y) is automatically called.

        @param x    The new x-coordinate for the last point
        @param y    The new y-coordinate for the last point
    */
    void setLastPt(SkScalar x, SkScalar y);

    /** Set the last point on the path. If no points have been added, moveTo(p)
        is automatically called.

        @param p    The new location for the last point
    */
    void setLastPt(const SkPoint& p) {
        this->setLastPt(p.fX, p.fY);
    }

    enum SegmentMask {
        kLine_SegmentMask   = 1 << 0,
        kQuad_SegmentMask   = 1 << 1,
        kConic_SegmentMask  = 1 << 2,
        kCubic_SegmentMask  = 1 << 3,
    };

    /**
     *  Returns a mask, where each bit corresponding to a SegmentMask is
     *  set if the path contains 1 or more segments of that type.
     *  Returns 0 for an empty path (no segments).
     */
    uint32_t getSegmentMasks() const { return fPathRef->getSegmentMasks(); }

    enum Verb {
        kMove_Verb,     //!< iter.next returns 1 point
        kLine_Verb,     //!< iter.next returns 2 points
        kQuad_Verb,     //!< iter.next returns 3 points
        kConic_Verb,    //!< iter.next returns 3 points + iter.conicWeight()
        kCubic_Verb,    //!< iter.next returns 4 points
        kClose_Verb,    //!< iter.next returns 1 point (contour's moveTo pt)
        kDone_Verb,     //!< iter.next returns 0 points
    };

    /** Iterate through all of the segments (lines, quadratics, cubics) of
        each contours in a path.

        The iterator cleans up the segments along the way, removing degenerate
        segments and adding close verbs where necessary. When the forceClose
        argument is provided, each contour (as defined by a new starting
        move command) will be completed with a close verb regardless of the
        contour's contents.
    */
    class SK_API Iter {
    public:
        Iter();
        Iter(const SkPath&, bool forceClose);

        void setPath(const SkPath&, bool forceClose);

        /** Return the next verb in this iteration of the path. When all
            segments have been visited, return kDone_Verb.

            @param  pts The points representing the current verb and/or segment
            @param doConsumeDegerates If true, first scan for segments that are
                   deemed degenerate (too short) and skip those.
            @return The verb for the current segment
        */
        Verb next(SkPoint pts[4], bool doConsumeDegerates = true) {
            if (doConsumeDegerates) {
                this->consumeDegenerateSegments();
            }
            return this->doNext(pts);
        }

        /**
         *  Return the weight for the current conic. Only valid if the current
         *  segment return by next() was a conic.
         */
        SkScalar conicWeight() const { return *fConicWeights; }

        /** If next() returns kLine_Verb, then this query returns true if the
            line was the result of a close() command (i.e. the end point is the
            initial moveto for this contour). If next() returned a different
            verb, this returns an undefined value.

            @return If the last call to next() returned kLine_Verb, return true
                    if it was the result of an explicit close command.
        */
        bool isCloseLine() const { return SkToBool(fCloseLine); }

        /** Returns true if the current contour is closed (has a kClose_Verb)
            @return true if the current contour is closed (has a kClose_Verb)
        */
        bool isClosedContour() const;

    private:
        const SkPoint*  fPts;
        const uint8_t*  fVerbs;
        const uint8_t*  fVerbStop;
        const SkScalar* fConicWeights;
        SkPoint         fMoveTo;
        SkPoint         fLastPt;
        SkBool8         fForceClose;
        SkBool8         fNeedClose;
        SkBool8         fCloseLine;
        SkBool8         fSegmentState;

        inline const SkPoint& cons_moveTo();
        Verb autoClose(SkPoint pts[2]);
        void consumeDegenerateSegments();
        Verb doNext(SkPoint pts[4]);
    };

    /** Iterate through the verbs in the path, providing the associated points.
    */
    class SK_API RawIter {
    public:
        RawIter();
        RawIter(const SkPath&);

        void setPath(const SkPath&);

        /** Return the next verb in this iteration of the path. When all
            segments have been visited, return kDone_Verb.

            @param  pts The points representing the current verb and/or segment
                        This must not be NULL.
            @return The verb for the current segment
        */
        Verb next(SkPoint pts[4]);

        SkScalar conicWeight() const { return *fConicWeights; }

    private:
        const SkPoint*  fPts;
        const uint8_t*  fVerbs;
        const uint8_t*  fVerbStop;
        const SkScalar* fConicWeights;
        SkPoint         fMoveTo;
        SkPoint         fLastPt;
    };

    /**
     *  Returns true if the point { x, y } is contained by the path, taking into
     *  account the FillType.
     */
    bool contains(SkScalar x, SkScalar y) const;

    void dump(bool forceClose, const char title[] = NULL) const;
    void dump() const;

    /**
     *  Write the path to the buffer, and return the number of bytes written.
     *  If buffer is NULL, it still returns the number of bytes.
     */
<<<<<<< HEAD
    uint32_t writeToMemory(void* buffer) const;

=======
    size_t writeToMemory(void* buffer) const;
>>>>>>> 8c15b39e
    /**
     * Initializes the path from the buffer
     *
     * @param buffer Memory to read from
     * @param length Amount of memory available in the buffer
     * @return number of bytes read (must be a multiple of 4) or
     *         0 if there was not enough memory available
     */
    size_t readFromMemory(const void* buffer, size_t length);

    /** Returns a non-zero, globally unique value corresponding to the set of verbs
        and points in the path (but not the fill type [except on Android skbug.com/1762]).
        Each time the path is modified, a different generation ID will be returned.
    */
    uint32_t getGenerationID() const;

#ifdef SK_BUILD_FOR_ANDROID
    static const int kPathRefGenIDBitCnt = 30; // leave room for the fill type (skbug.com/1762)
    const SkPath* getSourcePath() const;
    void setSourcePath(const SkPath* path);
#else
    static const int kPathRefGenIDBitCnt = 32;
#endif

    SkDEBUGCODE(void validate() const;)

private:
    enum SerializationOffsets {
<<<<<<< HEAD
#ifndef DELETE_THIS_CODE_WHEN_SKPS_ARE_REBUILT_AT_V14_AND_ALL_OTHER_INSTANCES_TOO
        kNewFormat_SerializationShift = 28, // requires 1 bit
#endif
        kDirection_SerializationShift = 26, // requires 2 bits
#ifndef DELETE_THIS_CODE_WHEN_SKPS_ARE_REBUILT_AT_V14_AND_ALL_OTHER_INSTANCES_TOO
        // rename to kUnused_SerializationShift
        kOldIsFinite_SerializationShift = 25,    // 1 bit
#endif
        kIsOval_SerializationShift = 24,    // requires 1 bit
        kConvexity_SerializationShift = 16, // requires 8 bits
        kFillType_SerializationShift = 8,   // requires 8 bits
        kSegmentMask_SerializationShift = 0 // requires 4 bits
=======
#ifndef DELETE_THIS_CODE_WHEN_SKPS_ARE_REBUILT_AT_V16_AND_ALL_OTHER_INSTANCES_TOO
        kNewFormat_SerializationShift = 29, // requires 1 bit
#endif
        kUnused1_SerializationShift = 28,    // 1 free bit
        kDirection_SerializationShift = 26, // requires 2 bits
        kUnused2_SerializationShift = 25,    // 1 free bit
#ifndef DELETE_THIS_CODE_WHEN_SKPS_ARE_REBUILT_AT_V16_AND_ALL_OTHER_INSTANCES_TOO
        kOldIsOval_SerializationShift = 24,    // requires 1 bit
#endif
        kConvexity_SerializationShift = 16, // requires 8 bits
        kFillType_SerializationShift = 8,   // requires 8 bits
#ifndef DELETE_THIS_CODE_WHEN_SKPS_ARE_REBUILT_AT_V16_AND_ALL_OTHER_INSTANCES_TOO
        kOldSegmentMask_SerializationShift = 0 // requires 4 bits
#endif
>>>>>>> 8c15b39e
    };

    SkAutoTUnref<SkPathRef> fPathRef;

    int                 fLastMoveToIndex;
    uint8_t             fFillType;
<<<<<<< HEAD
    uint8_t             fSegmentMask;
    mutable uint8_t     fConvexity;
    mutable uint8_t     fDirection;
    mutable SkBool8     fIsOval;
=======
    mutable uint8_t     fConvexity;
    mutable uint8_t     fDirection;
>>>>>>> 8c15b39e
#ifdef SK_BUILD_FOR_ANDROID
    const SkPath*       fSourcePath;
#endif

    /** Resets all fields other than fPathRef to their initial 'empty' values.
     *  Assumes the caller has already emptied fPathRef.
     *  On Android increments fGenerationID without reseting it.
     */
    void resetFields();

    /** Sets all fields other than fPathRef to the values in 'that'.
     *  Assumes the caller has already set fPathRef.
     *  Doesn't change fGenerationID or fSourcePath on Android.
     */
    void copyFields(const SkPath& that);

    friend class Iter;

    friend class SkPathStroker;

    /*  Append, in reverse order, the first contour of path, ignoring path's
        last point. If no moveTo() call has been made for this contour, the
        first point is automatically set to (0,0).
    */
    void reversePathTo(const SkPath&);

    // called before we add points for lineTo, quadTo, cubicTo, checking to see
    // if we need to inject a leading moveTo first
    //
    //  SkPath path; path.lineTo(...);   <--- need a leading moveTo(0, 0)
    // SkPath path; ... path.close(); path.lineTo(...) <-- need a moveTo(previous moveTo)
    //
    inline void injectMoveToIfNeeded();

    inline bool hasOnlyMoveTos() const;

    Convexity internalGetConvexity() const;

    bool isRectContour(bool allowPartial, int* currVerb, const SkPoint** pts,
                       bool* isClosed, Direction* direction) const;

    /** Returns if the path can return a bound at no cost (true) or will have to
        perform some computation (false).
     */
    bool hasComputedBounds() const {
        SkDEBUGCODE(this->validate();)
        return fPathRef->hasComputedBounds();
    }


    // 'rect' needs to be sorted
    void setBounds(const SkRect& rect) {
<<<<<<< HEAD
        fPathRef->setBounds(rect);
    }

#ifndef DELETE_THIS_CODE_WHEN_SKPS_ARE_REBUILT_AT_V14_AND_ALL_OTHER_INSTANCES_TOO
=======
        SkPathRef::Editor ed(&fPathRef);

        ed.setBounds(rect);
    }

#ifndef DELETE_THIS_CODE_WHEN_SKPS_ARE_REBUILT_AT_V16_AND_ALL_OTHER_INSTANCES_TOO
>>>>>>> 8c15b39e
    friend class SkPathRef;     // just for SerializationOffsets
#endif
    friend class SkAutoPathBoundsUpdate;
    friend class SkAutoDisableOvalCheck;
    friend class SkAutoDisableDirectionCheck;
    friend class SkBench_AddPathTest; // perf test reversePathTo
    friend class PathTest_Private; // unit test reversePathTo
};

#endif<|MERGE_RESOLUTION|>--- conflicted
+++ resolved
@@ -83,11 +83,7 @@
      */
     void toggleInverseFillType() {
         fFillType ^= 2;
-<<<<<<< HEAD
-     }
-=======
-    }
->>>>>>> 8c15b39e
+    }
 
     enum Convexity {
         kUnknown_Convexity,
@@ -906,12 +902,7 @@
      *  Write the path to the buffer, and return the number of bytes written.
      *  If buffer is NULL, it still returns the number of bytes.
      */
-<<<<<<< HEAD
-    uint32_t writeToMemory(void* buffer) const;
-
-=======
     size_t writeToMemory(void* buffer) const;
->>>>>>> 8c15b39e
     /**
      * Initializes the path from the buffer
      *
@@ -940,20 +931,6 @@
 
 private:
     enum SerializationOffsets {
-<<<<<<< HEAD
-#ifndef DELETE_THIS_CODE_WHEN_SKPS_ARE_REBUILT_AT_V14_AND_ALL_OTHER_INSTANCES_TOO
-        kNewFormat_SerializationShift = 28, // requires 1 bit
-#endif
-        kDirection_SerializationShift = 26, // requires 2 bits
-#ifndef DELETE_THIS_CODE_WHEN_SKPS_ARE_REBUILT_AT_V14_AND_ALL_OTHER_INSTANCES_TOO
-        // rename to kUnused_SerializationShift
-        kOldIsFinite_SerializationShift = 25,    // 1 bit
-#endif
-        kIsOval_SerializationShift = 24,    // requires 1 bit
-        kConvexity_SerializationShift = 16, // requires 8 bits
-        kFillType_SerializationShift = 8,   // requires 8 bits
-        kSegmentMask_SerializationShift = 0 // requires 4 bits
-=======
 #ifndef DELETE_THIS_CODE_WHEN_SKPS_ARE_REBUILT_AT_V16_AND_ALL_OTHER_INSTANCES_TOO
         kNewFormat_SerializationShift = 29, // requires 1 bit
 #endif
@@ -968,22 +945,14 @@
 #ifndef DELETE_THIS_CODE_WHEN_SKPS_ARE_REBUILT_AT_V16_AND_ALL_OTHER_INSTANCES_TOO
         kOldSegmentMask_SerializationShift = 0 // requires 4 bits
 #endif
->>>>>>> 8c15b39e
     };
 
     SkAutoTUnref<SkPathRef> fPathRef;
 
     int                 fLastMoveToIndex;
     uint8_t             fFillType;
-<<<<<<< HEAD
-    uint8_t             fSegmentMask;
     mutable uint8_t     fConvexity;
     mutable uint8_t     fDirection;
-    mutable SkBool8     fIsOval;
-=======
-    mutable uint8_t     fConvexity;
-    mutable uint8_t     fDirection;
->>>>>>> 8c15b39e
 #ifdef SK_BUILD_FOR_ANDROID
     const SkPath*       fSourcePath;
 #endif
@@ -1036,19 +1005,12 @@
 
     // 'rect' needs to be sorted
     void setBounds(const SkRect& rect) {
-<<<<<<< HEAD
-        fPathRef->setBounds(rect);
-    }
-
-#ifndef DELETE_THIS_CODE_WHEN_SKPS_ARE_REBUILT_AT_V14_AND_ALL_OTHER_INSTANCES_TOO
-=======
         SkPathRef::Editor ed(&fPathRef);
 
         ed.setBounds(rect);
     }
 
 #ifndef DELETE_THIS_CODE_WHEN_SKPS_ARE_REBUILT_AT_V16_AND_ALL_OTHER_INSTANCES_TOO
->>>>>>> 8c15b39e
     friend class SkPathRef;     // just for SerializationOffsets
 #endif
     friend class SkAutoPathBoundsUpdate;
