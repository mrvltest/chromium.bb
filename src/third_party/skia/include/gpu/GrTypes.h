--- conflicted
+++ resolved
@@ -240,11 +240,7 @@
     kA888_GrMaskFormat,  //!< 4-bytes per pixel
     kARGB_GrMaskFormat,  //!< 4-bytes per pixel, color format
 
-<<<<<<< HEAD
-    kLast_GrMaskFormat = kA888_GrMaskFormat
-=======
     kLast_GrMaskFormat = kARGB_GrMaskFormat
->>>>>>> 8c15b39e
 };
 static const int kMaskFormatCount = kLast_GrMaskFormat + 1;
 
