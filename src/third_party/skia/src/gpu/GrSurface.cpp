--- conflicted
+++ resolved
@@ -8,12 +8,6 @@
 #include "GrSurface.h"
 
 #include "SkBitmap.h"
-<<<<<<< HEAD
-#include "SkImageEncoder.h"
-#include <stdio.h>
-
-SK_DEFINE_INST_COUNT(GrSurface)
-=======
 #include "SkGr.h"
 #include "SkImageEncoder.h"
 #include <stdio.h>
@@ -26,7 +20,6 @@
     info->fHeight = this->height();
     info->fAlphaType = kPremul_SkAlphaType;
 }
->>>>>>> 8c15b39e
 
 bool GrSurface::savePixels(const char* filename) {
     SkBitmap bm;
