--- conflicted
+++ resolved
@@ -13,12 +13,9 @@
 
 #include "GrContext.h"
 #include "GrBitmapTextContext.h"
-<<<<<<< HEAD
-=======
 #if SK_DISTANCEFIELD_FONTS
 #include "GrDistanceFieldTextContext.h"
 #endif
->>>>>>> 8c15b39e
 
 #include "SkGrTexturePixelRef.h"
 
@@ -1237,33 +1234,17 @@
 
     params.setFilterMode(textureFilterMode);
 
-<<<<<<< HEAD
-    int maxTileSize = fContext->getMaxTextureSize();
-    if (SkPaint::kNone_FilterLevel != paint.getFilterLevel()) {
-        // We may need a skosh more room if we have to bump out the tile
-        // by 1 pixel all around
-        maxTileSize -= 2;
-    }
-=======
     int maxTileSize = fContext->getMaxTextureSize() - 2 * tileFilterPad;
->>>>>>> 8c15b39e
     int tileSize;
 
     SkIRect clippedSrcRect;
     if (this->shouldTileBitmap(bitmap, params, srcRectPtr, maxTileSize, &tileSize,
                                &clippedSrcRect)) {
-<<<<<<< HEAD
-        this->drawTiledBitmap(bitmap, srcRect, clippedSrcRect, params, paint, flags, tileSize);
-    } else {
-        // take the simple case
-        this->internalDrawBitmap(bitmap, srcRect, params, paint, flags);
-=======
         this->drawTiledBitmap(bitmap, srcRect, clippedSrcRect, params, paint, flags, tileSize,
                               doBicubic);
     } else {
         // take the simple case
         this->internalDrawBitmap(bitmap, srcRect, params, paint, flags, doBicubic);
->>>>>>> 8c15b39e
     }
 }
 
@@ -1275,12 +1256,8 @@
                                   const GrTextureParams& params,
                                   const SkPaint& paint,
                                   SkCanvas::DrawBitmapRectFlags flags,
-<<<<<<< HEAD
-                                  int tileSize) {
-=======
                                   int tileSize,
                                   bool bicubic) {
->>>>>>> 8c15b39e
     SkRect clippedSrcRect = SkRect::Make(clippedSrcIRect);
 
     int nx = bitmap.width() / tileSize;
@@ -1333,11 +1310,7 @@
                 tmpM.setTranslate(offset.fX, offset.fY);
                 GrContext::AutoMatrix am;
                 am.setPreConcat(fContext, tmpM);
-<<<<<<< HEAD
-                this->internalDrawBitmap(tmpB, tileR, params, paint, flags);
-=======
                 this->internalDrawBitmap(tmpB, tileR, params, paint, flags, bicubic);
->>>>>>> 8c15b39e
             }
         }
     }
@@ -1802,12 +1775,6 @@
         if (!skPaint2GrPaintShader(this, paint, true, &grPaint)) {
             return;
         }
-<<<<<<< HEAD
-
-        GrBitmapTextContext context(fContext, grPaint, paint.getColor());
-        myDraw.fProcs = this->initDrawForText(&context);
-        this->INHERITED::drawText(myDraw, text, byteLength, x, y, paint);
-=======
 #if SK_DISTANCEFIELD_FONTS
         if (paint.getRasterizer()) {
 #endif
@@ -1825,7 +1792,6 @@
             fDrawProcs->fFlags = 0;
        }
 #endif
->>>>>>> 8c15b39e
     }
 }
 
@@ -1846,12 +1812,6 @@
         if (!skPaint2GrPaintShader(this, paint, true, &grPaint)) {
             return;
         }
-<<<<<<< HEAD
-        GrBitmapTextContext context(fContext, grPaint, paint.getColor());
-        myDraw.fProcs = this->initDrawForText(&context);
-        this->INHERITED::drawPosText(myDraw, text, byteLength, pos, constY,
-                                     scalarsPerPos, paint);
-=======
 #if SK_DISTANCEFIELD_FONTS
         if (paint.getRasterizer()) {
 #endif
@@ -1871,7 +1831,6 @@
             fDrawProcs->fFlags = 0;
         }
 #endif
->>>>>>> 8c15b39e
     }
 }
 
