--- conflicted
+++ resolved
@@ -123,11 +123,7 @@
     // Gets a texture to use for the clip mask. If true is returned then a cached mask was found
     // that already contains the rasterization of the clip stack, otherwise an uninitialized texture
     // is returned. 'willUpload' is set when the alpha mask needs to be uploaded from the CPU.
-<<<<<<< HEAD
-    bool getMaskTexture(int32_t clipStackGenID,
-=======
     bool getMaskTexture(int32_t elementsGenID,
->>>>>>> 8c15b39e
                         const SkIRect& clipSpaceIBounds,
                         GrTexture** result,
                         bool willUpload);
