--- conflicted
+++ resolved
@@ -7,11 +7,6 @@
 
 #include "GrPath.h"
 
-<<<<<<< HEAD
-SK_DEFINE_INST_COUNT(GrPath)
-
-=======
->>>>>>> 8c15b39e
 GrResourceKey GrPath::ComputeKey(const SkPath& path, const SkStrokeRec& stroke) {
     static const GrResourceKey::ResourceType gPathResourceType = GrResourceKey::GenerateResourceType();
     static const GrCacheID::Domain gPathDomain = GrCacheID::GenerateDomain();
