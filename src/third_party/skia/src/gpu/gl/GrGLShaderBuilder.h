--- conflicted
+++ resolved
@@ -205,17 +205,6 @@
     }
 
     bool finish(GrGLuint* outProgramId);
-<<<<<<< HEAD
-
-    const GrGLContextInfo& ctxInfo() const;
-
-protected:
-    GrGpuGL* gpu() const { return fGpu; }
-
-    void setInputColor(const GrGLSLExpr4& inputColor) { fInputColor = inputColor; }
-    void setInputCoverage(const GrGLSLExpr4& inputCoverage) { fInputCoverage = inputCoverage; }
-
-=======
 
     const GrGLContextInfo& ctxInfo() const;
 
@@ -244,7 +233,6 @@
     void setInputColor(const GrGLSLExpr4& inputColor) { fInputColor = inputColor; }
     void setInputCoverage(const GrGLSLExpr4& inputCoverage) { fInputCoverage = inputCoverage; }
 
->>>>>>> 8c15b39e
     /** Add input/output variable declarations (i.e. 'varying') to the fragment shader. */
     GrGLShaderVar& fsInputAppend() { return fFSInputs.push_back(); }
 
@@ -387,11 +375,7 @@
     void vsCodeAppendf(const char format[], ...) SK_PRINTF_LIKE(2, 3) {
         va_list args;
         va_start(args, format);
-<<<<<<< HEAD
-        fVSCode.appendf(format, args);
-=======
         fVSCode.appendVAList(format, args);
->>>>>>> 8c15b39e
         va_end(args);
     }
 
@@ -460,7 +444,6 @@
     SkSTArray<10, AttributePair, true>  fEffectAttributes;
 
     GrGLUniformManager::UniformHandle   fViewMatrixUniform;
-<<<<<<< HEAD
 
     GrGLShaderVar*                      fPositionVar;
     GrGLShaderVar*                      fLocalCoordsVar;
@@ -483,34 +466,10 @@
                 int effectCnt,
                 GrGLSLExpr4* inOutFSColor) SK_OVERRIDE;
 
-=======
-
-    GrGLShaderVar*                      fPositionVar;
-    GrGLShaderVar*                      fLocalCoordsVar;
+private:
+    int fNumTexCoordSets;
 
     typedef GrGLShaderBuilder INHERITED;
 };
 
-////////////////////////////////////////////////////////////////////////////////
-
-class GrGLFragmentOnlyShaderBuilder : public GrGLShaderBuilder {
-public:
-    GrGLFragmentOnlyShaderBuilder(GrGpuGL*, GrGLUniformManager&, const GrGLProgramDesc&);
-
-    int getNumTexCoordSets() const { return fNumTexCoordSets; }
-    int addTexCoordSets(int count);
-
-    virtual GrGLProgramEffects* createAndEmitEffects(
-                const GrEffectStage* effectStages[],
-                const EffectKey effectKeys[],
-                int effectCnt,
-                GrGLSLExpr4* inOutFSColor) SK_OVERRIDE;
-
->>>>>>> 8c15b39e
-private:
-    int fNumTexCoordSets;
-
-    typedef GrGLShaderBuilder INHERITED;
-};
-
 #endif