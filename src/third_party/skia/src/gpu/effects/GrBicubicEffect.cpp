--- conflicted
+++ resolved
@@ -73,10 +73,6 @@
                             "\tvec4 c = coefficients * ts;\n"
                             "\treturn c.x * c0 + c.y * c1 + c.z * c2 + c.w * c3;\n",
                             &cubicBlendName);
-<<<<<<< HEAD
-    builder->fsCodeAppendf("\tvec2 coord = %s - %s * vec2(0.5, 0.5);\n", coords2D.c_str(), imgInc);
-    builder->fsCodeAppendf("\tvec2 f = fract(coord / %s);\n", imgInc);
-=======
     builder->fsCodeAppendf("\tvec2 coord = %s - %s * vec2(0.5);\n", coords2D.c_str(), imgInc);
     // We unnormalize the coord in order to determine our fractional offset (f) within the texel
     // We then snap coord to a texel center and renormalize. The snap prevents cases where the
@@ -85,7 +81,6 @@
     builder->fsCodeAppendf("\tcoord /= %s;\n", imgInc);
     builder->fsCodeAppend("\tvec2 f = fract(coord);\n");
     builder->fsCodeAppendf("\tcoord = (coord - f + vec2(0.5)) * %s;\n", imgInc);
->>>>>>> 8c15b39e
     for (int y = 0; y < 4; ++y) {
         for (int x = 0; x < 4; ++x) {
             SkString coord;
@@ -108,34 +103,13 @@
     imageIncrement[1] = 1.0f / texture.height();
     uman.set2fv(fImageIncrementUni, 1, imageIncrement);
     uman.setMatrix4f(fCoefficientsUni, effect.coefficients());
-<<<<<<< HEAD
-}
-
-GrBicubicEffect::GrBicubicEffect(GrTexture* texture,
-                                 const SkScalar coefficients[16])
-  : INHERITED(texture, MakeDivByTextureWHMatrix(texture)) {
-    for (int y = 0; y < 4; y++) {
-        for (int x = 0; x < 4; x++) {
-            // Convert from row-major scalars to column-major floats.
-            fCoefficients[x * 4 + y] = SkScalarToFloat(coefficients[y * 4 + x]);
-        }
-    }
-    this->setWillNotUseInputColor();
-=======
->>>>>>> 8c15b39e
 }
 
 GrBicubicEffect::GrBicubicEffect(GrTexture* texture,
                                  const SkScalar coefficients[16],
                                  const SkMatrix &matrix,
-<<<<<<< HEAD
-                                 const GrTextureParams &params,
-                                 GrCoordSet coordSet)
-  : INHERITED(texture, matrix, params, coordSet) {
-=======
                                  const SkShader::TileMode tileModes[2])
   : INHERITED(texture, matrix, GrTextureParams(tileModes, GrTextureParams::kNone_FilterMode)) {
->>>>>>> 8c15b39e
     for (int y = 0; y < 4; y++) {
         for (int x = 0; x < 4; x++) {
             // Convert from row-major scalars to column-major floats.
