/*
 * Copyright 2012 The Android Open Source Project
 *
 * Use of this source code is governed by a BSD-style license that can be
 * found in the LICENSE file.
 */

#include "SkLightingImageFilter.h"
#include "SkBitmap.h"
#include "SkColorPriv.h"
#include "SkFlattenableBuffers.h"
#include "SkOrderedReadBuffer.h"
#include "SkOrderedWriteBuffer.h"
#include "SkTypes.h"

#if SK_SUPPORT_GPU
#include "effects/GrSingleTextureEffect.h"
#include "gl/GrGLEffect.h"
#include "GrEffect.h"
#include "GrTBackendEffectFactory.h"

class GrGLDiffuseLightingEffect;
class GrGLSpecularLightingEffect;

// For brevity
typedef GrGLUniformManager::UniformHandle UniformHandle;
#endif

namespace {

const SkScalar gOneThird = SkScalarInvert(SkIntToScalar(3));
const SkScalar gTwoThirds = SkScalarDiv(SkIntToScalar(2), SkIntToScalar(3));
const SkScalar gOneHalf = 0.5f;
const SkScalar gOneQuarter = 0.25f;

#if SK_SUPPORT_GPU
void setUniformPoint3(const GrGLUniformManager& uman, UniformHandle uni, const SkPoint3& point) {
    GR_STATIC_ASSERT(sizeof(SkPoint3) == 3 * sizeof(GrGLfloat));
    uman.set3fv(uni, 1, &point.fX);
}

void setUniformNormal3(const GrGLUniformManager& uman, UniformHandle uni, const SkPoint3& point) {
    setUniformPoint3(uman, uni, SkPoint3(point.fX, point.fY, point.fZ));
}
#endif

// Shift matrix components to the left, as we advance pixels to the right.
inline void shiftMatrixLeft(int m[9]) {
    m[0] = m[1];
    m[3] = m[4];
    m[6] = m[7];
    m[1] = m[2];
    m[4] = m[5];
    m[7] = m[8];
}

class DiffuseLightingType {
public:
    DiffuseLightingType(SkScalar kd)
        : fKD(kd) {}
    SkPMColor light(const SkPoint3& normal, const SkPoint3& surfaceTolight, const SkPoint3& lightColor) const {
        SkScalar colorScale = SkScalarMul(fKD, normal.dot(surfaceTolight));
        colorScale = SkScalarClampMax(colorScale, SK_Scalar1);
        SkPoint3 color(lightColor * colorScale);
        return SkPackARGB32(255,
                            SkClampMax(SkScalarFloorToInt(color.fX), 255),
                            SkClampMax(SkScalarFloorToInt(color.fY), 255),
                            SkClampMax(SkScalarFloorToInt(color.fZ), 255));
    }
private:
    SkScalar fKD;
};

class SpecularLightingType {
public:
    SpecularLightingType(SkScalar ks, SkScalar shininess)
        : fKS(ks), fShininess(shininess) {}
    SkPMColor light(const SkPoint3& normal, const SkPoint3& surfaceTolight, const SkPoint3& lightColor) const {
        SkPoint3 halfDir(surfaceTolight);
        halfDir.fZ += SK_Scalar1;        // eye position is always (0, 0, 1)
        halfDir.normalize();
        SkScalar colorScale = SkScalarMul(fKS,
            SkScalarPow(normal.dot(halfDir), fShininess));
        colorScale = SkScalarClampMax(colorScale, SK_Scalar1);
        SkPoint3 color(lightColor * colorScale);
        return SkPackARGB32(SkClampMax(SkScalarFloorToInt(color.maxComponent()), 255),
                            SkClampMax(SkScalarFloorToInt(color.fX), 255),
                            SkClampMax(SkScalarFloorToInt(color.fY), 255),
                            SkClampMax(SkScalarFloorToInt(color.fZ), 255));
    }
private:
    SkScalar fKS;
    SkScalar fShininess;
};

inline SkScalar sobel(int a, int b, int c, int d, int e, int f, SkScalar scale) {
    return SkScalarMul(SkIntToScalar(-a + b - 2 * c + 2 * d -e + f), scale);
}

inline SkPoint3 pointToNormal(SkScalar x, SkScalar y, SkScalar surfaceScale) {
    SkPoint3 vector(SkScalarMul(-x, surfaceScale),
                    SkScalarMul(-y, surfaceScale),
                    SK_Scalar1);
    vector.normalize();
    return vector;
}

inline SkPoint3 topLeftNormal(int m[9], SkScalar surfaceScale) {
    return pointToNormal(sobel(0, 0, m[4], m[5], m[7], m[8], gTwoThirds),
                         sobel(0, 0, m[4], m[7], m[5], m[8], gTwoThirds),
                         surfaceScale);
}

inline SkPoint3 topNormal(int m[9], SkScalar surfaceScale) {
    return pointToNormal(sobel(   0,    0, m[3], m[5], m[6], m[8], gOneThird),
                         sobel(m[3], m[6], m[4], m[7], m[5], m[8], gOneHalf),
                         surfaceScale);
}

inline SkPoint3 topRightNormal(int m[9], SkScalar surfaceScale) {
    return pointToNormal(sobel(   0,    0, m[3], m[4], m[6], m[7], gTwoThirds),
                         sobel(m[3], m[6], m[4], m[7],    0,    0, gTwoThirds),
                         surfaceScale);
}

inline SkPoint3 leftNormal(int m[9], SkScalar surfaceScale) {
    return pointToNormal(sobel(m[1], m[2], m[4], m[5], m[7], m[8], gOneHalf),
                         sobel(   0,    0, m[1], m[7], m[2], m[8], gOneThird),
                         surfaceScale);
}


inline SkPoint3 interiorNormal(int m[9], SkScalar surfaceScale) {
    return pointToNormal(sobel(m[0], m[2], m[3], m[5], m[6], m[8], gOneQuarter),
                         sobel(m[0], m[6], m[1], m[7], m[2], m[8], gOneQuarter),
                         surfaceScale);
}

inline SkPoint3 rightNormal(int m[9], SkScalar surfaceScale) {
    return pointToNormal(sobel(m[0], m[1], m[3], m[4], m[6], m[7], gOneHalf),
                         sobel(m[0], m[6], m[1], m[7],    0,    0, gOneThird),
                         surfaceScale);
}

inline SkPoint3 bottomLeftNormal(int m[9], SkScalar surfaceScale) {
    return pointToNormal(sobel(m[1], m[2], m[4], m[5],    0,    0, gTwoThirds),
                         sobel(   0,    0, m[1], m[4], m[2], m[5], gTwoThirds),
                         surfaceScale);
}

inline SkPoint3 bottomNormal(int m[9], SkScalar surfaceScale) {
    return pointToNormal(sobel(m[0], m[2], m[3], m[5],    0,    0, gOneThird),
                         sobel(m[0], m[3], m[1], m[4], m[2], m[5], gOneHalf),
                         surfaceScale);
}

inline SkPoint3 bottomRightNormal(int m[9], SkScalar surfaceScale) {
    return pointToNormal(sobel(m[0], m[1], m[3], m[4], 0,  0, gTwoThirds),
                         sobel(m[0], m[3], m[1], m[4], 0,  0, gTwoThirds),
                         surfaceScale);
}

template <class LightingType, class LightType> void lightBitmap(const LightingType& lightingType, const SkLight* light, const SkBitmap& src, SkBitmap* dst, SkScalar surfaceScale, const SkIRect& bounds) {
    SkASSERT(dst->width() == bounds.width() && dst->height() == bounds.height());
    const LightType* l = static_cast<const LightType*>(light);
    int left = bounds.left(), right = bounds.right();
    int bottom = bounds.bottom();
    int y = bounds.top();
    SkPMColor* dptr = dst->getAddr32(0, 0);
    {
        int x = left;
        const SkPMColor* row1 = src.getAddr32(x, y);
        const SkPMColor* row2 = src.getAddr32(x, y + 1);
        int m[9];
        m[4] = SkGetPackedA32(*row1++);
        m[5] = SkGetPackedA32(*row1++);
        m[7] = SkGetPackedA32(*row2++);
        m[8] = SkGetPackedA32(*row2++);
        SkPoint3 surfaceToLight = l->surfaceToLight(x, y, m[4], surfaceScale);
        *dptr++ = lightingType.light(topLeftNormal(m, surfaceScale), surfaceToLight, l->lightColor(surfaceToLight));
        for (++x; x < right - 1; ++x)
        {
            shiftMatrixLeft(m);
            m[5] = SkGetPackedA32(*row1++);
            m[8] = SkGetPackedA32(*row2++);
            surfaceToLight = l->surfaceToLight(x, y, m[4], surfaceScale);
            *dptr++ = lightingType.light(topNormal(m, surfaceScale), surfaceToLight, l->lightColor(surfaceToLight));
        }
        shiftMatrixLeft(m);
        surfaceToLight = l->surfaceToLight(x, y, m[4], surfaceScale);
        *dptr++ = lightingType.light(topRightNormal(m, surfaceScale), surfaceToLight, l->lightColor(surfaceToLight));
    }

    for (++y; y < bottom - 1; ++y) {
        int x = left;
        const SkPMColor* row0 = src.getAddr32(x, y - 1);
        const SkPMColor* row1 = src.getAddr32(x, y);
        const SkPMColor* row2 = src.getAddr32(x, y + 1);
        int m[9];
        m[1] = SkGetPackedA32(*row0++);
        m[2] = SkGetPackedA32(*row0++);
        m[4] = SkGetPackedA32(*row1++);
        m[5] = SkGetPackedA32(*row1++);
        m[7] = SkGetPackedA32(*row2++);
        m[8] = SkGetPackedA32(*row2++);
        SkPoint3 surfaceToLight = l->surfaceToLight(x, y, m[4], surfaceScale);
        *dptr++ = lightingType.light(leftNormal(m, surfaceScale), surfaceToLight, l->lightColor(surfaceToLight));
        for (++x; x < right - 1; ++x) {
            shiftMatrixLeft(m);
            m[2] = SkGetPackedA32(*row0++);
            m[5] = SkGetPackedA32(*row1++);
            m[8] = SkGetPackedA32(*row2++);
            surfaceToLight = l->surfaceToLight(x, y, m[4], surfaceScale);
            *dptr++ = lightingType.light(interiorNormal(m, surfaceScale), surfaceToLight, l->lightColor(surfaceToLight));
        }
        shiftMatrixLeft(m);
        surfaceToLight = l->surfaceToLight(x, y, m[4], surfaceScale);
        *dptr++ = lightingType.light(rightNormal(m, surfaceScale), surfaceToLight, l->lightColor(surfaceToLight));
    }

    {
        int x = left;
        const SkPMColor* row0 = src.getAddr32(x, bottom - 2);
        const SkPMColor* row1 = src.getAddr32(x, bottom - 1);
        int m[9];
        m[1] = SkGetPackedA32(*row0++);
        m[2] = SkGetPackedA32(*row0++);
        m[4] = SkGetPackedA32(*row1++);
        m[5] = SkGetPackedA32(*row1++);
        SkPoint3 surfaceToLight = l->surfaceToLight(x, y, m[4], surfaceScale);
        *dptr++ = lightingType.light(bottomLeftNormal(m, surfaceScale), surfaceToLight, l->lightColor(surfaceToLight));
        for (++x; x < right - 1; ++x)
        {
            shiftMatrixLeft(m);
            m[2] = SkGetPackedA32(*row0++);
            m[5] = SkGetPackedA32(*row1++);
            surfaceToLight = l->surfaceToLight(x, y, m[4], surfaceScale);
            *dptr++ = lightingType.light(bottomNormal(m, surfaceScale), surfaceToLight, l->lightColor(surfaceToLight));
        }
        shiftMatrixLeft(m);
        surfaceToLight = l->surfaceToLight(x, y, m[4], surfaceScale);
        *dptr++ = lightingType.light(bottomRightNormal(m, surfaceScale), surfaceToLight, l->lightColor(surfaceToLight));
    }
}

SkPoint3 readPoint3(SkFlattenableReadBuffer& buffer) {
    SkPoint3 point;
    point.fX = buffer.readScalar();
    point.fY = buffer.readScalar();
    point.fZ = buffer.readScalar();
    buffer.validate(SkScalarIsFinite(point.fX) &&
                    SkScalarIsFinite(point.fY) &&
                    SkScalarIsFinite(point.fZ));
    return point;
};

void writePoint3(const SkPoint3& point, SkFlattenableWriteBuffer& buffer) {
    buffer.writeScalar(point.fX);
    buffer.writeScalar(point.fY);
    buffer.writeScalar(point.fZ);
};

class SkDiffuseLightingImageFilter : public SkLightingImageFilter {
public:
    SkDiffuseLightingImageFilter(SkLight* light, SkScalar surfaceScale,
                                 SkScalar kd, SkImageFilter* input, const CropRect* cropRect);
    SK_DECLARE_PUBLIC_FLATTENABLE_DESERIALIZATION_PROCS(SkDiffuseLightingImageFilter)
    SkScalar kd() const { return fKD; }

protected:
    explicit SkDiffuseLightingImageFilter(SkFlattenableReadBuffer& buffer);
    virtual void flatten(SkFlattenableWriteBuffer& buffer) const SK_OVERRIDE;
    virtual bool onFilterImage(Proxy*, const SkBitmap& src, const SkMatrix&,
                               SkBitmap* result, SkIPoint* offset) SK_OVERRIDE;
#if SK_SUPPORT_GPU
    virtual bool asNewEffect(GrEffectRef** effect, GrTexture*, const SkMatrix& matrix, const SkIRect& bounds) const SK_OVERRIDE;
#endif

private:
    typedef SkLightingImageFilter INHERITED;
    SkScalar fKD;
};

class SkSpecularLightingImageFilter : public SkLightingImageFilter {
public:
    SkSpecularLightingImageFilter(SkLight* light, SkScalar surfaceScale, SkScalar ks, SkScalar shininess, SkImageFilter* input, const CropRect* cropRect);
    SK_DECLARE_PUBLIC_FLATTENABLE_DESERIALIZATION_PROCS(SkSpecularLightingImageFilter)

    SkScalar ks() const { return fKS; }
    SkScalar shininess() const { return fShininess; }

protected:
    explicit SkSpecularLightingImageFilter(SkFlattenableReadBuffer& buffer);
    virtual void flatten(SkFlattenableWriteBuffer& buffer) const SK_OVERRIDE;
    virtual bool onFilterImage(Proxy*, const SkBitmap& src, const SkMatrix&,
                               SkBitmap* result, SkIPoint* offset) SK_OVERRIDE;
#if SK_SUPPORT_GPU
    virtual bool asNewEffect(GrEffectRef** effect, GrTexture*, const SkMatrix& matrix, const SkIRect& bounds) const SK_OVERRIDE;
#endif

private:
    typedef SkLightingImageFilter INHERITED;
    SkScalar fKS;
    SkScalar fShininess;
};

#if SK_SUPPORT_GPU

class GrLightingEffect : public GrSingleTextureEffect {
public:
    GrLightingEffect(GrTexture* texture, const SkLight* light, SkScalar surfaceScale, const SkMatrix& matrix);
    virtual ~GrLightingEffect();

    const SkLight* light() const { return fLight; }
    SkScalar surfaceScale() const { return fSurfaceScale; }
    const SkMatrix& filterMatrix() const { return fFilterMatrix; }

    virtual void getConstantColorComponents(GrColor* color,
                                            uint32_t* validFlags) const SK_OVERRIDE {
        // lighting shaders are complicated. We just throw up our hands.
        *validFlags = 0;
    }

protected:
    virtual bool onIsEqual(const GrEffect&) const SK_OVERRIDE;

private:
    typedef GrSingleTextureEffect INHERITED;
    const SkLight* fLight;
    SkScalar fSurfaceScale;
    SkMatrix fFilterMatrix;
};

class GrDiffuseLightingEffect : public GrLightingEffect {
public:
    static GrEffectRef* Create(GrTexture* texture,
                               const SkLight* light,
                               SkScalar surfaceScale,
                               const SkMatrix& matrix,
                               SkScalar kd) {
        AutoEffectUnref effect(SkNEW_ARGS(GrDiffuseLightingEffect, (texture,
                                                                    light,
                                                                    surfaceScale,
                                                                    matrix,
                                                                    kd)));
        return CreateEffectRef(effect);
    }

    static const char* Name() { return "DiffuseLighting"; }

    typedef GrGLDiffuseLightingEffect GLEffect;

    virtual const GrBackendEffectFactory& getFactory() const SK_OVERRIDE;
    SkScalar kd() const { return fKD; }

private:
    virtual bool onIsEqual(const GrEffect&) const SK_OVERRIDE;

    GrDiffuseLightingEffect(GrTexture* texture,
                            const SkLight* light,
                            SkScalar surfaceScale,
                            const SkMatrix& matrix,
                            SkScalar kd);

    GR_DECLARE_EFFECT_TEST;
    typedef GrLightingEffect INHERITED;
    SkScalar fKD;
};

class GrSpecularLightingEffect : public GrLightingEffect {
public:
    static GrEffectRef* Create(GrTexture* texture,
                               const SkLight* light,
                               SkScalar surfaceScale,
                               const SkMatrix& matrix,
                               SkScalar ks,
                               SkScalar shininess) {
        AutoEffectUnref effect(SkNEW_ARGS(GrSpecularLightingEffect, (texture,
                                                                     light,
                                                                     surfaceScale,
                                                                     matrix,
                                                                     ks,
                                                                     shininess)));
        return CreateEffectRef(effect);
    }
    static const char* Name() { return "SpecularLighting"; }

    typedef GrGLSpecularLightingEffect GLEffect;

    virtual const GrBackendEffectFactory& getFactory() const SK_OVERRIDE;
    SkScalar ks() const { return fKS; }
    SkScalar shininess() const { return fShininess; }

private:
    virtual bool onIsEqual(const GrEffect&) const SK_OVERRIDE;

    GrSpecularLightingEffect(GrTexture* texture,
                             const SkLight* light,
                             SkScalar surfaceScale,
                             const SkMatrix& matrix,
                             SkScalar ks,
                             SkScalar shininess);

    GR_DECLARE_EFFECT_TEST;
    typedef GrLightingEffect INHERITED;
    SkScalar fKS;
    SkScalar fShininess;
};

///////////////////////////////////////////////////////////////////////////////

class GrGLLight {
public:
    virtual ~GrGLLight() {}

    /**
     * This is called by GrGLLightingEffect::emitCode() before either of the two virtual functions
     * below. It adds a vec3f uniform visible in the FS that represents the constant light color.
     */
    void emitLightColorUniform(GrGLShaderBuilder*);

    /**
     * These two functions are called from GrGLLightingEffect's emitCode() function.
     * emitSurfaceToLight places an expression in param out that is the vector from the surface to
     * the light. The expression will be used in the FS. emitLightColor writes an expression into
     * the FS that is the color of the light. Either function may add functions and/or uniforms to
     * the FS. The default of emitLightColor appends the name of the constant light color uniform
     * and so this function only needs to be overridden if the light color varies spatially.
     */
    virtual void emitSurfaceToLight(GrGLShaderBuilder*, const char* z) = 0;
    virtual void emitLightColor(GrGLShaderBuilder*, const char *surfaceToLight);

    // This is called from GrGLLightingEffect's setData(). Subclasses of GrGLLight must call
    // INHERITED::setData().
    virtual void setData(const GrGLUniformManager&,
                         const SkLight* light) const;

protected:
    /**
     * Gets the constant light color uniform. Subclasses can use this in their emitLightColor
     * function.
     */
    UniformHandle lightColorUni() const { return fColorUni; }

private:
    UniformHandle fColorUni;

    typedef SkRefCnt INHERITED;
};

///////////////////////////////////////////////////////////////////////////////

class GrGLDistantLight : public GrGLLight {
public:
    virtual ~GrGLDistantLight() {}
    virtual void setData(const GrGLUniformManager&,
                         const SkLight* light) const SK_OVERRIDE;
    virtual void emitSurfaceToLight(GrGLShaderBuilder*, const char* z) SK_OVERRIDE;

private:
    typedef GrGLLight INHERITED;
    UniformHandle fDirectionUni;
};

///////////////////////////////////////////////////////////////////////////////

class GrGLPointLight : public GrGLLight {
public:
    virtual ~GrGLPointLight() {}
    virtual void setData(const GrGLUniformManager&,
                         const SkLight* light) const SK_OVERRIDE;
    virtual void emitSurfaceToLight(GrGLShaderBuilder*, const char* z) SK_OVERRIDE;

private:
    typedef GrGLLight INHERITED;
    UniformHandle fLocationUni;
};

///////////////////////////////////////////////////////////////////////////////

class GrGLSpotLight : public GrGLLight {
public:
    virtual ~GrGLSpotLight() {}
    virtual void setData(const GrGLUniformManager&,
                         const SkLight* light) const SK_OVERRIDE;
    virtual void emitSurfaceToLight(GrGLShaderBuilder*, const char* z) SK_OVERRIDE;
    virtual void emitLightColor(GrGLShaderBuilder*, const char *surfaceToLight) SK_OVERRIDE;

private:
    typedef GrGLLight INHERITED;

    SkString        fLightColorFunc;
    UniformHandle   fLocationUni;
    UniformHandle   fExponentUni;
    UniformHandle   fCosOuterConeAngleUni;
    UniformHandle   fCosInnerConeAngleUni;
    UniformHandle   fConeScaleUni;
    UniformHandle   fSUni;
};
#else

class GrGLLight;

#endif

};

///////////////////////////////////////////////////////////////////////////////

class SkLight : public SkRefCnt {
public:
    SK_DECLARE_INST_COUNT(SkLight)

    enum LightType {
        kDistant_LightType,
        kPoint_LightType,
        kSpot_LightType,
    };
    virtual LightType type() const = 0;
    const SkPoint3& color() const { return fColor; }
    virtual GrGLLight* createGLLight() const = 0;
    virtual bool isEqual(const SkLight& other) const {
        return fColor == other.fColor;
    }
    // Called to know whether the generated GrGLLight will require access to the fragment position.
    virtual bool requiresFragmentPosition() const = 0;
    virtual SkLight* transform(const SkMatrix& matrix) const = 0;

    // Defined below SkLight's subclasses.
    void flattenLight(SkFlattenableWriteBuffer& buffer) const;
    static SkLight* UnflattenLight(SkFlattenableReadBuffer& buffer);

protected:
    SkLight(SkColor color)
      : fColor(SkIntToScalar(SkColorGetR(color)),
               SkIntToScalar(SkColorGetG(color)),
               SkIntToScalar(SkColorGetB(color))) {}
    SkLight(const SkPoint3& color)
      : fColor(color) {}
    SkLight(SkFlattenableReadBuffer& buffer) {
        fColor = readPoint3(buffer);
    }

    virtual void onFlattenLight(SkFlattenableWriteBuffer& buffer) const = 0;


private:
    typedef SkRefCnt INHERITED;
    SkPoint3 fColor;
};

///////////////////////////////////////////////////////////////////////////////

class SkDistantLight : public SkLight {
public:
    SkDistantLight(const SkPoint3& direction, SkColor color)
      : INHERITED(color), fDirection(direction) {
    }

    SkPoint3 surfaceToLight(int x, int y, int z, SkScalar surfaceScale) const {
        return fDirection;
    };
    SkPoint3 lightColor(const SkPoint3&) const { return color(); }
    virtual LightType type() const { return kDistant_LightType; }
    const SkPoint3& direction() const { return fDirection; }
    virtual GrGLLight* createGLLight() const SK_OVERRIDE {
#if SK_SUPPORT_GPU
        return SkNEW(GrGLDistantLight);
#else
        SkDEBUGFAIL("Should not call in GPU-less build");
        return NULL;
#endif
    }
    virtual bool requiresFragmentPosition() const SK_OVERRIDE { return false; }

    virtual bool isEqual(const SkLight& other) const SK_OVERRIDE {
        if (other.type() != kDistant_LightType) {
            return false;
        }

        const SkDistantLight& o = static_cast<const SkDistantLight&>(other);
        return INHERITED::isEqual(other) &&
               fDirection == o.fDirection;
    }

    SkDistantLight(SkFlattenableReadBuffer& buffer) : INHERITED(buffer) {
        fDirection = readPoint3(buffer);
    }

protected:
    SkDistantLight(const SkPoint3& direction, const SkPoint3& color)
      : INHERITED(color), fDirection(direction) {
    }
    virtual SkLight* transform(const SkMatrix& matrix) const {
        return new SkDistantLight(direction(), color());
    }
    virtual void onFlattenLight(SkFlattenableWriteBuffer& buffer) const SK_OVERRIDE {
        writePoint3(fDirection, buffer);
    }

private:
    typedef SkLight INHERITED;
    SkPoint3 fDirection;
};

///////////////////////////////////////////////////////////////////////////////

class SkPointLight : public SkLight {
public:
    SkPointLight(const SkPoint3& location, SkColor color)
     : INHERITED(color), fLocation(location) {}

    SkPoint3 surfaceToLight(int x, int y, int z, SkScalar surfaceScale) const {
        SkPoint3 direction(fLocation.fX - SkIntToScalar(x),
                           fLocation.fY - SkIntToScalar(y),
                           fLocation.fZ - SkScalarMul(SkIntToScalar(z), surfaceScale));
        direction.normalize();
        return direction;
    };
    SkPoint3 lightColor(const SkPoint3&) const { return color(); }
    virtual LightType type() const { return kPoint_LightType; }
    const SkPoint3& location() const { return fLocation; }
    virtual GrGLLight* createGLLight() const SK_OVERRIDE {
#if SK_SUPPORT_GPU
        return SkNEW(GrGLPointLight);
#else
        SkDEBUGFAIL("Should not call in GPU-less build");
        return NULL;
#endif
    }
    virtual bool requiresFragmentPosition() const SK_OVERRIDE { return true; }
    virtual bool isEqual(const SkLight& other) const SK_OVERRIDE {
        if (other.type() != kPoint_LightType) {
            return false;
        }
        const SkPointLight& o = static_cast<const SkPointLight&>(other);
        return INHERITED::isEqual(other) &&
               fLocation == o.fLocation;
    }
    virtual SkLight* transform(const SkMatrix& matrix) const {
        SkPoint location2 = SkPoint::Make(fLocation.fX, fLocation.fY);
        matrix.mapPoints(&location2, 1);
        SkPoint3 location(location2.fX, location2.fY, fLocation.fZ);
        return new SkPointLight(location, color());
    }

    SkPointLight(SkFlattenableReadBuffer& buffer) : INHERITED(buffer) {
        fLocation = readPoint3(buffer);
    }

protected:
    SkPointLight(const SkPoint3& location, const SkPoint3& color)
     : INHERITED(color), fLocation(location) {}
    virtual void onFlattenLight(SkFlattenableWriteBuffer& buffer) const SK_OVERRIDE {
        writePoint3(fLocation, buffer);
    }

private:
    typedef SkLight INHERITED;
    SkPoint3 fLocation;
};

///////////////////////////////////////////////////////////////////////////////

class SkSpotLight : public SkLight {
public:
    SkSpotLight(const SkPoint3& location, const SkPoint3& target, SkScalar specularExponent, SkScalar cutoffAngle, SkColor color)
     : INHERITED(color),
       fLocation(location),
       fTarget(target),
       fSpecularExponent(SkScalarPin(specularExponent, kSpecularExponentMin, kSpecularExponentMax))
    {
       fS = target - location;
       fS.normalize();
       fCosOuterConeAngle = SkScalarCos(SkDegreesToRadians(cutoffAngle));
       const SkScalar antiAliasThreshold = 0.016f;
       fCosInnerConeAngle = fCosOuterConeAngle + antiAliasThreshold;
       fConeScale = SkScalarInvert(antiAliasThreshold);
    }

    virtual SkLight* transform(const SkMatrix& matrix) const {
        SkPoint location2 = SkPoint::Make(fLocation.fX, fLocation.fY);
        matrix.mapPoints(&location2, 1);
        SkPoint3 location(location2.fX, location2.fY, fLocation.fZ);
        SkPoint target2 = SkPoint::Make(fTarget.fX, fTarget.fY);
        matrix.mapPoints(&target2, 1);
        SkPoint3 target(target2.fX, target2.fY, fTarget.fZ);
        return new SkSpotLight(location, target, fSpecularExponent, fCosOuterConeAngle, fCosInnerConeAngle, fConeScale, fS, color());
    }

    SkPoint3 surfaceToLight(int x, int y, int z, SkScalar surfaceScale) const {
        SkPoint3 direction(fLocation.fX - SkIntToScalar(x),
                           fLocation.fY - SkIntToScalar(y),
                           fLocation.fZ - SkScalarMul(SkIntToScalar(z), surfaceScale));
        direction.normalize();
        return direction;
    };
    SkPoint3 lightColor(const SkPoint3& surfaceToLight) const {
        SkScalar cosAngle = -surfaceToLight.dot(fS);
        if (cosAngle < fCosOuterConeAngle) {
            return SkPoint3(0, 0, 0);
        }
        SkScalar scale = SkScalarPow(cosAngle, fSpecularExponent);
        if (cosAngle < fCosInnerConeAngle) {
            scale = SkScalarMul(scale, cosAngle - fCosOuterConeAngle);
            return color() * SkScalarMul(scale, fConeScale);
        }
        return color() * scale;
    }
    virtual GrGLLight* createGLLight() const SK_OVERRIDE {
#if SK_SUPPORT_GPU
        return SkNEW(GrGLSpotLight);
#else
        SkDEBUGFAIL("Should not call in GPU-less build");
        return NULL;
#endif
    }
    virtual bool requiresFragmentPosition() const SK_OVERRIDE { return true; }
    virtual LightType type() const { return kSpot_LightType; }
    const SkPoint3& location() const { return fLocation; }
    const SkPoint3& target() const { return fTarget; }
    SkScalar specularExponent() const { return fSpecularExponent; }
    SkScalar cosInnerConeAngle() const { return fCosInnerConeAngle; }
    SkScalar cosOuterConeAngle() const { return fCosOuterConeAngle; }
    SkScalar coneScale() const { return fConeScale; }
    const SkPoint3& s() const { return fS; }

    SkSpotLight(SkFlattenableReadBuffer& buffer) : INHERITED(buffer) {
        fLocation = readPoint3(buffer);
        fTarget = readPoint3(buffer);
        fSpecularExponent = buffer.readScalar();
        fCosOuterConeAngle = buffer.readScalar();
        fCosInnerConeAngle = buffer.readScalar();
        fConeScale = buffer.readScalar();
        fS = readPoint3(buffer);
        buffer.validate(SkScalarIsFinite(fSpecularExponent) &&
                        SkScalarIsFinite(fCosOuterConeAngle) &&
                        SkScalarIsFinite(fCosInnerConeAngle) &&
                        SkScalarIsFinite(fConeScale));
    }
protected:
    SkSpotLight(const SkPoint3& location, const SkPoint3& target, SkScalar specularExponent, SkScalar cosOuterConeAngle, SkScalar cosInnerConeAngle, SkScalar coneScale, const SkPoint3& s, const SkPoint3& color)
     : INHERITED(color),
       fLocation(location),
       fTarget(target),
       fSpecularExponent(specularExponent),
       fCosOuterConeAngle(cosOuterConeAngle),
       fCosInnerConeAngle(cosInnerConeAngle),
       fConeScale(coneScale),
       fS(s)
    {
    }
    virtual void onFlattenLight(SkFlattenableWriteBuffer& buffer) const SK_OVERRIDE {
        writePoint3(fLocation, buffer);
        writePoint3(fTarget, buffer);
        buffer.writeScalar(fSpecularExponent);
        buffer.writeScalar(fCosOuterConeAngle);
        buffer.writeScalar(fCosInnerConeAngle);
        buffer.writeScalar(fConeScale);
        writePoint3(fS, buffer);
    }

    virtual bool isEqual(const SkLight& other) const SK_OVERRIDE {
        if (other.type() != kSpot_LightType) {
            return false;
        }

        const SkSpotLight& o = static_cast<const SkSpotLight&>(other);
        return INHERITED::isEqual(other) &&
               fLocation == o.fLocation &&
               fTarget == o.fTarget &&
               fSpecularExponent == o.fSpecularExponent &&
               fCosOuterConeAngle == o.fCosOuterConeAngle;
    }

private:
    static const SkScalar kSpecularExponentMin;
    static const SkScalar kSpecularExponentMax;

    typedef SkLight INHERITED;
    SkPoint3 fLocation;
    SkPoint3 fTarget;
    SkScalar fSpecularExponent;
    SkScalar fCosOuterConeAngle;
    SkScalar fCosInnerConeAngle;
    SkScalar fConeScale;
    SkPoint3 fS;
};

// According to the spec, the specular term should be in the range [1, 128] :
// http://www.w3.org/TR/SVG/filters.html#feSpecularLightingSpecularExponentAttribute
const SkScalar SkSpotLight::kSpecularExponentMin = 1.0f;
const SkScalar SkSpotLight::kSpecularExponentMax = 128.0f;

///////////////////////////////////////////////////////////////////////////////

void SkLight::flattenLight(SkFlattenableWriteBuffer& buffer) const {
    // Write type first, then baseclass, then subclass.
    buffer.writeInt(this->type());
    writePoint3(fColor, buffer);
    this->onFlattenLight(buffer);
}

/*static*/ SkLight* SkLight::UnflattenLight(SkFlattenableReadBuffer& buffer) {
    // Read type first.
    const SkLight::LightType type = (SkLight::LightType)buffer.readInt();
    switch (type) {
        // Each of these constructors must first call SkLight's, so we'll read the baseclass
        // then subclass, same order as flattenLight.
        case SkLight::kDistant_LightType: return SkNEW_ARGS(SkDistantLight, (buffer));
        case SkLight::kPoint_LightType:   return SkNEW_ARGS(SkPointLight, (buffer));
        case SkLight::kSpot_LightType:    return SkNEW_ARGS(SkSpotLight, (buffer));
        default:
            SkDEBUGFAIL("Unknown LightType.");
<<<<<<< HEAD
=======
            buffer.validate(false);
>>>>>>> 8c15b39e
            return NULL;
    }
}
///////////////////////////////////////////////////////////////////////////////

SkLightingImageFilter::SkLightingImageFilter(SkLight* light, SkScalar surfaceScale, SkImageFilter* input, const CropRect* cropRect)
  : INHERITED(input, cropRect),
    fLight(light),
    fSurfaceScale(SkScalarDiv(surfaceScale, SkIntToScalar(255)))
{
    SkASSERT(fLight);
    // our caller knows that we take ownership of the light, so we don't
    // need to call ref() here.
}

SkImageFilter* SkLightingImageFilter::CreateDistantLitDiffuse(
    const SkPoint3& direction, SkColor lightColor, SkScalar surfaceScale,
    SkScalar kd, SkImageFilter* input, const CropRect* cropRect) {
    return SkNEW_ARGS(SkDiffuseLightingImageFilter,
        (SkNEW_ARGS(SkDistantLight, (direction, lightColor)), surfaceScale, kd,
        input, cropRect));
}

SkImageFilter* SkLightingImageFilter::CreatePointLitDiffuse(
    const SkPoint3& location, SkColor lightColor, SkScalar surfaceScale,
    SkScalar kd, SkImageFilter* input, const CropRect* cropRect) {
    return SkNEW_ARGS(SkDiffuseLightingImageFilter,
        (SkNEW_ARGS(SkPointLight, (location, lightColor)), surfaceScale, kd,
        input, cropRect));
}

SkImageFilter* SkLightingImageFilter::CreateSpotLitDiffuse(
    const SkPoint3& location, const SkPoint3& target,
    SkScalar specularExponent, SkScalar cutoffAngle,
    SkColor lightColor, SkScalar surfaceScale, SkScalar kd,
    SkImageFilter* input, const CropRect* cropRect) {
    return SkNEW_ARGS(SkDiffuseLightingImageFilter,
        (SkNEW_ARGS(SkSpotLight, (location, target, specularExponent,
                                  cutoffAngle, lightColor)),
                    surfaceScale, kd, input, cropRect));
}

SkImageFilter* SkLightingImageFilter::CreateDistantLitSpecular(
    const SkPoint3& direction, SkColor lightColor, SkScalar surfaceScale,
    SkScalar ks, SkScalar shininess, SkImageFilter* input, const CropRect* cropRect) {
    return SkNEW_ARGS(SkSpecularLightingImageFilter,
        (SkNEW_ARGS(SkDistantLight, (direction, lightColor)),
        surfaceScale, ks, shininess, input, cropRect));
}

SkImageFilter* SkLightingImageFilter::CreatePointLitSpecular(
    const SkPoint3& location, SkColor lightColor, SkScalar surfaceScale,
    SkScalar ks, SkScalar shininess, SkImageFilter* input, const CropRect* cropRect) {
    return SkNEW_ARGS(SkSpecularLightingImageFilter,
        (SkNEW_ARGS(SkPointLight, (location, lightColor)),
        surfaceScale, ks, shininess, input, cropRect));
}

SkImageFilter* SkLightingImageFilter::CreateSpotLitSpecular(
    const SkPoint3& location, const SkPoint3& target,
    SkScalar specularExponent, SkScalar cutoffAngle,
    SkColor lightColor, SkScalar surfaceScale,
    SkScalar ks, SkScalar shininess, SkImageFilter* input, const CropRect* cropRect) {
    return SkNEW_ARGS(SkSpecularLightingImageFilter,
        (SkNEW_ARGS(SkSpotLight, (location, target, specularExponent, cutoffAngle, lightColor)),
        surfaceScale, ks, shininess, input, cropRect));
}

SkLightingImageFilter::~SkLightingImageFilter() {
    SkSafeUnref(fLight);
}

SkLightingImageFilter::SkLightingImageFilter(SkFlattenableReadBuffer& buffer)
<<<<<<< HEAD
  : INHERITED(buffer) {
=======
  : INHERITED(1, buffer) {
>>>>>>> 8c15b39e
    fLight = SkLight::UnflattenLight(buffer);
    fSurfaceScale = buffer.readScalar();
    buffer.validate(SkScalarIsFinite(fSurfaceScale));
}

void SkLightingImageFilter::flatten(SkFlattenableWriteBuffer& buffer) const {
    this->INHERITED::flatten(buffer);
    fLight->flattenLight(buffer);
    buffer.writeScalar(fSurfaceScale);
}

///////////////////////////////////////////////////////////////////////////////

SkDiffuseLightingImageFilter::SkDiffuseLightingImageFilter(SkLight* light, SkScalar surfaceScale, SkScalar kd, SkImageFilter* input, const CropRect* cropRect = NULL)
  : SkLightingImageFilter(light, surfaceScale, input, cropRect),
    // According to the spec, kd can be any non-negative number :
    // http://www.w3.org/TR/SVG/filters.html#feDiffuseLightingElement
    fKD(kd < 0 ? 0 : kd)
{
}

SkDiffuseLightingImageFilter::SkDiffuseLightingImageFilter(SkFlattenableReadBuffer& buffer)
  : INHERITED(buffer)
{
    fKD = buffer.readScalar();
<<<<<<< HEAD
    buffer.validate(SkScalarIsFinite(fKD));
=======
    buffer.validate(SkScalarIsFinite(fKD) && (fKD >= 0));
>>>>>>> 8c15b39e
}

void SkDiffuseLightingImageFilter::flatten(SkFlattenableWriteBuffer& buffer) const {
    this->INHERITED::flatten(buffer);
    buffer.writeScalar(fKD);
}

bool SkDiffuseLightingImageFilter::onFilterImage(Proxy* proxy,
                                                 const SkBitmap& source,
                                                 const SkMatrix& ctm,
                                                 SkBitmap* dst,
                                                 SkIPoint* offset) {
    SkImageFilter* input = getInput(0);
    SkBitmap src = source;
    if (input && !input->filterImage(proxy, source, ctm, &src, offset)) {
        return false;
    }

    if (src.config() != SkBitmap::kARGB_8888_Config) {
        return false;
    }
    SkAutoLockPixels alp(src);
    if (!src.getPixels()) {
        return false;
    }

    SkIRect bounds;
    src.getBounds(&bounds);
    if (!this->applyCropRect(&bounds, ctm)) {
        return false;
    }

    if (bounds.width() < 2 || bounds.height() < 2) {
        return false;
    }

    dst->setConfig(src.config(), bounds.width(), bounds.height());
    dst->allocPixels();
    if (!dst->getPixels()) {
        return false;
    }

    SkAutoTUnref<SkLight> transformedLight(light()->transform(ctm));

    DiffuseLightingType lightingType(fKD);
    switch (transformedLight->type()) {
        case SkLight::kDistant_LightType:
            lightBitmap<DiffuseLightingType, SkDistantLight>(lightingType, transformedLight, src, dst, surfaceScale(), bounds);
            break;
        case SkLight::kPoint_LightType:
            lightBitmap<DiffuseLightingType, SkPointLight>(lightingType, transformedLight, src, dst, surfaceScale(), bounds);
            break;
        case SkLight::kSpot_LightType:
            lightBitmap<DiffuseLightingType, SkSpotLight>(lightingType, transformedLight, src, dst, surfaceScale(), bounds);
            break;
    }

    offset->fX += bounds.left();
    offset->fY += bounds.top();
    return true;
}

#if SK_SUPPORT_GPU
bool SkDiffuseLightingImageFilter::asNewEffect(GrEffectRef** effect, GrTexture* texture, const SkMatrix& matrix, const SkIRect&) const {
    if (effect) {
        SkScalar scale = SkScalarMul(surfaceScale(), SkIntToScalar(255));
        *effect = GrDiffuseLightingEffect::Create(texture, light(), scale, matrix, kd());
    }
    return true;
}
#endif

///////////////////////////////////////////////////////////////////////////////

SkSpecularLightingImageFilter::SkSpecularLightingImageFilter(SkLight* light, SkScalar surfaceScale, SkScalar ks, SkScalar shininess, SkImageFilter* input, const CropRect* cropRect)
  : SkLightingImageFilter(light, surfaceScale, input, cropRect),
    // According to the spec, ks can be any non-negative number :
    // http://www.w3.org/TR/SVG/filters.html#feSpecularLightingElement
    fKS(ks < 0 ? 0 : ks),
    fShininess(shininess)
{
}

SkSpecularLightingImageFilter::SkSpecularLightingImageFilter(SkFlattenableReadBuffer& buffer)
  : INHERITED(buffer)
{
    fKS = buffer.readScalar();
    fShininess = buffer.readScalar();
<<<<<<< HEAD
    buffer.validate(SkScalarIsFinite(fKS) &&
=======
    buffer.validate(SkScalarIsFinite(fKS) && (fKS >= 0) &&
>>>>>>> 8c15b39e
                    SkScalarIsFinite(fShininess));
}

void SkSpecularLightingImageFilter::flatten(SkFlattenableWriteBuffer& buffer) const {
    this->INHERITED::flatten(buffer);
    buffer.writeScalar(fKS);
    buffer.writeScalar(fShininess);
}

bool SkSpecularLightingImageFilter::onFilterImage(Proxy* proxy,
                                                  const SkBitmap& source,
                                                  const SkMatrix& ctm,
                                                  SkBitmap* dst,
                                                  SkIPoint* offset) {
    SkImageFilter* input = getInput(0);
    SkBitmap src = source;
    if (input && !input->filterImage(proxy, source, ctm, &src, offset)) {
        return false;
    }

    if (src.config() != SkBitmap::kARGB_8888_Config) {
        return false;
    }
    SkAutoLockPixels alp(src);
    if (!src.getPixels()) {
        return false;
    }

    SkIRect bounds;
    src.getBounds(&bounds);
    if (!this->applyCropRect(&bounds, ctm)) {
        return false;
    }

    if (bounds.width() < 2 || bounds.height() < 2) {
        return false;
    }

    dst->setConfig(src.config(), bounds.width(), bounds.height());
    dst->allocPixels();
    if (!dst->getPixels()) {
        return false;
    }

    SpecularLightingType lightingType(fKS, fShininess);
    SkAutoTUnref<SkLight> transformedLight(light()->transform(ctm));
    switch (transformedLight->type()) {
        case SkLight::kDistant_LightType:
            lightBitmap<SpecularLightingType, SkDistantLight>(lightingType, transformedLight, src, dst, surfaceScale(), bounds);
            break;
        case SkLight::kPoint_LightType:
            lightBitmap<SpecularLightingType, SkPointLight>(lightingType, transformedLight, src, dst, surfaceScale(), bounds);
            break;
        case SkLight::kSpot_LightType:
            lightBitmap<SpecularLightingType, SkSpotLight>(lightingType, transformedLight, src, dst, surfaceScale(), bounds);
            break;
    }
    offset->fX += bounds.left();
    offset->fY += bounds.top();
    return true;
}

#if SK_SUPPORT_GPU
bool SkSpecularLightingImageFilter::asNewEffect(GrEffectRef** effect, GrTexture* texture, const SkMatrix& matrix, const SkIRect&) const {
    if (effect) {
        SkScalar scale = SkScalarMul(surfaceScale(), SkIntToScalar(255));
        *effect = GrSpecularLightingEffect::Create(texture, light(), scale, matrix, ks(), shininess());
    }
    return true;
}
#endif

///////////////////////////////////////////////////////////////////////////////

#if SK_SUPPORT_GPU

namespace {
SkPoint3 random_point3(SkRandom* random) {
    return SkPoint3(SkScalarToFloat(random->nextSScalar1()),
                    SkScalarToFloat(random->nextSScalar1()),
                    SkScalarToFloat(random->nextSScalar1()));
}

SkLight* create_random_light(SkRandom* random) {
    int type = random->nextULessThan(3);
    switch (type) {
        case 0: {
            return SkNEW_ARGS(SkDistantLight, (random_point3(random), random->nextU()));
        }
        case 1: {
            return SkNEW_ARGS(SkPointLight, (random_point3(random), random->nextU()));
        }
        case 2: {
            return SkNEW_ARGS(SkSpotLight, (random_point3(random),
                                            random_point3(random),
                                            random->nextUScalar1(),
                                            random->nextUScalar1(),
                                            random->nextU()));
        }
        default:
            GrCrash();
            return NULL;
    }
}

}

class GrGLLightingEffect  : public GrGLEffect {
public:
    GrGLLightingEffect(const GrBackendEffectFactory& factory,
                       const GrDrawEffect& effect);
    virtual ~GrGLLightingEffect();

    virtual void emitCode(GrGLShaderBuilder*,
                          const GrDrawEffect&,
                          EffectKey,
                          const char* outputColor,
                          const char* inputColor,
                          const TransformedCoordsArray&,
                          const TextureSamplerArray&) SK_OVERRIDE;

    static inline EffectKey GenKey(const GrDrawEffect&, const GrGLCaps&);

    /**
     * Subclasses of GrGLLightingEffect must call INHERITED::setData();
     */
    virtual void setData(const GrGLUniformManager&, const GrDrawEffect&) SK_OVERRIDE;

protected:
    virtual void emitLightFunc(GrGLShaderBuilder*, SkString* funcName) = 0;

private:
    typedef GrGLEffect INHERITED;

    UniformHandle       fImageIncrementUni;
    UniformHandle       fSurfaceScaleUni;
    GrGLLight*          fLight;
};

///////////////////////////////////////////////////////////////////////////////

class GrGLDiffuseLightingEffect  : public GrGLLightingEffect {
public:
    GrGLDiffuseLightingEffect(const GrBackendEffectFactory& factory,
                              const GrDrawEffect& drawEffect);
    virtual void emitLightFunc(GrGLShaderBuilder*, SkString* funcName) SK_OVERRIDE;
    virtual void setData(const GrGLUniformManager&, const GrDrawEffect&) SK_OVERRIDE;

private:
    typedef GrGLLightingEffect INHERITED;

    UniformHandle   fKDUni;
};

///////////////////////////////////////////////////////////////////////////////

class GrGLSpecularLightingEffect  : public GrGLLightingEffect {
public:
    GrGLSpecularLightingEffect(const GrBackendEffectFactory& factory,
                               const GrDrawEffect& effect);
    virtual void emitLightFunc(GrGLShaderBuilder*, SkString* funcName) SK_OVERRIDE;
    virtual void setData(const GrGLUniformManager&, const GrDrawEffect&) SK_OVERRIDE;

private:
    typedef GrGLLightingEffect INHERITED;

    UniformHandle   fKSUni;
    UniformHandle   fShininessUni;
};

///////////////////////////////////////////////////////////////////////////////

GrLightingEffect::GrLightingEffect(GrTexture* texture,
                                   const SkLight* light,
                                   SkScalar surfaceScale,
                                   const SkMatrix& matrix)
    : INHERITED(texture, MakeDivByTextureWHMatrix(texture))
    , fLight(light)
    , fSurfaceScale(surfaceScale)
    , fFilterMatrix(matrix) {
    fLight->ref();
    if (light->requiresFragmentPosition()) {
        this->setWillReadFragmentPosition();
    }
}

GrLightingEffect::~GrLightingEffect() {
    fLight->unref();
}

bool GrLightingEffect::onIsEqual(const GrEffect& sBase) const {
    const GrLightingEffect& s = CastEffect<GrLightingEffect>(sBase);
    return this->texture(0) == s.texture(0) &&
           fLight->isEqual(*s.fLight) &&
           fSurfaceScale == s.fSurfaceScale;
}

///////////////////////////////////////////////////////////////////////////////

GrDiffuseLightingEffect::GrDiffuseLightingEffect(GrTexture* texture,
                                                 const SkLight* light,
                                                 SkScalar surfaceScale,
                                                 const SkMatrix& matrix,
                                                 SkScalar kd)
    : INHERITED(texture, light, surfaceScale, matrix), fKD(kd) {
}

const GrBackendEffectFactory& GrDiffuseLightingEffect::getFactory() const {
    return GrTBackendEffectFactory<GrDiffuseLightingEffect>::getInstance();
}

bool GrDiffuseLightingEffect::onIsEqual(const GrEffect& sBase) const {
    const GrDiffuseLightingEffect& s = CastEffect<GrDiffuseLightingEffect>(sBase);
    return INHERITED::onIsEqual(sBase) &&
            this->kd() == s.kd();
}

GR_DEFINE_EFFECT_TEST(GrDiffuseLightingEffect);

GrEffectRef* GrDiffuseLightingEffect::TestCreate(SkRandom* random,
                                                 GrContext* context,
                                                 const GrDrawTargetCaps&,
                                                 GrTexture* textures[]) {
    SkScalar surfaceScale = random->nextSScalar1();
    SkScalar kd = random->nextUScalar1();
    SkAutoTUnref<SkLight> light(create_random_light(random));
    SkMatrix matrix;
    for (int i = 0; i < 9; i++) {
        matrix[i] = random->nextUScalar1();
    }
    return GrDiffuseLightingEffect::Create(textures[GrEffectUnitTest::kAlphaTextureIdx],
                                           light, surfaceScale, matrix, kd);
}


///////////////////////////////////////////////////////////////////////////////

GrGLLightingEffect::GrGLLightingEffect(const GrBackendEffectFactory& factory,
                                       const GrDrawEffect& drawEffect)
    : INHERITED(factory) {
    const GrLightingEffect& m = drawEffect.castEffect<GrLightingEffect>();
    fLight = m.light()->createGLLight();
}

GrGLLightingEffect::~GrGLLightingEffect() {
    delete fLight;
}

void GrGLLightingEffect::emitCode(GrGLShaderBuilder* builder,
                                  const GrDrawEffect&,
                                  EffectKey key,
                                  const char* outputColor,
                                  const char* inputColor,
                                  const TransformedCoordsArray& coords,
                                  const TextureSamplerArray& samplers) {
    SkString coords2D = builder->ensureFSCoords2D(coords, 0);

    fImageIncrementUni = builder->addUniform(GrGLShaderBuilder::kFragment_Visibility,
                                              kVec2f_GrSLType,
                                             "ImageIncrement");
    fSurfaceScaleUni = builder->addUniform(GrGLShaderBuilder::kFragment_Visibility,
                                           kFloat_GrSLType,
                                           "SurfaceScale");
    fLight->emitLightColorUniform(builder);
    SkString lightFunc;
    this->emitLightFunc(builder, &lightFunc);
    static const GrGLShaderVar gSobelArgs[] =  {
        GrGLShaderVar("a", kFloat_GrSLType),
        GrGLShaderVar("b", kFloat_GrSLType),
        GrGLShaderVar("c", kFloat_GrSLType),
        GrGLShaderVar("d", kFloat_GrSLType),
        GrGLShaderVar("e", kFloat_GrSLType),
        GrGLShaderVar("f", kFloat_GrSLType),
        GrGLShaderVar("scale", kFloat_GrSLType),
    };
    SkString sobelFuncName;
    builder->fsEmitFunction(kFloat_GrSLType,
                            "sobel",
                            SK_ARRAY_COUNT(gSobelArgs),
                            gSobelArgs,
                            "\treturn (-a + b - 2.0 * c + 2.0 * d -e + f) * scale;\n",
                            &sobelFuncName);
    static const GrGLShaderVar gPointToNormalArgs[] =  {
        GrGLShaderVar("x", kFloat_GrSLType),
        GrGLShaderVar("y", kFloat_GrSLType),
        GrGLShaderVar("scale", kFloat_GrSLType),
    };
    SkString pointToNormalName;
    builder->fsEmitFunction(kVec3f_GrSLType,
                            "pointToNormal",
                            SK_ARRAY_COUNT(gPointToNormalArgs),
                            gPointToNormalArgs,
                            "\treturn normalize(vec3(-x * scale, y * scale, 1));\n",
                            &pointToNormalName);

    static const GrGLShaderVar gInteriorNormalArgs[] =  {
        GrGLShaderVar("m", kFloat_GrSLType, 9),
        GrGLShaderVar("surfaceScale", kFloat_GrSLType),
    };
    SkString interiorNormalBody;
    interiorNormalBody.appendf("\treturn %s(%s(m[0], m[2], m[3], m[5], m[6], m[8], 0.25),\n"
                               "\t       %s(m[0], m[6], m[1], m[7], m[2], m[8], 0.25),\n"
                               "\t       surfaceScale);\n",
                                pointToNormalName.c_str(),
                                sobelFuncName.c_str(),
                                sobelFuncName.c_str());
    SkString interiorNormalName;
    builder->fsEmitFunction(kVec3f_GrSLType,
                            "interiorNormal",
                            SK_ARRAY_COUNT(gInteriorNormalArgs),
                            gInteriorNormalArgs,
                            interiorNormalBody.c_str(),
                            &interiorNormalName);

    builder->fsCodeAppendf("\t\tvec2 coord = %s;\n", coords2D.c_str());
    builder->fsCodeAppend("\t\tfloat m[9];\n");

    const char* imgInc = builder->getUniformCStr(fImageIncrementUni);
    const char* surfScale = builder->getUniformCStr(fSurfaceScaleUni);

    int index = 0;
    for (int dy = -1; dy <= 1; dy++) {
        for (int dx = -1; dx <= 1; dx++) {
            SkString texCoords;
            texCoords.appendf("coord + vec2(%d, %d) * %s", dx, dy, imgInc);
            builder->fsCodeAppendf("\t\tm[%d] = ", index++);
            builder->fsAppendTextureLookup(samplers[0], texCoords.c_str());
            builder->fsCodeAppend(".a;\n");
        }
    }
    builder->fsCodeAppend("\t\tvec3 surfaceToLight = ");
    SkString arg;
    arg.appendf("%s * m[4]", surfScale);
    fLight->emitSurfaceToLight(builder, arg.c_str());
    builder->fsCodeAppend(";\n");
    builder->fsCodeAppendf("\t\t%s = %s(%s(m, %s), surfaceToLight, ",
                           outputColor, lightFunc.c_str(), interiorNormalName.c_str(), surfScale);
    fLight->emitLightColor(builder, "surfaceToLight");
    builder->fsCodeAppend(");\n");
    SkString modulate;
    GrGLSLMulVarBy4f(&modulate, 2, outputColor, inputColor);
    builder->fsCodeAppend(modulate.c_str());
}

GrGLEffect::EffectKey GrGLLightingEffect::GenKey(const GrDrawEffect& drawEffect,
                                                 const GrGLCaps& caps) {
    return drawEffect.castEffect<GrLightingEffect>().light()->type();
}

void GrGLLightingEffect::setData(const GrGLUniformManager& uman,
                                 const GrDrawEffect& drawEffect) {
    const GrLightingEffect& lighting = drawEffect.castEffect<GrLightingEffect>();
    GrTexture* texture = lighting.texture(0);
    float ySign = texture->origin() == kTopLeft_GrSurfaceOrigin ? -1.0f : 1.0f;
    uman.set2f(fImageIncrementUni, 1.0f / texture->width(), ySign / texture->height());
    uman.set1f(fSurfaceScaleUni, lighting.surfaceScale());
    SkAutoTUnref<SkLight> transformedLight(lighting.light()->transform(lighting.filterMatrix()));
    fLight->setData(uman, transformedLight);
}

///////////////////////////////////////////////////////////////////////////////

///////////////////////////////////////////////////////////////////////////////

GrGLDiffuseLightingEffect::GrGLDiffuseLightingEffect(const GrBackendEffectFactory& factory,
                                                     const GrDrawEffect& drawEffect)
    : INHERITED(factory, drawEffect) {
}

void GrGLDiffuseLightingEffect::emitLightFunc(GrGLShaderBuilder* builder, SkString* funcName) {
    const char* kd;
    fKDUni = builder->addUniform(GrGLShaderBuilder::kFragment_Visibility,
                                 kFloat_GrSLType,
                                 "KD",
                                 &kd);

    static const GrGLShaderVar gLightArgs[] = {
        GrGLShaderVar("normal", kVec3f_GrSLType),
        GrGLShaderVar("surfaceToLight", kVec3f_GrSLType),
        GrGLShaderVar("lightColor", kVec3f_GrSLType)
    };
    SkString lightBody;
    lightBody.appendf("\tfloat colorScale = %s * dot(normal, surfaceToLight);\n", kd);
    lightBody.appendf("\treturn vec4(lightColor * clamp(colorScale, 0.0, 1.0), 1.0);\n");
    builder->fsEmitFunction(kVec4f_GrSLType,
                            "light",
                            SK_ARRAY_COUNT(gLightArgs),
                            gLightArgs,
                            lightBody.c_str(),
                            funcName);
}

void GrGLDiffuseLightingEffect::setData(const GrGLUniformManager& uman,
                                        const GrDrawEffect& drawEffect) {
    INHERITED::setData(uman, drawEffect);
    const GrDiffuseLightingEffect& diffuse = drawEffect.castEffect<GrDiffuseLightingEffect>();
    uman.set1f(fKDUni, diffuse.kd());
}

///////////////////////////////////////////////////////////////////////////////

GrSpecularLightingEffect::GrSpecularLightingEffect(GrTexture* texture,
                                                   const SkLight* light,
                                                   SkScalar surfaceScale,
                                                   const SkMatrix& matrix,
                                                   SkScalar ks,
                                                   SkScalar shininess)
    : INHERITED(texture, light, surfaceScale, matrix),
      fKS(ks),
      fShininess(shininess) {
}

const GrBackendEffectFactory& GrSpecularLightingEffect::getFactory() const {
    return GrTBackendEffectFactory<GrSpecularLightingEffect>::getInstance();
}

bool GrSpecularLightingEffect::onIsEqual(const GrEffect& sBase) const {
    const GrSpecularLightingEffect& s = CastEffect<GrSpecularLightingEffect>(sBase);
    return INHERITED::onIsEqual(sBase) &&
           this->ks() == s.ks() &&
           this->shininess() == s.shininess();
}

GR_DEFINE_EFFECT_TEST(GrSpecularLightingEffect);

GrEffectRef* GrSpecularLightingEffect::TestCreate(SkRandom* random,
                                                  GrContext* context,
                                                  const GrDrawTargetCaps&,
                                                  GrTexture* textures[]) {
    SkScalar surfaceScale = random->nextSScalar1();
    SkScalar ks = random->nextUScalar1();
    SkScalar shininess = random->nextUScalar1();
    SkAutoTUnref<SkLight> light(create_random_light(random));
    SkMatrix matrix;
    for (int i = 0; i < 9; i++) {
        matrix[i] = random->nextUScalar1();
    }
    return GrSpecularLightingEffect::Create(textures[GrEffectUnitTest::kAlphaTextureIdx],
                                            light, surfaceScale, matrix, ks, shininess);
}

///////////////////////////////////////////////////////////////////////////////

GrGLSpecularLightingEffect::GrGLSpecularLightingEffect(const GrBackendEffectFactory& factory,
                                                       const GrDrawEffect& drawEffect)
    : INHERITED(factory, drawEffect) {
}

void GrGLSpecularLightingEffect::emitLightFunc(GrGLShaderBuilder* builder, SkString* funcName) {
    const char* ks;
    const char* shininess;

    fKSUni = builder->addUniform(GrGLShaderBuilder::kFragment_Visibility,
                                 kFloat_GrSLType, "KS", &ks);
    fShininessUni = builder->addUniform(GrGLShaderBuilder::kFragment_Visibility,
                                        kFloat_GrSLType, "Shininess", &shininess);

    static const GrGLShaderVar gLightArgs[] = {
        GrGLShaderVar("normal", kVec3f_GrSLType),
        GrGLShaderVar("surfaceToLight", kVec3f_GrSLType),
        GrGLShaderVar("lightColor", kVec3f_GrSLType)
    };
    SkString lightBody;
    lightBody.appendf("\tvec3 halfDir = vec3(normalize(surfaceToLight + vec3(0, 0, 1)));\n");
    lightBody.appendf("\tfloat colorScale = %s * pow(dot(normal, halfDir), %s);\n", ks, shininess);
    lightBody.appendf("\tvec3 color = lightColor * clamp(colorScale, 0.0, 1.0);\n");
    lightBody.appendf("\treturn vec4(color, max(max(color.r, color.g), color.b));\n");
    builder->fsEmitFunction(kVec4f_GrSLType,
                            "light",
                            SK_ARRAY_COUNT(gLightArgs),
                            gLightArgs,
                            lightBody.c_str(),
                            funcName);
}

void GrGLSpecularLightingEffect::setData(const GrGLUniformManager& uman,
                                         const GrDrawEffect& drawEffect) {
    INHERITED::setData(uman, drawEffect);
    const GrSpecularLightingEffect& spec = drawEffect.castEffect<GrSpecularLightingEffect>();
    uman.set1f(fKSUni, spec.ks());
    uman.set1f(fShininessUni, spec.shininess());
}

///////////////////////////////////////////////////////////////////////////////
void GrGLLight::emitLightColorUniform(GrGLShaderBuilder* builder) {
    fColorUni = builder->addUniform(GrGLShaderBuilder::kFragment_Visibility,
                                    kVec3f_GrSLType, "LightColor");
}

void GrGLLight::emitLightColor(GrGLShaderBuilder* builder,
                               const char *surfaceToLight) {
    builder->fsCodeAppend(builder->getUniformCStr(this->lightColorUni()));
}

void GrGLLight::setData(const GrGLUniformManager& uman,
                        const SkLight* light) const {
    setUniformPoint3(uman, fColorUni, light->color() * SkScalarInvert(SkIntToScalar(255)));
}

///////////////////////////////////////////////////////////////////////////////

void GrGLDistantLight::setData(const GrGLUniformManager& uman,
                               const SkLight* light) const {
    INHERITED::setData(uman, light);
    SkASSERT(light->type() == SkLight::kDistant_LightType);
    const SkDistantLight* distantLight = static_cast<const SkDistantLight*>(light);
    setUniformNormal3(uman, fDirectionUni, distantLight->direction());
}

void GrGLDistantLight::emitSurfaceToLight(GrGLShaderBuilder* builder, const char* z) {
    const char* dir;
    fDirectionUni = builder->addUniform(GrGLShaderBuilder::kFragment_Visibility, kVec3f_GrSLType,
                                        "LightDirection", &dir);
    builder->fsCodeAppend(dir);
}

///////////////////////////////////////////////////////////////////////////////

void GrGLPointLight::setData(const GrGLUniformManager& uman,
                             const SkLight* light) const {
    INHERITED::setData(uman, light);
    SkASSERT(light->type() == SkLight::kPoint_LightType);
    const SkPointLight* pointLight = static_cast<const SkPointLight*>(light);
    setUniformPoint3(uman, fLocationUni, pointLight->location());
}

void GrGLPointLight::emitSurfaceToLight(GrGLShaderBuilder* builder, const char* z) {
    const char* loc;
    fLocationUni = builder->addUniform(GrGLShaderBuilder::kFragment_Visibility, kVec3f_GrSLType,
                                       "LightLocation", &loc);
    builder->fsCodeAppendf("normalize(%s - vec3(%s.xy, %s))", loc, builder->fragmentPosition(), z);
}

///////////////////////////////////////////////////////////////////////////////

void GrGLSpotLight::setData(const GrGLUniformManager& uman,
                            const SkLight* light) const {
    INHERITED::setData(uman, light);
    SkASSERT(light->type() == SkLight::kSpot_LightType);
    const SkSpotLight* spotLight = static_cast<const SkSpotLight *>(light);
    setUniformPoint3(uman, fLocationUni, spotLight->location());
    uman.set1f(fExponentUni, spotLight->specularExponent());
    uman.set1f(fCosInnerConeAngleUni, spotLight->cosInnerConeAngle());
    uman.set1f(fCosOuterConeAngleUni, spotLight->cosOuterConeAngle());
    uman.set1f(fConeScaleUni, spotLight->coneScale());
    setUniformNormal3(uman, fSUni, spotLight->s());
}

void GrGLSpotLight::emitSurfaceToLight(GrGLShaderBuilder* builder, const char* z) {
    const char* location;
    fLocationUni = builder->addUniform(GrGLShaderBuilder::kFragment_Visibility,
                                       kVec3f_GrSLType, "LightLocation", &location);
    builder->fsCodeAppendf("normalize(%s - vec3(%s.xy, %s))",
                           location, builder->fragmentPosition(), z);
}

void GrGLSpotLight::emitLightColor(GrGLShaderBuilder* builder,
                                   const char *surfaceToLight) {

    const char* color = builder->getUniformCStr(this->lightColorUni()); // created by parent class.

    const char* exponent;
    const char* cosInner;
    const char* cosOuter;
    const char* coneScale;
    const char* s;
    fExponentUni = builder->addUniform(GrGLShaderBuilder::kFragment_Visibility,
                                       kFloat_GrSLType, "Exponent", &exponent);
    fCosInnerConeAngleUni = builder->addUniform(GrGLShaderBuilder::kFragment_Visibility,
                                                kFloat_GrSLType, "CosInnerConeAngle", &cosInner);
    fCosOuterConeAngleUni = builder->addUniform(GrGLShaderBuilder::kFragment_Visibility,
                                                kFloat_GrSLType, "CosOuterConeAngle", &cosOuter);
    fConeScaleUni = builder->addUniform(GrGLShaderBuilder::kFragment_Visibility,
                                        kFloat_GrSLType, "ConeScale", &coneScale);
    fSUni = builder->addUniform(GrGLShaderBuilder::kFragment_Visibility,
                                kVec3f_GrSLType, "S", &s);

    static const GrGLShaderVar gLightColorArgs[] = {
        GrGLShaderVar("surfaceToLight", kVec3f_GrSLType)
    };
    SkString lightColorBody;
    lightColorBody.appendf("\tfloat cosAngle = -dot(surfaceToLight, %s);\n", s);
    lightColorBody.appendf("\tif (cosAngle < %s) {\n", cosOuter);
    lightColorBody.appendf("\t\treturn vec3(0);\n");
    lightColorBody.appendf("\t}\n");
    lightColorBody.appendf("\tfloat scale = pow(cosAngle, %s);\n", exponent);
    lightColorBody.appendf("\tif (cosAngle < %s) {\n", cosInner);
    lightColorBody.appendf("\t\treturn %s * scale * (cosAngle - %s) * %s;\n",
                           color, cosOuter, coneScale);
    lightColorBody.appendf("\t}\n");
    lightColorBody.appendf("\treturn %s;\n", color);
    builder->fsEmitFunction(kVec3f_GrSLType,
                            "lightColor",
                            SK_ARRAY_COUNT(gLightColorArgs),
                            gLightColorArgs,
                            lightColorBody.c_str(),
                            &fLightColorFunc);

    builder->fsCodeAppendf("%s(%s)", fLightColorFunc.c_str(), surfaceToLight);
}

#endif

SK_DEFINE_FLATTENABLE_REGISTRAR_GROUP_START(SkLightingImageFilter)
    SK_DEFINE_FLATTENABLE_REGISTRAR_ENTRY(SkDiffuseLightingImageFilter)
    SK_DEFINE_FLATTENABLE_REGISTRAR_ENTRY(SkSpecularLightingImageFilter)
SK_DEFINE_FLATTENABLE_REGISTRAR_GROUP_END<|MERGE_RESOLUTION|>--- conflicted
+++ resolved
@@ -812,10 +812,7 @@
         case SkLight::kSpot_LightType:    return SkNEW_ARGS(SkSpotLight, (buffer));
         default:
             SkDEBUGFAIL("Unknown LightType.");
-<<<<<<< HEAD
-=======
             buffer.validate(false);
->>>>>>> 8c15b39e
             return NULL;
     }
 }
@@ -889,11 +886,7 @@
 }
 
 SkLightingImageFilter::SkLightingImageFilter(SkFlattenableReadBuffer& buffer)
-<<<<<<< HEAD
-  : INHERITED(buffer) {
-=======
   : INHERITED(1, buffer) {
->>>>>>> 8c15b39e
     fLight = SkLight::UnflattenLight(buffer);
     fSurfaceScale = buffer.readScalar();
     buffer.validate(SkScalarIsFinite(fSurfaceScale));
@@ -919,11 +912,7 @@
   : INHERITED(buffer)
 {
     fKD = buffer.readScalar();
-<<<<<<< HEAD
-    buffer.validate(SkScalarIsFinite(fKD));
-=======
     buffer.validate(SkScalarIsFinite(fKD) && (fKD >= 0));
->>>>>>> 8c15b39e
 }
 
 void SkDiffuseLightingImageFilter::flatten(SkFlattenableWriteBuffer& buffer) const {
@@ -1012,11 +1001,7 @@
 {
     fKS = buffer.readScalar();
     fShininess = buffer.readScalar();
-<<<<<<< HEAD
-    buffer.validate(SkScalarIsFinite(fKS) &&
-=======
     buffer.validate(SkScalarIsFinite(fKS) && (fKS >= 0) &&
->>>>>>> 8c15b39e
                     SkScalarIsFinite(fShininess));
 }
 
