
/*
 * Copyright 2011 Google Inc.
 *
 * Use of this source code is governed by a BSD-style license that can be
 * found in the LICENSE file.
 */
#include "SkColorMatrixFilter.h"
#include "SkColorMatrix.h"
#include "SkColorPriv.h"
#include "SkFlattenableBuffers.h"
#include "SkUnPreMultiply.h"
#include "SkString.h"

static int32_t rowmul4(const int32_t array[], unsigned r, unsigned g,
                          unsigned b, unsigned a) {
    return array[0] * r + array[1] * g  + array[2] * b + array[3] * a + array[4];
}

static int32_t rowmul3(const int32_t array[], unsigned r, unsigned g,
                       unsigned b) {
    return array[0] * r + array[1] * g  + array[2] * b + array[4];
}

static void General(const SkColorMatrixFilter::State& state,
                    unsigned r, unsigned g, unsigned b, unsigned a,
                    int32_t* SK_RESTRICT result) {
    const int32_t* SK_RESTRICT array = state.fArray;
    const int shift = state.fShift;

    result[0] = rowmul4(&array[0], r, g, b, a) >> shift;
    result[1] = rowmul4(&array[5], r, g, b, a) >> shift;
    result[2] = rowmul4(&array[10], r, g, b, a) >> shift;
    result[3] = rowmul4(&array[15], r, g, b, a) >> shift;
}

static void General16(const SkColorMatrixFilter::State& state,
                      unsigned r, unsigned g, unsigned b, unsigned a,
                      int32_t* SK_RESTRICT result) {
    const int32_t* SK_RESTRICT array = state.fArray;

    result[0] = rowmul4(&array[0], r, g, b, a) >> 16;
    result[1] = rowmul4(&array[5], r, g, b, a) >> 16;
    result[2] = rowmul4(&array[10], r, g, b, a) >> 16;
    result[3] = rowmul4(&array[15], r, g, b, a) >> 16;
}

static void AffineAdd(const SkColorMatrixFilter::State& state,
                      unsigned r, unsigned g, unsigned b, unsigned a,
                      int32_t* SK_RESTRICT result) {
    const int32_t* SK_RESTRICT array = state.fArray;
    const int shift = state.fShift;

    result[0] = rowmul3(&array[0], r, g, b) >> shift;
    result[1] = rowmul3(&array[5], r, g, b) >> shift;
    result[2] = rowmul3(&array[10], r, g, b) >> shift;
    result[3] = a;
}

static void AffineAdd16(const SkColorMatrixFilter::State& state,
                        unsigned r, unsigned g, unsigned b, unsigned a,
                        int32_t* SK_RESTRICT result) {
    const int32_t* SK_RESTRICT array = state.fArray;

    result[0] = rowmul3(&array[0], r, g, b) >> 16;
    result[1] = rowmul3(&array[5], r, g, b) >> 16;
    result[2] = rowmul3(&array[10], r, g, b) >> 16;
    result[3] = a;
}

static void ScaleAdd(const SkColorMatrixFilter::State& state,
                     unsigned r, unsigned g, unsigned b, unsigned a,
                     int32_t* SK_RESTRICT result) {
    const int32_t* SK_RESTRICT array = state.fArray;
    const int shift = state.fShift;

    // cast to (int) to keep the expression signed for the shift
    result[0] = (array[0] * (int)r + array[4]) >> shift;
    result[1] = (array[6] * (int)g + array[9]) >> shift;
    result[2] = (array[12] * (int)b + array[14]) >> shift;
    result[3] = a;
}

static void ScaleAdd16(const SkColorMatrixFilter::State& state,
                       unsigned r, unsigned g, unsigned b, unsigned a,
                       int32_t* SK_RESTRICT result) {
    const int32_t* SK_RESTRICT array = state.fArray;

    // cast to (int) to keep the expression signed for the shift
    result[0] = (array[0] * (int)r + array[4]) >> 16;
    result[1] = (array[6] * (int)g + array[9]) >> 16;
    result[2] = (array[12] * (int)b + array[14]) >> 16;
    result[3] = a;
}

static void Add(const SkColorMatrixFilter::State& state,
                unsigned r, unsigned g, unsigned b, unsigned a,
                int32_t* SK_RESTRICT result) {
    const int32_t* SK_RESTRICT array = state.fArray;
    const int shift = state.fShift;

    result[0] = r + (array[4] >> shift);
    result[1] = g + (array[9] >> shift);
    result[2] = b + (array[14] >> shift);
    result[3] = a;
}

static void Add16(const SkColorMatrixFilter::State& state,
                  unsigned r, unsigned g, unsigned b, unsigned a,
                  int32_t* SK_RESTRICT result) {
    const int32_t* SK_RESTRICT array = state.fArray;

    result[0] = r + (array[4] >> 16);
    result[1] = g + (array[9] >> 16);
    result[2] = b + (array[14] >> 16);
    result[3] = a;
}

#define kNO_ALPHA_FLAGS (SkColorFilter::kAlphaUnchanged_Flag |  \
                         SkColorFilter::kHasFilter16_Flag)

// src is [20] but some compilers won't accept __restrict__ on anything
// but an raw pointer or reference
void SkColorMatrixFilter::initState(const SkScalar* SK_RESTRICT src) {
    int32_t* array = fState.fArray;
    SkFixed max = 0;
    for (int i = 0; i < 20; i++) {
        SkFixed value = SkScalarToFixed(src[i]);
        array[i] = value;
        value = SkAbs32(value);
        max = SkMax32(max, value);
    }

    /*  All of fArray[] values must fit in 23 bits, to safely allow me to
        multiply them by 8bit unsigned values, and get a signed answer without
        overflow. This means clz needs to be 9 or bigger
    */
    int bits = SkCLZ(max);
    int32_t one = SK_Fixed1;

    fState.fShift = 16; // we are starting out as fixed 16.16
    if (bits < 9) {
        bits = 9 - bits;
        fState.fShift -= bits;
        for (int i = 0; i < 20; i++) {
            array[i] >>= bits;
        }
        one >>= bits;
    }

    // check if we have to munge Alpha
    int32_t changesAlpha = (array[15] | array[16] | array[17] |
                            (array[18] - one) | array[19]);
    int32_t usesAlpha = (array[3] | array[8] | array[13]);
    bool shiftIs16 = (16 == fState.fShift);

    if (changesAlpha | usesAlpha) {
        fProc = shiftIs16 ? General16 : General;
        fFlags = changesAlpha ? 0 : SkColorFilter::kAlphaUnchanged_Flag;
    } else {
        fFlags = kNO_ALPHA_FLAGS;

        int32_t needsScale = (array[0] - one) |       // red axis
                             (array[6] - one) |       // green axis
                             (array[12] - one);       // blue axis

        int32_t needs3x3 =  array[1] | array[2] |     // red off-axis
                            array[5] | array[7] |     // green off-axis
                            array[10] | array[11];    // blue off-axis

        if (needs3x3) {
            fProc = shiftIs16 ? AffineAdd16 : AffineAdd;
        } else if (needsScale) {
            fProc = shiftIs16 ? ScaleAdd16 : ScaleAdd;
        } else if (array[4] | array[9] | array[14]) {   // needs add
            fProc = shiftIs16 ? Add16 : Add;
        } else {
            fProc = NULL;   // identity
        }
    }

    /*  preround our add values so we get a rounded shift. We do this after we
        analyze the array, so we don't miss the case where the caller has zeros
        which could make us accidentally take the General or Add case.
    */
    if (NULL != fProc) {
        int32_t add = 1 << (fState.fShift - 1);
        array[4] += add;
        array[9] += add;
        array[14] += add;
        array[19] += add;
    }
}

///////////////////////////////////////////////////////////////////////////////

static int32_t pin(int32_t value, int32_t max) {
    if (value < 0) {
        value = 0;
    }
    if (value > max) {
        value = max;
    }
    return value;
}

SkColorMatrixFilter::SkColorMatrixFilter(const SkColorMatrix& cm) : fMatrix(cm) {
    this->initState(cm.fMat);
}

SkColorMatrixFilter::SkColorMatrixFilter(const SkScalar array[20]) {
    memcpy(fMatrix.fMat, array, 20 * sizeof(SkScalar));
    this->initState(array);
}

uint32_t SkColorMatrixFilter::getFlags() const {
    return this->INHERITED::getFlags() | fFlags;
}

void SkColorMatrixFilter::filterSpan(const SkPMColor src[], int count,
                                     SkPMColor dst[]) const {
    Proc proc = fProc;
    const State& state = fState;
    int32_t result[4];

    if (NULL == proc) {
        if (src != dst) {
            memcpy(dst, src, count * sizeof(SkPMColor));
        }
        return;
    }

    const SkUnPreMultiply::Scale* table = SkUnPreMultiply::GetScaleTable();

    for (int i = 0; i < count; i++) {
        SkPMColor c = src[i];

        unsigned r = SkGetPackedR32(c);
        unsigned g = SkGetPackedG32(c);
        unsigned b = SkGetPackedB32(c);
        unsigned a = SkGetPackedA32(c);

        // need our components to be un-premultiplied
        if (255 != a) {
            SkUnPreMultiply::Scale scale = table[a];
            r = SkUnPreMultiply::ApplyScale(scale, r);
            g = SkUnPreMultiply::ApplyScale(scale, g);
            b = SkUnPreMultiply::ApplyScale(scale, b);

            SkASSERT(r <= 255);
            SkASSERT(g <= 255);
            SkASSERT(b <= 255);
        }

        proc(state, r, g, b, a, result);

        r = pin(result[0], SK_R32_MASK);
        g = pin(result[1], SK_G32_MASK);
        b = pin(result[2], SK_B32_MASK);
        a = pin(result[3], SK_A32_MASK);
        // re-prepremultiply if needed
        dst[i] = SkPremultiplyARGBInline(a, r, g, b);
    }
}

void SkColorMatrixFilter::filterSpan16(const uint16_t src[], int count,
                                       uint16_t dst[]) const {
    SkASSERT(fFlags & SkColorFilter::kHasFilter16_Flag);

    Proc   proc = fProc;
    const State& state = fState;
    int32_t result[4];

    if (NULL == proc) {
        if (src != dst) {
            memcpy(dst, src, count * sizeof(uint16_t));
        }
        return;
    }

    for (int i = 0; i < count; i++) {
        uint16_t c = src[i];

        // expand to 8bit components (since our matrix translate is 8bit biased
        unsigned r = SkPacked16ToR32(c);
        unsigned g = SkPacked16ToG32(c);
        unsigned b = SkPacked16ToB32(c);

        proc(state, r, g, b, 0, result);

        r = pin(result[0], SK_R32_MASK);
        g = pin(result[1], SK_G32_MASK);
        b = pin(result[2], SK_B32_MASK);

        // now packed it back down to 16bits (hmmm, could dither...)
        dst[i] = SkPack888ToRGB16(r, g, b);
    }
}

///////////////////////////////////////////////////////////////////////////////

void SkColorMatrixFilter::flatten(SkFlattenableWriteBuffer& buffer) const {
    this->INHERITED::flatten(buffer);
    SkASSERT(sizeof(fMatrix.fMat)/sizeof(SkScalar) == 20);
    buffer.writeScalarArray(fMatrix.fMat, 20);
}

SkColorMatrixFilter::SkColorMatrixFilter(SkFlattenableReadBuffer& buffer)
        : INHERITED(buffer) {
    SkASSERT(buffer.getArrayCount() == 20);
<<<<<<< HEAD
    buffer.readScalarArray(fMatrix.fMat, 20);
    this->initState(fMatrix.fMat);
    for (int i = 0; i < 20; ++i) {
        buffer.validate(SkScalarIsFinite(fMatrix.fMat[i]));
=======
    if (buffer.readScalarArray(fMatrix.fMat, 20)) {
        this->initState(fMatrix.fMat);
>>>>>>> 8c15b39e
    }
}

bool SkColorMatrixFilter::asColorMatrix(SkScalar matrix[20]) const {
    if (matrix) {
        memcpy(matrix, fMatrix.fMat, 20 * sizeof(SkScalar));
    }
    return true;
}

#if SK_SUPPORT_GPU
#include "GrEffect.h"
#include "GrTBackendEffectFactory.h"
#include "gl/GrGLEffect.h"

class ColorMatrixEffect : public GrEffect {
public:
    static GrEffectRef* Create(const SkColorMatrix& matrix) {
        AutoEffectUnref effect(SkNEW_ARGS(ColorMatrixEffect, (matrix)));
        return CreateEffectRef(effect);
    }

    static const char* Name() { return "Color Matrix"; }

    virtual const GrBackendEffectFactory& getFactory() const SK_OVERRIDE {
        return GrTBackendEffectFactory<ColorMatrixEffect>::getInstance();
    }

    virtual void getConstantColorComponents(GrColor* color,
                                            uint32_t* validFlags) const SK_OVERRIDE {
        // We only bother to check whether the alpha channel will be constant. If SkColorMatrix had
        // type flags it might be worth checking the other components.

        // The matrix is defined such the 4th row determines the output alpha. The first four
        // columns of that row multiply the input r, g, b, and a, respectively, and the last column
        // is the "translation".
        static const uint32_t kRGBAFlags[] = {
            kR_GrColorComponentFlag,
            kG_GrColorComponentFlag,
            kB_GrColorComponentFlag,
            kA_GrColorComponentFlag
        };
        static const int kShifts[] = {
            GrColor_SHIFT_R, GrColor_SHIFT_G, GrColor_SHIFT_B, GrColor_SHIFT_A,
        };
        enum {
            kAlphaRowStartIdx = 15,
            kAlphaRowTranslateIdx = 19,
        };

        SkScalar outputA = 0;
        for (int i = 0; i < 4; ++i) {
            // If any relevant component of the color to be passed through the matrix is non-const
            // then we can't know the final result.
            if (0 != fMatrix.fMat[kAlphaRowStartIdx + i]) {
                if (!(*validFlags & kRGBAFlags[i])) {
                    *validFlags = 0;
                    return;
                } else {
                    uint32_t component = (*color >> kShifts[i]) & 0xFF;
                    outputA += fMatrix.fMat[kAlphaRowStartIdx + i] * component;
                }
            }
        }
        outputA += fMatrix.fMat[kAlphaRowTranslateIdx];
        *validFlags = kA_GrColorComponentFlag;
        // We pin the color to [0,1]. This would happen to the *final* color output from the frag
        // shader but currently the effect does not pin its own output. So in the case of over/
        // underflow this may deviate from the actual result. Maybe the effect should pin its
        // result if the matrix could over/underflow for any component?
        *color = static_cast<uint8_t>(SkScalarPin(outputA, 0, 255)) << GrColor_SHIFT_A;
    }

    GR_DECLARE_EFFECT_TEST;

    class GLEffect : public GrGLEffect {
    public:
        // this class always generates the same code.
        static EffectKey GenKey(const GrDrawEffect&, const GrGLCaps&) { return 0; }

        GLEffect(const GrBackendEffectFactory& factory,
                 const GrDrawEffect&)
        : INHERITED(factory) {
        }

        virtual void emitCode(GrGLShaderBuilder* builder,
                              const GrDrawEffect&,
                              EffectKey,
                              const char* outputColor,
                              const char* inputColor,
                              const TransformedCoordsArray&,
                              const TextureSamplerArray&) SK_OVERRIDE {
            fMatrixHandle = builder->addUniform(GrGLShaderBuilder::kFragment_Visibility,
                                                kMat44f_GrSLType,
                                                "ColorMatrix");
            fVectorHandle = builder->addUniform(GrGLShaderBuilder::kFragment_Visibility,
                                                kVec4f_GrSLType,
                                                "ColorMatrixVector");

            if (NULL == inputColor) {
                // could optimize this case, but we aren't for now.
                inputColor = "vec4(1)";
            }
            // The max() is to guard against 0 / 0 during unpremul when the incoming color is
            // transparent black.
            builder->fsCodeAppendf("\tfloat nonZeroAlpha = max(%s.a, 0.00001);\n", inputColor);
            builder->fsCodeAppendf("\t%s = %s * vec4(%s.rgb / nonZeroAlpha, nonZeroAlpha) + %s;\n",
                                   outputColor,
                                   builder->getUniformCStr(fMatrixHandle),
                                   inputColor,
                                   builder->getUniformCStr(fVectorHandle));
            builder->fsCodeAppendf("\t%s.rgb *= %s.a;\n", outputColor, outputColor);
        }

        virtual void setData(const GrGLUniformManager& uniManager,
                             const GrDrawEffect& drawEffect) SK_OVERRIDE {
            const ColorMatrixEffect& cme = drawEffect.castEffect<ColorMatrixEffect>();
            const float* m = cme.fMatrix.fMat;
            // The GL matrix is transposed from SkColorMatrix.
            GrGLfloat mt[]  = {
                m[0], m[5], m[10], m[15],
                m[1], m[6], m[11], m[16],
                m[2], m[7], m[12], m[17],
                m[3], m[8], m[13], m[18],
            };
            static const float kScale = 1.0f / 255.0f;
            GrGLfloat vec[] = {
                m[4] * kScale, m[9] * kScale, m[14] * kScale, m[19] * kScale,
            };
            uniManager.setMatrix4fv(fMatrixHandle, 1, mt);
            uniManager.set4fv(fVectorHandle, 1, vec);
        }

    private:
        GrGLUniformManager::UniformHandle fMatrixHandle;
        GrGLUniformManager::UniformHandle fVectorHandle;
    };

private:
    ColorMatrixEffect(const SkColorMatrix& matrix) : fMatrix(matrix) {}

    virtual bool onIsEqual(const GrEffect& s) const {
        const ColorMatrixEffect& cme = CastEffect<ColorMatrixEffect>(s);
        return cme.fMatrix == fMatrix;
    }

    SkColorMatrix fMatrix;

    typedef GrGLEffect INHERITED;
};

GR_DEFINE_EFFECT_TEST(ColorMatrixEffect);

GrEffectRef* ColorMatrixEffect::TestCreate(SkRandom* random,
                                           GrContext*,
                                           const GrDrawTargetCaps&,
                                           GrTexture* dummyTextures[2]) {
    SkColorMatrix colorMatrix;
    for (size_t i = 0; i < SK_ARRAY_COUNT(colorMatrix.fMat); ++i) {
        colorMatrix.fMat[i] = random->nextSScalar1();
    }
    return ColorMatrixEffect::Create(colorMatrix);
}

GrEffectRef* SkColorMatrixFilter::asNewEffect(GrContext*) const {
    return ColorMatrixEffect::Create(fMatrix);
}

#endif

#ifdef SK_DEVELOPER
void SkColorMatrixFilter::toString(SkString* str) const {
    str->append("SkColorMatrixFilter: ");

    str->append("matrix: (");
    for (int i = 0; i < 20; ++i) {
        str->appendScalar(fMatrix.fMat[i]);
        if (i < 19) {
            str->append(", ");
        }
    }
    str->append(")");
}
#endif<|MERGE_RESOLUTION|>--- conflicted
+++ resolved
@@ -308,15 +308,8 @@
 SkColorMatrixFilter::SkColorMatrixFilter(SkFlattenableReadBuffer& buffer)
         : INHERITED(buffer) {
     SkASSERT(buffer.getArrayCount() == 20);
-<<<<<<< HEAD
-    buffer.readScalarArray(fMatrix.fMat, 20);
-    this->initState(fMatrix.fMat);
-    for (int i = 0; i < 20; ++i) {
-        buffer.validate(SkScalarIsFinite(fMatrix.fMat[i]));
-=======
     if (buffer.readScalarArray(fMatrix.fMat, 20)) {
         this->initState(fMatrix.fMat);
->>>>>>> 8c15b39e
     }
 }
 
