/*
 * Copyright 2011 Google Inc.
 *
 * Use of this source code is governed by a BSD-style license that can be
 * found in the LICENSE file.
 */

#include "SkData.h"
#include "SkFlattenableBuffers.h"
#include "SkOSFile.h"
#include "SkOnce.h"
<<<<<<< HEAD

SK_DEFINE_INST_COUNT(SkData)
=======
>>>>>>> 8c15b39e

SkData::SkData(const void* ptr, size_t size, ReleaseProc proc, void* context) {
    fPtr = ptr;
    fSize = size;
    fReleaseProc = proc;
    fReleaseProcContext = context;
}

SkData::~SkData() {
    if (fReleaseProc) {
        fReleaseProc(fPtr, fSize, fReleaseProcContext);
    }
}

bool SkData::equals(const SkData* other) const {
    if (NULL == other) {
        return false;
    }

    return fSize == other->fSize && !memcmp(fPtr, other->fPtr, fSize);
}

size_t SkData::copyRange(size_t offset, size_t length, void* buffer) const {
    size_t available = fSize;
    if (offset >= available || 0 == length) {
        return 0;
    }
    available -= offset;
    if (length > available) {
        length = available;
    }
    SkASSERT(length > 0);

    memcpy(buffer, this->bytes() + offset, length);
    return length;
}

///////////////////////////////////////////////////////////////////////////////

void SkData::NewEmptyImpl(SkData** empty) {
    *empty = new SkData(NULL, 0, NULL, NULL);
}

SkData* SkData::NewEmpty() {
    static SkData* gEmptyRef;
    SK_DECLARE_STATIC_ONCE(once);
    SkOnce(&once, SkData::NewEmptyImpl, &gEmptyRef);
    gEmptyRef->ref();
    return gEmptyRef;
}

// assumes fPtr was allocated via sk_malloc
static void sk_free_releaseproc(const void* ptr, size_t, void*) {
    sk_free((void*)ptr);
}

SkData* SkData::NewFromMalloc(const void* data, size_t length) {
    return new SkData(data, length, sk_free_releaseproc, NULL);
}

SkData* SkData::NewWithCopy(const void* data, size_t length) {
    if (0 == length) {
        return SkData::NewEmpty();
    }

    void* copy = sk_malloc_throw(length); // balanced in sk_free_releaseproc
    memcpy(copy, data, length);
    return new SkData(copy, length, sk_free_releaseproc, NULL);
}

SkData* SkData::NewWithProc(const void* data, size_t length,
                            ReleaseProc proc, void* context) {
    return new SkData(data, length, proc, context);
}

// assumes fPtr was allocated with sk_fmmap
static void sk_mmap_releaseproc(const void* addr, size_t length, void*) {
    sk_fmunmap(addr, length);
}

SkData* SkData::NewFromFILE(SkFILE* f) {
    size_t size;
    void* addr = sk_fmmap(f, &size);
    if (NULL == addr) {
        return NULL;
    }

    return SkData::NewWithProc(addr, size, sk_mmap_releaseproc, NULL);
}

SkData* SkData::NewFromFileName(const char path[]) {
    SkFILE* f = path ? sk_fopen(path, kRead_SkFILE_Flag) : NULL;
    if (NULL == f) {
        return NULL;
    }
    SkData* data = NewFromFILE(f);
    sk_fclose(f);
    return data;
}

SkData* SkData::NewFromFD(int fd) {
    size_t size;
    void* addr = sk_fdmmap(fd, &size);
    if (NULL == addr) {
        return NULL;
    }

    return SkData::NewWithProc(addr, size, sk_mmap_releaseproc, NULL);
}

// assumes context is a SkData
static void sk_dataref_releaseproc(const void*, size_t, void* context) {
    SkData* src = reinterpret_cast<SkData*>(context);
    src->unref();
}

SkData* SkData::NewSubset(const SkData* src, size_t offset, size_t length) {
    /*
        We could, if we wanted/need to, just make a deep copy of src's data,
        rather than referencing it. This would duplicate the storage (of the
        subset amount) but would possibly allow src to go out of scope sooner.
     */

    size_t available = src->size();
    if (offset >= available || 0 == length) {
        return SkData::NewEmpty();
    }
    available -= offset;
    if (length > available) {
        length = available;
    }
    SkASSERT(length > 0);

    src->ref(); // this will be balanced in sk_dataref_releaseproc
    return new SkData(src->bytes() + offset, length, sk_dataref_releaseproc,
                         const_cast<SkData*>(src));
}

SkData* SkData::NewWithCString(const char cstr[]) {
    size_t size;
    if (NULL == cstr) {
        cstr = "";
        size = 1;
    } else {
        size = strlen(cstr) + 1;
    }
    return NewWithCopy(cstr, size);
}<|MERGE_RESOLUTION|>--- conflicted
+++ resolved
@@ -9,11 +9,6 @@
 #include "SkFlattenableBuffers.h"
 #include "SkOSFile.h"
 #include "SkOnce.h"
-<<<<<<< HEAD
-
-SK_DEFINE_INST_COUNT(SkData)
-=======
->>>>>>> 8c15b39e
 
 SkData::SkData(const void* ptr, size_t size, ReleaseProc proc, void* context) {
     fPtr = ptr;
