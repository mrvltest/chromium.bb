
/*
 * Copyright 2006 The Android Open Source Project
 *
 * Use of this source code is governed by a BSD-style license that can be
 * found in the LICENSE file.
 */


#include "SkBlitter.h"
#include "SkAntiRun.h"
#include "SkColor.h"
#include "SkColorFilter.h"
#include "SkFilterShader.h"
#include "SkFlattenableBuffers.h"
#include "SkMask.h"
#include "SkMaskFilter.h"
#include "SkTemplatesPriv.h"
#include "SkTLazy.h"
#include "SkUtils.h"
#include "SkXfermode.h"
#include "SkString.h"

SkBlitter::~SkBlitter() {}

bool SkBlitter::isNullBlitter() const { return false; }

const SkBitmap* SkBlitter::justAnOpaqueColor(uint32_t* value) {
    return NULL;
}

void SkBlitter::blitH(int x, int y, int width) {
    SkDEBUGFAIL("unimplemented");
}

void SkBlitter::blitAntiH(int x, int y, const SkAlpha antialias[],
                          const int16_t runs[]) {
    SkDEBUGFAIL("unimplemented");
}

void SkBlitter::blitV(int x, int y, int height, SkAlpha alpha) {
    if (alpha == 255) {
        this->blitRect(x, y, 1, height);
    } else {
        int16_t runs[2];
        runs[0] = 1;
        runs[1] = 0;

        while (--height >= 0) {
            this->blitAntiH(x, y++, &alpha, runs);
        }
    }
}

void SkBlitter::blitRect(int x, int y, int width, int height) {
    SkASSERT(width > 0);
    while (--height >= 0) {
        this->blitH(x, y++, width);
    }
}

/// Default implementation doesn't check for any easy optimizations
/// such as alpha == 0 or 255; also uses blitV(), which some subclasses
/// may not support.
void SkBlitter::blitAntiRect(int x, int y, int width, int height,
                             SkAlpha leftAlpha, SkAlpha rightAlpha) {
    this->blitV(x++, y, height, leftAlpha);
    if (width > 0) {
        this->blitRect(x, y, width, height);
        x += width;
    }
    this->blitV(x, y, height, rightAlpha);
}

//////////////////////////////////////////////////////////////////////////////

static inline void bits_to_runs(SkBlitter* blitter, int x, int y,
                                const uint8_t bits[],
                                U8CPU left_mask, int rowBytes,
                                U8CPU right_mask) {
    int inFill = 0;
    int pos = 0;

    while (--rowBytes >= 0) {
        unsigned b = *bits++ & left_mask;
        if (rowBytes == 0) {
            b &= right_mask;
        }

        for (unsigned test = 0x80; test != 0; test >>= 1) {
            if (b & test) {
                if (!inFill) {
                    pos = x;
                    inFill = true;
                }
            } else {
                if (inFill) {
                    blitter->blitH(pos, y, x - pos);
                    inFill = false;
                }
            }
            x += 1;
        }
        left_mask = 0xFF;
    }

    // final cleanup
    if (inFill) {
        blitter->blitH(pos, y, x - pos);
    }
}

void SkBlitter::blitMask(const SkMask& mask, const SkIRect& clip) {
    SkASSERT(mask.fBounds.contains(clip));

    if (mask.fFormat == SkMask::kBW_Format) {
        int cx = clip.fLeft;
        int cy = clip.fTop;
        int maskLeft = mask.fBounds.fLeft;
        int mask_rowBytes = mask.fRowBytes;
        int height = clip.height();

        const uint8_t* bits = mask.getAddr1(cx, cy);

        if (cx == maskLeft && clip.fRight == mask.fBounds.fRight) {
            while (--height >= 0) {
                bits_to_runs(this, cx, cy, bits, 0xFF, mask_rowBytes, 0xFF);
                bits += mask_rowBytes;
                cy += 1;
            }
        } else {
            int left_edge = cx - maskLeft;
            SkASSERT(left_edge >= 0);
            int rite_edge = clip.fRight - maskLeft;
            SkASSERT(rite_edge > left_edge);

            int left_mask = 0xFF >> (left_edge & 7);
            int rite_mask = 0xFF << (8 - (rite_edge & 7));
            int full_runs = (rite_edge >> 3) - ((left_edge + 7) >> 3);

            // check for empty right mask, so we don't read off the end (or go slower than we need to)
            if (rite_mask == 0) {
                SkASSERT(full_runs >= 0);
                full_runs -= 1;
                rite_mask = 0xFF;
            }
            if (left_mask == 0xFF) {
                full_runs -= 1;
            }

            // back up manually so we can keep in sync with our byte-aligned src
            // have cx reflect our actual starting x-coord
            cx -= left_edge & 7;

            if (full_runs < 0) {
                SkASSERT((left_mask & rite_mask) != 0);
                while (--height >= 0) {
                    bits_to_runs(this, cx, cy, bits, left_mask, 1, rite_mask);
                    bits += mask_rowBytes;
                    cy += 1;
                }
            } else {
                while (--height >= 0) {
                    bits_to_runs(this, cx, cy, bits, left_mask, full_runs + 2, rite_mask);
                    bits += mask_rowBytes;
                    cy += 1;
                }
            }
        }
    } else {
        int                         width = clip.width();
        SkAutoSTMalloc<64, int16_t> runStorage(width + 1);
        int16_t*                    runs = runStorage.get();
        const uint8_t*              aa = mask.getAddr8(clip.fLeft, clip.fTop);

        sk_memset16((uint16_t*)runs, 1, width);
        runs[width] = 0;

        int height = clip.height();
        int y = clip.fTop;
        while (--height >= 0) {
            this->blitAntiH(clip.fLeft, y, aa, runs);
            aa += mask.fRowBytes;
            y += 1;
        }
    }
}

/////////////////////// these guys are not virtual, just a helpers

void SkBlitter::blitMaskRegion(const SkMask& mask, const SkRegion& clip) {
    if (clip.quickReject(mask.fBounds)) {
        return;
    }

    SkRegion::Cliperator clipper(clip, mask.fBounds);

    while (!clipper.done()) {
        const SkIRect& cr = clipper.rect();
        this->blitMask(mask, cr);
        clipper.next();
    }
}

void SkBlitter::blitRectRegion(const SkIRect& rect, const SkRegion& clip) {
    SkRegion::Cliperator clipper(clip, rect);

    while (!clipper.done()) {
        const SkIRect& cr = clipper.rect();
        this->blitRect(cr.fLeft, cr.fTop, cr.width(), cr.height());
        clipper.next();
    }
}

void SkBlitter::blitRegion(const SkRegion& clip) {
    SkRegion::Iterator iter(clip);

    while (!iter.done()) {
        const SkIRect& cr = iter.rect();
        this->blitRect(cr.fLeft, cr.fTop, cr.width(), cr.height());
        iter.next();
    }
}

///////////////////////////////////////////////////////////////////////////////

void SkNullBlitter::blitH(int x, int y, int width) {}

void SkNullBlitter::blitAntiH(int x, int y, const SkAlpha antialias[],
                              const int16_t runs[]) {}

void SkNullBlitter::blitV(int x, int y, int height, SkAlpha alpha) {}

void SkNullBlitter::blitRect(int x, int y, int width, int height) {}

void SkNullBlitter::blitMask(const SkMask& mask, const SkIRect& clip) {}

const SkBitmap* SkNullBlitter::justAnOpaqueColor(uint32_t* value) {
    return NULL;
}

bool SkNullBlitter::isNullBlitter() const { return true; }

///////////////////////////////////////////////////////////////////////////////

static int compute_anti_width(const int16_t runs[]) {
    int width = 0;

    for (;;) {
        int count = runs[0];

        SkASSERT(count >= 0);
        if (count == 0) {
            break;
        }
        width += count;
        runs += count;
    }
    return width;
}

static inline bool y_in_rect(int y, const SkIRect& rect) {
    return (unsigned)(y - rect.fTop) < (unsigned)rect.height();
}

static inline bool x_in_rect(int x, const SkIRect& rect) {
    return (unsigned)(x - rect.fLeft) < (unsigned)rect.width();
}

void SkRectClipBlitter::blitH(int left, int y, int width) {
    SkASSERT(width > 0);

    if (!y_in_rect(y, fClipRect)) {
        return;
    }

    int right = left + width;

    if (left < fClipRect.fLeft) {
        left = fClipRect.fLeft;
    }
    if (right > fClipRect.fRight) {
        right = fClipRect.fRight;
    }

    width = right - left;
    if (width > 0) {
        fBlitter->blitH(left, y, width);
    }
}

void SkRectClipBlitter::blitAntiH(int left, int y, const SkAlpha aa[],
                                  const int16_t runs[]) {
    if (!y_in_rect(y, fClipRect) || left >= fClipRect.fRight) {
        return;
    }

    int x0 = left;
    int x1 = left + compute_anti_width(runs);

    if (x1 <= fClipRect.fLeft) {
        return;
    }

    SkASSERT(x0 < x1);
    if (x0 < fClipRect.fLeft) {
        int dx = fClipRect.fLeft - x0;
        SkAlphaRuns::BreakAt((int16_t*)runs, (uint8_t*)aa, dx);
        runs += dx;
        aa += dx;
        x0 = fClipRect.fLeft;
    }

    SkASSERT(x0 < x1 && runs[x1 - x0] == 0);
    if (x1 > fClipRect.fRight) {
        x1 = fClipRect.fRight;
        SkAlphaRuns::BreakAt((int16_t*)runs, (uint8_t*)aa, x1 - x0);
        ((int16_t*)runs)[x1 - x0] = 0;
    }

    SkASSERT(x0 < x1 && runs[x1 - x0] == 0);
    SkASSERT(compute_anti_width(runs) == x1 - x0);

    fBlitter->blitAntiH(x0, y, aa, runs);
}

void SkRectClipBlitter::blitV(int x, int y, int height, SkAlpha alpha) {
    SkASSERT(height > 0);

    if (!x_in_rect(x, fClipRect)) {
        return;
    }

    int y0 = y;
    int y1 = y + height;

    if (y0 < fClipRect.fTop) {
        y0 = fClipRect.fTop;
    }
    if (y1 > fClipRect.fBottom) {
        y1 = fClipRect.fBottom;
    }

    if (y0 < y1) {
        fBlitter->blitV(x, y0, y1 - y0, alpha);
    }
}

void SkRectClipBlitter::blitRect(int left, int y, int width, int height) {
    SkIRect    r;

    r.set(left, y, left + width, y + height);
    if (r.intersect(fClipRect)) {
        fBlitter->blitRect(r.fLeft, r.fTop, r.width(), r.height());
    }
}

void SkRectClipBlitter::blitAntiRect(int left, int y, int width, int height,
                                     SkAlpha leftAlpha, SkAlpha rightAlpha) {
    SkIRect    r;

    // The *true* width of the rectangle blitted is width+2:
    r.set(left, y, left + width + 2, y + height);
    if (r.intersect(fClipRect)) {
        if (r.fLeft != left) {
            SkASSERT(r.fLeft > left);
            leftAlpha = 255;
        }
        if (r.fRight != left + width + 2) {
            SkASSERT(r.fRight < left + width + 2);
            rightAlpha = 255;
        }
        if (255 == leftAlpha && 255 == rightAlpha) {
            fBlitter->blitRect(r.fLeft, r.fTop, r.width(), r.height());
        } else if (1 == r.width()) {
            if (r.fLeft == left) {
                fBlitter->blitV(r.fLeft, r.fTop, r.height(), leftAlpha);
            } else {
                SkASSERT(r.fLeft == left + width + 1);
                fBlitter->blitV(r.fLeft, r.fTop, r.height(), rightAlpha);
            }
        } else {
            fBlitter->blitAntiRect(r.fLeft, r.fTop, r.width() - 2, r.height(),
                                   leftAlpha, rightAlpha);
        }
    }
}

void SkRectClipBlitter::blitMask(const SkMask& mask, const SkIRect& clip) {
    SkASSERT(mask.fBounds.contains(clip));

    SkIRect    r = clip;

    if (r.intersect(fClipRect)) {
        fBlitter->blitMask(mask, r);
    }
}

const SkBitmap* SkRectClipBlitter::justAnOpaqueColor(uint32_t* value) {
    return fBlitter->justAnOpaqueColor(value);
}

///////////////////////////////////////////////////////////////////////////////

void SkRgnClipBlitter::blitH(int x, int y, int width) {
    SkRegion::Spanerator span(*fRgn, y, x, x + width);
    int left, right;

    while (span.next(&left, &right)) {
        SkASSERT(left < right);
        fBlitter->blitH(left, y, right - left);
    }
}

void SkRgnClipBlitter::blitAntiH(int x, int y, const SkAlpha aa[],
                                 const int16_t runs[]) {
    int width = compute_anti_width(runs);
    SkRegion::Spanerator span(*fRgn, y, x, x + width);
    int left, right;
    SkDEBUGCODE(const SkIRect& bounds = fRgn->getBounds();)

    int prevRite = x;
    while (span.next(&left, &right)) {
        SkASSERT(x <= left);
        SkASSERT(left < right);
        SkASSERT(left >= bounds.fLeft && right <= bounds.fRight);

        SkAlphaRuns::Break((int16_t*)runs, (uint8_t*)aa, left - x, right - left);

        // now zero before left
        if (left > prevRite) {
            int index = prevRite - x;
            ((uint8_t*)aa)[index] = 0;   // skip runs after right
            ((int16_t*)runs)[index] = SkToS16(left - prevRite);
        }

        prevRite = right;
    }

    if (prevRite > x) {
        ((int16_t*)runs)[prevRite - x] = 0;

        if (x < 0) {
            int skip = runs[0];
            SkASSERT(skip >= -x);
            aa += skip;
            runs += skip;
            x += skip;
        }
        fBlitter->blitAntiH(x, y, aa, runs);
    }
}

void SkRgnClipBlitter::blitV(int x, int y, int height, SkAlpha alpha) {
    SkIRect    bounds;
    bounds.set(x, y, x + 1, y + height);

    SkRegion::Cliperator    iter(*fRgn, bounds);

    while (!iter.done()) {
        const SkIRect& r = iter.rect();
        SkASSERT(bounds.contains(r));

        fBlitter->blitV(x, r.fTop, r.height(), alpha);
        iter.next();
    }
}

void SkRgnClipBlitter::blitRect(int x, int y, int width, int height) {
    SkIRect    bounds;
    bounds.set(x, y, x + width, y + height);

    SkRegion::Cliperator    iter(*fRgn, bounds);

    while (!iter.done()) {
        const SkIRect& r = iter.rect();
        SkASSERT(bounds.contains(r));

        fBlitter->blitRect(r.fLeft, r.fTop, r.width(), r.height());
        iter.next();
    }
}

void SkRgnClipBlitter::blitAntiRect(int x, int y, int width, int height,
                                    SkAlpha leftAlpha, SkAlpha rightAlpha) {
    // The *true* width of the rectangle to blit is width + 2
    SkIRect    bounds;
    bounds.set(x, y, x + width + 2, y + height);

    SkRegion::Cliperator    iter(*fRgn, bounds);

    while (!iter.done()) {
        const SkIRect& r = iter.rect();
        SkASSERT(bounds.contains(r));
        SkASSERT(r.fLeft >= x);
        SkASSERT(r.fRight <= x + width + 2);

        SkAlpha effectiveLeftAlpha = (r.fLeft == x) ? leftAlpha : 255;
        SkAlpha effectiveRightAlpha = (r.fRight == x + width + 2) ?
                                      rightAlpha : 255;

        if (255 == effectiveLeftAlpha && 255 == effectiveRightAlpha) {
            fBlitter->blitRect(r.fLeft, r.fTop, r.width(), r.height());
        } else if (1 == r.width()) {
            if (r.fLeft == x) {
                fBlitter->blitV(r.fLeft, r.fTop, r.height(),
                                effectiveLeftAlpha);
            } else {
                SkASSERT(r.fLeft == x + width + 1);
                fBlitter->blitV(r.fLeft, r.fTop, r.height(),
                                effectiveRightAlpha);
            }
        } else {
            fBlitter->blitAntiRect(r.fLeft, r.fTop, r.width() - 2, r.height(),
                                   effectiveLeftAlpha, effectiveRightAlpha);
        }
        iter.next();
    }
}


void SkRgnClipBlitter::blitMask(const SkMask& mask, const SkIRect& clip) {
    SkASSERT(mask.fBounds.contains(clip));

    SkRegion::Cliperator iter(*fRgn, clip);
    const SkIRect&       r = iter.rect();
    SkBlitter*           blitter = fBlitter;

    while (!iter.done()) {
        blitter->blitMask(mask, r);
        iter.next();
    }
}

const SkBitmap* SkRgnClipBlitter::justAnOpaqueColor(uint32_t* value) {
    return fBlitter->justAnOpaqueColor(value);
}

///////////////////////////////////////////////////////////////////////////////

SkBlitter* SkBlitterClipper::apply(SkBlitter* blitter, const SkRegion* clip,
                                   const SkIRect* ir) {
    if (clip) {
        const SkIRect& clipR = clip->getBounds();

        if (clip->isEmpty() || (ir && !SkIRect::Intersects(clipR, *ir))) {
            blitter = &fNullBlitter;
        } else if (clip->isRect()) {
            if (ir == NULL || !clipR.contains(*ir)) {
                fRectBlitter.init(blitter, clipR);
                blitter = &fRectBlitter;
            }
        } else {
            fRgnBlitter.init(blitter, clip);
            blitter = &fRgnBlitter;
        }
    }
    return blitter;
}

///////////////////////////////////////////////////////////////////////////////

#include "SkColorShader.h"
#include "SkColorPriv.h"

class Sk3DShader : public SkShader {
public:
    Sk3DShader(SkShader* proxy) : fProxy(proxy) {
        SkSafeRef(proxy);
        fMask = NULL;
    }

    virtual ~Sk3DShader() {
        SkSafeUnref(fProxy);
    }

    void setMask(const SkMask* mask) { fMask = mask; }

    virtual bool setContext(const SkBitmap& device, const SkPaint& paint,
                            const SkMatrix& matrix) SK_OVERRIDE {
        if (!this->INHERITED::setContext(device, paint, matrix)) {
            return false;
        }
        if (fProxy) {
            if (!fProxy->setContext(device, paint, matrix)) {
                // must keep our set/end context calls balanced
                this->INHERITED::endContext();
                return false;
            }
        } else {
            fPMColor = SkPreMultiplyColor(paint.getColor());
        }
        return true;
    }

    virtual void endContext() SK_OVERRIDE {
        if (fProxy) {
            fProxy->endContext();
        }
        this->INHERITED::endContext();
    }

    virtual void shadeSpan(int x, int y, SkPMColor span[], int count) SK_OVERRIDE {
        if (fProxy) {
            fProxy->shadeSpan(x, y, span, count);
        }

        if (fMask == NULL) {
            if (fProxy == NULL) {
                sk_memset32(span, fPMColor, count);
            }
            return;
        }

        SkASSERT(fMask->fBounds.contains(x, y));
        SkASSERT(fMask->fBounds.contains(x + count - 1, y));

        size_t          size = fMask->computeImageSize();
        const uint8_t*  alpha = fMask->getAddr8(x, y);
        const uint8_t*  mulp = alpha + size;
        const uint8_t*  addp = mulp + size;

        if (fProxy) {
            for (int i = 0; i < count; i++) {
                if (alpha[i]) {
                    SkPMColor c = span[i];
                    if (c) {
                        unsigned a = SkGetPackedA32(c);
                        unsigned r = SkGetPackedR32(c);
                        unsigned g = SkGetPackedG32(c);
                        unsigned b = SkGetPackedB32(c);

                        unsigned mul = SkAlpha255To256(mulp[i]);
                        unsigned add = addp[i];

                        r = SkFastMin32(SkAlphaMul(r, mul) + add, a);
                        g = SkFastMin32(SkAlphaMul(g, mul) + add, a);
                        b = SkFastMin32(SkAlphaMul(b, mul) + add, a);

                        span[i] = SkPackARGB32(a, r, g, b);
                    }
                } else {
                    span[i] = 0;
                }
            }
        } else {    // color
            unsigned a = SkGetPackedA32(fPMColor);
            unsigned r = SkGetPackedR32(fPMColor);
            unsigned g = SkGetPackedG32(fPMColor);
            unsigned b = SkGetPackedB32(fPMColor);
            for (int i = 0; i < count; i++) {
                if (alpha[i]) {
                    unsigned mul = SkAlpha255To256(mulp[i]);
                    unsigned add = addp[i];

                    span[i] = SkPackARGB32( a,
                                    SkFastMin32(SkAlphaMul(r, mul) + add, a),
                                    SkFastMin32(SkAlphaMul(g, mul) + add, a),
                                    SkFastMin32(SkAlphaMul(b, mul) + add, a));
                } else {
                    span[i] = 0;
                }
            }
        }
    }

#ifdef SK_DEVELOPER
    virtual void toString(SkString* str) const SK_OVERRIDE {
        str->append("Sk3DShader: (");

        if (NULL != fProxy) {
            str->append("Proxy: ");
            fProxy->toString(str);
        }

        this->INHERITED::toString(str);

        str->append(")");
    }
#endif

    SK_DECLARE_PUBLIC_FLATTENABLE_DESERIALIZATION_PROCS(Sk3DShader)

protected:
    Sk3DShader(SkFlattenableReadBuffer& buffer) : INHERITED(buffer) {
        fProxy = buffer.readShader();
        fPMColor = buffer.readColor();
        fMask = NULL;
    }

    virtual void flatten(SkFlattenableWriteBuffer& buffer) const SK_OVERRIDE {
        this->INHERITED::flatten(buffer);
        buffer.writeFlattenable(fProxy);
        buffer.writeColor(fPMColor);
    }

private:
    SkShader*       fProxy;
    SkPMColor       fPMColor;
    const SkMask*   fMask;

    typedef SkShader INHERITED;
};

class Sk3DBlitter : public SkBlitter {
public:
    Sk3DBlitter(SkBlitter* proxy, Sk3DShader* shader, void (*killProc)(void*))
            : fProxy(proxy), f3DShader(shader), fKillProc(killProc) {
        shader->ref();
    }

    virtual ~Sk3DBlitter() {
        f3DShader->unref();
        fKillProc(fProxy);
    }

    virtual void blitH(int x, int y, int width) {
        fProxy->blitH(x, y, width);
    }

    virtual void blitAntiH(int x, int y, const SkAlpha antialias[],
                           const int16_t runs[]) {
        fProxy->blitAntiH(x, y, antialias, runs);
    }

    virtual void blitV(int x, int y, int height, SkAlpha alpha) {
        fProxy->blitV(x, y, height, alpha);
    }

    virtual void blitRect(int x, int y, int width, int height) {
        fProxy->blitRect(x, y, width, height);
    }

    virtual void blitMask(const SkMask& mask, const SkIRect& clip) {
        if (mask.fFormat == SkMask::k3D_Format) {
            f3DShader->setMask(&mask);

            ((SkMask*)&mask)->fFormat = SkMask::kA8_Format;
            fProxy->blitMask(mask, clip);
            ((SkMask*)&mask)->fFormat = SkMask::k3D_Format;

            f3DShader->setMask(NULL);
        } else {
            fProxy->blitMask(mask, clip);
        }
    }

private:
    SkBlitter*  fProxy;
    Sk3DShader* f3DShader;
    void        (*fKillProc)(void*);
};

///////////////////////////////////////////////////////////////////////////////

#include "SkCoreBlitters.h"

class SkAutoCallProc {
public:
    typedef void (*Proc)(void*);

    SkAutoCallProc(void* obj, Proc proc)
    : fObj(obj), fProc(proc) {}

    ~SkAutoCallProc() {
        if (fObj && fProc) {
            fProc(fObj);
        }
    }

    void* get() const { return fObj; }

    void* detach() {
        void* obj = fObj;
        fObj = NULL;
        return obj;
    }

private:
    void*   fObj;
    Proc    fProc;
};
#define SkAutoCallProc(...) SK_REQUIRE_LOCAL_VAR(SkAutoCallProc)

static void destroy_blitter(void* blitter) {
    ((SkBlitter*)blitter)->~SkBlitter();
}

static void delete_blitter(void* blitter) {
    SkDELETE((SkBlitter*)blitter);
}

static bool just_solid_color(const SkPaint& paint) {
    if (paint.getAlpha() == 0xFF && paint.getColorFilter() == NULL) {
        SkShader* shader = paint.getShader();
        if (NULL == shader ||
            (shader->getFlags() & SkShader::kOpaqueAlpha_Flag)) {
            return true;
        }
    }
    return false;
}

/** By analyzing the paint (with an xfermode), we may decide we can take
    special action. This enum lists our possible actions
 */
enum XferInterp {
    kNormal_XferInterp,         // no special interpretation, draw normally
    kSrcOver_XferInterp,        // draw as if in srcover mode
    kSkipDrawing_XferInterp     // draw nothing
};

static XferInterp interpret_xfermode(const SkPaint& paint, SkXfermode* xfer,
                                     SkBitmap::Config deviceConfig) {
    SkXfermode::Mode  mode;

    if (SkXfermode::AsMode(xfer, &mode)) {
        switch (mode) {
            case SkXfermode::kSrc_Mode:
                if (just_solid_color(paint)) {
                    return kSrcOver_XferInterp;
                }
                break;
            case SkXfermode::kDst_Mode:
                return kSkipDrawing_XferInterp;
            case SkXfermode::kSrcOver_Mode:
                return kSrcOver_XferInterp;
            case SkXfermode::kDstOver_Mode:
                if (SkBitmap::kRGB_565_Config == deviceConfig) {
                    return kSkipDrawing_XferInterp;
                }
                break;
            case SkXfermode::kSrcIn_Mode:
                if (SkBitmap::kRGB_565_Config == deviceConfig &&
                    just_solid_color(paint)) {
                    return kSrcOver_XferInterp;
                }
                break;
            case SkXfermode::kDstIn_Mode:
                if (just_solid_color(paint)) {
                    return kSkipDrawing_XferInterp;
                }
                break;
            default:
                break;
        }
    }
    return kNormal_XferInterp;
}

SkBlitter* SkBlitter::Choose(const SkBitmap& device,
                             const SkMatrix& matrix,
                             const SkPaint& origPaint,
                             void* storage, size_t storageSize,
                             bool drawCoverage) {
    SkASSERT(storageSize == 0 || storage != NULL);

    SkBlitter*  blitter = NULL;

    // which check, in case we're being called by a client with a dummy device
    // (e.g. they have a bounder that always aborts the draw)
<<<<<<< HEAD
    if (SkBitmap::kNo_Config == device.config()) {
=======
    if (SkBitmap::kNo_Config == device.config() ||
            (drawCoverage && (SkBitmap::kA8_Config != device.config()))) {
>>>>>>> 8c15b39e
        SK_PLACEMENT_NEW(blitter, SkNullBlitter, storage, storageSize);
        return blitter;
    }

    SkShader* shader = origPaint.getShader();
    SkColorFilter* cf = origPaint.getColorFilter();
    SkXfermode* mode = origPaint.getXfermode();
    Sk3DShader* shader3D = NULL;

    SkTCopyOnFirstWrite<SkPaint> paint(origPaint);

    if (origPaint.getMaskFilter() != NULL &&
            origPaint.getMaskFilter()->getFormat() == SkMask::k3D_Format) {
        shader3D = SkNEW_ARGS(Sk3DShader, (shader));
        // we know we haven't initialized lazyPaint yet, so just do it
        paint.writable()->setShader(shader3D)->unref();
        shader = shader3D;
    }

    if (NULL != mode) {
        switch (interpret_xfermode(*paint, mode, device.config())) {
            case kSrcOver_XferInterp:
                mode = NULL;
                paint.writable()->setXfermode(NULL);
                break;
            case kSkipDrawing_XferInterp:
                SK_PLACEMENT_NEW(blitter, SkNullBlitter, storage, storageSize);
                return blitter;
            default:
                break;
        }
    }

    /*
     *  If the xfermode is CLEAR, then we can completely ignore the installed
     *  color/shader/colorfilter, and just pretend we're SRC + color==0. This
     *  will fall into our optimizations for SRC mode.
     */
    if (SkXfermode::IsMode(mode, SkXfermode::kClear_Mode)) {
        SkPaint* p = paint.writable();
        shader = p->setShader(NULL);
        cf = p->setColorFilter(NULL);
        mode = p->setXfermodeMode(SkXfermode::kSrc_Mode);
        p->setColor(0);
    }

    if (NULL == shader) {
        if (mode) {
            // xfermodes (and filters) require shaders for our current blitters
            shader = SkNEW(SkColorShader);
            paint.writable()->setShader(shader)->unref();
        } else if (cf) {
            // if no shader && no xfermode, we just apply the colorfilter to
            // our color and move on.
            SkPaint* writablePaint = paint.writable();
            writablePaint->setColor(cf->filterColor(paint->getColor()));
            writablePaint->setColorFilter(NULL);
            cf = NULL;
        }
    }

    if (cf) {
        SkASSERT(shader);
        shader = SkNEW_ARGS(SkFilterShader, (shader, cf));
        paint.writable()->setShader(shader)->unref();
        // blitters should ignore the presence/absence of a filter, since
        // if there is one, the shader will take care of it.
    }

    /*
     *  We need to have balanced calls to the shader:
     *      setContext
     *      endContext
     *  We make the first call here, in case it fails we can abort the draw.
     *  The endContext() call is made by the blitter (assuming setContext did
     *  not fail) in its destructor.
     */
    if (shader && !shader->setContext(device, *paint, matrix)) {
        SK_PLACEMENT_NEW(blitter, SkNullBlitter, storage, storageSize);
        return blitter;
    }

<<<<<<< HEAD
    switch (device.config()) {
        case SkBitmap::kA1_Config:
            SK_PLACEMENT_NEW_ARGS(blitter, SkA1_Blitter,
                                  storage, storageSize, (device, *paint));
            break;
=======
>>>>>>> 8c15b39e

    switch (device.config()) {
        case SkBitmap::kA8_Config:
            if (drawCoverage) {
                SkASSERT(NULL == shader);
                SkASSERT(NULL == paint->getXfermode());
                SK_PLACEMENT_NEW_ARGS(blitter, SkA8_Coverage_Blitter,
                                      storage, storageSize, (device, *paint));
            } else if (shader) {
                SK_PLACEMENT_NEW_ARGS(blitter, SkA8_Shader_Blitter,
                                      storage, storageSize, (device, *paint));
            } else {
                SK_PLACEMENT_NEW_ARGS(blitter, SkA8_Blitter,
                                      storage, storageSize, (device, *paint));
            }
            break;

        case SkBitmap::kRGB_565_Config:
            blitter = SkBlitter_ChooseD565(device, *paint, storage, storageSize);
            break;

        case SkBitmap::kARGB_8888_Config:
            if (shader) {
                SK_PLACEMENT_NEW_ARGS(blitter, SkARGB32_Shader_Blitter,
                                      storage, storageSize, (device, *paint));
            } else if (paint->getColor() == SK_ColorBLACK) {
                SK_PLACEMENT_NEW_ARGS(blitter, SkARGB32_Black_Blitter,
                                      storage, storageSize, (device, *paint));
            } else if (paint->getAlpha() == 0xFF) {
                SK_PLACEMENT_NEW_ARGS(blitter, SkARGB32_Opaque_Blitter,
                                      storage, storageSize, (device, *paint));
            } else {
                SK_PLACEMENT_NEW_ARGS(blitter, SkARGB32_Blitter,
                                      storage, storageSize, (device, *paint));
            }
            break;

        default:
            SkDEBUGFAIL("unsupported device config");
            SK_PLACEMENT_NEW(blitter, SkNullBlitter, storage, storageSize);
            break;
    }

    if (shader3D) {
        void (*proc)(void*) = ((void*)storage == (void*)blitter) ? destroy_blitter : delete_blitter;
        SkAutoCallProc  tmp(blitter, proc);

        blitter = SkNEW_ARGS(Sk3DBlitter, (blitter, shader3D, proc));
        (void)tmp.detach();
    }
    return blitter;
}

///////////////////////////////////////////////////////////////////////////////

const uint16_t gMask_0F0F = 0xF0F;
const uint32_t gMask_00FF00FF = 0xFF00FF;

///////////////////////////////////////////////////////////////////////////////

SkShaderBlitter::SkShaderBlitter(const SkBitmap& device, const SkPaint& paint)
        : INHERITED(device) {
    fShader = paint.getShader();
    SkASSERT(fShader);
    SkASSERT(fShader->setContextHasBeenCalled());

    fShader->ref();
    fShaderFlags = fShader->getFlags();
}

SkShaderBlitter::~SkShaderBlitter() {
    SkASSERT(fShader->setContextHasBeenCalled());
    fShader->endContext();
    fShader->unref();
}<|MERGE_RESOLUTION|>--- conflicted
+++ resolved
@@ -859,12 +859,8 @@
 
     // which check, in case we're being called by a client with a dummy device
     // (e.g. they have a bounder that always aborts the draw)
-<<<<<<< HEAD
-    if (SkBitmap::kNo_Config == device.config()) {
-=======
     if (SkBitmap::kNo_Config == device.config() ||
             (drawCoverage && (SkBitmap::kA8_Config != device.config()))) {
->>>>>>> 8c15b39e
         SK_PLACEMENT_NEW(blitter, SkNullBlitter, storage, storageSize);
         return blitter;
     }
@@ -947,14 +943,6 @@
         return blitter;
     }
 
-<<<<<<< HEAD
-    switch (device.config()) {
-        case SkBitmap::kA1_Config:
-            SK_PLACEMENT_NEW_ARGS(blitter, SkA1_Blitter,
-                                  storage, storageSize, (device, *paint));
-            break;
-=======
->>>>>>> 8c15b39e
 
     switch (device.config()) {
         case SkBitmap::kA8_Config:
