
/*
 * Copyright 2006 The Android Open Source Project
 *
 * Use of this source code is governed by a BSD-style license that can be
 * found in the LICENSE file.
 */


#include "SkBuffer.h"
#include "SkErrorInternals.h"
#include "SkMath.h"
#include "SkPath.h"
#include "SkPathRef.h"
#include "SkRRect.h"
#include "SkThread.h"

////////////////////////////////////////////////////////////////////////////

/**
 *  Path.bounds is defined to be the bounds of all the control points.
 *  If we called bounds.join(r) we would skip r if r was empty, which breaks
 *  our promise. Hence we have a custom joiner that doesn't look at emptiness
 */
static void joinNoEmptyChecks(SkRect* dst, const SkRect& src) {
    dst->fLeft = SkMinScalar(dst->fLeft, src.fLeft);
    dst->fTop = SkMinScalar(dst->fTop, src.fTop);
    dst->fRight = SkMaxScalar(dst->fRight, src.fRight);
    dst->fBottom = SkMaxScalar(dst->fBottom, src.fBottom);
}

static bool is_degenerate(const SkPath& path) {
    SkPath::Iter iter(path, false);
    SkPoint pts[4];
    return SkPath::kDone_Verb == iter.next(pts);
}

class SkAutoDisableDirectionCheck {
public:
    SkAutoDisableDirectionCheck(SkPath* path) : fPath(path) {
        fSaved = static_cast<SkPath::Direction>(fPath->fDirection);
    }

    ~SkAutoDisableDirectionCheck() {
        fPath->fDirection = fSaved;
    }

private:
    SkPath*              fPath;
    SkPath::Direction    fSaved;
};
#define SkAutoDisableDirectionCheck(...) SK_REQUIRE_LOCAL_VAR(SkAutoDisableDirectionCheck)

/*  This guy's constructor/destructor bracket a path editing operation. It is
    used when we know the bounds of the amount we are going to add to the path
    (usually a new contour, but not required).

    It captures some state about the path up front (i.e. if it already has a
    cached bounds), and then if it can, it updates the cache bounds explicitly,
    avoiding the need to revisit all of the points in getBounds().

    It also notes if the path was originally degenerate, and if so, sets
    isConvex to true. Thus it can only be used if the contour being added is
    convex (which is always true since we only allow the addition of rects).
 */
class SkAutoPathBoundsUpdate {
public:
    SkAutoPathBoundsUpdate(SkPath* path, const SkRect& r) : fRect(r) {
        this->init(path);
    }

    SkAutoPathBoundsUpdate(SkPath* path, SkScalar left, SkScalar top,
                           SkScalar right, SkScalar bottom) {
        fRect.set(left, top, right, bottom);
        this->init(path);
    }

    ~SkAutoPathBoundsUpdate() {
        fPath->setConvexity(fDegenerate ? SkPath::kConvex_Convexity
                                        : SkPath::kUnknown_Convexity);
        if (fEmpty || fHasValidBounds) {
            fPath->setBounds(fRect);
        }
    }

private:
    SkPath* fPath;
    SkRect  fRect;
    bool    fHasValidBounds;
    bool    fDegenerate;
    bool    fEmpty;

    void init(SkPath* path) {
        // Cannot use fRect for our bounds unless we know it is sorted
        fRect.sort();
        fPath = path;
        // Mark the path's bounds as dirty if (1) they are, or (2) the path
        // is non-finite, and therefore its bounds are not meaningful
        fHasValidBounds = path->hasComputedBounds() && path->isFinite();
        fEmpty = path->isEmpty();
        if (fHasValidBounds && !fEmpty) {
            joinNoEmptyChecks(&fRect, fPath->getBounds());
        }
        fDegenerate = is_degenerate(*path);
    }
};
<<<<<<< HEAD
=======
#define SkAutoPathBoundsUpdate(...) SK_REQUIRE_LOCAL_VAR(SkAutoPathBoundsUpdate)
>>>>>>> 8c15b39e

////////////////////////////////////////////////////////////////////////////

/*
    Stores the verbs and points as they are given to us, with exceptions:
    - we only record "Close" if it was immediately preceeded by Move | Line | Quad | Cubic
    - we insert a Move(0,0) if Line | Quad | Cubic is our first command

    The iterator does more cleanup, especially if forceClose == true
    1. If we encounter degenerate segments, remove them
    2. if we encounter Close, return a cons'd up Line() first (if the curr-pt != start-pt)
    3. if we encounter Move without a preceeding Close, and forceClose is true, goto #2
    4. if we encounter Line | Quad | Cubic after Close, cons up a Move
*/

////////////////////////////////////////////////////////////////////////////

// flag to require a moveTo if we begin with something else, like lineTo etc.
#define INITIAL_LASTMOVETOINDEX_VALUE   ~0

SkPath::SkPath()
    : fPathRef(SkPathRef::CreateEmpty())
#ifdef SK_BUILD_FOR_ANDROID
    , fSourcePath(NULL)
#endif
{
    this->resetFields();
}

void SkPath::resetFields() {
    //fPathRef is assumed to have been emptied by the caller.
    fLastMoveToIndex = INITIAL_LASTMOVETOINDEX_VALUE;
    fFillType = kWinding_FillType;
<<<<<<< HEAD
    fSegmentMask = 0;
    fConvexity = kUnknown_Convexity;
    fDirection = kUnknown_Direction;
    fIsOval = false;
=======
    fConvexity = kUnknown_Convexity;
    fDirection = kUnknown_Direction;
>>>>>>> 8c15b39e

    // We don't touch Android's fSourcePath.  It's used to track texture garbage collection, so we
    // don't want to muck with it if it's been set to something non-NULL.
}

SkPath::SkPath(const SkPath& that)
    : fPathRef(SkRef(that.fPathRef.get())) {
    this->copyFields(that);
#ifdef SK_BUILD_FOR_ANDROID
    fSourcePath   = that.fSourcePath;
#endif
    SkDEBUGCODE(that.validate();)
}

SkPath::~SkPath() {
    SkDEBUGCODE(this->validate();)
}

SkPath& SkPath::operator=(const SkPath& that) {
    SkDEBUGCODE(that.validate();)

    if (this != &that) {
        fPathRef.reset(SkRef(that.fPathRef.get()));
        this->copyFields(that);
#ifdef SK_BUILD_FOR_ANDROID
        fSourcePath = that.fSourcePath;
#endif
    }
    SkDEBUGCODE(this->validate();)
    return *this;
}

void SkPath::copyFields(const SkPath& that) {
    //fPathRef is assumed to have been set by the caller.
    fLastMoveToIndex = that.fLastMoveToIndex;
    fFillType        = that.fFillType;
<<<<<<< HEAD
    fSegmentMask     = that.fSegmentMask;
    fConvexity       = that.fConvexity;
    fDirection       = that.fDirection;
    fIsOval          = that.fIsOval;
=======
    fConvexity       = that.fConvexity;
    fDirection       = that.fDirection;
>>>>>>> 8c15b39e
}

bool operator==(const SkPath& a, const SkPath& b) {
    // note: don't need to look at isConvex or bounds, since just comparing the
    // raw data is sufficient.
    return &a == &b ||
        (a.fFillType == b.fFillType && *a.fPathRef.get() == *b.fPathRef.get());
}

void SkPath::swap(SkPath& that) {
    SkASSERT(&that != NULL);

    if (this != &that) {
        fPathRef.swap(&that.fPathRef);
        SkTSwap<int>(fLastMoveToIndex, that.fLastMoveToIndex);
        SkTSwap<uint8_t>(fFillType, that.fFillType);
<<<<<<< HEAD
        SkTSwap<uint8_t>(fSegmentMask, that.fSegmentMask);
        SkTSwap<uint8_t>(fConvexity, that.fConvexity);
        SkTSwap<uint8_t>(fDirection, that.fDirection);
        SkTSwap<SkBool8>(fIsOval, that.fIsOval);
=======
        SkTSwap<uint8_t>(fConvexity, that.fConvexity);
        SkTSwap<uint8_t>(fDirection, that.fDirection);
>>>>>>> 8c15b39e
#ifdef SK_BUILD_FOR_ANDROID
        SkTSwap<const SkPath*>(fSourcePath, that.fSourcePath);
#endif
    }
}

static inline bool check_edge_against_rect(const SkPoint& p0,
                                           const SkPoint& p1,
                                           const SkRect& rect,
                                           SkPath::Direction dir) {
    const SkPoint* edgeBegin;
    SkVector v;
    if (SkPath::kCW_Direction == dir) {
        v = p1 - p0;
        edgeBegin = &p0;
    } else {
        v = p0 - p1;
        edgeBegin = &p1;
    }
    if (v.fX || v.fY) {
        // check the cross product of v with the vec from edgeBegin to each rect corner
        SkScalar yL = SkScalarMul(v.fY, rect.fLeft - edgeBegin->fX);
        SkScalar xT = SkScalarMul(v.fX, rect.fTop - edgeBegin->fY);
        SkScalar yR = SkScalarMul(v.fY, rect.fRight - edgeBegin->fX);
        SkScalar xB = SkScalarMul(v.fX, rect.fBottom - edgeBegin->fY);
        if ((xT < yL) || (xT < yR) || (xB < yL) || (xB < yR)) {
            return false;
        }
    }
    return true;
}

bool SkPath::conservativelyContainsRect(const SkRect& rect) const {
    // This only handles non-degenerate convex paths currently.
    if (kConvex_Convexity != this->getConvexity()) {
        return false;
    }

    Direction direction;
    if (!this->cheapComputeDirection(&direction)) {
        return false;
    }

    SkPoint firstPt;
    SkPoint prevPt;
    RawIter iter(*this);
    SkPath::Verb verb;
    SkPoint pts[4];
    SkDEBUGCODE(int moveCnt = 0;)
    SkDEBUGCODE(int segmentCount = 0;)
    SkDEBUGCODE(int closeCount = 0;)

    while ((verb = iter.next(pts)) != kDone_Verb) {
        int nextPt = -1;
        switch (verb) {
            case kMove_Verb:
                SkASSERT(!segmentCount && !closeCount);
                SkDEBUGCODE(++moveCnt);
                firstPt = prevPt = pts[0];
                break;
            case kLine_Verb:
                nextPt = 1;
                SkASSERT(moveCnt && !closeCount);
                SkDEBUGCODE(++segmentCount);
                break;
            case kQuad_Verb:
            case kConic_Verb:
                SkASSERT(moveCnt && !closeCount);
                SkDEBUGCODE(++segmentCount);
                nextPt = 2;
                break;
            case kCubic_Verb:
                SkASSERT(moveCnt && !closeCount);
                SkDEBUGCODE(++segmentCount);
                nextPt = 3;
                break;
            case kClose_Verb:
                SkDEBUGCODE(++closeCount;)
                break;
            default:
                SkDEBUGFAIL("unknown verb");
        }
        if (-1 != nextPt) {
            if (!check_edge_against_rect(prevPt, pts[nextPt], rect, direction)) {
                return false;
            }
            prevPt = pts[nextPt];
        }
    }

    return check_edge_against_rect(prevPt, firstPt, rect, direction);
}

uint32_t SkPath::getGenerationID() const {
    uint32_t genID = fPathRef->genID();
#ifdef SK_BUILD_FOR_ANDROID
    SkASSERT((unsigned)fFillType < (1 << (32 - kPathRefGenIDBitCnt)));
    genID |= static_cast<uint32_t>(fFillType) << kPathRefGenIDBitCnt;
#endif
    return genID;
}

#ifdef SK_BUILD_FOR_ANDROID
const SkPath* SkPath::getSourcePath() const {
    return fSourcePath;
}

void SkPath::setSourcePath(const SkPath* path) {
    fSourcePath = path;
}
#endif

void SkPath::reset() {
    SkDEBUGCODE(this->validate();)

    fPathRef.reset(SkPathRef::CreateEmpty());
    this->resetFields();
}

void SkPath::rewind() {
    SkDEBUGCODE(this->validate();)

    SkPathRef::Rewind(&fPathRef);
    this->resetFields();
}

bool SkPath::isLine(SkPoint line[2]) const {
    int verbCount = fPathRef->countVerbs();

    if (2 == verbCount) {
        SkASSERT(kMove_Verb == fPathRef->atVerb(0));
        if (kLine_Verb == fPathRef->atVerb(1)) {
            SkASSERT(2 == fPathRef->countPoints());
            if (line) {
                const SkPoint* pts = fPathRef->points();
                line[0] = pts[0];
                line[1] = pts[1];
            }
            return true;
        }
    }
    return false;
}

/*
 Determines if path is a rect by keeping track of changes in direction
 and looking for a loop either clockwise or counterclockwise.

 The direction is computed such that:
  0: vertical up
  1: horizontal left
  2: vertical down
  3: horizontal right

A rectangle cycles up/right/down/left or up/left/down/right.

The test fails if:
  The path is closed, and followed by a line.
  A second move creates a new endpoint.
  A diagonal line is parsed.
  There's more than four changes of direction.
  There's a discontinuity on the line (e.g., a move in the middle)
  The line reverses direction.
  The rectangle doesn't complete a cycle.
  The path contains a quadratic or cubic.
  The path contains fewer than four points.
  The final point isn't equal to the first point.

It's OK if the path has:
  Several colinear line segments composing a rectangle side.
  Single points on the rectangle side.

The direction takes advantage of the corners found since opposite sides
must travel in opposite directions.

FIXME: Allow colinear quads and cubics to be treated like lines.
FIXME: If the API passes fill-only, return true if the filled stroke
       is a rectangle, though the caller failed to close the path.
 */
bool SkPath::isRectContour(bool allowPartial, int* currVerb, const SkPoint** ptsPtr,
        bool* isClosed, Direction* direction) const {
    int corners = 0;
    SkPoint first, last;
    const SkPoint* pts = *ptsPtr;
    const SkPoint* savePts = NULL;
    first.set(0, 0);
    last.set(0, 0);
    int firstDirection = 0;
    int lastDirection = 0;
    int nextDirection = 0;
    bool closedOrMoved = false;
    bool autoClose = false;
    int verbCnt = fPathRef->countVerbs();
    while (*currVerb < verbCnt && (!allowPartial || !autoClose)) {
        switch (fPathRef->atVerb(*currVerb)) {
            case kClose_Verb:
                savePts = pts;
                pts = *ptsPtr;
                autoClose = true;
            case kLine_Verb: {
                SkScalar left = last.fX;
                SkScalar top = last.fY;
                SkScalar right = pts->fX;
                SkScalar bottom = pts->fY;
                ++pts;
                if (left != right && top != bottom) {
                    return false; // diagonal
                }
                if (left == right && top == bottom) {
                    break; // single point on side OK
                }
                nextDirection = (left != right) << 0 |
                    (left < right || top < bottom) << 1;
                if (0 == corners) {
                    firstDirection = nextDirection;
                    first = last;
                    last = pts[-1];
                    corners = 1;
                    closedOrMoved = false;
                    break;
                }
                if (closedOrMoved) {
                    return false; // closed followed by a line
                }
                if (autoClose && nextDirection == firstDirection) {
                    break; // colinear with first
                }
                closedOrMoved = autoClose;
                if (lastDirection != nextDirection) {
                    if (++corners > 4) {
                        return false; // too many direction changes
                    }
                }
                last = pts[-1];
                if (lastDirection == nextDirection) {
                    break; // colinear segment
                }
                // Possible values for corners are 2, 3, and 4.
                // When corners == 3, nextDirection opposes firstDirection.
                // Otherwise, nextDirection at corner 2 opposes corner 4.
                int turn = firstDirection ^ (corners - 1);
                int directionCycle = 3 == corners ? 0 : nextDirection ^ turn;
                if ((directionCycle ^ turn) != nextDirection) {
                    return false; // direction didn't follow cycle
                }
                break;
            }
            case kQuad_Verb:
            case kConic_Verb:
            case kCubic_Verb:
                return false; // quadratic, cubic not allowed
            case kMove_Verb:
                last = *pts++;
                closedOrMoved = true;
                break;
            default:
                SkDEBUGFAIL("unexpected verb");
                break;
        }
        *currVerb += 1;
        lastDirection = nextDirection;
    }
    // Success if 4 corners and first point equals last
    bool result = 4 == corners && (first == last || autoClose);
    if (savePts) {
        *ptsPtr = savePts;
    }
    if (result && isClosed) {
        *isClosed = autoClose;
    }
    if (result && direction) {
        *direction = firstDirection == ((lastDirection + 1) & 3) ? kCCW_Direction : kCW_Direction;
    }
    return result;
}

bool SkPath::isRect(SkRect* rect) const {
    SkDEBUGCODE(this->validate();)
    int currVerb = 0;
    const SkPoint* pts = fPathRef->points();
    bool result = isRectContour(false, &currVerb, &pts, NULL, NULL);
    if (result && rect) {
        *rect = getBounds();
    }
    return result;
}

bool SkPath::isRect(bool* isClosed, Direction* direction) const {
    SkDEBUGCODE(this->validate();)
    int currVerb = 0;
    const SkPoint* pts = fPathRef->points();
    return isRectContour(false, &currVerb, &pts, isClosed, direction);
}

bool SkPath::isNestedRects(SkRect rects[2], Direction dirs[2]) const {
    SkDEBUGCODE(this->validate();)
    int currVerb = 0;
    const SkPoint* pts = fPathRef->points();
    const SkPoint* first = pts;
    Direction testDirs[2];
    if (!isRectContour(true, &currVerb, &pts, NULL, &testDirs[0])) {
        return false;
    }
    const SkPoint* last = pts;
    SkRect testRects[2];
    if (isRectContour(false, &currVerb, &pts, NULL, &testDirs[1])) {
        testRects[0].set(first, SkToS32(last - first));
        testRects[1].set(last, SkToS32(pts - last));
        if (testRects[0].contains(testRects[1])) {
            if (rects) {
                rects[0] = testRects[0];
                rects[1] = testRects[1];
            }
            if (dirs) {
                dirs[0] = testDirs[0];
                dirs[1] = testDirs[1];
            }
            return true;
        }
        if (testRects[1].contains(testRects[0])) {
            if (rects) {
                rects[0] = testRects[1];
                rects[1] = testRects[0];
            }
            if (dirs) {
                dirs[0] = testDirs[1];
                dirs[1] = testDirs[0];
            }
            return true;
        }
    }
    return false;
}

int SkPath::countPoints() const {
    return fPathRef->countPoints();
}

int SkPath::getPoints(SkPoint dst[], int max) const {
    SkDEBUGCODE(this->validate();)

    SkASSERT(max >= 0);
    SkASSERT(!max || dst);
    int count = SkMin32(max, fPathRef->countPoints());
    memcpy(dst, fPathRef->points(), count * sizeof(SkPoint));
    return fPathRef->countPoints();
}

SkPoint SkPath::getPoint(int index) const {
    if ((unsigned)index < (unsigned)fPathRef->countPoints()) {
        return fPathRef->atPoint(index);
    }
    return SkPoint::Make(0, 0);
}

int SkPath::countVerbs() const {
    return fPathRef->countVerbs();
}

static inline void copy_verbs_reverse(uint8_t* inorderDst,
                                      const uint8_t* reversedSrc,
                                      int count) {
    for (int i = 0; i < count; ++i) {
        inorderDst[i] = reversedSrc[~i];
    }
}

int SkPath::getVerbs(uint8_t dst[], int max) const {
    SkDEBUGCODE(this->validate();)

    SkASSERT(max >= 0);
    SkASSERT(!max || dst);
    int count = SkMin32(max, fPathRef->countVerbs());
    copy_verbs_reverse(dst, fPathRef->verbs(), count);
    return fPathRef->countVerbs();
}

bool SkPath::getLastPt(SkPoint* lastPt) const {
    SkDEBUGCODE(this->validate();)

    int count = fPathRef->countPoints();
    if (count > 0) {
        if (lastPt) {
            *lastPt = fPathRef->atPoint(count - 1);
        }
        return true;
    }
    if (lastPt) {
        lastPt->set(0, 0);
    }
    return false;
}

void SkPath::setLastPt(SkScalar x, SkScalar y) {
    SkDEBUGCODE(this->validate();)

    int count = fPathRef->countPoints();
    if (count == 0) {
        this->moveTo(x, y);
    } else {
        SkPathRef::Editor ed(&fPathRef);
        ed.atPoint(count-1)->set(x, y);
    }
}

void SkPath::setConvexity(Convexity c) {
    if (fConvexity != c) {
        fConvexity = c;
    }
}

//////////////////////////////////////////////////////////////////////////////
//  Construction methods

#define DIRTY_AFTER_EDIT                 \
    do {                                 \
        fConvexity = kUnknown_Convexity; \
        fDirection = kUnknown_Direction; \
<<<<<<< HEAD
        fIsOval = false;                 \
=======
>>>>>>> 8c15b39e
    } while (0)

void SkPath::incReserve(U16CPU inc) {
    SkDEBUGCODE(this->validate();)
    SkPathRef::Editor(&fPathRef, inc, inc);
    SkDEBUGCODE(this->validate();)
}

void SkPath::moveTo(SkScalar x, SkScalar y) {
    SkDEBUGCODE(this->validate();)

    SkPathRef::Editor ed(&fPathRef);

    // remember our index
    fLastMoveToIndex = fPathRef->countPoints();

    ed.growForVerb(kMove_Verb)->set(x, y);
}

void SkPath::rMoveTo(SkScalar x, SkScalar y) {
    SkPoint pt;
    this->getLastPt(&pt);
    this->moveTo(pt.fX + x, pt.fY + y);
}

void SkPath::injectMoveToIfNeeded() {
    if (fLastMoveToIndex < 0) {
        SkScalar x, y;
        if (fPathRef->countVerbs() == 0) {
            x = y = 0;
        } else {
            const SkPoint& pt = fPathRef->atPoint(~fLastMoveToIndex);
            x = pt.fX;
            y = pt.fY;
        }
        this->moveTo(x, y);
    }
}

void SkPath::lineTo(SkScalar x, SkScalar y) {
    SkDEBUGCODE(this->validate();)

    this->injectMoveToIfNeeded();

    SkPathRef::Editor ed(&fPathRef);
    ed.growForVerb(kLine_Verb)->set(x, y);

    DIRTY_AFTER_EDIT;
}

void SkPath::rLineTo(SkScalar x, SkScalar y) {
    this->injectMoveToIfNeeded();  // This can change the result of this->getLastPt().
    SkPoint pt;
    this->getLastPt(&pt);
    this->lineTo(pt.fX + x, pt.fY + y);
}

void SkPath::quadTo(SkScalar x1, SkScalar y1, SkScalar x2, SkScalar y2) {
    SkDEBUGCODE(this->validate();)

    this->injectMoveToIfNeeded();

    SkPathRef::Editor ed(&fPathRef);
    SkPoint* pts = ed.growForVerb(kQuad_Verb);
    pts[0].set(x1, y1);
    pts[1].set(x2, y2);

    DIRTY_AFTER_EDIT;
}

void SkPath::rQuadTo(SkScalar x1, SkScalar y1, SkScalar x2, SkScalar y2) {
    this->injectMoveToIfNeeded();  // This can change the result of this->getLastPt().
    SkPoint pt;
    this->getLastPt(&pt);
    this->quadTo(pt.fX + x1, pt.fY + y1, pt.fX + x2, pt.fY + y2);
}

void SkPath::conicTo(SkScalar x1, SkScalar y1, SkScalar x2, SkScalar y2,
                     SkScalar w) {
    // check for <= 0 or NaN with this test
    if (!(w > 0)) {
        this->lineTo(x2, y2);
    } else if (!SkScalarIsFinite(w)) {
        this->lineTo(x1, y1);
        this->lineTo(x2, y2);
    } else if (SK_Scalar1 == w) {
        this->quadTo(x1, y1, x2, y2);
    } else {
        SkDEBUGCODE(this->validate();)

        this->injectMoveToIfNeeded();

        SkPathRef::Editor ed(&fPathRef);
        SkPoint* pts = ed.growForVerb(kConic_Verb, w);
        pts[0].set(x1, y1);
        pts[1].set(x2, y2);

        DIRTY_AFTER_EDIT;
    }
}

void SkPath::rConicTo(SkScalar dx1, SkScalar dy1, SkScalar dx2, SkScalar dy2,
                      SkScalar w) {
    this->injectMoveToIfNeeded();  // This can change the result of this->getLastPt().
    SkPoint pt;
    this->getLastPt(&pt);
    this->conicTo(pt.fX + dx1, pt.fY + dy1, pt.fX + dx2, pt.fY + dy2, w);
}

void SkPath::cubicTo(SkScalar x1, SkScalar y1, SkScalar x2, SkScalar y2,
                     SkScalar x3, SkScalar y3) {
    SkDEBUGCODE(this->validate();)

    this->injectMoveToIfNeeded();

    SkPathRef::Editor ed(&fPathRef);
    SkPoint* pts = ed.growForVerb(kCubic_Verb);
    pts[0].set(x1, y1);
    pts[1].set(x2, y2);
    pts[2].set(x3, y3);

    DIRTY_AFTER_EDIT;
}

void SkPath::rCubicTo(SkScalar x1, SkScalar y1, SkScalar x2, SkScalar y2,
                      SkScalar x3, SkScalar y3) {
    this->injectMoveToIfNeeded();  // This can change the result of this->getLastPt().
    SkPoint pt;
    this->getLastPt(&pt);
    this->cubicTo(pt.fX + x1, pt.fY + y1, pt.fX + x2, pt.fY + y2,
                  pt.fX + x3, pt.fY + y3);
}

void SkPath::close() {
    SkDEBUGCODE(this->validate();)

    int count = fPathRef->countVerbs();
    if (count > 0) {
        switch (fPathRef->atVerb(count - 1)) {
            case kLine_Verb:
            case kQuad_Verb:
            case kConic_Verb:
            case kCubic_Verb:
            case kMove_Verb: {
                SkPathRef::Editor ed(&fPathRef);
                ed.growForVerb(kClose_Verb);
                break;
            }
            case kClose_Verb:
                // don't add a close if it's the first verb or a repeat
                break;
            default:
                SkDEBUGFAIL("unexpected verb");
                break;
        }
    }

    // signal that we need a moveTo to follow us (unless we're done)
#if 0
    if (fLastMoveToIndex >= 0) {
        fLastMoveToIndex = ~fLastMoveToIndex;
    }
#else
    fLastMoveToIndex ^= ~fLastMoveToIndex >> (8 * sizeof(fLastMoveToIndex) - 1);
#endif
}

///////////////////////////////////////////////////////////////////////////////

static void assert_known_direction(int dir) {
    SkASSERT(SkPath::kCW_Direction == dir || SkPath::kCCW_Direction == dir);
}

void SkPath::addRect(const SkRect& rect, Direction dir) {
    this->addRect(rect.fLeft, rect.fTop, rect.fRight, rect.fBottom, dir);
}

void SkPath::addRect(SkScalar left, SkScalar top, SkScalar right,
                     SkScalar bottom, Direction dir) {
    assert_known_direction(dir);
    fDirection = this->hasOnlyMoveTos() ? dir : kUnknown_Direction;
    SkAutoDisableDirectionCheck addc(this);

    SkAutoPathBoundsUpdate apbu(this, left, top, right, bottom);

    this->incReserve(5);

    this->moveTo(left, top);
    if (dir == kCCW_Direction) {
        this->lineTo(left, bottom);
        this->lineTo(right, bottom);
        this->lineTo(right, top);
    } else {
        this->lineTo(right, top);
        this->lineTo(right, bottom);
        this->lineTo(left, bottom);
    }
    this->close();
}

void SkPath::addPoly(const SkPoint pts[], int count, bool close) {
    SkDEBUGCODE(this->validate();)
    if (count <= 0) {
        return;
    }

    fLastMoveToIndex = fPathRef->countPoints();

    // +close makes room for the extra kClose_Verb
    SkPathRef::Editor ed(&fPathRef, count+close, count);

    ed.growForVerb(kMove_Verb)->set(pts[0].fX, pts[0].fY);
    if (count > 1) {
        SkPoint* p = ed.growForRepeatedVerb(kLine_Verb, count - 1);
        memcpy(p, &pts[1], (count-1) * sizeof(SkPoint));
    }

    if (close) {
        ed.growForVerb(kClose_Verb);
    }

    DIRTY_AFTER_EDIT;
    SkDEBUGCODE(this->validate();)
}

#include "SkGeometry.h"
<<<<<<< HEAD

static int build_arc_points(const SkRect& oval, SkScalar startAngle,
                            SkScalar sweepAngle,
                            SkPoint pts[kSkBuildQuadArcStorage]) {

    if (0 == sweepAngle &&
        (0 == startAngle || SkIntToScalar(360) == startAngle)) {
        // Chrome uses this path to move into and out of ovals. If not
        // treated as a special case the moves can distort the oval's
        // bounding box (and break the circle special case).
        pts[0].set(oval.fRight, oval.centerY());
        return 1;
    } else if (0 == oval.width() && 0 == oval.height()) {
        // Chrome will sometimes create 0 radius round rects. Having degenerate
        // quad segments in the path prevents the path from being recognized as
        // a rect.
        // TODO: optimizing the case where only one of width or height is zero
        // should also be considered. This case, however, doesn't seem to be
        // as common as the single point case.
        pts[0].set(oval.fRight, oval.fTop);
        return 1;
    }

    SkVector start, stop;

    start.fY = SkScalarSinCos(SkDegreesToRadians(startAngle), &start.fX);
    stop.fY = SkScalarSinCos(SkDegreesToRadians(startAngle + sweepAngle),
                             &stop.fX);

    /*  If the sweep angle is nearly (but less than) 360, then due to precision
        loss in radians-conversion and/or sin/cos, we may end up with coincident
        vectors, which will fool SkBuildQuadArc into doing nothing (bad) instead
        of drawing a nearly complete circle (good).
             e.g. canvas.drawArc(0, 359.99, ...)
             -vs- canvas.drawArc(0, 359.9, ...)
        We try to detect this edge case, and tweak the stop vector
     */
    if (start == stop) {
        SkScalar sw = SkScalarAbs(sweepAngle);
        if (sw < SkIntToScalar(360) && sw > SkIntToScalar(359)) {
            SkScalar stopRad = SkDegreesToRadians(startAngle + sweepAngle);
            // make a guess at a tiny angle (in radians) to tweak by
            SkScalar deltaRad = SkScalarCopySign(SK_Scalar1/512, sweepAngle);
            // not sure how much will be enough, so we use a loop
            do {
                stopRad -= deltaRad;
                stop.fY = SkScalarSinCos(stopRad, &stop.fX);
            } while (start == stop);
        }
    }

    SkMatrix    matrix;

    matrix.setScale(SkScalarHalf(oval.width()), SkScalarHalf(oval.height()));
    matrix.postTranslate(oval.centerX(), oval.centerY());

    return SkBuildQuadArc(start, stop,
                          sweepAngle > 0 ? kCW_SkRotationDirection :
                                           kCCW_SkRotationDirection,
                          &matrix, pts);
}

static void add_corner_arc(SkPath* path, const SkRect& rect,
                           SkScalar rx, SkScalar ry, int startAngle,
                           SkPath::Direction dir, bool forceMoveTo) {
    // These two asserts are not sufficient, since really we want to know
    // that the pair of radii (e.g. left and right, or top and bottom) sum
    // to <= dimension, but we don't have that data here, so we just have
    // these conservative asserts.
    SkASSERT(0 <= rx && rx <= rect.width());
    SkASSERT(0 <= ry && ry <= rect.height());
=======
>>>>>>> 8c15b39e

static int build_arc_points(const SkRect& oval, SkScalar startAngle,
                            SkScalar sweepAngle,
                            SkPoint pts[kSkBuildQuadArcStorage]) {

    if (0 == sweepAngle &&
        (0 == startAngle || SkIntToScalar(360) == startAngle)) {
        // Chrome uses this path to move into and out of ovals. If not
        // treated as a special case the moves can distort the oval's
        // bounding box (and break the circle special case).
        pts[0].set(oval.fRight, oval.centerY());
        return 1;
    } else if (0 == oval.width() && 0 == oval.height()) {
        // Chrome will sometimes create 0 radius round rects. Having degenerate
        // quad segments in the path prevents the path from being recognized as
        // a rect.
        // TODO: optimizing the case where only one of width or height is zero
        // should also be considered. This case, however, doesn't seem to be
        // as common as the single point case.
        pts[0].set(oval.fRight, oval.fTop);
        return 1;
    }

    SkVector start, stop;

    start.fY = SkScalarSinCos(SkDegreesToRadians(startAngle), &start.fX);
    stop.fY = SkScalarSinCos(SkDegreesToRadians(startAngle + sweepAngle),
                             &stop.fX);

    /*  If the sweep angle is nearly (but less than) 360, then due to precision
        loss in radians-conversion and/or sin/cos, we may end up with coincident
        vectors, which will fool SkBuildQuadArc into doing nothing (bad) instead
        of drawing a nearly complete circle (good).
             e.g. canvas.drawArc(0, 359.99, ...)
             -vs- canvas.drawArc(0, 359.9, ...)
        We try to detect this edge case, and tweak the stop vector
     */
    if (start == stop) {
        SkScalar sw = SkScalarAbs(sweepAngle);
        if (sw < SkIntToScalar(360) && sw > SkIntToScalar(359)) {
            SkScalar stopRad = SkDegreesToRadians(startAngle + sweepAngle);
            // make a guess at a tiny angle (in radians) to tweak by
            SkScalar deltaRad = SkScalarCopySign(SK_Scalar1/512, sweepAngle);
            // not sure how much will be enough, so we use a loop
            do {
                stopRad -= deltaRad;
                stop.fY = SkScalarSinCos(stopRad, &stop.fX);
            } while (start == stop);
        }
    }

    SkMatrix    matrix;

    matrix.setScale(SkScalarHalf(oval.width()), SkScalarHalf(oval.height()));
    matrix.postTranslate(oval.centerX(), oval.centerY());

    return SkBuildQuadArc(start, stop,
                          sweepAngle > 0 ? kCW_SkRotationDirection :
                                           kCCW_SkRotationDirection,
                          &matrix, pts);
}

void SkPath::addRoundRect(const SkRect& rect, const SkScalar radii[],
                          Direction dir) {
    SkRRect rrect;
    rrect.setRectRadii(rect, (const SkVector*) radii);
    this->addRRect(rrect, dir);
}

/* The inline clockwise and counterclockwise round rect quad approximations
   make it easier to see the symmetry patterns used by add corner quads.
Clockwise                                                     corner value
    path->lineTo(rect.fLeft,           rect.fTop    + ry);    0 upper left
    path->quadTo(rect.fLeft,           rect.fTop    + offPtY,
                 rect.fLeft  + midPtX, rect.fTop    + midPtY);
    path->quadTo(rect.fLeft  + offPtX, rect.fTop,
                 rect.fLeft  + rx,     rect.fTop);

    path->lineTo(rect.fRight - rx,     rect.fTop);            1 upper right
    path->quadTo(rect.fRight - offPtX, rect.fTop,
                 rect.fRight - midPtX, rect.fTop    + midPtY);
    path->quadTo(rect.fRight,          rect.fTop    + offPtY,
                 rect.fRight,          rect.fTop    + ry);

    path->lineTo(rect.fRight,          rect.fBottom - ry);    2 lower right
    path->quadTo(rect.fRight,          rect.fBottom - offPtY,
                 rect.fRight - midPtX, rect.fBottom - midPtY);
    path->quadTo(rect.fRight - offPtX, rect.fBottom,
                 rect.fRight - rx,     rect.fBottom);

    path->lineTo(rect.fLeft  + rx,     rect.fBottom);         3 lower left
    path->quadTo(rect.fLeft  + offPtX, rect.fBottom,
                 rect.fLeft  + midPtX, rect.fBottom - midPtY);
    path->quadTo(rect.fLeft,           rect.fBottom - offPtY,
                 rect.fLeft,           rect.fBottom - ry);

Counterclockwise
    path->lineTo(rect.fLeft,           rect.fBottom - ry);    3 lower left
    path->quadTo(rect.fLeft,           rect.fBottom - offPtY,
                 rect.fLeft  + midPtX, rect.fBottom - midPtY);
    path->quadTo(rect.fLeft  + offPtX, rect.fBottom,
                 rect.fLeft  + rx,     rect.fBottom);

    path->lineTo(rect.fRight - rx,     rect.fBottom);         2 lower right
    path->quadTo(rect.fRight - offPtX, rect.fBottom,
                 rect.fRight - midPtX, rect.fBottom - midPtY);
    path->quadTo(rect.fRight,          rect.fBottom - offPtY,
                 rect.fRight,          rect.fBottom - ry);

    path->lineTo(rect.fRight,          rect.fTop    + ry);    1 upper right
    path->quadTo(rect.fRight,          rect.fTop    + offPtY,
                 rect.fRight - midPtX, rect.fTop    + midPtY);
    path->quadTo(rect.fRight - offPtX, rect.fTop,
                 rect.fRight - rx,     rect.fTop);

    path->lineTo(rect.fLeft  + rx,     rect.fTop);            0 upper left
    path->quadTo(rect.fLeft  + offPtX, rect.fTop,
                 rect.fLeft  + midPtX, rect.fTop    + midPtY);
    path->quadTo(rect.fLeft,           rect.fTop    + offPtY,
                 rect.fLeft,           rect.fTop    + ry);
*/
static void add_corner_quads(SkPath* path, const SkRRect& rrect,
                             SkRRect::Corner corner, SkPath::Direction dir) {
    const SkRect& rect = rrect.rect();
    const SkVector& radii = rrect.radii(corner);
    SkScalar rx = radii.fX;
    SkScalar ry = radii.fY;
    // The mid point of the quadratic arc approximation is half way between the two
    // control points.
    const SkScalar mid = 1 - (SK_Scalar1 + SK_ScalarTanPIOver8) / 2;
    SkScalar midPtX = rx * mid;
    SkScalar midPtY = ry * mid;
    const SkScalar control = 1 - SK_ScalarTanPIOver8;
    SkScalar offPtX = rx * control;
    SkScalar offPtY = ry * control;
    static const int kCornerPts = 5;
    SkScalar xOff[kCornerPts];
    SkScalar yOff[kCornerPts];

    if ((corner & 1) == (dir == SkPath::kCCW_Direction)) {  // corners always alternate direction
        SkASSERT(dir == SkPath::kCCW_Direction
             ? corner == SkRRect::kLowerLeft_Corner || corner == SkRRect::kUpperRight_Corner
             : corner == SkRRect::kUpperLeft_Corner || corner == SkRRect::kLowerRight_Corner);
        xOff[0] = xOff[1] = 0;
        xOff[2] = midPtX;
        xOff[3] = offPtX;
        xOff[4] = rx;
        yOff[0] = ry;
        yOff[1] = offPtY;
        yOff[2] = midPtY;
        yOff[3] = yOff[4] = 0;
    } else {
        xOff[0] = rx;
        xOff[1] = offPtX;
        xOff[2] = midPtX;
        xOff[3] = xOff[4] = 0;
        yOff[0] = yOff[1] = 0;
        yOff[2] = midPtY;
        yOff[3] = offPtY;
        yOff[4] = ry;
    }
    if ((corner - 1) & 2) {
        SkASSERT(corner == SkRRect::kLowerLeft_Corner || corner == SkRRect::kUpperLeft_Corner);
        for (int i = 0; i < kCornerPts; ++i) {
            xOff[i] = rect.fLeft + xOff[i];
        }
    } else {
        SkASSERT(corner == SkRRect::kLowerRight_Corner || corner == SkRRect::kUpperRight_Corner);
        for (int i = 0; i < kCornerPts; ++i) {
            xOff[i] = rect.fRight - xOff[i];
        }
    }
    if (corner < SkRRect::kLowerRight_Corner) {
        for (int i = 0; i < kCornerPts; ++i) {
            yOff[i] = rect.fTop + yOff[i];
        }
    } else {
        for (int i = 0; i < kCornerPts; ++i) {
            yOff[i] = rect.fBottom - yOff[i];
        }
    }

    SkPoint lastPt;
    SkAssertResult(path->getLastPt(&lastPt));
    if (lastPt.fX != xOff[0] || lastPt.fY != yOff[0]) {
        path->lineTo(xOff[0], yOff[0]);
    }
    if (rx || ry) {
        path->quadTo(xOff[1], yOff[1], xOff[2], yOff[2]);
        path->quadTo(xOff[3], yOff[3], xOff[4], yOff[4]);
    } else {
        path->lineTo(xOff[2], yOff[2]);
        path->lineTo(xOff[4], yOff[4]);
    }
}

void SkPath::addRRect(const SkRRect& rrect, Direction dir) {
    assert_known_direction(dir);

    if (rrect.isEmpty()) {
        return;
    }

    const SkRect& bounds = rrect.getBounds();

    if (rrect.isRect()) {
        this->addRect(bounds, dir);
    } else if (rrect.isOval()) {
        this->addOval(bounds, dir);
#ifdef SK_IGNORE_QUAD_RR_CORNERS_OPT
    } else if (rrect.isSimple()) {
        const SkVector& rad = rrect.getSimpleRadii();
        this->addRoundRect(bounds, rad.x(), rad.y(), dir);
#endif
    } else {
        fDirection = this->hasOnlyMoveTos() ? dir : kUnknown_Direction;

        SkAutoPathBoundsUpdate apbu(this, bounds);
        SkAutoDisableDirectionCheck addc(this);

        this->incReserve(21);
        if (kCW_Direction == dir) {
            this->moveTo(bounds.fLeft,
                         bounds.fBottom - rrect.fRadii[SkRRect::kLowerLeft_Corner].fY);
            add_corner_quads(this, rrect, SkRRect::kUpperLeft_Corner, dir);
            add_corner_quads(this, rrect, SkRRect::kUpperRight_Corner, dir);
            add_corner_quads(this, rrect, SkRRect::kLowerRight_Corner, dir);
            add_corner_quads(this, rrect, SkRRect::kLowerLeft_Corner, dir);
        } else {
            this->moveTo(bounds.fLeft,
                         bounds.fTop + rrect.fRadii[SkRRect::kUpperLeft_Corner].fY);
            add_corner_quads(this, rrect, SkRRect::kLowerLeft_Corner, dir);
            add_corner_quads(this, rrect, SkRRect::kLowerRight_Corner, dir);
            add_corner_quads(this, rrect, SkRRect::kUpperRight_Corner, dir);
            add_corner_quads(this, rrect, SkRRect::kUpperLeft_Corner, dir);
        }
        this->close();
    }
}

bool SkPath::hasOnlyMoveTos() const {
    int count = fPathRef->countVerbs();
    const uint8_t* verbs = const_cast<const SkPathRef*>(fPathRef.get())->verbsMemBegin();
    for (int i = 0; i < count; ++i) {
        if (*verbs == kLine_Verb ||
            *verbs == kQuad_Verb ||
            *verbs == kConic_Verb ||
            *verbs == kCubic_Verb) {
            return false;
        }
        ++verbs;
    }
    return true;
}

#ifdef SK_IGNORE_QUAD_RR_CORNERS_OPT
#define CUBIC_ARC_FACTOR    ((SK_ScalarSqrt2 - SK_Scalar1) * 4 / 3)
#endif

void SkPath::addRoundRect(const SkRect& rect, SkScalar rx, SkScalar ry,
                          Direction dir) {
    assert_known_direction(dir);

    if (rx < 0 || ry < 0) {
        SkErrorInternals::SetError( kInvalidArgument_SkError,
                                    "I got %f and %f as radii to SkPath::AddRoundRect, "
                                    "but negative radii are not allowed.",
                                    SkScalarToDouble(rx), SkScalarToDouble(ry) );
        return;
    }

#ifdef SK_IGNORE_QUAD_RR_CORNERS_OPT
    SkScalar    w = rect.width();
    SkScalar    halfW = SkScalarHalf(w);
    SkScalar    h = rect.height();
    SkScalar    halfH = SkScalarHalf(h);

    if (halfW <= 0 || halfH <= 0) {
        return;
    }

    bool skip_hori = rx >= halfW;
    bool skip_vert = ry >= halfH;

    if (skip_hori && skip_vert) {
        this->addOval(rect, dir);
        return;
    }

    fDirection = this->hasOnlyMoveTos() ? dir : kUnknown_Direction;

    SkAutoPathBoundsUpdate apbu(this, rect);
    SkAutoDisableDirectionCheck addc(this);

    if (skip_hori) {
        rx = halfW;
    } else if (skip_vert) {
        ry = halfH;
    }
<<<<<<< HEAD
#ifdef SK_IGNORE_QUAD_RR_CORNERS_OPT
=======
>>>>>>> 8c15b39e
    SkScalar    sx = SkScalarMul(rx, CUBIC_ARC_FACTOR);
    SkScalar    sy = SkScalarMul(ry, CUBIC_ARC_FACTOR);

    this->incReserve(17);
<<<<<<< HEAD
#else
// The mid point of the quadratic arc approximation is half way between the two
// control points. The float epsilon adjustment moves the on curve point out by
// two bits, distributing the convex test error between the round rect approximation
// and the convex cross product sign equality test.
    SkScalar    midPtX = rx * (SK_Scalar1 + SK_ScalarTanPIOver8 + FLT_EPSILON * 4) / 2;
    SkScalar    midPtY = ry * (SK_Scalar1 + SK_ScalarTanPIOver8 + FLT_EPSILON * 4) / 2;

    SkScalar    offPtX = rx * SK_ScalarTanPIOver8;
    SkScalar    offPtY = ry * SK_ScalarTanPIOver8;

    this->incReserve(21);
#endif
=======
>>>>>>> 8c15b39e
    this->moveTo(rect.fRight - rx, rect.fTop);                  // top-right
    if (dir == kCCW_Direction) {
        if (!skip_hori) {
            this->lineTo(rect.fLeft + rx, rect.fTop);           // top
        }
#ifdef SK_IGNORE_QUAD_RR_CORNERS_OPT
        this->cubicTo(rect.fLeft + rx - sx, rect.fTop,
                      rect.fLeft, rect.fTop + ry - sy,
                      rect.fLeft, rect.fTop + ry);          // top-left
#else
        this->quadTo(rect.fLeft + rx - offPtX, rect.fTop,
                     rect.fLeft + rx - midPtX, rect.fTop + ry - midPtY);
        this->quadTo(rect.fLeft, rect.fTop + ry - offPtY,
                     rect.fLeft, rect.fTop + ry);
#endif
        if (!skip_vert) {
            this->lineTo(rect.fLeft, rect.fBottom - ry);        // left
        }
#ifdef SK_IGNORE_QUAD_RR_CORNERS_OPT
        this->cubicTo(rect.fLeft, rect.fBottom - ry + sy,
                      rect.fLeft + rx - sx, rect.fBottom,
                      rect.fLeft + rx, rect.fBottom);       // bot-left
#else
        this->quadTo(rect.fLeft, rect.fBottom - ry + offPtY,
                     rect.fLeft + rx - midPtX, rect.fBottom - ry + midPtY);
        this->quadTo(rect.fLeft + rx - offPtX, rect.fBottom,
                     rect.fLeft + rx, rect.fBottom);
#endif
        if (!skip_hori) {
            this->lineTo(rect.fRight - rx, rect.fBottom);       // bottom
        }
#ifdef SK_IGNORE_QUAD_RR_CORNERS_OPT
        this->cubicTo(rect.fRight - rx + sx, rect.fBottom,
                      rect.fRight, rect.fBottom - ry + sy,
                      rect.fRight, rect.fBottom - ry);      // bot-right
#else
        this->quadTo(rect.fRight - rx + offPtX, rect.fBottom,
                     rect.fRight - rx + midPtX, rect.fBottom - ry + midPtY);
        this->quadTo(rect.fRight, rect.fBottom - ry + offPtY,
                     rect.fRight, rect.fBottom - ry);
#endif
        if (!skip_vert) {
            this->lineTo(rect.fRight, rect.fTop + ry);          // right
        }
#ifdef SK_IGNORE_QUAD_RR_CORNERS_OPT
        this->cubicTo(rect.fRight, rect.fTop + ry - sy,
                      rect.fRight - rx + sx, rect.fTop,
                      rect.fRight - rx, rect.fTop);         // top-right
#else
        this->quadTo(rect.fRight, rect.fTop + ry - offPtY,
                     rect.fRight - rx + midPtX, rect.fTop + ry - midPtY);
        this->quadTo(rect.fRight - rx + offPtX, rect.fTop,
                     rect.fRight - rx, rect.fTop);
#endif
    } else {
#ifdef SK_IGNORE_QUAD_RR_CORNERS_OPT
        this->cubicTo(rect.fRight - rx + sx, rect.fTop,
                      rect.fRight, rect.fTop + ry - sy,
                      rect.fRight, rect.fTop + ry);         // top-right
#else
        this->quadTo(rect.fRight - rx + offPtX, rect.fTop,
                     rect.fRight - rx + midPtX, rect.fTop + ry - midPtY);
        this->quadTo(rect.fRight, rect.fTop + ry - offPtY,
                     rect.fRight, rect.fTop + ry);
#endif
        if (!skip_vert) {
            this->lineTo(rect.fRight, rect.fBottom - ry);       // right
        }
#ifdef SK_IGNORE_QUAD_RR_CORNERS_OPT
        this->cubicTo(rect.fRight, rect.fBottom - ry + sy,
                      rect.fRight - rx + sx, rect.fBottom,
                      rect.fRight - rx, rect.fBottom);      // bot-right
#else
        this->quadTo(rect.fRight, rect.fBottom - ry + offPtY,
                     rect.fRight - rx + midPtX, rect.fBottom - ry + midPtY);
        this->quadTo(rect.fRight - rx + offPtX, rect.fBottom,
                     rect.fRight - rx, rect.fBottom);
#endif
        if (!skip_hori) {
            this->lineTo(rect.fLeft + rx, rect.fBottom);        // bottom
        }
#ifdef SK_IGNORE_QUAD_RR_CORNERS_OPT
        this->cubicTo(rect.fLeft + rx - sx, rect.fBottom,
                      rect.fLeft, rect.fBottom - ry + sy,
                      rect.fLeft, rect.fBottom - ry);       // bot-left
#else
        this->quadTo(rect.fLeft + rx - offPtX, rect.fBottom,
                     rect.fLeft + rx - midPtX, rect.fBottom - ry + midPtY);
        this->quadTo(rect.fLeft, rect.fBottom - ry + offPtY,
                     rect.fLeft, rect.fBottom - ry);
#endif
        if (!skip_vert) {
            this->lineTo(rect.fLeft, rect.fTop + ry);           // left
        }
#ifdef SK_IGNORE_QUAD_RR_CORNERS_OPT
        this->cubicTo(rect.fLeft, rect.fTop + ry - sy,
                      rect.fLeft + rx - sx, rect.fTop,
                      rect.fLeft + rx, rect.fTop);          // top-left
#else
        this->quadTo(rect.fLeft, rect.fTop + ry - offPtY,
                     rect.fLeft + rx - midPtX, rect.fTop + ry - midPtY);
        this->quadTo(rect.fLeft + rx - offPtX, rect.fTop,
                     rect.fLeft + rx, rect.fTop);
#endif
        if (!skip_hori) {
            this->lineTo(rect.fRight - rx, rect.fTop);          // top
        }
    }
    this->close();
#else
    SkRRect rrect;
    rrect.setRectXY(rect, rx, ry);
    this->addRRect(rrect, dir);
#endif
}

void SkPath::addOval(const SkRect& oval, Direction dir) {
    assert_known_direction(dir);

    /* If addOval() is called after previous moveTo(),
       this path is still marked as an oval. This is used to
       fit into WebKit's calling sequences.
       We can't simply check isEmpty() in this case, as additional
       moveTo() would mark the path non empty.
     */
    bool isOval = hasOnlyMoveTos();
    if (isOval) {
        fDirection = dir;
    } else {
        fDirection = kUnknown_Direction;
    }

    SkAutoDisableDirectionCheck addc(this);

    SkAutoPathBoundsUpdate apbu(this, oval);

    SkScalar    cx = oval.centerX();
    SkScalar    cy = oval.centerY();
    SkScalar    rx = SkScalarHalf(oval.width());
    SkScalar    ry = SkScalarHalf(oval.height());

    SkScalar    sx = SkScalarMul(rx, SK_ScalarTanPIOver8);
    SkScalar    sy = SkScalarMul(ry, SK_ScalarTanPIOver8);
    SkScalar    mx = SkScalarMul(rx, SK_ScalarRoot2Over2);
    SkScalar    my = SkScalarMul(ry, SK_ScalarRoot2Over2);

    /*
        To handle imprecision in computing the center and radii, we revert to
        the provided bounds when we can (i.e. use oval.fLeft instead of cx-rx)
        to ensure that we don't exceed the oval's bounds *ever*, since we want
        to use oval for our fast-bounds, rather than have to recompute it.
    */
    const SkScalar L = oval.fLeft;      // cx - rx
    const SkScalar T = oval.fTop;       // cy - ry
    const SkScalar R = oval.fRight;     // cx + rx
    const SkScalar B = oval.fBottom;    // cy + ry

    this->incReserve(17);   // 8 quads + close
    this->moveTo(R, cy);
    if (dir == kCCW_Direction) {
        this->quadTo(      R, cy - sy, cx + mx, cy - my);
        this->quadTo(cx + sx,       T, cx     ,       T);
        this->quadTo(cx - sx,       T, cx - mx, cy - my);
        this->quadTo(      L, cy - sy,       L, cy     );
        this->quadTo(      L, cy + sy, cx - mx, cy + my);
        this->quadTo(cx - sx,       B, cx     ,       B);
        this->quadTo(cx + sx,       B, cx + mx, cy + my);
        this->quadTo(      R, cy + sy,       R, cy     );
    } else {
        this->quadTo(      R, cy + sy, cx + mx, cy + my);
        this->quadTo(cx + sx,       B, cx     ,       B);
        this->quadTo(cx - sx,       B, cx - mx, cy + my);
        this->quadTo(      L, cy + sy,       L, cy     );
        this->quadTo(      L, cy - sy, cx - mx, cy - my);
        this->quadTo(cx - sx,       T, cx     ,       T);
        this->quadTo(cx + sx,       T, cx + mx, cy - my);
        this->quadTo(      R, cy - sy,       R, cy     );
    }
    this->close();

    SkPathRef::Editor ed(&fPathRef);

    ed.setIsOval(isOval);
}

void SkPath::addCircle(SkScalar x, SkScalar y, SkScalar r, Direction dir) {
    if (r > 0) {
        SkRect  rect;
        rect.set(x - r, y - r, x + r, y + r);
        this->addOval(rect, dir);
    }
}

void SkPath::arcTo(const SkRect& oval, SkScalar startAngle, SkScalar sweepAngle,
                   bool forceMoveTo) {
    if (oval.width() < 0 || oval.height() < 0) {
        return;
    }

    SkPoint pts[kSkBuildQuadArcStorage];
    int count = build_arc_points(oval, startAngle, sweepAngle, pts);
    SkASSERT((count & 1) == 1);

    if (fPathRef->countVerbs() == 0) {
        forceMoveTo = true;
    }
    this->incReserve(count);
    forceMoveTo ? this->moveTo(pts[0]) : this->lineTo(pts[0]);
    for (int i = 1; i < count; i += 2) {
        this->quadTo(pts[i], pts[i+1]);
    }
}

void SkPath::addArc(const SkRect& oval, SkScalar startAngle, SkScalar sweepAngle) {
    if (oval.isEmpty() || 0 == sweepAngle) {
        return;
    }

    const SkScalar kFullCircleAngle = SkIntToScalar(360);

    if (sweepAngle >= kFullCircleAngle || sweepAngle <= -kFullCircleAngle) {
        this->addOval(oval, sweepAngle > 0 ? kCW_Direction : kCCW_Direction);
        return;
    }

    SkPoint pts[kSkBuildQuadArcStorage];
    int count = build_arc_points(oval, startAngle, sweepAngle, pts);

    SkDEBUGCODE(this->validate();)
    SkASSERT(count & 1);

    fLastMoveToIndex = fPathRef->countPoints();

    SkPathRef::Editor ed(&fPathRef, 1+(count-1)/2, count);

    ed.growForVerb(kMove_Verb)->set(pts[0].fX, pts[0].fY);
    if (count > 1) {
        SkPoint* p = ed.growForRepeatedVerb(kQuad_Verb, (count-1)/2);
        memcpy(p, &pts[1], (count-1) * sizeof(SkPoint));
    }

    DIRTY_AFTER_EDIT;
    SkDEBUGCODE(this->validate();)
}

/*
    Need to handle the case when the angle is sharp, and our computed end-points
    for the arc go behind pt1 and/or p2...
*/
void SkPath::arcTo(SkScalar x1, SkScalar y1, SkScalar x2, SkScalar y2,
                   SkScalar radius) {
    SkVector    before, after;

    // need to know our prev pt so we can construct tangent vectors
    {
        SkPoint start;
        this->getLastPt(&start);
        // Handle degenerate cases by adding a line to the first point and
        // bailing out.
        if ((x1 == start.fX && y1 == start.fY) ||
            (x1 == x2 && y1 == y2) ||
            radius == 0) {
            this->lineTo(x1, y1);
            return;
        }
        before.setNormalize(x1 - start.fX, y1 - start.fY);
        after.setNormalize(x2 - x1, y2 - y1);
    }

    SkScalar cosh = SkPoint::DotProduct(before, after);
    SkScalar sinh = SkPoint::CrossProduct(before, after);

    if (SkScalarNearlyZero(sinh)) {   // angle is too tight
        this->lineTo(x1, y1);
        return;
    }

    SkScalar dist = SkScalarMulDiv(radius, SK_Scalar1 - cosh, sinh);
    if (dist < 0) {
        dist = -dist;
    }

    SkScalar xx = x1 - SkScalarMul(dist, before.fX);
    SkScalar yy = y1 - SkScalarMul(dist, before.fY);
    SkRotationDirection arcDir;

    // now turn before/after into normals
    if (sinh > 0) {
        before.rotateCCW();
        after.rotateCCW();
        arcDir = kCW_SkRotationDirection;
    } else {
        before.rotateCW();
        after.rotateCW();
        arcDir = kCCW_SkRotationDirection;
    }

    SkMatrix    matrix;
    SkPoint     pts[kSkBuildQuadArcStorage];

    matrix.setScale(radius, radius);
    matrix.postTranslate(xx - SkScalarMul(radius, before.fX),
                         yy - SkScalarMul(radius, before.fY));

    int count = SkBuildQuadArc(before, after, arcDir, &matrix, pts);

    this->incReserve(count);
    // [xx,yy] == pts[0]
    this->lineTo(xx, yy);
    for (int i = 1; i < count; i += 2) {
        this->quadTo(pts[i], pts[i+1]);
    }
}

///////////////////////////////////////////////////////////////////////////////

void SkPath::addPath(const SkPath& path, SkScalar dx, SkScalar dy) {
    SkMatrix matrix;

    matrix.setTranslate(dx, dy);
    this->addPath(path, matrix);
}

void SkPath::addPath(const SkPath& path, const SkMatrix& matrix) {
    SkPathRef::Editor(&fPathRef, path.countVerbs(), path.countPoints());

    RawIter iter(path);
    SkPoint pts[4];
    Verb    verb;

    SkMatrix::MapPtsProc proc = matrix.getMapPtsProc();

    while ((verb = iter.next(pts)) != kDone_Verb) {
        switch (verb) {
            case kMove_Verb:
                proc(matrix, &pts[0], &pts[0], 1);
                this->moveTo(pts[0]);
                break;
            case kLine_Verb:
                proc(matrix, &pts[1], &pts[1], 1);
                this->lineTo(pts[1]);
                break;
            case kQuad_Verb:
                proc(matrix, &pts[1], &pts[1], 2);
                this->quadTo(pts[1], pts[2]);
                break;
            case kConic_Verb:
                proc(matrix, &pts[1], &pts[1], 2);
                this->conicTo(pts[1], pts[2], iter.conicWeight());
                break;
            case kCubic_Verb:
                proc(matrix, &pts[1], &pts[1], 3);
                this->cubicTo(pts[1], pts[2], pts[3]);
                break;
            case kClose_Verb:
                this->close();
                break;
            default:
                SkDEBUGFAIL("unknown verb");
        }
    }
}

///////////////////////////////////////////////////////////////////////////////

static int pts_in_verb(unsigned verb) {
    static const uint8_t gPtsInVerb[] = {
        1,  // kMove
        1,  // kLine
        2,  // kQuad
        2,  // kConic
        3,  // kCubic
        0,  // kClose
        0   // kDone
    };

    SkASSERT(verb < SK_ARRAY_COUNT(gPtsInVerb));
    return gPtsInVerb[verb];
}

// ignore the last point of the 1st contour
void SkPath::reversePathTo(const SkPath& path) {
    int i, vcount = path.fPathRef->countVerbs();
    // exit early if the path is empty, or just has a moveTo.
    if (vcount < 2) {
        return;
    }

    SkPathRef::Editor(&fPathRef, vcount, path.countPoints());

    const uint8_t*  verbs = path.fPathRef->verbs();
    const SkPoint*  pts = path.fPathRef->points();
    const SkScalar* conicWeights = path.fPathRef->conicWeights();

    SkASSERT(verbs[~0] == kMove_Verb);
    for (i = 1; i < vcount; ++i) {
        unsigned v = verbs[~i];
        int n = pts_in_verb(v);
        if (n == 0) {
            break;
        }
        pts += n;
        conicWeights += (SkPath::kConic_Verb == v);
    }

    while (--i > 0) {
        switch (verbs[~i]) {
            case kLine_Verb:
                this->lineTo(pts[-1].fX, pts[-1].fY);
                break;
            case kQuad_Verb:
                this->quadTo(pts[-1].fX, pts[-1].fY, pts[-2].fX, pts[-2].fY);
                break;
            case kConic_Verb:
                this->conicTo(pts[-1], pts[-2], *--conicWeights);
                break;
            case kCubic_Verb:
                this->cubicTo(pts[-1].fX, pts[-1].fY, pts[-2].fX, pts[-2].fY,
                              pts[-3].fX, pts[-3].fY);
                break;
            default:
                SkDEBUGFAIL("bad verb");
                break;
        }
        pts -= pts_in_verb(verbs[~i]);
    }
}

void SkPath::reverseAddPath(const SkPath& src) {
    SkPathRef::Editor ed(&fPathRef, src.fPathRef->countPoints(), src.fPathRef->countVerbs());

    const SkPoint* pts = src.fPathRef->pointsEnd();
    // we will iterator through src's verbs backwards
    const uint8_t* verbs = src.fPathRef->verbsMemBegin(); // points at the last verb
    const uint8_t* verbsEnd = src.fPathRef->verbs(); // points just past the first verb
    const SkScalar* conicWeights = src.fPathRef->conicWeightsEnd();

    bool needMove = true;
    bool needClose = false;
    while (verbs < verbsEnd) {
        uint8_t v = *(verbs++);
        int n = pts_in_verb(v);

        if (needMove) {
            --pts;
            this->moveTo(pts->fX, pts->fY);
            needMove = false;
        }
        pts -= n;
        switch (v) {
            case kMove_Verb:
                if (needClose) {
                    this->close();
                    needClose = false;
                }
                needMove = true;
                pts += 1;   // so we see the point in "if (needMove)" above
                break;
            case kLine_Verb:
                this->lineTo(pts[0]);
                break;
            case kQuad_Verb:
                this->quadTo(pts[1], pts[0]);
                break;
            case kConic_Verb:
                this->conicTo(pts[1], pts[0], *--conicWeights);
                break;
            case kCubic_Verb:
                this->cubicTo(pts[2], pts[1], pts[0]);
                break;
            case kClose_Verb:
                needClose = true;
                break;
            default:
                SkDEBUGFAIL("unexpected verb");
        }
    }
}

///////////////////////////////////////////////////////////////////////////////

void SkPath::offset(SkScalar dx, SkScalar dy, SkPath* dst) const {
    SkMatrix    matrix;

    matrix.setTranslate(dx, dy);
    this->transform(matrix, dst);
}

#include "SkGeometry.h"

static void subdivide_quad_to(SkPath* path, const SkPoint pts[3],
                              int level = 2) {
    if (--level >= 0) {
        SkPoint tmp[5];

        SkChopQuadAtHalf(pts, tmp);
        subdivide_quad_to(path, &tmp[0], level);
        subdivide_quad_to(path, &tmp[2], level);
    } else {
        path->quadTo(pts[1], pts[2]);
    }
}

static void subdivide_cubic_to(SkPath* path, const SkPoint pts[4],
                               int level = 2) {
    if (--level >= 0) {
        SkPoint tmp[7];

        SkChopCubicAtHalf(pts, tmp);
        subdivide_cubic_to(path, &tmp[0], level);
        subdivide_cubic_to(path, &tmp[3], level);
    } else {
        path->cubicTo(pts[1], pts[2], pts[3]);
    }
}

void SkPath::transform(const SkMatrix& matrix, SkPath* dst) const {
    SkDEBUGCODE(this->validate();)
    if (dst == NULL) {
        dst = (SkPath*)this;
    }

    if (matrix.hasPerspective()) {
        SkPath  tmp;
        tmp.fFillType = fFillType;

        SkPath::Iter    iter(*this, false);
        SkPoint         pts[4];
        SkPath::Verb    verb;

        while ((verb = iter.next(pts, false)) != kDone_Verb) {
            switch (verb) {
                case kMove_Verb:
                    tmp.moveTo(pts[0]);
                    break;
                case kLine_Verb:
                    tmp.lineTo(pts[1]);
                    break;
                case kQuad_Verb:
                    subdivide_quad_to(&tmp, pts);
                    break;
                case kConic_Verb:
                    SkDEBUGFAIL("TODO: compute new weight");
                    tmp.conicTo(pts[1], pts[2], iter.conicWeight());
                    break;
                case kCubic_Verb:
                    subdivide_cubic_to(&tmp, pts);
                    break;
                case kClose_Verb:
                    tmp.close();
                    break;
                default:
                    SkDEBUGFAIL("unknown verb");
                    break;
            }
        }

        dst->swap(tmp);
        SkPathRef::Editor ed(&dst->fPathRef);
        matrix.mapPoints(ed.points(), ed.pathRef()->countPoints());
        dst->fDirection = kUnknown_Direction;
    } else {
        SkPathRef::CreateTransformedCopy(&dst->fPathRef, *fPathRef.get(), matrix);

        if (this != dst) {
            dst->fFillType = fFillType;
            dst->fConvexity = fConvexity;
        }

        if (kUnknown_Direction == fDirection) {
            dst->fDirection = kUnknown_Direction;
        } else {
            SkScalar det2x2 =
                SkScalarMul(matrix.get(SkMatrix::kMScaleX), matrix.get(SkMatrix::kMScaleY)) -
                SkScalarMul(matrix.get(SkMatrix::kMSkewX), matrix.get(SkMatrix::kMSkewY));
            if (det2x2 < 0) {
                dst->fDirection = SkPath::OppositeDirection(static_cast<Direction>(fDirection));
            } else if (det2x2 > 0) {
                dst->fDirection = fDirection;
            } else {
                dst->fConvexity = kUnknown_Convexity;
                dst->fDirection = kUnknown_Direction;
            }
        }

        SkDEBUGCODE(dst->validate();)
    }
}

///////////////////////////////////////////////////////////////////////////////
///////////////////////////////////////////////////////////////////////////////

enum SegmentState {
    kEmptyContour_SegmentState,   // The current contour is empty. We may be
                                  // starting processing or we may have just
                                  // closed a contour.
    kAfterMove_SegmentState,      // We have seen a move, but nothing else.
    kAfterPrimitive_SegmentState  // We have seen a primitive but not yet
                                  // closed the path. Also the initial state.
};

SkPath::Iter::Iter() {
#ifdef SK_DEBUG
    fPts = NULL;
    fConicWeights = NULL;
    fMoveTo.fX = fMoveTo.fY = fLastPt.fX = fLastPt.fY = 0;
    fForceClose = fCloseLine = false;
    fSegmentState = kEmptyContour_SegmentState;
#endif
    // need to init enough to make next() harmlessly return kDone_Verb
    fVerbs = NULL;
    fVerbStop = NULL;
    fNeedClose = false;
}

SkPath::Iter::Iter(const SkPath& path, bool forceClose) {
    this->setPath(path, forceClose);
}

void SkPath::Iter::setPath(const SkPath& path, bool forceClose) {
    fPts = path.fPathRef->points();
    fVerbs = path.fPathRef->verbs();
    fVerbStop = path.fPathRef->verbsMemBegin();
    fConicWeights = path.fPathRef->conicWeights() - 1; // begin one behind
    fLastPt.fX = fLastPt.fY = 0;
    fMoveTo.fX = fMoveTo.fY = 0;
    fForceClose = SkToU8(forceClose);
    fNeedClose = false;
    fSegmentState = kEmptyContour_SegmentState;
}

bool SkPath::Iter::isClosedContour() const {
    if (fVerbs == NULL || fVerbs == fVerbStop) {
        return false;
    }
    if (fForceClose) {
        return true;
    }

    const uint8_t* verbs = fVerbs;
    const uint8_t* stop = fVerbStop;

    if (kMove_Verb == *(verbs - 1)) {
        verbs -= 1; // skip the initial moveto
    }

    while (verbs > stop) {
        // verbs points one beyond the current verb, decrement first.
        unsigned v = *(--verbs);
        if (kMove_Verb == v) {
            break;
        }
        if (kClose_Verb == v) {
            return true;
        }
    }
    return false;
}

SkPath::Verb SkPath::Iter::autoClose(SkPoint pts[2]) {
    SkASSERT(pts);
    if (fLastPt != fMoveTo) {
        // A special case: if both points are NaN, SkPoint::operation== returns
        // false, but the iterator expects that they are treated as the same.
        // (consider SkPoint is a 2-dimension float point).
        if (SkScalarIsNaN(fLastPt.fX) || SkScalarIsNaN(fLastPt.fY) ||
            SkScalarIsNaN(fMoveTo.fX) || SkScalarIsNaN(fMoveTo.fY)) {
            return kClose_Verb;
        }

        pts[0] = fLastPt;
        pts[1] = fMoveTo;
        fLastPt = fMoveTo;
        fCloseLine = true;
        return kLine_Verb;
    } else {
        pts[0] = fMoveTo;
        return kClose_Verb;
    }
}

const SkPoint& SkPath::Iter::cons_moveTo() {
    if (fSegmentState == kAfterMove_SegmentState) {
        // Set the first return pt to the move pt
        fSegmentState = kAfterPrimitive_SegmentState;
        return fMoveTo;
    } else {
        SkASSERT(fSegmentState == kAfterPrimitive_SegmentState);
         // Set the first return pt to the last pt of the previous primitive.
        return fPts[-1];
    }
}

void SkPath::Iter::consumeDegenerateSegments() {
    // We need to step over anything that will not move the current draw point
    // forward before the next move is seen
    const uint8_t* lastMoveVerb = 0;
    const SkPoint* lastMovePt = 0;
    SkPoint lastPt = fLastPt;
    while (fVerbs != fVerbStop) {
        unsigned verb = *(fVerbs - 1); // fVerbs is one beyond the current verb
        switch (verb) {
            case kMove_Verb:
                // Keep a record of this most recent move
                lastMoveVerb = fVerbs;
                lastMovePt = fPts;
                lastPt = fPts[0];
                fVerbs--;
                fPts++;
                break;

            case kClose_Verb:
                // A close when we are in a segment is always valid except when it
                // follows a move which follows a segment.
                if (fSegmentState == kAfterPrimitive_SegmentState && !lastMoveVerb) {
                    return;
                }
                // A close at any other time must be ignored
                fVerbs--;
                break;

            case kLine_Verb:
                if (!IsLineDegenerate(lastPt, fPts[0])) {
                    if (lastMoveVerb) {
                        fVerbs = lastMoveVerb;
                        fPts = lastMovePt;
                        return;
                    }
                    return;
                }
                // Ignore this line and continue
                fVerbs--;
                fPts++;
                break;

            case kConic_Verb:
            case kQuad_Verb:
                if (!IsQuadDegenerate(lastPt, fPts[0], fPts[1])) {
                    if (lastMoveVerb) {
                        fVerbs = lastMoveVerb;
                        fPts = lastMovePt;
                        return;
                    }
                    return;
                }
                // Ignore this line and continue
                fVerbs--;
                fPts += 2;
                fConicWeights += (kConic_Verb == verb);
                break;

            case kCubic_Verb:
                if (!IsCubicDegenerate(lastPt, fPts[0], fPts[1], fPts[2])) {
                    if (lastMoveVerb) {
                        fVerbs = lastMoveVerb;
                        fPts = lastMovePt;
                        return;
                    }
                    return;
                }
                // Ignore this line and continue
                fVerbs--;
                fPts += 3;
                break;

            default:
                SkDEBUGFAIL("Should never see kDone_Verb");
        }
    }
}

SkPath::Verb SkPath::Iter::doNext(SkPoint ptsParam[4]) {
    SkASSERT(ptsParam);

    if (fVerbs == fVerbStop) {
        // Close the curve if requested and if there is some curve to close
        if (fNeedClose && fSegmentState == kAfterPrimitive_SegmentState) {
            if (kLine_Verb == this->autoClose(ptsParam)) {
                return kLine_Verb;
            }
            fNeedClose = false;
            return kClose_Verb;
        }
        return kDone_Verb;
    }

    // fVerbs is one beyond the current verb, decrement first
    unsigned verb = *(--fVerbs);
    const SkPoint* SK_RESTRICT srcPts = fPts;
    SkPoint* SK_RESTRICT       pts = ptsParam;

    switch (verb) {
        case kMove_Verb:
            if (fNeedClose) {
                fVerbs++; // move back one verb
                verb = this->autoClose(pts);
                if (verb == kClose_Verb) {
                    fNeedClose = false;
                }
                return (Verb)verb;
            }
            if (fVerbs == fVerbStop) {    // might be a trailing moveto
                return kDone_Verb;
            }
            fMoveTo = *srcPts;
            pts[0] = *srcPts;
            srcPts += 1;
            fSegmentState = kAfterMove_SegmentState;
            fLastPt = fMoveTo;
            fNeedClose = fForceClose;
            break;
        case kLine_Verb:
            pts[0] = this->cons_moveTo();
            pts[1] = srcPts[0];
            fLastPt = srcPts[0];
            fCloseLine = false;
            srcPts += 1;
            break;
        case kConic_Verb:
            fConicWeights += 1;
            // fall-through
        case kQuad_Verb:
            pts[0] = this->cons_moveTo();
            memcpy(&pts[1], srcPts, 2 * sizeof(SkPoint));
            fLastPt = srcPts[1];
            srcPts += 2;
            break;
        case kCubic_Verb:
            pts[0] = this->cons_moveTo();
            memcpy(&pts[1], srcPts, 3 * sizeof(SkPoint));
            fLastPt = srcPts[2];
            srcPts += 3;
            break;
        case kClose_Verb:
            verb = this->autoClose(pts);
            if (verb == kLine_Verb) {
                fVerbs++; // move back one verb
            } else {
                fNeedClose = false;
                fSegmentState = kEmptyContour_SegmentState;
            }
            fLastPt = fMoveTo;
            break;
    }
    fPts = srcPts;
    return (Verb)verb;
}

///////////////////////////////////////////////////////////////////////////////

SkPath::RawIter::RawIter() {
#ifdef SK_DEBUG
    fPts = NULL;
    fConicWeights = NULL;
    fMoveTo.fX = fMoveTo.fY = fLastPt.fX = fLastPt.fY = 0;
#endif
    // need to init enough to make next() harmlessly return kDone_Verb
    fVerbs = NULL;
    fVerbStop = NULL;
}

SkPath::RawIter::RawIter(const SkPath& path) {
    this->setPath(path);
}

void SkPath::RawIter::setPath(const SkPath& path) {
    fPts = path.fPathRef->points();
    fVerbs = path.fPathRef->verbs();
    fVerbStop = path.fPathRef->verbsMemBegin();
    fConicWeights = path.fPathRef->conicWeights() - 1; // begin one behind
    fMoveTo.fX = fMoveTo.fY = 0;
    fLastPt.fX = fLastPt.fY = 0;
}

SkPath::Verb SkPath::RawIter::next(SkPoint pts[4]) {
    SkASSERT(NULL != pts);
    if (fVerbs == fVerbStop) {
        return kDone_Verb;
    }

    // fVerbs points one beyond next verb so decrement first.
    unsigned verb = *(--fVerbs);
    const SkPoint* srcPts = fPts;

    switch (verb) {
        case kMove_Verb:
            pts[0] = *srcPts;
            fMoveTo = srcPts[0];
            fLastPt = fMoveTo;
            srcPts += 1;
            break;
        case kLine_Verb:
            pts[0] = fLastPt;
            pts[1] = srcPts[0];
            fLastPt = srcPts[0];
            srcPts += 1;
            break;
        case kConic_Verb:
            fConicWeights += 1;
            // fall-through
        case kQuad_Verb:
            pts[0] = fLastPt;
            memcpy(&pts[1], srcPts, 2 * sizeof(SkPoint));
            fLastPt = srcPts[1];
            srcPts += 2;
            break;
        case kCubic_Verb:
            pts[0] = fLastPt;
            memcpy(&pts[1], srcPts, 3 * sizeof(SkPoint));
            fLastPt = srcPts[2];
            srcPts += 3;
            break;
        case kClose_Verb:
            fLastPt = fMoveTo;
            pts[0] = fMoveTo;
            break;
    }
    fPts = srcPts;
    return (Verb)verb;
}

///////////////////////////////////////////////////////////////////////////////

/*
    Format in compressed buffer: [ptCount, verbCount, pts[], verbs[]]
*/

size_t SkPath::writeToMemory(void* storage) const {
    SkDEBUGCODE(this->validate();)

    if (NULL == storage) {
        const int byteCount = sizeof(int32_t) + fPathRef->writeSize();
        return SkAlign4(byteCount);
    }

    SkWBuffer   buffer(storage);

<<<<<<< HEAD
    int32_t packed = ((fIsOval & 1) << kIsOval_SerializationShift) |
                     (fConvexity << kConvexity_SerializationShift) |
                     (fFillType << kFillType_SerializationShift) |
                     (fSegmentMask << kSegmentMask_SerializationShift) |
                     (fDirection << kDirection_SerializationShift)
#ifndef DELETE_THIS_CODE_WHEN_SKPS_ARE_REBUILT_AT_V14_AND_ALL_OTHER_INSTANCES_TOO
                     | (0x1 << kNewFormat_SerializationShift);
#endif
=======
    int32_t packed = (fConvexity << kConvexity_SerializationShift) |
                     (fFillType << kFillType_SerializationShift) |
                     (fDirection << kDirection_SerializationShift)
#ifndef DELETE_THIS_CODE_WHEN_SKPS_ARE_REBUILT_AT_V16_AND_ALL_OTHER_INSTANCES_TOO
                     | (0x1 << kNewFormat_SerializationShift)
#endif
                     ;
>>>>>>> 8c15b39e

    buffer.write32(packed);

    fPathRef->writeToBuffer(&buffer);

    buffer.padToAlign4();
    return buffer.pos();
}

size_t SkPath::readFromMemory(const void* storage, size_t length) {
    SkRBufferWithSizeCheck buffer(storage, length);

    int32_t packed;
    if (!buffer.readS32(&packed)) {
        return 0;
    }

<<<<<<< HEAD
    uint32_t packed = buffer.readS32();
    fIsOval = (packed >> kIsOval_SerializationShift) & 1;
=======
>>>>>>> 8c15b39e
    fConvexity = (packed >> kConvexity_SerializationShift) & 0xFF;
    fFillType = (packed >> kFillType_SerializationShift) & 0xFF;
    fDirection = (packed >> kDirection_SerializationShift) & 0x3;
<<<<<<< HEAD
#ifndef DELETE_THIS_CODE_WHEN_SKPS_ARE_REBUILT_AT_V14_AND_ALL_OTHER_INSTANCES_TOO
    bool newFormat = (packed >> kNewFormat_SerializationShift) & 1;
#endif

    fPathRef.reset(SkPathRef::CreateFromBuffer(&buffer
#ifndef DELETE_THIS_CODE_WHEN_SKPS_ARE_REBUILT_AT_V14_AND_ALL_OTHER_INSTANCES_TOO
        , newFormat, packed)
#endif
        );

    buffer.skipToAlign4();

    SkDEBUGCODE(this->validate();)
    return SkToU32(buffer.pos());
=======
#ifndef DELETE_THIS_CODE_WHEN_SKPS_ARE_REBUILT_AT_V16_AND_ALL_OTHER_INSTANCES_TOO
    bool newFormat = (packed >> kNewFormat_SerializationShift) & 1;
#endif

    SkPathRef* pathRef = SkPathRef::CreateFromBuffer(&buffer
#ifndef DELETE_THIS_CODE_WHEN_SKPS_ARE_REBUILT_AT_V16_AND_ALL_OTHER_INSTANCES_TOO
        , newFormat, packed
#endif
        );

    size_t sizeRead = 0;
    if (buffer.isValid()) {
        fPathRef.reset(pathRef);
        SkDEBUGCODE(this->validate();)
        buffer.skipToAlign4();
        sizeRead = buffer.pos();
    } else if (NULL != pathRef) {
        // If the buffer is not valid, pathRef should be NULL
        sk_throw();
    }
    return sizeRead;
>>>>>>> 8c15b39e
}

///////////////////////////////////////////////////////////////////////////////

#include "SkString.h"

static void append_scalar(SkString* str, SkScalar value) {
    SkString tmp;
    tmp.printf("%g", value);
    if (tmp.contains('.')) {
        tmp.appendUnichar('f');
    }
    str->append(tmp);
}

static void append_params(SkString* str, const char label[], const SkPoint pts[],
                          int count, SkScalar conicWeight = -1) {
    str->append(label);
    str->append("(");

    const SkScalar* values = &pts[0].fX;
    count *= 2;

    for (int i = 0; i < count; ++i) {
        append_scalar(str, values[i]);
        if (i < count - 1) {
            str->append(", ");
        }
    }
    if (conicWeight >= 0) {
        str->append(", ");
        append_scalar(str, conicWeight);
    }
    str->append(");\n");
}

void SkPath::dump(bool forceClose, const char title[]) const {
    Iter    iter(*this, forceClose);
    SkPoint pts[4];
    Verb    verb;

    SkDebugf("path: forceClose=%s %s\n", forceClose ? "true" : "false",
             title ? title : "");

    SkString builder;

    while ((verb = iter.next(pts, false)) != kDone_Verb) {
        switch (verb) {
            case kMove_Verb:
                append_params(&builder, "path.moveTo", &pts[0], 1);
                break;
            case kLine_Verb:
                append_params(&builder, "path.lineTo", &pts[1], 1);
                break;
            case kQuad_Verb:
                append_params(&builder, "path.quadTo", &pts[1], 2);
                break;
            case kConic_Verb:
                append_params(&builder, "path.conicTo", &pts[1], 2, iter.conicWeight());
                break;
            case kCubic_Verb:
                append_params(&builder, "path.cubicTo", &pts[1], 3);
                break;
            case kClose_Verb:
                builder.append("path.close();\n");
                break;
            default:
                SkDebugf("  path: UNKNOWN VERB %d, aborting dump...\n", verb);
                verb = kDone_Verb;  // stop the loop
                break;
        }
    }
    SkDebugf("%s\n", builder.c_str());
}

void SkPath::dump() const {
    this->dump(false);
}

#ifdef SK_DEBUG
void SkPath::validate() const {
    SkASSERT(this != NULL);
    SkASSERT((fFillType & ~3) == 0);

#ifdef SK_DEBUG_PATH
    if (!fBoundsIsDirty) {
        SkRect bounds;

        bool isFinite = compute_pt_bounds(&bounds, *fPathRef.get());
        SkASSERT(SkToBool(fIsFinite) == isFinite);

        if (fPathRef->countPoints() <= 1) {
            // if we're empty, fBounds may be empty but translated, so we can't
            // necessarily compare to bounds directly
            // try path.addOval(2, 2, 2, 2) which is empty, but the bounds will
            // be [2, 2, 2, 2]
            SkASSERT(bounds.isEmpty());
            SkASSERT(fBounds.isEmpty());
        } else {
            if (bounds.isEmpty()) {
                SkASSERT(fBounds.isEmpty());
            } else {
                if (!fBounds.isEmpty()) {
                    SkASSERT(fBounds.contains(bounds));
                }
            }
        }
    }
#endif // SK_DEBUG_PATH
}
#endif // SK_DEBUG

///////////////////////////////////////////////////////////////////////////////

static int sign(SkScalar x) { return x < 0; }
#define kValueNeverReturnedBySign   2

static bool AlmostEqual(SkScalar compA, SkScalar compB) {
    // The error epsilon was empirically derived; worse case round rects
    // with a mid point outset by 2x float epsilon in tests had an error
    // of 12.
    const int epsilon = 16;
    if (!SkScalarIsFinite(compA) || !SkScalarIsFinite(compB)) {
        return false;
    }
<<<<<<< HEAD
    if (sk_float_abs(compA) <= FLT_EPSILON && sk_float_abs(compB) <= FLT_EPSILON) {
        return true;
    }
=======
    // no need to check for small numbers because SkPath::Iter has removed degenerate values
>>>>>>> 8c15b39e
    int aBits = SkFloatAs2sCompliment(compA);
    int bBits = SkFloatAs2sCompliment(compB);
    return aBits < bBits + epsilon && bBits < aBits + epsilon;
}

// only valid for a single contour
struct Convexicator {
    Convexicator()
    : fPtCount(0)
    , fConvexity(SkPath::kConvex_Convexity)
    , fDirection(SkPath::kUnknown_Direction) {
        fSign = 0;
        // warnings
        fLastPt.set(0, 0);
        fCurrPt.set(0, 0);
        fVec0.set(0, 0);
        fVec1.set(0, 0);
        fFirstVec.set(0, 0);

        fDx = fDy = 0;
        fSx = fSy = kValueNeverReturnedBySign;
    }

    SkPath::Convexity getConvexity() const { return fConvexity; }

    /** The direction returned is only valid if the path is determined convex */
    SkPath::Direction getDirection() const { return fDirection; }

    void addPt(const SkPoint& pt) {
        if (SkPath::kConcave_Convexity == fConvexity) {
            return;
        }

        if (0 == fPtCount) {
            fCurrPt = pt;
            ++fPtCount;
        } else {
            SkVector vec = pt - fCurrPt;
            if (vec.fX || vec.fY) {
                fLastPt = fCurrPt;
                fCurrPt = pt;
                if (++fPtCount == 2) {
                    fFirstVec = fVec1 = vec;
                } else {
                    SkASSERT(fPtCount > 2);
                    this->addVec(vec);
                }

                int sx = sign(vec.fX);
                int sy = sign(vec.fY);
                fDx += (sx != fSx);
                fDy += (sy != fSy);
                fSx = sx;
                fSy = sy;

                if (fDx > 3 || fDy > 3) {
                    fConvexity = SkPath::kConcave_Convexity;
                }
            }
        }
    }

    void close() {
        if (fPtCount > 2) {
            this->addVec(fFirstVec);
        }
    }

private:
    void addVec(const SkVector& vec) {
        SkASSERT(vec.fX || vec.fY);
        fVec0 = fVec1;
        fVec1 = vec;
        SkScalar cross = SkPoint::CrossProduct(fVec0, fVec1);
        SkScalar smallest = SkTMin(fCurrPt.fX, SkTMin(fCurrPt.fY, SkTMin(fLastPt.fX, fLastPt.fY)));
        SkScalar largest = SkTMax(fCurrPt.fX, SkTMax(fCurrPt.fY, SkTMax(fLastPt.fX, fLastPt.fY)));
        largest = SkTMax(largest, -smallest);
        int sign = AlmostEqual(largest, largest + cross) ? 0 : SkScalarSignAsInt(cross);
        if (0 == fSign) {
            fSign = sign;
            if (1 == sign) {
                fDirection = SkPath::kCW_Direction;
            } else if (-1 == sign) {
                fDirection = SkPath::kCCW_Direction;
            }
        } else if (sign) {
            if (fSign != sign) {
                fConvexity = SkPath::kConcave_Convexity;
                fDirection = SkPath::kUnknown_Direction;
            }
        }
    }

    SkPoint             fLastPt;
    SkPoint             fCurrPt;
    SkVector            fVec0, fVec1, fFirstVec;
    int                 fPtCount;   // non-degenerate points
    int                 fSign;
    SkPath::Convexity   fConvexity;
    SkPath::Direction   fDirection;
    int                 fDx, fDy, fSx, fSy;
};

SkPath::Convexity SkPath::internalGetConvexity() const {
    SkASSERT(kUnknown_Convexity == fConvexity);
    SkPoint         pts[4];
    SkPath::Verb    verb;
    SkPath::Iter    iter(*this, true);

    int             contourCount = 0;
    int             count;
    Convexicator    state;

    while ((verb = iter.next(pts)) != SkPath::kDone_Verb) {
        switch (verb) {
            case kMove_Verb:
                if (++contourCount > 1) {
                    fConvexity = kConcave_Convexity;
                    return kConcave_Convexity;
                }
                pts[1] = pts[0];
                count = 1;
                break;
            case kLine_Verb: count = 1; break;
            case kQuad_Verb: count = 2; break;
            case kConic_Verb: count = 2; break;
            case kCubic_Verb: count = 3; break;
            case kClose_Verb:
                state.close();
                count = 0;
                break;
            default:
                SkDEBUGFAIL("bad verb");
                fConvexity = kConcave_Convexity;
                return kConcave_Convexity;
        }

        for (int i = 1; i <= count; i++) {
            state.addPt(pts[i]);
        }
        // early exit
        if (kConcave_Convexity == state.getConvexity()) {
            fConvexity = kConcave_Convexity;
            return kConcave_Convexity;
        }
    }
    fConvexity = state.getConvexity();
    if (kConvex_Convexity == fConvexity && kUnknown_Direction == fDirection) {
        fDirection = state.getDirection();
    }
    return static_cast<Convexity>(fConvexity);
}

///////////////////////////////////////////////////////////////////////////////

class ContourIter {
public:
    ContourIter(const SkPathRef& pathRef);

    bool done() const { return fDone; }
    // if !done() then these may be called
    int count() const { return fCurrPtCount; }
    const SkPoint* pts() const { return fCurrPt; }
    void next();

private:
    int fCurrPtCount;
    const SkPoint* fCurrPt;
    const uint8_t* fCurrVerb;
    const uint8_t* fStopVerbs;
    const SkScalar* fCurrConicWeight;
    bool fDone;
    SkDEBUGCODE(int fContourCounter;)
};

ContourIter::ContourIter(const SkPathRef& pathRef) {
    fStopVerbs = pathRef.verbsMemBegin();
    fDone = false;
    fCurrPt = pathRef.points();
    fCurrVerb = pathRef.verbs();
    fCurrConicWeight = pathRef.conicWeights();
    fCurrPtCount = 0;
    SkDEBUGCODE(fContourCounter = 0;)
    this->next();
}

void ContourIter::next() {
    if (fCurrVerb <= fStopVerbs) {
        fDone = true;
    }
    if (fDone) {
        return;
    }

    // skip pts of prev contour
    fCurrPt += fCurrPtCount;

    SkASSERT(SkPath::kMove_Verb == fCurrVerb[~0]);
    int ptCount = 1;    // moveTo
    const uint8_t* verbs = fCurrVerb;

    for (--verbs; verbs > fStopVerbs; --verbs) {
        switch (verbs[~0]) {
            case SkPath::kMove_Verb:
                goto CONTOUR_END;
            case SkPath::kLine_Verb:
                ptCount += 1;
                break;
            case SkPath::kConic_Verb:
                fCurrConicWeight += 1;
                // fall-through
            case SkPath::kQuad_Verb:
                ptCount += 2;
                break;
            case SkPath::kCubic_Verb:
                ptCount += 3;
                break;
            case SkPath::kClose_Verb:
                break;
            default:
                SkDEBUGFAIL("unexpected verb");
                break;
        }
    }
CONTOUR_END:
    fCurrPtCount = ptCount;
    fCurrVerb = verbs;
    SkDEBUGCODE(++fContourCounter;)
}

// returns cross product of (p1 - p0) and (p2 - p0)
static SkScalar cross_prod(const SkPoint& p0, const SkPoint& p1, const SkPoint& p2) {
    SkScalar cross = SkPoint::CrossProduct(p1 - p0, p2 - p0);
    // We may get 0 when the above subtracts underflow. We expect this to be
    // very rare and lazily promote to double.
    if (0 == cross) {
        double p0x = SkScalarToDouble(p0.fX);
        double p0y = SkScalarToDouble(p0.fY);

        double p1x = SkScalarToDouble(p1.fX);
        double p1y = SkScalarToDouble(p1.fY);

        double p2x = SkScalarToDouble(p2.fX);
        double p2y = SkScalarToDouble(p2.fY);

        cross = SkDoubleToScalar((p1x - p0x) * (p2y - p0y) -
                                 (p1y - p0y) * (p2x - p0x));

    }
    return cross;
}

// Returns the first pt with the maximum Y coordinate
static int find_max_y(const SkPoint pts[], int count) {
    SkASSERT(count > 0);
    SkScalar max = pts[0].fY;
    int firstIndex = 0;
    for (int i = 1; i < count; ++i) {
        SkScalar y = pts[i].fY;
        if (y > max) {
            max = y;
            firstIndex = i;
        }
    }
    return firstIndex;
}

static int find_diff_pt(const SkPoint pts[], int index, int n, int inc) {
    int i = index;
    for (;;) {
        i = (i + inc) % n;
        if (i == index) {   // we wrapped around, so abort
            break;
        }
        if (pts[index] != pts[i]) { // found a different point, success!
            break;
        }
    }
    return i;
}

/**
 *  Starting at index, and moving forward (incrementing), find the xmin and
 *  xmax of the contiguous points that have the same Y.
 */
static int find_min_max_x_at_y(const SkPoint pts[], int index, int n,
                               int* maxIndexPtr) {
    const SkScalar y = pts[index].fY;
    SkScalar min = pts[index].fX;
    SkScalar max = min;
    int minIndex = index;
    int maxIndex = index;
    for (int i = index + 1; i < n; ++i) {
        if (pts[i].fY != y) {
            break;
        }
        SkScalar x = pts[i].fX;
        if (x < min) {
            min = x;
            minIndex = i;
        } else if (x > max) {
            max = x;
            maxIndex = i;
        }
    }
    *maxIndexPtr = maxIndex;
    return minIndex;
}

static void crossToDir(SkScalar cross, SkPath::Direction* dir) {
    *dir = cross > 0 ? SkPath::kCW_Direction : SkPath::kCCW_Direction;
}

/*
 *  We loop through all contours, and keep the computed cross-product of the
 *  contour that contained the global y-max. If we just look at the first
 *  contour, we may find one that is wound the opposite way (correctly) since
 *  it is the interior of a hole (e.g. 'o'). Thus we must find the contour
 *  that is outer most (or at least has the global y-max) before we can consider
 *  its cross product.
 */
bool SkPath::cheapComputeDirection(Direction* dir) const {
    if (kUnknown_Direction != fDirection) {
        *dir = static_cast<Direction>(fDirection);
        return true;
    }

    // don't want to pay the cost for computing this if it
    // is unknown, so we don't call isConvex()
    if (kConvex_Convexity == this->getConvexityOrUnknown()) {
        SkASSERT(kUnknown_Direction == fDirection);
        *dir = static_cast<Direction>(fDirection);
        return false;
    }

    ContourIter iter(*fPathRef.get());

    // initialize with our logical y-min
    SkScalar ymax = this->getBounds().fTop;
    SkScalar ymaxCross = 0;

    for (; !iter.done(); iter.next()) {
        int n = iter.count();
        if (n < 3) {
            continue;
        }

        const SkPoint* pts = iter.pts();
        SkScalar cross = 0;
        int index = find_max_y(pts, n);
        if (pts[index].fY < ymax) {
            continue;
        }

        // If there is more than 1 distinct point at the y-max, we take the
        // x-min and x-max of them and just subtract to compute the dir.
        if (pts[(index + 1) % n].fY == pts[index].fY) {
            int maxIndex;
            int minIndex = find_min_max_x_at_y(pts, index, n, &maxIndex);
            if (minIndex == maxIndex) {
                goto TRY_CROSSPROD;
            }
            SkASSERT(pts[minIndex].fY == pts[index].fY);
            SkASSERT(pts[maxIndex].fY == pts[index].fY);
            SkASSERT(pts[minIndex].fX <= pts[maxIndex].fX);
            // we just subtract the indices, and let that auto-convert to
            // SkScalar, since we just want - or + to signal the direction.
            cross = minIndex - maxIndex;
        } else {
            TRY_CROSSPROD:
            // Find a next and prev index to use for the cross-product test,
            // but we try to find pts that form non-zero vectors from pts[index]
            //
            // Its possible that we can't find two non-degenerate vectors, so
            // we have to guard our search (e.g. all the pts could be in the
            // same place).

            // we pass n - 1 instead of -1 so we don't foul up % operator by
            // passing it a negative LH argument.
            int prev = find_diff_pt(pts, index, n, n - 1);
            if (prev == index) {
                // completely degenerate, skip to next contour
                continue;
            }
            int next = find_diff_pt(pts, index, n, 1);
            SkASSERT(next != index);
            cross = cross_prod(pts[prev], pts[index], pts[next]);
            // if we get a zero and the points are horizontal, then we look at the spread in
            // x-direction. We really should continue to walk away from the degeneracy until
            // there is a divergence.
            if (0 == cross && pts[prev].fY == pts[index].fY && pts[next].fY == pts[index].fY) {
                // construct the subtract so we get the correct Direction below
                cross = pts[index].fX - pts[next].fX;
            }
        }

        if (cross) {
            // record our best guess so far
            ymax = pts[index].fY;
            ymaxCross = cross;
        }
    }
    if (ymaxCross) {
        crossToDir(ymaxCross, dir);
        fDirection = *dir;
        return true;
    } else {
        return false;
    }
}

///////////////////////////////////////////////////////////////////////////////

static SkScalar eval_cubic_coeff(SkScalar A, SkScalar B, SkScalar C,
                                 SkScalar D, SkScalar t) {
    return SkScalarMulAdd(SkScalarMulAdd(SkScalarMulAdd(A, t, B), t, C), t, D);
}

static SkScalar eval_cubic_pts(SkScalar c0, SkScalar c1, SkScalar c2, SkScalar c3,
                               SkScalar t) {
    SkScalar A = c3 + 3*(c1 - c2) - c0;
    SkScalar B = 3*(c2 - c1 - c1 + c0);
    SkScalar C = 3*(c1 - c0);
    SkScalar D = c0;
    return eval_cubic_coeff(A, B, C, D, t);
}

/*  Given 4 cubic points (either Xs or Ys), and a target X or Y, compute the
 t value such that cubic(t) = target
 */
static void chopMonoCubicAt(SkScalar c0, SkScalar c1, SkScalar c2, SkScalar c3,
                            SkScalar target, SkScalar* t) {
    //   SkASSERT(c0 <= c1 && c1 <= c2 && c2 <= c3);
    SkASSERT(c0 < target && target < c3);

    SkScalar D = c0 - target;
    SkScalar A = c3 + 3*(c1 - c2) - c0;
    SkScalar B = 3*(c2 - c1 - c1 + c0);
    SkScalar C = 3*(c1 - c0);

    const SkScalar TOLERANCE = SK_Scalar1 / 4096;
    SkScalar minT = 0;
    SkScalar maxT = SK_Scalar1;
    SkScalar mid;
    int i;
    for (i = 0; i < 16; i++) {
        mid = SkScalarAve(minT, maxT);
        SkScalar delta = eval_cubic_coeff(A, B, C, D, mid);
        if (delta < 0) {
            minT = mid;
            delta = -delta;
        } else {
            maxT = mid;
        }
        if (delta < TOLERANCE) {
            break;
        }
    }
    *t = mid;
}

template <size_t N> static void find_minmax(const SkPoint pts[],
                                            SkScalar* minPtr, SkScalar* maxPtr) {
    SkScalar min, max;
    min = max = pts[0].fX;
    for (size_t i = 1; i < N; ++i) {
        min = SkMinScalar(min, pts[i].fX);
        max = SkMaxScalar(max, pts[i].fX);
    }
    *minPtr = min;
    *maxPtr = max;
}

static int winding_mono_cubic(const SkPoint pts[], SkScalar x, SkScalar y) {
    SkPoint storage[4];

    int dir = 1;
    if (pts[0].fY > pts[3].fY) {
        storage[0] = pts[3];
        storage[1] = pts[2];
        storage[2] = pts[1];
        storage[3] = pts[0];
        pts = storage;
        dir = -1;
    }
    if (y < pts[0].fY || y >= pts[3].fY) {
        return 0;
    }

    // quickreject or quickaccept
    SkScalar min, max;
    find_minmax<4>(pts, &min, &max);
    if (x < min) {
        return 0;
    }
    if (x > max) {
        return dir;
    }

    // compute the actual x(t) value
    SkScalar t;
    chopMonoCubicAt(pts[0].fY, pts[1].fY, pts[2].fY, pts[3].fY, y, &t);
    SkScalar xt = eval_cubic_pts(pts[0].fX, pts[1].fX, pts[2].fX, pts[3].fX, t);
    return xt < x ? dir : 0;
}

static int winding_cubic(const SkPoint pts[], SkScalar x, SkScalar y) {
    SkPoint dst[10];
    int n = SkChopCubicAtYExtrema(pts, dst);
    int w = 0;
    for (int i = 0; i <= n; ++i) {
        w += winding_mono_cubic(&dst[i * 3], x, y);
    }
    return w;
}

static int winding_mono_quad(const SkPoint pts[], SkScalar x, SkScalar y) {
    SkScalar y0 = pts[0].fY;
    SkScalar y2 = pts[2].fY;

    int dir = 1;
    if (y0 > y2) {
        SkTSwap(y0, y2);
        dir = -1;
    }
    if (y < y0 || y >= y2) {
        return 0;
    }

    // bounds check on X (not required. is it faster?)
#if 0
    if (pts[0].fX > x && pts[1].fX > x && pts[2].fX > x) {
        return 0;
    }
#endif

    SkScalar roots[2];
    int n = SkFindUnitQuadRoots(pts[0].fY - 2 * pts[1].fY + pts[2].fY,
                                2 * (pts[1].fY - pts[0].fY),
                                pts[0].fY - y,
                                roots);
    SkASSERT(n <= 1);
    SkScalar xt;
    if (0 == n) {
        SkScalar mid = SkScalarAve(y0, y2);
        // Need [0] and [2] if dir == 1
        // and  [2] and [0] if dir == -1
        xt = y < mid ? pts[1 - dir].fX : pts[dir - 1].fX;
    } else {
        SkScalar t = roots[0];
        SkScalar C = pts[0].fX;
        SkScalar A = pts[2].fX - 2 * pts[1].fX + C;
        SkScalar B = 2 * (pts[1].fX - C);
        xt = SkScalarMulAdd(SkScalarMulAdd(A, t, B), t, C);
    }
    return xt < x ? dir : 0;
}

static bool is_mono_quad(SkScalar y0, SkScalar y1, SkScalar y2) {
    //    return SkScalarSignAsInt(y0 - y1) + SkScalarSignAsInt(y1 - y2) != 0;
    if (y0 == y1) {
        return true;
    }
    if (y0 < y1) {
        return y1 <= y2;
    } else {
        return y1 >= y2;
    }
}

static int winding_quad(const SkPoint pts[], SkScalar x, SkScalar y) {
    SkPoint dst[5];
    int     n = 0;

    if (!is_mono_quad(pts[0].fY, pts[1].fY, pts[2].fY)) {
        n = SkChopQuadAtYExtrema(pts, dst);
        pts = dst;
    }
    int w = winding_mono_quad(pts, x, y);
    if (n > 0) {
        w += winding_mono_quad(&pts[2], x, y);
    }
    return w;
}

static int winding_line(const SkPoint pts[], SkScalar x, SkScalar y) {
    SkScalar x0 = pts[0].fX;
    SkScalar y0 = pts[0].fY;
    SkScalar x1 = pts[1].fX;
    SkScalar y1 = pts[1].fY;

    SkScalar dy = y1 - y0;

    int dir = 1;
    if (y0 > y1) {
        SkTSwap(y0, y1);
        dir = -1;
    }
    if (y < y0 || y >= y1) {
        return 0;
    }

    SkScalar cross = SkScalarMul(x1 - x0, y - pts[0].fY) -
    SkScalarMul(dy, x - pts[0].fX);

    if (SkScalarSignAsInt(cross) == dir) {
        dir = 0;
    }
    return dir;
}

static bool contains_inclusive(const SkRect& r, SkScalar x, SkScalar y) {
    return r.fLeft <= x && x <= r.fRight && r.fTop <= y && y <= r.fBottom;
}

bool SkPath::contains(SkScalar x, SkScalar y) const {
    bool isInverse = this->isInverseFillType();
    if (this->isEmpty()) {
        return isInverse;
    }

    if (!contains_inclusive(this->getBounds(), x, y)) {
        return isInverse;
    }

    SkPath::Iter iter(*this, true);
    bool done = false;
    int w = 0;
    do {
        SkPoint pts[4];
        switch (iter.next(pts, false)) {
            case SkPath::kMove_Verb:
            case SkPath::kClose_Verb:
                break;
            case SkPath::kLine_Verb:
                w += winding_line(pts, x, y);
                break;
            case SkPath::kQuad_Verb:
                w += winding_quad(pts, x, y);
                break;
            case SkPath::kConic_Verb:
                SkASSERT(0);
                break;
            case SkPath::kCubic_Verb:
                w += winding_cubic(pts, x, y);
                break;
            case SkPath::kDone_Verb:
                done = true;
                break;
       }
    } while (!done);

    switch (this->getFillType()) {
        case SkPath::kEvenOdd_FillType:
        case SkPath::kInverseEvenOdd_FillType:
            w &= 1;
            break;
        default:
            break;
    }
    return SkToBool(w);
}<|MERGE_RESOLUTION|>--- conflicted
+++ resolved
@@ -61,7 +61,7 @@
 
     It also notes if the path was originally degenerate, and if so, sets
     isConvex to true. Thus it can only be used if the contour being added is
-    convex (which is always true since we only allow the addition of rects).
+    convex.
  */
 class SkAutoPathBoundsUpdate {
 public:
@@ -104,10 +104,7 @@
         fDegenerate = is_degenerate(*path);
     }
 };
-<<<<<<< HEAD
-=======
 #define SkAutoPathBoundsUpdate(...) SK_REQUIRE_LOCAL_VAR(SkAutoPathBoundsUpdate)
->>>>>>> 8c15b39e
 
 ////////////////////////////////////////////////////////////////////////////
 
@@ -141,15 +138,8 @@
     //fPathRef is assumed to have been emptied by the caller.
     fLastMoveToIndex = INITIAL_LASTMOVETOINDEX_VALUE;
     fFillType = kWinding_FillType;
-<<<<<<< HEAD
-    fSegmentMask = 0;
     fConvexity = kUnknown_Convexity;
     fDirection = kUnknown_Direction;
-    fIsOval = false;
-=======
-    fConvexity = kUnknown_Convexity;
-    fDirection = kUnknown_Direction;
->>>>>>> 8c15b39e
 
     // We don't touch Android's fSourcePath.  It's used to track texture garbage collection, so we
     // don't want to muck with it if it's been set to something non-NULL.
@@ -186,15 +176,8 @@
     //fPathRef is assumed to have been set by the caller.
     fLastMoveToIndex = that.fLastMoveToIndex;
     fFillType        = that.fFillType;
-<<<<<<< HEAD
-    fSegmentMask     = that.fSegmentMask;
     fConvexity       = that.fConvexity;
     fDirection       = that.fDirection;
-    fIsOval          = that.fIsOval;
-=======
-    fConvexity       = that.fConvexity;
-    fDirection       = that.fDirection;
->>>>>>> 8c15b39e
 }
 
 bool operator==(const SkPath& a, const SkPath& b) {
@@ -211,15 +194,8 @@
         fPathRef.swap(&that.fPathRef);
         SkTSwap<int>(fLastMoveToIndex, that.fLastMoveToIndex);
         SkTSwap<uint8_t>(fFillType, that.fFillType);
-<<<<<<< HEAD
-        SkTSwap<uint8_t>(fSegmentMask, that.fSegmentMask);
         SkTSwap<uint8_t>(fConvexity, that.fConvexity);
         SkTSwap<uint8_t>(fDirection, that.fDirection);
-        SkTSwap<SkBool8>(fIsOval, that.fIsOval);
-=======
-        SkTSwap<uint8_t>(fConvexity, that.fConvexity);
-        SkTSwap<uint8_t>(fDirection, that.fDirection);
->>>>>>> 8c15b39e
 #ifdef SK_BUILD_FOR_ANDROID
         SkTSwap<const SkPath*>(fSourcePath, that.fSourcePath);
 #endif
@@ -638,10 +614,6 @@
     do {                                 \
         fConvexity = kUnknown_Convexity; \
         fDirection = kUnknown_Direction; \
-<<<<<<< HEAD
-        fIsOval = false;                 \
-=======
->>>>>>> 8c15b39e
     } while (0)
 
 void SkPath::incReserve(U16CPU inc) {
@@ -868,80 +840,6 @@
 }
 
 #include "SkGeometry.h"
-<<<<<<< HEAD
-
-static int build_arc_points(const SkRect& oval, SkScalar startAngle,
-                            SkScalar sweepAngle,
-                            SkPoint pts[kSkBuildQuadArcStorage]) {
-
-    if (0 == sweepAngle &&
-        (0 == startAngle || SkIntToScalar(360) == startAngle)) {
-        // Chrome uses this path to move into and out of ovals. If not
-        // treated as a special case the moves can distort the oval's
-        // bounding box (and break the circle special case).
-        pts[0].set(oval.fRight, oval.centerY());
-        return 1;
-    } else if (0 == oval.width() && 0 == oval.height()) {
-        // Chrome will sometimes create 0 radius round rects. Having degenerate
-        // quad segments in the path prevents the path from being recognized as
-        // a rect.
-        // TODO: optimizing the case where only one of width or height is zero
-        // should also be considered. This case, however, doesn't seem to be
-        // as common as the single point case.
-        pts[0].set(oval.fRight, oval.fTop);
-        return 1;
-    }
-
-    SkVector start, stop;
-
-    start.fY = SkScalarSinCos(SkDegreesToRadians(startAngle), &start.fX);
-    stop.fY = SkScalarSinCos(SkDegreesToRadians(startAngle + sweepAngle),
-                             &stop.fX);
-
-    /*  If the sweep angle is nearly (but less than) 360, then due to precision
-        loss in radians-conversion and/or sin/cos, we may end up with coincident
-        vectors, which will fool SkBuildQuadArc into doing nothing (bad) instead
-        of drawing a nearly complete circle (good).
-             e.g. canvas.drawArc(0, 359.99, ...)
-             -vs- canvas.drawArc(0, 359.9, ...)
-        We try to detect this edge case, and tweak the stop vector
-     */
-    if (start == stop) {
-        SkScalar sw = SkScalarAbs(sweepAngle);
-        if (sw < SkIntToScalar(360) && sw > SkIntToScalar(359)) {
-            SkScalar stopRad = SkDegreesToRadians(startAngle + sweepAngle);
-            // make a guess at a tiny angle (in radians) to tweak by
-            SkScalar deltaRad = SkScalarCopySign(SK_Scalar1/512, sweepAngle);
-            // not sure how much will be enough, so we use a loop
-            do {
-                stopRad -= deltaRad;
-                stop.fY = SkScalarSinCos(stopRad, &stop.fX);
-            } while (start == stop);
-        }
-    }
-
-    SkMatrix    matrix;
-
-    matrix.setScale(SkScalarHalf(oval.width()), SkScalarHalf(oval.height()));
-    matrix.postTranslate(oval.centerX(), oval.centerY());
-
-    return SkBuildQuadArc(start, stop,
-                          sweepAngle > 0 ? kCW_SkRotationDirection :
-                                           kCCW_SkRotationDirection,
-                          &matrix, pts);
-}
-
-static void add_corner_arc(SkPath* path, const SkRect& rect,
-                           SkScalar rx, SkScalar ry, int startAngle,
-                           SkPath::Direction dir, bool forceMoveTo) {
-    // These two asserts are not sufficient, since really we want to know
-    // that the pair of radii (e.g. left and right, or top and bottom) sum
-    // to <= dimension, but we don't have that data here, so we just have
-    // these conservative asserts.
-    SkASSERT(0 <= rx && rx <= rect.width());
-    SkASSERT(0 <= ry && ry <= rect.height());
-=======
->>>>>>> 8c15b39e
 
 static int build_arc_points(const SkRect& oval, SkScalar startAngle,
                             SkScalar sweepAngle,
@@ -1241,134 +1139,58 @@
     } else if (skip_vert) {
         ry = halfH;
     }
-<<<<<<< HEAD
-#ifdef SK_IGNORE_QUAD_RR_CORNERS_OPT
-=======
->>>>>>> 8c15b39e
     SkScalar    sx = SkScalarMul(rx, CUBIC_ARC_FACTOR);
     SkScalar    sy = SkScalarMul(ry, CUBIC_ARC_FACTOR);
 
     this->incReserve(17);
-<<<<<<< HEAD
-#else
-// The mid point of the quadratic arc approximation is half way between the two
-// control points. The float epsilon adjustment moves the on curve point out by
-// two bits, distributing the convex test error between the round rect approximation
-// and the convex cross product sign equality test.
-    SkScalar    midPtX = rx * (SK_Scalar1 + SK_ScalarTanPIOver8 + FLT_EPSILON * 4) / 2;
-    SkScalar    midPtY = ry * (SK_Scalar1 + SK_ScalarTanPIOver8 + FLT_EPSILON * 4) / 2;
-
-    SkScalar    offPtX = rx * SK_ScalarTanPIOver8;
-    SkScalar    offPtY = ry * SK_ScalarTanPIOver8;
-
-    this->incReserve(21);
-#endif
-=======
->>>>>>> 8c15b39e
     this->moveTo(rect.fRight - rx, rect.fTop);                  // top-right
     if (dir == kCCW_Direction) {
         if (!skip_hori) {
             this->lineTo(rect.fLeft + rx, rect.fTop);           // top
         }
-#ifdef SK_IGNORE_QUAD_RR_CORNERS_OPT
         this->cubicTo(rect.fLeft + rx - sx, rect.fTop,
                       rect.fLeft, rect.fTop + ry - sy,
                       rect.fLeft, rect.fTop + ry);          // top-left
-#else
-        this->quadTo(rect.fLeft + rx - offPtX, rect.fTop,
-                     rect.fLeft + rx - midPtX, rect.fTop + ry - midPtY);
-        this->quadTo(rect.fLeft, rect.fTop + ry - offPtY,
-                     rect.fLeft, rect.fTop + ry);
-#endif
         if (!skip_vert) {
             this->lineTo(rect.fLeft, rect.fBottom - ry);        // left
         }
-#ifdef SK_IGNORE_QUAD_RR_CORNERS_OPT
         this->cubicTo(rect.fLeft, rect.fBottom - ry + sy,
                       rect.fLeft + rx - sx, rect.fBottom,
                       rect.fLeft + rx, rect.fBottom);       // bot-left
-#else
-        this->quadTo(rect.fLeft, rect.fBottom - ry + offPtY,
-                     rect.fLeft + rx - midPtX, rect.fBottom - ry + midPtY);
-        this->quadTo(rect.fLeft + rx - offPtX, rect.fBottom,
-                     rect.fLeft + rx, rect.fBottom);
-#endif
         if (!skip_hori) {
             this->lineTo(rect.fRight - rx, rect.fBottom);       // bottom
         }
-#ifdef SK_IGNORE_QUAD_RR_CORNERS_OPT
         this->cubicTo(rect.fRight - rx + sx, rect.fBottom,
                       rect.fRight, rect.fBottom - ry + sy,
                       rect.fRight, rect.fBottom - ry);      // bot-right
-#else
-        this->quadTo(rect.fRight - rx + offPtX, rect.fBottom,
-                     rect.fRight - rx + midPtX, rect.fBottom - ry + midPtY);
-        this->quadTo(rect.fRight, rect.fBottom - ry + offPtY,
-                     rect.fRight, rect.fBottom - ry);
-#endif
         if (!skip_vert) {
             this->lineTo(rect.fRight, rect.fTop + ry);          // right
         }
-#ifdef SK_IGNORE_QUAD_RR_CORNERS_OPT
         this->cubicTo(rect.fRight, rect.fTop + ry - sy,
                       rect.fRight - rx + sx, rect.fTop,
                       rect.fRight - rx, rect.fTop);         // top-right
-#else
-        this->quadTo(rect.fRight, rect.fTop + ry - offPtY,
-                     rect.fRight - rx + midPtX, rect.fTop + ry - midPtY);
-        this->quadTo(rect.fRight - rx + offPtX, rect.fTop,
-                     rect.fRight - rx, rect.fTop);
-#endif
     } else {
-#ifdef SK_IGNORE_QUAD_RR_CORNERS_OPT
         this->cubicTo(rect.fRight - rx + sx, rect.fTop,
                       rect.fRight, rect.fTop + ry - sy,
                       rect.fRight, rect.fTop + ry);         // top-right
-#else
-        this->quadTo(rect.fRight - rx + offPtX, rect.fTop,
-                     rect.fRight - rx + midPtX, rect.fTop + ry - midPtY);
-        this->quadTo(rect.fRight, rect.fTop + ry - offPtY,
-                     rect.fRight, rect.fTop + ry);
-#endif
         if (!skip_vert) {
             this->lineTo(rect.fRight, rect.fBottom - ry);       // right
         }
-#ifdef SK_IGNORE_QUAD_RR_CORNERS_OPT
         this->cubicTo(rect.fRight, rect.fBottom - ry + sy,
                       rect.fRight - rx + sx, rect.fBottom,
                       rect.fRight - rx, rect.fBottom);      // bot-right
-#else
-        this->quadTo(rect.fRight, rect.fBottom - ry + offPtY,
-                     rect.fRight - rx + midPtX, rect.fBottom - ry + midPtY);
-        this->quadTo(rect.fRight - rx + offPtX, rect.fBottom,
-                     rect.fRight - rx, rect.fBottom);
-#endif
         if (!skip_hori) {
             this->lineTo(rect.fLeft + rx, rect.fBottom);        // bottom
         }
-#ifdef SK_IGNORE_QUAD_RR_CORNERS_OPT
         this->cubicTo(rect.fLeft + rx - sx, rect.fBottom,
                       rect.fLeft, rect.fBottom - ry + sy,
                       rect.fLeft, rect.fBottom - ry);       // bot-left
-#else
-        this->quadTo(rect.fLeft + rx - offPtX, rect.fBottom,
-                     rect.fLeft + rx - midPtX, rect.fBottom - ry + midPtY);
-        this->quadTo(rect.fLeft, rect.fBottom - ry + offPtY,
-                     rect.fLeft, rect.fBottom - ry);
-#endif
         if (!skip_vert) {
             this->lineTo(rect.fLeft, rect.fTop + ry);           // left
         }
-#ifdef SK_IGNORE_QUAD_RR_CORNERS_OPT
         this->cubicTo(rect.fLeft, rect.fTop + ry - sy,
                       rect.fLeft + rx - sx, rect.fTop,
                       rect.fLeft + rx, rect.fTop);          // top-left
-#else
-        this->quadTo(rect.fLeft, rect.fTop + ry - offPtY,
-                     rect.fLeft + rx - midPtX, rect.fTop + ry - midPtY);
-        this->quadTo(rect.fLeft + rx - offPtX, rect.fTop,
-                     rect.fLeft + rx, rect.fTop);
-#endif
         if (!skip_hori) {
             this->lineTo(rect.fRight - rx, rect.fTop);          // top
         }
@@ -2202,16 +2024,6 @@
 
     SkWBuffer   buffer(storage);
 
-<<<<<<< HEAD
-    int32_t packed = ((fIsOval & 1) << kIsOval_SerializationShift) |
-                     (fConvexity << kConvexity_SerializationShift) |
-                     (fFillType << kFillType_SerializationShift) |
-                     (fSegmentMask << kSegmentMask_SerializationShift) |
-                     (fDirection << kDirection_SerializationShift)
-#ifndef DELETE_THIS_CODE_WHEN_SKPS_ARE_REBUILT_AT_V14_AND_ALL_OTHER_INSTANCES_TOO
-                     | (0x1 << kNewFormat_SerializationShift);
-#endif
-=======
     int32_t packed = (fConvexity << kConvexity_SerializationShift) |
                      (fFillType << kFillType_SerializationShift) |
                      (fDirection << kDirection_SerializationShift)
@@ -2219,7 +2031,6 @@
                      | (0x1 << kNewFormat_SerializationShift)
 #endif
                      ;
->>>>>>> 8c15b39e
 
     buffer.write32(packed);
 
@@ -2237,30 +2048,9 @@
         return 0;
     }
 
-<<<<<<< HEAD
-    uint32_t packed = buffer.readS32();
-    fIsOval = (packed >> kIsOval_SerializationShift) & 1;
-=======
->>>>>>> 8c15b39e
     fConvexity = (packed >> kConvexity_SerializationShift) & 0xFF;
     fFillType = (packed >> kFillType_SerializationShift) & 0xFF;
     fDirection = (packed >> kDirection_SerializationShift) & 0x3;
-<<<<<<< HEAD
-#ifndef DELETE_THIS_CODE_WHEN_SKPS_ARE_REBUILT_AT_V14_AND_ALL_OTHER_INSTANCES_TOO
-    bool newFormat = (packed >> kNewFormat_SerializationShift) & 1;
-#endif
-
-    fPathRef.reset(SkPathRef::CreateFromBuffer(&buffer
-#ifndef DELETE_THIS_CODE_WHEN_SKPS_ARE_REBUILT_AT_V14_AND_ALL_OTHER_INSTANCES_TOO
-        , newFormat, packed)
-#endif
-        );
-
-    buffer.skipToAlign4();
-
-    SkDEBUGCODE(this->validate();)
-    return SkToU32(buffer.pos());
-=======
 #ifndef DELETE_THIS_CODE_WHEN_SKPS_ARE_REBUILT_AT_V16_AND_ALL_OTHER_INSTANCES_TOO
     bool newFormat = (packed >> kNewFormat_SerializationShift) & 1;
 #endif
@@ -2282,7 +2072,6 @@
         sk_throw();
     }
     return sizeRead;
->>>>>>> 8c15b39e
 }
 
 ///////////////////////////////////////////////////////////////////////////////
@@ -2408,13 +2197,7 @@
     if (!SkScalarIsFinite(compA) || !SkScalarIsFinite(compB)) {
         return false;
     }
-<<<<<<< HEAD
-    if (sk_float_abs(compA) <= FLT_EPSILON && sk_float_abs(compB) <= FLT_EPSILON) {
-        return true;
-    }
-=======
     // no need to check for small numbers because SkPath::Iter has removed degenerate values
->>>>>>> 8c15b39e
     int aBits = SkFloatAs2sCompliment(compA);
     int bBits = SkFloatAs2sCompliment(compB);
     return aBits < bBits + epsilon && bBits < aBits + epsilon;
