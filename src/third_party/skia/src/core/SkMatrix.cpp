--- conflicted
+++ resolved
@@ -9,10 +9,6 @@
 #include "Sk64.h"
 #include "SkFloatBits.h"
 #include "SkOnce.h"
-<<<<<<< HEAD
-#include "SkScalarCompare.h"
-=======
->>>>>>> 8c15b39e
 #include "SkString.h"
 
 #ifdef SK_SCALAR_IS_FLOAT
@@ -1931,10 +1927,6 @@
     identity->reset();
 }
 
-static void reset_identity_matrix(SkMatrix* identity) {
-    identity->reset();
-}
-
 const SkMatrix& SkMatrix::I() {
     // If you can use C++11 now, you might consider replacing this with a constexpr constructor.
     static SkMatrix gIdentity;
