--- conflicted
+++ resolved
@@ -291,8 +291,6 @@
     // Return true to swallow the input event if the embedder will start a disambiguation popup
     virtual bool didTapMultipleTargets(const WebGestureEvent&, const WebVector<WebRect>& targetRects) { return false; }
 
-<<<<<<< HEAD
-=======
     // Show a notification popup for the specified form vaidation messages
     // besides the anchor rectangle. An implementation of this function should
     // not hide the popup until hideValidationMessage call.
@@ -304,7 +302,6 @@
     virtual void setRubberbandRect(const WebRect&) { }
     virtual void hideRubberbandRect() { }
 
->>>>>>> 15f9df32
     // Session history -----------------------------------------------------
 
     // Tells the embedder to navigate back or forward in session history by
