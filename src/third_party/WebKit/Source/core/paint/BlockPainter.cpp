// Copyright 2014 The Chromium Authors. All rights reserved.
// Use of this source code is governed by a BSD-style license that can be
// found in the LICENSE file.

#include "config.h"
#include "core/paint/BlockPainter.h"

#include "core/editing/Caret.h"
#include "core/editing/FrameSelection.h"
#include "core/frame/LocalFrame.h"
#include "core/frame/Settings.h"
#include "core/page/Page.h"
#include "core/paint/BoxClipper.h"
#include "core/paint/BoxPainter.h"
#include "core/paint/GraphicsContextAnnotator.h"
#include "core/paint/InlinePainter.h"
#include "core/paint/LineBoxListPainter.h"
#include "core/paint/RenderDrawingRecorder.h"
#include "core/paint/ScrollableAreaPainter.h"
#include "core/rendering/PaintInfo.h"
#include "core/rendering/RenderBlock.h"
#include "core/rendering/RenderFlexibleBox.h"
#include "core/rendering/RenderInline.h"
#include "core/rendering/RenderLayer.h"
#include "core/rendering/RenderView.h"
#include "platform/geometry/LayoutPoint.h"
#include "platform/geometry/LayoutRect.h"
#include "platform/graphics/GraphicsContextStateSaver.h"

namespace blink {

void BlockPainter::paint(const PaintInfo& paintInfo, const LayoutPoint& paintOffset)
{
    PaintInfo localPaintInfo(paintInfo);

    ANNOTATE_GRAPHICS_CONTEXT(localPaintInfo, &m_renderBlock);

    LayoutPoint adjustedPaintOffset = paintOffset + m_renderBlock.location();

    PaintPhase originalPhase = localPaintInfo.phase;

    // Check if we need to do anything at all.
    // FIXME: Could eliminate the isDocumentElement() check if we fix background painting so that the RenderView
    // paints the root's background.
    if (!m_renderBlock.isDocumentElement()) {
        LayoutRect overflowBox = overflowRectForPaintRejection();
        m_renderBlock.flipForWritingMode(overflowBox);
        overflowBox.moveBy(adjustedPaintOffset);
        if (!overflowBox.intersects(localPaintInfo.rect))
            return;
    }

    // There are some cases where not all clipped visual overflow is accounted for.
    // FIXME: reduce the number of such cases.
    ContentsClipBehavior contentsClipBehavior = ForceContentsClip;
    if (m_renderBlock.hasOverflowClip() && !m_renderBlock.hasControlClip() && !(m_renderBlock.shouldPaintSelectionGaps() && originalPhase == PaintPhaseForeground) && !hasCaret())
        contentsClipBehavior = SkipContentsClipIfPossible;

    if (localPaintInfo.phase == PaintPhaseOutline) {
        localPaintInfo.phase = PaintPhaseChildOutlines;
    } else if (localPaintInfo.phase == PaintPhaseChildBlockBackground) {
        localPaintInfo.phase = PaintPhaseBlockBackground;
        m_renderBlock.paintObject(localPaintInfo, adjustedPaintOffset);
        localPaintInfo.phase = PaintPhaseChildBlockBackgrounds;
    }

    {
        BoxClipper boxClipper(m_renderBlock, localPaintInfo, adjustedPaintOffset, contentsClipBehavior);
        m_renderBlock.paintObject(localPaintInfo, adjustedPaintOffset);
    }

    if (originalPhase == PaintPhaseOutline) {
        localPaintInfo.phase = PaintPhaseSelfOutline;
        m_renderBlock.paintObject(localPaintInfo, adjustedPaintOffset);
        localPaintInfo.phase = originalPhase;
    } else if (originalPhase == PaintPhaseChildBlockBackground) {
        localPaintInfo.phase = originalPhase;
    }

    // Our scrollbar widgets paint exactly when we tell them to, so that they work properly with
    // z-index. We paint after we painted the background/border, so that the scrollbars will
    // sit above the background/border.
    paintOverflowControlsIfNeeded(localPaintInfo, adjustedPaintOffset);
}

void BlockPainter::paintOverflowControlsIfNeeded(const PaintInfo& paintInfo, const LayoutPoint& paintOffset)
{
    PaintPhase phase = paintInfo.phase;
    if (m_renderBlock.hasOverflowClip() && m_renderBlock.style()->visibility() == VISIBLE && (phase == PaintPhaseBlockBackground || phase == PaintPhaseChildBlockBackground) && paintInfo.shouldPaintWithinRoot(&m_renderBlock) && !paintInfo.paintRootBackgroundOnly()) {
        ScrollableAreaPainter(*m_renderBlock.layer()->scrollableArea()).paintOverflowControls(paintInfo.context, roundedIntPoint(paintOffset), paintInfo.rect, false /* paintingOverlayControls */);
    }
}

void BlockPainter::paintChildren(const PaintInfo& paintInfo, const LayoutPoint& paintOffset)
{
    for (RenderBox* child = m_renderBlock.firstChildBox(); child; child = child->nextSiblingBox())
        paintChild(child, paintInfo, paintOffset);
}

void BlockPainter::paintChild(RenderBox* child, const PaintInfo& paintInfo, const LayoutPoint& paintOffset)
{
    LayoutPoint childPoint = m_renderBlock.flipForWritingModeForChild(child, paintOffset);
    if (!child->hasSelfPaintingLayer() && !child->isFloating())
        child->paint(paintInfo, childPoint);
}

void BlockPainter::paintChildrenOfFlexibleBox(RenderFlexibleBox& renderFlexibleBox, const PaintInfo& paintInfo, const LayoutPoint& paintOffset)
{
    for (RenderBox* child = renderFlexibleBox.orderIterator().first(); child; child = renderFlexibleBox.orderIterator().next())
        BlockPainter(renderFlexibleBox).paintChildAsInlineBlock(child, paintInfo, paintOffset);
}

void BlockPainter::paintChildAsInlineBlock(RenderBox* child, const PaintInfo& paintInfo, const LayoutPoint& paintOffset)
{
    LayoutPoint childPoint = m_renderBlock.flipForWritingModeForChild(child, paintOffset);
    if (!child->hasSelfPaintingLayer() && !child->isFloating())
        paintAsInlineBlock(child, paintInfo, childPoint);
}

void BlockPainter::paintInlineBox(InlineBox& inlineBox, const PaintInfo& paintInfo, const LayoutPoint& paintOffset)
{
    if (!paintInfo.shouldPaintWithinRoot(&inlineBox.renderer()) || (paintInfo.phase != PaintPhaseForeground && paintInfo.phase != PaintPhaseSelection))
        return;

    LayoutPoint childPoint = paintOffset;
    if (inlineBox.parent()->renderer().style()->isFlippedBlocksWritingMode()) // Faster than calling containingBlock().
        childPoint = inlineBox.renderer().containingBlock()->flipForWritingModeForChild(&toRenderBox(inlineBox.renderer()), childPoint);

    paintAsInlineBlock(&inlineBox.renderer(), paintInfo, childPoint);
}

void BlockPainter::paintAsInlineBlock(RenderObject* renderer, const PaintInfo& paintInfo, const LayoutPoint& childPoint)
{
    if (paintInfo.phase != PaintPhaseForeground && paintInfo.phase != PaintPhaseSelection)
        return;

    // Paint all phases atomically, as though the element established its own
    // stacking context.  (See Appendix E.2, section 7.2.1.4 on
    // inline block/table/replaced elements in the CSS2.1 specification.)
    // This is also used by other elements (e.g. flex items and grid items).
    bool preservePhase = paintInfo.phase == PaintPhaseSelection || paintInfo.phase == PaintPhaseTextClip;
    PaintInfo info(paintInfo);
    info.phase = preservePhase ? paintInfo.phase : PaintPhaseBlockBackground;
    renderer->paint(info, childPoint);
    if (!preservePhase) {
        info.phase = PaintPhaseChildBlockBackgrounds;
        renderer->paint(info, childPoint);
        info.phase = PaintPhaseFloat;
        renderer->paint(info, childPoint);
        info.phase = PaintPhaseForeground;
        renderer->paint(info, childPoint);
        info.phase = PaintPhaseOutline;
        renderer->paint(info, childPoint);
    }
}

void BlockPainter::paintObject(const PaintInfo& paintInfo, const LayoutPoint& paintOffset)
{
    PaintPhase paintPhase = paintInfo.phase;

    // Adjust our painting position if we're inside a scrolled layer (e.g., an overflow:auto div).
    LayoutPoint scrolledOffset = paintOffset;
    if (m_renderBlock.hasOverflowClip())
        scrolledOffset.move(-m_renderBlock.scrolledContentOffset());

    LayoutRect bounds;
    if (RuntimeEnabledFeatures::slimmingPaintEnabled()) {
        bounds = m_renderBlock.visualOverflowRect();
        bounds.moveBy(scrolledOffset);
    }

    if ((paintPhase == PaintPhaseBlockBackground || paintPhase == PaintPhaseChildBlockBackground) && m_renderBlock.style()->visibility() == VISIBLE) {
        if (m_renderBlock.hasBoxDecorationBackground())
            m_renderBlock.paintBoxDecorationBackground(paintInfo, paintOffset);
        if (m_renderBlock.hasColumns() && !paintInfo.paintRootBackgroundOnly()) {
            DrawingRecorder drawingRecorder(paintInfo.context, m_renderBlock.displayItemClient(), DisplayItem::ColumnRules, bounds);
            paintColumnRules(paintInfo, scrolledOffset);
        }
    }

    if (paintPhase == PaintPhaseMask && m_renderBlock.style()->visibility() == VISIBLE) {
        RenderDrawingRecorder recorder(paintInfo.context, m_renderBlock, paintPhase, bounds);
        if (!recorder.canUseCachedDrawing())
            m_renderBlock.paintMask(paintInfo, paintOffset);
        return;
    }

    if (paintPhase == PaintPhaseClippingMask && m_renderBlock.style()->visibility() == VISIBLE) {
        RenderDrawingRecorder recorder(paintInfo.context, m_renderBlock, paintPhase, bounds);
        if (!recorder.canUseCachedDrawing())
            m_renderBlock.paintClippingMask(paintInfo, paintOffset);
        return;
    }

    // We're done. We don't bother painting any children.
    if (paintPhase == PaintPhaseBlockBackground || paintInfo.paintRootBackgroundOnly())
        return;

    if (paintPhase != PaintPhaseSelfOutline) {
        if (m_renderBlock.hasColumns())
            paintColumnContents(paintInfo, scrolledOffset);
        else
            paintContents(paintInfo, scrolledOffset);
    }

    // FIXME: Make this work with multi column layouts. For now don't fill gaps.
    bool isPrinting = m_renderBlock.document().printing();
    if (!isPrinting && !m_renderBlock.hasColumns())
        m_renderBlock.paintSelection(paintInfo, scrolledOffset); // Fill in gaps in selection on lines and between blocks.

    if (paintPhase == PaintPhaseFloat || paintPhase == PaintPhaseSelection || paintPhase == PaintPhaseTextClip) {
        if (m_renderBlock.hasColumns())
            paintColumnContents(paintInfo, scrolledOffset, true);
        else
            m_renderBlock.paintFloats(paintInfo, scrolledOffset, paintPhase == PaintPhaseSelection || paintPhase == PaintPhaseTextClip);
    }

    if ((paintPhase == PaintPhaseOutline || paintPhase == PaintPhaseSelfOutline) && m_renderBlock.style()->hasOutline() && m_renderBlock.style()->visibility() == VISIBLE) {
        // Don't paint focus ring for anonymous block continuation because the
        // inline element having outline-style:auto paints the whole focus ring.
        if (!m_renderBlock.style()->outlineStyleIsAuto() || !m_renderBlock.isAnonymousBlockContinuation())
            ObjectPainter(m_renderBlock).paintOutline(paintInfo, LayoutRect(paintOffset, m_renderBlock.size()));
    }

    if (paintPhase == PaintPhaseOutline || paintPhase == PaintPhaseChildOutlines)
        paintContinuationOutlines(paintInfo, paintOffset);

    // If the caret's node's render object's containing block is this block, and the paint action is PaintPhaseForeground,
    // then paint the caret.
    if (paintPhase == PaintPhaseForeground && hasCaret()) {
        RenderDrawingRecorder recorder(paintInfo.context, m_renderBlock, PaintPhaseCaret, bounds);
        if (!recorder.canUseCachedDrawing())
            paintCarets(paintInfo, paintOffset);
    }
}

static inline bool caretBrowsingEnabled(const Frame* frame)
{
    Settings* settings = frame->settings();
    return settings && settings->caretBrowsingEnabled();
}

static inline bool hasCursorCaret(const FrameSelection& selection, const RenderBlock* block, bool caretBrowsing)
{
    return selection.caretRenderer() == block && (selection.hasEditableStyle() || caretBrowsing);
}

static inline bool hasDragCaret(const DragCaretController& dragCaretController, const RenderBlock* block, bool caretBrowsing)
{
    return dragCaretController.caretRenderer() == block && (dragCaretController.isContentEditable() || caretBrowsing);
}

void BlockPainter::paintCarets(const PaintInfo& paintInfo, const LayoutPoint& paintOffset)
{
    bool caretBrowsing = caretBrowsingEnabled(m_renderBlock.frame());

    FrameSelection& selection = m_renderBlock.frame()->selection();
    if (hasCursorCaret(selection, &m_renderBlock, caretBrowsing)) {
        selection.paintCaret(paintInfo.context, paintOffset, paintInfo.rect);
    }

    DragCaretController& dragCaretController = m_renderBlock.frame()->page()->dragCaretController();
    if (hasDragCaret(dragCaretController, &m_renderBlock, caretBrowsing)) {
        dragCaretController.paintDragCaret(m_renderBlock.frame(), paintInfo.context, paintOffset, paintInfo.rect);
    }
}

LayoutRect BlockPainter::overflowRectForPaintRejection() const
{
    LayoutRect overflowRect = m_renderBlock.visualOverflowRect();
    if (!m_renderBlock.hasRenderOverflow() || !m_renderBlock.usesCompositedScrolling())
        return overflowRect;

    overflowRect.unite(m_renderBlock.layoutOverflowRect());
    overflowRect.move(-m_renderBlock.scrolledContentOffset());
    return overflowRect;
}

bool BlockPainter::hasCaret() const
{
    bool caretBrowsing = caretBrowsingEnabled(m_renderBlock.frame());
    return hasCursorCaret(m_renderBlock.frame()->selection(), &m_renderBlock, caretBrowsing)
        || hasDragCaret(m_renderBlock.frame()->page()->dragCaretController(), &m_renderBlock, caretBrowsing);
}

void BlockPainter::paintColumnRules(const PaintInfo& paintInfo, const LayoutPoint& paintOffset)
{
    const Color& ruleColor = m_renderBlock.resolveColor(CSSPropertyWebkitColumnRuleColor);
    bool ruleTransparent = m_renderBlock.style()->columnRuleIsTransparent();
    EBorderStyle ruleStyle = m_renderBlock.style()->columnRuleStyle();
    LayoutUnit ruleThickness = m_renderBlock.style()->columnRuleWidth();
    LayoutUnit colGap = m_renderBlock.columnGap();
    bool renderRule = ruleStyle > BHIDDEN && !ruleTransparent;
    if (!renderRule)
        return;

    ColumnInfo* colInfo = m_renderBlock.columnInfo();
    unsigned colCount = m_renderBlock.columnCount(colInfo);

    bool antialias = BoxPainter::shouldAntialiasLines(paintInfo.context);

    if (colInfo->progressionAxis() == ColumnInfo::InlineAxis) {
        bool leftToRight = m_renderBlock.style()->isLeftToRightDirection();
        LayoutUnit currLogicalLeftOffset = leftToRight ? LayoutUnit() : m_renderBlock.contentLogicalWidth();
        LayoutUnit ruleAdd = m_renderBlock.logicalLeftOffsetForContent();
        LayoutUnit ruleLogicalLeft = leftToRight ? LayoutUnit() : m_renderBlock.contentLogicalWidth();
        LayoutUnit inlineDirectionSize = colInfo->desiredColumnWidth();
        BoxSide boxSide = m_renderBlock.isHorizontalWritingMode()
            ? leftToRight ? BSLeft : BSRight
            : leftToRight ? BSTop : BSBottom;

        for (unsigned i = 0; i < colCount; i++) {
            // Move to the next position.
            if (leftToRight) {
                ruleLogicalLeft += inlineDirectionSize + colGap / 2;
                currLogicalLeftOffset += inlineDirectionSize + colGap;
            } else {
                ruleLogicalLeft -= (inlineDirectionSize + colGap / 2);
                currLogicalLeftOffset -= (inlineDirectionSize + colGap);
            }

            // Now paint the column rule.
            if (i < colCount - 1) {
                LayoutUnit ruleLeft = m_renderBlock.isHorizontalWritingMode() ? paintOffset.x() + ruleLogicalLeft - ruleThickness / 2 + ruleAdd : paintOffset.x() + m_renderBlock.borderLeft() + m_renderBlock.paddingLeft();
                LayoutUnit ruleRight = m_renderBlock.isHorizontalWritingMode() ? ruleLeft + ruleThickness : ruleLeft + m_renderBlock.contentWidth();
                LayoutUnit ruleTop = m_renderBlock.isHorizontalWritingMode() ? paintOffset.y() + m_renderBlock.borderTop() + m_renderBlock.paddingTop() : paintOffset.y() + ruleLogicalLeft - ruleThickness / 2 + ruleAdd;
                LayoutUnit ruleBottom = m_renderBlock.isHorizontalWritingMode() ? ruleTop + m_renderBlock.contentHeight() : ruleTop + ruleThickness;
                IntRect pixelSnappedRuleRect = pixelSnappedIntRectFromEdges(ruleLeft, ruleTop, ruleRight, ruleBottom);
                ObjectPainter::drawLineForBoxSide(paintInfo.context, pixelSnappedRuleRect.x(), pixelSnappedRuleRect.y(), pixelSnappedRuleRect.maxX(), pixelSnappedRuleRect.maxY(), boxSide, ruleColor, ruleStyle, 0, 0, antialias);
            }

            ruleLogicalLeft = currLogicalLeftOffset;
        }
    } else {
        bool topToBottom = !m_renderBlock.style()->isFlippedBlocksWritingMode();
        LayoutUnit ruleLeft = m_renderBlock.isHorizontalWritingMode()
            ? m_renderBlock.borderLeft() + m_renderBlock.paddingLeft()
            : colGap / 2 - colGap - ruleThickness / 2 + m_renderBlock.borderBefore() + m_renderBlock.paddingBefore();
        LayoutUnit ruleWidth = m_renderBlock.isHorizontalWritingMode() ? m_renderBlock.contentWidth() : ruleThickness;
        LayoutUnit ruleTop = m_renderBlock.isHorizontalWritingMode()
            ? colGap / 2 - colGap - ruleThickness / 2 + m_renderBlock.borderBefore() + m_renderBlock.paddingBefore()
            : m_renderBlock.borderStart() + m_renderBlock.paddingStart();
        LayoutUnit ruleHeight = m_renderBlock.isHorizontalWritingMode() ? ruleThickness : m_renderBlock.contentHeight();
        LayoutRect ruleRect(ruleLeft, ruleTop, ruleWidth, ruleHeight);

        if (!topToBottom) {
            if (m_renderBlock.isHorizontalWritingMode())
                ruleRect.setY(m_renderBlock.size().height() - ruleRect.maxY());
            else
                ruleRect.setX(m_renderBlock.size().width() - ruleRect.maxX());
        }

        ruleRect.moveBy(paintOffset);

        BoxSide boxSide = m_renderBlock.isHorizontalWritingMode()
            ? topToBottom ? BSTop : BSBottom
            : topToBottom ? BSLeft : BSRight;

        LayoutSize step(0, topToBottom ? colInfo->columnHeight() + colGap : -(colInfo->columnHeight() + colGap));
        if (!m_renderBlock.isHorizontalWritingMode())
            step = step.transposedSize();

        for (unsigned i = 1; i < colCount; i++) {
            ruleRect.move(step);
            IntRect pixelSnappedRuleRect = pixelSnappedIntRect(ruleRect);
            ObjectPainter::drawLineForBoxSide(paintInfo.context, pixelSnappedRuleRect.x(), pixelSnappedRuleRect.y(), pixelSnappedRuleRect.maxX(), pixelSnappedRuleRect.maxY(), boxSide, ruleColor, ruleStyle, 0, 0, antialias);
        }
    }
}

void BlockPainter::paintColumnContents(const PaintInfo& paintInfo, const LayoutPoint& paintOffset, bool paintingFloats)
{
    // We need to do multiple passes, breaking up our child painting into strips.
    GraphicsContext* context = paintInfo.context;
    ColumnInfo* colInfo = m_renderBlock.columnInfo();
    unsigned colCount = m_renderBlock.columnCount(colInfo);
    if (!colCount)
        return;
    LayoutUnit currLogicalTopOffset = 0;
    LayoutUnit colGap = m_renderBlock.columnGap();
    for (unsigned i = 0; i < colCount; i++) {
        // For each rect, we clip to the rect, and then we adjust our coords.
        LayoutRect colRect = m_renderBlock.columnRectAt(colInfo, i);
        m_renderBlock.flipForWritingMode(colRect);
        LayoutUnit blockDelta = (m_renderBlock.isHorizontalWritingMode() ? colRect.height() : colRect.width());
        LayoutUnit logicalLeftOffset = (m_renderBlock.isHorizontalWritingMode() ? colRect.x() : colRect.y()) - m_renderBlock.logicalLeftOffsetForContent();
        m_renderBlock.adjustColRectForSpanningHeader(colInfo, i, colRect);
        LayoutSize offset = m_renderBlock.isHorizontalWritingMode() ? LayoutSize(logicalLeftOffset, currLogicalTopOffset) : LayoutSize(currLogicalTopOffset, logicalLeftOffset);
        if (colInfo->progressionAxis() == ColumnInfo::BlockAxis) {
            if (m_renderBlock.isHorizontalWritingMode())
                offset.expand(0, colRect.y() - m_renderBlock.borderTop() - m_renderBlock.paddingTop());
            else
                offset.expand(colRect.x() - m_renderBlock.borderLeft() - m_renderBlock.paddingLeft(), 0);
        }
        colRect.moveBy(paintOffset);
        PaintInfo info(paintInfo);
        info.rect.intersect(enclosingIntRect(colRect));

        if (!info.rect.isEmpty()) {
            GraphicsContextStateSaver stateSaver(*context);
            LayoutRect clipRect(colRect);

            if (i < colCount - 1) {
                if (m_renderBlock.isHorizontalWritingMode())
                    clipRect.expand(colGap / 2, 0);
                else
                    clipRect.expand(0, colGap / 2);
            }
            // Each strip pushes a clip, since column boxes are specified as being
            // like overflow:hidden.
            // FIXME: Content and column rules that extend outside column boxes at the edges of the multi-column element
            // are clipped according to the 'overflow' property.
            context->clip(enclosingIntRect(clipRect));

            // Adjust our x and y when painting.
            LayoutPoint adjustedPaintOffset = paintOffset + offset;
            if (paintingFloats)
                m_renderBlock.paintFloats(info, adjustedPaintOffset, paintInfo.phase == PaintPhaseSelection || paintInfo.phase == PaintPhaseTextClip);
            else
                paintContents(info, adjustedPaintOffset);
        }

<<<<<<< HEAD
        if (m_renderBlock.style()->slowIsFlippedBlocksWritingMode())
=======
        if (m_renderBlock.style()->isFlippedBlocksWritingMode())
>>>>>>> dd3f5914
            currLogicalTopOffset += blockDelta;
        else
            currLogicalTopOffset -= blockDelta;
    }
}

void BlockPainter::paintContents(const PaintInfo& paintInfo, const LayoutPoint& paintOffset)
{
    // Avoid painting descendants of the root element when stylesheets haven't loaded. This eliminates FOUC.
    // It's ok not to draw, because later on, when all the stylesheets do load, styleResolverChanged() on the Document
    // will do a full paint invalidation.
    if (m_renderBlock.document().didLayoutWithPendingStylesheets() && !m_renderBlock.isRenderView())
        return;

    if (m_renderBlock.childrenInline()) {
        LineBoxListPainter(*m_renderBlock.lineBoxes()).paint(&m_renderBlock, paintInfo, paintOffset);
    } else {
        PaintPhase newPhase = (paintInfo.phase == PaintPhaseChildOutlines) ? PaintPhaseOutline : paintInfo.phase;
        newPhase = (newPhase == PaintPhaseChildBlockBackgrounds) ? PaintPhaseChildBlockBackground : newPhase;

        // We don't paint our own background, but we do let the kids paint their backgrounds.
        PaintInfo paintInfoForChild(paintInfo);
        paintInfoForChild.phase = newPhase;
        paintInfoForChild.updatePaintingRootForChildren(&m_renderBlock);
        m_renderBlock.paintChildren(paintInfoForChild, paintOffset);
    }
}

<<<<<<< HEAD
void BlockPainter::paintSelection(PaintInfo& paintInfo, const LayoutPoint& paintOffset)
{
    if (m_renderBlock.shouldPaintSelectionGaps() && paintInfo.phase == PaintPhaseForeground) {
        LayoutUnit lastTop = 0;
        LayoutUnit lastLeft = m_renderBlock.logicalLeftSelectionOffset(&m_renderBlock, lastTop);
        LayoutUnit lastRight = m_renderBlock.logicalRightSelectionOffset(&m_renderBlock, lastTop);
        bool shouldHighlightBeforeSide = false;
        bool isAfterSideSelected = false;
        GraphicsContextStateSaver stateSaver(*paintInfo.context);

        LayoutRect gapRectsBounds = m_renderBlock.selectionGaps(&m_renderBlock, paintOffset, LayoutSize(), lastTop, lastLeft, lastRight, &paintInfo,
                                                                shouldHighlightBeforeSide, isAfterSideSelected);
        if (!gapRectsBounds.isEmpty()) {
            RenderLayer* layer = m_renderBlock.enclosingLayer();
            gapRectsBounds.moveBy(-paintOffset);
            if (!m_renderBlock.hasLayer()) {
                LayoutRect localBounds(gapRectsBounds);
                m_renderBlock.flipForWritingMode(localBounds);
                gapRectsBounds = m_renderBlock.localToContainerQuad(FloatRect(localBounds), layer->renderer()).enclosingBoundingBox();
                if (layer->renderer()->hasOverflowClip())
                    gapRectsBounds.move(layer->renderBox()->scrolledContentOffset());
            }
            layer->addBlockSelectionGapsBounds(gapRectsBounds);
        }
    }
}

void BlockPainter::paintContinuationOutlines(PaintInfo& info, const LayoutPoint& paintOffset)
=======
void BlockPainter::paintContinuationOutlines(const PaintInfo& info, const LayoutPoint& paintOffset)
>>>>>>> dd3f5914
{
    RenderInline* inlineCont = m_renderBlock.inlineElementContinuation();
    if (inlineCont && inlineCont->style()->hasOutline() && inlineCont->style()->visibility() == VISIBLE) {
        RenderInline* inlineRenderer = toRenderInline(inlineCont->node()->renderer());
        RenderBlock* cb = m_renderBlock.containingBlock();

        bool inlineEnclosedInSelfPaintingLayer = false;
        for (RenderBoxModelObject* box = inlineRenderer; box != cb; box = box->parent()->enclosingBoxModelObject()) {
            if (box->hasSelfPaintingLayer()) {
                inlineEnclosedInSelfPaintingLayer = true;
                break;
            }
        }

        // Do not add continuations for outline painting by our containing block if we are a relative positioned
        // anonymous block (i.e. have our own layer), paint them straightaway instead. This is because a block depends on renderers in its continuation table being
        // in the same layer.
        if (!inlineEnclosedInSelfPaintingLayer && !m_renderBlock.hasLayer())
            cb->addContinuationWithOutline(inlineRenderer);
        else if (!inlineRenderer->firstLineBox() || (!inlineEnclosedInSelfPaintingLayer && m_renderBlock.hasLayer()))
            InlinePainter(*inlineRenderer).paintOutline(info, paintOffset - m_renderBlock.locationOffset() + inlineRenderer->containingBlock()->location());
    }

    ContinuationOutlineTableMap* table = continuationOutlineTable();
    if (table->isEmpty())
        return;

    OwnPtr<ListHashSet<RenderInline*> > continuations = table->take(&m_renderBlock);
    if (!continuations)
        return;

    LayoutPoint accumulatedPaintOffset = paintOffset;
    // Paint each continuation outline.
    ListHashSet<RenderInline*>::iterator end = continuations->end();
    for (ListHashSet<RenderInline*>::iterator it = continuations->begin(); it != end; ++it) {
        // Need to add in the coordinates of the intervening blocks.
        RenderInline* flow = *it;
        RenderBlock* block = flow->containingBlock();
        for ( ; block && block != &m_renderBlock; block = block->containingBlock())
            accumulatedPaintOffset.moveBy(block->location());
        ASSERT(block);
        InlinePainter(*flow).paintOutline(info, accumulatedPaintOffset);
    }
}


} // namespace blink<|MERGE_RESOLUTION|>--- conflicted
+++ resolved
@@ -420,11 +420,7 @@
                 paintContents(info, adjustedPaintOffset);
         }
 
-<<<<<<< HEAD
-        if (m_renderBlock.style()->slowIsFlippedBlocksWritingMode())
-=======
         if (m_renderBlock.style()->isFlippedBlocksWritingMode())
->>>>>>> dd3f5914
             currLogicalTopOffset += blockDelta;
         else
             currLogicalTopOffset -= blockDelta;
@@ -453,38 +449,7 @@
     }
 }
 
-<<<<<<< HEAD
-void BlockPainter::paintSelection(PaintInfo& paintInfo, const LayoutPoint& paintOffset)
-{
-    if (m_renderBlock.shouldPaintSelectionGaps() && paintInfo.phase == PaintPhaseForeground) {
-        LayoutUnit lastTop = 0;
-        LayoutUnit lastLeft = m_renderBlock.logicalLeftSelectionOffset(&m_renderBlock, lastTop);
-        LayoutUnit lastRight = m_renderBlock.logicalRightSelectionOffset(&m_renderBlock, lastTop);
-        bool shouldHighlightBeforeSide = false;
-        bool isAfterSideSelected = false;
-        GraphicsContextStateSaver stateSaver(*paintInfo.context);
-
-        LayoutRect gapRectsBounds = m_renderBlock.selectionGaps(&m_renderBlock, paintOffset, LayoutSize(), lastTop, lastLeft, lastRight, &paintInfo,
-                                                                shouldHighlightBeforeSide, isAfterSideSelected);
-        if (!gapRectsBounds.isEmpty()) {
-            RenderLayer* layer = m_renderBlock.enclosingLayer();
-            gapRectsBounds.moveBy(-paintOffset);
-            if (!m_renderBlock.hasLayer()) {
-                LayoutRect localBounds(gapRectsBounds);
-                m_renderBlock.flipForWritingMode(localBounds);
-                gapRectsBounds = m_renderBlock.localToContainerQuad(FloatRect(localBounds), layer->renderer()).enclosingBoundingBox();
-                if (layer->renderer()->hasOverflowClip())
-                    gapRectsBounds.move(layer->renderBox()->scrolledContentOffset());
-            }
-            layer->addBlockSelectionGapsBounds(gapRectsBounds);
-        }
-    }
-}
-
-void BlockPainter::paintContinuationOutlines(PaintInfo& info, const LayoutPoint& paintOffset)
-=======
 void BlockPainter::paintContinuationOutlines(const PaintInfo& info, const LayoutPoint& paintOffset)
->>>>>>> dd3f5914
 {
     RenderInline* inlineCont = m_renderBlock.inlineElementContinuation();
     if (inlineCont && inlineCont->style()->hasOutline() && inlineCont->style()->visibility() == VISIBLE) {
