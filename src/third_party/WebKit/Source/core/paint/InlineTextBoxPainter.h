// Copyright 2014 The Chromium Authors. All rights reserved.
// Use of this source code is governed by a BSD-style license that can be
// found in the LICENSE file.

#ifndef InlineTextBoxPainter_h
#define InlineTextBoxPainter_h

#include "core/style/ComputedStyleConstants.h"
#include "platform/geometry/LayoutRect.h"

namespace blink {

struct CompositionUnderline;
struct PaintInfo;

class Color;
class ComputedStyle;
class DocumentMarker;
class FloatPoint;
class FloatRect;
class Font;
class GraphicsContext;
class InlineTextBox;
class LayoutPoint;
class LayoutTextCombine;

class InlineTextBoxPainter {
public:
    InlineTextBoxPainter(InlineTextBox& inlineTextBox) : m_inlineTextBox(inlineTextBox) { }

    void paint(const PaintInfo&, const LayoutPoint&);
    void paintDocumentMarkers(GraphicsContext*, const LayoutPoint& boxOrigin, const ComputedStyle&, const Font&, bool background);
    void paintDocumentMarker(GraphicsContext*, const LayoutPoint& boxOrigin, DocumentMarker*, const ComputedStyle&, const Font&, bool grammar);
    void paintTextMatchMarker(GraphicsContext*, const LayoutPoint& boxOrigin, DocumentMarker*, const ComputedStyle&, const Font&);

    static void removeFromTextBlobCache(InlineTextBox&);

private:
    enum class PaintOptions { Normal, CombinedText };

    void paintCompositionBackgrounds(GraphicsContext*, const LayoutPoint& boxOrigin, const ComputedStyle&, const Font&, bool useCustomUnderlines);
    void paintSingleCompositionBackgroundRun(GraphicsContext*, const LayoutPoint& boxOrigin, const ComputedStyle&, const Font&, Color backgroundColor, int startPos, int endPos);
    template <PaintOptions>
<<<<<<< HEAD
    void paintSelection(GraphicsContext*, const LayoutRect& boxRect, const ComputedStyle&, const Font&, Color textColor, LayoutTextCombine* = nullptr);
    void paintDecoration(GraphicsContext*, const LayoutPoint& boxOrigin, TextDecoration);
    void paintCompositionUnderline(GraphicsContext*, const LayoutPoint& boxOrigin, const CompositionUnderline&);
=======
    void paintSelection(GraphicsContext*, const FloatRect& boxRect, const ComputedStyle&, const Font&, Color textColor, LayoutTextCombine* = nullptr);
    void paintDecoration(GraphicsContext*, const FloatPoint& boxOrigin, TextDecoration);
    void paintCompositionUnderline(GraphicsContext*, const FloatPoint& boxOrigin, const CompositionUnderline&, const Color& color);
>>>>>>> 768854f9
    unsigned underlinePaintStart(const CompositionUnderline&);
    unsigned underlinePaintEnd(const CompositionUnderline&);

    InlineTextBox& m_inlineTextBox;
};

} // namespace blink

#endif // InlineTextBoxPainter_h<|MERGE_RESOLUTION|>--- conflicted
+++ resolved
@@ -41,15 +41,9 @@
     void paintCompositionBackgrounds(GraphicsContext*, const LayoutPoint& boxOrigin, const ComputedStyle&, const Font&, bool useCustomUnderlines);
     void paintSingleCompositionBackgroundRun(GraphicsContext*, const LayoutPoint& boxOrigin, const ComputedStyle&, const Font&, Color backgroundColor, int startPos, int endPos);
     template <PaintOptions>
-<<<<<<< HEAD
     void paintSelection(GraphicsContext*, const LayoutRect& boxRect, const ComputedStyle&, const Font&, Color textColor, LayoutTextCombine* = nullptr);
     void paintDecoration(GraphicsContext*, const LayoutPoint& boxOrigin, TextDecoration);
-    void paintCompositionUnderline(GraphicsContext*, const LayoutPoint& boxOrigin, const CompositionUnderline&);
-=======
-    void paintSelection(GraphicsContext*, const FloatRect& boxRect, const ComputedStyle&, const Font&, Color textColor, LayoutTextCombine* = nullptr);
-    void paintDecoration(GraphicsContext*, const FloatPoint& boxOrigin, TextDecoration);
-    void paintCompositionUnderline(GraphicsContext*, const FloatPoint& boxOrigin, const CompositionUnderline&, const Color& color);
->>>>>>> 768854f9
+    void paintCompositionUnderline(GraphicsContext*, const LayoutPoint& boxOrigin, const CompositionUnderline&, const Color& color);
     unsigned underlinePaintStart(const CompositionUnderline&);
     unsigned underlinePaintEnd(const CompositionUnderline&);
 
