// Copyright 2014 The Chromium Authors. All rights reserved.
// Use of this source code is governed by a BSD-style license that can be
// found in the LICENSE file.

#include "config.h"
#include "core/paint/ListMarkerPainter.h"

#include "core/layout/LayoutListItem.h"
#include "core/layout/LayoutListMarker.h"
#include "core/layout/ListMarkerText.h"
#include "core/layout/TextRunConstructor.h"
#include "core/layout/api/SelectionState.h"
#include "core/paint/BlockPainter.h"
#include "core/paint/LayoutObjectDrawingRecorder.h"
#include "core/paint/PaintInfo.h"
#include "platform/RuntimeEnabledFeatures.h"
#include "platform/geometry/LayoutPoint.h"
#include "platform/graphics/GraphicsContextStateSaver.h"
#include "wtf/text/CharacterNames.h"

namespace blink {

static inline void paintSymbol(GraphicsContext* context, const Color& color,
    const IntRect& marker, EListStyleType listStyle)
{
    context->setStrokeColor(color);
    context->setStrokeStyle(SolidStroke);
    context->setStrokeThickness(1.0f);
    switch (listStyle) {
    case Disc:
        context->fillEllipse(marker);
        break;
    case Circle:
        context->strokeEllipse(marker);
        break;
    case Square:
        context->fillRect(marker);
        break;
    default:
        ASSERT_NOT_REACHED();
        break;
    }
}

void ListMarkerPainter::paint(const PaintInfo& paintInfo, const LayoutPoint& paintOffset)
{
    if (paintInfo.phase != PaintPhaseForeground)
        return;

    if (m_layoutListMarker.style()->visibility() != VISIBLE)
        return;

    if (LayoutObjectDrawingRecorder::useCachedDrawingIfPossible(*paintInfo.context, m_layoutListMarker, paintInfo.phase, paintOffset))
        return;

    LayoutPoint boxOrigin(paintOffset + m_layoutListMarker.location());
    LayoutRect overflowRect(m_layoutListMarker.visualOverflowRect());
    if (!RuntimeEnabledFeatures::selectionPaintingWithoutSelectionGapsEnabled()
        && m_layoutListMarker.selectionState() != SelectionNone)
        overflowRect.unite(m_layoutListMarker.localSelectionRect());
    overflowRect.moveBy(boxOrigin);

    IntRect pixelSnappedOverflowRect = pixelSnappedIntRect(overflowRect);
    if (!paintInfo.cullRect().intersectsCullRect(overflowRect))
        return;

    LayoutObjectDrawingRecorder recorder(*paintInfo.context, m_layoutListMarker, paintInfo.phase, pixelSnappedOverflowRect, paintOffset);

    LayoutRect box(boxOrigin, m_layoutListMarker.size());

    IntRect marker = m_layoutListMarker.getRelativeMarkerRect();
    marker.moveBy(roundedIntPoint(boxOrigin));

    GraphicsContext* context = paintInfo.context;

    if (m_layoutListMarker.isImage()) {
        context->drawImage(m_layoutListMarker.image()->image(&m_layoutListMarker, marker.size()).get(), marker);
        return;
    }

<<<<<<< HEAD
=======
    if (!RuntimeEnabledFeatures::selectionPaintingWithoutSelectionGapsEnabled()
        && m_layoutListMarker.selectionState() != SelectionNone) {
        LayoutRect selRect = m_layoutListMarker.localSelectionRect();
        selRect.moveBy(boxOrigin);
        context->fillRect(pixelSnappedIntRect(selRect), m_layoutListMarker.listItem()->selectionBackgroundColor());
    }

    LayoutListMarker::ListStyleCategory styleCategory = m_layoutListMarker.listStyleCategory();
    if (styleCategory == LayoutListMarker::ListStyleCategory::None)
        return;

>>>>>>> e7a828b3
    const Color color(m_layoutListMarker.resolveColor(CSSPropertyColor));
    // Apply the color to the list marker text.
    context->setFillColor(color);

    const EListStyleType listStyle = m_layoutListMarker.style()->listStyleType();
    if (styleCategory == LayoutListMarker::ListStyleCategory::Symbol) {
        paintSymbol(context, color, marker, listStyle);
        return;
    }

    if (m_layoutListMarker.text().isEmpty())
        return;

    const Font& font = m_layoutListMarker.style()->font();
    TextRun textRun = constructTextRun(font, m_layoutListMarker.text(), m_layoutListMarker.styleRef());

    GraphicsContextStateSaver stateSaver(*context, false);
    if (!m_layoutListMarker.style()->isHorizontalWritingMode()) {
        marker.moveBy(roundedIntPoint(-boxOrigin));
        marker = marker.transposedRect();
        marker.moveBy(IntPoint(roundToInt(box.x()), roundToInt(box.y() - m_layoutListMarker.logicalHeight())));
        stateSaver.save();
        context->translate(marker.x(), marker.maxY());
        context->rotate(static_cast<float>(deg2rad(90.)));
        context->translate(-marker.x(), -marker.maxY());
    }

    TextRunPaintInfo textRunPaintInfo(textRun);
    textRunPaintInfo.bounds = marker;
    IntPoint textOrigin = IntPoint(marker.x(), marker.y() + m_layoutListMarker.style()->fontMetrics().ascent());

    // Text is not arbitrary. We can judge whether it's RTL from the first character,
    // and we only need to handle the direction RightToLeft for now.
    bool textNeedsReversing = WTF::Unicode::direction(m_layoutListMarker.text()[0]) == WTF::Unicode::RightToLeft;
    StringBuilder reversedText;
    if (textNeedsReversing) {
        unsigned length = m_layoutListMarker.text().length();
        reversedText.reserveCapacity(length);
        for (int i = length - 1; i >= 0; --i)
            reversedText.append(m_layoutListMarker.text()[i]);
        ASSERT(reversedText.length() == length);
        textRun.setText(reversedText.toString());
    }

<<<<<<< HEAD
    const UChar suffix = m_layoutListMarker.listMarkerSuffix(type, m_layoutListMarker.listItem()->value());
=======
    const UChar suffix = ListMarkerText::suffix(listStyle, m_layoutListMarker.listItem()->value());
>>>>>>> e7a828b3
    UChar suffixStr[1] = { suffix };
    TextRun suffixRun = constructTextRun(font, suffixStr, 1, m_layoutListMarker.styleRef(), m_layoutListMarker.style()->direction());
    TextRunPaintInfo suffixRunInfo(suffixRun);
    suffixRunInfo.bounds = marker;

    if (m_layoutListMarker.style()->isLeftToRightDirection()) {
        context->drawText(font, textRunPaintInfo, textOrigin);
        context->drawText(font, suffixRunInfo, textOrigin + IntSize(font.width(textRun), 0));
    } else {
        context->drawText(font, suffixRunInfo, textOrigin);
        context->drawText(font, textRunPaintInfo, textOrigin + IntSize(font.width(suffixRun), 0));
    }
}

} // namespace blink<|MERGE_RESOLUTION|>--- conflicted
+++ resolved
@@ -78,8 +78,6 @@
         return;
     }
 
-<<<<<<< HEAD
-=======
     if (!RuntimeEnabledFeatures::selectionPaintingWithoutSelectionGapsEnabled()
         && m_layoutListMarker.selectionState() != SelectionNone) {
         LayoutRect selRect = m_layoutListMarker.localSelectionRect();
@@ -91,7 +89,6 @@
     if (styleCategory == LayoutListMarker::ListStyleCategory::None)
         return;
 
->>>>>>> e7a828b3
     const Color color(m_layoutListMarker.resolveColor(CSSPropertyColor));
     // Apply the color to the list marker text.
     context->setFillColor(color);
@@ -136,11 +133,7 @@
         textRun.setText(reversedText.toString());
     }
 
-<<<<<<< HEAD
-    const UChar suffix = m_layoutListMarker.listMarkerSuffix(type, m_layoutListMarker.listItem()->value());
-=======
     const UChar suffix = ListMarkerText::suffix(listStyle, m_layoutListMarker.listItem()->value());
->>>>>>> e7a828b3
     UChar suffixStr[1] = { suffix };
     TextRun suffixRun = constructTextRun(font, suffixStr, 1, m_layoutListMarker.styleRef(), m_layoutListMarker.style()->direction());
     TextRunPaintInfo suffixRunInfo(suffixRun);
