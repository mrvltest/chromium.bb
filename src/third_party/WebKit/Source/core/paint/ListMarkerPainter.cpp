--- conflicted
+++ resolved
@@ -72,14 +72,6 @@
     if (m_layoutListMarker.isImage()) {
         context.drawImage(m_layoutListMarker.image()->image(
             &m_layoutListMarker, marker.size(), m_layoutListMarker.styleRef().effectiveZoom()).get(), marker);
-<<<<<<< HEAD
-=======
-        if (m_layoutListMarker.getSelectionState() != SelectionNone) {
-            LayoutRect selRect = m_layoutListMarker.localSelectionRect();
-            selRect.moveBy(boxOrigin);
-            context.fillRect(pixelSnappedIntRect(selRect), m_layoutListMarker.listItem()->selectionBackgroundColor());
-        }
->>>>>>> 9f8f03d9
         return;
     }
 
