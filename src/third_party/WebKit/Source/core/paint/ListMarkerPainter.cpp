// Copyright 2014 The Chromium Authors. All rights reserved.
// Use of this source code is governed by a BSD-style license that can be
// found in the LICENSE file.

#include "config.h"
#include "core/paint/ListMarkerPainter.h"

#include "core/layout/LayoutListItem.h"
#include "core/layout/LayoutListMarker.h"
#include "core/layout/ListMarkerText.h"
#include "core/layout/TextRunConstructor.h"
#include "core/layout/api/SelectionState.h"
#include "core/paint/BlockPainter.h"
#include "core/paint/LayoutObjectDrawingRecorder.h"
#include "core/paint/PaintInfo.h"
#include "platform/RuntimeEnabledFeatures.h"
#include "platform/geometry/LayoutPoint.h"
#include "platform/graphics/GraphicsContextStateSaver.h"
#include "wtf/text/CharacterNames.h"

namespace blink {

static inline void paintSymbol(GraphicsContext* context, const Color& color,
    const IntRect& marker, EListStyleType listStyle)
{
    context->setStrokeColor(color);
    context->setStrokeStyle(SolidStroke);
    context->setStrokeThickness(1.0f);
    switch (listStyle) {
    case Disc:
        context->fillEllipse(marker);
        break;
    case Circle:
        context->strokeEllipse(marker);
        break;
    case Square:
        context->fillRect(marker);
        break;
    default:
        ASSERT_NOT_REACHED();
        break;
    }
}

void ListMarkerPainter::paint(const PaintInfo& paintInfo, const LayoutPoint& paintOffset)
{
    if (paintInfo.phase != PaintPhaseForeground)
        return;

    if (m_layoutListMarker.style()->visibility() != VISIBLE)
        return;

    if (LayoutObjectDrawingRecorder::useCachedDrawingIfPossible(*paintInfo.context, m_layoutListMarker, paintInfo.phase, paintOffset))
        return;

    LayoutPoint boxOrigin(paintOffset + m_layoutListMarker.location());
    LayoutRect overflowRect(m_layoutListMarker.visualOverflowRect());
    if (!RuntimeEnabledFeatures::selectionPaintingWithoutSelectionGapsEnabled()
        && m_layoutListMarker.selectionState() != SelectionNone)
        overflowRect.unite(m_layoutListMarker.localSelectionRect());
    overflowRect.moveBy(boxOrigin);

    IntRect pixelSnappedOverflowRect = pixelSnappedIntRect(overflowRect);
    if (!paintInfo.cullRect().intersectsCullRect(overflowRect))
        return;

    LayoutObjectDrawingRecorder recorder(*paintInfo.context, m_layoutListMarker, paintInfo.phase, pixelSnappedOverflowRect, paintOffset);

    LayoutRect box(boxOrigin, m_layoutListMarker.size());

    IntRect marker = m_layoutListMarker.getRelativeMarkerRect();
    marker.moveBy(roundedIntPoint(boxOrigin));

    GraphicsContext* context = paintInfo.context;

    if (m_layoutListMarker.isImage()) {
        context->drawImage(m_layoutListMarker.image()->image(&m_layoutListMarker, marker.size()).get(), marker);
        return;
    }

<<<<<<< HEAD
    if (!RuntimeEnabledFeatures::selectionPaintingWithoutSelectionGapsEnabled()
        && m_layoutListMarker.selectionState() != SelectionNone) {
        LayoutRect selRect = m_layoutListMarker.localSelectionRect();
        selRect.moveBy(boxOrigin);
        context->fillRect(pixelSnappedIntRect(selRect), m_layoutListMarker.listItem()->selectionBackgroundColor());
    }

    LayoutListMarker::ListStyleCategory styleCategory = m_layoutListMarker.listStyleCategory();
    if (styleCategory == LayoutListMarker::ListStyleCategory::None)
        return;

=======
>>>>>>> fb8caac6
    const Color color(m_layoutListMarker.resolveColor(CSSPropertyColor));
    // Apply the color to the list marker text.
    context->setFillColor(color);

    const EListStyleType listStyle = m_layoutListMarker.style()->listStyleType();
    if (styleCategory == LayoutListMarker::ListStyleCategory::Symbol) {
        paintSymbol(context, color, marker, listStyle);
        return;
    }

    if (m_layoutListMarker.text().isEmpty())
        return;

    const Font& font = m_layoutListMarker.style()->font();
    TextRun textRun = constructTextRun(font, m_layoutListMarker.text(), m_layoutListMarker.styleRef());

    GraphicsContextStateSaver stateSaver(*context, false);
    if (!m_layoutListMarker.style()->isHorizontalWritingMode()) {
        marker.moveBy(roundedIntPoint(-boxOrigin));
        marker = marker.transposedRect();
        marker.moveBy(IntPoint(roundToInt(box.x()), roundToInt(box.y() - m_layoutListMarker.logicalHeight())));
        stateSaver.save();
        context->translate(marker.x(), marker.maxY());
        context->rotate(static_cast<float>(deg2rad(90.)));
        context->translate(-marker.x(), -marker.maxY());
    }

    TextRunPaintInfo textRunPaintInfo(textRun);
    textRunPaintInfo.bounds = marker;
    IntPoint textOrigin = IntPoint(marker.x(), marker.y() + m_layoutListMarker.style()->fontMetrics().ascent());

    // Text is not arbitrary. We can judge whether it's RTL from the first character,
    // and we only need to handle the direction RightToLeft for now.
    bool textNeedsReversing = WTF::Unicode::direction(m_layoutListMarker.text()[0]) == WTF::Unicode::RightToLeft;
    StringBuilder reversedText;
    if (textNeedsReversing) {
        unsigned length = m_layoutListMarker.text().length();
        reversedText.reserveCapacity(length);
        for (int i = length - 1; i >= 0; --i)
            reversedText.append(m_layoutListMarker.text()[i]);
        ASSERT(reversedText.length() == length);
        textRun.setText(reversedText.toString());
    }

<<<<<<< HEAD
    const UChar suffix = ListMarkerText::suffix(listStyle, m_layoutListMarker.listItem()->value());
    UChar suffixStr[2] = { suffix, static_cast<UChar>(' ') };
    TextRun suffixRun = constructTextRun(font, suffixStr, 2, m_layoutListMarker.styleRef(), m_layoutListMarker.style()->direction());
=======
    const UChar suffix = m_layoutListMarker.listMarkerSuffix(type, m_layoutListMarker.listItem()->value());
    UChar suffixStr[1] = { suffix };
    TextRun suffixRun = constructTextRun(font, suffixStr, 1, m_layoutListMarker.styleRef(), m_layoutListMarker.style()->direction());
>>>>>>> fb8caac6
    TextRunPaintInfo suffixRunInfo(suffixRun);
    suffixRunInfo.bounds = marker;

    if (m_layoutListMarker.style()->isLeftToRightDirection()) {
        context->drawText(font, textRunPaintInfo, textOrigin);
        context->drawText(font, suffixRunInfo, textOrigin + IntSize(font.width(textRun), 0));
    } else {
        context->drawText(font, suffixRunInfo, textOrigin);
        context->drawText(font, textRunPaintInfo, textOrigin + IntSize(font.width(suffixRun), 0));
    }
}

} // namespace blink<|MERGE_RESOLUTION|>--- conflicted
+++ resolved
@@ -78,7 +78,6 @@
         return;
     }
 
-<<<<<<< HEAD
     if (!RuntimeEnabledFeatures::selectionPaintingWithoutSelectionGapsEnabled()
         && m_layoutListMarker.selectionState() != SelectionNone) {
         LayoutRect selRect = m_layoutListMarker.localSelectionRect();
@@ -90,8 +89,6 @@
     if (styleCategory == LayoutListMarker::ListStyleCategory::None)
         return;
 
-=======
->>>>>>> fb8caac6
     const Color color(m_layoutListMarker.resolveColor(CSSPropertyColor));
     // Apply the color to the list marker text.
     context->setFillColor(color);
@@ -136,15 +133,9 @@
         textRun.setText(reversedText.toString());
     }
 
-<<<<<<< HEAD
     const UChar suffix = ListMarkerText::suffix(listStyle, m_layoutListMarker.listItem()->value());
-    UChar suffixStr[2] = { suffix, static_cast<UChar>(' ') };
-    TextRun suffixRun = constructTextRun(font, suffixStr, 2, m_layoutListMarker.styleRef(), m_layoutListMarker.style()->direction());
-=======
-    const UChar suffix = m_layoutListMarker.listMarkerSuffix(type, m_layoutListMarker.listItem()->value());
     UChar suffixStr[1] = { suffix };
     TextRun suffixRun = constructTextRun(font, suffixStr, 1, m_layoutListMarker.styleRef(), m_layoutListMarker.style()->direction());
->>>>>>> fb8caac6
     TextRunPaintInfo suffixRunInfo(suffixRun);
     suffixRunInfo.bounds = marker;
 
