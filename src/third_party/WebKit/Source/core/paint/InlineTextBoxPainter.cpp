// Copyright 2014 The Chromium Authors. All rights reserved.
// Use of this source code is governed by a BSD-style license that can be
// found in the LICENSE file.

#include "config.h"
#include "core/paint/InlineTextBoxPainter.h"

#include "core/css/parser/CSSParser.h"
#include "core/editing/CompositionUnderline.h"
#include "core/editing/Editor.h"
#include "core/editing/markers/DocumentMarkerController.h"
#include "core/editing/markers/RenderedDocumentMarker.h"
#include "core/frame/LocalFrame.h"
#include "core/layout/LayoutBlock.h"
#include "core/layout/LayoutTableCell.h"
#include "core/layout/LayoutTextCombine.h"
#include "core/layout/LayoutTheme.h"
#include "core/layout/api/LineLayoutBox.h"
#include "core/layout/api/LineLayoutText.h"
#include "core/layout/line/InlineTextBox.h"
#include "core/paint/BoxPainter.h"
#include "core/paint/LineLayoutPaintShim.h"
#include "core/paint/PaintInfo.h"
#include "core/paint/TextPainter.h"
#include "platform/graphics/GraphicsContextStateSaver.h"
#include "platform/graphics/paint/DrawingRecorder.h"
#include "wtf/Optional.h"

namespace blink {

typedef WTF::HashMap<const InlineTextBox*, TextBlobPtr> InlineTextBoxBlobCacheMap;
static InlineTextBoxBlobCacheMap* gTextBlobCache;

static const int misspellingLineThickness = 3;

void InlineTextBoxPainter::removeFromTextBlobCache(const InlineTextBox& inlineTextBox)
{
    if (gTextBlobCache)
        gTextBlobCache->remove(&inlineTextBox);
}

static TextBlobPtr* addToTextBlobCache(const InlineTextBox& inlineTextBox)
{
    if (!gTextBlobCache)
        gTextBlobCache = new InlineTextBoxBlobCacheMap;
    return &gTextBlobCache->add(&inlineTextBox, nullptr).storedValue->value;
}

static bool paintsMarkerHighlights(const LayoutObject& layoutObject)
{
    return layoutObject.node() && layoutObject.document().markers().hasMarkers(layoutObject.node());
}

static bool paintsCompositionMarkers(const LayoutObject& layoutObject)
{
    return layoutObject.node() && layoutObject.document().markers().markersFor(layoutObject.node(), DocumentMarker::Composition).size() > 0;
}

void InlineTextBoxPainter::paint(const PaintInfo& paintInfo, const LayoutPoint& paintOffset)
{
    if (!shouldPaintTextBox(paintInfo))
        return;

    ASSERT(paintInfo.phase != PaintPhaseOutline && paintInfo.phase != PaintPhaseSelfOutline && paintInfo.phase != PaintPhaseChildOutlines);

    LayoutRect logicalVisualOverflow = m_inlineTextBox.logicalOverflowRect();
    LayoutUnit logicalStart = logicalVisualOverflow.x() + (m_inlineTextBox.isHorizontal() ? paintOffset.x() : paintOffset.y());
    LayoutUnit logicalExtent = logicalVisualOverflow.width();

    // We round the y-axis to ensure consistent line heights.
    LayoutPoint adjustedPaintOffset = LayoutPoint(paintOffset.x(), paintOffset.y().round());

    if (m_inlineTextBox.isHorizontal()) {
        if (!paintInfo.cullRect().intersectsHorizontalRange(logicalStart, logicalStart + logicalExtent))
            return;
    } else {
        if (!paintInfo.cullRect().intersectsVerticalRange(logicalStart, logicalStart + logicalExtent))
            return;
    }

    bool isPrinting = paintInfo.isPrinting();

    // Determine whether or not we're selected.
    bool haveSelection = !isPrinting && paintInfo.phase != PaintPhaseTextClip && m_inlineTextBox.selectionState() != SelectionNone;
    if (!haveSelection && paintInfo.phase == PaintPhaseSelection) {
        // When only painting the selection, don't bother to paint if there is none.
        return;
    }

    // The text clip phase already has a LayoutObjectDrawingRecorder. Text clips are initiated only in BoxPainter::paintLayerExtended,
    // which is already within a LayoutObjectDrawingRecorder.
    Optional<DrawingRecorder> drawingRecorder;
    if (paintInfo.phase != PaintPhaseTextClip) {
        if (DrawingRecorder::useCachedDrawingIfPossible(*paintInfo.context, m_inlineTextBox, DisplayItem::paintPhaseToDrawingType(paintInfo.phase)))
            return;
        LayoutRect paintRect(logicalVisualOverflow);
        m_inlineTextBox.logicalRectToPhysicalRect(paintRect);
        if (paintInfo.phase != PaintPhaseSelection && (haveSelection || paintsMarkerHighlights(*LineLayoutPaintShim::layoutObjectFrom(m_inlineTextBox.lineLayoutItem()))))
            paintRect.unite(m_inlineTextBox.localSelectionRect(m_inlineTextBox.start(), m_inlineTextBox.start() + m_inlineTextBox.len()));
        paintRect.moveBy(adjustedPaintOffset);
        drawingRecorder.emplace(*paintInfo.context, m_inlineTextBox, DisplayItem::paintPhaseToDrawingType(paintInfo.phase), FloatRect(paintRect));
    }

    if (m_inlineTextBox.truncation() != cNoTruncation) {
        if (m_inlineTextBox.lineLayoutItem().containingBlock().style()->isLeftToRightDirection() != m_inlineTextBox.isLeftToRightDirection()) {
            // Make the visible fragment of text hug the edge closest to the rest of the run by moving the origin
            // at which we start drawing text.
            // e.g. In the case of LTR text truncated in an RTL Context, the correct behavior is:
            // |Hello|CBA| -> |...He|CBA|
            // In order to draw the fragment "He" aligned to the right edge of it's box, we need to start drawing
            // farther to the right.
            // NOTE: WebKit's behavior differs from that of IE which appears to just overlay the ellipsis on top of the
            // truncated string i.e.  |Hello|CBA| -> |...lo|CBA|
            LayoutUnit widthOfVisibleText = m_inlineTextBox.lineLayoutItem().width(m_inlineTextBox.start(), m_inlineTextBox.truncation(), m_inlineTextBox.textPos(), m_inlineTextBox.isLeftToRightDirection() ? LTR : RTL, m_inlineTextBox.isFirstLineStyle());
            LayoutUnit widthOfHiddenText = m_inlineTextBox.logicalWidth() - widthOfVisibleText;
            // FIXME: The hit testing logic also needs to take this translation into account.
            LayoutSize truncationOffset(m_inlineTextBox.isLeftToRightDirection() ? widthOfHiddenText : -widthOfHiddenText, 0);
            adjustedPaintOffset.move(m_inlineTextBox.isHorizontal() ? truncationOffset : truncationOffset.transposedSize());
        }
    }

    GraphicsContext* context = paintInfo.context;
    const ComputedStyle& styleToUse = m_inlineTextBox.lineLayoutItem().styleRef(m_inlineTextBox.isFirstLineStyle());

    LayoutPoint boxOrigin(m_inlineTextBox.locationIncludingFlipping());
    boxOrigin.move(adjustedPaintOffset.x(), adjustedPaintOffset.y());
    LayoutRect boxRect(boxOrigin, LayoutSize(m_inlineTextBox.logicalWidth(), m_inlineTextBox.logicalHeight()));

    bool shouldRotate = false;
    LayoutTextCombine* combinedText = nullptr;
    if (!m_inlineTextBox.isHorizontal()) {
        if (styleToUse.hasTextCombine() && m_inlineTextBox.lineLayoutItem().isCombineText()) {
            combinedText = &toLayoutTextCombine(*LineLayoutPaintShim::layoutObjectFrom(m_inlineTextBox.lineLayoutItem()));
            if (!combinedText->isCombined())
                combinedText = nullptr;
        }
        if (combinedText) {
            combinedText->updateFont();
            boxRect.setWidth(combinedText->inlineWidthForLayout());
        } else {
            shouldRotate = true;
            context->concatCTM(TextPainter::rotation(boxRect, TextPainter::Clockwise));
        }
    }

    // Determine text colors.
    const LayoutObject& textBoxLayoutObject = *LineLayoutPaintShim::layoutObjectFrom(m_inlineTextBox.lineLayoutItem());
    TextPainter::Style textStyle = TextPainter::textPaintingStyle(textBoxLayoutObject, styleToUse, paintInfo);
    TextPainter::Style selectionStyle = TextPainter::selectionPaintingStyle(textBoxLayoutObject, haveSelection, paintInfo, textStyle);
    bool paintSelectedTextOnly = (paintInfo.phase == PaintPhaseSelection);
    bool paintSelectedTextSeparately = !paintSelectedTextOnly && textStyle != selectionStyle;

    // Set our font.
    const Font& font = styleToUse.font();

    LayoutPoint textOrigin(boxOrigin.x(), boxOrigin.y() + font.fontMetrics().ascent());

    // 1. Paint backgrounds behind text if needed. Examples of such backgrounds include selection
    // and composition highlights.
    if (paintInfo.phase != PaintPhaseSelection && paintInfo.phase != PaintPhaseTextClip && !isPrinting) {
        paintDocumentMarkers(context, boxOrigin, styleToUse, font, true);

        if (haveSelection && !paintsCompositionMarkers(textBoxLayoutObject)) {
            if (combinedText)
                paintSelection<InlineTextBoxPainter::PaintOptions::CombinedText>(context, boxRect, styleToUse, font, selectionStyle.fillColor, combinedText);
            else
                paintSelection<InlineTextBoxPainter::PaintOptions::Normal>(context, boxRect, styleToUse, font, selectionStyle.fillColor);
        }
    }

    // 2. Now paint the foreground, including text and decorations like underline/overline (in quirks mode only).
    int length = m_inlineTextBox.len();
    StringView string = m_inlineTextBox.lineLayoutItem().text().createView();
    ASSERT(m_inlineTextBox.start() + length <= string.length());
    if (static_cast<unsigned>(length) != string.length() || m_inlineTextBox.start())
        string.narrow(m_inlineTextBox.start(), length);
    int maximumLength = m_inlineTextBox.lineLayoutItem().textLength() - m_inlineTextBox.start();

    StringBuilder charactersWithHyphen;
    TextRun textRun = m_inlineTextBox.constructTextRun(styleToUse, font, string, maximumLength, m_inlineTextBox.hasHyphen() ? &charactersWithHyphen : 0);
    if (m_inlineTextBox.hasHyphen())
        length = textRun.length();

    int selectionStart = 0;
    int selectionEnd = 0;
    if (paintSelectedTextOnly || paintSelectedTextSeparately)
        m_inlineTextBox.selectionStartEnd(selectionStart, selectionEnd);

    bool respectHyphen = selectionEnd == static_cast<int>(m_inlineTextBox.len()) && m_inlineTextBox.hasHyphen();
    if (respectHyphen)
        selectionEnd = textRun.length();

    if (m_inlineTextBox.truncation() != cNoTruncation) {
        selectionStart = std::min<int>(selectionStart, m_inlineTextBox.truncation());
        selectionEnd = std::min<int>(selectionEnd, m_inlineTextBox.truncation());
        length = m_inlineTextBox.truncation();
    }

    TextPainter textPainter(context, font, textRun, textOrigin, boxRect, m_inlineTextBox.isHorizontal());
    TextEmphasisPosition emphasisMarkPosition;
    bool hasTextEmphasis = m_inlineTextBox.getEmphasisMarkPosition(styleToUse, emphasisMarkPosition);
    if (hasTextEmphasis)
        textPainter.setEmphasisMark(styleToUse.textEmphasisMarkString(), emphasisMarkPosition);
    if (combinedText)
        textPainter.setCombinedText(combinedText);

    if (!paintSelectedTextOnly) {
        // FIXME: Truncate right-to-left text correctly.
        int startOffset = 0;
        int endOffset = length;
        if (paintSelectedTextSeparately && selectionStart < selectionEnd) {
            startOffset = selectionEnd;
            endOffset = selectionStart;
        }

        // FIXME: This cache should probably ultimately be held somewhere else.
        // A hashmap is convenient to avoid a memory hit when the
        // RuntimeEnabledFeature is off.
        bool textBlobIsCacheable = startOffset == 0 && endOffset == length;
        TextBlobPtr* cachedTextBlob = 0;
        if (textBlobIsCacheable)
            cachedTextBlob = addToTextBlobCache(m_inlineTextBox);
        textPainter.paint(startOffset, endOffset, length, textStyle, cachedTextBlob);
    }

    if ((paintSelectedTextOnly || paintSelectedTextSeparately) && selectionStart < selectionEnd) {
        // paint only the text that is selected
        bool textBlobIsCacheable = selectionStart == 0 && selectionEnd == length;
        TextBlobPtr* cachedTextBlob = 0;
        if (textBlobIsCacheable)
            cachedTextBlob = addToTextBlobCache(m_inlineTextBox);
        textPainter.paint(selectionStart, selectionEnd, length, selectionStyle, cachedTextBlob);
    }

    // Paint decorations
    TextDecoration textDecorations = styleToUse.textDecorationsInEffect();
    if (textDecorations != TextDecorationNone && !paintSelectedTextOnly) {
        GraphicsContextStateSaver stateSaver(*context, false);
        TextPainter::updateGraphicsContext(context, textStyle, m_inlineTextBox.isHorizontal(), stateSaver);
        if (combinedText)
            context->concatCTM(TextPainter::rotation(boxRect, TextPainter::Clockwise));
        paintDecoration(paintInfo, boxOrigin, textDecorations);
        if (combinedText)
            context->concatCTM(TextPainter::rotation(boxRect, TextPainter::Counterclockwise));
    }

    if (paintInfo.phase == PaintPhaseForeground)
        paintDocumentMarkers(context, boxOrigin, styleToUse, font, false);

    if (shouldRotate)
        context->concatCTM(TextPainter::rotation(boxRect, TextPainter::Counterclockwise));
}

bool InlineTextBoxPainter::shouldPaintTextBox(const PaintInfo& paintInfo)
{
    // When painting selection, we want to include a highlight when the
    // selection spans line breaks. In other cases such as invisible elements
    // or those with no text that are not line breaks, we can skip painting
    // wholesale.
    // TODO(wkorman): Constrain line break painting to appropriate paint phase.
    // This code path is only called in PaintPhaseForeground whereas we would
    // expect PaintPhaseSelection. The existing haveSelection logic in paint()
    // tests for != PaintPhaseTextClip.
    bool paintLineBreaks = RuntimeEnabledFeatures::selectionPaintingWithoutSelectionGapsEnabled();
    if ((!paintLineBreaks && m_inlineTextBox.isLineBreak())
        || !paintInfo.shouldPaintWithinRoot(LineLayoutPaintShim::layoutObjectFrom(m_inlineTextBox.lineLayoutItem()))
        || m_inlineTextBox.lineLayoutItem().style()->visibility() != VISIBLE
        || m_inlineTextBox.truncation() == cFullTruncation
        || !m_inlineTextBox.len())
        return false;
    return true;
}

unsigned InlineTextBoxPainter::underlinePaintStart(const CompositionUnderline& underline)
{
    return std::max(static_cast<unsigned>(m_inlineTextBox.start()), underline.startOffset);
}

unsigned InlineTextBoxPainter::underlinePaintEnd(const CompositionUnderline& underline)
{
    unsigned paintEnd = std::min(m_inlineTextBox.end() + 1, underline.endOffset); // end() points at the last char, not past it.
    if (m_inlineTextBox.truncation() != cNoTruncation)
        paintEnd = std::min(paintEnd, static_cast<unsigned>(m_inlineTextBox.start() + m_inlineTextBox.truncation()));
    return paintEnd;
}

void InlineTextBoxPainter::paintSingleCompositionBackgroundRun(GraphicsContext* context, const LayoutPoint& boxOrigin, const ComputedStyle& style, const Font& font, Color backgroundColor, int startPos, int endPos)
{
    if (backgroundColor == Color::transparent)
        return;

    int sPos = std::max(startPos - static_cast<int>(m_inlineTextBox.start()), 0);
    int ePos = std::min(endPos - static_cast<int>(m_inlineTextBox.start()), static_cast<int>(m_inlineTextBox.len()));
    if (sPos >= ePos)
        return;

    int deltaY = m_inlineTextBox.lineLayoutItem().style()->isFlippedLinesWritingMode() ? m_inlineTextBox.root().selectionBottom() - m_inlineTextBox.logicalBottom() : m_inlineTextBox.logicalTop() - m_inlineTextBox.root().selectionTop();
    int selHeight = m_inlineTextBox.root().selectionHeight();
    FloatPoint localOrigin(boxOrigin.x().toFloat(), boxOrigin.y().toFloat() - deltaY);
    context->drawHighlightForText(font, m_inlineTextBox.constructTextRun(style, font), localOrigin, selHeight, backgroundColor, sPos, ePos);
}

void InlineTextBoxPainter::paintDocumentMarkers(GraphicsContext* pt, const LayoutPoint& boxOrigin, const ComputedStyle& style, const Font& font, bool background)
{
    if (!m_inlineTextBox.lineLayoutItem().node())
        return;

    DocumentMarkerVector markers = m_inlineTextBox.lineLayoutItem().document().markers().markersFor(m_inlineTextBox.lineLayoutItem().node());
    DocumentMarkerVector::const_iterator markerIt = markers.begin();

    // Give any document markers that touch this run a chance to draw before the text has been drawn.
    // Note end() points at the last char, not one past it like endOffset and ranges do.
    for ( ; markerIt != markers.end(); ++markerIt) {
        DocumentMarker* marker = *markerIt;

        // Paint either the background markers or the foreground markers, but not both
        switch (marker->type()) {
        case DocumentMarker::Grammar:
        case DocumentMarker::Spelling:
            if (background)
                continue;
            break;
        case DocumentMarker::TextMatch:
            if (!background)
                continue;
            break;
        case DocumentMarker::Composition:
            break;
        default:
            continue;
        }

        if (marker->endOffset() <= m_inlineTextBox.start()) {
            // marker is completely before this run.  This might be a marker that sits before the
            // first run we draw, or markers that were within runs we skipped due to truncation.
            continue;
        }
        if (marker->startOffset() > m_inlineTextBox.end()) {
            // marker is completely after this run, bail.  A later run will paint it.
            break;
        }

        // marker intersects this run.  Paint it.
        switch (marker->type()) {
        case DocumentMarker::Spelling:
            m_inlineTextBox.paintDocumentMarker(pt, boxOrigin, marker, style, font, false);
            break;
        case DocumentMarker::Grammar:
            m_inlineTextBox.paintDocumentMarker(pt, boxOrigin, marker, style, font, true);
            break;
        case DocumentMarker::TextMatch:
            m_inlineTextBox.paintTextMatchMarker(pt, boxOrigin, marker, style, font);
            break;
        case DocumentMarker::Composition:
            {
                CompositionUnderline underline(marker->startOffset(), marker->endOffset(), marker->underlineColor(), marker->thick(), marker->backgroundColor());
                if (background)
                    paintSingleCompositionBackgroundRun(pt, boxOrigin, style, font, underline.backgroundColor, underlinePaintStart(underline), underlinePaintEnd(underline));
                else
                    paintCompositionUnderline(pt, boxOrigin, underline);
            }
            break;
        default:
            ASSERT_NOT_REACHED();
        }
    }
}

static GraphicsContext::DocumentMarkerLineStyle lineStyleForMarkerType(DocumentMarker::MarkerType markerType)
{
    switch (markerType) {
    case DocumentMarker::Spelling:
        return GraphicsContext::DocumentMarkerSpellingLineStyle;
    case DocumentMarker::Grammar:
        return GraphicsContext::DocumentMarkerGrammarLineStyle;
    default:
        ASSERT_NOT_REACHED();
        return GraphicsContext::DocumentMarkerSpellingLineStyle;
    }
}

void InlineTextBoxPainter::paintDocumentMarker(GraphicsContext* pt, const LayoutPoint& boxOrigin, DocumentMarker* marker, const ComputedStyle& style, const Font& font, bool grammar)
{
    // Never print spelling/grammar markers (5327887)
    if (m_inlineTextBox.lineLayoutItem().document().printing())
        return;

    if (m_inlineTextBox.truncation() == cFullTruncation)
        return;

    LayoutUnit start = 0; // start of line to draw, relative to tx
    LayoutUnit width = m_inlineTextBox.logicalWidth(); // how much line to draw

    // Determine whether we need to measure text
    bool markerSpansWholeBox = true;
    if (m_inlineTextBox.start() <= marker->startOffset())
        markerSpansWholeBox = false;
    if ((m_inlineTextBox.end() + 1) != marker->endOffset()) // end points at the last char, not past it
        markerSpansWholeBox = false;
    if (m_inlineTextBox.truncation() != cNoTruncation)
        markerSpansWholeBox = false;

    if (!markerSpansWholeBox || grammar) {
        int startPosition = std::max<int>(marker->startOffset() - m_inlineTextBox.start(), 0);
        int endPosition = std::min<int>(marker->endOffset() - static_cast<int>(m_inlineTextBox.start()), m_inlineTextBox.len());

        if (m_inlineTextBox.truncation() != cNoTruncation)
            endPosition = std::min<int>(endPosition, m_inlineTextBox.truncation());

        // Calculate start & width
        int deltaY = m_inlineTextBox.lineLayoutItem().style()->isFlippedLinesWritingMode() ? m_inlineTextBox.root().selectionBottom() - m_inlineTextBox.logicalBottom() : m_inlineTextBox.logicalTop() - m_inlineTextBox.root().selectionTop();
        int selHeight = m_inlineTextBox.root().selectionHeight();
        LayoutPoint startPoint(boxOrigin.x(), boxOrigin.y() - deltaY);
        TextRun run = m_inlineTextBox.constructTextRun(style, font);

        // FIXME: Convert the document markers to float rects.
        IntRect markerRect = enclosingIntRect(font.selectionRectForText(run, FloatPoint(startPoint), selHeight, startPosition, endPosition));
        start = markerRect.x() - startPoint.x();
        width = markerRect.width();
    }

    // IMPORTANT: The misspelling underline is not considered when calculating the text bounds, so we have to
    // make sure to fit within those bounds.  This means the top pixel(s) of the underline will overlap the
    // bottom pixel(s) of the glyphs in smaller font sizes.  The alternatives are to increase the line spacing (bad!!)
    // or decrease the underline thickness.  The overlap is actually the most useful, and matches what AppKit does.
    // So, we generally place the underline at the bottom of the text, but in larger fonts that's not so good so
    // we pin to two pixels under the baseline.
    int lineThickness = misspellingLineThickness;
    int baseline = m_inlineTextBox.lineLayoutItem().style(m_inlineTextBox.isFirstLineStyle())->fontMetrics().ascent();
    int descent = m_inlineTextBox.logicalHeight() - baseline;
    int underlineOffset;
    if (descent <= (lineThickness + 2)) {
        // Place the underline at the very bottom of the text in small/medium fonts.
        underlineOffset = m_inlineTextBox.logicalHeight() - lineThickness;
    } else {
        // In larger fonts, though, place the underline up near the baseline to prevent a big gap.
        underlineOffset = baseline + 2;
    }

    Color markerColor(255,0,0,255);
    if (m_inlineTextBox.layoutObject().node()) {
        const Element *element = m_inlineTextBox.layoutObject().node()->rootEditableElement();
        if (element && element->hasAttributes()) {
            AtomicString colorAttr = nullAtom;

            if (colorAttr == nullAtom && marker->type() & DocumentMarker::Spelling) {
                colorAttr = element->getAttribute(HTMLNames::data_marker_color_spellingAttr);
            }
            if (colorAttr == nullAtom && marker->type() & DocumentMarker::Grammar) {
                colorAttr = element->getAttribute(HTMLNames::data_marker_color_grammarAttr);
            }
            if (colorAttr == nullAtom) {
                colorAttr = element->getAttribute(HTMLNames::data_marker_color_defaultAttr);
            }

            if (colorAttr != nullAtom) {
<<<<<<< HEAD
                RGBA32 rgba;
                String colorStr = colorAttr.string();
                if (CSSParser::parseColor(rgba, colorStr, false)) {
                    markerColor.setRGB(rgba);
=======
                Color parsedColor;
                String colorStr = colorAttr.string();
                if (CSSParser::parseColor(parsedColor, colorStr, false)) {
                    markerColor = parsedColor;
>>>>>>> e7a828b3
                }
            }
        }
    }
    pt->drawLineForDocumentMarker(FloatPoint((boxOrigin.x() + start).toFloat(), (boxOrigin.y() + underlineOffset).toFloat()), width.toFloat(), markerColor);
}

template <InlineTextBoxPainter::PaintOptions options>
void InlineTextBoxPainter::paintSelection(GraphicsContext* context, const LayoutRect& boxRect, const ComputedStyle& style, const Font& font, Color textColor, LayoutTextCombine* combinedText)
{
    // If any table cell in our container hierarchy is fully selected,
    // then don't paint the selection highlight.
    LayoutBlock* cb = m_inlineTextBox.layoutObject().containingBlock();
    while (cb) {
        if (cb->isTableCell() && toLayoutTableCell(cb)->isFullySelected())
            return;
        cb = cb->containingBlock();
    }

    // See if we have a selection to paint at all.
    int sPos, ePos;
    m_inlineTextBox.selectionStartEnd(sPos, ePos);
    if (sPos >= ePos)
        return;

    Color c = m_inlineTextBox.lineLayoutItem().selectionBackgroundColor();
    if (!c.alpha())
        return;

    // If the text color ends up being the same as the selection background, invert the selection
    // background.
    if (textColor == c)
        c = Color(0xff - c.red(), 0xff - c.green(), 0xff - c.blue());

    // If the text is truncated, let the thing being painted in the truncation
    // draw its own highlight.
    int length = m_inlineTextBox.truncation() != cNoTruncation ? m_inlineTextBox.truncation() : m_inlineTextBox.len();
    StringView string = m_inlineTextBox.lineLayoutItem().text().createView();

    if (string.length() != static_cast<unsigned>(length) || m_inlineTextBox.start())
        string.narrow(m_inlineTextBox.start(), length);

    StringBuilder charactersWithHyphen;
    bool respectHyphen = ePos == length && m_inlineTextBox.hasHyphen();
    TextRun textRun = m_inlineTextBox.constructTextRun(style, font, string, m_inlineTextBox.lineLayoutItem().textLength() - m_inlineTextBox.start(), respectHyphen ? &charactersWithHyphen : 0);
    if (respectHyphen)
        ePos = textRun.length();

    GraphicsContextStateSaver stateSaver(*context);

    if (options == InlineTextBoxPainter::PaintOptions::CombinedText) {
        ASSERT(combinedText);
        // We can't use the height of m_inlineTextBox because LayoutTextCombine's inlineTextBox is horizontal within vertical flow
        LayoutRect clipRect(boxRect);
        combinedText->transformLayoutRect(clipRect);
        context->clip(FloatRect(clipRect));
        combinedText->transformToInlineCoordinates(*context, boxRect);
        context->drawHighlightForText(font, textRun, FloatPoint(boxRect.location()), boxRect.height(), c, sPos, ePos);
        return;
    }

    LayoutUnit selectionBottom = m_inlineTextBox.root().selectionBottom();
    LayoutUnit selectionTop = m_inlineTextBox.root().selectionTopAdjustedForPrecedingBlock();

    int deltaY = roundToInt(m_inlineTextBox.lineLayoutItem().style()->isFlippedLinesWritingMode() ? selectionBottom - m_inlineTextBox.logicalBottom() : m_inlineTextBox.logicalTop() - selectionTop);
    int selHeight = std::max(0, roundToInt(selectionBottom - selectionTop));

    FloatPoint localOrigin(boxRect.x().toFloat(), (boxRect.y() - deltaY).toFloat());
    LayoutRect selectionRect = LayoutRect(font.selectionRectForText(textRun, localOrigin, selHeight, sPos, ePos));
    if (m_inlineTextBox.hasWrappedSelectionNewline()
        // For line breaks, just painting a selection where the line break itself is rendered is sufficient.
        && !m_inlineTextBox.isLineBreak())
        expandToIncludeNewlineForSelection(selectionRect);

    // Line breaks report themselves as having zero width for layout purposes,
    // and so will end up positioned at (0, 0), even though we paint their
    // selection highlight with character width. For RTL then, we have to
    // explicitly shift the selection rect over to paint in the right location.
    if (!m_inlineTextBox.isLeftToRightDirection() && m_inlineTextBox.isLineBreak())
        selectionRect.move(-selectionRect.width(), 0);

    context->fillRect(FloatRect(selectionRect), c);
}

void InlineTextBoxPainter::expandToIncludeNewlineForSelection(LayoutRect& rect)
{
    FloatRectOutsets outsets = FloatRectOutsets();
    float spaceWidth = m_inlineTextBox.newlineSpaceWidth();
    if (m_inlineTextBox.isLeftToRightDirection())
        outsets.setRight(spaceWidth);
    else
        outsets.setLeft(spaceWidth);
    rect.expand(outsets);
}

static int computeUnderlineOffset(const TextUnderlinePosition underlinePosition, const FontMetrics& fontMetrics, const InlineTextBox* inlineTextBox, const float textDecorationThickness)
{
    // Compute the gap between the font and the underline. Use at least one
    // pixel gap, if underline is thick then use a bigger gap.
    int gap = 0;

    // Underline position of zero means draw underline on Baseline Position,
    // in Blink we need at least 1-pixel gap to adding following check.
    // Positive underline Position means underline should be drawn above baselin e
    // and negative value means drawing below baseline, negating the value as in Blink
    // downward Y-increases.

    if (fontMetrics.underlinePosition())
        gap = -fontMetrics.underlinePosition();
    else
        gap = std::max<int>(1, ceilf(textDecorationThickness / 2.f));

    // FIXME: We support only horizontal text for now.
    switch (underlinePosition) {
    case TextUnderlinePositionAuto:
        return fontMetrics.ascent() + gap; // Position underline near the alphabetic baseline.
    case TextUnderlinePositionUnder: {
        // Position underline relative to the under edge of the lowest element's content box.
        const LayoutUnit offset = inlineTextBox->root().maxLogicalTop() - inlineTextBox->logicalTop();
        if (offset > 0)
            return inlineTextBox->logicalHeight() + gap + offset;
        return inlineTextBox->logicalHeight() + gap;
    }
    }

    ASSERT_NOT_REACHED();
    return fontMetrics.ascent() + gap;
}

static bool shouldSetDecorationAntialias(TextDecorationStyle decorationStyle)
{
    return decorationStyle == TextDecorationStyleDotted || decorationStyle == TextDecorationStyleDashed;
}

static bool shouldSetDecorationAntialias(TextDecorationStyle underline, TextDecorationStyle overline, TextDecorationStyle linethrough)
{
    return shouldSetDecorationAntialias(underline) || shouldSetDecorationAntialias(overline) || shouldSetDecorationAntialias(linethrough);
}

static StrokeStyle textDecorationStyleToStrokeStyle(TextDecorationStyle decorationStyle)
{
    StrokeStyle strokeStyle = SolidStroke;
    switch (decorationStyle) {
    case TextDecorationStyleSolid:
        strokeStyle = SolidStroke;
        break;
    case TextDecorationStyleDouble:
        strokeStyle = DoubleStroke;
        break;
    case TextDecorationStyleDotted:
        strokeStyle = DottedStroke;
        break;
    case TextDecorationStyleDashed:
        strokeStyle = DashedStroke;
        break;
    case TextDecorationStyleWavy:
        strokeStyle = WavyStroke;
        break;
    }

    return strokeStyle;
}

static void adjustStepToDecorationLength(float& step, float& controlPointDistance, float length)
{
    ASSERT(step > 0);

    if (length <= 0)
        return;

    unsigned stepCount = static_cast<unsigned>(length / step);

    // Each Bezier curve starts at the same pixel that the previous one
    // ended. We need to subtract (stepCount - 1) pixels when calculating the
    // length covered to account for that.
    float uncoveredLength = length - (stepCount * step - (stepCount - 1));
    float adjustment = uncoveredLength / stepCount;
    step += adjustment;
    controlPointDistance += adjustment;
}

/*
 * Draw one cubic Bezier curve and repeat the same pattern long the the decoration's axis.
 * The start point (p1), controlPoint1, controlPoint2 and end point (p2) of the Bezier curve
 * form a diamond shape:
 *
 *                              step
 *                         |-----------|
 *
 *                   controlPoint1
 *                         +
 *
 *
 *                  . .
 *                .     .
 *              .         .
 * (x1, y1) p1 +           .            + p2 (x2, y2) - <--- Decoration's axis
 *                          .         .               |
 *                            .     .                 |
 *                              . .                   | controlPointDistance
 *                                                    |
 *                                                    |
 *                         +                          -
 *                   controlPoint2
 *
 *             |-----------|
 *                 step
 */
static void strokeWavyTextDecoration(GraphicsContext* context, FloatPoint p1, FloatPoint p2, float strokeThickness)
{
    context->adjustLineToPixelBoundaries(p1, p2, strokeThickness, context->strokeStyle());

    Path path;
    path.moveTo(p1);

    // Distance between decoration's axis and Bezier curve's control points.
    // The height of the curve is based on this distance. Use a minimum of 6 pixels distance since
    // the actual curve passes approximately at half of that distance, that is 3 pixels.
    // The minimum height of the curve is also approximately 3 pixels. Increases the curve's height
    // as strockThickness increases to make the curve looks better.
    float controlPointDistance = 3 * std::max<float>(2, strokeThickness);

    // Increment used to form the diamond shape between start point (p1), control
    // points and end point (p2) along the axis of the decoration. Makes the
    // curve wider as strockThickness increases to make the curve looks better.
    float step = 2 * std::max<float>(2, strokeThickness);

    bool isVerticalLine = (p1.x() == p2.x());

    if (isVerticalLine) {
        ASSERT(p1.x() == p2.x());

        float xAxis = p1.x();
        float y1;
        float y2;

        if (p1.y() < p2.y()) {
            y1 = p1.y();
            y2 = p2.y();
        } else {
            y1 = p2.y();
            y2 = p1.y();
        }

        adjustStepToDecorationLength(step, controlPointDistance, y2 - y1);
        FloatPoint controlPoint1(xAxis + controlPointDistance, 0);
        FloatPoint controlPoint2(xAxis - controlPointDistance, 0);

        for (float y = y1; y + 2 * step <= y2;) {
            controlPoint1.setY(y + step);
            controlPoint2.setY(y + step);
            y += 2 * step;
            path.addBezierCurveTo(controlPoint1, controlPoint2, FloatPoint(xAxis, y));
        }
    } else {
        ASSERT(p1.y() == p2.y());

        float yAxis = p1.y();
        float x1;
        float x2;

        if (p1.x() < p2.x()) {
            x1 = p1.x();
            x2 = p2.x();
        } else {
            x1 = p2.x();
            x2 = p1.x();
        }

        adjustStepToDecorationLength(step, controlPointDistance, x2 - x1);
        FloatPoint controlPoint1(0, yAxis + controlPointDistance);
        FloatPoint controlPoint2(0, yAxis - controlPointDistance);

        for (float x = x1; x + 2 * step <= x2;) {
            controlPoint1.setX(x + step);
            controlPoint2.setX(x + step);
            x += 2 * step;
            path.addBezierCurveTo(controlPoint1, controlPoint2, FloatPoint(x, yAxis));
        }
    }

    context->setShouldAntialias(true);
    context->strokePath(path);
}

static void paintAppliedDecoration(GraphicsContext* context, FloatPoint start, float width, float doubleOffset, int wavyOffsetFactor,
    LayoutObject::AppliedTextDecoration decoration, float thickness, bool antialiasDecoration, bool isPrinting)
{
    context->setStrokeStyle(textDecorationStyleToStrokeStyle(decoration.style));
    context->setStrokeColor(decoration.color);

    switch (decoration.style) {
    case TextDecorationStyleWavy:
        strokeWavyTextDecoration(context, start + FloatPoint(0, doubleOffset * wavyOffsetFactor), start + FloatPoint(width, doubleOffset * wavyOffsetFactor), thickness);
        break;
    case TextDecorationStyleDotted:
    case TextDecorationStyleDashed:
        context->setShouldAntialias(antialiasDecoration);
        // Fall through
    default:
        context->drawLineForText(FloatPoint(start), width, isPrinting);

        if (decoration.style == TextDecorationStyleDouble)
            context->drawLineForText(start + FloatPoint(0, doubleOffset), width, isPrinting);
    }
}

void InlineTextBoxPainter::paintDecoration(const PaintInfo& paintInfo, const LayoutPoint& boxOrigin, TextDecoration deco)
{
    if (m_inlineTextBox.truncation() == cFullTruncation)
        return;

    GraphicsContext* context = paintInfo.context;
    GraphicsContextStateSaver stateSaver(*context);

    LayoutPoint localOrigin(boxOrigin);

    LayoutUnit width = m_inlineTextBox.logicalWidth();
    if (m_inlineTextBox.truncation() != cNoTruncation) {
        width = m_inlineTextBox.lineLayoutItem().width(m_inlineTextBox.start(), m_inlineTextBox.truncation(), m_inlineTextBox.textPos(), m_inlineTextBox.isLeftToRightDirection() ? LTR : RTL, m_inlineTextBox.isFirstLineStyle());
        if (!m_inlineTextBox.isLeftToRightDirection())
            localOrigin.move(m_inlineTextBox.logicalWidth() - width, 0);
    }

    // Get the text decoration colors.
    LayoutObject::AppliedTextDecoration underline, overline, linethrough;
    LayoutObject& textBoxLayoutObject = *LineLayoutPaintShim::layoutObjectFrom(m_inlineTextBox.lineLayoutItem());
    textBoxLayoutObject.getTextDecorations(deco, underline, overline, linethrough, true);
    if (m_inlineTextBox.isFirstLineStyle())
        textBoxLayoutObject.getTextDecorations(deco, underline, overline, linethrough, true, true);

    // Use a special function for underlines to get the positioning exactly right.
    bool isPrinting = paintInfo.isPrinting();

    const ComputedStyle& styleToUse = textBoxLayoutObject.styleRef(m_inlineTextBox.isFirstLineStyle());
    float baseline = styleToUse.fontMetrics().ascent();

    // Set the thick of the line to be 10% (or something else ?)of the computed font size and not less than 1px.
    // Using computedFontSize should take care of zoom as well.

    // Update Underline thickness, in case we have Faulty Font Metrics calculating underline thickness by old method.
    float textDecorationThickness = styleToUse.fontMetrics().underlineThickness();
    int fontHeightInt  = (int)(styleToUse.fontMetrics().floatHeight() + 0.5);
    if ((textDecorationThickness == 0.f) || (textDecorationThickness >= (fontHeightInt >> 1)))
        textDecorationThickness = std::max(1.f, styleToUse.computedFontSize() / 10.f);

    context->setStrokeThickness(textDecorationThickness);

    bool antialiasDecoration = shouldSetDecorationAntialias(overline.style, underline.style, linethrough.style);

    // Offset between lines - always non-zero, so lines never cross each other.
    float doubleOffset = textDecorationThickness + 1.f;

    if (deco & TextDecorationUnderline) {
        const int underlineOffset = computeUnderlineOffset(styleToUse.textUnderlinePosition(), styleToUse.fontMetrics(), &m_inlineTextBox, textDecorationThickness);
        paintAppliedDecoration(context, FloatPoint(localOrigin) + FloatPoint(0, underlineOffset), width.toFloat(), doubleOffset, 1, underline, textDecorationThickness, antialiasDecoration, isPrinting);
    }
    if (deco & TextDecorationOverline) {
        paintAppliedDecoration(context, FloatPoint(localOrigin), width.toFloat(), -doubleOffset, 1, overline, textDecorationThickness, antialiasDecoration, isPrinting);
    }
    if (deco & TextDecorationLineThrough) {
        const float lineThroughOffset = 2 * baseline / 3;
        paintAppliedDecoration(context, FloatPoint(localOrigin) + FloatPoint(0, lineThroughOffset), width.toFloat(), doubleOffset, 0, linethrough, textDecorationThickness, antialiasDecoration, isPrinting);
    }
}

void InlineTextBoxPainter::paintCompositionUnderline(GraphicsContext* ctx, const LayoutPoint& boxOrigin, const CompositionUnderline& underline)
{
    if (underline.color == Color::transparent)
        return;

    if (m_inlineTextBox.truncation() == cFullTruncation)
        return;

    unsigned paintStart = underlinePaintStart(underline);
    unsigned paintEnd = underlinePaintEnd(underline);

    // start of line to draw
    float start = paintStart == static_cast<unsigned>(m_inlineTextBox.start()) ? 0 :
        m_inlineTextBox.lineLayoutItem().width(m_inlineTextBox.start(), paintStart - m_inlineTextBox.start(), m_inlineTextBox.textPos(), m_inlineTextBox.isLeftToRightDirection() ? LTR : RTL, m_inlineTextBox.isFirstLineStyle());
    // how much line to draw
    float width = (paintStart == static_cast<unsigned>(m_inlineTextBox.start()) && paintEnd == static_cast<unsigned>(m_inlineTextBox.end()) + 1) ? m_inlineTextBox.logicalWidth().toFloat() :
        m_inlineTextBox.lineLayoutItem().width(paintStart, paintEnd - paintStart, m_inlineTextBox.textPos() + start, m_inlineTextBox.isLeftToRightDirection() ? LTR : RTL, m_inlineTextBox.isFirstLineStyle());
    // In RTL mode, start and width are computed from the right end of the text box:
    // starting at |logicalWidth| - |start| and continuing left by |width| to
    // |logicalWidth| - |start| - |width|. We will draw that line, but
    // backwards: |logicalWidth| - |start| - |width| to |logicalWidth| - |start|.
    if (!m_inlineTextBox.isLeftToRightDirection())
        start = m_inlineTextBox.logicalWidth().toFloat() - width - start;


    // Thick marked text underlines are 2px thick as long as there is room for the 2px line under the baseline.
    // All other marked text underlines are 1px thick.
    // If there's not enough space the underline will touch or overlap characters.
    int lineThickness = 1;
    int baseline = m_inlineTextBox.lineLayoutItem().style(m_inlineTextBox.isFirstLineStyle())->fontMetrics().ascent();
    if (underline.thick && m_inlineTextBox.logicalHeight() - baseline >= 2)
        lineThickness = 2;

    // We need to have some space between underlines of subsequent clauses, because some input methods do not use different underline styles for those.
    // We make each line shorter, which has a harmless side effect of shortening the first and last clauses, too.
    start += 1;
    width -= 2;

    const ComputedStyle& styleToUse = m_inlineTextBox.layoutObject().styleRef(m_inlineTextBox.isFirstLineStyle());
    ctx->setStrokeColor(m_inlineTextBox.layoutObject().resolveColor(styleToUse, CSSPropertyWebkitTextFillColor));
    ctx->setStrokeThickness(lineThickness);
    ctx->drawLineForText(FloatPoint(boxOrigin.x() + start, (boxOrigin.y() + m_inlineTextBox.logicalHeight() - lineThickness).toFloat()), width, m_inlineTextBox.lineLayoutItem().document().printing());
}

void InlineTextBoxPainter::paintTextMatchMarker(GraphicsContext* pt, const LayoutPoint& boxOrigin, DocumentMarker* marker, const ComputedStyle& style, const Font& font)
{
    // Use same y positioning and height as for selection, so that when the selection and this highlight are on
    // the same word there are no pieces sticking out.
    int deltaY = m_inlineTextBox.lineLayoutItem().style()->isFlippedLinesWritingMode() ? m_inlineTextBox.root().selectionBottom() - m_inlineTextBox.logicalBottom() : m_inlineTextBox.logicalTop() - m_inlineTextBox.root().selectionTop();
    int selHeight = m_inlineTextBox.root().selectionHeight();

    int sPos = std::max(marker->startOffset() - m_inlineTextBox.start(), (unsigned)0);
    int ePos = std::min(marker->endOffset() - m_inlineTextBox.start(), m_inlineTextBox.len());
    TextRun run = m_inlineTextBox.constructTextRun(style, font);

    // Optionally highlight the text
    if (LineLayoutPaintShim::layoutObjectFrom(m_inlineTextBox.lineLayoutItem())->frame()->editor().markedTextMatchesAreHighlighted()) {
        Color color = marker->activeMatch() ?
            LayoutTheme::theme().platformActiveTextSearchHighlightColor() :
            LayoutTheme::theme().platformInactiveTextSearchHighlightColor();
        GraphicsContextStateSaver stateSaver(*pt);
        pt->clip(FloatRect(boxOrigin.x().toFloat(), (boxOrigin.y() - deltaY).toFloat(), m_inlineTextBox.logicalWidth().toFloat(), selHeight));
        pt->drawHighlightForText(font, run, FloatPoint(boxOrigin.x().toFloat(), (boxOrigin.y() - deltaY).toFloat()), selHeight, color, sPos, ePos);

        // Also Highlight the text with color:transparent
        if (style.visitedDependentColor(CSSPropertyColor) == Color::transparent) {
            int length = m_inlineTextBox.len();
            TextPainter::Style textStyle;
            // When we use the text as a clip, we only care about the alpha, thus we make all the colors black.
            textStyle.currentColor = textStyle.fillColor = textStyle.strokeColor = textStyle.emphasisMarkColor = Color::black;
            textStyle.strokeWidth = style.textStrokeWidth();
            textStyle.shadow = 0;

            LayoutRect boxRect(boxOrigin, LayoutSize(m_inlineTextBox.logicalWidth(), m_inlineTextBox.logicalHeight()));
            LayoutPoint textOrigin(boxOrigin.x(), boxOrigin.y() + font.fontMetrics().ascent());
            TextPainter textPainter(pt, font, run, textOrigin, boxRect, m_inlineTextBox.isHorizontal());

            textPainter.paint(sPos, ePos, length, textStyle, 0);
        }
    }
}


} // namespace blink<|MERGE_RESOLUTION|>--- conflicted
+++ resolved
@@ -454,17 +454,10 @@
             }
 
             if (colorAttr != nullAtom) {
-<<<<<<< HEAD
-                RGBA32 rgba;
-                String colorStr = colorAttr.string();
-                if (CSSParser::parseColor(rgba, colorStr, false)) {
-                    markerColor.setRGB(rgba);
-=======
                 Color parsedColor;
                 String colorStr = colorAttr.string();
                 if (CSSParser::parseColor(parsedColor, colorStr, false)) {
                     markerColor = parsedColor;
->>>>>>> e7a828b3
                 }
             }
         }
