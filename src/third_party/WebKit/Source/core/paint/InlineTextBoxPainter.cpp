--- conflicted
+++ resolved
@@ -435,7 +435,6 @@
         // In larger fonts, though, place the underline up near the baseline to prevent a big gap.
         underlineOffset = baseline + 2;
     }
-<<<<<<< HEAD
 
     Color markerColor(255,0,0,255);
     if (m_inlineTextBox.layoutObject().node()) {
@@ -462,10 +461,7 @@
             }
         }
     }
-    pt->drawLineForDocumentMarker(FloatPoint((boxOrigin.x() + start).toFloat(), (boxOrigin.y() + underlineOffset).toFloat()), width.toFloat(), markerColor);
-=======
-    context.drawLineForDocumentMarker(FloatPoint((boxOrigin.x() + start).toFloat(), (boxOrigin.y() + underlineOffset).toFloat()), width.toFloat(), lineStyleForMarkerType(marker->type()));
->>>>>>> b6cd7b0e
+    context.drawLineForDocumentMarker(FloatPoint((boxOrigin.x() + start).toFloat(), (boxOrigin.y() + underlineOffset).toFloat()), width.toFloat(), markerColor);
 }
 
 template <InlineTextBoxPainter::PaintOptions options>
@@ -865,16 +861,10 @@
     start += 1;
     width -= 2;
 
-<<<<<<< HEAD
     const ComputedStyle& styleToUse = m_inlineTextBox.layoutObject().styleRef(m_inlineTextBox.isFirstLineStyle());
-    ctx->setStrokeColor(m_inlineTextBox.layoutObject().resolveColor(styleToUse, CSSPropertyWebkitTextFillColor));
-    ctx->setStrokeThickness(lineThickness);
-    ctx->drawLineForText(FloatPoint(boxOrigin.x() + start, (boxOrigin.y() + m_inlineTextBox.logicalHeight() - lineThickness).toFloat()), width, m_inlineTextBox.lineLayoutItem().document().printing());
-=======
-    context.setStrokeColor(underline.color);
+    context.setStrokeColor(m_inlineTextBox.layoutObject().resolveColor(styleToUse, CSSPropertyWebkitTextFillColor));
     context.setStrokeThickness(lineThickness);
     context.drawLineForText(FloatPoint(boxOrigin.x() + start, (boxOrigin.y() + m_inlineTextBox.logicalHeight() - lineThickness).toFloat()), width, m_inlineTextBox.lineLayoutItem().document().printing());
->>>>>>> b6cd7b0e
 }
 
 void InlineTextBoxPainter::paintTextMatchMarkerForeground(const PaintInfo& paintInfo, const LayoutPoint& boxOrigin, DocumentMarker* marker, const ComputedStyle& style, const Font& font)
