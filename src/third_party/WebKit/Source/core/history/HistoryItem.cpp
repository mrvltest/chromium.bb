/*
 * Copyright (C) 2005, 2006, 2008, 2011 Apple Inc. All rights reserved.
 *
 * Redistribution and use in source and binary forms, with or without
 * modification, are permitted provided that the following conditions
 * are met:
 * 1. Redistributions of source code must retain the above copyright
 *    notice, this list of conditions and the following disclaimer.
 * 2. Redistributions in binary form must reproduce the above copyright
 *    notice, this list of conditions and the following disclaimer in the
 *    documentation and/or other materials provided with the distribution.
 *
 * THIS SOFTWARE IS PROVIDED BY APPLE COMPUTER, INC. ``AS IS'' AND ANY
 * EXPRESS OR IMPLIED WARRANTIES, INCLUDING, BUT NOT LIMITED TO, THE
 * IMPLIED WARRANTIES OF MERCHANTABILITY AND FITNESS FOR A PARTICULAR
 * PURPOSE ARE DISCLAIMED.  IN NO EVENT SHALL APPLE COMPUTER, INC. OR
 * CONTRIBUTORS BE LIABLE FOR ANY DIRECT, INDIRECT, INCIDENTAL, SPECIAL,
 * EXEMPLARY, OR CONSEQUENTIAL DAMAGES (INCLUDING, BUT NOT LIMITED TO,
 * PROCUREMENT OF SUBSTITUTE GOODS OR SERVICES; LOSS OF USE, DATA, OR
 * PROFITS; OR BUSINESS INTERRUPTION) HOWEVER CAUSED AND ON ANY THEORY
 * OF LIABILITY, WHETHER IN CONTRACT, STRICT LIABILITY, OR TORT
 * (INCLUDING NEGLIGENCE OR OTHERWISE) ARISING IN ANY WAY OUT OF THE USE
 * OF THIS SOFTWARE, EVEN IF ADVISED OF THE POSSIBILITY OF SUCH DAMAGE.
 */

#include "config.h"
#include "core/history/HistoryItem.h"

#include "core/dom/Document.h"
#include "platform/network/ResourceRequest.h"
#include "wtf/CurrentTime.h"
#include "wtf/text/CString.h"

namespace WebCore {

static long long generateSequenceNumber()
{
    // Initialize to the current time to reduce the likelihood of generating
    // identifiers that overlap with those from past/future browser sessions.
    static long long next = static_cast<long long>(currentTime() * 1000000.0);
    return ++next;
}

HistoryItem::HistoryItem()
    : m_pageScaleFactor(0)
    , m_itemSequenceNumber(generateSequenceNumber())
    , m_documentSequenceNumber(generateSequenceNumber())
    , m_targetFrameID(0)
{
}

HistoryItem::~HistoryItem()
{
}

inline HistoryItem::HistoryItem(const HistoryItem& item)
    : RefCounted<HistoryItem>()
    , m_urlString(item.m_urlString)
    , m_originalURLString(item.m_originalURLString)
    , m_referrer(item.m_referrer)
    , m_target(item.m_target)
    , m_scrollPoint(item.m_scrollPoint)
    , m_pageScaleFactor(item.m_pageScaleFactor)
<<<<<<< HEAD
=======
    , m_documentState(item.m_documentState)
>>>>>>> 8c15b39e
    , m_itemSequenceNumber(item.m_itemSequenceNumber)
    , m_documentSequenceNumber(item.m_documentSequenceNumber)
    , m_targetFrameID(item.m_targetFrameID)
    , m_stateObject(item.m_stateObject)
    , m_formContentType(item.m_formContentType)
{
    if (item.m_formData)
        m_formData = item.m_formData->copy();

    unsigned size = item.m_children.size();
    m_children.reserveInitialCapacity(size);
    for (unsigned i = 0; i < size; ++i)
        m_children.uncheckedAppend(item.m_children[i]->copy());
}

PassRefPtr<HistoryItem> HistoryItem::copy() const
{
    return adoptRef(new HistoryItem(*this));
}

void HistoryItem::reset()
{
    m_urlString = String();
    m_originalURLString = String();
    m_referrer = nullAtom;
    m_target = String();
    m_itemSequenceNumber = generateSequenceNumber();
    m_stateObject = 0;
    m_documentSequenceNumber = generateSequenceNumber();
    m_targetFrameID = 0;
    m_formData = 0;
<<<<<<< HEAD
    m_formContentType = String();
=======
    m_formContentType = nullAtom;
>>>>>>> 8c15b39e
    clearChildren();
}

const String& HistoryItem::urlString() const
{
    return m_urlString;
}

// The first URL we loaded to get to where this history item points.  Includes both client
// and server redirects.
const String& HistoryItem::originalURLString() const
{
    return m_originalURLString;
}

KURL HistoryItem::url() const
{
    return KURL(ParsedURLString, m_urlString);
}

KURL HistoryItem::originalURL() const
{
    return KURL(ParsedURLString, m_originalURLString);
}

const AtomicString& HistoryItem::referrer() const
{
    return m_referrer;
}

const String& HistoryItem::target() const
{
    return m_target;
}

void HistoryItem::setURLString(const String& urlString)
{
    if (m_urlString != urlString)
        m_urlString = urlString;
}

void HistoryItem::setURL(const KURL& url)
{
    setURLString(url.string());
    clearDocumentState();
}

void HistoryItem::setOriginalURLString(const String& urlString)
{
    m_originalURLString = urlString;
}

void HistoryItem::setReferrer(const AtomicString& referrer)
{
    m_referrer = referrer;
}

void HistoryItem::setTarget(const String& target)
{
    m_target = target;
}

const IntPoint& HistoryItem::scrollPoint() const
{
    return m_scrollPoint;
}

void HistoryItem::setScrollPoint(const IntPoint& point)
{
    m_scrollPoint = point;
}

void HistoryItem::clearScrollPoint()
{
    m_scrollPoint.setX(0);
    m_scrollPoint.setY(0);
}

float HistoryItem::pageScaleFactor() const
{
    return m_pageScaleFactor;
}

void HistoryItem::setPageScaleFactor(float scaleFactor)
{
    m_pageScaleFactor = scaleFactor;
}

void HistoryItem::setDocumentState(const Vector<String>& state)
{
    m_documentState = state;
}

const Vector<String>& HistoryItem::documentState() const
{
    return m_documentState;
}

void HistoryItem::clearDocumentState()
{
    m_documentState.clear();
}

void HistoryItem::setStateObject(PassRefPtr<SerializedScriptValue> object)
{
    m_stateObject = object;
}

void HistoryItem::addChildItem(PassRefPtr<HistoryItem> child)
{
<<<<<<< HEAD
    ASSERT(!childItemWithTarget(child->target()));
    m_children.append(child);
}

void HistoryItem::setChildItem(PassRefPtr<HistoryItem> child)
{
    unsigned size = m_children.size();
    for (unsigned i = 0; i < size; ++i)  {
        if (m_children[i]->target() == child->target()) {
            m_children[i] = child;
            return;
        }
    }
=======
>>>>>>> 8c15b39e
    m_children.append(child);
}

const HistoryItemVector& HistoryItem::children() const
{
    return m_children;
}

void HistoryItem::clearChildren()
{
    m_children.clear();
}

<<<<<<< HEAD
// We do same-document navigation if going to a different item and if either of the following is true:
// - The other item corresponds to the same document (for history entries created via pushState or fragment changes).
// - The other item corresponds to the same set of documents, including frames (for history entries created via regular navigation)
bool HistoryItem::shouldDoSameDocumentNavigationTo(HistoryItem* otherItem) const
{
    if (this == otherItem)
        return false;

    if (stateObject() || otherItem->stateObject())
        return documentSequenceNumber() == otherItem->documentSequenceNumber();

    if ((url().hasFragmentIdentifier() || otherItem->url().hasFragmentIdentifier()) && equalIgnoringFragmentIdentifier(url(), otherItem->url()))
        return documentSequenceNumber() == otherItem->documentSequenceNumber();

    return hasSameDocumentTree(otherItem);
}

// Does a recursive check that this item and its descendants have the same
// document sequence numbers as the other item.
bool HistoryItem::hasSameDocumentTree(HistoryItem* otherItem) const
{
    if (documentSequenceNumber() != otherItem->documentSequenceNumber())
        return false;

    if (children().size() != otherItem->children().size())
        return false;

    for (size_t i = 0; i < children().size(); i++) {
        HistoryItem* child = children()[i].get();
        HistoryItem* otherChild = otherItem->childItemWithDocumentSequenceNumber(child->documentSequenceNumber());
        if (!otherChild || !child->hasSameDocumentTree(otherChild))
            return false;
    }

    return true;
}

// Does a non-recursive check that this item and its immediate children have the
// same frames as the other item.
bool HistoryItem::hasSameFrames(HistoryItem* otherItem) const
{
    if (target() != otherItem->target())
        return false;

    if (children().size() != otherItem->children().size())
        return false;

    for (size_t i = 0; i < children().size(); i++) {
        if (!otherItem->childItemWithTarget(children()[i]->target()))
            return false;
    }

    return true;
}

String HistoryItem::formContentType() const
=======
const AtomicString& HistoryItem::formContentType() const
>>>>>>> 8c15b39e
{
    return m_formContentType;
}

void HistoryItem::setFormInfoFromRequest(const ResourceRequest& request)
{
    m_referrer = request.httpReferrer();

    if (equalIgnoringCase(request.httpMethod(), "POST")) {
        // FIXME: Eventually we have to make this smart enough to handle the case where
        // we have a stream for the body to handle the "data interspersed with files" feature.
        m_formData = request.httpBody();
        m_formContentType = request.httpContentType();
    } else {
        m_formData = 0;
        m_formContentType = nullAtom;
    }
}

void HistoryItem::setFormData(PassRefPtr<FormData> formData)
{
    m_formData = formData;
}

void HistoryItem::setFormContentType(const AtomicString& formContentType)
{
    m_formContentType = formContentType;
}

FormData* HistoryItem::formData()
{
    return m_formData.get();
}

bool HistoryItem::isCurrentDocument(Document* doc) const
{
    // FIXME: We should find a better way to check if this is the current document.
    return equalIgnoringFragmentIdentifier(url(), doc->url());
}

} // namespace WebCore
<|MERGE_RESOLUTION|>--- conflicted
+++ resolved
@@ -61,10 +61,7 @@
     , m_target(item.m_target)
     , m_scrollPoint(item.m_scrollPoint)
     , m_pageScaleFactor(item.m_pageScaleFactor)
-<<<<<<< HEAD
-=======
     , m_documentState(item.m_documentState)
->>>>>>> 8c15b39e
     , m_itemSequenceNumber(item.m_itemSequenceNumber)
     , m_documentSequenceNumber(item.m_documentSequenceNumber)
     , m_targetFrameID(item.m_targetFrameID)
@@ -96,11 +93,7 @@
     m_documentSequenceNumber = generateSequenceNumber();
     m_targetFrameID = 0;
     m_formData = 0;
-<<<<<<< HEAD
-    m_formContentType = String();
-=======
     m_formContentType = nullAtom;
->>>>>>> 8c15b39e
     clearChildren();
 }
 
@@ -211,25 +204,9 @@
 
 void HistoryItem::addChildItem(PassRefPtr<HistoryItem> child)
 {
-<<<<<<< HEAD
-    ASSERT(!childItemWithTarget(child->target()));
     m_children.append(child);
 }
 
-void HistoryItem::setChildItem(PassRefPtr<HistoryItem> child)
-{
-    unsigned size = m_children.size();
-    for (unsigned i = 0; i < size; ++i)  {
-        if (m_children[i]->target() == child->target()) {
-            m_children[i] = child;
-            return;
-        }
-    }
-=======
->>>>>>> 8c15b39e
-    m_children.append(child);
-}
-
 const HistoryItemVector& HistoryItem::children() const
 {
     return m_children;
@@ -240,66 +217,7 @@
     m_children.clear();
 }
 
-<<<<<<< HEAD
-// We do same-document navigation if going to a different item and if either of the following is true:
-// - The other item corresponds to the same document (for history entries created via pushState or fragment changes).
-// - The other item corresponds to the same set of documents, including frames (for history entries created via regular navigation)
-bool HistoryItem::shouldDoSameDocumentNavigationTo(HistoryItem* otherItem) const
-{
-    if (this == otherItem)
-        return false;
-
-    if (stateObject() || otherItem->stateObject())
-        return documentSequenceNumber() == otherItem->documentSequenceNumber();
-
-    if ((url().hasFragmentIdentifier() || otherItem->url().hasFragmentIdentifier()) && equalIgnoringFragmentIdentifier(url(), otherItem->url()))
-        return documentSequenceNumber() == otherItem->documentSequenceNumber();
-
-    return hasSameDocumentTree(otherItem);
-}
-
-// Does a recursive check that this item and its descendants have the same
-// document sequence numbers as the other item.
-bool HistoryItem::hasSameDocumentTree(HistoryItem* otherItem) const
-{
-    if (documentSequenceNumber() != otherItem->documentSequenceNumber())
-        return false;
-
-    if (children().size() != otherItem->children().size())
-        return false;
-
-    for (size_t i = 0; i < children().size(); i++) {
-        HistoryItem* child = children()[i].get();
-        HistoryItem* otherChild = otherItem->childItemWithDocumentSequenceNumber(child->documentSequenceNumber());
-        if (!otherChild || !child->hasSameDocumentTree(otherChild))
-            return false;
-    }
-
-    return true;
-}
-
-// Does a non-recursive check that this item and its immediate children have the
-// same frames as the other item.
-bool HistoryItem::hasSameFrames(HistoryItem* otherItem) const
-{
-    if (target() != otherItem->target())
-        return false;
-
-    if (children().size() != otherItem->children().size())
-        return false;
-
-    for (size_t i = 0; i < children().size(); i++) {
-        if (!otherItem->childItemWithTarget(children()[i]->target()))
-            return false;
-    }
-
-    return true;
-}
-
-String HistoryItem::formContentType() const
-=======
 const AtomicString& HistoryItem::formContentType() const
->>>>>>> 8c15b39e
 {
     return m_formContentType;
 }
