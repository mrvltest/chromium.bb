/*
 * Copyright (C) 1999 Antti Koivisto (koivisto@kde.org)
 * Copyright (C) 2004, 2005, 2006, 2007, 2008, 2009, 2010 Apple Inc. All rights reserved.
 * Copyright (C) 2011 Adobe Systems Incorporated. All rights reserved.
 *
 * This library is free software; you can redistribute it and/or
 * modify it under the terms of the GNU Library General Public
 * License as published by the Free Software Foundation; either
 * version 2 of the License, or (at your option) any later version.
 *
 * This library is distributed in the hope that it will be useful,
 * but WITHOUT ANY WARRANTY; without even the implied warranty of
 * MERCHANTABILITY or FITNESS FOR A PARTICULAR PURPOSE.  See the GNU
 * Library General Public License for more details.
 *
 * You should have received a copy of the GNU Library General Public License
 * along with this library; see the file COPYING.LIB.  If not, write to
 * the Free Software Foundation, Inc., 51 Franklin Street, Fifth Floor,
 * Boston, MA 02110-1301, USA.
 *
 */

#include "core/style/ComputedStyle.h"

#include "core/css/resolver/StyleResolver.h"
#include "core/layout/LayoutTheme.h"
#include "core/layout/TextAutosizer.h"
#include "core/style/AppliedTextDecoration.h"
#include "core/style/BorderEdge.h"
#include "core/style/ContentData.h"
#include "core/style/DataEquivalency.h"
#include "core/style/ComputedStyleConstants.h"
#include "core/style/QuotesData.h"
#include "core/style/ShadowList.h"
#include "core/style/StyleImage.h"
#include "core/style/StyleInheritedData.h"
#include "core/style/StyleVariableData.h"
#include "platform/LengthFunctions.h"
#include "platform/RuntimeEnabledFeatures.h"
#include "platform/fonts/Font.h"
#include "platform/fonts/FontSelector.h"
#include "platform/geometry/FloatRoundedRect.h"
#include "platform/graphics/GraphicsContext.h"
#include "platform/transforms/RotateTransformOperation.h"
#include "platform/transforms/ScaleTransformOperation.h"
#include "platform/transforms/TranslateTransformOperation.h"
#include "wtf/MathExtras.h"

#include <algorithm>

namespace blink {

struct SameSizeAsBorderValue {
    RGBA32 m_color;
    unsigned m_width;
};

static_assert(sizeof(BorderValue) == sizeof(SameSizeAsBorderValue), "BorderValue should stay small");

struct SameSizeAsComputedStyle : public RefCounted<SameSizeAsComputedStyle> {
    void* dataRefs[7];
    void* ownPtrs[1];
    void* dataRefSvgStyle;

    struct InheritedFlags {
        unsigned m_bitfields[2];
    } inherited_flags;

    struct NonInheritedFlags {
        unsigned m_bitfields[3];
    } noninherited_flags;
};

static_assert(sizeof(ComputedStyle) == sizeof(SameSizeAsComputedStyle), "ComputedStyle should stay small");

PassRefPtr<ComputedStyle> ComputedStyle::create()
{
    return adoptRef(new ComputedStyle());
}

PassRefPtr<ComputedStyle> ComputedStyle::createInitialStyle()
{
    return adoptRef(new ComputedStyle(InitialStyle));
}

void ComputedStyle::invalidateInitialStyle()
{
    initialStyle()->setTapHighlightColor(initialTapHighlightColor());
}

PassRefPtr<ComputedStyle> ComputedStyle::createAnonymousStyleWithDisplay(const ComputedStyle& parentStyle, EDisplay display)
{
    RefPtr<ComputedStyle> newStyle = ComputedStyle::create();
    newStyle->inheritFrom(parentStyle);
    newStyle->inheritUnicodeBidiFrom(parentStyle);
    newStyle->setDisplay(display);
    return newStyle;
}

PassRefPtr<ComputedStyle> ComputedStyle::clone(const ComputedStyle& other)
{
    return adoptRef(new ComputedStyle(other));
}

ALWAYS_INLINE ComputedStyle::ComputedStyle()
    : m_box(initialStyle()->m_box)
    , visual(initialStyle()->visual)
    , m_background(initialStyle()->m_background)
    , surround(initialStyle()->surround)
    , rareNonInheritedData(initialStyle()->rareNonInheritedData)
    , rareInheritedData(initialStyle()->rareInheritedData)
    , inherited(initialStyle()->inherited)
    , m_svgStyle(initialStyle()->m_svgStyle)
{
    setBitDefaults(); // Would it be faster to copy this from the default style?
    static_assert((sizeof(InheritedFlags) <= 8), "InheritedFlags should not grow");
    static_assert((sizeof(NonInheritedFlags) <= 12), "NonInheritedFlags should not grow");
}

ALWAYS_INLINE ComputedStyle::ComputedStyle(InitialStyleTag)
{
    setBitDefaults();

    m_box.init();
    visual.init();
    m_background.init();
    surround.init();
    rareNonInheritedData.init();
    rareNonInheritedData.access()->m_deprecatedFlexibleBox.init();
    rareNonInheritedData.access()->m_flexibleBox.init();
    rareNonInheritedData.access()->m_multiCol.init();
    rareNonInheritedData.access()->m_transform.init();
    rareNonInheritedData.access()->m_willChange.init();
    rareNonInheritedData.access()->m_filter.init();
    rareNonInheritedData.access()->m_backdropFilter.init();
    rareNonInheritedData.access()->m_grid.init();
    rareNonInheritedData.access()->m_gridItem.init();
    rareNonInheritedData.access()->m_scrollSnap.init();
    rareInheritedData.init();
    inherited.init();
    m_svgStyle.init();
}

ALWAYS_INLINE ComputedStyle::ComputedStyle(const ComputedStyle& o)
    : RefCounted<ComputedStyle>()
    , m_box(o.m_box)
    , visual(o.visual)
    , m_background(o.m_background)
    , surround(o.surround)
    , rareNonInheritedData(o.rareNonInheritedData)
    , rareInheritedData(o.rareInheritedData)
    , inherited(o.inherited)
    , m_svgStyle(o.m_svgStyle)
    , inherited_flags(o.inherited_flags)
    , noninherited_flags(o.noninherited_flags)
{
}

static StyleRecalcChange diffPseudoStyles(const ComputedStyle& oldStyle, const ComputedStyle& newStyle)
{
    // If the pseudoStyles have changed, we want any StyleRecalcChange that is not NoChange
    // because setStyle will do the right thing with anything else.
    if (!oldStyle.hasAnyPublicPseudoStyles())
        return NoChange;
    for (PseudoId pseudoId = FIRST_PUBLIC_PSEUDOID; pseudoId < FIRST_INTERNAL_PSEUDOID; pseudoId = static_cast<PseudoId>(pseudoId + 1)) {
        if (!oldStyle.hasPseudoStyle(pseudoId))
            continue;
        const ComputedStyle* newPseudoStyle = newStyle.getCachedPseudoStyle(pseudoId);
        if (!newPseudoStyle)
            return NoInherit;
        const ComputedStyle* oldPseudoStyle = oldStyle.getCachedPseudoStyle(pseudoId);
        if (oldPseudoStyle && *oldPseudoStyle != *newPseudoStyle)
            return NoInherit;
    }
    return NoChange;
}

StyleRecalcChange ComputedStyle::stylePropagationDiff(const ComputedStyle* oldStyle, const ComputedStyle* newStyle)
{
    if ((!oldStyle && newStyle) || (oldStyle && !newStyle))
        return Reattach;

    if (!oldStyle && !newStyle)
        return NoChange;

    if (oldStyle->display() != newStyle->display()
        || oldStyle->hasPseudoStyle(FIRST_LETTER) != newStyle->hasPseudoStyle(FIRST_LETTER)
        || !oldStyle->contentDataEquivalent(newStyle)
        || oldStyle->hasTextCombine() != newStyle->hasTextCombine()
        || oldStyle->justifyItems() != newStyle->justifyItems()) // TODO (lajava): We must avoid this Reattach.
        return Reattach;

    if (oldStyle->inheritedNotEqual(*newStyle))
        return Inherit;

    if (*oldStyle == *newStyle)
        return diffPseudoStyles(*oldStyle, *newStyle);

    if (oldStyle->hasExplicitlyInheritedProperties())
        return Inherit;

    return NoInherit;
}

ItemPosition ComputedStyle::resolveAlignment(const ComputedStyle& parentStyle, const ComputedStyle& childStyle, ItemPosition resolvedAutoPositionForLayoutObject)
{
    // The auto keyword computes to the parent's align-items computed value, or to "stretch", if not set or "auto".
    if (childStyle.alignSelfPosition() == ItemPositionAuto)
        return (parentStyle.alignItemsPosition() == ItemPositionAuto) ? resolvedAutoPositionForLayoutObject : parentStyle.alignItemsPosition();
    return childStyle.alignSelfPosition();
}

const StyleSelfAlignmentData ComputedStyle::resolvedAlignment(const ComputedStyle& parentStyle, ItemPosition resolvedAutoPositionForLayoutObject) const
{
    // The auto keyword computes to the parent's align-items computed value, or to "stretch", if not set or "auto".
    if (alignSelfPosition() == ItemPositionAuto) {
        if (parentStyle.alignItemsPosition() == ItemPositionAuto)
            return {resolvedAutoPositionForLayoutObject, OverflowAlignmentDefault};
        return parentStyle.alignItems();
    }
    return alignSelf();
}

ItemPosition ComputedStyle::resolveJustification(const ComputedStyle& parentStyle, const ComputedStyle& childStyle, ItemPosition resolvedAutoPositionForLayoutObject)
{
    if (childStyle.justifySelfPosition() == ItemPositionAuto)
        return (parentStyle.justifyItemsPosition() == ItemPositionAuto) ? resolvedAutoPositionForLayoutObject : parentStyle.justifyItemsPosition();
    return childStyle.justifySelfPosition();
}

static inline ContentPosition resolvedContentAlignmentPosition(const StyleContentAlignmentData& value, const StyleContentAlignmentData& normalValueBehavior)
{
    return (value.position() == ContentPositionNormal && value.distribution() == ContentDistributionDefault) ? normalValueBehavior.position() : value.position();
}

static inline ContentDistributionType resolvedContentAlignmentDistribution(const StyleContentAlignmentData& value, const StyleContentAlignmentData& normalValueBehavior)
{
    return (value.position() == ContentPositionNormal && value.distribution() == ContentDistributionDefault) ? normalValueBehavior.distribution() : value.distribution();
}

ContentPosition ComputedStyle::resolvedJustifyContentPosition(const StyleContentAlignmentData& normalValueBehavior) const
{
    return resolvedContentAlignmentPosition(justifyContent(), normalValueBehavior);
}

ContentDistributionType ComputedStyle::resolvedJustifyContentDistribution(const StyleContentAlignmentData& normalValueBehavior) const
{
    return resolvedContentAlignmentDistribution(justifyContent(), normalValueBehavior);
}

ContentPosition ComputedStyle::resolvedAlignContentPosition(const StyleContentAlignmentData& normalValueBehavior) const
{
    return resolvedContentAlignmentPosition(alignContent(), normalValueBehavior);
}

ContentDistributionType ComputedStyle::resolvedAlignContentDistribution(const StyleContentAlignmentData& normalValueBehavior) const
{
    return resolvedContentAlignmentDistribution(alignContent(), normalValueBehavior);
}

void ComputedStyle::inheritFrom(const ComputedStyle& inheritParent, IsAtShadowBoundary isAtShadowBoundary)
{
    if (isAtShadowBoundary == AtShadowBoundary) {
        // Even if surrounding content is user-editable, shadow DOM should act as a single unit, and not necessarily be editable
        EUserModify currentUserModify = userModify();
        rareInheritedData = inheritParent.rareInheritedData;
        setUserModify(currentUserModify);
    } else {
        rareInheritedData = inheritParent.rareInheritedData;
    }
    inherited = inheritParent.inherited;
    inherited_flags = inheritParent.inherited_flags;
    if (m_svgStyle != inheritParent.m_svgStyle)
        m_svgStyle.access()->inheritFrom(inheritParent.m_svgStyle.get());
}

void ComputedStyle::copyNonInheritedFromCached(const ComputedStyle& other)
{
    m_box = other.m_box;
    visual = other.visual;
    m_background = other.m_background;
    surround = other.surround;
    rareNonInheritedData = other.rareNonInheritedData;

    // The flags are copied one-by-one because noninherited_flags contains a bunch of stuff other than real style data.
    // See comments for each skipped flag below.
    noninherited_flags.effectiveDisplay = other.noninherited_flags.effectiveDisplay;
    noninherited_flags.originalDisplay = other.noninherited_flags.originalDisplay;
    noninherited_flags.overflowX = other.noninherited_flags.overflowX;
    noninherited_flags.overflowY = other.noninherited_flags.overflowY;
    noninherited_flags.verticalAlign = other.noninherited_flags.verticalAlign;
    noninherited_flags.clear = other.noninherited_flags.clear;
    noninherited_flags.position = other.noninherited_flags.position;
    noninherited_flags.floating = other.noninherited_flags.floating;
    noninherited_flags.tableLayout = other.noninherited_flags.tableLayout;
    noninherited_flags.unicodeBidi = other.noninherited_flags.unicodeBidi;
    noninherited_flags.hasViewportUnits = other.noninherited_flags.hasViewportUnits;
    noninherited_flags.breakBefore = other.noninherited_flags.breakBefore;
    noninherited_flags.breakAfter = other.noninherited_flags.breakAfter;
    noninherited_flags.breakInside = other.noninherited_flags.breakInside;
    noninherited_flags.hasRemUnits = other.noninherited_flags.hasRemUnits;

    // Correctly set during selector matching:
    // noninherited_flags.styleType
    // noninherited_flags.pseudoBits

    // Set correctly while computing style for children:
    // noninherited_flags.explicitInheritance

    // unique() styles are not cacheable.
    ASSERT(!other.noninherited_flags.unique);

    // styles with non inherited properties that reference variables are not
    // cacheable.
    ASSERT(!other.noninherited_flags.variableReference);

    // The following flags are set during matching before we decide that we get a
    // match in the MatchedPropertiesCache which in turn calls this method. The
    // reason why we don't copy these flags is that they're already correctly set
    // and that they may differ between elements which have the same set of matched
    // properties. For instance, given the rule:
    //
    // :-webkit-any(:hover, :focus) { background-color: green }"
    //
    // A hovered element, and a focused element may use the same cached matched
    // properties here, but the affectedBy flags will be set differently based on
    // the matching order of the :-webkit-any components.
    //
    // noninherited_flags.emptyState
    // noninherited_flags.affectedByFocus
    // noninherited_flags.affectedByHover
    // noninherited_flags.affectedByActive
    // noninherited_flags.affectedByDrag
    // noninherited_flags.isLink

    if (m_svgStyle != other.m_svgStyle)
        m_svgStyle.access()->copyNonInheritedFromCached(other.m_svgStyle.get());
    ASSERT(zoom() == initialZoom());
}

bool ComputedStyle::operator==(const ComputedStyle& o) const
{
    // compare everything except the pseudoStyle pointer
    return inherited_flags == o.inherited_flags
        && noninherited_flags == o.noninherited_flags
        && m_box == o.m_box
        && visual == o.visual
        && m_background == o.m_background
        && surround == o.surround
        && rareNonInheritedData == o.rareNonInheritedData
        && rareInheritedData == o.rareInheritedData
        && inherited == o.inherited
        && m_svgStyle == o.m_svgStyle;
}

bool ComputedStyle::isStyleAvailable() const
{
    return this != StyleResolver::styleNotYetAvailable();
}

bool ComputedStyle::hasUniquePseudoStyle() const
{
    if (!m_cachedPseudoStyles || styleType() != NOPSEUDO)
        return false;

    for (size_t i = 0; i < m_cachedPseudoStyles->size(); ++i) {
        const ComputedStyle& pseudoStyle = *m_cachedPseudoStyles->at(i);
        if (pseudoStyle.unique())
            return true;
    }

    return false;
}

ComputedStyle* ComputedStyle::getCachedPseudoStyle(PseudoId pid) const
{
    if (!m_cachedPseudoStyles || !m_cachedPseudoStyles->size())
        return 0;

    if (styleType() != NOPSEUDO)
        return 0;

    for (size_t i = 0; i < m_cachedPseudoStyles->size(); ++i) {
        ComputedStyle* pseudoStyle = m_cachedPseudoStyles->at(i).get();
        if (pseudoStyle->styleType() == pid)
            return pseudoStyle;
    }

    return 0;
}

ComputedStyle* ComputedStyle::addCachedPseudoStyle(PassRefPtr<ComputedStyle> pseudo)
{
    if (!pseudo)
        return 0;

    ASSERT(pseudo->styleType() > NOPSEUDO);

    ComputedStyle* result = pseudo.get();

    if (!m_cachedPseudoStyles)
        m_cachedPseudoStyles = adoptPtr(new PseudoStyleCache);

    m_cachedPseudoStyles->append(pseudo);

    return result;
}

void ComputedStyle::removeCachedPseudoStyle(PseudoId pid)
{
    if (!m_cachedPseudoStyles)
        return;
    for (size_t i = 0; i < m_cachedPseudoStyles->size(); ++i) {
        ComputedStyle* pseudoStyle = m_cachedPseudoStyles->at(i).get();
        if (pseudoStyle->styleType() == pid) {
            m_cachedPseudoStyles->remove(i);
            return;
        }
    }
}

bool ComputedStyle::inheritedNotEqual(const ComputedStyle& other) const
{
    return inherited_flags != other.inherited_flags
        || inherited != other.inherited
        || font().loadingCustomFonts() != other.font().loadingCustomFonts()
        || m_svgStyle->inheritedNotEqual(other.m_svgStyle.get())
        || rareInheritedData != other.rareInheritedData;
}

bool ComputedStyle::inheritedDataShared(const ComputedStyle& other) const
{
    // This is a fast check that only looks if the data structures are shared.
    return inherited_flags == other.inherited_flags
        && inherited.get() == other.inherited.get()
        && m_svgStyle.get() == other.m_svgStyle.get()
        && rareInheritedData.get() == other.rareInheritedData.get();
}

static bool dependenceOnContentHeightHasChanged(const ComputedStyle& a, const ComputedStyle& b)
{
    // If top or bottom become auto/non-auto then it means we either have to solve height based
    // on the content or stop doing so (http://www.w3.org/TR/CSS2/visudet.html#abs-non-replaced-height)
    // - either way requires a layout.
    return a.logicalTop().isAuto() != b.logicalTop().isAuto() || a.logicalBottom().isAuto() != b.logicalBottom().isAuto();
}

StyleDifference ComputedStyle::visualInvalidationDiff(const ComputedStyle& other) const
{
    // Note, we use .get() on each DataRef below because DataRef::operator== will do a deep
    // compare, which is duplicate work when we're going to compare each property inside
    // this function anyway.

    StyleDifference diff;
    if (m_svgStyle.get() != other.m_svgStyle.get())
        diff = m_svgStyle->diff(other.m_svgStyle.get());

    if ((!diff.needsFullLayout() || !diff.needsPaintInvalidation()) && diffNeedsFullLayoutAndPaintInvalidation(other)) {
        diff.setNeedsFullLayout();
        diff.setNeedsPaintInvalidationObject();
    }

    if (!diff.needsFullLayout() && diffNeedsFullLayout(other))
        diff.setNeedsFullLayout();

    if (!diff.needsFullLayout() && surround->margin != other.surround->margin) {
        // Relative-positioned elements collapse their margins so need a full layout.
        if (hasOutOfFlowPosition())
            diff.setNeedsPositionedMovementLayout();
        else
            diff.setNeedsFullLayout();
    }

    if (!diff.needsFullLayout() && position() != StaticPosition && surround->offset != other.surround->offset) {
        // Optimize for the case where a positioned layer is moving but not changing size.
        if (dependenceOnContentHeightHasChanged(*this, other))
            diff.setNeedsFullLayout();
        else
            diff.setNeedsPositionedMovementLayout();
    }

    if (diffNeedsPaintInvalidationLayer(other))
        diff.setNeedsPaintInvalidationLayer();
    else if (diffNeedsPaintInvalidationObject(other))
        diff.setNeedsPaintInvalidationObject();

    updatePropertySpecificDifferences(other, diff);

    // Cursors are not checked, since they will be set appropriately in response to mouse events,
    // so they don't need to cause any paint invalidation or layout.

    // Animations don't need to be checked either. We always set the new style on the layoutObject, so we will get a chance to fire off
    // the resulting transition properly.

    return diff;
}

bool ComputedStyle::diffNeedsFullLayoutAndPaintInvalidation(const ComputedStyle& other) const
{
    // FIXME: Not all cases in this method need both full layout and paint invalidation.
    // Should move cases into diffNeedsFullLayout() if
    // - don't need paint invalidation at all;
    // - or the layoutObject knows how to exactly invalidate paints caused by the layout change
    //   instead of forced full paint invalidation.

    if (surround.get() != other.surround.get()) {
        // If our border widths change, then we need to layout. Other changes to borders only necessitate a paint invalidation.
        if (borderLeftWidth() != other.borderLeftWidth()
            || borderTopWidth() != other.borderTopWidth()
            || borderBottomWidth() != other.borderBottomWidth()
            || borderRightWidth() != other.borderRightWidth())
            return true;
    }

    if (rareNonInheritedData.get() != other.rareNonInheritedData.get()) {
        if (rareNonInheritedData->m_appearance != other.rareNonInheritedData->m_appearance
            || rareNonInheritedData->marginBeforeCollapse != other.rareNonInheritedData->marginBeforeCollapse
            || rareNonInheritedData->marginAfterCollapse != other.rareNonInheritedData->marginAfterCollapse
            || rareNonInheritedData->lineClamp != other.rareNonInheritedData->lineClamp
            || rareNonInheritedData->textOverflow != other.rareNonInheritedData->textOverflow
            || rareNonInheritedData->m_wrapFlow != other.rareNonInheritedData->m_wrapFlow
            || rareNonInheritedData->m_wrapThrough != other.rareNonInheritedData->m_wrapThrough
            || rareNonInheritedData->m_shapeMargin != other.rareNonInheritedData->m_shapeMargin
            || rareNonInheritedData->m_order != other.rareNonInheritedData->m_order
            || rareNonInheritedData->m_grid.get() != other.rareNonInheritedData->m_grid.get()
            || rareNonInheritedData->m_gridItem.get() != other.rareNonInheritedData->m_gridItem.get()
            || rareNonInheritedData->hasFilters() != other.rareNonInheritedData->hasFilters())
            return true;

        if (rareNonInheritedData->m_deprecatedFlexibleBox.get() != other.rareNonInheritedData->m_deprecatedFlexibleBox.get()
            && *rareNonInheritedData->m_deprecatedFlexibleBox.get() != *other.rareNonInheritedData->m_deprecatedFlexibleBox.get())
            return true;

        if (rareNonInheritedData->m_flexibleBox.get() != other.rareNonInheritedData->m_flexibleBox.get()
            && *rareNonInheritedData->m_flexibleBox.get() != *other.rareNonInheritedData->m_flexibleBox.get())
            return true;

        // FIXME: We should add an optimized form of layout that just recomputes visual overflow.
        if (!rareNonInheritedData->shadowDataEquivalent(*other.rareNonInheritedData.get()))
            return true;

        if (!rareNonInheritedData->reflectionDataEquivalent(*other.rareNonInheritedData.get()))
            return true;

        if (rareNonInheritedData->m_multiCol.get() != other.rareNonInheritedData->m_multiCol.get()
            && *rareNonInheritedData->m_multiCol.get() != *other.rareNonInheritedData->m_multiCol.get())
            return true;

        // If the counter directives change, trigger a relayout to re-calculate counter values and rebuild the counter node tree.
        const CounterDirectiveMap* mapA = rareNonInheritedData->m_counterDirectives.get();
        const CounterDirectiveMap* mapB = other.rareNonInheritedData->m_counterDirectives.get();
        if (!(mapA == mapB || (mapA && mapB && *mapA == *mapB)))
            return true;

        // We only need do layout for opacity changes if adding or losing opacity could trigger a change
        // in us being a stacking context.
        if (hasAutoZIndex() != other.hasAutoZIndex() && rareNonInheritedData->hasOpacity() != other.rareNonInheritedData->hasOpacity()) {
            // FIXME: We would like to use SimplifiedLayout here, but we can't quite do that yet.
            // We need to make sure SimplifiedLayout can operate correctly on LayoutInlines (we will need
            // to add a selfNeedsSimplifiedLayout bit in order to not get confused and taint every line).
            // In addition we need to solve the floating object issue when layers come and go. Right now
            // a full layout is necessary to keep floating object lists sane.
            return true;
        }
    }

    if (rareInheritedData.get() != other.rareInheritedData.get()) {
        if (rareInheritedData->highlight != other.rareInheritedData->highlight
            || rareInheritedData->indent != other.rareInheritedData->indent
            || rareInheritedData->m_textAlignLast != other.rareInheritedData->m_textAlignLast
            || rareInheritedData->m_textIndentLine != other.rareInheritedData->m_textIndentLine
            || rareInheritedData->m_effectiveZoom != other.rareInheritedData->m_effectiveZoom
            || rareInheritedData->wordBreak != other.rareInheritedData->wordBreak
            || rareInheritedData->overflowWrap != other.rareInheritedData->overflowWrap
            || rareInheritedData->lineBreak != other.rareInheritedData->lineBreak
            || rareInheritedData->textSecurity != other.rareInheritedData->textSecurity
            || rareInheritedData->hyphens != other.rareInheritedData->hyphens
            || rareInheritedData->hyphenationLimitBefore != other.rareInheritedData->hyphenationLimitBefore
            || rareInheritedData->hyphenationLimitAfter != other.rareInheritedData->hyphenationLimitAfter
            || rareInheritedData->hyphenationString != other.rareInheritedData->hyphenationString
            || rareInheritedData->m_respectImageOrientation != other.rareInheritedData->m_respectImageOrientation
            || rareInheritedData->m_rubyPosition != other.rareInheritedData->m_rubyPosition
            || rareInheritedData->textEmphasisMark != other.rareInheritedData->textEmphasisMark
            || rareInheritedData->textEmphasisPosition != other.rareInheritedData->textEmphasisPosition
            || rareInheritedData->textEmphasisCustomMark != other.rareInheritedData->textEmphasisCustomMark
            || rareInheritedData->m_textJustify != other.rareInheritedData->m_textJustify
            || rareInheritedData->m_textOrientation != other.rareInheritedData->m_textOrientation
            || rareInheritedData->m_textCombine != other.rareInheritedData->m_textCombine
            || rareInheritedData->m_tabSize != other.rareInheritedData->m_tabSize
            || rareInheritedData->listStyleImage != other.rareInheritedData->listStyleImage
            || rareInheritedData->m_snapHeightUnit != other.rareInheritedData->m_snapHeightUnit
            || rareInheritedData->m_snapHeightPosition != other.rareInheritedData->m_snapHeightPosition
            || rareInheritedData->textStrokeWidth != other.rareInheritedData->textStrokeWidth)
            return true;

        if (!rareInheritedData->shadowDataEquivalent(*other.rareInheritedData.get()))
            return true;

        if (!rareInheritedData->quotesDataEquivalent(*other.rareInheritedData.get()))
            return true;
    }

    if (inherited->textAutosizingMultiplier != other.inherited->textAutosizingMultiplier)
        return true;

    if (inherited->font.loadingCustomFonts() != other.inherited->font.loadingCustomFonts())
        return true;

    if (inherited.get() != other.inherited.get()) {
        if (inherited->line_height != other.inherited->line_height
            || inherited->font != other.inherited->font
            || inherited->horizontal_border_spacing != other.inherited->horizontal_border_spacing
            || inherited->vertical_border_spacing != other.inherited->vertical_border_spacing)
            return true;
    }

    if (inherited_flags._box_direction != other.inherited_flags._box_direction
        || inherited_flags.m_rtlOrdering != other.inherited_flags.m_rtlOrdering
        || inherited_flags._text_align != other.inherited_flags._text_align
        || inherited_flags._text_transform != other.inherited_flags._text_transform
        || inherited_flags._direction != other.inherited_flags._direction
        || inherited_flags._white_space != other.inherited_flags._white_space
        || inherited_flags.m_writingMode != other.inherited_flags.m_writingMode)
        return true;

    if (noninherited_flags.overflowX != other.noninherited_flags.overflowX
        || noninherited_flags.overflowY != other.noninherited_flags.overflowY
        || noninherited_flags.clear != other.noninherited_flags.clear
        || noninherited_flags.unicodeBidi != other.noninherited_flags.unicodeBidi
        || noninherited_flags.floating != other.noninherited_flags.floating
        || noninherited_flags.originalDisplay != other.noninherited_flags.originalDisplay)
        return true;

    if (noninherited_flags.effectiveDisplay >= FIRST_TABLE_DISPLAY && noninherited_flags.effectiveDisplay <= LAST_TABLE_DISPLAY) {
        if (inherited_flags._border_collapse != other.inherited_flags._border_collapse
            || inherited_flags._empty_cells != other.inherited_flags._empty_cells
            || inherited_flags._caption_side != other.inherited_flags._caption_side
            || noninherited_flags.tableLayout != other.noninherited_flags.tableLayout)
            return true;

        // In the collapsing border model, 'hidden' suppresses other borders, while 'none'
        // does not, so these style differences can be width differences.
        if (inherited_flags._border_collapse
            && ((borderTopStyle() == BHIDDEN && other.borderTopStyle() == BNONE)
                || (borderTopStyle() == BNONE && other.borderTopStyle() == BHIDDEN)
                || (borderBottomStyle() == BHIDDEN && other.borderBottomStyle() == BNONE)
                || (borderBottomStyle() == BNONE && other.borderBottomStyle() == BHIDDEN)
                || (borderLeftStyle() == BHIDDEN && other.borderLeftStyle() == BNONE)
                || (borderLeftStyle() == BNONE && other.borderLeftStyle() == BHIDDEN)
                || (borderRightStyle() == BHIDDEN && other.borderRightStyle() == BNONE)
                || (borderRightStyle() == BNONE && other.borderRightStyle() == BHIDDEN)))
            return true;
    } else if (noninherited_flags.effectiveDisplay == LIST_ITEM) {
        if (inherited_flags._list_style_type != other.inherited_flags._list_style_type
            || inherited_flags._list_style_position != other.inherited_flags._list_style_position)
            return true;
    }

    if ((visibility() == COLLAPSE) != (other.visibility() == COLLAPSE))
        return true;

    if (!m_background->outline().visuallyEqual(other.m_background->outline())) {
        // FIXME: We only really need to recompute the overflow but we don't have an optimized layout for it.
        return true;
    }

    if (hasPseudoStyle(SCROLLBAR) != other.hasPseudoStyle(SCROLLBAR))
        return true;

    // Movement of non-static-positioned object is special cased in ComputedStyle::visualInvalidationDiff().

    return false;
}

bool ComputedStyle::diffNeedsFullLayout(const ComputedStyle& other) const
{
    if (m_box.get() != other.m_box.get()) {
        if (m_box->width() != other.m_box->width()
            || m_box->minWidth() != other.m_box->minWidth()
            || m_box->maxWidth() != other.m_box->maxWidth()
            || m_box->height() != other.m_box->height()
            || m_box->minHeight() != other.m_box->minHeight()
            || m_box->maxHeight() != other.m_box->maxHeight())
            return true;

        if (m_box->verticalAlign() != other.m_box->verticalAlign())
            return true;

        if (m_box->boxSizing() != other.m_box->boxSizing())
            return true;
    }

    if (noninherited_flags.verticalAlign != other.noninherited_flags.verticalAlign
        || noninherited_flags.position != other.noninherited_flags.position)
        return true;

    if (surround.get() != other.surround.get()) {
        if (surround->padding != other.surround->padding)
            return true;
    }

    if (rareNonInheritedData.get() != other.rareNonInheritedData.get()) {
        if (rareNonInheritedData->m_alignContent != other.rareNonInheritedData->m_alignContent
            || rareNonInheritedData->m_alignItems != other.rareNonInheritedData->m_alignItems
            || rareNonInheritedData->m_alignSelf != other.rareNonInheritedData->m_alignSelf
            || rareNonInheritedData->m_justifyContent != other.rareNonInheritedData->m_justifyContent
            || rareNonInheritedData->m_justifyItems != other.rareNonInheritedData->m_justifyItems
            || rareNonInheritedData->m_justifySelf != other.rareNonInheritedData->m_justifySelf)
            return true;
    }

    return false;
}

bool ComputedStyle::diffNeedsPaintInvalidationLayer(const ComputedStyle& other) const
{
    if (position() != StaticPosition && (visual->clip != other.visual->clip || visual->hasAutoClip != other.visual->hasAutoClip))
        return true;

    if (rareNonInheritedData.get() != other.rareNonInheritedData.get()) {
        if (RuntimeEnabledFeatures::cssCompositingEnabled()
            && (rareNonInheritedData->m_effectiveBlendMode != other.rareNonInheritedData->m_effectiveBlendMode
                || rareNonInheritedData->m_isolation != other.rareNonInheritedData->m_isolation))
            return true;

        if (rareNonInheritedData->m_mask != other.rareNonInheritedData->m_mask
            || rareNonInheritedData->m_maskBoxImage != other.rareNonInheritedData->m_maskBoxImage)
            return true;
    }

    return false;
}

bool ComputedStyle::diffNeedsPaintInvalidationObject(const ComputedStyle& other) const
{
    if (inherited_flags._visibility != other.inherited_flags._visibility
        || inherited_flags.m_printColorAdjust != other.inherited_flags.m_printColorAdjust
        || inherited_flags._insideLink != other.inherited_flags._insideLink
        || !surround->border.visuallyEqual(other.surround->border)
        || !m_background->visuallyEqual(*other.m_background))
        return true;

    if (rareInheritedData.get() != other.rareInheritedData.get()) {
        if (rareInheritedData->userModify != other.rareInheritedData->userModify
            || rareInheritedData->userSelect != other.rareInheritedData->userSelect
            || rareInheritedData->rubberbandable != other.rareInheritedData->rubberbandable
            || rareInheritedData->m_imageRendering != other.rareInheritedData->m_imageRendering)
            return true;
    }

    if (rareNonInheritedData.get() != other.rareNonInheritedData.get()) {
        if (rareNonInheritedData->userDrag != other.rareNonInheritedData->userDrag
            || rareNonInheritedData->m_objectFit != other.rareNonInheritedData->m_objectFit
            || rareNonInheritedData->m_objectPosition != other.rareNonInheritedData->m_objectPosition
            || !rareNonInheritedData->shapeOutsideDataEquivalent(*other.rareNonInheritedData.get())
            || !rareNonInheritedData->clipPathDataEquivalent(*other.rareNonInheritedData.get())
            || (visitedLinkBorderLeftColor() != other.visitedLinkBorderLeftColor() && borderLeftWidth())
            || (visitedLinkBorderRightColor() != other.visitedLinkBorderRightColor() && borderRightWidth())
            || (visitedLinkBorderBottomColor() != other.visitedLinkBorderBottomColor() && borderBottomWidth())
            || (visitedLinkBorderTopColor() != other.visitedLinkBorderTopColor() && borderTopWidth())
            || (visitedLinkOutlineColor() != other.visitedLinkOutlineColor() && outlineWidth())
            || (visitedLinkBackgroundColor() != other.visitedLinkBackgroundColor()))
            return true;
    }

    if (resize() != other.resize())
        return true;

    return false;
}

void ComputedStyle::updatePropertySpecificDifferences(const ComputedStyle& other, StyleDifference& diff) const
{
    // StyleAdjuster has ensured that zIndex is non-auto only if it's applicable.
    if (m_box->zIndex() != other.m_box->zIndex() || m_box->hasAutoZIndex() != other.m_box->hasAutoZIndex())
        diff.setZIndexChanged();

    if (rareNonInheritedData.get() != other.rareNonInheritedData.get()) {
        if (!transformDataEquivalent(other))
            diff.setTransformChanged();

        if (rareNonInheritedData->opacity != other.rareNonInheritedData->opacity)
            diff.setOpacityChanged();

        if (rareNonInheritedData->m_filter != other.rareNonInheritedData->m_filter)
            diff.setFilterChanged();

        if (rareNonInheritedData->m_backdropFilter != other.rareNonInheritedData->m_backdropFilter)
            diff.setBackdropFilterChanged();
    }

    if (!diff.needsPaintInvalidation()) {
        if (inherited->color != other.inherited->color
            || inherited->visitedLinkColor != other.inherited->visitedLinkColor
            || inherited_flags.m_textUnderline != other.inherited_flags.m_textUnderline
            || visual->textDecoration != other.visual->textDecoration) {
            diff.setTextDecorationOrColorChanged();
        } else if (rareNonInheritedData.get() != other.rareNonInheritedData.get()
            && (rareNonInheritedData->m_textDecorationStyle != other.rareNonInheritedData->m_textDecorationStyle
                || rareNonInheritedData->m_textDecorationColor != other.rareNonInheritedData->m_textDecorationColor
                || rareNonInheritedData->m_visitedLinkTextDecorationColor != other.rareNonInheritedData->m_visitedLinkTextDecorationColor)) {
                diff.setTextDecorationOrColorChanged();
        } else if (rareInheritedData.get() != other.rareInheritedData.get()
            && (rareInheritedData->textFillColor() != other.rareInheritedData->textFillColor()
                || rareInheritedData->textStrokeColor() != other.rareInheritedData->textStrokeColor()
                || rareInheritedData->textEmphasisColor() != other.rareInheritedData->textEmphasisColor()
                || rareInheritedData->visitedLinkTextFillColor() != other.rareInheritedData->visitedLinkTextFillColor()
                || rareInheritedData->visitedLinkTextStrokeColor() != other.rareInheritedData->visitedLinkTextStrokeColor()
                || rareInheritedData->visitedLinkTextEmphasisColor() != other.rareInheritedData->visitedLinkTextEmphasisColor()
                || rareInheritedData->textEmphasisFill != other.rareInheritedData->textEmphasisFill
                || rareInheritedData->appliedTextDecorations != other.rareInheritedData->appliedTextDecorations)) {
                diff.setTextDecorationOrColorChanged();
        }
    }
}

void ComputedStyle::addCursor(PassRefPtrWillBeRawPtr<StyleImage> image, bool hotSpotSpecified, const IntPoint& hotSpot)
{
    if (!rareInheritedData.access()->cursorData) {
#if ENABLE(OILPAN)
        rareInheritedData.access()->cursorData = new CursorList;
#else
        rareInheritedData.access()->cursorData = CursorList::create();
#endif
    }
    rareInheritedData.access()->cursorData->append(CursorData(image, hotSpotSpecified, hotSpot));
}

void ComputedStyle::setCursorList(PassRefPtrWillBeRawPtr<CursorList> other)
{
    rareInheritedData.access()->cursorData = other;
}

void ComputedStyle::setQuotes(PassRefPtr<QuotesData> q)
{
    rareInheritedData.access()->quotes = q;
}

void ComputedStyle::clearCursorList()
{
    if (rareInheritedData->cursorData)
        rareInheritedData.access()->cursorData = nullptr;
}

void ComputedStyle::addCallbackSelector(const String& selector)
{
    if (!rareNonInheritedData->m_callbackSelectors.contains(selector))
        rareNonInheritedData.access()->m_callbackSelectors.append(selector);
}

void ComputedStyle::clearContent()
{
    if (rareNonInheritedData->m_content)
        rareNonInheritedData.access()->m_content = nullptr;
}

void ComputedStyle::appendContent(PassOwnPtrWillBeRawPtr<ContentData> contentData)
{
    OwnPtrWillBePersistent<ContentData>& content = rareNonInheritedData.access()->m_content;
    ContentData* lastContent = content.get();
    while (lastContent && lastContent->next())
        lastContent = lastContent->next();

    if (lastContent)
        lastContent->setNext(contentData);
    else
        content = contentData;
}

void ComputedStyle::setContent(PassRefPtrWillBeRawPtr<StyleImage> image, bool add)
{
    if (!image)
        return;

    if (add) {
        appendContent(ContentData::create(image));
        return;
    }

    rareNonInheritedData.access()->m_content = ContentData::create(image);
}

void ComputedStyle::setContent(const String& string, bool add)
{
    OwnPtrWillBePersistent<ContentData>& content = rareNonInheritedData.access()->m_content;
    if (add) {
        ContentData* lastContent = content.get();
        while (lastContent && lastContent->next())
            lastContent = lastContent->next();

        if (lastContent) {
            // We attempt to merge with the last ContentData if possible.
            if (lastContent->isText()) {
                TextContentData* textContent = toTextContentData(lastContent);
                textContent->setText(textContent->text() + string);
            } else {
                lastContent->setNext(ContentData::create(string));
            }

            return;
        }
    }

    content = ContentData::create(string);
}

void ComputedStyle::setContent(PassOwnPtr<CounterContent> counter, bool add)
{
    if (!counter)
        return;

    if (add) {
        appendContent(ContentData::create(counter));
        return;
    }

    rareNonInheritedData.access()->m_content = ContentData::create(counter);
}

void ComputedStyle::setContent(QuoteType quote, bool add)
{
    if (add) {
        appendContent(ContentData::create(quote));
        return;
    }

    rareNonInheritedData.access()->m_content = ContentData::create(quote);
}

bool ComputedStyle::hasWillChangeCompositingHint() const
{
    for (size_t i = 0; i < rareNonInheritedData->m_willChange->m_properties.size(); ++i) {
        switch (rareNonInheritedData->m_willChange->m_properties[i]) {
        case CSSPropertyOpacity:
        case CSSPropertyTransform:
        case CSSPropertyAliasWebkitTransform:
        case CSSPropertyTop:
        case CSSPropertyLeft:
        case CSSPropertyBottom:
        case CSSPropertyRight:
            return true;
        default:
            break;
        }
    }
    return false;
}

bool ComputedStyle::hasWillChangeTransformHint() const
{
    for (const auto& property: rareNonInheritedData->m_willChange->m_properties) {
        switch (property) {
        case CSSPropertyTransform:
        case CSSPropertyAliasWebkitTransform:
            return true;
        default:
            break;
        }
    }
    return false;
}

bool ComputedStyle::requireTransformOrigin(ApplyTransformOrigin applyOrigin, ApplyMotionPath applyMotionPath) const
{
    const Vector<RefPtr<TransformOperation>>& transformOperations = transform().operations();

    // transform-origin brackets the transform with translate operations.
    // Optimize for the case where the only transform is a translation, since the transform-origin is irrelevant
    // in that case.
    if (applyOrigin != IncludeTransformOrigin)
        return false;

    if (applyMotionPath == IncludeMotionPath)
        return true;

    unsigned size = transformOperations.size();
    for (unsigned i = 0; i < size; ++i) {
        TransformOperation::OperationType type = transformOperations[i]->type();
        if (type != TransformOperation::TranslateX
            && type != TransformOperation::TranslateY
            && type != TransformOperation::Translate
            && type != TransformOperation::TranslateZ
            && type != TransformOperation::Translate3D)
            return true;
    }

    return scale() || rotate();
}

void ComputedStyle::applyTransform(TransformationMatrix& result, const LayoutSize& borderBoxSize, ApplyTransformOrigin applyOrigin, ApplyMotionPath applyMotionPath, ApplyIndependentTransformProperties applyIndependentTransformProperties) const
{
    applyTransform(result, FloatRect(FloatPoint(), FloatSize(borderBoxSize)), applyOrigin, applyMotionPath, applyIndependentTransformProperties);
}

void ComputedStyle::applyTransform(TransformationMatrix& result, const FloatRect& boundingBox, ApplyTransformOrigin applyOrigin, ApplyMotionPath applyMotionPath, ApplyIndependentTransformProperties applyIndependentTransformProperties) const
{
    if (!hasMotionPath())
        applyMotionPath = ExcludeMotionPath;
    bool applyTransformOrigin = requireTransformOrigin(applyOrigin, applyMotionPath);

    float offsetX = transformOriginX().type() == Percent ? boundingBox.x() : 0;
    float offsetY = transformOriginY().type() == Percent ? boundingBox.y() : 0;

    float originX = 0;
    float originY = 0;
    float originZ = 0;

    if (applyTransformOrigin) {
        originX = floatValueForLength(transformOriginX(), boundingBox.width()) + offsetX;
        originY = floatValueForLength(transformOriginY(), boundingBox.height()) + offsetY;
        originZ = transformOriginZ();
        result.translate3d(originX, originY, originZ);
    }

    if (applyIndependentTransformProperties == IncludeIndependentTransformProperties) {
        if (translate())
            translate()->apply(result, boundingBox.size());

        if (rotate())
            rotate()->apply(result, boundingBox.size());

        if (scale())
            scale()->apply(result, boundingBox.size());
    }

    if (applyMotionPath == ComputedStyle::IncludeMotionPath)
        applyMotionPathTransform(originX, originY, result);

    const Vector<RefPtr<TransformOperation>>& transformOperations = transform().operations();
    unsigned size = transformOperations.size();
    for (unsigned i = 0; i < size; ++i)
        transformOperations[i]->apply(result, boundingBox.size());

    if (applyTransformOrigin) {
        result.translate3d(-originX, -originY, -originZ);
    }
}

void ComputedStyle::applyMotionPathTransform(float originX, float originY, TransformationMatrix& transform) const
{
    const StyleMotionData& motionData = rareNonInheritedData->m_transform->m_motion;
    ASSERT(motionData.m_path);
    const StylePath& motionPath = *motionData.m_path;
    float pathLength = motionPath.length();
    float distance = floatValueForLength(motionData.m_offset, pathLength);
    float computedDistance;
    if (motionPath.isClosed() && pathLength > 0) {
        computedDistance = fmod(distance, pathLength);
        if (computedDistance < 0)
            computedDistance += pathLength;
    } else {
        computedDistance = clampTo<float>(distance, 0, pathLength);
    }

    FloatPoint point;
    float angle;
    motionPath.path().pointAndNormalAtLength(computedDistance, point, angle);

    if (motionData.m_rotation.type == MotionRotationFixed)
        angle = 0;

    transform.translate(point.x() - originX, point.y() - originY);
    transform.rotate(angle + motionData.m_rotation.angle);
}

void ComputedStyle::setTextShadow(PassRefPtr<ShadowList> s)
{
    rareInheritedData.access()->textShadow = s;
}

void ComputedStyle::setBoxShadow(PassRefPtr<ShadowList> s)
{
    rareNonInheritedData.access()->m_boxShadow = s;
}

static FloatRoundedRect::Radii calcRadiiFor(const BorderData& border, LayoutSize size)
{
    return FloatRoundedRect::Radii(
        FloatSize(floatValueForLength(border.topLeft().width(), size.width().toFloat()),
            floatValueForLength(border.topLeft().height(), size.height().toFloat())),
        FloatSize(floatValueForLength(border.topRight().width(), size.width().toFloat()),
            floatValueForLength(border.topRight().height(), size.height().toFloat())),
        FloatSize(floatValueForLength(border.bottomLeft().width(), size.width().toFloat()),
            floatValueForLength(border.bottomLeft().height(), size.height().toFloat())),
        FloatSize(floatValueForLength(border.bottomRight().width(), size.width().toFloat()),
            floatValueForLength(border.bottomRight().height(), size.height().toFloat())));
}

StyleImage* ComputedStyle::listStyleImage() const { return rareInheritedData->listStyleImage.get(); }
void ComputedStyle::setListStyleImage(PassRefPtrWillBeRawPtr<StyleImage> v)
{
    if (rareInheritedData->listStyleImage != v)
        rareInheritedData.access()->listStyleImage = v;
}

Color ComputedStyle::color() const { return inherited->color; }
Color ComputedStyle::visitedLinkColor() const { return inherited->visitedLinkColor; }
void ComputedStyle::setColor(const Color& v) { SET_VAR(inherited, color, v); }
void ComputedStyle::setVisitedLinkColor(const Color& v) { SET_VAR(inherited, visitedLinkColor, v); }

short ComputedStyle::horizontalBorderSpacing() const { return inherited->horizontal_border_spacing; }
short ComputedStyle::verticalBorderSpacing() const { return inherited->vertical_border_spacing; }
void ComputedStyle::setHorizontalBorderSpacing(short v) { SET_VAR(inherited, horizontal_border_spacing, v); }
void ComputedStyle::setVerticalBorderSpacing(short v) { SET_VAR(inherited, vertical_border_spacing, v); }

FloatRoundedRect ComputedStyle::getRoundedBorderFor(const LayoutRect& borderRect,
    bool includeLogicalLeftEdge, bool includeLogicalRightEdge) const
{
    FloatRoundedRect roundedRect(pixelSnappedIntRect(borderRect));
    if (hasBorderRadius()) {
        FloatRoundedRect::Radii radii = calcRadiiFor(surround->border, borderRect.size());
        roundedRect.includeLogicalEdges(radii, isHorizontalWritingMode(), includeLogicalLeftEdge, includeLogicalRightEdge);
        roundedRect.constrainRadii();
    }
    return roundedRect;
}

FloatRoundedRect ComputedStyle::getRoundedInnerBorderFor(const LayoutRect& borderRect, bool includeLogicalLeftEdge, bool includeLogicalRightEdge) const
{
    bool horizontal = isHorizontalWritingMode();

    int leftWidth = (!horizontal || includeLogicalLeftEdge) ? borderLeftWidth() : 0;
    int rightWidth = (!horizontal || includeLogicalRightEdge) ? borderRightWidth() : 0;
    int topWidth = (horizontal || includeLogicalLeftEdge) ? borderTopWidth() : 0;
    int bottomWidth = (horizontal || includeLogicalRightEdge) ? borderBottomWidth() : 0;

    return getRoundedInnerBorderFor(borderRect,
        LayoutRectOutsets(-topWidth, -rightWidth, -bottomWidth, -leftWidth),
        includeLogicalLeftEdge, includeLogicalRightEdge);
}

FloatRoundedRect ComputedStyle::getRoundedInnerBorderFor(const LayoutRect& borderRect,
    const LayoutRectOutsets insets, bool includeLogicalLeftEdge, bool includeLogicalRightEdge) const
{
    LayoutRect innerRect(borderRect);
    innerRect.expand(insets);

    FloatRoundedRect roundedRect(pixelSnappedIntRect(innerRect));

    if (hasBorderRadius()) {
        FloatRoundedRect::Radii radii = getRoundedBorderFor(borderRect).radii();
        // Insets use negative values.
        radii.shrink(
            -insets.top().toFloat(),
            -insets.bottom().toFloat(),
            -insets.left().toFloat(),
            -insets.right().toFloat());
        roundedRect.includeLogicalEdges(radii, isHorizontalWritingMode(), includeLogicalLeftEdge, includeLogicalRightEdge);
    }
    return roundedRect;
}

static bool allLayersAreFixed(const FillLayer& layer)
{
    for (const FillLayer* currLayer = &layer; currLayer; currLayer = currLayer->next()) {
        if (!currLayer->image() || currLayer->attachment() != FixedBackgroundAttachment)
            return false;
    }

    return true;
}

bool ComputedStyle::hasEntirelyFixedBackground() const
{
    return allLayersAreFixed(backgroundLayers());
}

const CounterDirectiveMap* ComputedStyle::counterDirectives() const
{
    return rareNonInheritedData->m_counterDirectives.get();
}

CounterDirectiveMap& ComputedStyle::accessCounterDirectives()
{
    OwnPtr<CounterDirectiveMap>& map = rareNonInheritedData.access()->m_counterDirectives;
    if (!map)
        map = adoptPtr(new CounterDirectiveMap);
    return *map;
}

const CounterDirectives ComputedStyle::getCounterDirectives(const AtomicString& identifier) const
{
    if (const CounterDirectiveMap* directives = counterDirectives())
        return directives->get(identifier);
    return CounterDirectives();
}

void ComputedStyle::clearIncrementDirectives()
{
    if (!counterDirectives())
        return;

    // This makes us copy even if we may not be removing any items.
    CounterDirectiveMap& map = accessCounterDirectives();
    typedef CounterDirectiveMap::iterator Iterator;

    Iterator end = map.end();
    for (Iterator it = map.begin(); it != end; ++it)
        it->value.clearIncrement();
}

void ComputedStyle::clearResetDirectives()
{
    if (!counterDirectives())
        return;

    // This makes us copy even if we may not be removing any items.
    CounterDirectiveMap& map = accessCounterDirectives();
    typedef CounterDirectiveMap::iterator Iterator;

    Iterator end = map.end();
    for (Iterator it = map.begin(); it != end; ++it)
        it->value.clearReset();
}

const AtomicString& ComputedStyle::hyphenString() const
{
    const AtomicString& hyphenationString = rareInheritedData.get()->hyphenationString;
    if (!hyphenationString.isNull())
        return hyphenationString;

    // FIXME: This should depend on locale.
    DEFINE_STATIC_LOCAL(AtomicString, hyphenMinusString, (&hyphenMinusCharacter, 1));
    DEFINE_STATIC_LOCAL(AtomicString, hyphenString, (&hyphenCharacter, 1));
    const SimpleFontData* primaryFont = font().primaryFont();
    ASSERT(primaryFont);
    return primaryFont->glyphForCharacter(hyphenCharacter) ? hyphenString : hyphenMinusString;
}

const AtomicString& ComputedStyle::textEmphasisMarkString() const
{
    switch (textEmphasisMark()) {
    case TextEmphasisMarkNone:
        return nullAtom;
    case TextEmphasisMarkCustom:
        return textEmphasisCustomMark();
    case TextEmphasisMarkDot: {
        DEFINE_STATIC_LOCAL(AtomicString, filledDotString, (&bulletCharacter, 1));
        DEFINE_STATIC_LOCAL(AtomicString, openDotString, (&whiteBulletCharacter, 1));
        return textEmphasisFill() == TextEmphasisFillFilled ? filledDotString : openDotString;
    }
    case TextEmphasisMarkCircle: {
        DEFINE_STATIC_LOCAL(AtomicString, filledCircleString, (&blackCircleCharacter, 1));
        DEFINE_STATIC_LOCAL(AtomicString, openCircleString, (&whiteCircleCharacter, 1));
        return textEmphasisFill() == TextEmphasisFillFilled ? filledCircleString : openCircleString;
    }
    case TextEmphasisMarkDoubleCircle: {
        DEFINE_STATIC_LOCAL(AtomicString, filledDoubleCircleString, (&fisheyeCharacter, 1));
        DEFINE_STATIC_LOCAL(AtomicString, openDoubleCircleString, (&bullseyeCharacter, 1));
        return textEmphasisFill() == TextEmphasisFillFilled ? filledDoubleCircleString : openDoubleCircleString;
    }
    case TextEmphasisMarkTriangle: {
        DEFINE_STATIC_LOCAL(AtomicString, filledTriangleString, (&blackUpPointingTriangleCharacter, 1));
        DEFINE_STATIC_LOCAL(AtomicString, openTriangleString, (&whiteUpPointingTriangleCharacter, 1));
        return textEmphasisFill() == TextEmphasisFillFilled ? filledTriangleString : openTriangleString;
    }
    case TextEmphasisMarkSesame: {
        DEFINE_STATIC_LOCAL(AtomicString, filledSesameString, (&sesameDotCharacter, 1));
        DEFINE_STATIC_LOCAL(AtomicString, openSesameString, (&whiteSesameDotCharacter, 1));
        return textEmphasisFill() == TextEmphasisFillFilled ? filledSesameString : openSesameString;
    }
    case TextEmphasisMarkAuto:
        ASSERT_NOT_REACHED();
        return nullAtom;
    }

    ASSERT_NOT_REACHED();
    return nullAtom;
}

CSSAnimationData& ComputedStyle::accessAnimations()
{
    if (!rareNonInheritedData.access()->m_animations)
        rareNonInheritedData.access()->m_animations = CSSAnimationData::create();
    return *rareNonInheritedData->m_animations;
}

CSSTransitionData& ComputedStyle::accessTransitions()
{
    if (!rareNonInheritedData.access()->m_transitions)
        rareNonInheritedData.access()->m_transitions = CSSTransitionData::create();
    return *rareNonInheritedData->m_transitions;
}

const Font& ComputedStyle::font() const { return inherited->font; }
const FontMetrics& ComputedStyle::fontMetrics() const { return inherited->font.fontMetrics(); }
const FontDescription& ComputedStyle::fontDescription() const { return inherited->font.fontDescription(); }
float ComputedStyle::specifiedFontSize() const { return fontDescription().specifiedSize(); }
float ComputedStyle::computedFontSize() const { return fontDescription().computedSize(); }
int ComputedStyle::fontSize() const { return fontDescription().computedPixelSize(); }
float ComputedStyle::fontSizeAdjust() const { return fontDescription().sizeAdjust(); }
bool ComputedStyle::hasFontSizeAdjust() const { return fontDescription().hasSizeAdjust(); }
FontWeight ComputedStyle::fontWeight() const { return fontDescription().weight(); }
FontStretch ComputedStyle::fontStretch() const { return fontDescription().stretch(); }

TextDecoration ComputedStyle::textDecorationsInEffect() const
{
    int decorations = 0;

    const Vector<AppliedTextDecoration>& applied = appliedTextDecorations();

    for (size_t i = 0; i < applied.size(); ++i)
        decorations |= applied[i].line();

    return static_cast<TextDecoration>(decorations);
}

const Vector<AppliedTextDecoration>& ComputedStyle::appliedTextDecorations() const
{
    if (!inherited_flags.m_textUnderline && !rareInheritedData->appliedTextDecorations) {
        DEFINE_STATIC_LOCAL(Vector<AppliedTextDecoration>, empty, ());
        return empty;
    }
    if (inherited_flags.m_textUnderline) {
        DEFINE_STATIC_LOCAL(Vector<AppliedTextDecoration>, underline, (1, AppliedTextDecoration(TextDecorationUnderline)));
        return underline;
    }

    return rareInheritedData->appliedTextDecorations->vector();
}

StyleVariableData* ComputedStyle::variables() const
{
    ASSERT(RuntimeEnabledFeatures::cssVariablesEnabled());
    return rareInheritedData->variables.get();
}

void ComputedStyle::setVariable(const AtomicString& name, PassRefPtr<CSSVariableData> value)
{
    RefPtr<StyleVariableData>& variables = rareInheritedData.access()->variables;
    if (!variables)
        variables = StyleVariableData::create();
    else if (!variables->hasOneRef())
        variables = variables->copy();
    variables->setVariable(name, value);
}

void ComputedStyle::removeVariable(const AtomicString& name)
{
    RefPtr<StyleVariableData>& variables = rareInheritedData.access()->variables;
    if (!variables)
        return;
    if (!variables->hasOneRef())
        variables = variables->copy();
    variables->removeVariable(name);
}

float ComputedStyle::wordSpacing() const { return fontDescription().wordSpacing(); }
float ComputedStyle::letterSpacing() const { return fontDescription().letterSpacing(); }

bool ComputedStyle::setFontDescription(const FontDescription& v)
{
    if (inherited->font.fontDescription() != v) {
        inherited.access()->font = Font(v);
        return true;
    }
    return false;
}

void ComputedStyle::setFont(const Font& font)
{
    inherited.access()->font = font;
}

const Length& ComputedStyle::specifiedLineHeight() const { return inherited->line_height; }
Length ComputedStyle::lineHeight() const
{
    const Length& lh = inherited->line_height;
    // Unlike fontDescription().computedSize() and hence fontSize(), this is
    // recalculated on demand as we only store the specified line height.
    // FIXME: Should consider scaling the fixed part of any calc expressions
    // too, though this involves messily poking into CalcExpressionLength.
    float multiplier = textAutosizingMultiplier();
    if (multiplier > 1 && lh.isFixed())
        return Length(TextAutosizer::computeAutosizedFontSize(lh.value(), multiplier), Fixed);

    return lh;
}

void ComputedStyle::setLineHeight(const Length& specifiedLineHeight) { SET_VAR(inherited, line_height, specifiedLineHeight); }

int ComputedStyle::computedLineHeight() const
{
    const Length& lh = lineHeight();

    // Negative value means the line height is not set. Use the font's built-in
    // spacing, if avalible.
    if (lh.isNegative() && font().primaryFont())
        return fontMetrics().lineSpacing();

    if (lh.hasPercent())
        return minimumValueForLength(lh, LayoutUnit(computedFontSize()));

    return std::min(lh.value(), LayoutUnit::max().toFloat());
}

void ComputedStyle::setWordSpacing(float wordSpacing)
{
    FontSelector* currentFontSelector = font().fontSelector();
    FontDescription desc(fontDescription());
    desc.setWordSpacing(wordSpacing);
    setFontDescription(desc);
    font().update(currentFontSelector);
}

void ComputedStyle::setLetterSpacing(float letterSpacing)
{
    FontSelector* currentFontSelector = font().fontSelector();
    FontDescription desc(fontDescription());
    desc.setLetterSpacing(letterSpacing);
    setFontDescription(desc);
    font().update(currentFontSelector);
}

void ComputedStyle::setTextAutosizingMultiplier(float multiplier)
{
    SET_VAR(inherited, textAutosizingMultiplier, multiplier);

    float size = specifiedFontSize();

    ASSERT(std::isfinite(size));
    if (!std::isfinite(size) || size < 0)
        size = 0;
    else
        size = std::min(maximumAllowedFontSize, size);

    FontSelector* currentFontSelector = font().fontSelector();
    FontDescription desc(fontDescription());
    desc.setSpecifiedSize(size);
    desc.setComputedSize(size);

    if (multiplier > 1) {
        float autosizedFontSize = TextAutosizer::computeAutosizedFontSize(size, multiplier);
        desc.setComputedSize(std::min(maximumAllowedFontSize, autosizedFontSize));
    }

    setFontDescription(desc);
    font().update(currentFontSelector);
}

void ComputedStyle::addAppliedTextDecoration(const AppliedTextDecoration& decoration)
{
    RefPtr<AppliedTextDecorationList>& list = rareInheritedData.access()->appliedTextDecorations;

    if (!list)
        list = AppliedTextDecorationList::create();
    else if (!list->hasOneRef())
        list = list->copy();

    if (inherited_flags.m_textUnderline) {
        inherited_flags.m_textUnderline = false;
        list->append(AppliedTextDecoration(TextDecorationUnderline));
    }

    list->append(decoration);
}

void ComputedStyle::applyTextDecorations()
{
    if (textDecoration() == TextDecorationNone)
        return;

    TextDecorationStyle style = textDecorationStyle();
    StyleColor styleColor = decorationColorIncludingFallback(insideLink() == InsideVisitedLink);

    int decorations = textDecoration();

    if (decorations & TextDecorationUnderline) {
        // To save memory, we don't use AppliedTextDecoration objects in the
        // common case of a single simple underline.
        AppliedTextDecoration underline(TextDecorationUnderline, style, styleColor);

        if (!rareInheritedData->appliedTextDecorations && underline.isSimpleUnderline())
            inherited_flags.m_textUnderline = true;
        else
            addAppliedTextDecoration(underline);
    }
    if (decorations & TextDecorationOverline)
        addAppliedTextDecoration(AppliedTextDecoration(TextDecorationOverline, style, styleColor));
    if (decorations & TextDecorationLineThrough)
        addAppliedTextDecoration(AppliedTextDecoration(TextDecorationLineThrough, style, styleColor));
}

void ComputedStyle::clearAppliedTextDecorations()
{
    inherited_flags.m_textUnderline = false;

    if (rareInheritedData->appliedTextDecorations)
        rareInheritedData.access()->appliedTextDecorations = nullptr;
}

void ComputedStyle::clearMultiCol()
{
    rareNonInheritedData.access()->m_multiCol = nullptr;
    rareNonInheritedData.access()->m_multiCol.init();
}

StyleColor ComputedStyle::decorationColorIncludingFallback(bool visitedLink) const
{
    StyleColor styleColor = visitedLink ? visitedLinkTextDecorationColor() : textDecorationColor();

    if (!styleColor.isCurrentColor())
        return styleColor;

    if (textStrokeWidth()) {
        // Prefer stroke color if possible, but not if it's fully transparent.
        StyleColor textStrokeStyleColor = visitedLink ? visitedLinkTextStrokeColor() : textStrokeColor();
        if (!textStrokeStyleColor.isCurrentColor() && textStrokeStyleColor.getColor().alpha())
            return textStrokeStyleColor;
    }

    return visitedLink ? visitedLinkTextFillColor() : textFillColor();
}

Color ComputedStyle::colorIncludingFallback(int colorProperty, bool visitedLink) const
{
    StyleColor result(StyleColor::currentColor());
    EBorderStyle borderStyle = BNONE;
    switch (colorProperty) {
    case CSSPropertyBackgroundColor:
        result = visitedLink ? visitedLinkBackgroundColor() : backgroundColor();
        break;
    case CSSPropertyBorderLeftColor:
        result = visitedLink ? visitedLinkBorderLeftColor() : borderLeftColor();
        borderStyle = borderLeftStyle();
        break;
    case CSSPropertyBorderRightColor:
        result = visitedLink ? visitedLinkBorderRightColor() : borderRightColor();
        borderStyle = borderRightStyle();
        break;
    case CSSPropertyBorderTopColor:
        result = visitedLink ? visitedLinkBorderTopColor() : borderTopColor();
        borderStyle = borderTopStyle();
        break;
    case CSSPropertyBorderBottomColor:
        result = visitedLink ? visitedLinkBorderBottomColor() : borderBottomColor();
        borderStyle = borderBottomStyle();
        break;
    case CSSPropertyColor:
        result = visitedLink ? visitedLinkColor() : color();
        break;
    case CSSPropertyOutlineColor:
        result = visitedLink ? visitedLinkOutlineColor() : outlineColor();
        break;
<<<<<<< HEAD
    case CSSPropertyWebkitCaretColor:
        result = !caretColor().isCurrentColor() ? caretColor() : visitedLink ? visitedLinkColor() : color();
        break;
    case CSSPropertyWebkitColumnRuleColor:
=======
    case CSSPropertyColumnRuleColor:
>>>>>>> 9f8f03d9
        result = visitedLink ? visitedLinkColumnRuleColor() : columnRuleColor();
        break;
    case CSSPropertyWebkitTextEmphasisColor:
        result = visitedLink ? visitedLinkTextEmphasisColor() : textEmphasisColor();
        break;
    case CSSPropertyWebkitTextFillColor:
        result = visitedLink ? visitedLinkTextFillColor() : textFillColor();
        break;
    case CSSPropertyWebkitTextStrokeColor:
        result = visitedLink ? visitedLinkTextStrokeColor() : textStrokeColor();
        break;
    case CSSPropertyFloodColor:
        result = floodColor();
        break;
    case CSSPropertyLightingColor:
        result = lightingColor();
        break;
    case CSSPropertyStopColor:
        result = stopColor();
        break;
    case CSSPropertyWebkitTapHighlightColor:
        result = tapHighlightColor();
        break;
    case CSSPropertyTextDecorationColor:
        result = decorationColorIncludingFallback(visitedLink);
        break;
    default:
        ASSERT_NOT_REACHED();
        break;
    }

    if (!result.isCurrentColor())
        return result.getColor();

    // FIXME: Treating styled borders with initial color differently causes problems
    // See crbug.com/316559, crbug.com/276231
    if (!visitedLink && (borderStyle == INSET || borderStyle == OUTSET || borderStyle == RIDGE || borderStyle == GROOVE))
        return Color(238, 238, 238);
    return visitedLink ? visitedLinkColor() : color();
}

Color ComputedStyle::visitedDependentColor(int colorProperty) const
{
    Color unvisitedColor = colorIncludingFallback(colorProperty, false);
    if (insideLink() != InsideVisitedLink)
        return unvisitedColor;

    Color visitedColor = colorIncludingFallback(colorProperty, true);

    // FIXME: Technically someone could explicitly specify the color transparent, but for now we'll just
    // assume that if the background color is transparent that it wasn't set. Note that it's weird that
    // we're returning unvisited info for a visited link, but given our restriction that the alpha values
    // have to match, it makes more sense to return the unvisited background color if specified than it
    // does to return black. This behavior matches what Firefox 4 does as well.
    if (colorProperty == CSSPropertyBackgroundColor && visitedColor == Color::transparent)
        return unvisitedColor;

    // Take the alpha from the unvisited color, but get the RGB values from the visited color.
    return Color(visitedColor.red(), visitedColor.green(), visitedColor.blue(), unvisitedColor.alpha());
}

const BorderValue& ComputedStyle::borderBefore() const
{
    switch (writingMode()) {
    case TopToBottomWritingMode:
        return borderTop();
    case LeftToRightWritingMode:
        return borderLeft();
    case RightToLeftWritingMode:
        return borderRight();
    }
    ASSERT_NOT_REACHED();
    return borderTop();
}

const BorderValue& ComputedStyle::borderAfter() const
{
    switch (writingMode()) {
    case TopToBottomWritingMode:
        return borderBottom();
    case LeftToRightWritingMode:
        return borderRight();
    case RightToLeftWritingMode:
        return borderLeft();
    }
    ASSERT_NOT_REACHED();
    return borderBottom();
}

const BorderValue& ComputedStyle::borderStart() const
{
    if (isHorizontalWritingMode())
        return isLeftToRightDirection() ? borderLeft() : borderRight();
    return isLeftToRightDirection() ? borderTop() : borderBottom();
}

const BorderValue& ComputedStyle::borderEnd() const
{
    if (isHorizontalWritingMode())
        return isLeftToRightDirection() ? borderRight() : borderLeft();
    return isLeftToRightDirection() ? borderBottom() : borderTop();
}

int ComputedStyle::borderBeforeWidth() const
{
    switch (writingMode()) {
    case TopToBottomWritingMode:
        return borderTopWidth();
    case LeftToRightWritingMode:
        return borderLeftWidth();
    case RightToLeftWritingMode:
        return borderRightWidth();
    }
    ASSERT_NOT_REACHED();
    return borderTopWidth();
}

int ComputedStyle::borderAfterWidth() const
{
    switch (writingMode()) {
    case TopToBottomWritingMode:
        return borderBottomWidth();
    case LeftToRightWritingMode:
        return borderRightWidth();
    case RightToLeftWritingMode:
        return borderLeftWidth();
    }
    ASSERT_NOT_REACHED();
    return borderBottomWidth();
}

int ComputedStyle::borderStartWidth() const
{
    if (isHorizontalWritingMode())
        return isLeftToRightDirection() ? borderLeftWidth() : borderRightWidth();
    return isLeftToRightDirection() ? borderTopWidth() : borderBottomWidth();
}

int ComputedStyle::borderEndWidth() const
{
    if (isHorizontalWritingMode())
        return isLeftToRightDirection() ? borderRightWidth() : borderLeftWidth();
    return isLeftToRightDirection() ? borderBottomWidth() : borderTopWidth();
}

int ComputedStyle::borderOverWidth() const
{
    return isHorizontalWritingMode() ? borderTopWidth() : borderRightWidth();
}

int ComputedStyle::borderUnderWidth() const
{
    return isHorizontalWritingMode() ? borderBottomWidth() : borderLeftWidth();
}

void ComputedStyle::setMarginStart(const Length& margin)
{
    if (isHorizontalWritingMode()) {
        if (isLeftToRightDirection())
            setMarginLeft(margin);
        else
            setMarginRight(margin);
    } else {
        if (isLeftToRightDirection())
            setMarginTop(margin);
        else
            setMarginBottom(margin);
    }
}

void ComputedStyle::setMarginEnd(const Length& margin)
{
    if (isHorizontalWritingMode()) {
        if (isLeftToRightDirection())
            setMarginRight(margin);
        else
            setMarginLeft(margin);
    } else {
        if (isLeftToRightDirection())
            setMarginBottom(margin);
        else
            setMarginTop(margin);
    }
}

void ComputedStyle::setMotionPath(PassRefPtr<StylePath> path)
{
    rareNonInheritedData.access()->m_transform.access()->m_motion.m_path = path;
}

int ComputedStyle::outlineOutsetExtent() const
{
    if (!hasOutline())
        return 0;
    if (outlineStyleIsAuto())
        return GraphicsContext::focusRingOutsetExtent(outlineOffset(), outlineWidth());
    return std::max(0, outlineWidth() + outlineOffset());
}

bool ComputedStyle::columnRuleEquivalent(const ComputedStyle* otherStyle) const
{
    return columnRuleStyle() == otherStyle->columnRuleStyle()
        && columnRuleWidth() == otherStyle->columnRuleWidth()
        && visitedDependentColor(CSSPropertyColumnRuleColor) == otherStyle->visitedDependentColor(CSSPropertyColumnRuleColor);
}

TextEmphasisMark ComputedStyle::textEmphasisMark() const
{
    TextEmphasisMark mark = static_cast<TextEmphasisMark>(rareInheritedData->textEmphasisMark);
    if (mark != TextEmphasisMarkAuto)
        return mark;

    if (isHorizontalWritingMode())
        return TextEmphasisMarkDot;

    return TextEmphasisMarkSesame;
}

Color ComputedStyle::initialTapHighlightColor()
{
    return LayoutTheme::tapHighlightColor();
}

#if ENABLE(OILPAN)
const FilterOperations& ComputedStyle::initialFilter()
{
    DEFINE_STATIC_LOCAL(Persistent<FilterOperationsWrapper>, ops, (FilterOperationsWrapper::create()));
    return ops->operations();
}

const FilterOperations& ComputedStyle::initialBackdropFilter()
{
    DEFINE_STATIC_LOCAL(Persistent<FilterOperationsWrapper>, ops, (FilterOperationsWrapper::create()));
    return ops->operations();
}
#endif

LayoutRectOutsets ComputedStyle::imageOutsets(const NinePieceImage& image) const
{
    return LayoutRectOutsets(
        NinePieceImage::computeOutset(image.outset().top(), borderTopWidth()),
        NinePieceImage::computeOutset(image.outset().right(), borderRightWidth()),
        NinePieceImage::computeOutset(image.outset().bottom(), borderBottomWidth()),
        NinePieceImage::computeOutset(image.outset().left(), borderLeftWidth()));
}

void ComputedStyle::setBorderImageSource(PassRefPtrWillBeRawPtr<StyleImage> image)
{
    if (surround->border.m_image.image() == image.get())
        return;
    surround.access()->border.m_image.setImage(image);
}

void ComputedStyle::setBorderImageSlices(const LengthBox& slices)
{
    if (surround->border.m_image.imageSlices() == slices)
        return;
    surround.access()->border.m_image.setImageSlices(slices);
}

void ComputedStyle::setBorderImageSlicesFill(bool fill)
{
    if (surround->border.m_image.fill() == fill)
        return;
    surround.access()->border.m_image.setFill(fill);
}

void ComputedStyle::setBorderImageWidth(const BorderImageLengthBox& slices)
{
    if (surround->border.m_image.borderSlices() == slices)
        return;
    surround.access()->border.m_image.setBorderSlices(slices);
}

void ComputedStyle::setBorderImageOutset(const BorderImageLengthBox& outset)
{
    if (surround->border.m_image.outset() == outset)
        return;
    surround.access()->border.m_image.setOutset(outset);
}

bool ComputedStyle::borderObscuresBackground() const
{
    if (!hasBorder())
        return false;

    // Bail if we have any border-image for now. We could look at the image alpha to improve this.
    if (borderImage().image())
        return false;

    BorderEdge edges[4];
    getBorderEdgeInfo(edges);

    for (int i = BSTop; i <= BSLeft; ++i) {
        const BorderEdge& currEdge = edges[i];
        if (!currEdge.obscuresBackground())
            return false;
    }

    return true;
}

void ComputedStyle::getBorderEdgeInfo(BorderEdge edges[], bool includeLogicalLeftEdge, bool includeLogicalRightEdge) const
{
    bool horizontal = isHorizontalWritingMode();

    edges[BSTop] = BorderEdge(LayoutUnit(borderTopWidth()),
        visitedDependentColor(CSSPropertyBorderTopColor),
        borderTopStyle(),
        horizontal || includeLogicalLeftEdge);

    edges[BSRight] = BorderEdge(LayoutUnit(borderRightWidth()),
        visitedDependentColor(CSSPropertyBorderRightColor),
        borderRightStyle(),
        !horizontal || includeLogicalRightEdge);

    edges[BSBottom] = BorderEdge(LayoutUnit(borderBottomWidth()),
        visitedDependentColor(CSSPropertyBorderBottomColor),
        borderBottomStyle(),
        horizontal || includeLogicalRightEdge);

    edges[BSLeft] = BorderEdge(LayoutUnit(borderLeftWidth()),
        visitedDependentColor(CSSPropertyBorderLeftColor),
        borderLeftStyle(),
        !horizontal || includeLogicalLeftEdge);
}

void ComputedStyle::copyChildDependentFlagsFrom(const ComputedStyle& other)
{
    setEmptyState(other.emptyState());
    if (other.hasExplicitlyInheritedProperties())
        setHasExplicitlyInheritedProperties();
}

bool ComputedStyle::shadowListHasCurrentColor(const ShadowList* shadowList)
{
    if (!shadowList)
        return false;
    for (size_t i = shadowList->shadows().size(); i--; ) {
        if (shadowList->shadows()[i].color().isCurrentColor())
            return true;
    }
    return false;
}

} // namespace blink<|MERGE_RESOLUTION|>--- conflicted
+++ resolved
@@ -1542,14 +1542,10 @@
     case CSSPropertyOutlineColor:
         result = visitedLink ? visitedLinkOutlineColor() : outlineColor();
         break;
-<<<<<<< HEAD
     case CSSPropertyWebkitCaretColor:
         result = !caretColor().isCurrentColor() ? caretColor() : visitedLink ? visitedLinkColor() : color();
         break;
-    case CSSPropertyWebkitColumnRuleColor:
-=======
     case CSSPropertyColumnRuleColor:
->>>>>>> 9f8f03d9
         result = visitedLink ? visitedLinkColumnRuleColor() : columnRuleColor();
         break;
     case CSSPropertyWebkitTextEmphasisColor:
