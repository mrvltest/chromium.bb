/*
 * Copyright (C) 2006, 2007, 2008, 2010 Apple Inc. All rights reserved.
 * Copyright (C) 2010 Nokia Corporation and/or its subsidiary(-ies)
 *
 * Redistribution and use in source and binary forms, with or without
 * modification, are permitted provided that the following conditions
 * are met:
 * 1. Redistributions of source code must retain the above copyright
 *    notice, this list of conditions and the following disclaimer.
 * 2. Redistributions in binary form must reproduce the above copyright
 *    notice, this list of conditions and the following disclaimer in the
 *    documentation and/or other materials provided with the distribution.
 *
 * THIS SOFTWARE IS PROVIDED BY APPLE COMPUTER, INC. ``AS IS'' AND ANY
 * EXPRESS OR IMPLIED WARRANTIES, INCLUDING, BUT NOT LIMITED TO, THE
 * IMPLIED WARRANTIES OF MERCHANTABILITY AND FITNESS FOR A PARTICULAR
 * PURPOSE ARE DISCLAIMED.  IN NO EVENT SHALL APPLE COMPUTER, INC. OR
 * CONTRIBUTORS BE LIABLE FOR ANY DIRECT, INDIRECT, INCIDENTAL, SPECIAL,
 * EXEMPLARY, OR CONSEQUENTIAL DAMAGES (INCLUDING, BUT NOT LIMITED TO,
 * PROCUREMENT OF SUBSTITUTE GOODS OR SERVICES; LOSS OF USE, DATA, OR
 * PROFITS; OR BUSINESS INTERRUPTION) HOWEVER CAUSED AND ON ANY THEORY
 * OF LIABILITY, WHETHER IN CONTRACT, STRICT LIABILITY, OR TORT
 * (INCLUDING NEGLIGENCE OR OTHERWISE) ARISING IN ANY WAY OUT OF THE USE
 * OF THIS SOFTWARE, EVEN IF ADVISED OF THE POSSIBILITY OF SUCH DAMAGE.
 */

#include "config.h"
#include "core/frame/DOMWindow.h"

#include "RuntimeEnabledFeatures.h"
#include "bindings/v8/ExceptionMessages.h"
#include "bindings/v8/ExceptionState.h"
#include "bindings/v8/ExceptionStatePlaceholder.h"
#include "bindings/v8/ScriptCallStackFactory.h"
#include "bindings/v8/ScriptController.h"
#include "bindings/v8/SerializedScriptValue.h"
#include "core/css/CSSComputedStyleDeclaration.h"
#include "core/css/CSSRuleList.h"
#include "core/css/DOMWindowCSS.h"
#include "core/css/MediaQueryList.h"
#include "core/css/MediaQueryMatcher.h"
#include "core/css/StyleMedia.h"
#include "core/css/resolver/StyleResolver.h"
#include "core/dom/ContextFeatures.h"
#include "core/dom/DOMImplementation.h"
#include "core/dom/Document.h"
#include "core/dom/Element.h"
#include "core/dom/ExceptionCode.h"
#include "core/dom/ExecutionContext.h"
#include "core/dom/RequestAnimationFrameCallback.h"
#include "core/editing/Editor.h"
#include "core/events/DOMWindowEventQueue.h"
#include "core/events/EventListener.h"
#include "core/events/HashChangeEvent.h"
#include "core/events/MessageEvent.h"
#include "core/events/PageTransitionEvent.h"
#include "core/events/PopStateEvent.h"
#include "core/frame/BarProp.h"
#include "core/frame/Console.h"
#include "core/frame/DOMPoint.h"
#include "core/frame/DOMWindowLifecycleNotifier.h"
#include "core/frame/FrameHost.h"
#include "core/frame/FrameView.h"
#include "core/frame/History.h"
#include "core/frame/LocalFrame.h"
#include "core/frame/Location.h"
#include "core/frame/Navigator.h"
#include "core/frame/PageConsole.h"
#include "core/frame/Screen.h"
#include "core/frame/Settings.h"
#include "core/html/HTMLFrameOwnerElement.h"
#include "core/inspector/InspectorInstrumentation.h"
#include "core/inspector/ScriptCallStack.h"
#include "core/loader/DocumentLoader.h"
#include "core/loader/FrameLoadRequest.h"
#include "core/loader/FrameLoader.h"
#include "core/loader/FrameLoaderClient.h"
#include "core/loader/SinkDocument.h"
#include "core/loader/appcache/ApplicationCache.h"
#include "core/page/BBWindowHooks.h"
#include "core/page/BackForwardClient.h"
#include "core/page/Chrome.h"
#include "core/page/ChromeClient.h"
#include "core/page/CreateWindow.h"
#include "core/page/EventHandler.h"
#include "core/page/FrameTree.h"
#include "core/page/Page.h"
#include "core/page/WindowFeatures.h"
#include "core/page/WindowFocusAllowedIndicator.h"
#include "core/page/scrolling/ScrollingCoordinator.h"
#include "core/storage/Storage.h"
#include "core/storage/StorageArea.h"
#include "core/storage/StorageNamespace.h"
#include "core/timing/Performance.h"
#include "platform/PlatformScreen.h"
#include "platform/UserGestureIndicator.h"
#include "platform/geometry/FloatRect.h"
#include "platform/graphics/media/MediaPlayer.h"
#include "platform/weborigin/KURL.h"
#include "platform/weborigin/SecurityOrigin.h"
#include "platform/weborigin/SecurityPolicy.h"
#include "public/platform/Platform.h"
#include "wtf/MainThread.h"
#include "wtf/MathExtras.h"
#include "wtf/text/WTFString.h"
#include <algorithm>

using std::min;
using std::max;

namespace WebCore {

class PostMessageTimer FINAL : public SuspendableTimer {
public:
    PostMessageTimer(DOMWindow& window, PassRefPtr<SerializedScriptValue> message, const String& sourceOrigin, PassRefPtrWillBeRawPtr<DOMWindow> source, PassOwnPtr<MessagePortChannelArray> channels, SecurityOrigin* targetOrigin, PassRefPtr<ScriptCallStack> stackTrace, UserGestureToken* userGestureToken)
        : SuspendableTimer(window.document())
        , m_window(&window)
        , m_message(message)
        , m_origin(sourceOrigin)
        , m_source(source)
        , m_channels(channels)
        , m_targetOrigin(targetOrigin)
        , m_stackTrace(stackTrace)
        , m_userGestureToken(userGestureToken)
    {
    }

    PassRefPtr<MessageEvent> event()
    {
        return MessageEvent::create(m_channels.release(), m_message, m_origin, String(), m_source.get());

    }
    SecurityOrigin* targetOrigin() const { return m_targetOrigin.get(); }
    ScriptCallStack* stackTrace() const { return m_stackTrace.get(); }
    UserGestureToken* userGestureToken() const { return m_userGestureToken.get(); }

private:
    virtual void fired() OVERRIDE
    {
        m_window->postMessageTimerFired(adoptPtr(this));
        // This object is deleted now.
    }

    RefPtrWillBePersistent<DOMWindow> m_window;
    RefPtr<SerializedScriptValue> m_message;
    String m_origin;
    RefPtrWillBePersistent<DOMWindow> m_source;
    OwnPtr<MessagePortChannelArray> m_channels;
    RefPtr<SecurityOrigin> m_targetOrigin;
    RefPtr<ScriptCallStack> m_stackTrace;
    RefPtr<UserGestureToken> m_userGestureToken;
};

static void disableSuddenTermination()
{
    blink::Platform::current()->suddenTerminationChanged(false);
}

static void enableSuddenTermination()
{
    blink::Platform::current()->suddenTerminationChanged(true);
}

typedef HashCountedSet<DOMWindow*> DOMWindowSet;

static DOMWindowSet& windowsWithUnloadEventListeners()
{
    DEFINE_STATIC_LOCAL(DOMWindowSet, windowsWithUnloadEventListeners, ());
    return windowsWithUnloadEventListeners;
}

static DOMWindowSet& windowsWithBeforeUnloadEventListeners()
{
    DEFINE_STATIC_LOCAL(DOMWindowSet, windowsWithBeforeUnloadEventListeners, ());
    return windowsWithBeforeUnloadEventListeners;
}

static void addUnloadEventListener(DOMWindow* domWindow)
{
    DOMWindowSet& set = windowsWithUnloadEventListeners();
    if (set.isEmpty())
        disableSuddenTermination();
    set.add(domWindow);
}

static void removeUnloadEventListener(DOMWindow* domWindow)
{
    DOMWindowSet& set = windowsWithUnloadEventListeners();
    DOMWindowSet::iterator it = set.find(domWindow);
    if (it == set.end())
        return;
    set.remove(it);
    if (set.isEmpty())
        enableSuddenTermination();
}

static void removeAllUnloadEventListeners(DOMWindow* domWindow)
{
    DOMWindowSet& set = windowsWithUnloadEventListeners();
    DOMWindowSet::iterator it = set.find(domWindow);
    if (it == set.end())
        return;
    set.removeAll(it);
    if (set.isEmpty())
        enableSuddenTermination();
}

static void addBeforeUnloadEventListener(DOMWindow* domWindow)
{
    DOMWindowSet& set = windowsWithBeforeUnloadEventListeners();
    if (set.isEmpty())
        disableSuddenTermination();
    set.add(domWindow);
}

static void removeBeforeUnloadEventListener(DOMWindow* domWindow)
{
    DOMWindowSet& set = windowsWithBeforeUnloadEventListeners();
    DOMWindowSet::iterator it = set.find(domWindow);
    if (it == set.end())
        return;
    set.remove(it);
    if (set.isEmpty())
        enableSuddenTermination();
}

static void removeAllBeforeUnloadEventListeners(DOMWindow* domWindow)
{
    DOMWindowSet& set = windowsWithBeforeUnloadEventListeners();
    DOMWindowSet::iterator it = set.find(domWindow);
    if (it == set.end())
        return;
    set.removeAll(it);
    if (set.isEmpty())
        enableSuddenTermination();
}

static bool allowsBeforeUnloadListeners(DOMWindow* window)
{
    ASSERT_ARG(window, window);
    LocalFrame* frame = window->frame();
    if (!frame)
        return false;
    return frame->isMainFrame();
}

unsigned DOMWindow::pendingUnloadEventListeners() const
{
    return windowsWithUnloadEventListeners().count(const_cast<DOMWindow*>(this));
}

// This function:
// 1) Validates the pending changes are not changing any value to NaN; in that case keep original value.
// 2) Constrains the window rect to the minimum window size and no bigger than the float rect's dimensions.
// 3) Constrains the window rect to within the top and left boundaries of the available screen rect.
// 4) Constrains the window rect to within the bottom and right boundaries of the available screen rect.
// 5) Translate the window rect coordinates to be within the coordinate space of the screen.
FloatRect DOMWindow::adjustWindowRect(LocalFrame& frame, const FloatRect& pendingChanges)
{
    FrameHost* host = frame.host();
    ASSERT(host);

    FloatRect screen = screenAvailableRect(frame.view());
    FloatRect window = host->chrome().windowRect();

    // Make sure we're in a valid state before adjusting dimensions.
    ASSERT(std::isfinite(screen.x()));
    ASSERT(std::isfinite(screen.y()));
    ASSERT(std::isfinite(screen.width()));
    ASSERT(std::isfinite(screen.height()));
    ASSERT(std::isfinite(window.x()));
    ASSERT(std::isfinite(window.y()));
    ASSERT(std::isfinite(window.width()));
    ASSERT(std::isfinite(window.height()));

    // Update window values if new requested values are not NaN.
    if (!std::isnan(pendingChanges.x()))
        window.setX(pendingChanges.x());
    if (!std::isnan(pendingChanges.y()))
        window.setY(pendingChanges.y());
    if (!std::isnan(pendingChanges.width()))
        window.setWidth(pendingChanges.width());
    if (!std::isnan(pendingChanges.height()))
        window.setHeight(pendingChanges.height());

    FloatSize minimumSize = host->chrome().client().minimumWindowSize();
    // Let size 0 pass through, since that indicates default size, not minimum size.
    if (window.width())
        window.setWidth(min(max(minimumSize.width(), window.width()), screen.width()));
    if (window.height())
        window.setHeight(min(max(minimumSize.height(), window.height()), screen.height()));

    // Constrain the window position within the valid screen area.
    window.setX(max(screen.x(), min(window.x(), screen.maxX() - window.width())));
    window.setY(max(screen.y(), min(window.y(), screen.maxY() - window.height())));

    return window;
}

bool DOMWindow::allowPopUp(LocalFrame& firstFrame)
{
    if (UserGestureIndicator::processingUserGesture())
        return true;

    Settings* settings = firstFrame.settings();
    return settings && settings->javaScriptCanOpenWindowsAutomatically();
}

bool DOMWindow::allowPopUp()
{
    return m_frame && allowPopUp(*m_frame);
}

bool DOMWindow::canShowModalDialog(const LocalFrame* frame)
{
    if (!frame)
        return false;
    FrameHost* host = frame->host();
    if (!host)
        return false;
    return host->chrome().canRunModal();
}

bool DOMWindow::canShowModalDialogNow(const LocalFrame* frame)
{
    if (!frame)
        return false;
    FrameHost* host = frame->host();
    if (!host)
        return false;
    return host->chrome().canRunModalNow();
}

DOMWindow::DOMWindow(LocalFrame& frame)
    : FrameDestructionObserver(&frame)
    , m_shouldPrintWhenFinishedLoading(false)
{
    ScriptWrappable::init(this);
}

void DOMWindow::clearDocument()
{
    if (!m_document)
        return;

    if (m_document->isActive()) {
        // FIXME: We don't call willRemove here. Why is that OK?
        // This detach() call is also mostly redundant. Most of the calls to
        // this function come via DocumentLoader::createWriterFor, which
        // always detaches the previous Document first. Only XSLTProcessor
        // depends on this detach() call, so it seems like there's some room
        // for cleanup.
        m_document->detach();
    }

    // FIXME: This should be part of ActiveDOM Object shutdown
    clearEventQueue();

    m_document->clearDOMWindow();
    m_document = nullptr;
}

void DOMWindow::clearEventQueue()
{
    if (!m_eventQueue)
        return;
    m_eventQueue->close();
    m_eventQueue.clear();
}

PassRefPtr<Document> DOMWindow::createDocument(const String& mimeType, const DocumentInit& init, bool forceXHTML)
{
    RefPtr<Document> document;
    if (forceXHTML) {
        // This is a hack for XSLTProcessor. See XSLTProcessor::createDocumentFromSource().
        document = Document::create(init);
    } else {
        document = DOMImplementation::createDocument(mimeType, init, init.frame() ? init.frame()->inViewSourceMode() : false);
        if (document->isPluginDocument() && document->isSandboxed(SandboxPlugins))
            document = SinkDocument::create(init);
    }

    return document.release();
}

PassRefPtr<Document> DOMWindow::installNewDocument(const String& mimeType, const DocumentInit& init, bool forceXHTML)
{
    ASSERT(init.frame() == m_frame);

    clearDocument();

    m_document = createDocument(mimeType, init, forceXHTML);
    m_eventQueue = DOMWindowEventQueue::create(m_document.get());
    m_document->attach();

    if (!m_frame)
        return m_document;

    m_frame->script().updateDocument();
    m_document->updateViewportDescription();

    if (m_frame->page() && m_frame->view()) {
        if (ScrollingCoordinator* scrollingCoordinator = m_frame->page()->scrollingCoordinator()) {
            scrollingCoordinator->scrollableAreaScrollbarLayerDidChange(m_frame->view(), HorizontalScrollbar);
            scrollingCoordinator->scrollableAreaScrollbarLayerDidChange(m_frame->view(), VerticalScrollbar);
            scrollingCoordinator->scrollableAreaScrollLayerDidChange(m_frame->view());
        }
    }

    m_frame->selection().updateSecureKeyboardEntryIfActive();

    if (m_frame->isMainFrame()) {
        m_frame->notifyChromeClientWheelEventHandlerCountChanged();
        if (m_document->hasTouchEventHandlers())
            m_frame->host()->chrome().client().needTouchEvents(true);
    }

    return m_document;
}

EventQueue* DOMWindow::eventQueue() const
{
    return m_eventQueue.get();
}

void DOMWindow::enqueueWindowEvent(PassRefPtr<Event> event)
{
    if (!m_eventQueue)
        return;
    event->setTarget(this);
    m_eventQueue->enqueueEvent(event);
}

void DOMWindow::enqueueDocumentEvent(PassRefPtr<Event> event)
{
    if (!m_eventQueue)
        return;
    event->setTarget(m_document);
    m_eventQueue->enqueueEvent(event);
}

void DOMWindow::dispatchWindowLoadEvent()
{
    ASSERT(!NoEventDispatchAssertion::isEventDispatchForbidden());
    dispatchLoadEvent();
}

void DOMWindow::documentWasClosed()
{
    dispatchWindowLoadEvent();
    enqueuePageshowEvent(PageshowEventNotPersisted);
    if (m_pendingStateObject)
        enqueuePopstateEvent(m_pendingStateObject.release());
}

void DOMWindow::enqueuePageshowEvent(PageshowEventPersistence persisted)
{
    // FIXME: https://bugs.webkit.org/show_bug.cgi?id=36334 Pageshow event needs to fire asynchronously.
    dispatchEvent(PageTransitionEvent::create(EventTypeNames::pageshow, persisted), m_document.get());
}

void DOMWindow::enqueueHashchangeEvent(const String& oldURL, const String& newURL)
{
    enqueueWindowEvent(HashChangeEvent::create(oldURL, newURL));
}

void DOMWindow::enqueuePopstateEvent(PassRefPtr<SerializedScriptValue> stateObject)
{
    if (!ContextFeatures::pushStateEnabled(document()))
        return;

    // FIXME: https://bugs.webkit.org/show_bug.cgi?id=36202 Popstate event needs to fire asynchronously
    dispatchEvent(PopStateEvent::create(stateObject, &history()));
}

void DOMWindow::statePopped(PassRefPtr<SerializedScriptValue> stateObject)
{
    if (!frame())
        return;

    // Per step 11 of section 6.5.9 (history traversal) of the HTML5 spec, we
    // defer firing of popstate until we're in the complete state.
    if (document()->isLoadCompleted())
        enqueuePopstateEvent(stateObject);
    else
        m_pendingStateObject = stateObject;
}

DOMWindow::~DOMWindow()
{
    ASSERT(!m_screen);
    ASSERT(!m_history);
    ASSERT(!m_locationbar);
    ASSERT(!m_menubar);
    ASSERT(!m_personalbar);
    ASSERT(!m_scrollbars);
    ASSERT(!m_statusbar);
    ASSERT(!m_toolbar);
    ASSERT(!m_console);
    ASSERT(!m_navigator);
    ASSERT(!m_performance);
    ASSERT(!m_location);
    ASSERT(!m_media);
    ASSERT(!m_sessionStorage);
    ASSERT(!m_localStorage);
    ASSERT(!m_applicationCache);
    ASSERT(!m_bbWindowHooks);

    reset();

    removeAllEventListeners();

    ASSERT(m_document->isStopped());
    clearDocument();
}

const AtomicString& DOMWindow::interfaceName() const
{
    return EventTargetNames::DOMWindow;
}

ExecutionContext* DOMWindow::executionContext() const
{
    return m_document.get();
}

DOMWindow* DOMWindow::toDOMWindow()
{
    return this;
}

PassRefPtrWillBeRawPtr<MediaQueryList> DOMWindow::matchMedia(const String& media)
{
    return document() ? document()->mediaQueryMatcher().matchMedia(media) : nullptr;
}

Page* DOMWindow::page()
{
    return frame() ? frame()->page() : 0;
}

void DOMWindow::frameDestroyed()
{
    FrameDestructionObserver::frameDestroyed();
    reset();
}

void DOMWindow::willDetachFrameHost()
{
    InspectorInstrumentation::frameWindowDiscarded(m_frame, this);
}

void DOMWindow::willDestroyDocumentInFrame()
{
    // It is necessary to copy m_properties to a separate vector because the DOMWindowProperties may
    // unregister themselves from the DOMWindow as a result of the call to willDestroyGlobalObjectInFrame.
    Vector<DOMWindowProperty*> properties;
    copyToVector(m_properties, properties);
    for (size_t i = 0; i < properties.size(); ++i)
        properties[i]->willDestroyGlobalObjectInFrame();
}

void DOMWindow::willDetachDocumentFromFrame()
{
    // It is necessary to copy m_properties to a separate vector because the DOMWindowProperties may
    // unregister themselves from the DOMWindow as a result of the call to willDetachGlobalObjectFromFrame.
    Vector<DOMWindowProperty*> properties;
    copyToVector(m_properties, properties);
    for (size_t i = 0; i < properties.size(); ++i)
        properties[i]->willDetachGlobalObjectFromFrame();
}

void DOMWindow::registerProperty(DOMWindowProperty* property)
{
    m_properties.add(property);
}

void DOMWindow::unregisterProperty(DOMWindowProperty* property)
{
    m_properties.remove(property);
}

void DOMWindow::reset()
{
    willDestroyDocumentInFrame();
    resetDOMWindowProperties();
}

void DOMWindow::resetDOMWindowProperties()
{
    m_properties.clear();

<<<<<<< HEAD
    m_screen = nullptr;
    m_history = nullptr;
    m_locationbar = nullptr;
    m_menubar = nullptr;
    m_personalbar = nullptr;
    m_scrollbars = nullptr;
    m_statusbar = nullptr;
    m_toolbar = nullptr;
    m_console = nullptr;
    m_navigator = nullptr;
    m_performance = nullptr;
    m_location = nullptr;
    m_media = nullptr;
    m_sessionStorage = nullptr;
    m_localStorage = nullptr;
    m_applicationCache = nullptr;
=======
    m_screen = 0;
    m_history = 0;
    m_locationbar = 0;
    m_menubar = 0;
    m_personalbar = 0;
    m_scrollbars = 0;
    m_statusbar = 0;
    m_toolbar = 0;
    m_console = 0;
    m_navigator = 0;
    m_performance = 0;
    m_location = 0;
    m_media = 0;
    m_sessionStorage = 0;
    m_localStorage = 0;
    m_applicationCache = 0;
    m_bbWindowHooks = 0;
>>>>>>> 4a55119f
}

bool DOMWindow::isCurrentlyDisplayedInFrame() const
{
    return m_frame && m_frame->domWindow() == this && m_frame->host();
}

int DOMWindow::orientation() const
{
    ASSERT(RuntimeEnabledFeatures::orientationEventEnabled());

    UseCounter::count(document(), UseCounter::WindowOrientation);

    if (!m_frame)
        return 0;

    return m_frame->orientation();
}

Screen& DOMWindow::screen() const
{
    if (!m_screen)
        m_screen = Screen::create(m_frame);
    return *m_screen;
}

History& DOMWindow::history() const
{
    if (!m_history)
        m_history = History::create(m_frame);
    return *m_history;
}

BarProp& DOMWindow::locationbar() const
{
    UseCounter::count(document(), UseCounter::BarPropLocationbar);
    if (!m_locationbar)
        m_locationbar = BarProp::create(m_frame, BarProp::Locationbar);
    return *m_locationbar;
}

BarProp& DOMWindow::menubar() const
{
    UseCounter::count(document(), UseCounter::BarPropMenubar);
    if (!m_menubar)
        m_menubar = BarProp::create(m_frame, BarProp::Menubar);
    return *m_menubar;
}

BarProp& DOMWindow::personalbar() const
{
    UseCounter::count(document(), UseCounter::BarPropPersonalbar);
    if (!m_personalbar)
        m_personalbar = BarProp::create(m_frame, BarProp::Personalbar);
    return *m_personalbar;
}

BarProp& DOMWindow::scrollbars() const
{
    UseCounter::count(document(), UseCounter::BarPropScrollbars);
    if (!m_scrollbars)
        m_scrollbars = BarProp::create(m_frame, BarProp::Scrollbars);
    return *m_scrollbars;
}

BarProp& DOMWindow::statusbar() const
{
    UseCounter::count(document(), UseCounter::BarPropStatusbar);
    if (!m_statusbar)
        m_statusbar = BarProp::create(m_frame, BarProp::Statusbar);
    return *m_statusbar;
}

BarProp& DOMWindow::toolbar() const
{
    UseCounter::count(document(), UseCounter::BarPropToolbar);
    if (!m_toolbar)
        m_toolbar = BarProp::create(m_frame, BarProp::Toolbar);
    return *m_toolbar;
}

Console& DOMWindow::console() const
{
    if (!m_console)
        m_console = Console::create(m_frame);
    return *m_console;
}

PageConsole* DOMWindow::pageConsole() const
{
    if (!isCurrentlyDisplayedInFrame())
        return 0;
    return m_frame->host() ? &m_frame->host()->console() : 0;
}

ApplicationCache* DOMWindow::applicationCache() const
{
    if (!isCurrentlyDisplayedInFrame())
        return 0;
    if (!m_applicationCache)
        m_applicationCache = ApplicationCache::create(m_frame);
    return m_applicationCache.get();
}

Navigator& DOMWindow::navigator() const
{
    if (!m_navigator)
        m_navigator = Navigator::create(m_frame);
    return *m_navigator;
}

Performance& DOMWindow::performance() const
{
    if (!m_performance)
        m_performance = Performance::create(m_frame);
    return *m_performance;
}

Location& DOMWindow::location() const
{
    if (!m_location)
        m_location = Location::create(m_frame);
    return *m_location;
}

Storage* DOMWindow::sessionStorage(ExceptionState& exceptionState) const
{
    if (!isCurrentlyDisplayedInFrame())
        return 0;

    Document* document = this->document();
    if (!document)
        return 0;

    String accessDeniedMessage = "Access is denied for this document.";
    if (!document->securityOrigin()->canAccessLocalStorage()) {
        if (document->isSandboxed(SandboxOrigin))
            exceptionState.throwSecurityError("The document is sandboxed and lacks the 'allow-same-origin' flag.");
        else if (document->url().protocolIs("data"))
            exceptionState.throwSecurityError("Storage is disabled inside 'data:' URLs.");
        else
            exceptionState.throwSecurityError(accessDeniedMessage);
        return 0;
    }

    if (m_sessionStorage) {
        if (!m_sessionStorage->area()->canAccessStorage(m_frame)) {
            exceptionState.throwSecurityError(accessDeniedMessage);
            return 0;
        }
        return m_sessionStorage.get();
    }

    Page* page = document->page();
    if (!page)
        return 0;

    OwnPtrWillBeRawPtr<StorageArea> storageArea = page->sessionStorage()->storageArea(document->securityOrigin());
    if (!storageArea->canAccessStorage(m_frame)) {
        exceptionState.throwSecurityError(accessDeniedMessage);
        return 0;
    }

    m_sessionStorage = Storage::create(m_frame, storageArea.release());
    return m_sessionStorage.get();
}

Storage* DOMWindow::localStorage(ExceptionState& exceptionState) const
{
    if (!isCurrentlyDisplayedInFrame())
        return 0;

    Document* document = this->document();
    if (!document)
        return 0;

    String accessDeniedMessage = "Access is denied for this document.";
    if (!document->securityOrigin()->canAccessLocalStorage()) {
        if (document->isSandboxed(SandboxOrigin))
            exceptionState.throwSecurityError("The document is sandboxed and lacks the 'allow-same-origin' flag.");
        else if (document->url().protocolIs("data"))
            exceptionState.throwSecurityError("Storage is disabled inside 'data:' URLs.");
        else
            exceptionState.throwSecurityError(accessDeniedMessage);
        return 0;
    }

    if (m_localStorage) {
        if (!m_localStorage->area()->canAccessStorage(m_frame)) {
            exceptionState.throwSecurityError(accessDeniedMessage);
            return 0;
        }
        return m_localStorage.get();
    }

    // FIXME: Seems this check should be much higher?
    FrameHost* host = document->frameHost();
    if (!host || !host->settings().localStorageEnabled())
        return 0;

    OwnPtrWillBeRawPtr<StorageArea> storageArea = StorageNamespace::localStorageArea(document->securityOrigin());
    if (!storageArea->canAccessStorage(m_frame)) {
        exceptionState.throwSecurityError(accessDeniedMessage);
        return 0;
    }

    m_localStorage = Storage::create(m_frame, storageArea.release());
    return m_localStorage.get();
}

void DOMWindow::postMessage(PassRefPtr<SerializedScriptValue> message, const MessagePortArray* ports, const String& targetOrigin, DOMWindow* source, ExceptionState& exceptionState)
{
    if (!isCurrentlyDisplayedInFrame())
        return;

    Document* sourceDocument = source->document();

    // Compute the target origin.  We need to do this synchronously in order
    // to generate the SyntaxError exception correctly.
    RefPtr<SecurityOrigin> target;
    if (targetOrigin == "/") {
        if (!sourceDocument)
            return;
        target = sourceDocument->securityOrigin();
    } else if (targetOrigin != "*") {
        target = SecurityOrigin::createFromString(targetOrigin);
        // It doesn't make sense target a postMessage at a unique origin
        // because there's no way to represent a unique origin in a string.
        if (target->isUnique()) {
            exceptionState.throwDOMException(SyntaxError, "Invalid target origin '" + targetOrigin + "' in a call to 'postMessage'.");
            return;
        }
    }

    OwnPtr<MessagePortChannelArray> channels = MessagePort::disentanglePorts(ports, exceptionState);
    if (exceptionState.hadException())
        return;

    // Capture the source of the message.  We need to do this synchronously
    // in order to capture the source of the message correctly.
    if (!sourceDocument)
        return;
    String sourceOrigin = sourceDocument->securityOrigin()->toString();

    // Capture stack trace only when inspector front-end is loaded as it may be time consuming.
    RefPtr<ScriptCallStack> stackTrace;
    if (InspectorInstrumentation::consoleAgentEnabled(sourceDocument))
        stackTrace = createScriptCallStack(ScriptCallStack::maxCallStackSizeToCapture, true);

    // Schedule the message.
    PostMessageTimer* timer = new PostMessageTimer(*this, message, sourceOrigin, source, channels.release(), target.get(), stackTrace.release(), UserGestureIndicator::currentToken());
    timer->startOneShot(0, FROM_HERE);
    timer->suspendIfNeeded();
}

void DOMWindow::postMessageTimerFired(PassOwnPtr<PostMessageTimer> t)
{
    OwnPtr<PostMessageTimer> timer(t);

    if (!isCurrentlyDisplayedInFrame())
        return;

    RefPtr<MessageEvent> event = timer->event();

    // Give the embedder a chance to intercept this postMessage because this
    // DOMWindow might be a proxy for another in browsers that support
    // postMessage calls across WebKit instances.
    if (m_frame->loader().client()->willCheckAndDispatchMessageEvent(timer->targetOrigin(), event.get()))
        return;

    UserGestureIndicator gestureIndicator(timer->userGestureToken());

    event->entangleMessagePorts(document());
    dispatchMessageEventWithOriginCheck(timer->targetOrigin(), event, timer->stackTrace());
}

void DOMWindow::dispatchMessageEventWithOriginCheck(SecurityOrigin* intendedTargetOrigin, PassRefPtr<Event> event, PassRefPtr<ScriptCallStack> stackTrace)
{
    if (intendedTargetOrigin) {
        // Check target origin now since the target document may have changed since the timer was scheduled.
        if (!intendedTargetOrigin->isSameSchemeHostPort(document()->securityOrigin())) {
            String message = ExceptionMessages::failedToExecute("postMessage", "DOMWindow", "The target origin provided ('" + intendedTargetOrigin->toString() + "') does not match the recipient window's origin ('" + document()->securityOrigin()->toString() + "').");
            pageConsole()->addMessage(SecurityMessageSource, ErrorMessageLevel, message, stackTrace);
            return;
        }
    }

    dispatchEvent(event);
}

DOMSelection* DOMWindow::getSelection()
{
    if (!isCurrentlyDisplayedInFrame() || !m_frame)
        return 0;

    return m_frame->document()->getSelection();
}

Element* DOMWindow::frameElement() const
{
    if (!m_frame)
        return 0;

    return m_frame->ownerElement();
}

void DOMWindow::focus(ExecutionContext* context)
{
    if (!m_frame)
        return;

    FrameHost* host = m_frame->host();
    if (!host)
        return;

    bool allowFocus = WindowFocusAllowedIndicator::windowFocusAllowed();
    if (context) {
        ASSERT(isMainThread());
        Document* activeDocument = toDocument(context);
        if (opener() && opener() != this && activeDocument->domWindow() == opener())
            allowFocus = true;
    }

    // If we're a top level window, bring the window to the front.
    if (m_frame->isMainFrame() && allowFocus)
        host->chrome().focus();

    if (!m_frame)
        return;

    m_frame->eventHandler().focusDocumentView();
}

void DOMWindow::blur()
{
}

void DOMWindow::close(ExecutionContext* context)
{
    if (!m_frame || !m_frame->isMainFrame())
        return;

    Page* page = m_frame->page();
    if (!page)
        return;

    if (context) {
        ASSERT(isMainThread());
        Document* activeDocument = toDocument(context);
        if (!activeDocument)
            return;

        if (!activeDocument->canNavigate(m_frame))
            return;
    }

    Settings* settings = m_frame->settings();
    bool allowScriptsToCloseWindows = settings && settings->allowScriptsToCloseWindows();

    if (!(page->openedByDOM() || page->backForward().backForwardListCount() <= 1 || allowScriptsToCloseWindows)) {
        pageConsole()->addMessage(JSMessageSource, WarningMessageLevel, "Scripts may close only the windows that were opened by it.");
        return;
    }

    if (!m_frame->loader().shouldClose())
        return;

    page->chrome().closeWindowSoon();
}

void DOMWindow::print()
{
    if (!m_frame)
        return;

    FrameHost* host = m_frame->host();
    if (!host)
        return;

    if (m_frame->loader().provisionalDocumentLoader() || m_frame->loader().documentLoader()->isLoading()) {
        m_shouldPrintWhenFinishedLoading = true;
        return;
    }
    m_shouldPrintWhenFinishedLoading = false;
    host->chrome().print(m_frame);
}

void DOMWindow::stop()
{
    if (!m_frame)
        return;
    m_frame->loader().stopAllLoaders();
}

void DOMWindow::alert(const String& message)
{
    if (!m_frame)
        return;

    m_frame->document()->updateRenderTreeIfNeeded();

    FrameHost* host = m_frame->host();
    if (!host)
        return;

    host->chrome().runJavaScriptAlert(m_frame, message);
}

bool DOMWindow::confirm(const String& message)
{
    if (!m_frame)
        return false;

    m_frame->document()->updateRenderTreeIfNeeded();

    FrameHost* host = m_frame->host();
    if (!host)
        return false;

    return host->chrome().runJavaScriptConfirm(m_frame, message);
}

String DOMWindow::prompt(const String& message, const String& defaultValue)
{
    if (!m_frame)
        return String();

    m_frame->document()->updateRenderTreeIfNeeded();

    FrameHost* host = m_frame->host();
    if (!host)
        return String();

    String returnValue;
    if (host->chrome().runJavaScriptPrompt(m_frame, message, defaultValue, returnValue))
        return returnValue;

    return String();
}

bool DOMWindow::find(const String& string, bool caseSensitive, bool backwards, bool wrap, bool /*wholeWord*/, bool /*searchInFrames*/, bool /*showDialog*/) const
{
    if (!isCurrentlyDisplayedInFrame())
        return false;

    // |m_frame| can be destructed during |Editor::findString()| via
    // |Document::updateLayou()|, e.g. event handler removes a frame.
    RefPtr<LocalFrame> protectFrame(m_frame);

    // FIXME (13016): Support wholeWord, searchInFrames and showDialog
    return m_frame->editor().findString(string, !backwards, caseSensitive, wrap, false);
}

bool DOMWindow::offscreenBuffering() const
{
    return true;
}

int DOMWindow::outerHeight() const
{
    if (!m_frame)
        return 0;

    FrameHost* host = m_frame->host();
    if (!host)
        return 0;

    if (host->settings().reportScreenSizeInPhysicalPixelsQuirk())
        return lroundf(host->chrome().windowRect().height() * host->deviceScaleFactor());
    return static_cast<int>(host->chrome().windowRect().height());
}

int DOMWindow::outerWidth() const
{
    if (!m_frame)
        return 0;

    FrameHost* host = m_frame->host();
    if (!host)
        return 0;

    if (host->settings().reportScreenSizeInPhysicalPixelsQuirk())
        return lroundf(host->chrome().windowRect().width() * host->deviceScaleFactor());
    return static_cast<int>(host->chrome().windowRect().width());
}

int DOMWindow::innerHeight() const
{
    if (!m_frame)
        return 0;

    FrameView* view = m_frame->view();
    if (!view)
        return 0;

    // FIXME: This is potentially too much work. We really only need to know the dimensions of the parent frame's renderer.
    if (LocalFrame* parent = m_frame->tree().parent())
        parent->document()->updateLayoutIgnorePendingStylesheets();

    return adjustForAbsoluteZoom(view->visibleContentRect(IncludeScrollbars).height(), m_frame->pageZoomFactor());
}

int DOMWindow::innerWidth() const
{
    if (!m_frame)
        return 0;

    FrameView* view = m_frame->view();
    if (!view)
        return 0;

    // FIXME: This is potentially too much work. We really only need to know the dimensions of the parent frame's renderer.
    if (LocalFrame* parent = m_frame->tree().parent())
        parent->document()->updateLayoutIgnorePendingStylesheets();

    return adjustForAbsoluteZoom(view->visibleContentRect(IncludeScrollbars).width(), m_frame->pageZoomFactor());
}

int DOMWindow::screenX() const
{
    if (!m_frame)
        return 0;

    FrameHost* host = m_frame->host();
    if (!host)
        return 0;

    if (host->settings().reportScreenSizeInPhysicalPixelsQuirk())
        return lroundf(host->chrome().windowRect().x() * host->deviceScaleFactor());
    return static_cast<int>(host->chrome().windowRect().x());
}

int DOMWindow::screenY() const
{
    if (!m_frame)
        return 0;

    FrameHost* host = m_frame->host();
    if (!host)
        return 0;

    if (host->settings().reportScreenSizeInPhysicalPixelsQuirk())
        return lroundf(host->chrome().windowRect().y() * host->deviceScaleFactor());
    return static_cast<int>(host->chrome().windowRect().y());
}

int DOMWindow::scrollX() const
{
    if (!m_frame)
        return 0;

    FrameView* view = m_frame->view();
    if (!view)
        return 0;

    m_frame->document()->updateLayoutIgnorePendingStylesheets();

    return adjustForAbsoluteZoom(view->scrollX(), m_frame->pageZoomFactor());
}

int DOMWindow::scrollY() const
{
    if (!m_frame)
        return 0;

    FrameView* view = m_frame->view();
    if (!view)
        return 0;

    m_frame->document()->updateLayoutIgnorePendingStylesheets();

    return adjustForAbsoluteZoom(view->scrollY(), m_frame->pageZoomFactor());
}

bool DOMWindow::closed() const
{
    return !m_frame;
}

unsigned DOMWindow::length() const
{
    if (!isCurrentlyDisplayedInFrame())
        return 0;

    return m_frame->tree().scopedChildCount();
}

const AtomicString& DOMWindow::name() const
{
    if (!isCurrentlyDisplayedInFrame())
        return nullAtom;

    return m_frame->tree().name();
}

void DOMWindow::setName(const AtomicString& name)
{
    if (!isCurrentlyDisplayedInFrame())
        return;

    m_frame->tree().setName(name);
    ASSERT(m_frame->loader().client());
    m_frame->loader().client()->didChangeName(name);
}

void DOMWindow::setStatus(const String& string)
{
    m_status = string;

    if (!m_frame)
        return;

    FrameHost* host = m_frame->host();
    if (!host)
        return;

    ASSERT(m_frame->document()); // Client calls shouldn't be made when the frame is in inconsistent state.
    host->chrome().setStatusbarText(m_frame, m_status);
}

void DOMWindow::setDefaultStatus(const String& string)
{
    m_defaultStatus = string;

    if (!m_frame)
        return;

    FrameHost* host = m_frame->host();
    if (!host)
        return;

    ASSERT(m_frame->document()); // Client calls shouldn't be made when the frame is in inconsistent state.
    host->chrome().setStatusbarText(m_frame, m_defaultStatus);
}

DOMWindow* DOMWindow::self() const
{
    if (!m_frame)
        return 0;

    return m_frame->domWindow();
}

DOMWindow* DOMWindow::opener() const
{
    if (!m_frame)
        return 0;

    LocalFrame* opener = m_frame->loader().opener();
    if (!opener)
        return 0;

    return opener->domWindow();
}

DOMWindow* DOMWindow::parent() const
{
    if (!m_frame)
        return 0;

    LocalFrame* parent = m_frame->tree().parent();
    if (parent)
        return parent->domWindow();

    return m_frame->domWindow();
}

DOMWindow* DOMWindow::top() const
{
    if (!m_frame)
        return 0;

    Page* page = m_frame->page();
    if (!page)
        return 0;

    return m_frame->tree().top()->domWindow();
}

Document* DOMWindow::document() const
{
    return m_document.get();
}

StyleMedia& DOMWindow::styleMedia() const
{
    if (!m_media)
        m_media = StyleMedia::create(m_frame);
    return *m_media;
}

PassRefPtr<CSSStyleDeclaration> DOMWindow::getComputedStyle(Element* elt, const String& pseudoElt) const
{
    if (!elt)
        return nullptr;

    return CSSComputedStyleDeclaration::create(elt, false, pseudoElt);
}

PassRefPtrWillBeRawPtr<CSSRuleList> DOMWindow::getMatchedCSSRules(Element* element, const String& pseudoElement) const
{
    UseCounter::count(document(), UseCounter::GetMatchedCSSRules);
    if (!element)
        return nullptr;

    if (!isCurrentlyDisplayedInFrame())
        return nullptr;

    unsigned colonStart = pseudoElement[0] == ':' ? (pseudoElement[1] == ':' ? 2 : 1) : 0;
    CSSSelector::PseudoType pseudoType = CSSSelector::parsePseudoType(AtomicString(pseudoElement.substring(colonStart)));
    if (pseudoType == CSSSelector::PseudoUnknown && !pseudoElement.isEmpty())
        return nullptr;

    unsigned rulesToInclude = StyleResolver::AuthorCSSRules;
    PseudoId pseudoId = CSSSelector::pseudoId(pseudoType);
    return m_frame->document()->ensureStyleResolver().pseudoCSSRulesForElement(element, pseudoId, rulesToInclude);
}

PassRefPtrWillBeRawPtr<DOMPoint> DOMWindow::webkitConvertPointFromNodeToPage(Node* node, const DOMPoint* p) const
{
    if (!node || !p)
        return nullptr;

    if (!document())
        return nullptr;

    document()->updateLayoutIgnorePendingStylesheets();

    FloatPoint pagePoint(p->x(), p->y());
    pagePoint = node->convertToPage(pagePoint);
    return DOMPoint::create(pagePoint.x(), pagePoint.y());
}

PassRefPtrWillBeRawPtr<DOMPoint> DOMWindow::webkitConvertPointFromPageToNode(Node* node, const DOMPoint* p) const
{
    if (!node || !p)
        return nullptr;

    if (!document())
        return nullptr;

    document()->updateLayoutIgnorePendingStylesheets();

    FloatPoint nodePoint(p->x(), p->y());
    nodePoint = node->convertFromPage(nodePoint);
    return DOMPoint::create(nodePoint.x(), nodePoint.y());
}

double DOMWindow::devicePixelRatio() const
{
    if (!m_frame)
        return 0.0;

    return m_frame->devicePixelRatio();
}

static bool scrollBehaviorFromScrollOptions(const Dictionary& scrollOptions, ScrollBehavior& scrollBehavior, ExceptionState& exceptionState)
{
    String scrollBehaviorString;
    if (!scrollOptions.get("behavior", scrollBehaviorString)) {
        scrollBehavior = ScrollBehaviorAuto;
        return true;
    }

    if (ScrollableArea::scrollBehaviorFromString(scrollBehaviorString, scrollBehavior))
        return true;

    exceptionState.throwTypeError("The ScrollBehavior provided is invalid.");
    return false;
}

void DOMWindow::scrollBy(int x, int y, const Dictionary& scrollOptions, ExceptionState &exceptionState) const
{
    ScrollBehavior scrollBehavior = ScrollBehaviorAuto;
    if (RuntimeEnabledFeatures::cssomSmoothScrollEnabled() && !scrollBehaviorFromScrollOptions(scrollOptions, scrollBehavior, exceptionState))
        return;

    if (!isCurrentlyDisplayedInFrame())
        return;

    document()->updateLayoutIgnorePendingStylesheets();

    FrameView* view = m_frame->view();
    if (!view)
        return;

    IntSize scaledOffset(x * m_frame->pageZoomFactor(), y * m_frame->pageZoomFactor());
    // FIXME: Use scrollBehavior to decide whether to scroll smoothly or instantly.
    view->scrollBy(scaledOffset);
}

void DOMWindow::scrollTo(int x, int y, const Dictionary& scrollOptions, ExceptionState& exceptionState) const
{
    ScrollBehavior scrollBehavior = ScrollBehaviorAuto;
    if (RuntimeEnabledFeatures::cssomSmoothScrollEnabled() && !scrollBehaviorFromScrollOptions(scrollOptions, scrollBehavior, exceptionState))
        return;

    if (!isCurrentlyDisplayedInFrame())
        return;

    document()->updateLayoutIgnorePendingStylesheets();

    RefPtr<FrameView> view = m_frame->view();
    if (!view)
        return;

    IntPoint layoutPos(x * m_frame->pageZoomFactor(), y * m_frame->pageZoomFactor());
    // FIXME: Use scrollBehavior to decide whether to scroll smoothly or instantly.
    view->setScrollPosition(layoutPos);
}

void DOMWindow::moveBy(float x, float y) const
{
    if (!m_frame || !m_frame->isMainFrame())
        return;

    FrameHost* host = m_frame->host();
    if (!host)
        return;

    FloatRect windowRect = host->chrome().windowRect();
    windowRect.move(x, y);
    // Security check (the spec talks about UniversalBrowserWrite to disable this check...)
    host->chrome().setWindowRect(adjustWindowRect(*m_frame, windowRect));
}

void DOMWindow::moveTo(float x, float y) const
{
    if (!m_frame || !m_frame->isMainFrame())
        return;

    FrameHost* host = m_frame->host();
    if (!host)
        return;

    FloatRect windowRect = host->chrome().windowRect();
    windowRect.setLocation(FloatPoint(x, y));
    // Security check (the spec talks about UniversalBrowserWrite to disable this check...)
    host->chrome().setWindowRect(adjustWindowRect(*m_frame, windowRect));
}

void DOMWindow::resizeBy(float x, float y) const
{
    if (!m_frame || !m_frame->isMainFrame())
        return;

    FrameHost* host = m_frame->host();
    if (!host)
        return;

    FloatRect fr = host->chrome().windowRect();
    FloatSize dest = fr.size() + FloatSize(x, y);
    FloatRect update(fr.location(), dest);
    host->chrome().setWindowRect(adjustWindowRect(*m_frame, update));
}

void DOMWindow::resizeTo(float width, float height) const
{
    if (!m_frame || !m_frame->isMainFrame())
        return;

    FrameHost* host = m_frame->host();
    if (!host)
        return;

    FloatRect fr = host->chrome().windowRect();
    FloatSize dest = FloatSize(width, height);
    FloatRect update(fr.location(), dest);
    host->chrome().setWindowRect(adjustWindowRect(*m_frame, update));
}

int DOMWindow::requestAnimationFrame(PassOwnPtr<RequestAnimationFrameCallback> callback)
{
    callback->m_useLegacyTimeBase = false;
    if (Document* d = document())
        return d->requestAnimationFrame(callback);
    return 0;
}

int DOMWindow::webkitRequestAnimationFrame(PassOwnPtr<RequestAnimationFrameCallback> callback)
{
    callback->m_useLegacyTimeBase = true;
    if (Document* d = document())
        return d->requestAnimationFrame(callback);
    return 0;
}

void DOMWindow::cancelAnimationFrame(int id)
{
    if (Document* d = document())
        d->cancelAnimationFrame(id);
}

DOMWindowCSS& DOMWindow::css() const
{
    if (!m_css)
        m_css = DOMWindowCSS::create();
    return *m_css;
}

static void didAddStorageEventListener(DOMWindow* window)
{
    // Creating these WebCore::Storage objects informs the system that we'd like to receive
    // notifications about storage events that might be triggered in other processes. Rather
    // than subscribe to these notifications explicitly, we subscribe to them implicitly to
    // simplify the work done by the system.
    window->localStorage(IGNORE_EXCEPTION);
    window->sessionStorage(IGNORE_EXCEPTION);
}

bool DOMWindow::addEventListener(const AtomicString& eventType, PassRefPtr<EventListener> listener, bool useCapture)
{
    if (!EventTarget::addEventListener(eventType, listener, useCapture))
        return false;

    if (Document* document = this->document()) {
        document->addListenerTypeIfNeeded(eventType);
        if (isTouchEventType(eventType))
            document->didAddTouchEventHandler(document);
        else if (eventType == EventTypeNames::storage)
            didAddStorageEventListener(this);
    }

    lifecycleNotifier().notifyAddEventListener(this, eventType);

    if (eventType == EventTypeNames::unload) {
        UseCounter::count(document(), UseCounter::DocumentUnloadRegistered);
        addUnloadEventListener(this);
    } else if (eventType == EventTypeNames::beforeunload) {
        UseCounter::count(document(), UseCounter::DocumentBeforeUnloadRegistered);
        if (allowsBeforeUnloadListeners(this)) {
            // This is confusingly named. It doesn't actually add the listener. It just increments a count
            // so that we know we have listeners registered for the purposes of determining if we can
            // fast terminate the renderer process.
            addBeforeUnloadEventListener(this);
        } else {
            // Subframes return false from allowsBeforeUnloadListeners.
            UseCounter::count(document(), UseCounter::SubFrameBeforeUnloadRegistered);
        }
    }

    return true;
}

bool DOMWindow::removeEventListener(const AtomicString& eventType, EventListener* listener, bool useCapture)
{
    if (!EventTarget::removeEventListener(eventType, listener, useCapture))
        return false;

    if (Document* document = this->document()) {
        if (isTouchEventType(eventType))
            document->didRemoveTouchEventHandler(document);
    }

    lifecycleNotifier().notifyRemoveEventListener(this, eventType);

    if (eventType == EventTypeNames::unload) {
        removeUnloadEventListener(this);
    } else if (eventType == EventTypeNames::beforeunload && allowsBeforeUnloadListeners(this)) {
        removeBeforeUnloadEventListener(this);
    }

    return true;
}

void DOMWindow::dispatchLoadEvent()
{
    RefPtr<Event> loadEvent(Event::create(EventTypeNames::load));
    if (m_frame && m_frame->loader().documentLoader() && !m_frame->loader().documentLoader()->timing()->loadEventStart()) {
        // The DocumentLoader (and thus its DocumentLoadTiming) might get destroyed while dispatching
        // the event, so protect it to prevent writing the end time into freed memory.
        RefPtr<DocumentLoader> documentLoader = m_frame->loader().documentLoader();
        DocumentLoadTiming* timing = documentLoader->timing();
        timing->markLoadEventStart();
        dispatchEvent(loadEvent, document());
        timing->markLoadEventEnd();
    } else
        dispatchEvent(loadEvent, document());

    // For load events, send a separate load event to the enclosing frame only.
    // This is a DOM extension and is independent of bubbling/capturing rules of
    // the DOM.
    Element* ownerElement = m_frame ? m_frame->ownerElement() : 0;
    if (ownerElement)
        ownerElement->dispatchEvent(Event::create(EventTypeNames::load));

    InspectorInstrumentation::loadEventFired(frame());
}

bool DOMWindow::dispatchEvent(PassRefPtr<Event> prpEvent, PassRefPtr<EventTarget> prpTarget)
{
    ASSERT(!NoEventDispatchAssertion::isEventDispatchForbidden());

    RefPtr<EventTarget> protect = this;
    RefPtr<Event> event = prpEvent;

    event->setTarget(prpTarget ? prpTarget : this);
    event->setCurrentTarget(this);
    event->setEventPhase(Event::AT_TARGET);

    InspectorInstrumentationCookie cookie = InspectorInstrumentation::willDispatchEventOnWindow(frame(), *event, this);

    bool result = fireEventListeners(event.get());

    InspectorInstrumentation::didDispatchEventOnWindow(cookie);

    return result;
}

void DOMWindow::removeAllEventListeners()
{
    EventTarget::removeAllEventListeners();

    lifecycleNotifier().notifyRemoveAllEventListeners(this);

    if (Document* document = this->document())
        document->didClearTouchEventHandlers(document);

    removeAllUnloadEventListeners(this);
    removeAllBeforeUnloadEventListeners(this);
}

void DOMWindow::finishedLoading()
{
    if (m_shouldPrintWhenFinishedLoading) {
        m_shouldPrintWhenFinishedLoading = false;
        print();
    }
}

void DOMWindow::setLocation(const String& urlString, DOMWindow* callingWindow, DOMWindow* enteredWindow, SetLocationLocking locking)
{
    if (!isCurrentlyDisplayedInFrame())
        return;

    Document* activeDocument = callingWindow->document();
    if (!activeDocument)
        return;

    if (!activeDocument->canNavigate(m_frame))
        return;

    LocalFrame* firstFrame = enteredWindow->frame();
    if (!firstFrame)
        return;

    KURL completedURL = firstFrame->document()->completeURL(urlString);
    if (completedURL.isNull())
        return;

    if (isInsecureScriptAccess(*callingWindow, completedURL))
        return;

    // We want a new history item if we are processing a user gesture.
    m_frame->navigationScheduler().scheduleLocationChange(activeDocument,
        // FIXME: What if activeDocument()->frame() is 0?
        completedURL, Referrer(activeDocument->outgoingReferrer(), activeDocument->referrerPolicy()),
        locking != LockHistoryBasedOnGestureState);
}

void DOMWindow::printErrorMessage(const String& message)
{
    if (message.isEmpty())
        return;

    pageConsole()->addMessage(JSMessageSource, ErrorMessageLevel, message);
}

// FIXME: Once we're throwing exceptions for cross-origin access violations, we will always sanitize the target
// frame details, so we can safely combine 'crossDomainAccessErrorMessage' with this method after considering
// exactly which details may be exposed to JavaScript.
//
// http://crbug.com/17325
String DOMWindow::sanitizedCrossDomainAccessErrorMessage(DOMWindow* callingWindow)
{
    if (!callingWindow || !callingWindow->document())
        return String();

    const KURL& callingWindowURL = callingWindow->document()->url();
    if (callingWindowURL.isNull())
        return String();

    ASSERT(!callingWindow->document()->securityOrigin()->canAccess(document()->securityOrigin()));

    SecurityOrigin* activeOrigin = callingWindow->document()->securityOrigin();
    String message = "Blocked a frame with origin \"" + activeOrigin->toString() + "\" from accessing a cross-origin frame.";

    // FIXME: Evaluate which details from 'crossDomainAccessErrorMessage' may safely be reported to JavaScript.

    return message;
}

String DOMWindow::crossDomainAccessErrorMessage(DOMWindow* callingWindow)
{
    if (!callingWindow || !callingWindow->document())
        return String();

    const KURL& callingWindowURL = callingWindow->document()->url();
    if (callingWindowURL.isNull())
        return String();

    ASSERT(!callingWindow->document()->securityOrigin()->canAccess(document()->securityOrigin()));

    // FIXME: This message, and other console messages, have extra newlines. Should remove them.
    SecurityOrigin* activeOrigin = callingWindow->document()->securityOrigin();
    SecurityOrigin* targetOrigin = document()->securityOrigin();
    String message = "Blocked a frame with origin \"" + activeOrigin->toString() + "\" from accessing a frame with origin \"" + targetOrigin->toString() + "\". ";

    // Sandbox errors: Use the origin of the frames' location, rather than their actual origin (since we know that at least one will be "null").
    KURL activeURL = callingWindow->document()->url();
    KURL targetURL = document()->url();
    if (document()->isSandboxed(SandboxOrigin) || callingWindow->document()->isSandboxed(SandboxOrigin)) {
        message = "Blocked a frame at \"" + SecurityOrigin::create(activeURL)->toString() + "\" from accessing a frame at \"" + SecurityOrigin::create(targetURL)->toString() + "\". ";
        if (document()->isSandboxed(SandboxOrigin) && callingWindow->document()->isSandboxed(SandboxOrigin))
            return "Sandbox access violation: " + message + " Both frames are sandboxed and lack the \"allow-same-origin\" flag.";
        if (document()->isSandboxed(SandboxOrigin))
            return "Sandbox access violation: " + message + " The frame being accessed is sandboxed and lacks the \"allow-same-origin\" flag.";
        return "Sandbox access violation: " + message + " The frame requesting access is sandboxed and lacks the \"allow-same-origin\" flag.";
    }

    // Protocol errors: Use the URL's protocol rather than the origin's protocol so that we get a useful message for non-heirarchal URLs like 'data:'.
    if (targetOrigin->protocol() != activeOrigin->protocol())
        return message + " The frame requesting access has a protocol of \"" + activeURL.protocol() + "\", the frame being accessed has a protocol of \"" + targetURL.protocol() + "\". Protocols must match.\n";

    // 'document.domain' errors.
    if (targetOrigin->domainWasSetInDOM() && activeOrigin->domainWasSetInDOM())
        return message + "The frame requesting access set \"document.domain\" to \"" + activeOrigin->domain() + "\", the frame being accessed set it to \"" + targetOrigin->domain() + "\". Both must set \"document.domain\" to the same value to allow access.";
    if (activeOrigin->domainWasSetInDOM())
        return message + "The frame requesting access set \"document.domain\" to \"" + activeOrigin->domain() + "\", but the frame being accessed did not. Both must set \"document.domain\" to the same value to allow access.";
    if (targetOrigin->domainWasSetInDOM())
        return message + "The frame being accessed set \"document.domain\" to \"" + targetOrigin->domain() + "\", but the frame requesting access did not. Both must set \"document.domain\" to the same value to allow access.";

    // Default.
    return message + "Protocols, domains, and ports must match.";
}

bool DOMWindow::isInsecureScriptAccess(DOMWindow& callingWindow, const String& urlString)
{
    if (!protocolIsJavaScript(urlString))
        return false;

    // If this DOMWindow isn't currently active in the LocalFrame, then there's no
    // way we should allow the access.
    // FIXME: Remove this check if we're able to disconnect DOMWindow from
    // LocalFrame on navigation: https://bugs.webkit.org/show_bug.cgi?id=62054
    if (isCurrentlyDisplayedInFrame()) {
        // FIXME: Is there some way to eliminate the need for a separate "callingWindow == this" check?
        if (&callingWindow == this)
            return false;

        // FIXME: The name canAccess seems to be a roundabout way to ask "can execute script".
        // Can we name the SecurityOrigin function better to make this more clear?
        if (callingWindow.document()->securityOrigin()->canAccess(document()->securityOrigin()))
            return false;
    }

    printErrorMessage(crossDomainAccessErrorMessage(&callingWindow));
    return true;
}

PassRefPtrWillBeRawPtr<DOMWindow> DOMWindow::open(const String& urlString, const AtomicString& frameName, const String& windowFeaturesString,
    DOMWindow* callingWindow, DOMWindow* enteredWindow)
{
    if (!isCurrentlyDisplayedInFrame())
        return nullptr;
    Document* activeDocument = callingWindow->document();
    if (!activeDocument)
        return nullptr;
    LocalFrame* firstFrame = enteredWindow->frame();
    if (!firstFrame)
        return nullptr;

    if (!enteredWindow->allowPopUp()) {
        // Because FrameTree::find() returns true for empty strings, we must check for empty frame names.
        // Otherwise, illegitimate window.open() calls with no name will pass right through the popup blocker.
        if (frameName.isEmpty() || !m_frame->tree().find(frameName))
            return nullptr;
    }

    // Get the target frame for the special cases of _top and _parent.
    // In those cases, we schedule a location change right now and return early.
    LocalFrame* targetFrame = 0;
    if (frameName == "_top")
        targetFrame = m_frame->tree().top();
    else if (frameName == "_parent") {
        if (LocalFrame* parent = m_frame->tree().parent())
            targetFrame = parent;
        else
            targetFrame = m_frame;
    }
    if (targetFrame) {
        if (!activeDocument->canNavigate(targetFrame))
            return nullptr;

        KURL completedURL = firstFrame->document()->completeURL(urlString);

        if (targetFrame->domWindow()->isInsecureScriptAccess(*callingWindow, completedURL))
            return targetFrame->domWindow();

        if (urlString.isEmpty())
            return targetFrame->domWindow();

        // For whatever reason, Firefox uses the first window rather than the active window to
        // determine the outgoing referrer. We replicate that behavior here.
        targetFrame->navigationScheduler().scheduleLocationChange(
            activeDocument,
            completedURL,
            Referrer(firstFrame->document()->outgoingReferrer(), firstFrame->document()->referrerPolicy()),
            false);
        return targetFrame->domWindow();
    }

    WindowFeatures windowFeatures(windowFeaturesString);
    LocalFrame* result = createWindow(urlString, frameName, windowFeatures, *callingWindow, *firstFrame, *m_frame);
    return result ? result->domWindow() : 0;
}

void DOMWindow::showModalDialog(const String& urlString, const String& dialogFeaturesString,
    DOMWindow* callingWindow, DOMWindow* enteredWindow, PrepareDialogFunction function, void* functionContext)
{
    if (!isCurrentlyDisplayedInFrame())
        return;
    LocalFrame* activeFrame = callingWindow->frame();
    if (!activeFrame)
        return;
    LocalFrame* firstFrame = enteredWindow->frame();
    if (!firstFrame)
        return;

    if (!canShowModalDialogNow(m_frame) || !enteredWindow->allowPopUp())
        return;

    UseCounter::countDeprecation(this, UseCounter::ShowModalDialog);

    WindowFeatures windowFeatures(dialogFeaturesString, screenAvailableRect(m_frame->view()));
    LocalFrame* dialogFrame = createWindow(urlString, emptyAtom, windowFeatures,
        *callingWindow, *firstFrame, *m_frame, function, functionContext);
    if (!dialogFrame)
        return;
    UserGestureIndicatorDisabler disabler;
    dialogFrame->host()->chrome().runModal();
}

BBWindowHooks* DOMWindow::bbWindowHooks() const
{
    if (!isCurrentlyDisplayedInFrame())
        return 0;
    if (!m_bbWindowHooks)
        m_bbWindowHooks = BBWindowHooks::create(m_frame);
    return m_bbWindowHooks.get();
}

DOMWindow* DOMWindow::anonymousIndexedGetter(uint32_t index)
{
    LocalFrame* frame = this->frame();
    if (!frame)
        return 0;

    LocalFrame* child = frame->tree().scopedChild(index);
    if (child)
        return child->domWindow();

    return 0;
}

DOMWindowLifecycleNotifier& DOMWindow::lifecycleNotifier()
{
    return static_cast<DOMWindowLifecycleNotifier&>(LifecycleContext<DOMWindow>::lifecycleNotifier());
}

PassOwnPtr<LifecycleNotifier<DOMWindow> > DOMWindow::createLifecycleNotifier()
{
    return DOMWindowLifecycleNotifier::create(this);
}

void DOMWindow::trace(Visitor* visitor)
{
    visitor->trace(m_screen);
    visitor->trace(m_history);
    visitor->trace(m_locationbar);
    visitor->trace(m_menubar);
    visitor->trace(m_personalbar);
    visitor->trace(m_scrollbars);
    visitor->trace(m_statusbar);
    visitor->trace(m_toolbar);
    visitor->trace(m_console);
    visitor->trace(m_navigator);
    visitor->trace(m_location);
    visitor->trace(m_media);
    visitor->trace(m_sessionStorage);
    visitor->trace(m_localStorage);
    visitor->trace(m_applicationCache);
    visitor->trace(m_performance);
    visitor->trace(m_css);
#if ENABLE(OILPAN)
    HeapSupplementable<DOMWindow>::trace(visitor);
#endif
}

} // namespace WebCore<|MERGE_RESOLUTION|>--- conflicted
+++ resolved
@@ -590,7 +590,6 @@
 {
     m_properties.clear();
 
-<<<<<<< HEAD
     m_screen = nullptr;
     m_history = nullptr;
     m_locationbar = nullptr;
@@ -607,25 +606,7 @@
     m_sessionStorage = nullptr;
     m_localStorage = nullptr;
     m_applicationCache = nullptr;
-=======
-    m_screen = 0;
-    m_history = 0;
-    m_locationbar = 0;
-    m_menubar = 0;
-    m_personalbar = 0;
-    m_scrollbars = 0;
-    m_statusbar = 0;
-    m_toolbar = 0;
-    m_console = 0;
-    m_navigator = 0;
-    m_performance = 0;
-    m_location = 0;
-    m_media = 0;
-    m_sessionStorage = 0;
-    m_localStorage = 0;
-    m_applicationCache = 0;
-    m_bbWindowHooks = 0;
->>>>>>> 4a55119f
+    m_bbWindowHooks = nullptr;
 }
 
 bool DOMWindow::isCurrentlyDisplayedInFrame() const
