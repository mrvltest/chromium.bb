/*
 * Copyright (C) 2008 Apple Inc. All Rights Reserved.
 *
 * Redistribution and use in source and binary forms, with or without
 * modification, are permitted provided that the following conditions
 * are met:
 * 1. Redistributions of source code must retain the above copyright
 *    notice, this list of conditions and the following disclaimer.
 * 2. Redistributions in binary form must reproduce the above copyright
 *    notice, this list of conditions and the following disclaimer in the
 *    documentation and/or other materials provided with the distribution.
 *
 * THIS SOFTWARE IS PROVIDED BY APPLE COMPUTER, INC. ``AS IS'' AND ANY
 * EXPRESS OR IMPLIED WARRANTIES, INCLUDING, BUT NOT LIMITED TO, THE
 * IMPLIED WARRANTIES OF MERCHANTABILITY AND FITNESS FOR A PARTICULAR
 * PURPOSE ARE DISCLAIMED.  IN NO EVENT SHALL APPLE COMPUTER, INC. OR
 * CONTRIBUTORS BE LIABLE FOR ANY DIRECT, INDIRECT, INCIDENTAL, SPECIAL,
 * EXEMPLARY, OR CONSEQUENTIAL DAMAGES (INCLUDING, BUT NOT LIMITED TO,
 * PROCUREMENT OF SUBSTITUTE GOODS OR SERVICES; LOSS OF USE, DATA, OR
 * PROFITS; OR BUSINESS INTERRUPTION) HOWEVER CAUSED AND ON ANY THEORY
 * OF LIABILITY, WHETHER IN CONTRACT, STRICT LIABILITY, OR TORT
 * (INCLUDING NEGLIGENCE OR OTHERWISE) ARISING IN ANY WAY OUT OF THE USE
 * OF THIS SOFTWARE, EVEN IF ADVISED OF THE POSSIBILITY OF SUCH DAMAGE.
 *
 */

#ifndef DOMTimer_h
#define DOMTimer_h

#include "bindings/core/v8/ScheduledAction.h"
#include "core/CoreExport.h"
#include "core/frame/SuspendableTimer.h"
#include "platform/UserGestureIndicator.h"
#include "platform/heap/Handle.h"
#include "wtf/OwnPtr.h"
#include "wtf/PassOwnPtr.h"
#include "wtf/RefPtr.h"

namespace blink {

class ExecutionContext;

class CORE_EXPORT DOMTimer final : public RefCountedWillBeGarbageCollectedFinalized<DOMTimer>, public SuspendableTimer {
    WILL_BE_USING_GARBAGE_COLLECTED_MIXIN(DOMTimer);
public:
    // Creates a new timer owned by the ExecutionContext, starts it and returns its ID.
    static int install(ExecutionContext*, PassOwnPtrWillBeRawPtr<ScheduledAction>, int timeout, bool singleShot);
    static void removeByID(ExecutionContext*, int timeoutID);

    ~DOMTimer() override;

    // ActiveDOMObject
    void stop() override;

<<<<<<< HEAD
    // The following are essentially constants. All intervals are in seconds.
    static void setHiddenPageAlignmentInterval(double);
    static double hiddenPageAlignmentInterval();
    static double visiblePageAlignmentInterval();

=======
>>>>>>> b6cd7b0e
    // Eager finalization is needed to promptly stop this Timer object.
    // Otherwise timer events might fire at an object that's slated for destruction
    // (when lazily swept), but some of its members (m_action) may already have
    // been finalized & must not be accessed.
    EAGERLY_FINALIZE();
    DECLARE_VIRTUAL_TRACE();

    void disposeTimer();

private:
    friend class DOMTimerCoordinator; // For create().

    static PassRefPtrWillBeRawPtr<DOMTimer> create(ExecutionContext* context, PassOwnPtrWillBeRawPtr<ScheduledAction> action, int timeout, bool singleShot, int timeoutID)
    {
        return adoptRefWillBeNoop(new DOMTimer(context, action, timeout, singleShot, timeoutID));
    }

    DOMTimer(ExecutionContext*, PassOwnPtrWillBeRawPtr<ScheduledAction>, int interval, bool singleShot, int timeoutID);
    void fired() override;

    WebTaskRunner* timerTaskRunner() override;

    int m_timeoutID;
    int m_nestingLevel;
    OwnPtrWillBeMember<ScheduledAction> m_action;
    RefPtr<UserGestureToken> m_userGestureToken;
};

} // namespace blink

#endif // DOMTimer_h<|MERGE_RESOLUTION|>--- conflicted
+++ resolved
@@ -52,14 +52,10 @@
     // ActiveDOMObject
     void stop() override;
 
-<<<<<<< HEAD
     // The following are essentially constants. All intervals are in seconds.
     static void setHiddenPageAlignmentInterval(double);
     static double hiddenPageAlignmentInterval();
-    static double visiblePageAlignmentInterval();
 
-=======
->>>>>>> b6cd7b0e
     // Eager finalization is needed to promptly stop this Timer object.
     // Otherwise timer events might fire at an object that's slated for destruction
     // (when lazily swept), but some of its members (m_action) may already have
