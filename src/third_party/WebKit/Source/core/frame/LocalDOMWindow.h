--- conflicted
+++ resolved
@@ -91,11 +91,7 @@
     BarProp* statusbar() const override;
     BarProp* toolbar() const override;
     Navigator* navigator() const override;
-<<<<<<< HEAD
-=======
-    Location* location() const override;
     BBWindowHooks* bbWindowHooks() const override;
->>>>>>> 24818b91
     bool offscreenBuffering() const override;
     int outerHeight() const override;
     int outerWidth() const override;
