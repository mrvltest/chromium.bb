--- conflicted
+++ resolved
@@ -327,12 +327,10 @@
         // FIXME: This shouldn't be public once DOMWindow becomes ExecutionContext.
         void clearEventQueue();
 
-<<<<<<< HEAD
         void trace(Visitor*);
-=======
+
         // Bloomberg specific objects/methods
         BBWindowHooks* bbWindowHooks() const;
->>>>>>> 4a55119f
 
     protected:
         DOMWindowLifecycleNotifier& lifecycleNotifier();
@@ -355,7 +353,6 @@
 
         HashSet<DOMWindowProperty*> m_properties;
 
-<<<<<<< HEAD
         mutable RefPtrWillBeMember<Screen> m_screen;
         mutable RefPtrWillBeMember<History> m_history;
         mutable RefPtrWillBeMember<BarProp> m_locationbar;
@@ -368,21 +365,7 @@
         mutable RefPtrWillBeMember<Navigator> m_navigator;
         mutable RefPtrWillBeMember<Location> m_location;
         mutable RefPtrWillBeMember<StyleMedia> m_media;
-=======
-        mutable RefPtr<Screen> m_screen;
-        mutable RefPtr<History> m_history;
-        mutable RefPtr<BarProp> m_locationbar;
-        mutable RefPtr<BarProp> m_menubar;
-        mutable RefPtr<BarProp> m_personalbar;
-        mutable RefPtr<BarProp> m_scrollbars;
-        mutable RefPtr<BarProp> m_statusbar;
-        mutable RefPtr<BarProp> m_toolbar;
-        mutable RefPtr<Console> m_console;
-        mutable RefPtr<Navigator> m_navigator;
-        mutable RefPtr<Location> m_location;
-        mutable RefPtr<StyleMedia> m_media;
-        mutable RefPtr<BBWindowHooks> m_bbWindowHooks;
->>>>>>> 4a55119f
+        mutable RefPtrWillBeMember<BBWindowHooks> m_bbWindowHooks;
 
         String m_status;
         String m_defaultStatus;
