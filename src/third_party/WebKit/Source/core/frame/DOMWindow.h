--- conflicted
+++ resolved
@@ -327,11 +327,8 @@
         // FIXME: This shouldn't be public once DOMWindow becomes ExecutionContext.
         void clearEventQueue();
 
-<<<<<<< HEAD
-=======
         void trace(Visitor*);
 
->>>>>>> 7c415e25
         // Bloomberg specific objects/methods
         BBWindowHooks* bbWindowHooks() const;
 
@@ -356,21 +353,6 @@
 
         HashSet<DOMWindowProperty*> m_properties;
 
-<<<<<<< HEAD
-        mutable RefPtr<Screen> m_screen;
-        mutable RefPtr<History> m_history;
-        mutable RefPtr<BarProp> m_locationbar;
-        mutable RefPtr<BarProp> m_menubar;
-        mutable RefPtr<BarProp> m_personalbar;
-        mutable RefPtr<BarProp> m_scrollbars;
-        mutable RefPtr<BarProp> m_statusbar;
-        mutable RefPtr<BarProp> m_toolbar;
-        mutable RefPtr<Console> m_console;
-        mutable RefPtr<Navigator> m_navigator;
-        mutable RefPtr<Location> m_location;
-        mutable RefPtr<StyleMedia> m_media;
-        mutable RefPtr<BBWindowHooks> m_bbWindowHooks;
-=======
         mutable RefPtrWillBeMember<Screen> m_screen;
         mutable RefPtrWillBeMember<History> m_history;
         mutable RefPtrWillBeMember<BarProp> m_locationbar;
@@ -384,7 +366,6 @@
         mutable RefPtrWillBeMember<Location> m_location;
         mutable RefPtrWillBeMember<StyleMedia> m_media;
         mutable RefPtrWillBeMember<BBWindowHooks> m_bbWindowHooks;
->>>>>>> 7c415e25
 
         String m_status;
         String m_defaultStatus;
