--- conflicted
+++ resolved
@@ -198,16 +198,11 @@
     // window.toString() requires special handling in V8
     [DoNotCheckSignature, DoNotCheckSecurity, Custom, NotEnumerable] stringifier;
 
-<<<<<<< HEAD
+    // Bloomberg specific objects/methods
+    readonly attribute BBWindowHooks bbWindowHooks;
+
     [NotEnumerable, DoNotCheckSecurity] getter Window (unsigned long index);
     [Custom, NotEnumerable, DoNotCheckSecurity] getter Window (DOMString name);
-=======
-    // Bloomberg specific objects/methods
-    readonly attribute BBWindowHooks bbWindowHooks;
-
-    [NotEnumerable] getter Window (unsigned long index);
-    [Custom, NotEnumerable] getter Window (DOMString name);
->>>>>>> 575af1a3
 };
 
 // http://www.whatwg.org/specs/web-apps/current-work/#transferable-objects
