/*
 * Copyright (C) 2006, 2007, 2008, 2009 Apple Inc. All rights reserved.
 * Copyright (C) 2011 Google Inc. All rights reserved.
 *
 * Redistribution and use in source and binary forms, with or without
 * modification, are permitted provided that the following conditions
 * are met:
 * 1. Redistributions of source code must retain the above copyright
 *    notice, this list of conditions and the following disclaimer.
 * 2. Redistributions in binary form must reproduce the above copyright
 *    notice, this list of conditions and the following disclaimer in the
 *    documentation and/or other materials provided with the distribution.
 *
 * THIS SOFTWARE IS PROVIDED BY APPLE COMPUTER, INC. ``AS IS'' AND ANY
 * EXPRESS OR IMPLIED WARRANTIES, INCLUDING, BUT NOT LIMITED TO, THE
 * IMPLIED WARRANTIES OF MERCHANTABILITY AND FITNESS FOR A PARTICULAR
 * PURPOSE ARE DISCLAIMED.  IN NO EVENT SHALL APPLE COMPUTER, INC. OR
 * CONTRIBUTORS BE LIABLE FOR ANY DIRECT, INDIRECT, INCIDENTAL, SPECIAL,
 * EXEMPLARY, OR CONSEQUENTIAL DAMAGES (INCLUDING, BUT NOT LIMITED TO,
 * PROCUREMENT OF SUBSTITUTE GOODS OR SERVICES; LOSS OF USE, DATA, OR
 * PROFITS; OR BUSINESS INTERRUPTION) HOWEVER CAUSED AND ON ANY THEORY
 * OF LIABILITY, WHETHER IN CONTRACT, STRICT LIABILITY, OR TORT
 * (INCLUDING NEGLIGENCE OR OTHERWISE) ARISING IN ANY WAY OUT OF THE USE
 * OF THIS SOFTWARE, EVEN IF ADVISED OF THE POSSIBILITY OF SUCH DAMAGE.
 */

// https://html.spec.whatwg.org/#the-window-object

// FIXME: explain all uses of [DoNotCheckSecurity]
[
    CheckSecurity=Frame,
    Custom=ToV8,
    ImplementedAs=DOMWindow,
    PrimaryGlobal,
] interface Window : EventTarget {
    // the current browsing context
    // FIXME: The spec uses the WindowProxy type for this and many other attributes.
    [Unforgeable, DoNotCheckSecurity] readonly attribute Window window;
    [Replaceable, DoNotCheckSecurity] readonly attribute Window self;
    [Unforgeable] readonly attribute Document document;
    attribute DOMString name;
    [PutForwards=href, Unforgeable, DoNotCheckSecurity] readonly attribute Location location;
    readonly attribute History history;
    [Replaceable, MeasureAs=BarPropLocationbar] readonly attribute BarProp locationbar;
    [Replaceable, MeasureAs=BarPropMenubar] readonly attribute BarProp menubar;
    [Replaceable, MeasureAs=BarPropPersonalbar] readonly attribute BarProp personalbar;
    [Replaceable, MeasureAs=BarPropScrollbars] readonly attribute BarProp scrollbars;
    [Replaceable, MeasureAs=BarPropStatusbar] readonly attribute BarProp statusbar;
    [Replaceable, MeasureAs=BarPropToolbar] readonly attribute BarProp toolbar;
    attribute DOMString status;
    [DoNotCheckSecurity, CallWith=ExecutionContext] void close();
    [DoNotCheckSecurity] readonly attribute boolean closed;
    void stop();
    [DoNotCheckSecurity, CallWith=ExecutionContext] void focus();
    [DoNotCheckSecurity] void blur();

    // other browsing contexts
    [Replaceable, DoNotCheckSecurity] readonly attribute Window frames;
    [Replaceable, DoNotCheckSecurity] readonly attribute unsigned long length;
    [Unforgeable, DoNotCheckSecurity] readonly attribute Window top;
    // FIXME: opener should be of type any.
    [DoNotCheckSecurity, Custom=Setter] attribute Window opener;
    [Replaceable, DoNotCheckSecurity] readonly attribute Window parent;
    [CheckSecurity=Node, Custom=Getter] readonly attribute Element? frameElement;
    // FIXME: open() should have 4 optional arguments with defaults.
    [Custom] Window open(DOMString url, DOMString target, optional DOMString features);
    // FIXME: These getters should not have [NotEnumerable].
    [NotEnumerable, DoNotCheckSecurity] getter Window (unsigned long index);
    [Custom, NotEnumerable, DoNotCheckSecurity] getter object (DOMString name);

    // the user agent
    [LogActivity=GetterOnly] readonly attribute Navigator navigator;
    [RuntimeEnabled=ApplicationCache, LogActivity=GetterOnly] readonly attribute ApplicationCache applicationCache;

    // user prompts
    void alert();
    void alert(DOMString message);
    boolean confirm(optional DOMString message = "");
    DOMString? prompt(optional DOMString message = "", optional DOMString defaultValue = "");
    void print();

    // FIXME: requestAnimationFrame should take a FrameRequestCallback:
    // https://www.w3.org/Bugs/Public/show_bug.cgi?id=28152
    [MeasureAs=UnprefixedRequestAnimationFrame] long requestAnimationFrame(FrameRequestCallback callback);
    void cancelAnimationFrame(long handle);

    [DoNotCheckSecurity, Custom, RaisesException] void postMessage(any message, DOMString targetOrigin, optional sequence<Transferable> transfer);

    // HTML obsolete features
    // https://html.spec.whatwg.org/#Window-partial
    [MeasureAs=WindowCaptureEvents] void captureEvents();
    [MeasureAs=WindowReleaseEvents] void releaseEvents();

    // CSS Object Model (CSSOM)
    // http://dev.w3.org/csswg/cssom/#extensions-to-the-window-interface
    // FIXME: The optional pseudoElt argument should have no default.
    [NewObject, TypeChecking=Interface] CSSStyleDeclaration getComputedStyle(Element elt, optional DOMString? pseudoElt = null);
    // http://dev.w3.org/csswg/cssom/#utility-apis
    // FIXME: CSS should be an interface with static members, in which
    // case this getter would not be needed.
    [Replaceable] readonly attribute CSS CSS;

    // CSSOM View Module
    // http://dev.w3.org/csswg/cssom-view/#extensions-to-the-window-interface
    [NewObject] MediaQueryList matchMedia(DOMString query);
    [SameObject] readonly attribute Screen screen;

    // browsing context
    // FIXME: The x and y arguments should not be optional. crbug.com/453421
    void moveTo(optional long x, optional long y);
    void moveBy(optional long x, optional long y);
    void resizeTo(optional long x, optional long y);
    void resizeBy(optional long x, optional long y);

    // viewport
    // FIXME: None of the CCSOM View Module attributes should be [Replaceable].
    [Replaceable] readonly attribute long innerWidth;
    [Replaceable] readonly attribute long innerHeight;

    // viewport scrolling
    [Replaceable] readonly attribute double scrollX;
    readonly attribute double pageXOffset;
    [Replaceable] readonly attribute double scrollY;
    readonly attribute double pageYOffset;
    [RuntimeEnabled=CSSOMSmoothScroll] void scroll(optional ScrollToOptions options);
    void scroll(unrestricted double x, unrestricted double y);
    [RuntimeEnabled=CSSOMSmoothScroll] void scrollTo(optional ScrollToOptions options);
    void scrollTo(unrestricted double x, unrestricted double y);
    [RuntimeEnabled=CSSOMSmoothScroll] void scrollBy(optional ScrollToOptions options);
    void scrollBy(unrestricted double x, unrestricted double y);

    // client
    [Replaceable] readonly attribute long screenX;
    [Replaceable] readonly attribute long screenY;
    [Replaceable] readonly attribute long outerWidth;
    [Replaceable] readonly attribute long outerHeight;
    [Replaceable] readonly attribute double devicePixelRatio;

    // Selection API
    // http://w3c.github.io/selection-api/#extensions-to-window-interface
    Selection? getSelection();

    // Console API (non-standard but widely implemented in some form)
    // https://developer.chrome.com/devtools/docs/console-api
    [Replaceable] readonly attribute Console console;

    // Non-standard APIs
    [MeasureAs=WindowClientInformation, Replaceable] readonly attribute Navigator clientInformation;
    [MeasureAs=WindowEvent, Custom, NotEnumerable] attribute Event event;
    [MeasureAs=WindowFind] boolean find([Default=Undefined] optional DOMString string,
                                        [Default=Undefined] optional boolean caseSensitive,
                                        [Default=Undefined] optional boolean backwards,
                                        [Default=Undefined] optional boolean wrap,
                                        [Default=Undefined] optional boolean wholeWord,
                                        [Default=Undefined] optional boolean searchInFrames,
                                        [Default=Undefined] optional boolean showDialog);
    [MeasureAs=WindowOffscreenBuffering, Replaceable, NotEnumerable] readonly attribute boolean offscreenBuffering;
    [MeasureAs=WindowScreenLeft, Replaceable] readonly attribute long screenLeft;
    [MeasureAs=WindowScreenTop, Replaceable] readonly attribute long screenTop;
    [MeasureAs=WindowDefaultStatus] attribute DOMString defaultStatus;
    [MeasureAs=WindowDefaultstatus, ImplementedAs=defaultStatus] attribute DOMString defaultstatus;
    [MeasureAs=StyleMedia] readonly attribute StyleMedia styleMedia;
    [DeprecateAs=GetMatchedCSSRules] CSSRuleList getMatchedCSSRules([Default=Undefined] optional Element element,
                                                                    [TreatUndefinedAs=NullString, Default=Undefined] optional DOMString? pseudoElement);
    // This is the interface orientation in degrees. Some examples are:
    //  0 is straight up; -90 is when the device is rotated 90 clockwise;
    //  90 is when rotated counter clockwise.
    [MeasureAs=WindowOrientation, RuntimeEnabled=OrientationEvent] readonly attribute long orientation;
    [DeprecateAs=PrefixedRequestAnimationFrame] long webkitRequestAnimationFrame(FrameRequestCallback callback);
    [DeprecateAs=PrefixedCancelAnimationFrame, ImplementedAs=cancelAnimationFrame] void webkitCancelAnimationFrame(long id);
    [DeprecateAs=PrefixedCancelRequestAnimationFrame, ImplementedAs=cancelAnimationFrame] void webkitCancelRequestAnimationFrame(long id);
    [MeasureAs=PrefixedTransitionEventConstructor] attribute TransitionEventConstructor WebKitTransitionEvent;
    [Measure] attribute AnimationEventConstructor WebKitAnimationEvent;
    [DeprecateAs=PrefixedWindowURL] attribute URLConstructor webkitURL;
    [MeasureAs=PrefixedMutationObserverConstructor] attribute MutationObserverConstructor WebKitMutationObserver;

    // Event handler attributes
    [RuntimeEnabled=CSSAnimationUnprefixed] attribute EventHandler onanimationend;
    [RuntimeEnabled=CSSAnimationUnprefixed] attribute EventHandler onanimationiteration;
    [RuntimeEnabled=CSSAnimationUnprefixed] attribute EventHandler onanimationstart;
    [RuntimeEnabled=OrientationEvent] attribute EventHandler onorientationchange;
    attribute EventHandler onsearch;
    [RuntimeEnabled=Touch] attribute EventHandler ontouchcancel;
    [RuntimeEnabled=Touch] attribute EventHandler ontouchend;
    [RuntimeEnabled=Touch] attribute EventHandler ontouchmove;
    [RuntimeEnabled=Touch] attribute EventHandler ontouchstart;
    attribute EventHandler ontransitionend;
    attribute EventHandler onwebkitanimationend;
    attribute EventHandler onwebkitanimationiteration;
    attribute EventHandler onwebkitanimationstart;
    attribute EventHandler onwebkittransitionend;
    attribute EventHandler onwheel;

    // window.toString() requires special handling in V8
    [DoNotCheckSignature, DoNotCheckSecurity, Custom, NotEnumerable] stringifier;
<<<<<<< HEAD
=======

    // Bloomberg specific objects/methods
    readonly attribute BBWindowHooks bbWindowHooks;

    [NotEnumerable, DoNotCheckSecurity] getter Window (unsigned long index);
    [Custom, NotEnumerable, DoNotCheckSecurity] getter Window (DOMString name);
>>>>>>> f358b58f
};

// http://www.whatwg.org/specs/web-apps/current-work/#transferable-objects
//
// Expressing the Transferable typedef in IDL depends on http://crbug.com/240176.
// The postMessage() methods taking a Transferable array argument have custom
// binding code that is able to handle the Transferables that we currently
// recognize. To be able to declare a postMessage() signature that matches
// the implementation, we provide a Transferable typedef but with an
// incomplete type.
//
// FIXME: make this typedef accurate once enough of http://crbug.com/240176
// is in place.
// FIXME: consider putting this typedef in an .idl file containing spec-wide
// utility type definitions.
typedef MessagePort Transferable;

Window implements GlobalEventHandlers;
Window implements WindowBase64;
Window implements WindowEventHandlers;
Window implements WindowTimers;<|MERGE_RESOLUTION|>--- conflicted
+++ resolved
@@ -193,15 +193,10 @@
 
     // window.toString() requires special handling in V8
     [DoNotCheckSignature, DoNotCheckSecurity, Custom, NotEnumerable] stringifier;
-<<<<<<< HEAD
-=======
 
     // Bloomberg specific objects/methods
     readonly attribute BBWindowHooks bbWindowHooks;
 
-    [NotEnumerable, DoNotCheckSecurity] getter Window (unsigned long index);
-    [Custom, NotEnumerable, DoNotCheckSecurity] getter Window (DOMString name);
->>>>>>> f358b58f
 };
 
 // http://www.whatwg.org/specs/web-apps/current-work/#transferable-objects
