/*
 * Copyright (C) 2006, 2007, 2008, 2009 Apple Inc. All rights reserved.
 * Copyright (C) 2011 Google Inc. All rights reserved.
 *
 * Redistribution and use in source and binary forms, with or without
 * modification, are permitted provided that the following conditions
 * are met:
 * 1. Redistributions of source code must retain the above copyright
 *    notice, this list of conditions and the following disclaimer.
 * 2. Redistributions in binary form must reproduce the above copyright
 *    notice, this list of conditions and the following disclaimer in the
 *    documentation and/or other materials provided with the distribution.
 *
 * THIS SOFTWARE IS PROVIDED BY APPLE COMPUTER, INC. ``AS IS'' AND ANY
 * EXPRESS OR IMPLIED WARRANTIES, INCLUDING, BUT NOT LIMITED TO, THE
 * IMPLIED WARRANTIES OF MERCHANTABILITY AND FITNESS FOR A PARTICULAR
 * PURPOSE ARE DISCLAIMED.  IN NO EVENT SHALL APPLE COMPUTER, INC. OR
 * CONTRIBUTORS BE LIABLE FOR ANY DIRECT, INDIRECT, INCIDENTAL, SPECIAL,
 * EXEMPLARY, OR CONSEQUENTIAL DAMAGES (INCLUDING, BUT NOT LIMITED TO,
 * PROCUREMENT OF SUBSTITUTE GOODS OR SERVICES; LOSS OF USE, DATA, OR
 * PROFITS; OR BUSINESS INTERRUPTION) HOWEVER CAUSED AND ON ANY THEORY
 * OF LIABILITY, WHETHER IN CONTRACT, STRICT LIABILITY, OR TORT
 * (INCLUDING NEGLIGENCE OR OTHERWISE) ARISING IN ANY WAY OUT OF THE USE
 * OF THIS SOFTWARE, EVEN IF ADVISED OF THE POSSIBILITY OF SUCH DAMAGE.
 */

// https://html.spec.whatwg.org/#the-window-object

// FIXME: explain all uses of [DoNotCheckSecurity]
[
    CheckSecurity=Receiver,
    ImplementedAs=DOMWindow,
    PrimaryGlobal,
] interface Window : EventTarget {
    // the current browsing context
    // FIXME: The spec uses the WindowProxy type for this and many other attributes.
    [Unforgeable, DoNotCheckSecurity] readonly attribute Window window;
    [Replaceable, DoNotCheckSecurity] readonly attribute Window self;
    [Unforgeable] readonly attribute Document document;
    attribute DOMString name;
    [PutForwards=href, Unforgeable, DoNotCheckSecurity] readonly attribute Location location;
    readonly attribute History history;
    [Replaceable, MeasureAs=BarPropLocationbar] readonly attribute BarProp locationbar;
    [Replaceable, MeasureAs=BarPropMenubar] readonly attribute BarProp menubar;
    [Replaceable, MeasureAs=BarPropPersonalbar] readonly attribute BarProp personalbar;
    [Replaceable, MeasureAs=BarPropScrollbars] readonly attribute BarProp scrollbars;
    [Replaceable, MeasureAs=BarPropStatusbar] readonly attribute BarProp statusbar;
    [Replaceable, MeasureAs=BarPropToolbar] readonly attribute BarProp toolbar;
    attribute DOMString status;
    [DoNotCheckSecurity, CallWith=ExecutionContext] void close();
    [DoNotCheckSecurity] readonly attribute boolean closed;
    void stop();
    [DoNotCheckSecurity, CallWith=ExecutionContext] void focus();
    [DoNotCheckSecurity] void blur();

    // other browsing contexts
    [Replaceable, DoNotCheckSecurity] readonly attribute Window frames;
    [Replaceable, DoNotCheckSecurity] readonly attribute unsigned long length;
    [Unforgeable, DoNotCheckSecurity] readonly attribute Window top;
    // FIXME: opener should be of type any.
    [DoNotCheckSecurity, Custom=Setter] attribute Window opener;
    [Replaceable, DoNotCheckSecurity] readonly attribute Window parent;
    [CheckSecurity=ReturnValue, Custom=Getter] readonly attribute Element? frameElement;
    // FIXME: open() should have 4 optional arguments with defaults.
    [Custom] Window? open(DOMString url, DOMString target, optional DOMString features);
    // FIXME: These getters should not have [NotEnumerable].
    [NotEnumerable, DoNotCheckSecurity] getter Window (unsigned long index);
    [Custom, NotEnumerable, DoNotCheckSecurity] getter object (DOMString name);

    // the user agent
    [LogActivity=GetterOnly] readonly attribute Navigator navigator;
    [RuntimeEnabled=ApplicationCache, LogActivity=GetterOnly] readonly attribute ApplicationCache applicationCache;

    // user prompts
    [Measure] void alert();
    [Measure] void alert(DOMString message);
    [Measure] boolean confirm(optional DOMString message = "");
    [Measure] DOMString? prompt(optional DOMString message = "", optional DOMString defaultValue = "");
    [Measure] void print();

    [MeasureAs=UnprefixedRequestAnimationFrame] long requestAnimationFrame(FrameRequestCallback callback);
    void cancelAnimationFrame(long handle);

    [Measure, RuntimeEnabled=RequestIdleCallback] long requestIdleCallback(IdleRequestCallback callback, optional IdleRequestOptions options);
    [RuntimeEnabled=RequestIdleCallback] void cancelIdleCallback(long handle);

    [DoNotCheckSecurity, Custom, RaisesException] void postMessage(any message, DOMString targetOrigin, optional sequence<Transferable> transfer);

    // HTML obsolete features
    // https://html.spec.whatwg.org/#Window-partial
    [MeasureAs=WindowCaptureEvents] void captureEvents();
    [MeasureAs=WindowReleaseEvents] void releaseEvents();

    // CSS Object Model (CSSOM)
    // http://dev.w3.org/csswg/cssom/#extensions-to-the-window-interface
    // FIXME: The optional pseudoElt argument should have no default.
    [NewObject] CSSStyleDeclaration getComputedStyle(Element elt, optional DOMString? pseudoElt = null);

    // CSSOM View Module
    // http://dev.w3.org/csswg/cssom-view/#extensions-to-the-window-interface
    [NewObject] MediaQueryList matchMedia(DOMString query);
    [SameObject, Replaceable] readonly attribute Screen screen;

    // browsing context
    void moveTo(long x, long y);
    void moveBy(long x, long y);
    void resizeTo(long x, long y);
    void resizeBy(long x, long y);

    // viewport
    [Replaceable] readonly attribute long innerWidth;
    [Replaceable] readonly attribute long innerHeight;

    // viewport scrolling
    [Replaceable] readonly attribute double scrollX;
    [Replaceable] readonly attribute double pageXOffset;
    [Replaceable] readonly attribute double scrollY;
    [Replaceable] readonly attribute double pageYOffset;
    [RuntimeEnabled=CSSOMSmoothScroll] void scroll(optional ScrollToOptions options);
    void scroll(unrestricted double x, unrestricted double y);
    [RuntimeEnabled=CSSOMSmoothScroll] void scrollTo(optional ScrollToOptions options);
    void scrollTo(unrestricted double x, unrestricted double y);
    [RuntimeEnabled=CSSOMSmoothScroll] void scrollBy(optional ScrollToOptions options);
    void scrollBy(unrestricted double x, unrestricted double y);

    // client
    [Replaceable] readonly attribute long screenX;
    [Replaceable] readonly attribute long screenY;
    [Replaceable] readonly attribute long outerWidth;
    [Replaceable] readonly attribute long outerHeight;
    [Replaceable] readonly attribute double devicePixelRatio;

    // Selection API
    // http://w3c.github.io/selection-api/#extensions-to-window-interface
    Selection? getSelection();

    // Console API (non-standard but widely implemented in some form)
    // https://developer.chrome.com/devtools/docs/console-api
    [Replaceable] readonly attribute Console console;

    // Non-standard APIs
    [MeasureAs=WindowClientInformation, Replaceable] readonly attribute Navigator clientInformation;
    [MeasureAs=WindowEvent, Custom, NotEnumerable] attribute Event event;
    [MeasureAs=WindowFind] boolean find([Default=Undefined] optional DOMString string,
                                        [Default=Undefined] optional boolean caseSensitive,
                                        [Default=Undefined] optional boolean backwards,
                                        [Default=Undefined] optional boolean wrap,
                                        [Default=Undefined] optional boolean wholeWord,
                                        [Default=Undefined] optional boolean searchInFrames,
                                        [Default=Undefined] optional boolean showDialog);
    [MeasureAs=WindowOffscreenBuffering, Replaceable, NotEnumerable] readonly attribute boolean offscreenBuffering;
    [MeasureAs=WindowScreenLeft, Replaceable] readonly attribute long screenLeft;
    [MeasureAs=WindowScreenTop, Replaceable] readonly attribute long screenTop;
    [MeasureAs=WindowDefaultStatus] attribute DOMString defaultStatus;
    [MeasureAs=WindowDefaultstatus, ImplementedAs=defaultStatus] attribute DOMString defaultstatus;
    [MeasureAs=StyleMedia] readonly attribute StyleMedia styleMedia;
    [DeprecateAs=GetMatchedCSSRules, LegacyInterfaceTypeChecking] CSSRuleList getMatchedCSSRules([Default=Undefined] optional Element element,
                                                                                                 [TreatUndefinedAs=NullString, Default=Undefined] optional DOMString? pseudoElement);
    // This is the interface orientation in degrees. Some examples are:
    //  0 is straight up; -90 is when the device is rotated 90 clockwise;
    //  90 is when rotated counter clockwise.
    [MeasureAs=WindowOrientation, RuntimeEnabled=OrientationEvent] readonly attribute long orientation;
    [DeprecateAs=PrefixedRequestAnimationFrame] long webkitRequestAnimationFrame(FrameRequestCallback callback);
    [DeprecateAs=PrefixedCancelAnimationFrame, ImplementedAs=cancelAnimationFrame] void webkitCancelAnimationFrame(long id);
    [DeprecateAs=PrefixedCancelRequestAnimationFrame, ImplementedAs=cancelAnimationFrame] void webkitCancelRequestAnimationFrame(long id);
    [MeasureAs=PrefixedTransitionEventConstructor] attribute TransitionEventConstructor WebKitTransitionEvent;
    [Measure] attribute AnimationEventConstructor WebKitAnimationEvent;
    [DeprecateAs=PrefixedWindowURL] attribute URLConstructor webkitURL;
    [MeasureAs=PrefixedMutationObserverConstructor] attribute MutationObserverConstructor WebKitMutationObserver;

    // Event handler attributes
    attribute EventHandler onanimationend;
    attribute EventHandler onanimationiteration;
    attribute EventHandler onanimationstart;
    [RuntimeEnabled=OrientationEvent] attribute EventHandler onorientationchange;
    attribute EventHandler onsearch;
    attribute EventHandler ontransitionend;
    attribute EventHandler onwebkitanimationend;
    attribute EventHandler onwebkitanimationiteration;
    attribute EventHandler onwebkitanimationstart;
    attribute EventHandler onwebkittransitionend;
    attribute EventHandler onwheel;

    // https://w3c.github.io/webappsec/specs/powerfulfeatures/#monkey-patching-global-object
    readonly attribute boolean isSecureContext;
<<<<<<< HEAD

    // window.toString() requires special handling in V8
    [DoNotCheckSignature, DoNotCheckSecurity, Custom, NotEnumerable] stringifier;

    // Bloomberg specific objects/methods
    readonly attribute BBWindowHooks bbWindowHooks;

=======
>>>>>>> 9f8f03d9
};

// http://www.whatwg.org/specs/web-apps/current-work/#transferable-objects
//
// Expressing the Transferable typedef in IDL depends on http://crbug.com/240176.
// The postMessage() methods taking a Transferable array argument have custom
// binding code that is able to handle the Transferables that we currently
// recognize. To be able to declare a postMessage() signature that matches
// the implementation, we provide a Transferable typedef but with an
// incomplete type.
//
// FIXME: make this typedef accurate once enough of http://crbug.com/240176
// is in place.
// FIXME: consider putting this typedef in an .idl file containing spec-wide
// utility type definitions.
typedef MessagePort Transferable;

Window implements GlobalEventHandlers;
Window implements WindowBase64;
Window implements WindowEventHandlers;
Window implements WindowTimers;<|MERGE_RESOLUTION|>--- conflicted
+++ resolved
@@ -183,16 +183,9 @@
 
     // https://w3c.github.io/webappsec/specs/powerfulfeatures/#monkey-patching-global-object
     readonly attribute boolean isSecureContext;
-<<<<<<< HEAD
-
-    // window.toString() requires special handling in V8
-    [DoNotCheckSignature, DoNotCheckSecurity, Custom, NotEnumerable] stringifier;
 
     // Bloomberg specific objects/methods
     readonly attribute BBWindowHooks bbWindowHooks;
-
-=======
->>>>>>> 9f8f03d9
 };
 
 // http://www.whatwg.org/specs/web-apps/current-work/#transferable-objects
