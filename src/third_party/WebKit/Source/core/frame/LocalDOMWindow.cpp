--- conflicted
+++ resolved
@@ -558,8 +558,8 @@
     m_console = nullptr;
     m_navigator = nullptr;
     m_media = nullptr;
+    m_bbWindowHooks = nullptr;
     m_applicationCache = nullptr;
-    m_bbWindowHooks = nullptr;
 #if ENABLE(ASSERT)
     m_hasBeenReset = true;
 #endif
@@ -1624,46 +1624,16 @@
     return result ? result->domWindow() : nullptr;
 }
 
-<<<<<<< HEAD
-DEFINE_TRACE(LocalDOMWindow)
-=======
-void LocalDOMWindow::showModalDialog(const String& urlString, const String& dialogFeaturesString,
-    LocalDOMWindow* callingWindow, LocalDOMWindow* enteredWindow, PrepareDialogFunction function, void* functionContext)
+BBWindowHooks* LocalDOMWindow::bbWindowHooks() const
 {
     if (!isCurrentlyDisplayedInFrame())
-        return;
-    LocalFrame* activeFrame = callingWindow->frame();
-    if (!activeFrame)
-        return;
-    LocalFrame* firstFrame = enteredWindow->frame();
-    if (!firstFrame)
-        return;
-
-    if (!canShowModalDialogNow(frame()) || !enteredWindow->allowPopUp())
-        return;
-
-    UseCounter::countDeprecation(frame(), UseCounter::ShowModalDialog);
-
-    WindowFeatures windowFeatures(dialogFeaturesString, screenAvailableRect(frame()->view()));
-    LocalFrame* dialogFrame = createWindow(urlString, emptyAtom, windowFeatures,
-        *callingWindow, *firstFrame, *frame(), function, functionContext);
-    if (!dialogFrame)
-        return;
-    UserGestureIndicatorDisabler disabler;
-    dialogFrame->host()->chrome().runModal();
-}
-
-BBWindowHooks* LocalDOMWindow::bbWindowHooks() const
-{
-    if (!isCurrentlyDisplayedInFrame())
-        return 0;
+        return nullptr;
     if (!m_bbWindowHooks)
         m_bbWindowHooks = BBWindowHooks::create(frame());
     return m_bbWindowHooks.get();
 }
 
-void LocalDOMWindow::trace(Visitor* visitor)
->>>>>>> f358b58f
+DEFINE_TRACE(LocalDOMWindow)
 {
 #if ENABLE(OILPAN)
     visitor->trace(m_frameObserver);
