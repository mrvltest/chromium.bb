--- conflicted
+++ resolved
@@ -610,12 +610,8 @@
     m_sessionStorage = nullptr;
     m_localStorage = nullptr;
     m_applicationCache = nullptr;
-<<<<<<< HEAD
+    m_bbWindowHooks = nullptr;
 #if ENABLE(ASSERT)
-=======
-    m_bbWindowHooks = nullptr;
-#if ASSERT_ENABLED
->>>>>>> f638122e
     m_hasBeenReset = true;
 #endif
 }
