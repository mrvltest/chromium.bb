--- conflicted
+++ resolved
@@ -1931,8 +1931,6 @@
     dialogFrame->host()->chrome().runModal();
 }
 
-<<<<<<< HEAD
-=======
 BBWindowHooks* LocalDOMWindow::bbWindowHooks() const
 {
     if (!isCurrentlyDisplayedInFrame())
@@ -1942,19 +1940,6 @@
     return m_bbWindowHooks.get();
 }
 
-LocalDOMWindow* LocalDOMWindow::anonymousIndexedGetter(uint32_t index)
-{
-    if (!frame())
-        return 0;
-
-    Frame* child = frame()->tree().scopedChild(index);
-    if (child)
-        return child->domWindow();
-
-    return 0;
-}
-
->>>>>>> 575af1a3
 DOMWindowLifecycleNotifier& LocalDOMWindow::lifecycleNotifier()
 {
     return static_cast<DOMWindowLifecycleNotifier&>(LifecycleContext<LocalDOMWindow>::lifecycleNotifier());
