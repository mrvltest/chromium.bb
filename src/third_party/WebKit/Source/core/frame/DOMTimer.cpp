/*
 * Copyright (C) 2008 Apple Inc. All Rights Reserved.
 *
 * Redistribution and use in source and binary forms, with or without
 * modification, are permitted provided that the following conditions
 * are met:
 * 1. Redistributions of source code must retain the above copyright
 *    notice, this list of conditions and the following disclaimer.
 * 2. Redistributions in binary form must reproduce the above copyright
 *    notice, this list of conditions and the following disclaimer in the
 *    documentation and/or other materials provided with the distribution.
 *
 * THIS SOFTWARE IS PROVIDED BY APPLE COMPUTER, INC. ``AS IS'' AND ANY
 * EXPRESS OR IMPLIED WARRANTIES, INCLUDING, BUT NOT LIMITED TO, THE
 * IMPLIED WARRANTIES OF MERCHANTABILITY AND FITNESS FOR A PARTICULAR
 * PURPOSE ARE DISCLAIMED.  IN NO EVENT SHALL APPLE COMPUTER, INC. OR
 * CONTRIBUTORS BE LIABLE FOR ANY DIRECT, INDIRECT, INCIDENTAL, SPECIAL,
 * EXEMPLARY, OR CONSEQUENTIAL DAMAGES (INCLUDING, BUT NOT LIMITED TO,
 * PROCUREMENT OF SUBSTITUTE GOODS OR SERVICES; LOSS OF USE, DATA, OR
 * PROFITS; OR BUSINESS INTERRUPTION) HOWEVER CAUSED AND ON ANY THEORY
 * OF LIABILITY, WHETHER IN CONTRACT, STRICT LIABILITY, OR TORT
 * (INCLUDING NEGLIGENCE OR OTHERWISE) ARISING IN ANY WAY OUT OF THE USE
 * OF THIS SOFTWARE, EVEN IF ADVISED OF THE POSSIBILITY OF SUCH DAMAGE.
 *
 */

#include "core/frame/DOMTimer.h"

#include "core/dom/ExecutionContext.h"
#include "core/inspector/InspectorInstrumentation.h"
#include "core/inspector/InspectorTraceEvents.h"
#include "platform/TraceEvent.h"
#include "wtf/CurrentTime.h"

namespace blink {

static const int maxIntervalForUserGestureForwarding = 1000; // One second matches Gecko.
static const int maxTimerNestingLevel = 5;
static const double oneMillisecond = 0.001;
// Chromium uses a minimum timer interval of 4ms. We'd like to go
// lower; however, there are poorly coded websites out there which do
// create CPU-spinning loops.  Using 4ms prevents the CPU from
// spinning too busily and provides a balance between CPU spinning and
// the smallest possible interval timer.
static const double minimumInterval = 0.004;

static inline bool shouldForwardUserGesture(int interval, int nestingLevel)
{
    return isMainThread()
        && UserGestureIndicator::processingUserGesture()
        && interval <= maxIntervalForUserGestureForwarding
        && nestingLevel == 1; // Gestures should not be forwarded to nested timers.
}

<<<<<<< HEAD
static double s_hiddenPageAlignmentInterval = 1.0;
void DOMTimer::setHiddenPageAlignmentInterval(double interval)
{
    s_hiddenPageAlignmentInterval = interval;
}

double DOMTimer::hiddenPageAlignmentInterval()
{
    // Timers on hidden pages are aligned so that they fire once per
    // second at most.
    // SHEZ: made this configurable from outside
    return s_hiddenPageAlignmentInterval;
}

double DOMTimer::visiblePageAlignmentInterval()
{
    // Alignment does not apply to timers on visible pages.
    return 0;
}

=======
>>>>>>> b6cd7b0e
int DOMTimer::install(ExecutionContext* context, PassOwnPtrWillBeRawPtr<ScheduledAction> action, int timeout, bool singleShot)
{
    int timeoutID = context->timers()->installNewTimeout(context, action, timeout, singleShot);
    TRACE_EVENT_INSTANT1("devtools.timeline", "TimerInstall", TRACE_EVENT_SCOPE_THREAD, "data", InspectorTimerInstallEvent::data(context, timeoutID, timeout, singleShot));
    InspectorInstrumentation::didInstallTimer(context, timeoutID, timeout, singleShot);
    return timeoutID;
}

void DOMTimer::removeByID(ExecutionContext* context, int timeoutID)
{
    context->timers()->removeTimeoutByID(timeoutID);
    TRACE_EVENT_INSTANT1("devtools.timeline", "TimerRemove", TRACE_EVENT_SCOPE_THREAD, "data", InspectorTimerRemoveEvent::data(context, timeoutID));
    InspectorInstrumentation::didRemoveTimer(context, timeoutID);
}

DOMTimer::DOMTimer(ExecutionContext* context, PassOwnPtrWillBeRawPtr<ScheduledAction> action, int interval, bool singleShot, int timeoutID)
    : SuspendableTimer(context)
    , m_timeoutID(timeoutID)
    , m_nestingLevel(context->timers()->timerNestingLevel() + 1)
    , m_action(action)
{
    ASSERT(timeoutID > 0);
    if (shouldForwardUserGesture(interval, m_nestingLevel))
        m_userGestureToken = UserGestureIndicator::currentToken();

    double intervalMilliseconds = std::max(oneMillisecond, interval * oneMillisecond);
    if (intervalMilliseconds < minimumInterval && m_nestingLevel >= maxTimerNestingLevel)
        intervalMilliseconds = minimumInterval;
    if (singleShot)
        startOneShot(intervalMilliseconds, BLINK_FROM_HERE);
    else
        startRepeating(intervalMilliseconds, BLINK_FROM_HERE);
}

DOMTimer::~DOMTimer()
{
}

void DOMTimer::disposeTimer()
{
    m_action = nullptr;
    m_userGestureToken = nullptr;
    stop();
}

void DOMTimer::fired()
{
    ExecutionContext* context = executionContext();
    ASSERT(context);
    context->timers()->setTimerNestingLevel(m_nestingLevel);
    ASSERT(!context->activeDOMObjectsAreSuspended());
    // Only the first execution of a multi-shot timer should get an affirmative user gesture indicator.
    UserGestureIndicator gestureIndicator(m_userGestureToken.release());

    TRACE_EVENT1("devtools.timeline", "TimerFire", "data", InspectorTimerFireEvent::data(context, m_timeoutID));
    InspectorInstrumentationCookie cookie = InspectorInstrumentation::willFireTimer(context, m_timeoutID);

    // Simple case for non-one-shot timers.
    if (isActive()) {
        if (repeatInterval() && repeatInterval() < minimumInterval) {
            m_nestingLevel++;
            if (m_nestingLevel >= maxTimerNestingLevel)
                augmentRepeatInterval(minimumInterval - repeatInterval());
        }

        // No access to member variables after this point, it can delete the timer.
        m_action->execute(context);

        InspectorInstrumentation::didFireTimer(cookie);

        return;
    }

    RefPtrWillBeRawPtr<DOMTimer> protect(this);

    // Unregister the timer from ExecutionContext before executing the action
    // for one-shot timers.
    OwnPtrWillBeRawPtr<ScheduledAction> action = m_action.release();
    context->timers()->removeTimeoutByID(m_timeoutID);

    action->execute(context);

    InspectorInstrumentation::didFireTimer(cookie);
    TRACE_EVENT_INSTANT1(TRACE_DISABLED_BY_DEFAULT("devtools.timeline"), "UpdateCounters", TRACE_EVENT_SCOPE_THREAD, "data", InspectorUpdateCountersEvent::data());

    // ExecutionContext might be already gone when we executed action->execute().
    if (executionContext())
        executionContext()->timers()->setTimerNestingLevel(0);
}

void DOMTimer::stop()
{
    SuspendableTimer::stop();
    // Need to release JS objects potentially protected by ScheduledAction
    // because they can form circular references back to the ExecutionContext
    // which will cause a memory leak.
    m_action.clear();
}

WebTaskRunner* DOMTimer::timerTaskRunner()
{
    return executionContext()->timers()->timerTaskRunner();
}

DEFINE_TRACE(DOMTimer)
{
    visitor->trace(m_action);
    SuspendableTimer::trace(visitor);
}

} // namespace blink<|MERGE_RESOLUTION|>--- conflicted
+++ resolved
@@ -52,7 +52,6 @@
         && nestingLevel == 1; // Gestures should not be forwarded to nested timers.
 }
 
-<<<<<<< HEAD
 static double s_hiddenPageAlignmentInterval = 1.0;
 void DOMTimer::setHiddenPageAlignmentInterval(double interval)
 {
@@ -67,14 +66,6 @@
     return s_hiddenPageAlignmentInterval;
 }
 
-double DOMTimer::visiblePageAlignmentInterval()
-{
-    // Alignment does not apply to timers on visible pages.
-    return 0;
-}
-
-=======
->>>>>>> b6cd7b0e
 int DOMTimer::install(ExecutionContext* context, PassOwnPtrWillBeRawPtr<ScheduledAction> action, int timeout, bool singleShot)
 {
     int timeoutID = context->timers()->installNewTimeout(context, action, timeout, singleShot);
