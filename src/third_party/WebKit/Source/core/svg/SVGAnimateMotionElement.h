--- conflicted
+++ resolved
@@ -32,11 +32,7 @@
 public:
     virtual ~SVGAnimateMotionElement();
 
-<<<<<<< HEAD
-    static PassRefPtr<SVGAnimateMotionElement> create(const QualifiedName&, Document&);
-=======
     static PassRefPtr<SVGAnimateMotionElement> create(Document&);
->>>>>>> 8c15b39e
     void updateAnimationPath();
 
 private:
