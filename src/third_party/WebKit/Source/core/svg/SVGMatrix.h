--- conflicted
+++ resolved
@@ -106,17 +106,8 @@
     SVGMatrix inverse(ExceptionState& exceptionState) const
     {
         AffineTransform transform = AffineTransform::inverse();
-<<<<<<< HEAD
-        if (!isInvertible()) {
-            // FIXME: This used to have a more specific error message:
-            // "An attempt was made to invert a matrix that is not invertible."
-            // When switching to SVG2 style exceptions we lost this information.
-            es.throwUninformativeAndGenericDOMException(InvalidStateError);
-        }
-=======
         if (!isInvertible())
             exceptionState.throwDOMException(InvalidStateError, "The matrix is not invertible.");
->>>>>>> 8c15b39e
 
         return transform;
     }
@@ -124,11 +115,7 @@
     SVGMatrix rotateFromVector(double x, double y, ExceptionState& exceptionState)
     {
         if (!x || !y)
-<<<<<<< HEAD
-            es.throwUninformativeAndGenericDOMException(InvalidAccessError);
-=======
             exceptionState.throwDOMException(InvalidAccessError, "Arguments cannot be zero.");
->>>>>>> 8c15b39e
 
         AffineTransform copy = *this;
         copy.rotateFromVector(x, y);
