--- conflicted
+++ resolved
@@ -26,17 +26,10 @@
 #ifndef SVGImageForContainer_h
 #define SVGImageForContainer_h
 
-<<<<<<< HEAD
-#include "core/platform/graphics/Image.h"
-#include "core/svg/graphics/SVGImage.h"
-#include "platform/geometry/FloatRect.h"
-#include "platform/geometry/FloatSize.h"
-=======
 #include "core/svg/graphics/SVGImage.h"
 #include "platform/geometry/FloatRect.h"
 #include "platform/geometry/FloatSize.h"
 #include "platform/graphics/Image.h"
->>>>>>> 8c15b39e
 
 namespace WebCore {
 
@@ -61,11 +54,7 @@
 
     virtual void draw(GraphicsContext*, const FloatRect&, const FloatRect&, CompositeOperator, blink::WebBlendMode) OVERRIDE;
 
-<<<<<<< HEAD
-    virtual void drawPattern(GraphicsContext*, const FloatRect&, const FloatSize&, const FloatPoint&, CompositeOperator, const FloatRect&, BlendMode, const IntSize& repeatSpacing) OVERRIDE;
-=======
     virtual void drawPattern(GraphicsContext*, const FloatRect&, const FloatSize&, const FloatPoint&, CompositeOperator, const FloatRect&, blink::WebBlendMode, const IntSize& repeatSpacing) OVERRIDE;
->>>>>>> 8c15b39e
 
     // FIXME: Implement this to be less conservative.
     virtual bool currentFrameKnownToBeOpaque() OVERRIDE { return false; }
