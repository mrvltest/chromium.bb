--- conflicted
+++ resolved
@@ -62,11 +62,7 @@
 {
     // Not specified, but FF/Opera do it this way, and it's just sane.
     if (!passNewItem) {
-<<<<<<< HEAD
-        es.throwUninformativeAndGenericTypeError();
-=======
         exceptionState.throwUninformativeAndGenericTypeError();
->>>>>>> 8c15b39e
         return 0;
     }
 
