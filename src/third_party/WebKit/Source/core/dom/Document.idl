--- conflicted
+++ resolved
@@ -90,26 +90,8 @@
     attribute DOMString bbHeaderText;
     attribute DOMString bbFooterText;
 
-<<<<<<< HEAD
-    [RaisesException=Setter, CustomElementCallbacks, PerWorldBindings, TypeChecking=Interface, ExposeJSAccessors] attribute HTMLElement? body;
-
-    // Bloomberg-specific extensions
-    attribute DOMString bbHeaderText;
-    attribute DOMString bbFooterText;
-
-    readonly attribute HTMLHeadElement head;
-    readonly attribute HTMLCollection images;
-    readonly attribute HTMLCollection applets;
-    readonly attribute HTMLCollection embeds;
-    [ImplementedAs=embeds] readonly attribute HTMLCollection plugins;
-    readonly attribute HTMLCollection links;
-    readonly attribute HTMLCollection forms;
-    readonly attribute HTMLCollection scripts;
-    readonly attribute HTMLCollection anchors;
-=======
     // FIXME: cookie should not have [TreatNullAs=NullString].
     [TreatNullAs=NullString, RaisesException] attribute DOMString cookie;
->>>>>>> d6a01d7b
     readonly attribute DOMString lastModified;
     // FIXME: readyState should use the enum DocumentReadyState.
     // FIXME: readyState should not have [TreatReturnedNullStringAs=Undefined].
