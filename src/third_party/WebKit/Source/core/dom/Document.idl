--- conflicted
+++ resolved
@@ -91,18 +91,13 @@
     [PutForwards=href, Unforgeable] readonly attribute Location? location;
     [RaisesException=Setter] attribute DOMString domain;
     readonly attribute DOMString referrer;
-<<<<<<< HEAD
 
     // Bloomberg-specific extensions
     attribute DOMString bbHeaderText;
     attribute DOMString bbFooterText;
     attribute boolean bbPrintPageNumbers;
 
-    // FIXME: cookie should not have [TreatNullAs=NullString].
-    [TreatNullAs=NullString, RaisesException] attribute DOMString cookie;
-=======
     [RaisesException] attribute DOMString cookie;
->>>>>>> b6cd7b0e
     readonly attribute DOMString lastModified;
     readonly attribute DocumentReadyState readyState;
 
