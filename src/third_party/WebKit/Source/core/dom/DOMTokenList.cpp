--- conflicted
+++ resolved
@@ -25,7 +25,6 @@
 #include "config.h"
 #include "core/dom/DOMTokenList.h"
 
-#include "bindings/v8/ExceptionMessages.h"
 #include "bindings/v8/ExceptionState.h"
 #include "core/dom/ExceptionCode.h"
 #include "core/html/parser/HTMLParserIdioms.h"
@@ -33,28 +32,17 @@
 
 namespace WebCore {
 
-<<<<<<< HEAD
-bool DOMTokenList::validateToken(const AtomicString& token, const char* method, ExceptionState& es)
-{
-    if (token.isEmpty()) {
-        es.throwDOMException(SyntaxError, ExceptionMessages::failedToExecute(method, "DOMTokenList", "The token provided must not be empty."));
-=======
 bool DOMTokenList::validateToken(const AtomicString& token, ExceptionState& exceptionState)
 {
     if (token.isEmpty()) {
         exceptionState.throwDOMException(SyntaxError, "The token provided must not be empty.");
->>>>>>> 8c15b39e
         return false;
     }
 
     unsigned length = token.length();
     for (unsigned i = 0; i < length; ++i) {
         if (isHTMLSpace<UChar>(token[i])) {
-<<<<<<< HEAD
-            es.throwDOMException(InvalidCharacterError, ExceptionMessages::failedToExecute(method, "DOMTokenList", "The token provided ('" + token + "') contains HTML space characters, which are not valid in tokens."));
-=======
             exceptionState.throwDOMException(InvalidCharacterError, "The token provided ('" + token + "') contains HTML space characters, which are not valid in tokens.");
->>>>>>> 8c15b39e
             return false;
         }
     }
@@ -62,17 +50,10 @@
     return true;
 }
 
-<<<<<<< HEAD
-bool DOMTokenList::validateTokens(const Vector<String>& tokens, const char* method, ExceptionState& es)
-{
-    for (size_t i = 0; i < tokens.size(); ++i) {
-        if (!validateToken(tokens[i], method, es))
-=======
 bool DOMTokenList::validateTokens(const Vector<String>& tokens, ExceptionState& exceptionState)
 {
     for (size_t i = 0; i < tokens.size(); ++i) {
         if (!validateToken(tokens[i], exceptionState))
->>>>>>> 8c15b39e
             return false;
     }
 
@@ -81,11 +62,7 @@
 
 bool DOMTokenList::contains(const AtomicString& token, ExceptionState& exceptionState) const
 {
-<<<<<<< HEAD
-    if (!validateToken(token, "contains", es))
-=======
     if (!validateToken(token, exceptionState))
->>>>>>> 8c15b39e
         return false;
     return containsInternal(token);
 }
@@ -102,11 +79,7 @@
     Vector<String> filteredTokens;
     filteredTokens.reserveCapacity(tokens.size());
     for (size_t i = 0; i < tokens.size(); ++i) {
-<<<<<<< HEAD
-        if (!validateToken(tokens[i], "add", es))
-=======
         if (!validateToken(tokens[i], exceptionState))
->>>>>>> 8c15b39e
             return;
         if (containsInternal(tokens[i]))
             continue;
@@ -130,11 +103,7 @@
 
 void DOMTokenList::remove(const Vector<String>& tokens, ExceptionState& exceptionState)
 {
-<<<<<<< HEAD
-    if (!validateTokens(tokens, "remove", es))
-=======
     if (!validateTokens(tokens, exceptionState))
->>>>>>> 8c15b39e
         return;
 
     // Check using containsInternal first since it is a lot faster than going
@@ -153,11 +122,7 @@
 
 bool DOMTokenList::toggle(const AtomicString& token, ExceptionState& exceptionState)
 {
-<<<<<<< HEAD
-    if (!validateToken(token, "toggle", es))
-=======
     if (!validateToken(token, exceptionState))
->>>>>>> 8c15b39e
         return false;
 
     if (containsInternal(token)) {
@@ -170,11 +135,7 @@
 
 bool DOMTokenList::toggle(const AtomicString& token, bool force, ExceptionState& exceptionState)
 {
-<<<<<<< HEAD
-    if (!validateToken(token, "toggle", es))
-=======
     if (!validateToken(token, exceptionState))
->>>>>>> 8c15b39e
         return false;
 
     if (force)
