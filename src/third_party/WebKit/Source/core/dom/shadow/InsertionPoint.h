/*
 * Copyright (C) 2012 Google Inc. All rights reserved.
 *
 * Redistribution and use in source and binary forms, with or without
 * modification, are permitted provided that the following conditions are
 * met:
 *
 *     * Redistributions of source code must retain the above copyright
 * notice, this list of conditions and the following disclaimer.
 *     * Redistributions in binary form must reproduce the above
 * copyright notice, this list of conditions and the following disclaimer
 * in the documentation and/or other materials provided with the
 * distribution.
 *     * Neither the name of Google Inc. nor the names of its
 * contributors may be used to endorse or promote products derived from
 * this software without specific prior written permission.
 *
 * THIS SOFTWARE IS PROVIDED BY THE COPYRIGHT HOLDERS AND CONTRIBUTORS
 * "AS IS" AND ANY EXPRESS OR IMPLIED WARRANTIES, INCLUDING, BUT NOT
 * LIMITED TO, THE IMPLIED WARRANTIES OF MERCHANTABILITY AND FITNESS FOR
 * A PARTICULAR PURPOSE ARE DISCLAIMED. IN NO EVENT SHALL THE COPYRIGHT
 * OWNER OR CONTRIBUTORS BE LIABLE FOR ANY DIRECT, INDIRECT, INCIDENTAL,
 * SPECIAL, EXEMPLARY, OR CONSEQUENTIAL DAMAGES (INCLUDING, BUT NOT
 * LIMITED TO, PROCUREMENT OF SUBSTITUTE GOODS OR SERVICES; LOSS OF USE,
 * DATA, OR PROFITS; OR BUSINESS INTERRUPTION) HOWEVER CAUSED AND ON ANY
 * THEORY OF LIABILITY, WHETHER IN CONTRACT, STRICT LIABILITY, OR TORT
 * (INCLUDING NEGLIGENCE OR OTHERWISE) ARISING IN ANY WAY OUT OF THE USE
 * OF THIS SOFTWARE, EVEN IF ADVISED OF THE POSSIBILITY OF SUCH DAMAGE.
 */

#ifndef InsertionPoint_h
#define InsertionPoint_h

#include "core/css/CSSSelectorList.h"
#include "core/dom/shadow/ContentDistribution.h"
#include "core/dom/shadow/ShadowRoot.h"
#include "core/html/HTMLElement.h"
#include "wtf/Forward.h"

namespace WebCore {

class InsertionPoint : public HTMLElement {
public:
    virtual ~InsertionPoint();

    bool hasDistribution() const { return !m_distribution.isEmpty(); }
    void setDistribution(ContentDistribution&);
    void clearDistribution() { m_distribution.clear(); }
    bool isActive() const;
    bool canBeActive() const;

    bool isShadowInsertionPoint() const;
    bool isContentInsertionPoint() const;

    PassRefPtr<NodeList> getDistributedNodes();

    virtual bool canAffectSelector() const { return false; }

    bool resetStyleInheritance() const;
    void setResetStyleInheritance(bool);

    virtual void attach(const AttachContext& = AttachContext()) OVERRIDE;
    virtual void detach(const AttachContext& = AttachContext()) OVERRIDE;

    bool shouldUseFallbackElements() const;

    size_t size() const { return m_distribution.size(); }
    Node* at(size_t index)  const { return m_distribution.at(index).get(); }
    Node* first() const { return m_distribution.isEmpty() ? 0 : m_distribution.first().get(); }
    Node* last() const { return m_distribution.isEmpty() ? 0 : m_distribution.last().get(); }
    Node* nextTo(const Node* node) const { return m_distribution.nextTo(node); }
    Node* previousTo(const Node* node) const { return m_distribution.previousTo(node); }

protected:
    InsertionPoint(const QualifiedName&, Document&);
    virtual bool rendererIsNeeded(const RenderStyle&) OVERRIDE;
    virtual void childrenChanged(bool changedByParser, Node* beforeChange, Node* afterChange, int childCountDelta) OVERRIDE;
    virtual InsertionNotificationRequest insertedInto(ContainerNode*) OVERRIDE;
    virtual void removedFrom(ContainerNode*) OVERRIDE;
    virtual void parseAttribute(const QualifiedName&, const AtomicString&) OVERRIDE;
    virtual void willRecalcStyle(StyleRecalcChange) OVERRIDE;

private:
    ContentDistribution m_distribution;
    bool m_registeredWithShadowRoot;
};

typedef Vector<RefPtr<InsertionPoint> > DestinationInsertionPoints;
<<<<<<< HEAD

inline InsertionPoint* toInsertionPoint(Node* node)
{
    ASSERT_WITH_SECURITY_IMPLICATION(!node || node->isInsertionPoint());
    return static_cast<InsertionPoint*>(node);
}
=======
>>>>>>> 8c15b39e

DEFINE_NODE_TYPE_CASTS(InsertionPoint, isInsertionPoint());

<<<<<<< HEAD
inline const InsertionPoint& toInsertionPoint(const Node& node)
{
    ASSERT_WITH_SECURITY_IMPLICATION(node.isInsertionPoint());
    return static_cast<const InsertionPoint&>(node);
}

inline bool isActiveInsertionPoint(const Node& node)
{
    return node.isInsertionPoint() && toInsertionPoint(node).isActive();
}

inline bool isActiveShadowInsertionPoint(const Node& node)
{
    return node.isInsertionPoint() && toInsertionPoint(node).isShadowInsertionPoint();
}

inline ElementShadow* shadowWhereNodeCanBeDistributed(const Node& node)
{
=======
inline bool isActiveInsertionPoint(const Node& node)
{
    return node.isInsertionPoint() && toInsertionPoint(node).isActive();
}

inline bool isActiveShadowInsertionPoint(const Node& node)
{
    return node.isInsertionPoint() && toInsertionPoint(node).isShadowInsertionPoint();
}

inline ElementShadow* shadowWhereNodeCanBeDistributed(const Node& node)
{
>>>>>>> 8c15b39e
    Node* parent = node.parentNode();
    if (!parent)
        return 0;
    if (parent->isShadowRoot() && !toShadowRoot(parent)->isYoungest())
        return node.shadowHost()->shadow();
    if (isActiveInsertionPoint(*parent))
        return node.shadowHost()->shadow();
    if (parent->isElementNode())
        return toElement(parent)->shadow();
    return 0;
}

const InsertionPoint* resolveReprojection(const Node*);

void collectDestinationInsertionPoints(const Node&, Vector<InsertionPoint*, 8>& results);

} // namespace WebCore

#endif // InsertionPoint_h<|MERGE_RESOLUTION|>--- conflicted
+++ resolved
@@ -86,24 +86,8 @@
 };
 
 typedef Vector<RefPtr<InsertionPoint> > DestinationInsertionPoints;
-<<<<<<< HEAD
-
-inline InsertionPoint* toInsertionPoint(Node* node)
-{
-    ASSERT_WITH_SECURITY_IMPLICATION(!node || node->isInsertionPoint());
-    return static_cast<InsertionPoint*>(node);
-}
-=======
->>>>>>> 8c15b39e
 
 DEFINE_NODE_TYPE_CASTS(InsertionPoint, isInsertionPoint());
-
-<<<<<<< HEAD
-inline const InsertionPoint& toInsertionPoint(const Node& node)
-{
-    ASSERT_WITH_SECURITY_IMPLICATION(node.isInsertionPoint());
-    return static_cast<const InsertionPoint&>(node);
-}
 
 inline bool isActiveInsertionPoint(const Node& node)
 {
@@ -117,20 +101,6 @@
 
 inline ElementShadow* shadowWhereNodeCanBeDistributed(const Node& node)
 {
-=======
-inline bool isActiveInsertionPoint(const Node& node)
-{
-    return node.isInsertionPoint() && toInsertionPoint(node).isActive();
-}
-
-inline bool isActiveShadowInsertionPoint(const Node& node)
-{
-    return node.isInsertionPoint() && toInsertionPoint(node).isShadowInsertionPoint();
-}
-
-inline ElementShadow* shadowWhereNodeCanBeDistributed(const Node& node)
-{
->>>>>>> 8c15b39e
     Node* parent = node.parentNode();
     if (!parent)
         return 0;
