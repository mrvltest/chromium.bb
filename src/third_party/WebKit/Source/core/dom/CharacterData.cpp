/*
 * Copyright (C) 1999 Lars Knoll (knoll@kde.org)
 *           (C) 1999 Antti Koivisto (koivisto@kde.org)
 * Copyright (C) 2003, 2004, 2005, 2006, 2007, 2008, 2009 Apple Inc. All rights reserved.
 *
 * This library is free software; you can redistribute it and/or
 * modify it under the terms of the GNU Library General Public
 * License as published by the Free Software Foundation; either
 * version 2 of the License, or (at your option) any later version.
 *
 * This library is distributed in the hope that it will be useful,
 * but WITHOUT ANY WARRANTY; without even the implied warranty of
 * MERCHANTABILITY or FITNESS FOR A PARTICULAR PURPOSE.  See the GNU
 * Library General Public License for more details.
 *
 * You should have received a copy of the GNU Library General Public License
 * along with this library; see the file COPYING.LIB.  If not, write to
 * the Free Software Foundation, Inc., 51 Franklin Street, Fifth Floor,
 * Boston, MA 02110-1301, USA.
 */

#include "config.h"
#include "core/dom/CharacterData.h"

#include "bindings/v8/ExceptionState.h"
#include "core/dom/Document.h"
#include "core/dom/EventNames.h"
#include "core/dom/ExceptionCode.h"
#include "core/dom/MutationEvent.h"
#include "core/dom/MutationObserverInterestGroup.h"
#include "core/dom/MutationRecord.h"
#include "core/dom/Text.h"
#include "core/editing/FrameSelection.h"
#include "core/inspector/InspectorInstrumentation.h"
#include "core/platform/text/TextBreakIterator.h"

using namespace std;

namespace WebCore {

bool g_bbNoRelayoutOnSetCharacterData = false;

void CharacterData::atomize()
{
    m_data = AtomicString(m_data);
}

void CharacterData::setData(const String& data)
{
    const String& nonNullData = !data.isNull() ? data : emptyString();
    if (m_data == nonNullData)
        return;

    RefPtr<CharacterData> protect = this;

    unsigned oldLength = length();

    setDataAndUpdate(nonNullData, 0, oldLength, nonNullData.length());
    document()->textRemoved(this, 0, oldLength);
}

void CharacterData::bbSetDataNoRelayout(const String& data)
{
    g_bbNoRelayoutOnSetCharacterData = true;
    setData(data);
    g_bbNoRelayoutOnSetCharacterData = false;
}

<<<<<<< HEAD
String CharacterData::substringData(unsigned offset, unsigned count, ExceptionCode& ec)
=======
String CharacterData::substringData(unsigned offset, unsigned count, ExceptionState& es)
>>>>>>> d8aac4f0
{
    if (offset > length()) {
        es.throwDOMException(IndexSizeError);
        return String();
    }

    return m_data.substring(offset, count);
}

unsigned CharacterData::parserAppendData(const String& string, unsigned offset, unsigned lengthLimit)
{
    unsigned oldLength = m_data.length();

    ASSERT(lengthLimit >= oldLength);

    unsigned characterLength = string.length() - offset;
    unsigned characterLengthLimit = min(characterLength, lengthLimit - oldLength);

    // Check that we are not on an unbreakable boundary.
    // Some text break iterator implementations work best if the passed buffer is as small as possible,
    // see <https://bugs.webkit.org/show_bug.cgi?id=29092>.
    // We need at least two characters look-ahead to account for UTF-16 surrogates.
    ASSERT(!string.is8Bit() || string.containsOnlyLatin1()); // Latin-1 doesn't have unbreakable boundaries.
    if (characterLengthLimit < characterLength && !string.is8Bit()) {
        NonSharedCharacterBreakIterator it(string.characters16() + offset, (characterLengthLimit + 2 > characterLength) ? characterLength : characterLengthLimit + 2);
        if (!it.isBreak(characterLengthLimit))
            characterLengthLimit = it.preceding(characterLengthLimit);
    }

    if (!characterLengthLimit)
        return 0;

    if (string.is8Bit())
        m_data.append(string.characters8() + offset, characterLengthLimit);
    else
        m_data.append(string.characters16() + offset, characterLengthLimit);

    ASSERT(!renderer() || isTextNode());
    if (isTextNode())
        toText(this)->updateTextRenderer(oldLength, 0);

    document()->incDOMTreeVersion();

    if (parentNode())
        parentNode()->childrenChanged();

    return characterLengthLimit;
}

void CharacterData::appendData(const String& data)
{
    String newStr = m_data + data;

    setDataAndUpdate(newStr, m_data.length(), 0, data.length());

    // FIXME: Should we call textInserted here?
}

void CharacterData::insertData(unsigned offset, const String& data, ExceptionState& es)
{
    if (offset > length()) {
        es.throwDOMException(IndexSizeError);
        return;
    }

    String newStr = m_data;
    newStr.insert(data, offset);

    setDataAndUpdate(newStr, offset, 0, data.length());

    document()->textInserted(this, offset, data.length());
}

void CharacterData::deleteData(unsigned offset, unsigned count, ExceptionState& es)
{
    if (offset > length()) {
        es.throwDOMException(IndexSizeError);
        return;
    }

    unsigned realCount;
    if (offset + count > length())
        realCount = length() - offset;
    else
        realCount = count;

    String newStr = m_data;
    newStr.remove(offset, realCount);

    setDataAndUpdate(newStr, offset, count, 0);

    document()->textRemoved(this, offset, realCount);
}

void CharacterData::replaceData(unsigned offset, unsigned count, const String& data, ExceptionState& es)
{
    if (offset > length()) {
        es.throwDOMException(IndexSizeError);
        return;
    }

    unsigned realCount;
    if (offset + count > length())
        realCount = length() - offset;
    else
        realCount = count;

    String newStr = m_data;
    newStr.remove(offset, realCount);
    newStr.insert(data, offset);

    setDataAndUpdate(newStr, offset, count, data.length());

    // update the markers for spell checking and grammar checking
    document()->textRemoved(this, offset, realCount);
    document()->textInserted(this, offset, data.length());
}

String CharacterData::nodeValue() const
{
    return m_data;
}

bool CharacterData::containsOnlyWhitespace() const
{
    return m_data.containsOnlyWhitespace();
}

void CharacterData::setNodeValue(const String& nodeValue)
{
    setData(nodeValue);
}

void CharacterData::setDataAndUpdate(const String& newData, unsigned offsetOfReplacedData, unsigned oldLength, unsigned newLength)
{
    String oldData = m_data;
    m_data = newData;

    ASSERT(!renderer() || isTextNode());
    if (isTextNode())
        toText(this)->updateTextRenderer(offsetOfReplacedData, oldLength);

    if (document()->frame())
        document()->frame()->selection()->textWasReplaced(this, offsetOfReplacedData, oldLength, newLength);

    document()->incDOMTreeVersion();
    didModifyData(oldData);
}

void CharacterData::didModifyData(const String& oldData)
{
    if (OwnPtr<MutationObserverInterestGroup> mutationRecipients = MutationObserverInterestGroup::createForCharacterDataMutation(this))
        mutationRecipients->enqueueMutationRecord(MutationRecord::createCharacterData(this, oldData));

    if (parentNode())
        parentNode()->childrenChanged();

    if (!isInShadowTree()) {
        if (document()->hasListenerType(Document::DOMCHARACTERDATAMODIFIED_LISTENER))
            dispatchScopedEvent(MutationEvent::create(eventNames().DOMCharacterDataModifiedEvent, true, 0, oldData, m_data));
        dispatchSubtreeModifiedEvent();
    }
    InspectorInstrumentation::characterDataModified(document(), this);
}

int CharacterData::maxCharacterOffset() const
{
    return static_cast<int>(length());
}

bool CharacterData::offsetInCharacters() const
{
    return true;
}

} // namespace WebCore<|MERGE_RESOLUTION|>--- conflicted
+++ resolved
@@ -66,11 +66,7 @@
     g_bbNoRelayoutOnSetCharacterData = false;
 }
 
-<<<<<<< HEAD
-String CharacterData::substringData(unsigned offset, unsigned count, ExceptionCode& ec)
-=======
 String CharacterData::substringData(unsigned offset, unsigned count, ExceptionState& es)
->>>>>>> d8aac4f0
 {
     if (offset > length()) {
         es.throwDOMException(IndexSizeError);
