/*
 * Copyright (C) 1999 Lars Knoll (knoll@kde.org)
 *           (C) 1999 Antti Koivisto (koivisto@kde.org)
 *           (C) 2001 Dirk Mueller (mueller@kde.org)
 * Copyright (C) 2004, 2005, 2006, 2007, 2008, 2009, 2010, 2011 Apple Inc. All rights reserved.
 * Copyright (C) 2008 Nokia Corporation and/or its subsidiary(-ies)
 * Copyright (C) 2009 Torch Mobile Inc. All rights reserved. (http://www.torchmobile.com/)
 *
 * This library is free software; you can redistribute it and/or
 * modify it under the terms of the GNU Library General Public
 * License as published by the Free Software Foundation; either
 * version 2 of the License, or (at your option) any later version.
 *
 * This library is distributed in the hope that it will be useful,
 * but WITHOUT ANY WARRANTY; without even the implied warranty of
 * MERCHANTABILITY or FITNESS FOR A PARTICULAR PURPOSE.  See the GNU
 * Library General Public License for more details.
 *
 * You should have received a copy of the GNU Library General Public License
 * along with this library; see the file COPYING.LIB.  If not, write to
 * the Free Software Foundation, Inc., 51 Franklin Street, Fifth Floor,
 * Boston, MA 02110-1301, USA.
 */

#include "config.h"
#include "core/dom/Node.h"

#include "HTMLNames.h"
#include "XMLNames.h"
#include "bindings/v8/ExceptionMessages.h"
#include "bindings/v8/ExceptionState.h"
#include "bindings/v8/ExceptionStatePlaceholder.h"
#include "core/accessibility/AXObjectCache.h"
#include "core/dom/Attr.h"
#include "core/dom/Attribute.h"
#include "core/dom/BeforeLoadEvent.h"
#include "core/dom/ChildListMutationScope.h"
#include "core/dom/ChildNodeList.h"
#include "core/dom/ClassNodeList.h"
#include "core/dom/DOMImplementation.h"
#include "core/dom/Document.h"
#include "core/dom/DocumentFragment.h"
#include "core/dom/DocumentType.h"
#include "core/dom/Element.h"
#include "core/dom/ElementRareData.h"
#include "core/dom/Event.h"
#include "core/dom/EventDispatchMediator.h"
#include "core/dom/EventDispatcher.h"
#include "core/dom/EventListener.h"
#include "core/dom/EventNames.h"
#include "core/dom/ExceptionCode.h"
#include "core/dom/GestureEvent.h"
#include "core/dom/KeyboardEvent.h"
#include "core/dom/LiveNodeList.h"
#include "core/dom/MouseEvent.h"
#include "core/dom/MutationEvent.h"
#include "core/dom/NameNodeList.h"
#include "core/dom/NodeRareData.h"
#include "core/dom/NodeTraversal.h"
#include "core/dom/ProcessingInstruction.h"
#include "core/dom/SelectorQuery.h"
#include "core/dom/TagNodeList.h"
#include "core/dom/TemplateContentDocumentFragment.h"
#include "core/dom/Text.h"
#include "core/dom/TextEvent.h"
#include "core/dom/TouchEvent.h"
#include "core/dom/TreeScopeAdopter.h"
#include "core/dom/UIEvent.h"
#include "core/dom/UserActionElementSet.h"
#include "core/dom/WheelController.h"
#include "core/dom/WheelEvent.h"
#include "core/dom/shadow/ElementShadow.h"
#include "core/dom/shadow/InsertionPoint.h"
#include "core/dom/shadow/ShadowRoot.h"
#include "core/editing/htmlediting.h"
#include "core/html/HTMLAnchorElement.h"
#include "core/html/HTMLDialogElement.h"
#include "core/html/HTMLFrameOwnerElement.h"
#include "core/html/HTMLStyleElement.h"
#include "core/html/RadioNodeList.h"
#include "core/inspector/InspectorCounters.h"
#include "core/page/ContextMenuController.h"
#include "core/page/EventHandler.h"
#include "core/page/Frame.h"
#include "core/page/Page.h"
#include "core/page/Settings.h"
#include "core/platform/Partitions.h"
#include "core/rendering/FlowThreadController.h"
#include "core/rendering/RenderBox.h"
#include "core/svg/graphics/SVGImage.h"
#include "wtf/HashSet.h"
#include "wtf/PassOwnPtr.h"
#include "wtf/RefCountedLeakCounter.h"
#include "wtf/UnusedParam.h"
#include "wtf/Vector.h"
#include "wtf/text/CString.h"
#include "wtf/text/StringBuilder.h"

using namespace std;

namespace WebCore {

using namespace HTMLNames;

void* Node::operator new(size_t size)
{
    ASSERT(isMainThread());
    return partitionAlloc(Partitions::getObjectModelPartition(), size);
}

void Node::operator delete(void* ptr)
{
    ASSERT(isMainThread());
    partitionFree(ptr);
}

bool Node::isSupported(const String& feature, const String& version)
{
    return DOMImplementation::hasFeature(feature, version);
}

#if DUMP_NODE_STATISTICS
static HashSet<Node*> liveNodeSet;
#endif

void Node::dumpStatistics()
{
#if DUMP_NODE_STATISTICS
    size_t nodesWithRareData = 0;

    size_t elementNodes = 0;
    size_t attrNodes = 0;
    size_t textNodes = 0;
    size_t cdataNodes = 0;
    size_t commentNodes = 0;
    size_t entityNodes = 0;
    size_t piNodes = 0;
    size_t documentNodes = 0;
    size_t docTypeNodes = 0;
    size_t fragmentNodes = 0;
    size_t notationNodes = 0;
    size_t xpathNSNodes = 0;
    size_t shadowRootNodes = 0;

    HashMap<String, size_t> perTagCount;

    size_t attributes = 0;
    size_t attributesWithAttr = 0;
    size_t elementsWithAttributeStorage = 0;
    size_t elementsWithRareData = 0;
    size_t elementsWithNamedNodeMap = 0;

    for (HashSet<Node*>::iterator it = liveNodeSet.begin(); it != liveNodeSet.end(); ++it) {
        Node* node = *it;

        if (node->hasRareData()) {
            ++nodesWithRareData;
            if (node->isElementNode()) {
                ++elementsWithRareData;
                if (toElement(node)->hasNamedNodeMap())
                    ++elementsWithNamedNodeMap;
            }
        }

        switch (node->nodeType()) {
            case ELEMENT_NODE: {
                ++elementNodes;

                // Tag stats
                Element* element = toElement(node);
                HashMap<String, size_t>::AddResult result = perTagCount.add(element->tagName(), 1);
                if (!result.isNewEntry)
                    result.iterator->value++;

                if (ElementData* elementData = element->elementData()) {
                    attributes += elementData->length();
                    ++elementsWithAttributeStorage;
                    for (unsigned i = 0; i < elementData->length(); ++i) {
                        Attribute* attr = elementData->attributeItem(i);
                        if (attr->attr())
                            ++attributesWithAttr;
                    }
                }
                break;
            }
            case ATTRIBUTE_NODE: {
                ++attrNodes;
                break;
            }
            case TEXT_NODE: {
                ++textNodes;
                break;
            }
            case CDATA_SECTION_NODE: {
                ++cdataNodes;
                break;
            }
            case COMMENT_NODE: {
                ++commentNodes;
                break;
            }
            case ENTITY_NODE: {
                ++entityNodes;
                break;
            }
            case PROCESSING_INSTRUCTION_NODE: {
                ++piNodes;
                break;
            }
            case DOCUMENT_NODE: {
                ++documentNodes;
                break;
            }
            case DOCUMENT_TYPE_NODE: {
                ++docTypeNodes;
                break;
            }
            case DOCUMENT_FRAGMENT_NODE: {
                if (node->isShadowRoot())
                    ++shadowRootNodes;
                else
                    ++fragmentNodes;
                break;
            }
            case NOTATION_NODE: {
                ++notationNodes;
                break;
            }
            case XPATH_NAMESPACE_NODE: {
                ++xpathNSNodes;
                break;
            }
        }
    }

    printf("Number of Nodes: %d\n\n", liveNodeSet.size());
    printf("Number of Nodes with RareData: %zu\n\n", nodesWithRareData);

    printf("NodeType distribution:\n");
    printf("  Number of Element nodes: %zu\n", elementNodes);
    printf("  Number of Attribute nodes: %zu\n", attrNodes);
    printf("  Number of Text nodes: %zu\n", textNodes);
    printf("  Number of CDATASection nodes: %zu\n", cdataNodes);
    printf("  Number of Comment nodes: %zu\n", commentNodes);
    printf("  Number of Entity nodes: %zu\n", entityNodes);
    printf("  Number of ProcessingInstruction nodes: %zu\n", piNodes);
    printf("  Number of Document nodes: %zu\n", documentNodes);
    printf("  Number of DocumentType nodes: %zu\n", docTypeNodes);
    printf("  Number of DocumentFragment nodes: %zu\n", fragmentNodes);
    printf("  Number of Notation nodes: %zu\n", notationNodes);
    printf("  Number of XPathNS nodes: %zu\n", xpathNSNodes);
    printf("  Number of ShadowRoot nodes: %zu\n", shadowRootNodes);

    printf("Element tag name distibution:\n");
    for (HashMap<String, size_t>::iterator it = perTagCount.begin(); it != perTagCount.end(); ++it)
        printf("  Number of <%s> tags: %zu\n", it->key.utf8().data(), it->value);

    printf("Attributes:\n");
    printf("  Number of Attributes (non-Node and Node): %zu [%zu]\n", attributes, sizeof(Attribute));
    printf("  Number of Attributes with an Attr: %zu\n", attributesWithAttr);
    printf("  Number of Elements with attribute storage: %zu [%zu]\n", elementsWithAttributeStorage, sizeof(ElementData));
    printf("  Number of Elements with RareData: %zu\n", elementsWithRareData);
    printf("  Number of Elements with NamedNodeMap: %zu [%zu]\n", elementsWithNamedNodeMap, sizeof(NamedNodeMap));
#endif
}

DEFINE_DEBUG_ONLY_GLOBAL(WTF::RefCountedLeakCounter, nodeCounter, ("WebCoreNode"));

<<<<<<< HEAD
Node::StyleChange Node::diff(const RenderStyle* s1, const RenderStyle* s2, Document* doc)
{
    StyleChange ch = NoInherit;
    EDisplay display1 = s1 ? s1->display() : NONE;
    bool fl1 = s1 && s1->hasPseudoStyle(FIRST_LETTER);
    EDisplay display2 = s2 ? s2->display() : NONE;
    bool fl2 = s2 && s2->hasPseudoStyle(FIRST_LETTER);

    // We just detach if a renderer acquires or loses a column-span, since spanning elements
    // typically won't contain much content.
    bool spansAll1 = s1 && s1->hasSpanAllColumns();
    bool spansAll2 = s2 && s2->hasSpanAllColumns();

    bool specifiesColumns1 = s1 && (!s1->hasAutoColumnCount() || !s1->hasAutoColumnWidth());
    bool specifiesColumns2 = s2 && (!s2->hasAutoColumnCount() || !s2->hasAutoColumnWidth());

    if (display1 != display2 || fl1 != fl2 || spansAll1 != spansAll2
        || (specifiesColumns1 != specifiesColumns2 && doc->settings()->regionBasedColumnsEnabled())
        || (s1 && s2 && !s1->contentDataEquivalent(s2)))
        ch = Detach;
    else if (!s1 || !s2)
        ch = Inherit;
    else if (*s1 == *s2)
        ch = NoChange;
    else if (s1->inheritedNotEqual(s2))
        ch = Inherit;
    else if (s1->hasExplicitlyInheritedProperties() || s2->hasExplicitlyInheritedProperties())
        ch = Inherit;

    // If the pseudoStyles have changed, we want any StyleChange that is not NoChange
    // because setStyle will do the right thing with anything else.
    if (ch == NoChange && s1->hasAnyPublicPseudoStyles()) {
        for (PseudoId pseudoId = FIRST_PUBLIC_PSEUDOID; ch == NoChange && pseudoId < FIRST_INTERNAL_PSEUDOID; pseudoId = static_cast<PseudoId>(pseudoId + 1)) {
            if (s1->hasPseudoStyle(pseudoId)) {
                RenderStyle* ps2 = s2->getCachedPseudoStyle(pseudoId);
                if (!ps2)
                    ch = NoInherit;
                else {
                    RenderStyle* ps1 = s1->getCachedPseudoStyle(pseudoId);
                    ch = ps1 && *ps1 == *ps2 ? NoChange : NoInherit;
                }
            }
        }
    }

    // When text-combine property has been changed, we need to prepare a separate renderer object.
    // When text-combine is on, we use RenderCombineText, otherwise RenderText.
    // https://bugs.webkit.org/show_bug.cgi?id=55069
    if ((s1 && s2) && (s1->hasTextCombine() != s2->hasTextCombine()))
        ch = Detach;

    // We need to reattach the node, so that it is moved to the correct RenderFlowThread.
    if ((s1 && s2) && (s1->flowThread() != s2->flowThread()))
        ch = Detach;

    // When the region thread has changed, we need to prepare a separate render region object.
    if ((s1 && s2) && (s1->regionThread() != s2->regionThread()))
        ch = Detach;

    return ch;
}

=======
>>>>>>> 0704b1ab
void Node::trackForDebugging()
{
#ifndef NDEBUG
    nodeCounter.increment();
#endif

#if DUMP_NODE_STATISTICS
    liveNodeSet.add(this);
#endif
}

Node::~Node()
{
#ifndef NDEBUG
    nodeCounter.decrement();
#endif

#if DUMP_NODE_STATISTICS
    liveNodeSet.remove(this);
#endif

    if (hasRareData())
        clearRareData();

    RELEASE_ASSERT(!renderer());

    if (!isContainerNode()) {
        if (Document* document = documentInternal())
            willBeDeletedFrom(document);
    }

    if (m_previous)
        m_previous->setNextSibling(0);
    if (m_next)
        m_next->setPreviousSibling(0);

    m_treeScope->guardDeref();

    InspectorCounters::decrementCounter(InspectorCounters::NodeCounter);
}

void Node::willBeDeletedFrom(Document* document)
{
    if (hasEventTargetData()) {
        if (document)
            document->didRemoveEventTargetNode(this);
        clearEventTargetData();
    }

    if (document) {
        if (AXObjectCache* cache = document->existingAXObjectCache())
            cache->remove(this);
    }
}

NodeRareData* Node::rareData() const
{
    ASSERT_WITH_SECURITY_IMPLICATION(hasRareData());
    return static_cast<NodeRareData*>(m_data.m_rareData);
}

NodeRareData* Node::ensureRareData()
{
    if (hasRareData())
        return rareData();

    NodeRareData* data;
    if (isElementNode())
        data = ElementRareData::create(m_data.m_renderer).leakPtr();
    else
        data = NodeRareData::create(m_data.m_renderer).leakPtr();
    ASSERT(data);

    m_data.m_rareData = data;
    setFlag(HasRareDataFlag);
    return data;
}

void Node::clearRareData()
{
    ASSERT(hasRareData());
    ASSERT(!transientMutationObserverRegistry() || transientMutationObserverRegistry()->isEmpty());

    RenderObject* renderer = m_data.m_rareData->renderer();
    if (isElementNode())
        delete static_cast<ElementRareData*>(m_data.m_rareData);
    else
        delete static_cast<NodeRareData*>(m_data.m_rareData);
    m_data.m_renderer = renderer;
    clearFlag(HasRareDataFlag);
}

Node* Node::toNode()
{
    return this;
}

short Node::tabIndex() const
{
    return 0;
}

String Node::nodeValue() const
{
    return String();
}

void Node::setNodeValue(const String&)
{
    // By default, setting nodeValue has no effect.
}

PassRefPtr<NodeList> Node::childNodes()
{
    return ensureRareData()->ensureNodeLists()->ensureChildNodeList(this);
}

Node *Node::lastDescendant() const
{
    Node *n = const_cast<Node *>(this);
    while (n && n->lastChild())
        n = n->lastChild();
    return n;
}

Node* Node::firstDescendant() const
{
    Node *n = const_cast<Node *>(this);
    while (n && n->firstChild())
        n = n->firstChild();
    return n;
}

Node* Node::pseudoAwarePreviousSibling() const
{
    if (parentElement() && !previousSibling()) {
        Element* parent = parentElement();
        if (isAfterPseudoElement() && parent->lastChild())
            return parent->lastChild();
        if (!isBeforePseudoElement())
            return parent->pseudoElement(BEFORE);
    }
    return previousSibling();
}

Node* Node::pseudoAwareNextSibling() const
{
    if (parentElement() && !nextSibling()) {
        Element* parent = parentElement();
        if (isBeforePseudoElement() && parent->firstChild())
            return parent->firstChild();
        if (!isAfterPseudoElement())
            return parent->pseudoElement(AFTER);
    }
    return nextSibling();
}

Node* Node::pseudoAwareFirstChild() const
{
    if (isElementNode()) {
        const Element* currentElement = toElement(this);
        Node* first = currentElement->pseudoElement(BEFORE);
        if (first)
            return first;
        first = currentElement->firstChild();
        if (!first)
            first = currentElement->pseudoElement(AFTER);
        return first;
    }

    return firstChild();
}

Node* Node::pseudoAwareLastChild() const
{
    if (isElementNode()) {
        const Element* currentElement = toElement(this);
        Node* last = currentElement->pseudoElement(AFTER);
        if (last)
            return last;
        last = currentElement->lastChild();
        if (!last)
            last = currentElement->pseudoElement(BEFORE);
        return last;
    }

    return lastChild();
}

void Node::insertBefore(PassRefPtr<Node> newChild, Node* refChild, ExceptionState& es)
{
    if (isContainerNode())
        toContainerNode(this)->insertBefore(newChild, refChild, es);
    else
        es.throwDOMException(HierarchyRequestError);
}

void Node::replaceChild(PassRefPtr<Node> newChild, Node* oldChild, ExceptionState& es)
{
    if (isContainerNode())
        toContainerNode(this)->replaceChild(newChild, oldChild, es);
    else
        es.throwDOMException(HierarchyRequestError);
}

void Node::removeChild(Node* oldChild, ExceptionState& es)
{
    if (isContainerNode())
        toContainerNode(this)->removeChild(oldChild, es);
    else
        es.throwDOMException(NotFoundError);
}

void Node::appendChild(PassRefPtr<Node> newChild, ExceptionState& es)
{
    if (isContainerNode())
        toContainerNode(this)->appendChild(newChild, es);
    else
        es.throwDOMException(HierarchyRequestError);
}

void Node::remove(ExceptionState& es)
{
    if (ContainerNode* parent = parentNode())
        parent->removeChild(this, es);
}

void Node::normalize()
{
    // Go through the subtree beneath us, normalizing all nodes. This means that
    // any two adjacent text nodes are merged and any empty text nodes are removed.

    RefPtr<Node> node = this;
    while (Node* firstChild = node->firstChild())
        node = firstChild;
    while (node) {
        NodeType type = node->nodeType();
        if (type == ELEMENT_NODE)
            toElement(node.get())->normalizeAttributes();

        if (node == this)
            break;

        if (type == TEXT_NODE)
            node = toText(node.get())->mergeNextSiblingNodesIfPossible();
        else
            node = NodeTraversal::nextPostOrder(node.get());
    }
}

const AtomicString& Node::prefix() const
{
    // For nodes other than elements and attributes, the prefix is always null
    return nullAtom;
}

void Node::setPrefix(const AtomicString& /*prefix*/, ExceptionState& es)
{
    // The spec says that for nodes other than elements and attributes, prefix is always null.
    // It does not say what to do when the user tries to set the prefix on another type of
    // node, however Mozilla throws a NamespaceError exception.
    es.throwDOMException(NamespaceError);
}

const AtomicString& Node::localName() const
{
    return nullAtom;
}

const AtomicString& Node::namespaceURI() const
{
    return nullAtom;
}

bool Node::isContentEditable(UserSelectAllTreatment treatment)
{
    document().updateStyleIfNeeded();
    return rendererIsEditable(Editable, treatment);
}

bool Node::isContentRichlyEditable()
{
    document().updateStyleIfNeeded();
    return rendererIsEditable(RichlyEditable, UserSelectAllIsAlwaysNonEditable);
}

bool Node::rendererIsEditable(EditableLevel editableLevel, UserSelectAllTreatment treatment) const
{
    if (isPseudoElement())
        return false;

    // Ideally we'd call ASSERT(!needsStyleRecalc()) here, but
    // ContainerNode::setFocus() calls setNeedsStyleRecalc(), so the assertion
    // would fire in the middle of Document::setFocusedNode().

    for (const Node* node = this; node; node = node->parentNode()) {
        if ((node->isHTMLElement() || node->isDocumentNode()) && node->renderer()) {
            // Elements with user-select: all style are considered atomic
            // therefore non editable.
            if (Position::nodeIsUserSelectAll(node) && treatment == UserSelectAllIsAlwaysNonEditable)
                return false;
            switch (node->renderer()->style()->userModify()) {
            case READ_ONLY:
                return false;
            case READ_WRITE:
                return true;
            case READ_WRITE_PLAINTEXT_ONLY:
                return editableLevel != RichlyEditable;
            }
            ASSERT_NOT_REACHED();
            return false;
        }
    }

    return false;
}

bool Node::isEditableToAccessibility(EditableLevel editableLevel) const
{
    if (rendererIsEditable(editableLevel))
        return true;

    // FIXME: Respect editableLevel for ARIA editable elements.
    if (editableLevel == RichlyEditable)
        return false;

    ASSERT(AXObjectCache::accessibilityEnabled());
    ASSERT(document().existingAXObjectCache());

    if (AXObjectCache* cache = document().existingAXObjectCache())
        return cache->rootAXEditableElement(this);

    return false;
}

bool Node::shouldUseInputMethod()
{
    return isContentEditable(UserSelectAllIsAlwaysNonEditable);
}

RenderBox* Node::renderBox() const
{
    RenderObject* renderer = this->renderer();
    return renderer && renderer->isBox() ? toRenderBox(renderer) : 0;
}

RenderBoxModelObject* Node::renderBoxModelObject() const
{
    RenderObject* renderer = this->renderer();
    return renderer && renderer->isBoxModelObject() ? toRenderBoxModelObject(renderer) : 0;
}

LayoutRect Node::boundingBox() const
{
    if (renderer())
        return renderer()->absoluteBoundingBoxRect();
    return LayoutRect();
}

LayoutRect Node::renderRect(bool* isReplaced)
{
    RenderObject* hitRenderer = this->renderer();
    ASSERT(hitRenderer);
    RenderObject* renderer = hitRenderer;
    while (renderer && !renderer->isBody() && !renderer->isRoot()) {
        if (renderer->isRenderBlock() || renderer->isInlineBlockOrInlineTable() || renderer->isReplaced()) {
            *isReplaced = renderer->isReplaced();
            return renderer->absoluteBoundingBoxRect();
        }
        renderer = renderer->parent();
    }
    return LayoutRect();
}

bool Node::hasNonEmptyBoundingBox() const
{
    // Before calling absoluteRects, check for the common case where the renderer
    // is non-empty, since this is a faster check and almost always returns true.
    RenderBoxModelObject* box = renderBoxModelObject();
    if (!box)
        return false;
    if (!box->borderBoundingBox().isEmpty())
        return true;

    Vector<IntRect> rects;
    FloatPoint absPos = renderer()->localToAbsolute();
    renderer()->absoluteRects(rects, flooredLayoutPoint(absPos));
    size_t n = rects.size();
    for (size_t i = 0; i < n; ++i)
        if (!rects[i].isEmpty())
            return true;

    return false;
}

inline static ShadowRoot* oldestShadowRootFor(const Node* node)
{
    if (!node->isElementNode())
        return 0;
    if (ElementShadow* shadow = toElement(node)->shadow())
        return shadow->oldestShadowRoot();
    return 0;
}

void Node::recalcDistribution()
{
    if (isElementNode()) {
        if (ElementShadow* shadow = toElement(this)->shadow())
            shadow->distributeIfNeeded();
    }

    for (Node* child = firstChild(); child; child = child->nextSibling()) {
        if (child->childNeedsDistributionRecalc())
            child->recalcDistribution();
    }

    for (ShadowRoot* root = youngestShadowRoot(); root; root = root->olderShadowRoot()) {
        if (root->childNeedsDistributionRecalc())
            root->recalcDistribution();
    }

    clearChildNeedsDistributionRecalc();
}

void Node::setIsLink(bool isLink)
{
    setFlag(isLink && !SVGImage::isInSVGImage(toElement(this)), IsLinkFlag);
}

void Node::markAncestorsWithChildNeedsDistributionRecalc()
{
    for (Node* node = this; node && !node->childNeedsDistributionRecalc(); node = node->parentOrShadowHostNode())
        node->setChildNeedsDistributionRecalc();
    if (document().childNeedsDistributionRecalc())
        document().scheduleStyleRecalc();
}

inline void Node::setStyleChange(StyleChangeType changeType)
{
    m_nodeFlags = (m_nodeFlags & ~StyleChangeMask) | changeType;
}

inline void Node::markAncestorsWithChildNeedsStyleRecalc()
{
    for (ContainerNode* p = parentOrShadowHostNode(); p && !p->childNeedsStyleRecalc(); p = p->parentOrShadowHostNode())
        p->setChildNeedsStyleRecalc();

    if (document().needsStyleRecalc() || document().childNeedsStyleRecalc())
        document().scheduleStyleRecalc();
}

void Node::refEventTarget()
{
    ref();
}

void Node::derefEventTarget()
{
    deref();
}

void Node::setNeedsStyleRecalc(StyleChangeType changeType, StyleChangeSource source)
{
    ASSERT(changeType != NoStyleChange);
    if (!attached()) // changed compared to what?
        return;

    if (source == StyleChangeFromRenderer)
        setFlag(NotifyRendererWithIdenticalStyles);

    StyleChangeType existingChangeType = styleChangeType();
    if (changeType > existingChangeType)
        setStyleChange(changeType);

    if (existingChangeType == NoStyleChange)
        markAncestorsWithChildNeedsStyleRecalc();
}

void Node::lazyAttach()
{
    markAncestorsWithChildNeedsStyleRecalc();
    for (Node* node = this; node; node = NodeTraversal::next(node, this)) {
        node->setAttached();
        node->setStyleChange(LazyAttachStyleChange);
        if (node->isContainerNode())
            node->setChildNeedsStyleRecalc();
        for (ShadowRoot* root = node->youngestShadowRoot(); root; root = root->olderShadowRoot())
            root->lazyAttach();
    }
}

Node* Node::focusDelegate()
{
    return this;
}

bool Node::shouldHaveFocusAppearance() const
{
    ASSERT(focused());
    return true;
}

bool Node::isInert() const
{
    const HTMLDialogElement* dialog = document().activeModalDialog();
    if (dialog && !containsIncludingShadowDOM(dialog) && !dialog->containsIncludingShadowDOM(this))
        return true;
    return document().ownerElement() && document().ownerElement()->isInert();
}

unsigned Node::nodeIndex() const
{
    Node *_tempNode = previousSibling();
    unsigned count=0;
    for ( count=0; _tempNode; count++ )
        _tempNode = _tempNode->previousSibling();
    return count;
}

template<unsigned type>
bool shouldInvalidateNodeListCachesForAttr(const unsigned nodeListCounts[], const QualifiedName& attrName)
{
    if (nodeListCounts[type] && LiveNodeListBase::shouldInvalidateTypeOnAttributeChange(static_cast<NodeListInvalidationType>(type), attrName))
        return true;
    return shouldInvalidateNodeListCachesForAttr<type + 1>(nodeListCounts, attrName);
}

template<>
bool shouldInvalidateNodeListCachesForAttr<numNodeListInvalidationTypes>(const unsigned[], const QualifiedName&)
{
    return false;
}

bool Document::shouldInvalidateNodeListCaches(const QualifiedName* attrName) const
{
    if (attrName)
        return shouldInvalidateNodeListCachesForAttr<DoNotInvalidateOnAttributeChanges + 1>(m_nodeListCounts, *attrName);

    for (int type = 0; type < numNodeListInvalidationTypes; type++) {
        if (m_nodeListCounts[type])
            return true;
    }

    return false;
}

void Document::invalidateNodeListCaches(const QualifiedName* attrName)
{
    HashSet<LiveNodeListBase*>::iterator end = m_listsInvalidatedAtDocument.end();
    for (HashSet<LiveNodeListBase*>::iterator it = m_listsInvalidatedAtDocument.begin(); it != end; ++it)
        (*it)->invalidateCache(attrName);
}

void Node::invalidateNodeListCachesInAncestors(const QualifiedName* attrName, Element* attributeOwnerElement)
{
    if (hasRareData() && (!attrName || isAttributeNode())) {
        if (NodeListsNodeData* lists = rareData()->nodeLists())
            lists->clearChildNodeListCache();
    }

    // Modifications to attributes that are not associated with an Element can't invalidate NodeList caches.
    if (attrName && !attributeOwnerElement)
        return;

    if (!document().shouldInvalidateNodeListCaches(attrName))
        return;

    document().invalidateNodeListCaches(attrName);

    for (Node* node = this; node; node = node->parentNode()) {
        if (!node->hasRareData())
            continue;
        NodeRareData* data = node->rareData();
        if (data->nodeLists())
            data->nodeLists()->invalidateCaches(attrName);
    }
}

NodeListsNodeData* Node::nodeLists()
{
    return hasRareData() ? rareData()->nodeLists() : 0;
}

void Node::clearNodeLists()
{
    rareData()->clearNodeLists();
}

void Node::checkSetPrefix(const AtomicString& prefix, ExceptionState& es)
{
    // Perform error checking as required by spec for setting Node.prefix. Used by
    // Element::setPrefix() and Attr::setPrefix()

    if (!prefix.isEmpty() && !Document::isValidName(prefix)) {
        es.throwDOMException(InvalidCharacterError);
        return;
    }

    // FIXME: Raise NamespaceError if prefix is malformed per the Namespaces in XML specification.

    const AtomicString& nodeNamespaceURI = namespaceURI();
    if (nodeNamespaceURI.isEmpty() && !prefix.isEmpty()) {
        es.throwDOMException(NamespaceError, ExceptionMessages::failedToSet("prefix", "Node", "No namespace is set, so a namespace prefix may not be set."));
        return;
    }

    if (prefix == xmlAtom && nodeNamespaceURI != XMLNames::xmlNamespaceURI) {
        es.throwDOMException(NamespaceError, ExceptionMessages::failedToSet("prefix", "Node", "The prefix '" + xmlAtom + "' may not be set on namespace '" + nodeNamespaceURI + "'."));
        return;
    }
    // Attribute-specific checks are in Attr::setPrefix().
}

bool Node::isDescendantOf(const Node *other) const
{
    // Return true if other is an ancestor of this, otherwise false
    if (!other || !other->hasChildNodes() || inDocument() != other->inDocument())
        return false;
    if (&other->treeScope() != &treeScope())
        return false;
    if (other->isTreeScope())
        return !isTreeScope();
    for (const ContainerNode* n = parentNode(); n; n = n->parentNode()) {
        if (n == other)
            return true;
    }
    return false;
}

bool Node::contains(const Node* node) const
{
    if (!node)
        return false;
    return this == node || node->isDescendantOf(this);
}

bool Node::containsIncludingShadowDOM(const Node* node) const
{
    if (!node)
        return false;

    if (this == node)
        return true;

    if (&document() != &node->document())
        return false;

    if (inDocument() != node->inDocument())
        return false;

    bool hasChildren = isContainerNode() && toContainerNode(this)->hasChildNodes();
    bool hasShadow = isElementNode() && toElement(this)->shadow();
    if (!hasChildren && !hasShadow)
        return false;

    for (; node; node = node->shadowHost()) {
        if (&treeScope() == &node->treeScope())
            return contains(node);
    }

    return false;
}

bool Node::containsIncludingHostElements(const Node* node) const
{
    while (node) {
        if (node == this)
            return true;
        if (node->isDocumentFragment() && toDocumentFragment(node)->isTemplateContent())
            node = static_cast<const TemplateContentDocumentFragment*>(node)->host();
        else
            node = node->parentOrShadowHostNode();
    }
    return false;
}

inline void Node::detachNode(Node* root, const AttachContext& context)
{
    Node* node = root;
    while (node) {
        if (node->styleChangeType() == LazyAttachStyleChange) {
            // FIXME: This is needed because Node::lazyAttach marks nodes as being attached even
            // though they've never been through attach(). This allows us to avoid doing all the
            // virtual calls to detach() and other associated work.
            node->clearAttached();
            node->clearChildNeedsStyleRecalc();

            for (ShadowRoot* shadowRoot = node->youngestShadowRoot(); shadowRoot; shadowRoot = shadowRoot->olderShadowRoot())
                detachNode(shadowRoot, context);

            node = NodeTraversal::next(node, root);
            continue;
        }
        // Handle normal reattaches from style recalc (ex. display type changes)
        if (node->attached())
            node->detach(context);
        node = NodeTraversal::nextSkippingChildren(node, root);
    }
}

void Node::reattach(const AttachContext& context)
{
    AttachContext reattachContext(context);
    reattachContext.performingReattach = true;

    detachNode(this, reattachContext);
    attach(reattachContext);
}

void Node::attach(const AttachContext&)
{
    ASSERT(document().inStyleRecalc() || isDocumentNode());
    ASSERT(!attached());
    ASSERT(!renderer() || (renderer()->style() && (renderer()->parent() || renderer()->isRenderView())));

    setAttached();
    clearNeedsStyleRecalc();

    if (Document* doc = documentInternal()) {
        if (AXObjectCache* cache = doc->axObjectCache())
            cache->updateCacheAfterNodeIsAttached(this);
    }
}

#ifndef NDEBUG
static Node* detachingNode;

bool Node::inDetach() const
{
    return detachingNode == this;
}
#endif

void Node::detach(const AttachContext& context)
{
#ifndef NDEBUG
    ASSERT(!detachingNode);
    detachingNode = this;
#endif

    if (renderer())
        renderer()->destroyAndCleanupAnonymousWrappers();
    setRenderer(0);

    // Do not remove the element's hovered and active status
    // if performing a reattach.
    if (!context.performingReattach) {
        Document& doc = document();
        if (isUserActionElement()) {
            if (hovered())
                doc.hoveredNodeDetached(this);
            if (inActiveChain())
                doc.activeChainNodeDetached(this);
            doc.userActionElements().didDetach(this);
        }
    }

    clearAttached();

#ifndef NDEBUG
    detachingNode = 0;
#endif
}

// FIXME: This code is used by editing.  Seems like it could move over there and not pollute Node.
Node *Node::previousNodeConsideringAtomicNodes() const
{
    if (previousSibling()) {
        Node *n = previousSibling();
        while (!isAtomicNode(n) && n->lastChild())
            n = n->lastChild();
        return n;
    }
    else if (parentNode()) {
        return parentNode();
    }
    else {
        return 0;
    }
}

Node *Node::nextNodeConsideringAtomicNodes() const
{
    if (!isAtomicNode(this) && firstChild())
        return firstChild();
    if (nextSibling())
        return nextSibling();
    const Node *n = this;
    while (n && !n->nextSibling())
        n = n->parentNode();
    if (n)
        return n->nextSibling();
    return 0;
}

Node *Node::previousLeafNode() const
{
    Node *node = previousNodeConsideringAtomicNodes();
    while (node) {
        if (isAtomicNode(node))
            return node;
        node = node->previousNodeConsideringAtomicNodes();
    }
    return 0;
}

Node *Node::nextLeafNode() const
{
    Node *node = nextNodeConsideringAtomicNodes();
    while (node) {
        if (isAtomicNode(node))
            return node;
        node = node->nextNodeConsideringAtomicNodes();
    }
    return 0;
}

RenderStyle* Node::virtualComputedStyle(PseudoId pseudoElementSpecifier)
{
    return parentOrShadowHostNode() ? parentOrShadowHostNode()->computedStyle(pseudoElementSpecifier) : 0;
}

int Node::maxCharacterOffset() const
{
    ASSERT_NOT_REACHED();
    return 0;
}

// FIXME: Shouldn't these functions be in the editing code?  Code that asks questions about HTML in the core DOM class
// is obviously misplaced.
bool Node::canStartSelection() const
{
    if (rendererIsEditable())
        return true;

    if (renderer()) {
        RenderStyle* style = renderer()->style();
        // We allow selections to begin within an element that has -webkit-user-select: none set,
        // but if the element is draggable then dragging should take priority over selection.
        if (style->userDrag() == DRAG_ELEMENT && style->userSelect() == SELECT_NONE)
            return false;
    }
    return parentOrShadowHostNode() ? parentOrShadowHostNode()->canStartSelection() : true;
}

bool Node::isRegisteredWithNamedFlow() const
{
    return document().renderView()->flowThreadController()->isContentNodeRegisteredWithAnyNamedFlow(this);
}

Element* Node::shadowHost() const
{
    if (ShadowRoot* root = containingShadowRoot())
        return root->host();
    return 0;
}

Node* Node::deprecatedShadowAncestorNode() const
{
    if (ShadowRoot* root = containingShadowRoot())
        return root->host();

    return const_cast<Node*>(this);
}

ShadowRoot* Node::containingShadowRoot() const
{
    Node* root = treeScope().rootNode();
    return root && root->isShadowRoot() ? toShadowRoot(root) : 0;
}

Node* Node::nonBoundaryShadowTreeRootNode()
{
    ASSERT(!isShadowRoot());
    Node* root = this;
    while (root) {
        if (root->isShadowRoot())
            return root;
        Node* parent = root->parentNodeGuaranteedHostFree();
        if (parent && parent->isShadowRoot())
            return root;
        root = parent;
    }
    return 0;
}

ContainerNode* Node::nonShadowBoundaryParentNode() const
{
    ContainerNode* parent = parentNode();
    return parent && !parent->isShadowRoot() ? parent : 0;
}

Element* Node::parentOrShadowHostElement() const
{
    ContainerNode* parent = parentOrShadowHostNode();
    if (!parent)
        return 0;

    if (parent->isShadowRoot())
        return toShadowRoot(parent)->host();

    if (!parent->isElementNode())
        return 0;

    return toElement(parent);
}

bool Node::isBlockFlowElement() const
{
    return isElementNode() && renderer() && renderer()->isRenderBlockFlow();
}

Element *Node::enclosingBlockFlowElement() const
{
    Node *n = const_cast<Node *>(this);
    if (isBlockFlowElement())
        return toElement(n);

    while (1) {
        n = n->parentNode();
        if (!n)
            break;
        if (n->isBlockFlowElement() || n->hasTagName(bodyTag))
            return toElement(n);
    }
    return 0;
}

bool Node::isRootEditableElement() const
{
    return rendererIsEditable() && isElementNode() && (!parentNode() || !parentNode()->rendererIsEditable()
        || !parentNode()->isElementNode() || hasTagName(bodyTag));
}

Element* Node::rootEditableElement(EditableType editableType) const
{
    if (editableType == HasEditableAXRole) {
        if (AXObjectCache* cache = document().existingAXObjectCache())
            return const_cast<Element*>(cache->rootAXEditableElement(this));
    }

    return rootEditableElement();
}

Element* Node::rootEditableElement() const
{
    Element* result = 0;
    for (Node* n = const_cast<Node*>(this); n && n->rendererIsEditable(); n = n->parentNode()) {
        if (n->isElementNode())
            result = toElement(n);
        if (n->hasTagName(bodyTag))
            break;
    }
    return result;
}

bool Node::inSameContainingBlockFlowElement(Node *n)
{
    return n ? enclosingBlockFlowElement() == n->enclosingBlockFlowElement() : false;
}

// FIXME: End of obviously misplaced HTML editing functions.  Try to move these out of Node.

PassRefPtr<NodeList> Node::getElementsByTagName(const AtomicString& localName)
{
    if (localName.isNull())
        return 0;

    if (document().isHTMLDocument())
        return ensureRareData()->ensureNodeLists()->addCacheWithAtomicName<HTMLTagNodeList>(this, HTMLTagNodeListType, localName);
    return ensureRareData()->ensureNodeLists()->addCacheWithAtomicName<TagNodeList>(this, TagNodeListType, localName);
}

PassRefPtr<NodeList> Node::getElementsByTagNameNS(const AtomicString& namespaceURI, const AtomicString& localName)
{
    if (localName.isNull())
        return 0;

    if (namespaceURI == starAtom)
        return getElementsByTagName(localName);

    return ensureRareData()->ensureNodeLists()->addCacheWithQualifiedName(this, namespaceURI.isEmpty() ? nullAtom : namespaceURI, localName);
}

PassRefPtr<NodeList> Node::getElementsByName(const String& elementName)
{
    return ensureRareData()->ensureNodeLists()->addCacheWithAtomicName<NameNodeList>(this, NameNodeListType, elementName);
}

PassRefPtr<NodeList> Node::getElementsByClassName(const String& classNames)
{
    return ensureRareData()->ensureNodeLists()->addCacheWithName<ClassNodeList>(this, ClassNodeListType, classNames);
}

PassRefPtr<RadioNodeList> Node::radioNodeList(const AtomicString& name)
{
    ASSERT(hasTagName(formTag) || hasTagName(fieldsetTag));
    return ensureRareData()->ensureNodeLists()->addCacheWithAtomicName<RadioNodeList>(this, RadioNodeListType, name);
}

PassRefPtr<Element> Node::querySelector(const AtomicString& selectors, ExceptionState& es)
{
    if (selectors.isEmpty()) {
        es.throwDOMException(SyntaxError);
        return 0;
    }

    SelectorQuery* selectorQuery = document().selectorQueryCache()->add(selectors, document(), es);
    if (!selectorQuery)
        return 0;
    return selectorQuery->queryFirst(this);
}

PassRefPtr<NodeList> Node::querySelectorAll(const AtomicString& selectors, ExceptionState& es)
{
    if (selectors.isEmpty()) {
        es.throwDOMException(SyntaxError);
        return 0;
    }

    SelectorQuery* selectorQuery = document().selectorQueryCache()->add(selectors, document(), es);
    if (!selectorQuery)
        return 0;
    return selectorQuery->queryAll(this);
}

Document* Node::ownerDocument() const
{
    Document* doc = &document();
    return doc == this ? 0 : doc;
}

KURL Node::baseURI() const
{
    return parentNode() ? parentNode()->baseURI() : KURL();
}

bool Node::isEqualNode(Node* other) const
{
    if (!other)
        return false;

    NodeType nodeType = this->nodeType();
    if (nodeType != other->nodeType())
        return false;

    if (nodeName() != other->nodeName())
        return false;

    if (localName() != other->localName())
        return false;

    if (namespaceURI() != other->namespaceURI())
        return false;

    if (prefix() != other->prefix())
        return false;

    if (nodeValue() != other->nodeValue())
        return false;

    if (isElementNode() && !toElement(this)->hasEquivalentAttributes(toElement(other)))
        return false;

    Node* child = firstChild();
    Node* otherChild = other->firstChild();

    while (child) {
        if (!child->isEqualNode(otherChild))
            return false;

        child = child->nextSibling();
        otherChild = otherChild->nextSibling();
    }

    if (otherChild)
        return false;

    if (nodeType == DOCUMENT_TYPE_NODE) {
        const DocumentType* documentTypeThis = toDocumentType(this);
        const DocumentType* documentTypeOther = toDocumentType(other);

        if (documentTypeThis->publicId() != documentTypeOther->publicId())
            return false;

        if (documentTypeThis->systemId() != documentTypeOther->systemId())
            return false;

        if (documentTypeThis->internalSubset() != documentTypeOther->internalSubset())
            return false;

        // FIXME: We don't compare entities or notations because currently both are always empty.
    }

    return true;
}

bool Node::isDefaultNamespace(const AtomicString& namespaceURIMaybeEmpty) const
{
    const AtomicString& namespaceURI = namespaceURIMaybeEmpty.isEmpty() ? nullAtom : namespaceURIMaybeEmpty;

    switch (nodeType()) {
        case ELEMENT_NODE: {
            const Element* elem = toElement(this);

            if (elem->prefix().isNull())
                return elem->namespaceURI() == namespaceURI;

            if (elem->hasAttributes()) {
                for (unsigned i = 0; i < elem->attributeCount(); i++) {
                    const Attribute* attr = elem->attributeItem(i);

                    if (attr->localName() == xmlnsAtom)
                        return attr->value() == namespaceURI;
                }
            }

            if (Element* ancestor = ancestorElement())
                return ancestor->isDefaultNamespace(namespaceURI);

            return false;
        }
        case DOCUMENT_NODE:
            if (Element* de = toDocument(this)->documentElement())
                return de->isDefaultNamespace(namespaceURI);
            return false;
        case ENTITY_NODE:
        case NOTATION_NODE:
        case DOCUMENT_TYPE_NODE:
        case DOCUMENT_FRAGMENT_NODE:
            return false;
        case ATTRIBUTE_NODE: {
            const Attr* attr = toAttr(this);
            if (attr->ownerElement())
                return attr->ownerElement()->isDefaultNamespace(namespaceURI);
            return false;
        }
        default:
            if (Element* ancestor = ancestorElement())
                return ancestor->isDefaultNamespace(namespaceURI);
            return false;
    }
}

String Node::lookupPrefix(const AtomicString &namespaceURI) const
{
    // Implemented according to
    // http://www.w3.org/TR/2004/REC-DOM-Level-3-Core-20040407/namespaces-algorithms.html#lookupNamespacePrefixAlgo

    if (namespaceURI.isEmpty())
        return String();

    switch (nodeType()) {
        case ELEMENT_NODE:
            return lookupNamespacePrefix(namespaceURI, toElement(this));
        case DOCUMENT_NODE:
            if (Element* de = toDocument(this)->documentElement())
                return de->lookupPrefix(namespaceURI);
            return String();
        case ENTITY_NODE:
        case NOTATION_NODE:
        case DOCUMENT_FRAGMENT_NODE:
        case DOCUMENT_TYPE_NODE:
            return String();
        case ATTRIBUTE_NODE: {
            const Attr *attr = static_cast<const Attr *>(this);
            if (attr->ownerElement())
                return attr->ownerElement()->lookupPrefix(namespaceURI);
            return String();
        }
        default:
            if (Element* ancestor = ancestorElement())
                return ancestor->lookupPrefix(namespaceURI);
            return String();
    }
}

String Node::lookupNamespaceURI(const String &prefix) const
{
    // Implemented according to
    // http://www.w3.org/TR/2004/REC-DOM-Level-3-Core-20040407/namespaces-algorithms.html#lookupNamespaceURIAlgo

    if (!prefix.isNull() && prefix.isEmpty())
        return String();

    switch (nodeType()) {
        case ELEMENT_NODE: {
            const Element *elem = toElement(this);

            if (!elem->namespaceURI().isNull() && elem->prefix() == prefix)
                return elem->namespaceURI();

            if (elem->hasAttributes()) {
                for (unsigned i = 0; i < elem->attributeCount(); i++) {
                    const Attribute* attr = elem->attributeItem(i);

                    if (attr->prefix() == xmlnsAtom && attr->localName() == prefix) {
                        if (!attr->value().isEmpty())
                            return attr->value();

                        return String();
                    } else if (attr->localName() == xmlnsAtom && prefix.isNull()) {
                        if (!attr->value().isEmpty())
                            return attr->value();

                        return String();
                    }
                }
            }
            if (Element* ancestor = ancestorElement())
                return ancestor->lookupNamespaceURI(prefix);
            return String();
        }
        case DOCUMENT_NODE:
            if (Element* de = toDocument(this)->documentElement())
                return de->lookupNamespaceURI(prefix);
            return String();
        case ENTITY_NODE:
        case NOTATION_NODE:
        case DOCUMENT_TYPE_NODE:
        case DOCUMENT_FRAGMENT_NODE:
            return String();
        case ATTRIBUTE_NODE: {
            const Attr *attr = static_cast<const Attr *>(this);

            if (attr->ownerElement())
                return attr->ownerElement()->lookupNamespaceURI(prefix);
            else
                return String();
        }
        default:
            if (Element* ancestor = ancestorElement())
                return ancestor->lookupNamespaceURI(prefix);
            return String();
    }
}

String Node::lookupNamespacePrefix(const AtomicString &_namespaceURI, const Element *originalElement) const
{
    if (_namespaceURI.isNull())
        return String();

    if (originalElement->lookupNamespaceURI(prefix()) == _namespaceURI)
        return prefix();

    ASSERT(isElementNode());
    const Element* thisElement = toElement(this);
    if (thisElement->hasAttributes()) {
        for (unsigned i = 0; i < thisElement->attributeCount(); i++) {
            const Attribute* attr = thisElement->attributeItem(i);

            if (attr->prefix() == xmlnsAtom && attr->value() == _namespaceURI
                    && originalElement->lookupNamespaceURI(attr->localName()) == _namespaceURI)
                return attr->localName();
        }
    }

    if (Element* ancestor = ancestorElement())
        return ancestor->lookupNamespacePrefix(_namespaceURI, originalElement);
    return String();
}

static void appendTextContent(const Node* node, bool convertBRsToNewlines, bool& isNullString, StringBuilder& content)
{
    switch (node->nodeType()) {
    case Node::TEXT_NODE:
    case Node::CDATA_SECTION_NODE:
    case Node::COMMENT_NODE:
        isNullString = false;
        content.append(toCharacterData(node)->data());
        break;

    case Node::PROCESSING_INSTRUCTION_NODE:
        isNullString = false;
        content.append(toProcessingInstruction(node)->data());
        break;

    case Node::ELEMENT_NODE:
        if (node->hasTagName(brTag) && convertBRsToNewlines) {
            isNullString = false;
            content.append('\n');
            break;
        }
    // Fall through.
    case Node::ATTRIBUTE_NODE:
    case Node::ENTITY_NODE:
    case Node::DOCUMENT_FRAGMENT_NODE:
        isNullString = false;
        for (Node* child = node->firstChild(); child; child = child->nextSibling()) {
            if (child->nodeType() == Node::COMMENT_NODE || child->nodeType() == Node::PROCESSING_INSTRUCTION_NODE)
                continue;
            appendTextContent(child, convertBRsToNewlines, isNullString, content);
        }
        break;

    case Node::DOCUMENT_NODE:
    case Node::DOCUMENT_TYPE_NODE:
    case Node::NOTATION_NODE:
    case Node::XPATH_NAMESPACE_NODE:
        break;
    }
}

String Node::textContent(bool convertBRsToNewlines) const
{
    StringBuilder content;
    bool isNullString = true;
    appendTextContent(this, convertBRsToNewlines, isNullString, content);
    return isNullString ? String() : content.toString();
}

void Node::setTextContent(const String& text, ExceptionState& es)
{
    switch (nodeType()) {
        case TEXT_NODE:
        case CDATA_SECTION_NODE:
        case COMMENT_NODE:
        case PROCESSING_INSTRUCTION_NODE:
            setNodeValue(text);
            return;
        case ELEMENT_NODE:
        case ATTRIBUTE_NODE:
        case ENTITY_NODE:
        case DOCUMENT_FRAGMENT_NODE: {
            RefPtr<ContainerNode> container = toContainerNode(this);
            ChildListMutationScope mutation(this);
            container->removeChildren();
            if (!text.isEmpty())
                container->appendChild(document().createTextNode(text), es);
            return;
        }
        case DOCUMENT_NODE:
        case DOCUMENT_TYPE_NODE:
        case NOTATION_NODE:
        case XPATH_NAMESPACE_NODE:
            // Do nothing.
            return;
    }
    ASSERT_NOT_REACHED();
}

Element* Node::ancestorElement() const
{
    // In theory, there can be EntityReference nodes between elements, but this is currently not supported.
    for (ContainerNode* n = parentNode(); n; n = n->parentNode()) {
        if (n->isElementNode())
            return toElement(n);
    }
    return 0;
}

bool Node::offsetInCharacters() const
{
    return false;
}

unsigned short Node::compareDocumentPosition(const Node* otherNode) const
{
    return compareDocumentPositionInternal(otherNode, TreatShadowTreesAsDisconnected);
}

unsigned short Node::compareDocumentPositionInternal(const Node* otherNode, ShadowTreesTreatment treatment) const
{
    // It is not clear what should be done if |otherNode| is 0.
    if (!otherNode)
        return DOCUMENT_POSITION_DISCONNECTED;

    if (otherNode == this)
        return DOCUMENT_POSITION_EQUIVALENT;

    const Attr* attr1 = nodeType() == ATTRIBUTE_NODE ? toAttr(this) : 0;
    const Attr* attr2 = otherNode->nodeType() == ATTRIBUTE_NODE ? toAttr(otherNode) : 0;

    const Node* start1 = attr1 ? attr1->ownerElement() : this;
    const Node* start2 = attr2 ? attr2->ownerElement() : otherNode;

    // If either of start1 or start2 is null, then we are disconnected, since one of the nodes is
    // an orphaned attribute node.
    if (!start1 || !start2) {
        unsigned short direction = (this > otherNode) ? DOCUMENT_POSITION_PRECEDING : DOCUMENT_POSITION_FOLLOWING;
        return DOCUMENT_POSITION_DISCONNECTED | DOCUMENT_POSITION_IMPLEMENTATION_SPECIFIC | direction;
    }

    Vector<const Node*, 16> chain1;
    Vector<const Node*, 16> chain2;
    if (attr1)
        chain1.append(attr1);
    if (attr2)
        chain2.append(attr2);

    if (attr1 && attr2 && start1 == start2 && start1) {
        // We are comparing two attributes on the same node. Crawl our attribute map and see which one we hit first.
        const Element* owner1 = attr1->ownerElement();
        owner1->synchronizeAllAttributes();
        unsigned length = owner1->attributeCount();
        for (unsigned i = 0; i < length; ++i) {
            // If neither of the two determining nodes is a child node and nodeType is the same for both determining nodes, then an
            // implementation-dependent order between the determining nodes is returned. This order is stable as long as no nodes of
            // the same nodeType are inserted into or removed from the direct container. This would be the case, for example,
            // when comparing two attributes of the same element, and inserting or removing additional attributes might change
            // the order between existing attributes.
            const Attribute* attribute = owner1->attributeItem(i);
            if (attr1->qualifiedName() == attribute->name())
                return DOCUMENT_POSITION_IMPLEMENTATION_SPECIFIC | DOCUMENT_POSITION_FOLLOWING;
            if (attr2->qualifiedName() == attribute->name())
                return DOCUMENT_POSITION_IMPLEMENTATION_SPECIFIC | DOCUMENT_POSITION_PRECEDING;
        }

        ASSERT_NOT_REACHED();
        return DOCUMENT_POSITION_DISCONNECTED;
    }

    // If one node is in the document and the other is not, we must be disconnected.
    // If the nodes have different owning documents, they must be disconnected.  Note that we avoid
    // comparing Attr nodes here, since they return false from inDocument() all the time (which seems like a bug).
    if (start1->inDocument() != start2->inDocument() || (treatment == TreatShadowTreesAsDisconnected && &start1->treeScope() != &start2->treeScope())) {
        unsigned short direction = (this > otherNode) ? DOCUMENT_POSITION_PRECEDING : DOCUMENT_POSITION_FOLLOWING;
        return DOCUMENT_POSITION_DISCONNECTED | DOCUMENT_POSITION_IMPLEMENTATION_SPECIFIC | direction;
    }

    // We need to find a common ancestor container, and then compare the indices of the two immediate children.
    const Node* current;
    for (current = start1; current; current = current->parentOrShadowHostNode())
        chain1.append(current);
    for (current = start2; current; current = current->parentOrShadowHostNode())
        chain2.append(current);

    unsigned index1 = chain1.size();
    unsigned index2 = chain2.size();

    // If the two elements don't have a common root, they're not in the same tree.
    if (chain1[index1 - 1] != chain2[index2 - 1]) {
        unsigned short direction = (this > otherNode) ? DOCUMENT_POSITION_PRECEDING : DOCUMENT_POSITION_FOLLOWING;
        return DOCUMENT_POSITION_DISCONNECTED | DOCUMENT_POSITION_IMPLEMENTATION_SPECIFIC | direction;
    }

    unsigned connection = &start1->treeScope() != &start2->treeScope() ? DOCUMENT_POSITION_DISCONNECTED | DOCUMENT_POSITION_IMPLEMENTATION_SPECIFIC : 0;

    // Walk the two chains backwards and look for the first difference.
    for (unsigned i = min(index1, index2); i; --i) {
        const Node* child1 = chain1[--index1];
        const Node* child2 = chain2[--index2];
        if (child1 != child2) {
            // If one of the children is an attribute, it wins.
            if (child1->nodeType() == ATTRIBUTE_NODE)
                return DOCUMENT_POSITION_FOLLOWING | connection;
            if (child2->nodeType() == ATTRIBUTE_NODE)
                return DOCUMENT_POSITION_PRECEDING | connection;

            // If one of the children is a shadow root,
            if (child1->isShadowRoot() || child2->isShadowRoot()) {
                if (!child2->isShadowRoot())
                    return Node::DOCUMENT_POSITION_FOLLOWING | connection;
                if (!child1->isShadowRoot())
                    return Node::DOCUMENT_POSITION_PRECEDING | connection;

                for (ShadowRoot* child = toShadowRoot(child2)->olderShadowRoot(); child; child = child->olderShadowRoot())
                    if (child == child1)
                        return Node::DOCUMENT_POSITION_FOLLOWING | connection;

                return Node::DOCUMENT_POSITION_PRECEDING | connection;
            }

            if (!child2->nextSibling())
                return DOCUMENT_POSITION_FOLLOWING | connection;
            if (!child1->nextSibling())
                return DOCUMENT_POSITION_PRECEDING | connection;

            // Otherwise we need to see which node occurs first.  Crawl backwards from child2 looking for child1.
            for (Node* child = child2->previousSibling(); child; child = child->previousSibling()) {
                if (child == child1)
                    return DOCUMENT_POSITION_FOLLOWING | connection;
            }
            return DOCUMENT_POSITION_PRECEDING | connection;
        }
    }

    // There was no difference between the two parent chains, i.e., one was a subset of the other.  The shorter
    // chain is the ancestor.
    return index1 < index2 ?
               DOCUMENT_POSITION_FOLLOWING | DOCUMENT_POSITION_CONTAINED_BY | connection :
               DOCUMENT_POSITION_PRECEDING | DOCUMENT_POSITION_CONTAINS | connection;
}

FloatPoint Node::convertToPage(const FloatPoint& p) const
{
    // If there is a renderer, just ask it to do the conversion
    if (renderer())
        return renderer()->localToAbsolute(p, UseTransforms);

    // Otherwise go up the tree looking for a renderer
    Element *parent = ancestorElement();
    if (parent)
        return parent->convertToPage(p);

    // No parent - no conversion needed
    return p;
}

FloatPoint Node::convertFromPage(const FloatPoint& p) const
{
    // If there is a renderer, just ask it to do the conversion
    if (renderer())
        return renderer()->absoluteToLocal(p, UseTransforms);

    // Otherwise go up the tree looking for a renderer
    Element *parent = ancestorElement();
    if (parent)
        return parent->convertFromPage(p);

    // No parent - no conversion needed
    return p;
}

String Node::debugName() const
{
    StringBuilder name;
    name.append(nodeName());

    if (hasID()) {
        name.appendLiteral(" id=\'");
        name.append(toElement(this)->getIdAttribute());
        name.append('\'');
    }

    if (hasClass()) {
        name.appendLiteral(" class=\'");
        for (size_t i = 0; i < toElement(this)->classNames().size(); ++i) {
            if (i > 0)
                name.append(' ');
            name.append(toElement(this)->classNames()[i]);
        }
        name.append('\'');
    }

    return name.toString();
}

#ifndef NDEBUG

static void appendAttributeDesc(const Node* node, StringBuilder& stringBuilder, const QualifiedName& name, const char* attrDesc)
{
    if (!node->isElementNode())
        return;

    String attr = toElement(node)->getAttribute(name);
    if (attr.isEmpty())
        return;

    stringBuilder.append(attrDesc);
    stringBuilder.append(attr);
}

void Node::showNode(const char* prefix) const
{
    if (!prefix)
        prefix = "";
    if (isTextNode()) {
        String value = nodeValue();
        value.replaceWithLiteral('\\', "\\\\");
        value.replaceWithLiteral('\n', "\\n");
        fprintf(stderr, "%s%s\t%p \"%s\"\n", prefix, nodeName().utf8().data(), this, value.utf8().data());
    } else {
        StringBuilder attrs;
        appendAttributeDesc(this, attrs, classAttr, " CLASS=");
        appendAttributeDesc(this, attrs, styleAttr, " STYLE=");
        fprintf(stderr, "%s%s\t%p%s\n", prefix, nodeName().utf8().data(), this, attrs.toString().utf8().data());
    }
}

void Node::showTreeForThis() const
{
    showTreeAndMark(this, "*");
}

void Node::showNodePathForThis() const
{
    Vector<const Node*, 16> chain;
    const Node* node = this;
    while (node->parentOrShadowHostNode()) {
        chain.append(node);
        node = node->parentOrShadowHostNode();
    }
    for (unsigned index = chain.size(); index > 0; --index) {
        const Node* node = chain[index - 1];
        if (node->isShadowRoot()) {
            int count = 0;
            for (ShadowRoot* shadowRoot = toShadowRoot(node)->olderShadowRoot(); shadowRoot; shadowRoot = shadowRoot->olderShadowRoot())
                ++count;
            fprintf(stderr, "/#shadow-root[%d]", count);
            continue;
        }

        switch (node->nodeType()) {
        case ELEMENT_NODE: {
            fprintf(stderr, "/%s", node->nodeName().utf8().data());

            const Element* element = toElement(node);
            const AtomicString& idattr = element->getIdAttribute();
            bool hasIdAttr = !idattr.isNull() && !idattr.isEmpty();
            if (node->previousSibling() || node->nextSibling()) {
                int count = 0;
                for (Node* previous = node->previousSibling(); previous; previous = previous->previousSibling())
                    if (previous->nodeName() == node->nodeName())
                        ++count;
                if (hasIdAttr)
                    fprintf(stderr, "[@id=\"%s\" and position()=%d]", idattr.string().utf8().data(), count);
                else
                    fprintf(stderr, "[%d]", count);
            } else if (hasIdAttr)
                fprintf(stderr, "[@id=\"%s\"]", idattr.string().utf8().data());
            break;
        }
        case TEXT_NODE:
            fprintf(stderr, "/text()");
            break;
        case ATTRIBUTE_NODE:
            fprintf(stderr, "/@%s", node->nodeName().utf8().data());
            break;
        default:
            break;
        }
    }
    fprintf(stderr, "\n");
}

static void traverseTreeAndMark(const String& baseIndent, const Node* rootNode, const Node* markedNode1, const char* markedLabel1, const Node* markedNode2, const char* markedLabel2)
{
    for (const Node* node = rootNode; node; node = NodeTraversal::next(node)) {
        if (node == markedNode1)
            fprintf(stderr, "%s", markedLabel1);
        if (node == markedNode2)
            fprintf(stderr, "%s", markedLabel2);

        StringBuilder indent;
        indent.append(baseIndent);
        for (const Node* tmpNode = node; tmpNode && tmpNode != rootNode; tmpNode = tmpNode->parentOrShadowHostNode())
            indent.append('\t');
        fprintf(stderr, "%s", indent.toString().utf8().data());
        node->showNode();
        indent.append('\t');
        if (node->isShadowRoot()) {
            if (ShadowRoot* youngerShadowRoot = toShadowRoot(node)->youngerShadowRoot())
                traverseTreeAndMark(indent.toString(), youngerShadowRoot, markedNode1, markedLabel1, markedNode2, markedLabel2);
        } else if (ShadowRoot* oldestShadowRoot = oldestShadowRootFor(node))
            traverseTreeAndMark(indent.toString(), oldestShadowRoot, markedNode1, markedLabel1, markedNode2, markedLabel2);
    }
}

void Node::showTreeAndMark(const Node* markedNode1, const char* markedLabel1, const Node* markedNode2, const char* markedLabel2) const
{
    const Node* rootNode;
    const Node* node = this;
    while (node->parentOrShadowHostNode() && !node->hasTagName(bodyTag))
        node = node->parentOrShadowHostNode();
    rootNode = node;

    String startingIndent;
    traverseTreeAndMark(startingIndent, rootNode, markedNode1, markedLabel1, markedNode2, markedLabel2);
}

void Node::formatForDebugger(char* buffer, unsigned length) const
{
    String result;
    String s;

    s = nodeName();
    if (s.isEmpty())
        result = "<none>";
    else
        result = s;

    strncpy(buffer, result.utf8().data(), length - 1);
}

static ContainerNode* parentOrShadowHostOrFrameOwner(const Node* node)
{
    ContainerNode* parent = node->parentOrShadowHostNode();
    if (!parent && node->document().frame())
        parent = node->document().frame()->ownerElement();
    return parent;
}

static void showSubTreeAcrossFrame(const Node* node, const Node* markedNode, const String& indent)
{
    if (node == markedNode)
        fputs("*", stderr);
    fputs(indent.utf8().data(), stderr);
    node->showNode();
    if (node->isShadowRoot()) {
        if (ShadowRoot* youngerShadowRoot = toShadowRoot(node)->youngerShadowRoot())
            showSubTreeAcrossFrame(youngerShadowRoot, markedNode, indent + "\t");
    } else {
        if (node->isFrameOwnerElement())
            showSubTreeAcrossFrame(toHTMLFrameOwnerElement(node)->contentDocument(), markedNode, indent + "\t");
        if (ShadowRoot* oldestShadowRoot = oldestShadowRootFor(node))
            showSubTreeAcrossFrame(oldestShadowRoot, markedNode, indent + "\t");
    }
    for (Node* child = node->firstChild(); child; child = child->nextSibling())
        showSubTreeAcrossFrame(child, markedNode, indent + "\t");
}

void Node::showTreeForThisAcrossFrame() const
{
    Node* rootNode = const_cast<Node*>(this);
    while (parentOrShadowHostOrFrameOwner(rootNode))
        rootNode = parentOrShadowHostOrFrameOwner(rootNode);
    showSubTreeAcrossFrame(rootNode, this, "");
}

#endif

// --------

void NodeListsNodeData::invalidateCaches(const QualifiedName* attrName)
{
    NodeListAtomicNameCacheMap::const_iterator atomicNameCacheEnd = m_atomicNameCaches.end();
    for (NodeListAtomicNameCacheMap::const_iterator it = m_atomicNameCaches.begin(); it != atomicNameCacheEnd; ++it)
        it->value->invalidateCache(attrName);

    NodeListNameCacheMap::const_iterator nameCacheEnd = m_nameCaches.end();
    for (NodeListNameCacheMap::const_iterator it = m_nameCaches.begin(); it != nameCacheEnd; ++it)
        it->value->invalidateCache(attrName);

    if (attrName)
        return;

    TagNodeListCacheNS::iterator tagCacheEnd = m_tagNodeListCacheNS.end();
    for (TagNodeListCacheNS::iterator it = m_tagNodeListCacheNS.begin(); it != tagCacheEnd; ++it)
        it->value->invalidateCache();
}

Node* Node::enclosingLinkEventParentOrSelf()
{
    for (Node* node = this; node; node = node->parentOrShadowHostNode()) {
        // For imagemaps, the enclosing link node is the associated area element not the image itself.
        // So we don't let images be the enclosingLinkNode, even though isLink sometimes returns true
        // for them.
        if (node->isLink() && !node->hasTagName(imgTag))
            return node;
    }

    return 0;
}

const AtomicString& Node::interfaceName() const
{
    return eventNames().interfaceForNode;
}

ScriptExecutionContext* Node::scriptExecutionContext() const
{
    return document().contextDocument().get();
}

void Node::didMoveToNewDocument(Document* oldDocument)
{
    TreeScopeAdopter::ensureDidMoveToNewDocumentWasCalled(oldDocument);

    if (const EventTargetData* eventTargetData = this->eventTargetData()) {
        const EventListenerMap& listenerMap = eventTargetData->eventListenerMap;
        if (!listenerMap.isEmpty()) {
            Vector<AtomicString> types = listenerMap.eventTypes();
            for (unsigned i = 0; i < types.size(); ++i)
                document().addListenerTypeIfNeeded(types[i]);
        }
    }

    if (AXObjectCache::accessibilityEnabled() && oldDocument)
        if (AXObjectCache* cache = oldDocument->existingAXObjectCache())
            cache->remove(this);

    const EventListenerVector& mousewheelListeners = getEventListeners(eventNames().mousewheelEvent);
    WheelController* oldController = WheelController::from(oldDocument);
    WheelController* newController = WheelController::from(&document());
    for (size_t i = 0; i < mousewheelListeners.size(); ++i) {
        oldController->didRemoveWheelEventHandler(oldDocument);
        newController->didAddWheelEventHandler(&document());
    }

    const EventListenerVector& wheelListeners = getEventListeners(eventNames().wheelEvent);
    for (size_t i = 0; i < wheelListeners.size(); ++i) {
        oldController->didRemoveWheelEventHandler(oldDocument);
        newController->didAddWheelEventHandler(&document());
    }

    if (const TouchEventTargetSet* touchHandlers = oldDocument ? oldDocument->touchEventTargets() : 0) {
        while (touchHandlers->contains(this)) {
            oldDocument->didRemoveTouchEventHandler(this);
            document().didAddTouchEventHandler(this);
        }
    }

    if (Vector<OwnPtr<MutationObserverRegistration> >* registry = mutationObserverRegistry()) {
        for (size_t i = 0; i < registry->size(); ++i) {
            document().addMutationObserverTypes(registry->at(i)->mutationTypes());
        }
    }

    if (HashSet<MutationObserverRegistration*>* transientRegistry = transientMutationObserverRegistry()) {
        for (HashSet<MutationObserverRegistration*>::iterator iter = transientRegistry->begin(); iter != transientRegistry->end(); ++iter) {
            document().addMutationObserverTypes((*iter)->mutationTypes());
        }
    }
}

static inline bool tryAddEventListener(Node* targetNode, const AtomicString& eventType, PassRefPtr<EventListener> listener, bool useCapture)
{
    if (!targetNode->EventTarget::addEventListener(eventType, listener, useCapture))
        return false;

    Document& document = targetNode->document();
    document.addListenerTypeIfNeeded(eventType);
    if (eventType == eventNames().wheelEvent || eventType == eventNames().mousewheelEvent)
        WheelController::from(&document)->didAddWheelEventHandler(&document);
    else if (eventNames().isTouchEventType(eventType))
        document.didAddTouchEventHandler(targetNode);

    return true;
}

bool Node::addEventListener(const AtomicString& eventType, PassRefPtr<EventListener> listener, bool useCapture)
{
    return tryAddEventListener(this, eventType, listener, useCapture);
}

static inline bool tryRemoveEventListener(Node* targetNode, const AtomicString& eventType, EventListener* listener, bool useCapture)
{
    if (!targetNode->EventTarget::removeEventListener(eventType, listener, useCapture))
        return false;

    // FIXME: Notify Document that the listener has vanished. We need to keep track of a number of
    // listeners for each type, not just a bool - see https://bugs.webkit.org/show_bug.cgi?id=33861
    Document& document = targetNode->document();
    if (eventType == eventNames().wheelEvent || eventType == eventNames().mousewheelEvent)
        WheelController::from(&document)->didAddWheelEventHandler(&document);
    else if (eventNames().isTouchEventType(eventType))
        document.didRemoveTouchEventHandler(targetNode);

    return true;
}

bool Node::removeEventListener(const AtomicString& eventType, EventListener* listener, bool useCapture)
{
    return tryRemoveEventListener(this, eventType, listener, useCapture);
}

typedef HashMap<Node*, OwnPtr<EventTargetData> > EventTargetDataMap;

static EventTargetDataMap& eventTargetDataMap()
{
    DEFINE_STATIC_LOCAL(EventTargetDataMap, map, ());
    return map;
}

EventTargetData* Node::eventTargetData()
{
    return hasEventTargetData() ? eventTargetDataMap().get(this) : 0;
}

EventTargetData* Node::ensureEventTargetData()
{
    if (hasEventTargetData())
        return eventTargetDataMap().get(this);
    setHasEventTargetData(true);
    EventTargetData* data = new EventTargetData;
    eventTargetDataMap().set(this, adoptPtr(data));
    return data;
}

void Node::clearEventTargetData()
{
    eventTargetDataMap().remove(this);
}

Vector<OwnPtr<MutationObserverRegistration> >* Node::mutationObserverRegistry()
{
    if (!hasRareData())
        return 0;
    NodeMutationObserverData* data = rareData()->mutationObserverData();
    if (!data)
        return 0;
    return &data->registry;
}

HashSet<MutationObserverRegistration*>* Node::transientMutationObserverRegistry()
{
    if (!hasRareData())
        return 0;
    NodeMutationObserverData* data = rareData()->mutationObserverData();
    if (!data)
        return 0;
    return &data->transientRegistry;
}

template<typename Registry>
static inline void collectMatchingObserversForMutation(HashMap<MutationObserver*, MutationRecordDeliveryOptions>& observers, Registry* registry, Node* target, MutationObserver::MutationType type, const QualifiedName* attributeName)
{
    if (!registry)
        return;
    for (typename Registry::iterator iter = registry->begin(); iter != registry->end(); ++iter) {
        const MutationObserverRegistration& registration = **iter;
        if (registration.shouldReceiveMutationFrom(target, type, attributeName)) {
            MutationRecordDeliveryOptions deliveryOptions = registration.deliveryOptions();
            HashMap<MutationObserver*, MutationRecordDeliveryOptions>::AddResult result = observers.add(registration.observer(), deliveryOptions);
            if (!result.isNewEntry)
                result.iterator->value |= deliveryOptions;
        }
    }
}

void Node::getRegisteredMutationObserversOfType(HashMap<MutationObserver*, MutationRecordDeliveryOptions>& observers, MutationObserver::MutationType type, const QualifiedName* attributeName)
{
    ASSERT((type == MutationObserver::Attributes && attributeName) || !attributeName);
    collectMatchingObserversForMutation(observers, mutationObserverRegistry(), this, type, attributeName);
    collectMatchingObserversForMutation(observers, transientMutationObserverRegistry(), this, type, attributeName);
    for (Node* node = parentNode(); node; node = node->parentNode()) {
        collectMatchingObserversForMutation(observers, node->mutationObserverRegistry(), this, type, attributeName);
        collectMatchingObserversForMutation(observers, node->transientMutationObserverRegistry(), this, type, attributeName);
    }
}

void Node::registerMutationObserver(MutationObserver* observer, MutationObserverOptions options, const HashSet<AtomicString>& attributeFilter)
{
    MutationObserverRegistration* registration = 0;
    Vector<OwnPtr<MutationObserverRegistration> >& registry = ensureRareData()->ensureMutationObserverData()->registry;
    for (size_t i = 0; i < registry.size(); ++i) {
        if (registry[i]->observer() == observer) {
            registration = registry[i].get();
            registration->resetObservation(options, attributeFilter);
        }
    }

    if (!registration) {
        registry.append(MutationObserverRegistration::create(observer, this, options, attributeFilter));
        registration = registry.last().get();
    }

    document().addMutationObserverTypes(registration->mutationTypes());
}

void Node::unregisterMutationObserver(MutationObserverRegistration* registration)
{
    Vector<OwnPtr<MutationObserverRegistration> >* registry = mutationObserverRegistry();
    ASSERT(registry);
    if (!registry)
        return;

    size_t index = registry->find(registration);
    ASSERT(index != kNotFound);
    if (index == kNotFound)
        return;

    // Deleting the registration may cause this node to be derefed, so we must make sure the Vector operation completes
    // before that, in case |this| is destroyed (see MutationObserverRegistration::m_registrationNodeKeepAlive).
    // FIXME: Simplify the registration/transient registration logic to make this understandable by humans.
    RefPtr<Node> protect(this);
    registry->remove(index);
}

void Node::registerTransientMutationObserver(MutationObserverRegistration* registration)
{
    ensureRareData()->ensureMutationObserverData()->transientRegistry.add(registration);
}

void Node::unregisterTransientMutationObserver(MutationObserverRegistration* registration)
{
    HashSet<MutationObserverRegistration*>* transientRegistry = transientMutationObserverRegistry();
    ASSERT(transientRegistry);
    if (!transientRegistry)
        return;

    ASSERT(transientRegistry->contains(registration));
    transientRegistry->remove(registration);
}

void Node::notifyMutationObserversNodeWillDetach()
{
    if (!document().hasMutationObservers())
        return;

    for (Node* node = parentNode(); node; node = node->parentNode()) {
        if (Vector<OwnPtr<MutationObserverRegistration> >* registry = node->mutationObserverRegistry()) {
            const size_t size = registry->size();
            for (size_t i = 0; i < size; ++i)
                registry->at(i)->observedSubtreeNodeWillDetach(this);
        }

        if (HashSet<MutationObserverRegistration*>* transientRegistry = node->transientMutationObserverRegistry()) {
            for (HashSet<MutationObserverRegistration*>::iterator iter = transientRegistry->begin(); iter != transientRegistry->end(); ++iter)
                (*iter)->observedSubtreeNodeWillDetach(this);
        }
    }
}

void Node::handleLocalEvents(Event* event)
{
    if (!hasEventTargetData())
        return;

    if (isDisabledFormControl(this) && event->isMouseEvent())
        return;

    fireEventListeners(event);
}

void Node::dispatchScopedEvent(PassRefPtr<Event> event)
{
    dispatchScopedEventDispatchMediator(EventDispatchMediator::create(event));
}

void Node::dispatchScopedEventDispatchMediator(PassRefPtr<EventDispatchMediator> eventDispatchMediator)
{
    EventDispatcher::dispatchScopedEvent(this, eventDispatchMediator);
}

bool Node::dispatchEvent(PassRefPtr<Event> event)
{
    if (event->isMouseEvent())
        return EventDispatcher::dispatchEvent(this, MouseEventDispatchMediator::create(adoptRef(toMouseEvent(event.leakRef())), MouseEventDispatchMediator::SyntheticMouseEvent));
    if (event->isTouchEvent())
        return dispatchTouchEvent(adoptRef(toTouchEvent(event.leakRef())));
    return EventDispatcher::dispatchEvent(this, EventDispatchMediator::create(event));
}

void Node::dispatchSubtreeModifiedEvent()
{
    if (isInShadowTree())
        return;

    ASSERT(!NoEventDispatchAssertion::isEventDispatchForbidden());

    if (!document().hasListenerType(Document::DOMSUBTREEMODIFIED_LISTENER))
        return;

    dispatchScopedEvent(MutationEvent::create(eventNames().DOMSubtreeModifiedEvent, true));
}

bool Node::dispatchDOMActivateEvent(int detail, PassRefPtr<Event> underlyingEvent)
{
    ASSERT(!NoEventDispatchAssertion::isEventDispatchForbidden());
    RefPtr<UIEvent> event = UIEvent::create(eventNames().DOMActivateEvent, true, true, document().defaultView(), detail);
    event->setUnderlyingEvent(underlyingEvent);
    dispatchScopedEvent(event);
    return event->defaultHandled();
}

bool Node::dispatchKeyEvent(const PlatformKeyboardEvent& event)
{
    return EventDispatcher::dispatchEvent(this, KeyboardEventDispatchMediator::create(KeyboardEvent::create(event, document().defaultView())));
}

bool Node::dispatchMouseEvent(const PlatformMouseEvent& event, const AtomicString& eventType,
    int detail, Node* relatedTarget)
{
    return EventDispatcher::dispatchEvent(this, MouseEventDispatchMediator::create(MouseEvent::create(eventType, document().defaultView(), event, detail, relatedTarget)));
}

bool Node::dispatchGestureEvent(const PlatformGestureEvent& event)
{
    RefPtr<GestureEvent> gestureEvent = GestureEvent::create(document().defaultView(), event);
    if (!gestureEvent.get())
        return false;
    return EventDispatcher::dispatchEvent(this, GestureEventDispatchMediator::create(gestureEvent));
}

bool Node::dispatchTouchEvent(PassRefPtr<TouchEvent> event)
{
    return EventDispatcher::dispatchEvent(this, TouchEventDispatchMediator::create(event));
}

void Node::dispatchSimulatedClick(Event* underlyingEvent, SimulatedClickMouseEventOptions eventOptions, SimulatedClickVisualOptions visualOptions)
{
    EventDispatcher::dispatchSimulatedClick(this, underlyingEvent, eventOptions, visualOptions);
}

bool Node::dispatchBeforeLoadEvent(const String& sourceURL)
{
    if (!document().hasListenerType(Document::BEFORELOAD_LISTENER))
        return true;

    RefPtr<Node> protector(this);
    RefPtr<BeforeLoadEvent> beforeLoadEvent = BeforeLoadEvent::create(sourceURL);
    dispatchEvent(beforeLoadEvent.get());
    return !beforeLoadEvent->defaultPrevented();
}

bool Node::dispatchWheelEvent(const PlatformWheelEvent& event)
{
    return EventDispatcher::dispatchEvent(this, WheelEventDispatchMediator::create(event, document().defaultView()));
}

void Node::dispatchChangeEvent()
{
    dispatchScopedEvent(Event::createBubble(eventNames().changeEvent));
}

void Node::dispatchInputEvent()
{
    dispatchScopedEvent(Event::createBubble(eventNames().inputEvent));
}

void Node::defaultEventHandler(Event* event)
{
    if (event->target() != this)
        return;
    const AtomicString& eventType = event->type();
    if (eventType == eventNames().keydownEvent || eventType == eventNames().keypressEvent) {
        if (event->isKeyboardEvent()) {
            if (Frame* frame = document().frame())
                frame->eventHandler()->defaultKeyboardEventHandler(toKeyboardEvent(event));
        }
    } else if (eventType == eventNames().clickEvent) {
        int detail = event->isUIEvent() ? static_cast<UIEvent*>(event)->detail() : 0;
        if (dispatchDOMActivateEvent(detail, event))
            event->setDefaultHandled();
    } else if (eventType == eventNames().contextmenuEvent) {
        if (Page* page = document().page())
            page->contextMenuController().handleContextMenuEvent(event);
    } else if (eventType == eventNames().textInputEvent) {
        if (event->hasInterface(eventNames().interfaceForTextEvent))
            if (Frame* frame = document().frame())
                frame->eventHandler()->defaultTextInputEventHandler(static_cast<TextEvent*>(event));
#if OS(WIN)
    } else if (eventType == eventNames().mousedownEvent && event->isMouseEvent()) {
        MouseEvent* mouseEvent = toMouseEvent(event);
        if (mouseEvent->button() == MiddleButton) {
            if (enclosingLinkEventParentOrSelf())
                return;

            RenderObject* renderer = this->renderer();
            while (renderer && (!renderer->isBox() || !toRenderBox(renderer)->canBeScrolledAndHasScrollableArea()))
                renderer = renderer->parent();

            if (renderer) {
                if (Frame* frame = document().frame())
                    frame->eventHandler()->startPanScrolling(renderer);
            }
        }
#endif
    } else if ((eventType == eventNames().wheelEvent || eventType == eventNames().mousewheelEvent) && event->hasInterface(eventNames().interfaceForWheelEvent)) {
        WheelEvent* wheelEvent = static_cast<WheelEvent*>(event);

        // If we don't have a renderer, send the wheel event to the first node we find with a renderer.
        // This is needed for <option> and <optgroup> elements so that <select>s get a wheel scroll.
        Node* startNode = this;
        while (startNode && !startNode->renderer())
            startNode = startNode->parentOrShadowHostNode();

        if (startNode && startNode->renderer())
            if (Frame* frame = document().frame())
                frame->eventHandler()->defaultWheelEventHandler(startNode, wheelEvent);
    } else if (event->type() == eventNames().webkitEditableContentChangedEvent) {
        dispatchInputEvent();
    }
}

void Node::willCallDefaultEventHandler(const Event&)
{
}

bool Node::willRespondToMouseMoveEvents()
{
    if (isDisabledFormControl(this))
        return false;
    return hasEventListeners(eventNames().mousemoveEvent) || hasEventListeners(eventNames().mouseoverEvent) || hasEventListeners(eventNames().mouseoutEvent);
}

bool Node::willRespondToMouseClickEvents()
{
    if (isDisabledFormControl(this))
        return false;
    return isContentEditable(UserSelectAllIsAlwaysNonEditable) || hasEventListeners(eventNames().mouseupEvent) || hasEventListeners(eventNames().mousedownEvent) || hasEventListeners(eventNames().clickEvent) || hasEventListeners(eventNames().DOMActivateEvent);
}

bool Node::willRespondToTouchEvents()
{
    if (isDisabledFormControl(this))
        return false;
    return hasEventListeners(eventNames().touchstartEvent) || hasEventListeners(eventNames().touchmoveEvent) || hasEventListeners(eventNames().touchcancelEvent) || hasEventListeners(eventNames().touchendEvent);
}

// This is here for inlining
inline void TreeScope::removedLastRefToScope()
{
    ASSERT(!deletionHasBegun());
    if (m_guardRefCount) {
        // If removing a child removes the last self-only ref, we don't
        // want the scope to be destructed until after
        // removeDetachedChildren returns, so we guard ourselves with an
        // extra self-only ref.
        guardRef();
        dispose();
#ifndef NDEBUG
        // We need to do this right now since guardDeref() can delete this.
        rootNode()->m_inRemovedLastRefFunction = false;
#endif
        guardDeref();
    } else {
#ifndef NDEBUG
        rootNode()->m_inRemovedLastRefFunction = false;
        beginDeletion();
#endif
        delete this;
    }
}

// It's important not to inline removedLastRef, because we don't want to inline the code to
// delete a Node at each deref call site.
void Node::removedLastRef()
{
    // An explicit check for Document here is better than a virtual function since it is
    // faster for non-Document nodes, and because the call to removedLastRef that is inlined
    // at all deref call sites is smaller if it's a non-virtual function.
    if (isTreeScope()) {
        treeScope().removedLastRefToScope();
        return;
    }

#ifndef NDEBUG
    m_deletionHasBegun = true;
#endif
    delete this;
}

void Node::textRects(Vector<IntRect>& rects) const
{
    RefPtr<Range> range = Range::create(document());
    range->selectNodeContents(const_cast<Node*>(this), IGNORE_EXCEPTION);
    range->textRects(rects);
}

unsigned Node::connectedSubframeCount() const
{
    return hasRareData() ? rareData()->connectedSubframeCount() : 0;
}

void Node::incrementConnectedSubframeCount(unsigned amount)
{
    ASSERT(isContainerNode());
    ensureRareData()->incrementConnectedSubframeCount(amount);
}

void Node::decrementConnectedSubframeCount(unsigned amount)
{
    rareData()->decrementConnectedSubframeCount(amount);
}

void Node::updateAncestorConnectedSubframeCountForRemoval() const
{
    unsigned count = connectedSubframeCount();

    if (!count)
        return;

    for (Node* node = parentOrShadowHostNode(); node; node = node->parentOrShadowHostNode())
        node->decrementConnectedSubframeCount(count);
}

void Node::updateAncestorConnectedSubframeCountForInsertion() const
{
    unsigned count = connectedSubframeCount();

    if (!count)
        return;

    for (Node* node = parentOrShadowHostNode(); node; node = node->parentOrShadowHostNode())
        node->incrementConnectedSubframeCount(count);
}

PassRefPtr<NodeList> Node::getDestinationInsertionPoints()
{
    document().updateDistributionForNodeIfNeeded(this);
    Vector<InsertionPoint*, 8> insertionPoints;
    collectInsertionPointsWhereNodeIsDistributed(this, insertionPoints);
    Vector<RefPtr<Node> > filteredInsertionPoints;
    for (size_t i = 0; i < insertionPoints.size(); ++i) {
        InsertionPoint* insertionPoint = insertionPoints[i];
        ASSERT(insertionPoint->containingShadowRoot());
        if (insertionPoint->containingShadowRoot()->type() != ShadowRoot::UserAgentShadowRoot)
            filteredInsertionPoints.append(insertionPoint);
    }
    return StaticNodeList::adopt(filteredInsertionPoints);
}

void Node::registerScopedHTMLStyleChild()
{
    setHasScopedHTMLStyleChild(true);
}

void Node::unregisterScopedHTMLStyleChild()
{
    ASSERT(hasScopedHTMLStyleChild());
    setHasScopedHTMLStyleChild(numberOfScopedHTMLStyleChildren());
}

size_t Node::numberOfScopedHTMLStyleChildren() const
{
    size_t count = 0;
    for (Node* child = firstChild(); child; child = child->nextSibling()) {
        if (child->hasTagName(HTMLNames::styleTag) && toHTMLStyleElement(child)->isRegisteredAsScoped())
            count++;
    }

    return count;
}

void Node::setFocus(bool flag)
{
    document().userActionElements().setFocused(this, flag);
}

void Node::setActive(bool flag, bool)
{
    document().userActionElements().setActive(this, flag);
}

void Node::setHovered(bool flag)
{
    document().userActionElements().setHovered(this, flag);
}

bool Node::isUserActionElementActive() const
{
    ASSERT(isUserActionElement());
    return document().userActionElements().isActive(this);
}

bool Node::isUserActionElementInActiveChain() const
{
    ASSERT(isUserActionElement());
    return document().userActionElements().isInActiveChain(this);
}

bool Node::isUserActionElementHovered() const
{
    ASSERT(isUserActionElement());
    return document().userActionElements().isHovered(this);
}

bool Node::isUserActionElementFocused() const
{
    ASSERT(isUserActionElement());
    return document().userActionElements().isFocused(this);
}

void Node::setCustomElementState(CustomElementState newState)
{
    CustomElementState oldState = customElementState();

    switch (newState) {
    case NotCustomElement:
        ASSERT_NOT_REACHED(); // Everything starts in this state
        return;

    case WaitingForParser:
        ASSERT(NotCustomElement == oldState);
        break;

    case WaitingForUpgrade:
        ASSERT(NotCustomElement == oldState || WaitingForParser == oldState);
        break;

    case Upgraded:
        ASSERT(WaitingForParser == oldState || WaitingForUpgrade == oldState);
        break;
    }

    ASSERT(isHTMLElement() || isSVGElement());
    setFlag(newState & 1, CustomElementWaitingForParserOrIsUpgraded);
    setFlag(newState & 2, CustomElementWaitingForUpgradeOrIsUpgraded);

    if (oldState == NotCustomElement || newState == Upgraded)
        setNeedsStyleRecalc(); // :unresolved has changed
}

} // namespace WebCore

#ifndef NDEBUG

void showTree(const WebCore::Node* node)
{
    if (node)
        node->showTreeForThis();
}

void showNodePath(const WebCore::Node* node)
{
    if (node)
        node->showNodePathForThis();
}

#endif<|MERGE_RESOLUTION|>--- conflicted
+++ resolved
@@ -266,71 +266,6 @@
 
 DEFINE_DEBUG_ONLY_GLOBAL(WTF::RefCountedLeakCounter, nodeCounter, ("WebCoreNode"));
 
-<<<<<<< HEAD
-Node::StyleChange Node::diff(const RenderStyle* s1, const RenderStyle* s2, Document* doc)
-{
-    StyleChange ch = NoInherit;
-    EDisplay display1 = s1 ? s1->display() : NONE;
-    bool fl1 = s1 && s1->hasPseudoStyle(FIRST_LETTER);
-    EDisplay display2 = s2 ? s2->display() : NONE;
-    bool fl2 = s2 && s2->hasPseudoStyle(FIRST_LETTER);
-
-    // We just detach if a renderer acquires or loses a column-span, since spanning elements
-    // typically won't contain much content.
-    bool spansAll1 = s1 && s1->hasSpanAllColumns();
-    bool spansAll2 = s2 && s2->hasSpanAllColumns();
-
-    bool specifiesColumns1 = s1 && (!s1->hasAutoColumnCount() || !s1->hasAutoColumnWidth());
-    bool specifiesColumns2 = s2 && (!s2->hasAutoColumnCount() || !s2->hasAutoColumnWidth());
-
-    if (display1 != display2 || fl1 != fl2 || spansAll1 != spansAll2
-        || (specifiesColumns1 != specifiesColumns2 && doc->settings()->regionBasedColumnsEnabled())
-        || (s1 && s2 && !s1->contentDataEquivalent(s2)))
-        ch = Detach;
-    else if (!s1 || !s2)
-        ch = Inherit;
-    else if (*s1 == *s2)
-        ch = NoChange;
-    else if (s1->inheritedNotEqual(s2))
-        ch = Inherit;
-    else if (s1->hasExplicitlyInheritedProperties() || s2->hasExplicitlyInheritedProperties())
-        ch = Inherit;
-
-    // If the pseudoStyles have changed, we want any StyleChange that is not NoChange
-    // because setStyle will do the right thing with anything else.
-    if (ch == NoChange && s1->hasAnyPublicPseudoStyles()) {
-        for (PseudoId pseudoId = FIRST_PUBLIC_PSEUDOID; ch == NoChange && pseudoId < FIRST_INTERNAL_PSEUDOID; pseudoId = static_cast<PseudoId>(pseudoId + 1)) {
-            if (s1->hasPseudoStyle(pseudoId)) {
-                RenderStyle* ps2 = s2->getCachedPseudoStyle(pseudoId);
-                if (!ps2)
-                    ch = NoInherit;
-                else {
-                    RenderStyle* ps1 = s1->getCachedPseudoStyle(pseudoId);
-                    ch = ps1 && *ps1 == *ps2 ? NoChange : NoInherit;
-                }
-            }
-        }
-    }
-
-    // When text-combine property has been changed, we need to prepare a separate renderer object.
-    // When text-combine is on, we use RenderCombineText, otherwise RenderText.
-    // https://bugs.webkit.org/show_bug.cgi?id=55069
-    if ((s1 && s2) && (s1->hasTextCombine() != s2->hasTextCombine()))
-        ch = Detach;
-
-    // We need to reattach the node, so that it is moved to the correct RenderFlowThread.
-    if ((s1 && s2) && (s1->flowThread() != s2->flowThread()))
-        ch = Detach;
-
-    // When the region thread has changed, we need to prepare a separate render region object.
-    if ((s1 && s2) && (s1->regionThread() != s2->regionThread()))
-        ch = Detach;
-
-    return ch;
-}
-
-=======
->>>>>>> 0704b1ab
 void Node::trackForDebugging()
 {
 #ifndef NDEBUG
