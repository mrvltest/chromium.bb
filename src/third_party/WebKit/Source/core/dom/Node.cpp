--- conflicted
+++ resolved
@@ -271,22 +271,13 @@
 
     // We just detach if a renderer acquires or loses a column-span, since spanning elements
     // typically won't contain much content.
-<<<<<<< HEAD
-    bool colSpan1 = s1 && s1->columnSpan();
-    bool colSpan2 = s2 && s2->columnSpan();
-=======
     bool spansAll1 = s1 && s1->hasSpanAllColumns();
     bool spansAll2 = s2 && s2->hasSpanAllColumns();
->>>>>>> ed934029
 
     bool specifiesColumns1 = s1 && (!s1->hasAutoColumnCount() || !s1->hasAutoColumnWidth());
     bool specifiesColumns2 = s2 && (!s2->hasAutoColumnCount() || !s2->hasAutoColumnWidth());
 
-<<<<<<< HEAD
-    if (display1 != display2 || fl1 != fl2 || colSpan1 != colSpan2
-=======
     if (display1 != display2 || fl1 != fl2 || spansAll1 != spansAll2
->>>>>>> ed934029
         || (specifiesColumns1 != specifiesColumns2 && doc->settings()->regionBasedColumnsEnabled())
         || (s1 && s2 && !s1->contentDataEquivalent(s2)))
         ch = Detach;
