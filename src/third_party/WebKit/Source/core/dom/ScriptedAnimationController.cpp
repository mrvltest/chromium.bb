--- conflicted
+++ resolved
@@ -36,11 +36,7 @@
 
 namespace WebCore {
 
-<<<<<<< HEAD
-std::pair<EventTarget*, StringImpl*> scheduledEventTargetKey(const Event* event)
-=======
 std::pair<EventTarget*, StringImpl*> eventTargetKey(const Event* event)
->>>>>>> 8c15b39e
 {
     return std::make_pair(event->target(), event->type().impl());
 }
@@ -103,25 +99,6 @@
 }
 
 void ScriptedAnimationController::dispatchEvents()
-<<<<<<< HEAD
-{
-    Vector<RefPtr<Event> > events;
-    events.swap(m_eventQueue);
-    m_scheduledEventTargets.clear();
-
-    for (size_t i = 0; i < events.size(); ++i) {
-        EventTarget* eventTarget = events[i]->target();
-        // FIXME: we should figure out how to make dispatchEvent properly virtual to avoid this.
-        if (DOMWindow* window = eventTarget->toDOMWindow())
-            window->dispatchEvent(events[i], 0);
-        else
-            eventTarget->dispatchEvent(events[i]);
-    }
-}
-
-void ScriptedAnimationController::executeCallbacks(double monotonicTimeNow)
-{
-=======
 {
     Vector<RefPtr<Event> > events;
     events.swap(m_eventQueue);
@@ -141,7 +118,6 @@
 
 void ScriptedAnimationController::executeCallbacks(double monotonicTimeNow)
 {
->>>>>>> 8c15b39e
     // dispatchEvents() runs script which can cause the document to be destroyed.
     if (!m_document)
         return;
@@ -154,16 +130,9 @@
     ASSERT(m_callbacksToInvoke.isEmpty());
     m_callbacksToInvoke.swap(m_callbacks);
 
-<<<<<<< HEAD
-    for (size_t i = 0; i < callbacks.size(); ++i) {
-        RequestAnimationFrameCallback* callback = callbacks[i].get();
-        if (!callback->m_firedOrCancelled) {
-            callback->m_firedOrCancelled = true;
-=======
     for (size_t i = 0; i < m_callbacksToInvoke.size(); ++i) {
         RequestAnimationFrameCallback* callback = m_callbacksToInvoke[i].get();
         if (!callback->m_cancelled) {
->>>>>>> 8c15b39e
             InspectorInstrumentationCookie cookie = InspectorInstrumentation::willFireAnimationFrame(m_document, callback->m_id);
             if (callback->m_useLegacyTimeBase)
                 callback->handleEvent(legacyHighResNowMs);
@@ -173,17 +142,7 @@
         }
     }
 
-<<<<<<< HEAD
-    // Remove any callbacks we fired from the list of pending callbacks.
-    for (size_t i = 0; i < m_callbacks.size();) {
-        if (m_callbacks[i]->m_firedOrCancelled)
-            m_callbacks.remove(i);
-        else
-            ++i;
-    }
-=======
     m_callbacksToInvoke.clear();
->>>>>>> 8c15b39e
 }
 
 void ScriptedAnimationController::serviceScriptedAnimations(double monotonicTimeNow)
@@ -200,18 +159,6 @@
     executeCallbacks(monotonicTimeNow);
 
     scheduleAnimationIfNeeded();
-<<<<<<< HEAD
-}
-
-void ScriptedAnimationController::scheduleEvent(PassRefPtr<Event> event)
-{
-    if (!m_scheduledEventTargets.add(scheduledEventTargetKey(event.get())).isNewEntry)
-        return;
-    m_eventQueue.append(event);
-    scheduleAnimationIfNeeded();
-}
-
-=======
 }
 
 void ScriptedAnimationController::enqueueEvent(PassRefPtr<Event> event)
@@ -227,7 +174,6 @@
     enqueueEvent(event);
 }
 
->>>>>>> 8c15b39e
 void ScriptedAnimationController::scheduleAnimationIfNeeded()
 {
     if (!m_document)
