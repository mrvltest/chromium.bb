/*
 * Copyright (C) 1999 Lars Knoll (knoll@kde.org)
 *           (C) 1999 Antti Koivisto (koivisto@kde.org)
 *           (C) 2001 Peter Kelly (pmk@post.com)
 *           (C) 2001 Dirk Mueller (mueller@kde.org)
 * Copyright (C) 2004, 2005, 2006, 2007, 2008, 2009, 2013 Apple Inc. All rights reserved.
 *           (C) 2007 Eric Seidel (eric@webkit.org)
 *
 * This library is free software; you can redistribute it and/or
 * modify it under the terms of the GNU Library General Public
 * License as published by the Free Software Foundation; either
 * version 2 of the License, or (at your option) any later version.
 *
 * This library is distributed in the hope that it will be useful,
 * but WITHOUT ANY WARRANTY; without even the implied warranty of
 * MERCHANTABILITY or FITNESS FOR A PARTICULAR PURPOSE.  See the GNU
 * Library General Public License for more details.
 *
 * You should have received a copy of the GNU Library General Public License
 * along with this library; see the file COPYING.LIB.  If not, write to
 * the Free Software Foundation, Inc., 51 Franklin Street, Fifth Floor,
 * Boston, MA 02110-1301, USA.
 */

#include "config.h"
#include "core/dom/NamedNodeMap.h"

#include "bindings/v8/ExceptionState.h"
#include "core/dom/Attr.h"
#include "core/dom/Document.h"
#include "core/dom/Element.h"
#include "core/dom/ExceptionCode.h"

namespace WebCore {

using namespace HTMLNames;

void NamedNodeMap::ref()
{
    m_element->ref();
}

void NamedNodeMap::deref()
{
    m_element->deref();
}

PassRefPtr<Node> NamedNodeMap::getNamedItem(const AtomicString& name) const
{
    return m_element->getAttributeNode(name);
}

PassRefPtr<Node> NamedNodeMap::getNamedItemNS(const AtomicString& namespaceURI, const AtomicString& localName) const
{
    return m_element->getAttributeNodeNS(namespaceURI, localName);
}

PassRefPtr<Node> NamedNodeMap::removeNamedItem(const AtomicString& name, ExceptionState& exceptionState)
{
    size_t index = m_element->hasAttributes() ? m_element->getAttributeItemIndex(name, m_element->shouldIgnoreAttributeCase()) : kNotFound;
    if (index == kNotFound) {
<<<<<<< HEAD
        es.throwUninformativeAndGenericDOMException(NotFoundError);
=======
        exceptionState.throwUninformativeAndGenericDOMException(NotFoundError);
>>>>>>> 8c15b39e
        return 0;
    }
    return m_element->detachAttribute(index);
}

PassRefPtr<Node> NamedNodeMap::removeNamedItemNS(const AtomicString& namespaceURI, const AtomicString& localName, ExceptionState& exceptionState)
{
    size_t index = m_element->hasAttributes() ? m_element->getAttributeItemIndex(QualifiedName(nullAtom, localName, namespaceURI)) : kNotFound;
    if (index == kNotFound) {
<<<<<<< HEAD
        es.throwUninformativeAndGenericDOMException(NotFoundError);
=======
        exceptionState.throwUninformativeAndGenericDOMException(NotFoundError);
>>>>>>> 8c15b39e
        return 0;
    }
    return m_element->detachAttribute(index);
}

PassRefPtr<Node> NamedNodeMap::setNamedItem(Node* node, ExceptionState& exceptionState)
{
    if (!node) {
<<<<<<< HEAD
        es.throwUninformativeAndGenericDOMException(NotFoundError);
=======
        exceptionState.throwUninformativeAndGenericDOMException(NotFoundError);
>>>>>>> 8c15b39e
        return 0;
    }

    // Not mentioned in spec: throw a HIERARCHY_REQUEST_ERROR if the user passes in a non-attribute node
    if (!node->isAttributeNode()) {
<<<<<<< HEAD
        es.throwUninformativeAndGenericDOMException(HierarchyRequestError);
=======
        exceptionState.throwUninformativeAndGenericDOMException(HierarchyRequestError);
>>>>>>> 8c15b39e
        return 0;
    }

    return m_element->setAttributeNode(toAttr(node), exceptionState);
}

PassRefPtr<Node> NamedNodeMap::setNamedItemNS(Node* node, ExceptionState& exceptionState)
{
    return setNamedItem(node, exceptionState);
}

PassRefPtr<Node> NamedNodeMap::item(unsigned index) const
{
    if (index >= length())
        return 0;
    return m_element->ensureAttr(m_element->attributeItem(index)->name());
}

size_t NamedNodeMap::length() const
{
    if (!m_element->hasAttributes())
        return 0;
    return m_element->attributeCount();
}

} // namespace WebCore<|MERGE_RESOLUTION|>--- conflicted
+++ resolved
@@ -59,11 +59,7 @@
 {
     size_t index = m_element->hasAttributes() ? m_element->getAttributeItemIndex(name, m_element->shouldIgnoreAttributeCase()) : kNotFound;
     if (index == kNotFound) {
-<<<<<<< HEAD
-        es.throwUninformativeAndGenericDOMException(NotFoundError);
-=======
         exceptionState.throwUninformativeAndGenericDOMException(NotFoundError);
->>>>>>> 8c15b39e
         return 0;
     }
     return m_element->detachAttribute(index);
@@ -73,11 +69,7 @@
 {
     size_t index = m_element->hasAttributes() ? m_element->getAttributeItemIndex(QualifiedName(nullAtom, localName, namespaceURI)) : kNotFound;
     if (index == kNotFound) {
-<<<<<<< HEAD
-        es.throwUninformativeAndGenericDOMException(NotFoundError);
-=======
         exceptionState.throwUninformativeAndGenericDOMException(NotFoundError);
->>>>>>> 8c15b39e
         return 0;
     }
     return m_element->detachAttribute(index);
@@ -86,21 +78,13 @@
 PassRefPtr<Node> NamedNodeMap::setNamedItem(Node* node, ExceptionState& exceptionState)
 {
     if (!node) {
-<<<<<<< HEAD
-        es.throwUninformativeAndGenericDOMException(NotFoundError);
-=======
         exceptionState.throwUninformativeAndGenericDOMException(NotFoundError);
->>>>>>> 8c15b39e
         return 0;
     }
 
     // Not mentioned in spec: throw a HIERARCHY_REQUEST_ERROR if the user passes in a non-attribute node
     if (!node->isAttributeNode()) {
-<<<<<<< HEAD
-        es.throwUninformativeAndGenericDOMException(HierarchyRequestError);
-=======
         exceptionState.throwUninformativeAndGenericDOMException(HierarchyRequestError);
->>>>>>> 8c15b39e
         return 0;
     }
 
