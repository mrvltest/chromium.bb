--- conflicted
+++ resolved
@@ -172,30 +172,22 @@
         return;
 
     if (referenceNode.isPointerBeforeNode) {
-        Node* node = NodeTraversal::next(&removedNode, root());
+        Node* node = NodeTraversal::next(removedNode, root());
         if (node) {
             // Move out from under the node being removed if the new reference
             // node is a descendant of the node being removed.
             while (node && node->isDescendantOf(&removedNode))
-<<<<<<< HEAD
-                node = NodeTraversal::next(node, root());
-=======
                 node = NodeTraversal::next(*node, root());
->>>>>>> 8c15b39e
             if (node)
                 referenceNode.node = node;
         } else {
-            node = NodeTraversal::previous(&removedNode, root());
+            node = NodeTraversal::previous(removedNode, root());
             if (node) {
                 // Move out from under the node being removed if the reference node is
                 // a descendant of the node being removed.
                 if (willRemoveReferenceNodeAncestor) {
                     while (node && node->isDescendantOf(&removedNode))
-<<<<<<< HEAD
-                        node = NodeTraversal::previous(node, root());
-=======
                         node = NodeTraversal::previous(*node, root());
->>>>>>> 8c15b39e
                 }
                 if (node) {
                     // Removing last node.
@@ -207,32 +199,24 @@
             }
         }
     } else {
-        Node* node = NodeTraversal::previous(&removedNode, root());
+        Node* node = NodeTraversal::previous(removedNode, root());
         if (node) {
             // Move out from under the node being removed if the reference node is
             // a descendant of the node being removed.
             if (willRemoveReferenceNodeAncestor) {
                 while (node && node->isDescendantOf(&removedNode))
-<<<<<<< HEAD
-                    node = NodeTraversal::previous(node, root());
-=======
                     node = NodeTraversal::previous(*node, root());
->>>>>>> 8c15b39e
             }
             if (node)
                 referenceNode.node = node;
         } else {
             // FIXME: This branch doesn't appear to have any LayoutTests.
-            node = NodeTraversal::next(&removedNode, root());
+            node = NodeTraversal::next(removedNode, root());
             // Move out from under the node being removed if the reference node is
             // a descendant of the node being removed.
             if (willRemoveReferenceNodeAncestor) {
                 while (node && node->isDescendantOf(&removedNode))
-<<<<<<< HEAD
-                    node = NodeTraversal::previous(node, root());
-=======
                     node = NodeTraversal::previous(*node, root());
->>>>>>> 8c15b39e
             }
             if (node)
                 referenceNode.node = node;
