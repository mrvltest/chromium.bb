/*
 * Copyright (C) 1999 Lars Knoll (knoll@kde.org)
 *           (C) 1999 Antti Koivisto (koivisto@kde.org)
 *           (C) 2001 Peter Kelly (pmk@post.com)
 *           (C) 2001 Dirk Mueller (mueller@kde.org)
 * Copyright (C) 2003-2011, 2013, 2014 Apple Inc. All rights reserved.
 *
 * This library is free software; you can redistribute it and/or
 * modify it under the terms of the GNU Library General Public
 * License as published by the Free Software Foundation; either
 * version 2 of the License, or (at your option) any later version.
 *
 * This library is distributed in the hope that it will be useful,
 * but WITHOUT ANY WARRANTY; without even the implied warranty of
 * MERCHANTABILITY or FITNESS FOR A PARTICULAR PURPOSE.  See the GNU
 * Library General Public License for more details.
 *
 * You should have received a copy of the GNU Library General Public License
 * along with this library; see the file COPYING.LIB.  If not, write to
 * the Free Software Foundation, Inc., 51 Franklin Street, Fifth Floor,
 * Boston, MA 02110-1301, USA.
 *
 */

#ifndef Element_h
#define Element_h

#include "core/CSSPropertyNames.h"
#include "core/CoreExport.h"
#include "core/HTMLNames.h"
#include "core/css/CSSPrimitiveValue.h"
#include "core/css/CSSSelector.h"
#include "core/dom/AXObjectCache.h"
#include "core/dom/Attribute.h"
#include "core/dom/ContainerNode.h"
#include "core/dom/Document.h"
#include "core/dom/ElementData.h"
#include "core/dom/SpaceSplitString.h"
#include "core/html/CollectionType.h"
#include "platform/heap/Handle.h"
#include "public/platform/WebFocusType.h"

namespace blink {

class ElementAnimations;
class Attr;
class Attribute;
class CSSStyleDeclaration;
class ClientRect;
class ClientRectList;
class CustomElementDefinition;
class DOMStringMap;
class DOMTokenList;
class Dictionary;
class ElementRareData;
class ElementShadow;
class ExceptionState;
class Image;
class IntSize;
class Locale;
class MutableStylePropertySet;
class NodeIntersectionObserverData;
class PropertySetCSSStyleDeclaration;
class PseudoElement;
class ScrollState;
class ScrollStateCallback;
class ScrollToOptions;
class ShadowRoot;
class ShadowRootInit;
class StylePropertySet;

enum SpellcheckAttributeState {
    SpellcheckAttributeTrue,
    SpellcheckAttributeFalse,
    SpellcheckAttributeDefault
};

enum ElementFlags {
    TabIndexWasSetExplicitly = 1 << 0,
    StyleAffectedByEmpty = 1 << 1,
    IsInCanvasSubtree = 1 << 2,
    ContainsFullScreenElement = 1 << 3,
    IsInTopLayer = 1 << 4,
    HasPendingResources = 1 << 5,

    NumberOfElementFlags = 6, // Required size of bitfield used to store the flags.
};

enum class ShadowRootType;

enum class SelectionBehaviorOnFocus {
    Reset,
    Restore,
    None,
};

struct FocusParams {
    STACK_ALLOCATED();

    FocusParams() {}
    FocusParams(SelectionBehaviorOnFocus selection, WebFocusType focusType, InputDeviceCapabilities* capabilities)
        : selectionBehavior(selection)
        , type(focusType)
        , sourceCapabilities(capabilities) {}

    SelectionBehaviorOnFocus selectionBehavior = SelectionBehaviorOnFocus::Restore;
    WebFocusType type = WebFocusTypeNone;
    Member<InputDeviceCapabilities> sourceCapabilities = nullptr;
};

typedef WillBeHeapVector<RefPtrWillBeMember<Attr>> AttrNodeList;

class CORE_EXPORT Element : public ContainerNode {
    DEFINE_WRAPPERTYPEINFO();
public:
    static PassRefPtrWillBeRawPtr<Element> create(const QualifiedName&, Document*);
    ~Element() override;

    DEFINE_ATTRIBUTE_EVENT_LISTENER(beforecopy);
    DEFINE_ATTRIBUTE_EVENT_LISTENER(beforecut);
    DEFINE_ATTRIBUTE_EVENT_LISTENER(beforepaste);
    DEFINE_ATTRIBUTE_EVENT_LISTENER(copy);
    DEFINE_ATTRIBUTE_EVENT_LISTENER(cut);
    DEFINE_ATTRIBUTE_EVENT_LISTENER(paste);
    DEFINE_ATTRIBUTE_EVENT_LISTENER(search);
    DEFINE_ATTRIBUTE_EVENT_LISTENER(selectstart);
    DEFINE_ATTRIBUTE_EVENT_LISTENER(wheel);

    bool hasAttribute(const QualifiedName&) const;
    const AtomicString& getAttribute(const QualifiedName&) const;

    // Passing nullAtom as the second parameter removes the attribute when calling either of these set methods.
    void setAttribute(const QualifiedName&, const AtomicString& value);
    void setSynchronizedLazyAttribute(const QualifiedName&, const AtomicString& value);

    void removeAttribute(const QualifiedName&);

    // Typed getters and setters for language bindings.
    int getIntegralAttribute(const QualifiedName& attributeName) const;
    void setIntegralAttribute(const QualifiedName& attributeName, int value);
    void setUnsignedIntegralAttribute(const QualifiedName& attributeName, unsigned value);
    double getFloatingPointAttribute(const QualifiedName& attributeName, double fallbackValue = std::numeric_limits<double>::quiet_NaN()) const;
    void setFloatingPointAttribute(const QualifiedName& attributeName, double value);

    // Call this to get the value of an attribute that is known not to be the style
    // attribute or one of the SVG animatable attributes.
    bool fastHasAttribute(const QualifiedName&) const;
    const AtomicString& fastGetAttribute(const QualifiedName&) const;
#if ENABLE(ASSERT)
    bool fastAttributeLookupAllowed(const QualifiedName&) const;
#endif

#ifdef DUMP_NODE_STATISTICS
    bool hasNamedNodeMap() const;
#endif
    bool hasAttributes() const;

    bool hasAttribute(const AtomicString& name) const;
    bool hasAttributeNS(const AtomicString& namespaceURI, const AtomicString& localName) const;

    const AtomicString& getAttribute(const AtomicString& name) const;
    const AtomicString& getAttributeNS(const AtomicString& namespaceURI, const AtomicString& localName) const;

    void setAttribute(const AtomicString& name, const AtomicString& value, ExceptionState&);
    static bool parseAttributeName(QualifiedName&, const AtomicString& namespaceURI, const AtomicString& qualifiedName, ExceptionState&);
    void setAttributeNS(const AtomicString& namespaceURI, const AtomicString& qualifiedName, const AtomicString& value, ExceptionState&);

    const AtomicString& getIdAttribute() const;
    void setIdAttribute(const AtomicString&);

    const AtomicString& getNameAttribute() const;
    const AtomicString& getClassAttribute() const;

    bool shouldIgnoreAttributeCase() const;

    // Call this to get the value of the id attribute for style resolution purposes.
    // The value will already be lowercased if the document is in compatibility mode,
    // so this function is not suitable for non-style uses.
    const AtomicString& idForStyleResolution() const;

    // This getter takes care of synchronizing all attributes before returning the
    // AttributeCollection. If the Element has no attributes, an empty AttributeCollection
    // will be returned. This is not a trivial getter and its return value should be cached
    // for performance.
    AttributeCollection attributes() const;
    // This variant will not update the potentially invalid attributes. To be used when not interested
    // in style attribute or one of the SVG animation attributes.
    AttributeCollection attributesWithoutUpdate() const;

    void scrollIntoView(bool alignToTop = true);
    void scrollIntoViewIfNeeded(bool centerIfNeeded = true);

    int offsetLeft();
    int offsetTop();
    int offsetWidth();
    int offsetHeight();

    Element* offsetParent();
    int clientLeft();
    int clientTop();
    int clientWidth();
    int clientHeight();
    double scrollLeft();
    double scrollTop();
    void setScrollLeft(double);
    void setScrollTop(double);
    int scrollWidth();
    int scrollHeight();

    void scrollBy(double x, double y);
    virtual void scrollBy(const ScrollToOptions&);
    void scrollTo(double x, double y);
    virtual void scrollTo(const ScrollToOptions&);

<<<<<<< HEAD
#define BB_HAS_ELEMENT_EXTENSIONS
    // Bloomberg-specific extensions
    void bbRequestSpellCheck();
    virtual int bbScrollLeftNoZoomAdjust();
    virtual int bbScrollTopNoZoomAdjust();
    virtual void setBbScrollLeftNoZoomAdjust(int);
    virtual void setBbScrollTopNoZoomAdjust(int);
    virtual int bbScrollWidthNoZoomAdjust();
    virtual int bbScrollHeightNoZoomAdjust();

    IntRect boundsInViewportSpace();
=======
    IntRect boundsInViewport() const;
>>>>>>> b6cd7b0e

    ClientRectList* getClientRects();
    ClientRect* getBoundingClientRect();

    bool hasNonEmptyLayoutSize() const;

    const AtomicString& computedRole();
    String computedName();

    // Returns the absolute bounding box translated into screen coordinates:
    IntRect screenRect() const;

    void didMoveToNewDocument(Document&) override;

    void removeAttribute(const AtomicString& name);
    void removeAttributeNS(const AtomicString& namespaceURI, const AtomicString& localName);

    PassRefPtrWillBeRawPtr<Attr> detachAttribute(size_t index);

    PassRefPtrWillBeRawPtr<Attr> getAttributeNode(const AtomicString& name);
    PassRefPtrWillBeRawPtr<Attr> getAttributeNodeNS(const AtomicString& namespaceURI, const AtomicString& localName);
    PassRefPtrWillBeRawPtr<Attr> setAttributeNode(Attr*, ExceptionState&);
    PassRefPtrWillBeRawPtr<Attr> setAttributeNodeNS(Attr*, ExceptionState&);
    PassRefPtrWillBeRawPtr<Attr> removeAttributeNode(Attr*, ExceptionState&);

    PassRefPtrWillBeRawPtr<Attr> attrIfExists(const QualifiedName&);
    PassRefPtrWillBeRawPtr<Attr> ensureAttr(const QualifiedName&);

    AttrNodeList* attrNodeList();

    CSSStyleDeclaration* style();

    const QualifiedName& tagQName() const { return m_tagName; }
    String tagName() const { return nodeName(); }

    bool hasTagName(const QualifiedName& tagName) const { return m_tagName.matches(tagName); }
    bool hasTagName(const HTMLQualifiedName& tagName) const { return ContainerNode::hasTagName(tagName); }
    bool hasTagName(const SVGQualifiedName& tagName) const { return ContainerNode::hasTagName(tagName); }

    // Should be called only by Document::createElementNS to fix up m_tagName immediately after construction.
    void setTagNameForCreateElementNS(const QualifiedName&);

    // A fast function for checking the local name against another atomic string.
    bool hasLocalName(const AtomicString& other) const { return m_tagName.localName() == other; }

    const AtomicString& localName() const { return m_tagName.localName(); }
    AtomicString localNameForSelectorMatching() const;
    const AtomicString& prefix() const { return m_tagName.prefix(); }
    const AtomicString& namespaceURI() const { return m_tagName.namespaceURI(); }

    const AtomicString& locateNamespacePrefix(const AtomicString& namespaceURI) const;

    String nodeName() const override;

    PassRefPtrWillBeRawPtr<Element> cloneElementWithChildren();
    PassRefPtrWillBeRawPtr<Element> cloneElementWithoutChildren();

    void scheduleSVGFilterLayerUpdateHack();

    void setBooleanAttribute(const QualifiedName&, bool);

    virtual const StylePropertySet* additionalPresentationAttributeStyle() { return nullptr; }
    void invalidateStyleAttribute();

    const StylePropertySet* inlineStyle() const { return elementData() ? elementData()->m_inlineStyle.get() : nullptr; }

    bool setInlineStyleProperty(CSSPropertyID, CSSValueID identifier, bool important = false);
    bool setInlineStyleProperty(CSSPropertyID, double value, CSSPrimitiveValue::UnitType, bool important = false);
    bool setInlineStyleProperty(CSSPropertyID, const String& value, bool important = false);
    bool removeInlineStyleProperty(CSSPropertyID);
    void removeAllInlineStyleProperties();

    void synchronizeStyleAttributeInternal() const;

    const StylePropertySet* presentationAttributeStyle();
    virtual bool isPresentationAttribute(const QualifiedName&) const { return false; }
    virtual void collectStyleForPresentationAttribute(const QualifiedName&, const AtomicString&, MutableStylePropertySet*) { }

    // For exposing to DOM only.
    NamedNodeMap* attributesForBindings() const;

    enum AttributeModificationReason {
        ModifiedDirectly,
        ModifiedByCloning
    };

    // This method is called whenever an attribute is added, changed or removed.
    virtual void attributeChanged(const QualifiedName&, const AtomicString& oldValue, const AtomicString& newValue, AttributeModificationReason = ModifiedDirectly);
    virtual void parseAttribute(const QualifiedName&, const AtomicString& oldValue, const AtomicString& newValue);

    virtual bool hasLegalLinkAttribute(const QualifiedName&) const;
    virtual const QualifiedName& subResourceAttributeName() const;

    // Only called by the parser immediately after element construction.
    void parserSetAttributes(const Vector<Attribute>&);

    // Remove attributes that might introduce scripting from the vector leaving the element unchanged.
    void stripScriptingAttributes(Vector<Attribute>&) const;

    bool sharesSameElementData(const Element& other) const { return elementData() == other.elementData(); }

    // Clones attributes only.
    void cloneAttributesFromElement(const Element&);

    // Clones all attribute-derived data, including subclass specifics (through copyNonAttributeProperties.)
    void cloneDataFromElement(const Element&);

    bool hasEquivalentAttributes(const Element* other) const;

    virtual void copyNonAttributePropertiesFromElement(const Element&) { }

    void attach(const AttachContext& = AttachContext()) override;
    void detach(const AttachContext& = AttachContext()) override;

    virtual LayoutObject* createLayoutObject(const ComputedStyle&);
    virtual bool layoutObjectIsNeeded(const ComputedStyle&);
    void recalcStyle(StyleRecalcChange, Text* nextTextSibling = nullptr);
    void pseudoStateChanged(CSSSelector::PseudoType);
    void setAnimationStyleChange(bool);
    void clearAnimationStyleChange();
    void setNeedsAnimationStyleRecalc();

    void setNeedsCompositingUpdate();

    bool supportsStyleSharing() const;

    ElementShadow* shadow() const;
    ElementShadow& ensureShadow();
    // If type of ShadowRoot (either closed or open) is explicitly specified, creation of multiple
    // shadow roots is prohibited in any combination and throws an exception. Multiple shadow roots
    // are allowed only when createShadowRoot() is used without any parameters from JavaScript.
    PassRefPtrWillBeRawPtr<ShadowRoot> createShadowRoot(const ScriptState*, ExceptionState&);
    PassRefPtrWillBeRawPtr<ShadowRoot> attachShadow(const ScriptState*, const ShadowRootInit&, ExceptionState&);
    PassRefPtrWillBeRawPtr<ShadowRoot> createShadowRootInternal(ShadowRootType, ExceptionState&);

    ShadowRoot* openShadowRoot() const;
    ShadowRoot* closedShadowRoot() const;
    ShadowRoot* authorShadowRoot() const;
    ShadowRoot* userAgentShadowRoot() const;

    ShadowRoot* youngestShadowRoot() const;

    ShadowRoot* shadowRootIfV1() const;

    ShadowRoot& ensureUserAgentShadowRoot();
    virtual void willAddFirstAuthorShadowRoot() { }

    bool isInDescendantTreeOf(const Element* shadowHost) const;

    const ComputedStyle* ensureComputedStyle(PseudoId = NOPSEUDO);

    // Methods for indicating the style is affected by dynamic updates (e.g., children changing, our position changing in our sibling list, etc.)
    bool styleAffectedByEmpty() const { return hasElementFlag(StyleAffectedByEmpty); }
    void setStyleAffectedByEmpty() { setElementFlag(StyleAffectedByEmpty); }

    void setIsInCanvasSubtree(bool value) { setElementFlag(IsInCanvasSubtree, value); }
    bool isInCanvasSubtree() const { return hasElementFlag(IsInCanvasSubtree); }

    bool isUpgradedCustomElement() { return customElementState() == Upgraded; }
    bool isUnresolvedCustomElement() { return customElementState() == WaitingForUpgrade; }

    AtomicString computeInheritedLanguage() const;
    Locale& locale() const;

    virtual void accessKeyAction(bool /*sendToAnyEvent*/) { }

    virtual bool isURLAttribute(const Attribute&) const { return false; }
    virtual bool isHTMLContentAttribute(const Attribute&) const { return false; }
    bool isJavaScriptURLAttribute(const Attribute&) const;
    virtual bool isSVGAnimationAttributeSettingJavaScriptURL(const Attribute&) const { return false; }

    virtual bool isLiveLink() const { return false; }
    KURL hrefURL() const;

    KURL getURLAttribute(const QualifiedName&) const;
    KURL getNonEmptyURLAttribute(const QualifiedName&) const;

    virtual const AtomicString imageSourceURL() const;
    virtual Image* imageContents() { return nullptr; }

    virtual void focus(const FocusParams& = FocusParams());
    virtual void updateFocusAppearance(SelectionBehaviorOnFocus);
    virtual void blur();

    void setDistributeScroll(ScrollStateCallback*, String nativeScrollBehavior);
    void nativeDistributeScroll(ScrollState&);
    void setApplyScroll(ScrollStateCallback*, String nativeScrollBehavior);
    void nativeApplyScroll(ScrollState&);

    void callDistributeScroll(ScrollState&);
    void callApplyScroll(ScrollState&);

    // Whether this element can receive focus at all. Most elements are not
    // focusable but some elements, such as form controls and links, are. Unlike
    // layoutObjectIsFocusable(), this method may be called when layout is not up to
    // date, so it must not use the layoutObject to determine focusability.
    virtual bool supportsFocus() const;
    // Whether the node can actually be focused.
    bool isFocusable() const;
    bool isFocusedElementInDocument() const;
    virtual bool isKeyboardFocusable() const;
    virtual bool isMouseFocusable() const;
    virtual void dispatchFocusEvent(Element* oldFocusedElement, WebFocusType, InputDeviceCapabilities* sourceCapabilities = nullptr);
    virtual void dispatchBlurEvent(Element* newFocusedElement, WebFocusType, InputDeviceCapabilities* sourceCapabilities = nullptr);
    virtual void dispatchFocusInEvent(const AtomicString& eventType, Element* oldFocusedElement, WebFocusType, InputDeviceCapabilities* sourceCapabilities = nullptr);
    void dispatchFocusOutEvent(const AtomicString& eventType, Element* newFocusedElement, InputDeviceCapabilities* sourceCapabilities = nullptr);

    String innerText();
    String outerText();
    String innerHTML() const;
    String outerHTML() const;
    void setInnerHTML(const String&, ExceptionState&);
    void setOuterHTML(const String&, ExceptionState&);

    Element* insertAdjacentElement(const String& where, Element* newChild, ExceptionState&);
    void insertAdjacentText(const String& where, const String& text, ExceptionState&);
    void insertAdjacentHTML(const String& where, const String& html, ExceptionState&);

    String textFromChildren();

    virtual String title() const { return String(); }

    virtual const AtomicString& shadowPseudoId() const;
    void setShadowPseudoId(const AtomicString&);

    LayoutSize minimumSizeForResizing() const;
    void setMinimumSizeForResizing(const LayoutSize&);

    virtual void didBecomeFullscreenElement() { }
    virtual void willStopBeingFullscreenElement() { }

    // Called by the parser when this element's close tag is reached,
    // signaling that all child tags have been parsed and added.
    // This is needed for <applet> and <object> elements, which can't lay themselves out
    // until they know all of their nested <param>s. [Radar 3603191, 4040848].
    // Also used for script elements and some SVG elements for similar purposes,
    // but making parsing a special case in this respect should be avoided if possible.
    virtual void finishParsingChildren();

    void beginParsingChildren() { setIsFinishedParsingChildren(false); }

    PseudoElement* pseudoElement(PseudoId) const;
    LayoutObject* pseudoElementLayoutObject(PseudoId) const;

    virtual bool matchesReadOnlyPseudoClass() const { return false; }
    virtual bool matchesReadWritePseudoClass() const { return false; }
    virtual bool matchesValidityPseudoClasses() const { return false; }
    bool matches(const String& selectors, ExceptionState&);
    Element* closest(const String& selectors, ExceptionState&);
    virtual bool shouldAppearIndeterminate() const { return false; }

    DOMTokenList& classList();

    DOMStringMap& dataset();

#if ENABLE(INPUT_MULTIPLE_FIELDS_UI)
    virtual bool isDateTimeEditElement() const { return false; }
    virtual bool isDateTimeFieldElement() const { return false; }
    virtual bool isPickerIndicatorElement() const { return false; }
#endif

    virtual bool isFormControlElement() const { return false; }
    virtual bool isSpinButtonElement() const { return false; }
    virtual bool isTextFormControl() const { return false; }
    virtual bool isOptionalFormControl() const { return false; }
    virtual bool isRequiredFormControl() const { return false; }
    virtual bool isDefaultButtonForForm() const { return false; }
    virtual bool willValidate() const { return false; }
    virtual bool isValidElement() { return false; }
    virtual bool isInRange() const { return false; }
    virtual bool isOutOfRange() const { return false; }
    virtual bool isClearButtonElement() const { return false; }

    bool canContainRangeEndPoint() const override { return true; }

    // Used for disabled form elements; if true, prevents mouse events from being dispatched
    // to event listeners, and prevents DOMActivate events from being sent at all.
    virtual bool isDisabledFormControl() const { return false; }

    bool hasPendingResources() const { return hasElementFlag(HasPendingResources); }
    void setHasPendingResources() { setElementFlag(HasPendingResources); }
    void clearHasPendingResources() { clearElementFlag(HasPendingResources); }
    virtual void buildPendingResource() { }

    void setCustomElementDefinition(PassRefPtrWillBeRawPtr<CustomElementDefinition>);
    CustomElementDefinition* customElementDefinition() const;

    bool containsFullScreenElement() const { return hasElementFlag(ContainsFullScreenElement); }
    void setContainsFullScreenElement(bool);
    void setContainsFullScreenElementOnAncestorsCrossingFrameBoundaries(bool);

    bool isInTopLayer() const { return hasElementFlag(IsInTopLayer); }
    void setIsInTopLayer(bool);

    void requestPointerLock();

    bool isSpellCheckingEnabled() const;

    // FIXME: public for LayoutTreeBuilder, we shouldn't expose this though.
    PassRefPtr<ComputedStyle> styleForLayoutObject();

    bool hasID() const;
    bool hasClass() const;
    const SpaceSplitString& classNames() const;

    IntSize savedLayerScrollOffset() const;
    void setSavedLayerScrollOffset(const IntSize&);

    ElementAnimations* elementAnimations() const;
    ElementAnimations& ensureElementAnimations();
    bool hasAnimations() const;

    void synchronizeAttribute(const AtomicString& localName) const;

    MutableStylePropertySet& ensureMutableInlineStyle();
    void clearMutableInlineStyleIfEmpty();

    void setTabIndex(int);
    short tabIndex() const override;

    // A compositor proxy is a very limited wrapper around an element. It
    // exposes only those properties that are requested at the time the proxy is
    // created. In order to know which properties are actually proxied, we
    // maintain a count of the number of compositor proxies associated with each
    // property.
    bool hasCompositorProxy() const;
    void incrementCompositorProxiedProperties(uint32_t mutableProperties);
    void decrementCompositorProxiedProperties(uint32_t mutableProperties);
    uint32_t compositorMutableProperties() const;

    // Helpers for V8DOMActivityLogger::logEvent.  They call logEvent only if
    // the element is inDocument() and the context is an isolated world.
    void logAddElementIfIsolatedWorldAndInDocument(const char element[], const QualifiedName& attr1);
    void logAddElementIfIsolatedWorldAndInDocument(const char element[], const QualifiedName& attr1, const QualifiedName& attr2);
    void logAddElementIfIsolatedWorldAndInDocument(const char element[], const QualifiedName& attr1, const QualifiedName& attr2, const QualifiedName& attr3);
    void logUpdateAttributeIfIsolatedWorldAndInDocument(const char element[], const QualifiedName& attributeName, const AtomicString& oldValue, const AtomicString& newValue);

    DECLARE_VIRTUAL_TRACE();

    SpellcheckAttributeState spellcheckAttributeState() const;

    NodeIntersectionObserverData* intersectionObserverData() const;
    NodeIntersectionObserverData& ensureIntersectionObserverData();

protected:
    Element(const QualifiedName& tagName, Document*, ConstructionType);

    const ElementData* elementData() const { return m_elementData.get(); }
    UniqueElementData& ensureUniqueElementData();

    void addPropertyToPresentationAttributeStyle(MutableStylePropertySet*, CSSPropertyID, CSSValueID identifier);
    void addPropertyToPresentationAttributeStyle(MutableStylePropertySet*, CSSPropertyID, double value, CSSPrimitiveValue::UnitType);
    void addPropertyToPresentationAttributeStyle(MutableStylePropertySet*, CSSPropertyID, const String& value);
    void addPropertyToPresentationAttributeStyle(MutableStylePropertySet*, CSSPropertyID, PassRefPtrWillBeRawPtr<CSSValue>);

    InsertionNotificationRequest insertedInto(ContainerNode*) override;
    void removedFrom(ContainerNode*) override;
    void childrenChanged(const ChildrenChange&) override;

    virtual void willRecalcStyle(StyleRecalcChange);
    virtual void didRecalcStyle(StyleRecalcChange);
    virtual PassRefPtr<ComputedStyle> customStyleForLayoutObject();

    virtual bool shouldRegisterAsNamedItem() const { return false; }
    virtual bool shouldRegisterAsExtraNamedItem() const { return false; }

    bool supportsSpatialNavigationFocus() const;

    void clearTabIndexExplicitlyIfNeeded();
    void setTabIndexExplicitly(short);
    // Subclasses may override this method to affect focusability. Unlike
    // supportsFocus, this method must be called on an up-to-date layout, so it
    // may use the layoutObject to reason about focusability. This method cannot be
    // moved to LayoutObject because some focusable nodes don't have layoutObjects,
    // e.g., HTMLOptionElement.
    virtual bool layoutObjectIsFocusable() const;

    // classAttributeChanged() exists to share code between
    // parseAttribute (called via setAttribute()) and
    // svgAttributeChanged (called when element.className.baseValue is set)
    void classAttributeChanged(const AtomicString& newClassString);

    static bool attributeValueIsJavaScriptURL(const Attribute&);

    PassRefPtr<ComputedStyle> originalStyleForLayoutObject();

    Node* insertAdjacent(const String& where, Node* newChild, ExceptionState&);

    virtual void parserDidSetAttributes() { }

private:
    void scrollLayoutBoxBy(const ScrollToOptions&);
    void scrollLayoutBoxTo(const ScrollToOptions&);
    void scrollFrameBy(const ScrollToOptions&);
    void scrollFrameTo(const ScrollToOptions&);

    bool hasElementFlag(ElementFlags mask) const { return hasRareData() && hasElementFlagInternal(mask); }
    void setElementFlag(ElementFlags, bool value = true);
    void clearElementFlag(ElementFlags);
    bool hasElementFlagInternal(ElementFlags) const;

    bool isElementNode() const = delete; // This will catch anyone doing an unnecessary check.
    bool isDocumentFragment() const = delete; // This will catch anyone doing an unnecessary check.
    bool isDocumentNode() const = delete; // This will catch anyone doing an unnecessary check.

    void styleAttributeChanged(const AtomicString& newStyleString, AttributeModificationReason);

    void updatePresentationAttributeStyle();

    void inlineStyleChanged();
    PropertySetCSSStyleDeclaration* inlineStyleCSSOMWrapper();
    void setInlineStyleFromString(const AtomicString&);

    StyleRecalcChange recalcOwnStyle(StyleRecalcChange);

    inline void checkForEmptyStyleChange();

    void updatePseudoElement(PseudoId, StyleRecalcChange);
    bool updateFirstLetter(Element*);

    inline void createPseudoElementIfNeeded(PseudoId);

    ShadowRoot* shadowRoot() const;

    // FIXME: Everyone should allow author shadows.
    virtual bool areAuthorShadowsAllowed() const { return true; }
    virtual void didAddUserAgentShadowRoot(ShadowRoot&) { }
    virtual bool alwaysCreateUserAgentShadowRoot() const { return false; }

    enum SynchronizationOfLazyAttribute { NotInSynchronizationOfLazyAttribute = 0, InSynchronizationOfLazyAttribute };

    void didAddAttribute(const QualifiedName&, const AtomicString&);
    void willModifyAttribute(const QualifiedName&, const AtomicString& oldValue, const AtomicString& newValue);
    void didModifyAttribute(const QualifiedName&, const AtomicString& oldValue, const AtomicString& newValue);
    void didRemoveAttribute(const QualifiedName&, const AtomicString& oldValue);

    void synchronizeAllAttributes() const;
    void synchronizeAttribute(const QualifiedName&) const;

    void updateId(const AtomicString& oldId, const AtomicString& newId);
    void updateId(TreeScope&, const AtomicString& oldId, const AtomicString& newId);
    void updateName(const AtomicString& oldName, const AtomicString& newName);

    NodeType nodeType() const final;
    bool childTypeAllowed(NodeType) const final;

    void setAttributeInternal(size_t index, const QualifiedName&, const AtomicString& value, SynchronizationOfLazyAttribute);
    void appendAttributeInternal(const QualifiedName&, const AtomicString& value, SynchronizationOfLazyAttribute);
    void removeAttributeInternal(size_t index, SynchronizationOfLazyAttribute);
    void attributeChangedFromParserOrByCloning(const QualifiedName&, const AtomicString&, AttributeModificationReason);

#ifndef NDEBUG
    void formatForDebugger(char* buffer, unsigned length) const override;
#endif

    bool pseudoStyleCacheIsInvalid(const ComputedStyle* currentStyle, ComputedStyle* newStyle);

    void cancelFocusAppearanceUpdate();

    const ComputedStyle* virtualEnsureComputedStyle(PseudoId pseudoElementSpecifier = NOPSEUDO) override { return ensureComputedStyle(pseudoElementSpecifier); }

    inline void updateCallbackSelectors(const ComputedStyle* oldStyle, const ComputedStyle* newStyle);
    inline void removeCallbackSelectors();
    inline void addCallbackSelectors();

    // cloneNode is private so that non-virtual cloneElementWithChildren and cloneElementWithoutChildren
    // are used instead.
    PassRefPtrWillBeRawPtr<Node> cloneNode(bool deep) override;
    virtual PassRefPtrWillBeRawPtr<Element> cloneElementWithoutAttributesAndChildren();

    QualifiedName m_tagName;

    void updateNamedItemRegistration(const AtomicString& oldName, const AtomicString& newName);
    void updateExtraNamedItemRegistration(const AtomicString& oldName, const AtomicString& newName);

    void createUniqueElementData();

    bool shouldInvalidateDistributionWhenAttributeChanged(ElementShadow*, const QualifiedName&, const AtomicString&);

    ElementRareData* elementRareData() const;
    ElementRareData& ensureElementRareData();

    AttrNodeList& ensureAttrNodeList();
    void removeAttrNodeList();
    void detachAllAttrNodesFromElement();
    void detachAttrNodeFromElementWithValue(Attr*, const AtomicString& value);
    void detachAttrNodeAtIndex(Attr*, size_t index);

    v8::Local<v8::Object> wrapCustomElement(v8::Isolate*, v8::Local<v8::Object> creationContext);

    RefPtrWillBeMember<ElementData> m_elementData;
};

DEFINE_NODE_TYPE_CASTS(Element, isElementNode());
template <typename T> bool isElementOfType(const Node&);
template <> inline bool isElementOfType<const Element>(const Node& node) { return node.isElementNode(); }
template <typename T> inline bool isElementOfType(const Element& element) { return isElementOfType<T>(static_cast<const Node&>(element)); }
template <> inline bool isElementOfType<const Element>(const Element&) { return true; }

// Type casting.
template<typename T> inline T& toElement(Node& node)
{
    ASSERT_WITH_SECURITY_IMPLICATION(isElementOfType<const T>(node));
    return static_cast<T&>(node);
}
template<typename T> inline T* toElement(Node* node)
{
    ASSERT_WITH_SECURITY_IMPLICATION(!node || isElementOfType<const T>(*node));
    return static_cast<T*>(node);
}
template<typename T> inline const T& toElement(const Node& node)
{
    ASSERT_WITH_SECURITY_IMPLICATION(isElementOfType<const T>(node));
    return static_cast<const T&>(node);
}
template<typename T> inline const T* toElement(const Node* node)
{
    ASSERT_WITH_SECURITY_IMPLICATION(!node || isElementOfType<const T>(*node));
    return static_cast<const T*>(node);
}
template<typename T, typename U> inline T* toElement(const RefPtr<U>& node) { return toElement<T>(node.get()); }

inline bool isDisabledFormControl(const Node* node)
{
    return node->isElementNode() && toElement(node)->isDisabledFormControl();
}

inline Element* Node::parentElement() const
{
    ContainerNode* parent = parentNode();
    return parent && parent->isElementNode() ? toElement(parent) : nullptr;
}

inline bool Element::fastHasAttribute(const QualifiedName& name) const
{
    ASSERT(fastAttributeLookupAllowed(name));
    return elementData() && elementData()->attributes().findIndex(name) != kNotFound;
}

inline const AtomicString& Element::fastGetAttribute(const QualifiedName& name) const
{
    ASSERT(fastAttributeLookupAllowed(name));
    if (elementData()) {
        if (const Attribute* attribute = elementData()->attributes().find(name))
            return attribute->value();
    }
    return nullAtom;
}

inline AttributeCollection Element::attributes() const
{
    if (!elementData())
        return AttributeCollection();
    synchronizeAllAttributes();
    return elementData()->attributes();
}

inline AttributeCollection Element::attributesWithoutUpdate() const
{
    if (!elementData())
        return AttributeCollection();
    return elementData()->attributes();
}

inline bool Element::hasAttributes() const
{
    return !attributes().isEmpty();
}

inline const AtomicString& Element::idForStyleResolution() const
{
    ASSERT(hasID());
    return elementData()->idForStyleResolution();
}

inline const AtomicString& Element::getIdAttribute() const
{
    return hasID() ? fastGetAttribute(HTMLNames::idAttr) : nullAtom;
}

inline const AtomicString& Element::getNameAttribute() const
{
    return hasName() ? fastGetAttribute(HTMLNames::nameAttr) : nullAtom;
}

inline const AtomicString& Element::getClassAttribute() const
{
    if (!hasClass())
        return nullAtom;
    if (isSVGElement())
        return getAttribute(HTMLNames::classAttr);
    return fastGetAttribute(HTMLNames::classAttr);
}

inline void Element::setIdAttribute(const AtomicString& value)
{
    setAttribute(HTMLNames::idAttr, value);
}

inline const SpaceSplitString& Element::classNames() const
{
    ASSERT(hasClass());
    ASSERT(elementData());
    return elementData()->classNames();
}

inline bool Element::hasID() const
{
    return elementData() && elementData()->hasID();
}

inline bool Element::hasClass() const
{
    return elementData() && elementData()->hasClass();
}

inline UniqueElementData& Element::ensureUniqueElementData()
{
    if (!elementData() || !elementData()->isUnique())
        createUniqueElementData();
    return toUniqueElementData(*m_elementData);
}

inline Node::InsertionNotificationRequest Node::insertedInto(ContainerNode* insertionPoint)
{
    ASSERT(!childNeedsStyleInvalidation());
    ASSERT(!needsStyleInvalidation());
    ASSERT(insertionPoint->inDocument() || insertionPoint->isInShadowTree() || isContainerNode());
    if (insertionPoint->inDocument()) {
        setFlag(InDocumentFlag);
        insertionPoint->document().incrementNodeCount();
    }
    if (parentOrShadowHostNode()->isInShadowTree())
        setFlag(IsInShadowTreeFlag);
    if (childNeedsDistributionRecalc() && !insertionPoint->childNeedsDistributionRecalc())
        insertionPoint->markAncestorsWithChildNeedsDistributionRecalc();
    return InsertionDone;
}

inline void Node::removedFrom(ContainerNode* insertionPoint)
{
    ASSERT(insertionPoint->inDocument() || isContainerNode() || isInShadowTree());
    if (insertionPoint->inDocument()) {
        clearFlag(InDocumentFlag);
        insertionPoint->document().decrementNodeCount();
    }
    if (isInShadowTree() && !treeScope().rootNode().isShadowRoot())
        clearFlag(IsInShadowTreeFlag);
    if (AXObjectCache* cache = document().existingAXObjectCache())
        cache->remove(this);
}

inline void Element::invalidateStyleAttribute()
{
    ASSERT(elementData());
    elementData()->m_styleAttributeIsDirty = true;
}

inline const StylePropertySet* Element::presentationAttributeStyle()
{
    if (!elementData())
        return nullptr;
    if (elementData()->m_presentationAttributeStyleIsDirty)
        updatePresentationAttributeStyle();
    // Need to call elementData() again since updatePresentationAttributeStyle()
    // might swap it with a UniqueElementData.
    return elementData()->presentationAttributeStyle();
}

inline void Element::setTagNameForCreateElementNS(const QualifiedName& tagName)
{
    // We expect this method to be called only to reset the prefix.
    ASSERT(tagName.localName() == m_tagName.localName());
    ASSERT(tagName.namespaceURI() == m_tagName.namespaceURI());
    m_tagName = tagName;
}

inline AtomicString Element::localNameForSelectorMatching() const
{
    if (isHTMLElement() || !document().isHTMLDocument())
        return localName();
    return localName().lower();
}

inline bool isShadowHost(const Node* node)
{
    return node && node->isElementNode() && toElement(node)->shadow();
}

inline bool isShadowHost(const Node& node)
{
    return node.isElementNode() && toElement(node).shadow();
}

inline bool isShadowHost(const Element* element)
{
    return element && element->shadow();
}

inline bool isShadowHost(const Element& element)
{
    return element.shadow();
}

inline bool isAtShadowBoundary(const Element* element)
{
    if (!element)
        return false;
    ContainerNode* parentNode = element->parentNode();
    return parentNode && parentNode->isShadowRoot();
}

// These macros do the same as their NODE equivalents but additionally provide a template specialization
// for isElementOfType<>() so that the Traversal<> API works for these Element types.
#define DEFINE_ELEMENT_TYPE_CASTS(thisType, predicate) \
    template <> inline bool isElementOfType<const thisType>(const Node& node) { return node.predicate; } \
    DEFINE_NODE_TYPE_CASTS(thisType, predicate)

#define DEFINE_ELEMENT_TYPE_CASTS_WITH_FUNCTION(thisType) \
    template <> inline bool isElementOfType<const thisType>(const Node& node) { return is##thisType(node); } \
    DEFINE_NODE_TYPE_CASTS_WITH_FUNCTION(thisType)

#define DECLARE_ELEMENT_FACTORY_WITH_TAGNAME(T) \
    static PassRefPtrWillBeRawPtr<T> create(const QualifiedName&, Document&)
#define DEFINE_ELEMENT_FACTORY_WITH_TAGNAME(T) \
    PassRefPtrWillBeRawPtr<T> T::create(const QualifiedName& tagName, Document& document) \
    { \
        return adoptRefWillBeNoop(new T(tagName, document)); \
    }

} // namespace

#endif // Element_h<|MERGE_RESOLUTION|>--- conflicted
+++ resolved
@@ -212,7 +212,6 @@
     void scrollTo(double x, double y);
     virtual void scrollTo(const ScrollToOptions&);
 
-<<<<<<< HEAD
 #define BB_HAS_ELEMENT_EXTENSIONS
     // Bloomberg-specific extensions
     void bbRequestSpellCheck();
@@ -223,10 +222,7 @@
     virtual int bbScrollWidthNoZoomAdjust();
     virtual int bbScrollHeightNoZoomAdjust();
 
-    IntRect boundsInViewportSpace();
-=======
     IntRect boundsInViewport() const;
->>>>>>> b6cd7b0e
 
     ClientRectList* getClientRects();
     ClientRect* getBoundingClientRect();
