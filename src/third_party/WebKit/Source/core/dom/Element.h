/*
 * Copyright (C) 1999 Lars Knoll (knoll@kde.org)
 *           (C) 1999 Antti Koivisto (koivisto@kde.org)
 *           (C) 2001 Peter Kelly (pmk@post.com)
 *           (C) 2001 Dirk Mueller (mueller@kde.org)
 * Copyright (C) 2003-2011, 2013, 2014 Apple Inc. All rights reserved.
 *
 * This library is free software; you can redistribute it and/or
 * modify it under the terms of the GNU Library General Public
 * License as published by the Free Software Foundation; either
 * version 2 of the License, or (at your option) any later version.
 *
 * This library is distributed in the hope that it will be useful,
 * but WITHOUT ANY WARRANTY; without even the implied warranty of
 * MERCHANTABILITY or FITNESS FOR A PARTICULAR PURPOSE.  See the GNU
 * Library General Public License for more details.
 *
 * You should have received a copy of the GNU Library General Public License
 * along with this library; see the file COPYING.LIB.  If not, write to
 * the Free Software Foundation, Inc., 51 Franklin Street, Fifth Floor,
 * Boston, MA 02110-1301, USA.
 *
 */

#ifndef Element_h
#define Element_h

#include "core/CSSPropertyNames.h"
#include "core/CoreExport.h"
#include "core/HTMLNames.h"
#include "core/css/CSSPrimitiveValue.h"
#include "core/css/CSSSelector.h"
#include "core/dom/Attribute.h"
#include "core/dom/ContainerNode.h"
#include "core/dom/ElementData.h"
#include "core/dom/SpaceSplitString.h"
#include "core/html/CollectionType.h"
#include "platform/heap/Handle.h"
#include "public/platform/WebFocusType.h"

namespace blink {

class ElementAnimations;
class Attr;
class Attribute;
class CSSStyleDeclaration;
class ClientRect;
class ClientRectList;
class CustomElementDefinition;
class DOMStringMap;
class DOMTokenList;
class Dictionary;
class Document;
class ElementRareData;
class ElementShadow;
class ExceptionState;
class Image;
class InputMethodContext;
class IntSize;
class Locale;
class MutableStylePropertySet;
class PropertySetCSSStyleDeclaration;
class PseudoElement;
class ScrollState;
class ScrollToOptions;
class ShadowRoot;
class StylePropertySet;

enum SpellcheckAttributeState {
    SpellcheckAttributeTrue,
    SpellcheckAttributeFalse,
    SpellcheckAttributeDefault
};

enum ElementFlags {
    TabIndexWasSetExplicitly = 1 << 0,
    StyleAffectedByEmpty = 1 << 1,
    IsInCanvasSubtree = 1 << 2,
    ContainsFullScreenElement = 1 << 3,
    IsInTopLayer = 1 << 4,
    HasPendingResources = 1 << 5,
    TabStopWasSetExplicitly = 1 << 6,

    NumberOfElementFlags = 7, // Required size of bitfield used to store the flags.
};

class CORE_EXPORT Element : public ContainerNode {
    DEFINE_WRAPPERTYPEINFO();
public:
    static PassRefPtrWillBeRawPtr<Element> create(const QualifiedName&, Document*);
    virtual ~Element();

    DEFINE_ATTRIBUTE_EVENT_LISTENER(beforecopy);
    DEFINE_ATTRIBUTE_EVENT_LISTENER(beforecut);
    DEFINE_ATTRIBUTE_EVENT_LISTENER(beforepaste);
    DEFINE_ATTRIBUTE_EVENT_LISTENER(copy);
    DEFINE_ATTRIBUTE_EVENT_LISTENER(cut);
    DEFINE_ATTRIBUTE_EVENT_LISTENER(paste);
    DEFINE_ATTRIBUTE_EVENT_LISTENER(search);
    DEFINE_ATTRIBUTE_EVENT_LISTENER(selectstart);
    DEFINE_ATTRIBUTE_EVENT_LISTENER(touchcancel);
    DEFINE_ATTRIBUTE_EVENT_LISTENER(touchend);
    DEFINE_ATTRIBUTE_EVENT_LISTENER(touchmove);
    DEFINE_ATTRIBUTE_EVENT_LISTENER(touchstart);
    DEFINE_ATTRIBUTE_EVENT_LISTENER(wheel);

    bool hasAttribute(const QualifiedName&) const;
    const AtomicString& getAttribute(const QualifiedName&) const;

    // Passing nullAtom as the second parameter removes the attribute when calling either of these set methods.
    void setAttribute(const QualifiedName&, const AtomicString& value);
    void setSynchronizedLazyAttribute(const QualifiedName&, const AtomicString& value);

    void removeAttribute(const QualifiedName&);

    // Typed getters and setters for language bindings.
    int getIntegralAttribute(const QualifiedName& attributeName) const;
    void setIntegralAttribute(const QualifiedName& attributeName, int value);
    void setUnsignedIntegralAttribute(const QualifiedName& attributeName, unsigned value);
    double getFloatingPointAttribute(const QualifiedName& attributeName, double fallbackValue = std::numeric_limits<double>::quiet_NaN()) const;
    void setFloatingPointAttribute(const QualifiedName& attributeName, double value);

    // Call this to get the value of an attribute that is known not to be the style
    // attribute or one of the SVG animatable attributes.
    bool fastHasAttribute(const QualifiedName&) const;
    const AtomicString& fastGetAttribute(const QualifiedName&) const;
#if ENABLE(ASSERT)
    bool fastAttributeLookupAllowed(const QualifiedName&) const;
#endif

#ifdef DUMP_NODE_STATISTICS
    bool hasNamedNodeMap() const;
#endif
    bool hasAttributes() const;

    bool hasAttribute(const AtomicString& name) const;
    bool hasAttributeNS(const AtomicString& namespaceURI, const AtomicString& localName) const;

    const AtomicString& getAttribute(const AtomicString& name) const;
    const AtomicString& getAttributeNS(const AtomicString& namespaceURI, const AtomicString& localName) const;

    void setAttribute(const AtomicString& name, const AtomicString& value, ExceptionState&);
    static bool parseAttributeName(QualifiedName&, const AtomicString& namespaceURI, const AtomicString& qualifiedName, ExceptionState&);
    void setAttributeNS(const AtomicString& namespaceURI, const AtomicString& qualifiedName, const AtomicString& value, ExceptionState&);

    bool isIdAttributeName(const QualifiedName&) const;
    const AtomicString& getIdAttribute() const;
    void setIdAttribute(const AtomicString&);

    const AtomicString& getNameAttribute() const;
    const AtomicString& getClassAttribute() const;

    bool shouldIgnoreAttributeCase() const;

    // Call this to get the value of the id attribute for style resolution purposes.
    // The value will already be lowercased if the document is in compatibility mode,
    // so this function is not suitable for non-style uses.
    const AtomicString& idForStyleResolution() const;

    // This getter takes care of synchronizing all attributes before returning the
    // AttributeCollection. If the Element has no attributes, an empty AttributeCollection
    // will be returned. This is not a trivial getter and its return value should be cached
    // for performance.
    AttributeCollection attributes() const;
    // This variant will not update the potentially invalid attributes. To be used when not interested
    // in style attribute or one of the SVG animation attributes.
    AttributeCollection attributesWithoutUpdate() const;

    void scrollIntoView(bool alignToTop = true);
    void scrollIntoViewIfNeeded(bool centerIfNeeded = true);

    void distributeScroll(ScrollState&);
    void applyScroll(ScrollState&);

    int offsetLeft();
    int offsetTop();
    int offsetWidth();
    int offsetHeight();

    Element* offsetParent();
    int clientLeft();
    int clientTop();
    int clientWidth();
    int clientHeight();
    virtual double scrollLeft();
    virtual double scrollTop();
    virtual void setScrollLeft(double);
    virtual void setScrollTop(double);
    virtual int scrollWidth();
    virtual int scrollHeight();

    void scrollBy(double x, double y);
    virtual void scrollBy(const ScrollToOptions&);
    void scrollTo(double x, double y);
    virtual void scrollTo(const ScrollToOptions&);

<<<<<<< HEAD
    IntRect boundsInViewportSpace();
=======
#define BB_HAS_ELEMENT_EXTENSIONS
    // Bloomberg-specific extensions
    void bbRequestSpellCheck();
    virtual int bbScrollLeftNoZoomAdjust();
    virtual int bbScrollTopNoZoomAdjust();
    virtual void setBbScrollLeftNoZoomAdjust(int);
    virtual void setBbScrollTopNoZoomAdjust(int);
    virtual int bbScrollWidthNoZoomAdjust();
    virtual int bbScrollHeightNoZoomAdjust();

    IntRect boundsInRootViewSpace();
>>>>>>> f358b58f

    PassRefPtrWillBeRawPtr<ClientRectList> getClientRects();
    PassRefPtrWillBeRawPtr<ClientRect> getBoundingClientRect();

    const AtomicString& computedRole();
    String computedName();

    // Returns the absolute bounding box translated into screen coordinates:
    IntRect screenRect() const;

    virtual void didMoveToNewDocument(Document&) override;

    void removeAttribute(const AtomicString& name);
    void removeAttributeNS(const AtomicString& namespaceURI, const AtomicString& localName);

    PassRefPtrWillBeRawPtr<Attr> detachAttribute(size_t index);

    PassRefPtrWillBeRawPtr<Attr> getAttributeNode(const AtomicString& name);
    PassRefPtrWillBeRawPtr<Attr> getAttributeNodeNS(const AtomicString& namespaceURI, const AtomicString& localName);
    PassRefPtrWillBeRawPtr<Attr> setAttributeNode(Attr*, ExceptionState&);
    PassRefPtrWillBeRawPtr<Attr> setAttributeNodeNS(Attr*, ExceptionState&);
    PassRefPtrWillBeRawPtr<Attr> removeAttributeNode(Attr*, ExceptionState&);

    PassRefPtrWillBeRawPtr<Attr> attrIfExists(const QualifiedName&);
    PassRefPtrWillBeRawPtr<Attr> ensureAttr(const QualifiedName&);

    WillBeHeapVector<RefPtrWillBeMember<Attr>>* attrNodeList();

    CSSStyleDeclaration* style();

    const QualifiedName& tagQName() const { return m_tagName; }
    String tagName() const { return nodeName(); }

    bool hasTagName(const QualifiedName& tagName) const { return m_tagName.matches(tagName); }
    bool hasTagName(const HTMLQualifiedName& tagName) const { return ContainerNode::hasTagName(tagName); }
    bool hasTagName(const SVGQualifiedName& tagName) const { return ContainerNode::hasTagName(tagName); }

    // Should be called only by Document::createElementNS to fix up m_tagName immediately after construction.
    void setTagNameForCreateElementNS(const QualifiedName&);

    // A fast function for checking the local name against another atomic string.
    bool hasLocalName(const AtomicString& other) const { return m_tagName.localName() == other; }

    virtual const AtomicString& localName() const override final { return m_tagName.localName(); }
    const AtomicString& prefix() const { return m_tagName.prefix(); }
    virtual const AtomicString& namespaceURI() const override final { return m_tagName.namespaceURI(); }

    const AtomicString& locateNamespacePrefix(const AtomicString& namespaceURI) const;

    virtual KURL baseURI() const override final;

    virtual String nodeName() const override;

    PassRefPtrWillBeRawPtr<Element> cloneElementWithChildren();
    PassRefPtrWillBeRawPtr<Element> cloneElementWithoutChildren();

    void scheduleSVGFilterLayerUpdateHack();

    void normalizeAttributes();

    void setBooleanAttribute(const QualifiedName& name, bool);

    virtual const StylePropertySet* additionalPresentationAttributeStyle() { return nullptr; }
    void invalidateStyleAttribute();

    const StylePropertySet* inlineStyle() const { return elementData() ? elementData()->m_inlineStyle.get() : nullptr; }

    bool setInlineStyleProperty(CSSPropertyID, CSSValueID identifier, bool important = false);
    bool setInlineStyleProperty(CSSPropertyID, double value, CSSPrimitiveValue::UnitType, bool important = false);
    bool setInlineStyleProperty(CSSPropertyID, const String& value, bool important = false);
    bool removeInlineStyleProperty(CSSPropertyID);
    void removeAllInlineStyleProperties();

    void synchronizeStyleAttributeInternal() const;

    const StylePropertySet* presentationAttributeStyle();
    virtual bool isPresentationAttribute(const QualifiedName&) const { return false; }
    virtual void collectStyleForPresentationAttribute(const QualifiedName&, const AtomicString&, MutableStylePropertySet*) { }

    // For exposing to DOM only.
    NamedNodeMap* attributesForBindings() const;

    enum AttributeModificationReason {
        ModifiedDirectly,
        ModifiedByCloning
    };

    // This method is called whenever an attribute is added, changed or removed.
    virtual void attributeWillChange(const QualifiedName&, const AtomicString& oldValue, const AtomicString& newValue) { }
    virtual void attributeChanged(const QualifiedName&, const AtomicString&, AttributeModificationReason = ModifiedDirectly);
    virtual void parseAttribute(const QualifiedName&, const AtomicString&);

    virtual bool hasLegalLinkAttribute(const QualifiedName&) const;
    virtual const QualifiedName& subResourceAttributeName() const;

    // Only called by the parser immediately after element construction.
    void parserSetAttributes(const Vector<Attribute>&);

    // Remove attributes that might introduce scripting from the vector leaving the element unchanged.
    void stripScriptingAttributes(Vector<Attribute>&) const;

    bool sharesSameElementData(const Element& other) const { return elementData() == other.elementData(); }

    // Clones attributes only.
    void cloneAttributesFromElement(const Element&);

    // Clones all attribute-derived data, including subclass specifics (through copyNonAttributeProperties.)
    void cloneDataFromElement(const Element&);

    bool hasEquivalentAttributes(const Element* other) const;

    virtual void copyNonAttributePropertiesFromElement(const Element&) { }

    virtual void attach(const AttachContext& = AttachContext()) override;
    virtual void detach(const AttachContext& = AttachContext()) override;

    virtual LayoutObject* createLayoutObject(const ComputedStyle&);
    virtual bool layoutObjectIsNeeded(const ComputedStyle&);
    void recalcStyle(StyleRecalcChange, Text* nextTextSibling = nullptr);
    void pseudoStateChanged(CSSSelector::PseudoType);
    void setAnimationStyleChange(bool);
    void clearAnimationStyleChange();
    void setNeedsAnimationStyleRecalc();

    void setNeedsCompositingUpdate();

    bool supportsStyleSharing() const;

    ElementShadow* shadow() const;
    ElementShadow& ensureShadow();
    PassRefPtrWillBeRawPtr<ShadowRoot> createShadowRoot(ScriptState*, ExceptionState&);
    PassRefPtrWillBeRawPtr<ShadowRoot> createShadowRoot(ExceptionState&);
    ShadowRoot* shadowRoot() const;
    ShadowRoot* youngestShadowRoot() const;

    bool hasOpenShadowRoot() const { return shadowRoot(); }
    ShadowRoot* closedShadowRoot() const;
    ShadowRoot& ensureClosedShadowRoot();
    virtual void willAddFirstOpenShadowRoot() { }

    bool isInDescendantTreeOf(const Element* shadowHost) const;

    const ComputedStyle* ensureComputedStyle(PseudoId = NOPSEUDO);

    // Methods for indicating the style is affected by dynamic updates (e.g., children changing, our position changing in our sibling list, etc.)
    bool styleAffectedByEmpty() const { return hasElementFlag(StyleAffectedByEmpty); }
    void setStyleAffectedByEmpty() { setElementFlag(StyleAffectedByEmpty); }

    void setIsInCanvasSubtree(bool value) { setElementFlag(IsInCanvasSubtree, value); }
    bool isInCanvasSubtree() const { return hasElementFlag(IsInCanvasSubtree); }

    bool isUpgradedCustomElement() { return customElementState() == Upgraded; }
    bool isUnresolvedCustomElement() { return customElementState() == WaitingForUpgrade; }

    AtomicString computeInheritedLanguage() const;
    Locale& locale() const;

    virtual void accessKeyAction(bool /*sendToAnyEvent*/) { }

    virtual bool isURLAttribute(const Attribute&) const { return false; }
    virtual bool isHTMLContentAttribute(const Attribute&) const { return false; }

    virtual bool isLiveLink() const { return false; }
    KURL hrefURL() const;

    KURL getURLAttribute(const QualifiedName&) const;
    KURL getNonEmptyURLAttribute(const QualifiedName&) const;

    virtual const AtomicString imageSourceURL() const;
    virtual Image* imageContents() { return nullptr; }

    virtual void focus(bool restorePreviousSelection = true, WebFocusType = WebFocusTypeNone);
    virtual void updateFocusAppearance(bool restorePreviousSelection);
    virtual void blur();
    // Whether this element can receive focus at all. Most elements are not
    // focusable but some elements, such as form controls and links, are. Unlike
    // layoutObjectIsFocusable(), this method may be called when layout is not up to
    // date, so it must not use the renderer to determine focusability.
    virtual bool supportsFocus() const;
    // Whether the node can actually be focused.
    bool isFocusable() const;
    bool tabStop() const;
    void setTabStop(bool);
    void setTabStopInternal(bool);
    virtual bool isKeyboardFocusable() const;
    virtual bool isMouseFocusable() const;
    virtual void dispatchFocusEvent(Element* oldFocusedElement, WebFocusType);
    virtual void dispatchBlurEvent(Element* newFocusedElement, WebFocusType);
    virtual void dispatchFocusInEvent(const AtomicString& eventType, Element* oldFocusedElement, WebFocusType);
    void dispatchFocusOutEvent(const AtomicString& eventType, Element* newFocusedElement);

    String innerText();
    String outerText();
    String innerHTML() const;
    String outerHTML() const;
    void setInnerHTML(const String&, ExceptionState&);
    void setOuterHTML(const String&, ExceptionState&);

    Element* insertAdjacentElement(const String& where, Element* newChild, ExceptionState&);
    void insertAdjacentText(const String& where, const String& text, ExceptionState&);
    void insertAdjacentHTML(const String& where, const String& html, ExceptionState&);

    String textFromChildren();

    virtual String title() const { return String(); }

    virtual const AtomicString& shadowPseudoId() const;
    void setShadowPseudoId(const AtomicString&);

    LayoutSize minimumSizeForResizing() const;
    void setMinimumSizeForResizing(const LayoutSize&);

    virtual void didBecomeFullscreenElement() { }
    virtual void willStopBeingFullscreenElement() { }

    // Called by the parser when this element's close tag is reached,
    // signaling that all child tags have been parsed and added.
    // This is needed for <applet> and <object> elements, which can't lay themselves out
    // until they know all of their nested <param>s. [Radar 3603191, 4040848].
    // Also used for script elements and some SVG elements for similar purposes,
    // but making parsing a special case in this respect should be avoided if possible.
    virtual void finishParsingChildren();

    void beginParsingChildren() { setIsFinishedParsingChildren(false); }

    PseudoElement* pseudoElement(PseudoId) const;
    LayoutObject* pseudoElementRenderer(PseudoId) const;

    virtual bool matchesReadOnlyPseudoClass() const { return false; }
    virtual bool matchesReadWritePseudoClass() const { return false; }
    virtual bool matchesValidityPseudoClasses() const { return false; }
    bool matches(const String& selectors, ExceptionState&);
    Element* closest(const String& selectors, ExceptionState&);
    virtual bool shouldAppearIndeterminate() const { return false; }

    DOMTokenList& classList();

    DOMStringMap& dataset();

#if ENABLE(INPUT_MULTIPLE_FIELDS_UI)
    virtual bool isDateTimeEditElement() const { return false; }
    virtual bool isDateTimeFieldElement() const { return false; }
    virtual bool isPickerIndicatorElement() const { return false; }
#endif

    virtual bool isFormControlElement() const { return false; }
    virtual bool isSpinButtonElement() const { return false; }
    virtual bool isTextFormControl() const { return false; }
    virtual bool isOptionalFormControl() const { return false; }
    virtual bool isRequiredFormControl() const { return false; }
    virtual bool isDefaultButtonForForm() const { return false; }
    virtual bool willValidate() const { return false; }
    virtual bool isValidElement() { return false; }
    virtual bool isInRange() const { return false; }
    virtual bool isOutOfRange() const { return false; }
    virtual bool isClearButtonElement() const { return false; }

    virtual bool canContainRangeEndPoint() const override { return true; }

    // Used for disabled form elements; if true, prevents mouse events from being dispatched
    // to event listeners, and prevents DOMActivate events from being sent at all.
    virtual bool isDisabledFormControl() const { return false; }

    bool hasPendingResources() const { return hasElementFlag(HasPendingResources); }
    void setHasPendingResources() { setElementFlag(HasPendingResources); }
    void clearHasPendingResources() { clearElementFlag(HasPendingResources); }
    virtual void buildPendingResource() { };

    void setCustomElementDefinition(PassRefPtrWillBeRawPtr<CustomElementDefinition>);
    CustomElementDefinition* customElementDefinition() const;

    bool containsFullScreenElement() const { return hasElementFlag(ContainsFullScreenElement); }
    void setContainsFullScreenElement(bool);
    void setContainsFullScreenElementOnAncestorsCrossingFrameBoundaries(bool);

    bool isInTopLayer() const { return hasElementFlag(IsInTopLayer); }
    void setIsInTopLayer(bool);

    void requestPointerLock();

    bool isSpellCheckingEnabled() const;

    // FIXME: public for LayoutTreeBuilder, we shouldn't expose this though.
    PassRefPtr<ComputedStyle> styleForLayoutObject();

    bool hasID() const;
    bool hasClass() const;
    const SpaceSplitString& classNames() const;

    IntSize savedLayerScrollOffset() const;
    void setSavedLayerScrollOffset(const IntSize&);

    ElementAnimations* elementAnimations() const;
    ElementAnimations& ensureElementAnimations();
    bool hasAnimations() const;

    InputMethodContext& inputMethodContext();
    bool hasInputMethodContext() const;

    void synchronizeAttribute(const AtomicString& localName) const;

    MutableStylePropertySet& ensureMutableInlineStyle();
    void clearMutableInlineStyleIfEmpty();

    void setTabIndex(int);
    virtual short tabIndex() const override;

    DECLARE_VIRTUAL_TRACE();

    SpellcheckAttributeState spellcheckAttributeState() const;

protected:
    Element(const QualifiedName& tagName, Document*, ConstructionType);

    const ElementData* elementData() const { return m_elementData.get(); }
    UniqueElementData& ensureUniqueElementData();

    void addPropertyToPresentationAttributeStyle(MutableStylePropertySet*, CSSPropertyID, CSSValueID identifier);
    void addPropertyToPresentationAttributeStyle(MutableStylePropertySet*, CSSPropertyID, double value, CSSPrimitiveValue::UnitType);
    void addPropertyToPresentationAttributeStyle(MutableStylePropertySet*, CSSPropertyID, const String& value);

    virtual InsertionNotificationRequest insertedInto(ContainerNode*) override;
    virtual void removedFrom(ContainerNode*) override;
    virtual void childrenChanged(const ChildrenChange&) override;

    virtual void willRecalcStyle(StyleRecalcChange);
    virtual void didRecalcStyle(StyleRecalcChange);
    virtual PassRefPtr<ComputedStyle> customStyleForLayoutObject();

    virtual bool shouldRegisterAsNamedItem() const { return false; }
    virtual bool shouldRegisterAsExtraNamedItem() const { return false; }

    bool supportsSpatialNavigationFocus() const;

    void clearTabIndexExplicitlyIfNeeded();
    void setTabIndexExplicitly(short);
    // Subclasses may override this method to affect focusability. Unlike
    // supportsFocus, this method must be called on an up-to-date layout, so it
    // may use the renderer to reason about focusability. This method cannot be
    // moved to LayoutObject because some focusable nodes don't have renderers,
    // e.g., HTMLOptionElement.
    virtual bool layoutObjectIsFocusable() const;

    // classAttributeChanged() exists to share code between
    // parseAttribute (called via setAttribute()) and
    // svgAttributeChanged (called when element.className.baseValue is set)
    void classAttributeChanged(const AtomicString& newClassString);

    PassRefPtr<ComputedStyle> originalStyleForLayoutObject();

    Node* insertAdjacent(const String& where, Node* newChild, ExceptionState&);

    virtual void parserDidSetAttributes() { };

    void scrollLayoutBoxBy(const ScrollToOptions&);
    void scrollLayoutBoxTo(const ScrollToOptions&);
    void scrollFrameBy(const ScrollToOptions&);
    void scrollFrameTo(const ScrollToOptions&);

private:
    bool hasElementFlag(ElementFlags mask) const { return hasRareData() && hasElementFlagInternal(mask); }
    void setElementFlag(ElementFlags, bool value = true);
    void clearElementFlag(ElementFlags);
    bool hasElementFlagInternal(ElementFlags) const;

    bool isElementNode() const = delete; // This will catch anyone doing an unnecessary check.
    bool isDocumentFragment() const = delete; // This will catch anyone doing an unnecessary check.
    bool isDocumentNode() const = delete; // This will catch anyone doing an unnecessary check.

    void styleAttributeChanged(const AtomicString& newStyleString, AttributeModificationReason);

    void updatePresentationAttributeStyle();

    void inlineStyleChanged();
    PropertySetCSSStyleDeclaration* inlineStyleCSSOMWrapper();
    void setInlineStyleFromString(const AtomicString&);

    StyleRecalcChange recalcOwnStyle(StyleRecalcChange);

    inline void checkForEmptyStyleChange();

    void updatePseudoElement(PseudoId, StyleRecalcChange);
    bool updateFirstLetter(Element*);

    inline void createPseudoElementIfNeeded(PseudoId);

    // FIXME: Everyone should allow author shadows.
    virtual bool areAuthorShadowsAllowed() const { return true; }
    virtual void didAddClosedShadowRoot(ShadowRoot&) { }
    virtual bool alwaysCreateClosedShadowRoot() const { return false; }

    // FIXME: Remove the need for Attr to call willModifyAttribute/didModifyAttribute.
    friend class Attr;

    enum SynchronizationOfLazyAttribute { NotInSynchronizationOfLazyAttribute = 0, InSynchronizationOfLazyAttribute };

    void didAddAttribute(const QualifiedName&, const AtomicString&);
    void willModifyAttribute(const QualifiedName&, const AtomicString& oldValue, const AtomicString& newValue);
    void didModifyAttribute(const QualifiedName&, const AtomicString&);
    void didRemoveAttribute(const QualifiedName&);

    void synchronizeAllAttributes() const;
    void synchronizeAttribute(const QualifiedName&) const;

    void updateId(const AtomicString& oldId, const AtomicString& newId);
    void updateId(TreeScope&, const AtomicString& oldId, const AtomicString& newId);
    void updateName(const AtomicString& oldName, const AtomicString& newName);

    virtual NodeType nodeType() const override final;
    virtual bool childTypeAllowed(NodeType) const override final;

    void setAttributeInternal(size_t index, const QualifiedName&, const AtomicString& value, SynchronizationOfLazyAttribute);
    void appendAttributeInternal(const QualifiedName&, const AtomicString& value, SynchronizationOfLazyAttribute);
    void removeAttributeInternal(size_t index, SynchronizationOfLazyAttribute);
    void attributeChangedFromParserOrByCloning(const QualifiedName&, const AtomicString&, AttributeModificationReason);

#ifndef NDEBUG
    virtual void formatForDebugger(char* buffer, unsigned length) const override;
#endif

    bool pseudoStyleCacheIsInvalid(const ComputedStyle* currentStyle, ComputedStyle* newStyle);

    void cancelFocusAppearanceUpdate();

    virtual const ComputedStyle* virtualEnsureComputedStyle(PseudoId pseudoElementSpecifier = NOPSEUDO) override { return ensureComputedStyle(pseudoElementSpecifier); }

    inline void updateCallbackSelectors(const ComputedStyle* oldStyle, const ComputedStyle* newStyle);
    inline void removeCallbackSelectors();
    inline void addCallbackSelectors();

    // cloneNode is private so that non-virtual cloneElementWithChildren and cloneElementWithoutChildren
    // are used instead.
    virtual PassRefPtrWillBeRawPtr<Node> cloneNode(bool deep) override;
    virtual PassRefPtrWillBeRawPtr<Element> cloneElementWithoutAttributesAndChildren();

    QualifiedName m_tagName;

    void updateNamedItemRegistration(const AtomicString& oldName, const AtomicString& newName);
    void updateExtraNamedItemRegistration(const AtomicString& oldName, const AtomicString& newName);

    void createUniqueElementData();

    bool shouldInvalidateDistributionWhenAttributeChanged(ElementShadow*, const QualifiedName&, const AtomicString&);

    ElementRareData* elementRareData() const;
    ElementRareData& ensureElementRareData();

    WillBeHeapVector<RefPtrWillBeMember<Attr>>& ensureAttrNodeList();
    void removeAttrNodeList();
    void detachAllAttrNodesFromElement();
    void detachAttrNodeFromElementWithValue(Attr*, const AtomicString& value);
    void detachAttrNodeAtIndex(Attr*, size_t index);

    bool isJavaScriptURLAttribute(const Attribute&) const;

    v8::Handle<v8::Object> wrapCustomElement(v8::Isolate*, v8::Handle<v8::Object> creationContext);

    RefPtrWillBeMember<ElementData> m_elementData;
};

DEFINE_NODE_TYPE_CASTS(Element, isElementNode());
template <typename T> bool isElementOfType(const Node&);
template <> inline bool isElementOfType<const Element>(const Node& node) { return node.isElementNode(); }
template <typename T> inline bool isElementOfType(const Element& element) { return isElementOfType<T>(static_cast<const Node&>(element)); }
template <> inline bool isElementOfType<const Element>(const Element&) { return true; }

// Type casting.
template<typename T> inline T& toElement(Node& node)
{
    ASSERT_WITH_SECURITY_IMPLICATION(isElementOfType<const T>(node));
    return static_cast<T&>(node);
}
template<typename T> inline T* toElement(Node* node)
{
    ASSERT_WITH_SECURITY_IMPLICATION(!node || isElementOfType<const T>(*node));
    return static_cast<T*>(node);
}
template<typename T> inline const T& toElement(const Node& node)
{
    ASSERT_WITH_SECURITY_IMPLICATION(isElementOfType<const T>(node));
    return static_cast<const T&>(node);
}
template<typename T> inline const T* toElement(const Node* node)
{
    ASSERT_WITH_SECURITY_IMPLICATION(!node || isElementOfType<const T>(*node));
    return static_cast<const T*>(node);
}
template<typename T, typename U> inline T* toElement(const RefPtr<U>& node) { return toElement<T>(node.get()); }

inline bool isDisabledFormControl(const Node* node)
{
    return node->isElementNode() && toElement(node)->isDisabledFormControl();
}

inline Element* Node::parentElement() const
{
    ContainerNode* parent = parentNode();
    return parent && parent->isElementNode() ? toElement(parent) : nullptr;
}

inline bool Element::fastHasAttribute(const QualifiedName& name) const
{
    ASSERT(fastAttributeLookupAllowed(name));
    return elementData() && elementData()->attributes().findIndex(name) != kNotFound;
}

inline const AtomicString& Element::fastGetAttribute(const QualifiedName& name) const
{
    ASSERT(fastAttributeLookupAllowed(name));
    if (elementData()) {
        if (const Attribute* attribute = elementData()->attributes().find(name))
            return attribute->value();
    }
    return nullAtom;
}

inline AttributeCollection Element::attributes() const
{
    if (!elementData())
        return AttributeCollection();
    synchronizeAllAttributes();
    return elementData()->attributes();
}

inline AttributeCollection Element::attributesWithoutUpdate() const
{
    if (!elementData())
        return AttributeCollection();
    return elementData()->attributes();
}

inline bool Element::hasAttributes() const
{
    return !attributes().isEmpty();
}

inline const AtomicString& Element::idForStyleResolution() const
{
    ASSERT(hasID());
    return elementData()->idForStyleResolution();
}

inline bool Element::isIdAttributeName(const QualifiedName& attributeName) const
{
    // FIXME: This check is probably not correct for the case where the document has an id attribute
    // with a non-null namespace, because it will return false, a false negative, if the prefixes
    // don't match but the local name and namespace both do. However, since this has been like this
    // for a while and the code paths may be hot, we'll have to measure performance if we fix it.
    return attributeName == HTMLNames::idAttr;
}

inline const AtomicString& Element::getIdAttribute() const
{
    return hasID() ? fastGetAttribute(HTMLNames::idAttr) : nullAtom;
}

inline const AtomicString& Element::getNameAttribute() const
{
    return hasName() ? fastGetAttribute(HTMLNames::nameAttr) : nullAtom;
}

inline const AtomicString& Element::getClassAttribute() const
{
    if (!hasClass())
        return nullAtom;
    if (isSVGElement())
        return getAttribute(HTMLNames::classAttr);
    return fastGetAttribute(HTMLNames::classAttr);
}

inline void Element::setIdAttribute(const AtomicString& value)
{
    setAttribute(HTMLNames::idAttr, value);
}

inline const SpaceSplitString& Element::classNames() const
{
    ASSERT(hasClass());
    ASSERT(elementData());
    return elementData()->classNames();
}

inline bool Element::hasID() const
{
    return elementData() && elementData()->hasID();
}

inline bool Element::hasClass() const
{
    return elementData() && elementData()->hasClass();
}

inline UniqueElementData& Element::ensureUniqueElementData()
{
    if (!elementData() || !elementData()->isUnique())
        createUniqueElementData();
    return toUniqueElementData(*m_elementData);
}

inline Node::InsertionNotificationRequest Node::insertedInto(ContainerNode* insertionPoint)
{
    ASSERT(!childNeedsStyleInvalidation());
    ASSERT(!needsStyleInvalidation());
    ASSERT(insertionPoint->inDocument() || isContainerNode());
    if (insertionPoint->inDocument())
        setFlag(InDocumentFlag);
    if (parentOrShadowHostNode()->isInShadowTree())
        setFlag(IsInShadowTreeFlag);
    if (childNeedsDistributionRecalc() && !insertionPoint->childNeedsDistributionRecalc())
        insertionPoint->markAncestorsWithChildNeedsDistributionRecalc();
    return InsertionDone;
}

inline void Node::removedFrom(ContainerNode* insertionPoint)
{
    ASSERT(insertionPoint->inDocument() || isContainerNode());
    if (insertionPoint->inDocument())
        clearFlag(InDocumentFlag);
    if (isInShadowTree() && !treeScope().rootNode().isShadowRoot())
        clearFlag(IsInShadowTreeFlag);
}

inline void Element::invalidateStyleAttribute()
{
    ASSERT(elementData());
    elementData()->m_styleAttributeIsDirty = true;
}

inline const StylePropertySet* Element::presentationAttributeStyle()
{
    if (!elementData())
        return nullptr;
    if (elementData()->m_presentationAttributeStyleIsDirty)
        updatePresentationAttributeStyle();
    // Need to call elementData() again since updatePresentationAttributeStyle()
    // might swap it with a UniqueElementData.
    return elementData()->presentationAttributeStyle();
}

inline void Element::setTagNameForCreateElementNS(const QualifiedName& tagName)
{
    // We expect this method to be called only to reset the prefix.
    ASSERT(tagName.localName() == m_tagName.localName());
    ASSERT(tagName.namespaceURI() == m_tagName.namespaceURI());
    m_tagName = tagName;
}

inline bool isShadowHost(const Node* node)
{
    return node && node->isElementNode() && toElement(node)->shadow();
}

inline bool isShadowHost(const Node& node)
{
    return node.isElementNode() && toElement(node).shadow();
}

inline bool isShadowHost(const Element* element)
{
    return element && element->shadow();
}

inline bool isShadowHost(const Element& element)
{
    return element.shadow();
}

inline bool isAtShadowBoundary(const Element* element)
{
    if (!element)
        return false;
    ContainerNode* parentNode = element->parentNode();
    return parentNode && parentNode->isShadowRoot();
}

// These macros do the same as their NODE equivalents but additionally provide a template specialization
// for isElementOfType<>() so that the Traversal<> API works for these Element types.
#define DEFINE_ELEMENT_TYPE_CASTS(thisType, predicate) \
    template <> inline bool isElementOfType<const thisType>(const Node& node) { return node.predicate; } \
    DEFINE_NODE_TYPE_CASTS(thisType, predicate)

#define DEFINE_ELEMENT_TYPE_CASTS_WITH_FUNCTION(thisType) \
    template <> inline bool isElementOfType<const thisType>(const Node& node) { return is##thisType(node); } \
    DEFINE_NODE_TYPE_CASTS_WITH_FUNCTION(thisType)

#define DECLARE_ELEMENT_FACTORY_WITH_TAGNAME(T) \
    static PassRefPtrWillBeRawPtr<T> create(const QualifiedName&, Document&)
#define DEFINE_ELEMENT_FACTORY_WITH_TAGNAME(T) \
    PassRefPtrWillBeRawPtr<T> T::create(const QualifiedName& tagName, Document& document) \
    { \
        return adoptRefWillBeNoop(new T(tagName, document)); \
    }

} // namespace

#endif // Element_h<|MERGE_RESOLUTION|>--- conflicted
+++ resolved
@@ -194,9 +194,6 @@
     void scrollTo(double x, double y);
     virtual void scrollTo(const ScrollToOptions&);
 
-<<<<<<< HEAD
-    IntRect boundsInViewportSpace();
-=======
 #define BB_HAS_ELEMENT_EXTENSIONS
     // Bloomberg-specific extensions
     void bbRequestSpellCheck();
@@ -207,8 +204,7 @@
     virtual int bbScrollWidthNoZoomAdjust();
     virtual int bbScrollHeightNoZoomAdjust();
 
-    IntRect boundsInRootViewSpace();
->>>>>>> f358b58f
+    IntRect boundsInViewportSpace();
 
     PassRefPtrWillBeRawPtr<ClientRectList> getClientRects();
     PassRefPtrWillBeRawPtr<ClientRect> getBoundingClientRect();
