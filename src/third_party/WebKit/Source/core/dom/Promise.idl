/*
 * Copyright (C) 2013 Google Inc. All rights reserved.
 *
 * Redistribution and use in source and binary forms, with or without
 * modification, are permitted provided that the following conditions are
 * met:
 *
 *     * Redistributions of source code must retain the above copyright
 * notice, this list of conditions and the following disclaimer.
 *     * Redistributions in binary form must reproduce the above
 * copyright notice, this list of conditions and the following disclaimer
 * in the documentation and/or other materials provided with the
 * distribution.
 *     * Neither the name of Google Inc. nor the names of its
 * contributors may be used to endorse or promote products derived from
 * this software without specific prior written permission.
 *
 * THIS SOFTWARE IS PROVIDED BY THE COPYRIGHT HOLDERS AND CONTRIBUTORS
 * "AS IS" AND ANY EXPRESS OR IMPLIED WARRANTIES, INCLUDING, BUT NOT
 * LIMITED TO, THE IMPLIED WARRANTIES OF MERCHANTABILITY AND FITNESS FOR
 * A PARTICULAR PURPOSE ARE DISCLAIMED. IN NO EVENT SHALL THE COPYRIGHT
 * OWNER OR CONTRIBUTORS BE LIABLE FOR ANY DIRECT, INDIRECT, INCIDENTAL,
 * SPECIAL, EXEMPLARY, OR CONSEQUENTIAL DAMAGES (INCLUDING, BUT NOT
 * LIMITED TO, PROCUREMENT OF SUBSTITUTE GOODS OR SERVICES; LOSS OF USE,
 * DATA, OR PROFITS; OR BUSINESS INTERRUPTION) HOWEVER CAUSED AND ON ANY
 * THEORY OF LIABILITY, WHETHER IN CONTRACT, STRICT LIABILITY, OR TORT
 * (INCLUDING NEGLIGENCE OR OTHERWISE) ARISING IN ANY WAY OUT OF THE USE
 * OF THIS SOFTWARE, EVEN IF ADVISED OF THE POSSIBILITY OF SUCH DAMAGE.
 */

callback PromiseInit = void (any resolve, any reject);
callback AnyCallback = any (optional any value);
[
   CustomConstructor(PromiseInit init),
<<<<<<< HEAD
=======
   GlobalContext=Window&WorkerGlobalScope,
>>>>>>> 8c15b39e
] interface Promise {
   [Custom] Promise then(optional AnyCallback fulfillCallback, optional AnyCallback rejectCallback);
   [Custom] Promise catch(optional AnyCallback rejectCallback);

   [Custom] static Promise resolve(any value);
   [Custom] static Promise reject(any value);

   [Custom] static Promise cast(any value);
   [Custom] static Promise race(any iterable);
   [Custom] static Promise all(any iterable);
};<|MERGE_RESOLUTION|>--- conflicted
+++ resolved
@@ -32,10 +32,7 @@
 callback AnyCallback = any (optional any value);
 [
    CustomConstructor(PromiseInit init),
-<<<<<<< HEAD
-=======
    GlobalContext=Window&WorkerGlobalScope,
->>>>>>> 8c15b39e
 ] interface Promise {
    [Custom] Promise then(optional AnyCallback fulfillCallback, optional AnyCallback rejectCallback);
    [Custom] Promise catch(optional AnyCallback rejectCallback);
