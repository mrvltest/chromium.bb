/*
 * Copyright (C) 2004, 2005, 2006, 2009 Apple Inc. All rights reserved.
 *
 * Redistribution and use in source and binary forms, with or without
 * modification, are permitted provided that the following conditions
 * are met:
 * 1. Redistributions of source code must retain the above copyright
 *    notice, this list of conditions and the following disclaimer.
 * 2. Redistributions in binary form must reproduce the above copyright
 *    notice, this list of conditions and the following disclaimer in the
 *    documentation and/or other materials provided with the distribution.
 *
 * THIS SOFTWARE IS PROVIDED BY APPLE COMPUTER, INC. ``AS IS'' AND ANY
 * EXPRESS OR IMPLIED WARRANTIES, INCLUDING, BUT NOT LIMITED TO, THE
 * IMPLIED WARRANTIES OF MERCHANTABILITY AND FITNESS FOR A PARTICULAR
 * PURPOSE ARE DISCLAIMED.  IN NO EVENT SHALL APPLE COMPUTER, INC. OR
 * CONTRIBUTORS BE LIABLE FOR ANY DIRECT, INDIRECT, INCIDENTAL, SPECIAL,
 * EXEMPLARY, OR CONSEQUENTIAL DAMAGES (INCLUDING, BUT NOT LIMITED TO,
 * PROCUREMENT OF SUBSTITUTE GOODS OR SERVICES; LOSS OF USE, DATA, OR
 * PROFITS; OR BUSINESS INTERRUPTION) HOWEVER CAUSED AND ON ANY THEORY
 * OF LIABILITY, WHETHER IN CONTRACT, STRICT LIABILITY, OR TORT
 * (INCLUDING NEGLIGENCE OR OTHERWISE) ARISING IN ANY WAY OUT OF THE USE
 * OF THIS SOFTWARE, EVEN IF ADVISED OF THE POSSIBILITY OF SUCH DAMAGE.
 */

#include "config.h"
#include "core/dom/Position.h"

#include "core/HTMLNames.h"
#include "core/css/CSSComputedStyleDeclaration.h"
#include "core/dom/PositionIterator.h"
#include "core/dom/Text.h"
#include "core/editing/VisiblePosition.h"
#include "core/editing/VisibleUnits.h"
#include "core/editing/htmlediting.h"
#include "core/editing/iterators/TextIterator.h"
#include "core/frame/LocalFrame.h"
#include "core/frame/Settings.h"
#include "core/html/HTMLTableElement.h"
#include "core/layout/LayoutBlock.h"
#include "core/layout/LayoutInline.h"
#include "core/layout/LayoutText.h"
#include "core/layout/line/InlineIterator.h"
#include "core/layout/line/InlineTextBox.h"
#include "platform/Logging.h"
#include "wtf/text/CString.h"
#include "wtf/unicode/CharacterNames.h"
#include <stdio.h>

namespace blink {

using namespace HTMLNames;

static Node* nextRenderedEditable(Node* node)
{
    for (node = node->nextLeafNode(); node; node = node->nextLeafNode()) {
        LayoutObject* renderer = node->layoutObject();
        if (!renderer)
            continue;
        if (!node->hasEditableStyle())
            continue;
        if ((renderer->isBox() && toLayoutBox(renderer)->inlineBoxWrapper()) || (renderer->isText() && toLayoutText(renderer)->firstTextBox()))
            return node;
    }
    return 0;
}

static Node* previousRenderedEditable(Node* node)
{
    for (node = node->previousLeafNode(); node; node = node->previousLeafNode()) {
        LayoutObject* renderer = node->layoutObject();
        if (!renderer)
            continue;
        if (!node->hasEditableStyle())
            continue;
        if ((renderer->isBox() && toLayoutBox(renderer)->inlineBoxWrapper()) || (renderer->isText() && toLayoutText(renderer)->firstTextBox()))
            return node;
    }
    return 0;
}

const TreeScope* Position::commonAncestorTreeScope(const Position& a, const Position& b)
{
    if (!a.containerNode() || !b.containerNode())
        return nullptr;
    return a.containerNode()->treeScope().commonAncestorTreeScope(b.containerNode()->treeScope());
}

Position::Position(PassRefPtrWillBeRawPtr<Node> anchorNode, LegacyEditingOffset offset)
    : m_anchorNode(anchorNode)
    , m_offset(offset.value())
    , m_anchorType(anchorTypeForLegacyEditingPosition(m_anchorNode.get(), m_offset))
    , m_isLegacyEditingPosition(true)
{
    ASSERT(!m_anchorNode || !m_anchorNode->isPseudoElement() || m_anchorNode->isFirstLetterPseudoElement());
}

Position::Position(PassRefPtrWillBeRawPtr<Node> anchorNode, AnchorType anchorType)
    : m_anchorNode(anchorNode)
    , m_offset(0)
    , m_anchorType(anchorType)
    , m_isLegacyEditingPosition(false)
{
    ASSERT(!m_anchorNode || !m_anchorNode->isPseudoElement() || m_anchorNode->isFirstLetterPseudoElement());

    ASSERT(anchorType != PositionIsOffsetInAnchor);
    ASSERT(!((anchorType == PositionIsBeforeChildren || anchorType == PositionIsAfterChildren)
        && (m_anchorNode->isTextNode() || editingIgnoresContent(m_anchorNode.get()))));
}

Position::Position(PassRefPtrWillBeRawPtr<Node> anchorNode, int offset, AnchorType anchorType)
    : m_anchorNode(anchorNode)
    , m_offset(offset)
    , m_anchorType(anchorType)
    , m_isLegacyEditingPosition(false)
{
    ASSERT(!m_anchorNode || !m_anchorNode->isPseudoElement() || m_anchorNode->isFirstLetterPseudoElement());

    ASSERT(anchorType == PositionIsOffsetInAnchor);
}

Position::Position(PassRefPtrWillBeRawPtr<Text> textNode, unsigned offset)
    : m_anchorNode(textNode)
    , m_offset(static_cast<int>(offset))
    , m_anchorType(PositionIsOffsetInAnchor)
    , m_isLegacyEditingPosition(false)
{
    ASSERT(m_anchorNode);
}

void Position::moveToPosition(PassRefPtrWillBeRawPtr<Node> node, int offset)
{
    ASSERT(!editingIgnoresContent(node.get()));
    ASSERT(anchorType() == PositionIsOffsetInAnchor || m_isLegacyEditingPosition);
    m_anchorNode = node;
    m_offset = offset;
    if (m_isLegacyEditingPosition)
        m_anchorType = anchorTypeForLegacyEditingPosition(m_anchorNode.get(), m_offset);
}
void Position::moveToOffset(int offset)
{
    ASSERT(anchorType() == PositionIsOffsetInAnchor || m_isLegacyEditingPosition);
    m_offset = offset;
    if (m_isLegacyEditingPosition)
        m_anchorType = anchorTypeForLegacyEditingPosition(m_anchorNode.get(), m_offset);
}

Node* Position::containerNode() const
{
    if (!m_anchorNode)
        return 0;

    switch (anchorType()) {
    case PositionIsBeforeChildren:
    case PositionIsAfterChildren:
    case PositionIsOffsetInAnchor:
        return m_anchorNode.get();
    case PositionIsBeforeAnchor:
    case PositionIsAfterAnchor:
        return m_anchorNode->parentNode();
    }
    ASSERT_NOT_REACHED();
    return 0;
}

Text* Position::containerText() const
{
    switch (anchorType()) {
    case PositionIsOffsetInAnchor:
        return m_anchorNode && m_anchorNode->isTextNode() ? toText(m_anchorNode) : 0;
    case PositionIsBeforeAnchor:
    case PositionIsAfterAnchor:
        return 0;
    case PositionIsBeforeChildren:
    case PositionIsAfterChildren:
        ASSERT(!m_anchorNode || !m_anchorNode->isTextNode());
        return 0;
    }
    ASSERT_NOT_REACHED();
    return 0;
}

int Position::computeOffsetInContainerNode() const
{
    if (!m_anchorNode)
        return 0;

    switch (anchorType()) {
    case PositionIsBeforeChildren:
        return 0;
    case PositionIsAfterChildren:
        return lastOffsetInNode(m_anchorNode.get());
    case PositionIsOffsetInAnchor:
        return minOffsetForNode(m_anchorNode.get(), m_offset);
    case PositionIsBeforeAnchor:
        return m_anchorNode->nodeIndex();
    case PositionIsAfterAnchor:
        return m_anchorNode->nodeIndex() + 1;
    }
    ASSERT_NOT_REACHED();
    return 0;
}

int Position::offsetForPositionAfterAnchor() const
{
    ASSERT(m_anchorType == PositionIsAfterAnchor || m_anchorType == PositionIsAfterChildren);
    ASSERT(!m_isLegacyEditingPosition);
    return lastOffsetForEditing(m_anchorNode.get());
}

// Neighbor-anchored positions are invalid DOM positions, so they need to be
// fixed up before handing them off to the Range object.
Position Position::parentAnchoredEquivalent() const
{
    if (!m_anchorNode)
        return Position();

    // FIXME: This should only be necessary for legacy positions, but is also needed for positions before and after Tables
    if (m_offset <= 0 && (m_anchorType != PositionIsAfterAnchor && m_anchorType != PositionIsAfterChildren)) {
        if (m_anchorNode->parentNode() && (editingIgnoresContent(m_anchorNode.get()) || isRenderedHTMLTableElement(m_anchorNode.get())))
            return positionInParentBeforeNode(*m_anchorNode);
        return Position(m_anchorNode.get(), 0, PositionIsOffsetInAnchor);
    }
    if (!m_anchorNode->offsetInCharacters()
        && (m_anchorType == PositionIsAfterAnchor || m_anchorType == PositionIsAfterChildren || static_cast<unsigned>(m_offset) == m_anchorNode->countChildren())
        && (editingIgnoresContent(m_anchorNode.get()) || isRenderedHTMLTableElement(m_anchorNode.get()))
        && containerNode()) {
        return positionInParentAfterNode(*m_anchorNode);
    }

    return Position(containerNode(), computeOffsetInContainerNode(), PositionIsOffsetInAnchor);
}

Position Position::toOffsetInAnchor() const
{
    if (isNull())
        return Position();

    return Position(containerNode(), computeOffsetInContainerNode(), Position::PositionIsOffsetInAnchor);
}

Node* Position::computeNodeBeforePosition() const
{
    if (!m_anchorNode)
        return 0;
    switch (anchorType()) {
    case PositionIsBeforeChildren:
        return 0;
    case PositionIsAfterChildren:
        return m_anchorNode->lastChild();
    case PositionIsOffsetInAnchor:
        return m_offset ? NodeTraversal::childAt(*m_anchorNode, m_offset - 1) : 0;
    case PositionIsBeforeAnchor:
        return m_anchorNode->previousSibling();
    case PositionIsAfterAnchor:
        return m_anchorNode.get();
    }
    ASSERT_NOT_REACHED();
    return 0;
}

Node* Position::computeNodeAfterPosition() const
{
    if (!m_anchorNode)
        return 0;

    switch (anchorType()) {
    case PositionIsBeforeChildren:
        return m_anchorNode->firstChild();
    case PositionIsAfterChildren:
        return 0;
    case PositionIsOffsetInAnchor:
        return NodeTraversal::childAt(*m_anchorNode, m_offset);
    case PositionIsBeforeAnchor:
        return m_anchorNode.get();
    case PositionIsAfterAnchor:
        return m_anchorNode->nextSibling();
    }
    ASSERT_NOT_REACHED();
    return 0;
}

// An implementation of |Range::firstNode()|.
Node* Position::nodeAsRangeFirstNode() const
{
    ASSERT(m_anchorType == PositionIsOffsetInAnchor);
    if (!m_anchorNode)
        return nullptr;
    if (m_anchorNode->offsetInCharacters())
        return m_anchorNode.get();
    if (Node* child = NodeTraversal::childAt(*m_anchorNode, m_offset))
        return child;
    if (!m_offset)
        return m_anchorNode.get();
    return NodeTraversal::nextSkippingChildren(*m_anchorNode);
}

// An implementation of |Range::pastLastNode()|.
Node* Position::nodeAsRangePastLastNode() const
{
    ASSERT(m_anchorType == PositionIsOffsetInAnchor);
    if (!m_anchorNode)
        return nullptr;
    if (m_anchorNode->offsetInCharacters())
        return NodeTraversal::nextSkippingChildren(*m_anchorNode);
    if (Node* child = NodeTraversal::childAt(*m_anchorNode, m_offset))
        return child;
    return NodeTraversal::nextSkippingChildren(*m_anchorNode);
}

Position::AnchorType Position::anchorTypeForLegacyEditingPosition(Node* anchorNode, int offset)
{
    if (anchorNode && editingIgnoresContent(anchorNode)) {
        if (offset == 0)
            return Position::PositionIsBeforeAnchor;
        return Position::PositionIsAfterAnchor;
    }
    return Position::PositionIsOffsetInAnchor;
}

// FIXME: This method is confusing (does it return anchorNode() or containerNode()?) and should be renamed or removed
Element* Position::element() const
{
    Node* node = anchorNode();
    if (!node || node->isElementNode())
        return toElement(node);
    return node->parentElement();
}

PassRefPtrWillBeRawPtr<CSSComputedStyleDeclaration> Position::ensureComputedStyle() const
{
    Element* elem = element();
    if (!elem)
        return nullptr;
    return CSSComputedStyleDeclaration::create(elem);
}

Position Position::previous(PositionMoveType moveType) const
{
    Node* node = deprecatedNode();
    if (!node)
        return *this;

    int offset = deprecatedEditingOffset();
    // FIXME: Negative offsets shouldn't be allowed. We should catch this earlier.
    ASSERT(offset >= 0);

    if (offset > 0) {
        if (Node* child = NodeTraversal::childAt(*node, offset - 1))
            return lastPositionInOrAfterNode(child);

        // There are two reasons child might be 0:
        //   1) The node is node like a text node that is not an element, and therefore has no children.
        //      Going backward one character at a time is correct.
        //   2) The old offset was a bogus offset like (<br>, 1), and there is no child.
        //      Going from 1 to 0 is correct.
        switch (moveType) {
        case CodePoint:
            return createLegacyEditingPosition(node, offset - 1);
        case Character:
            return createLegacyEditingPosition(node, uncheckedPreviousOffset(node, offset));
        case BackwardDeletion:
            return createLegacyEditingPosition(node, uncheckedPreviousOffsetForBackwardDeletion(node, offset));
        }
    }

    if (ContainerNode* parent = node->parentNode())
        return createLegacyEditingPosition(parent, node->nodeIndex());
    return *this;
}

Position Position::next(PositionMoveType moveType) const
{
    ASSERT(moveType != BackwardDeletion);

    Node* node = deprecatedNode();
    if (!node)
        return *this;

    int offset = deprecatedEditingOffset();
    // FIXME: Negative offsets shouldn't be allowed. We should catch this earlier.
    ASSERT(offset >= 0);

    if (Node* child = NodeTraversal::childAt(*node, offset))
        return firstPositionInOrBeforeNode(child);

    if (!node->hasChildren() && offset < lastOffsetForEditing(node)) {
        // There are two reasons child might be 0:
        //   1) The node is node like a text node that is not an element, and therefore has no children.
        //      Going forward one character at a time is correct.
        //   2) The new offset is a bogus offset like (<br>, 1), and there is no child.
        //      Going from 0 to 1 is correct.
        return createLegacyEditingPosition(node, (moveType == Character) ? uncheckedNextOffset(node, offset) : offset + 1);
    }

    if (ContainerNode* parent = node->parentNode())
        return createLegacyEditingPosition(parent, node->nodeIndex() + 1);
    return *this;
}

int Position::uncheckedPreviousOffset(const Node* n, int current)
{
    return n->layoutObject() ? n->layoutObject()->previousOffset(current) : current - 1;
}

int Position::uncheckedPreviousOffsetForBackwardDeletion(const Node* n, int current)
{
    return n->layoutObject() ? n->layoutObject()->previousOffsetForBackwardDeletion(current) : current - 1;
}

int Position::uncheckedNextOffset(const Node* n, int current)
{
    return n->layoutObject() ? n->layoutObject()->nextOffset(current) : current + 1;
}

bool Position::atFirstEditingPositionForNode() const
{
    if (isNull())
        return true;
    // FIXME: Position before anchor shouldn't be considered as at the first editing position for node
    // since that position resides outside of the node.
    switch (m_anchorType) {
    case PositionIsOffsetInAnchor:
        return m_offset <= 0;
    case PositionIsBeforeChildren:
    case PositionIsBeforeAnchor:
        return true;
    case PositionIsAfterChildren:
    case PositionIsAfterAnchor:
        return !lastOffsetForEditing(deprecatedNode());
    }
    ASSERT_NOT_REACHED();
    return false;
}

bool Position::atLastEditingPositionForNode() const
{
    if (isNull())
        return true;
    // FIXME: Position after anchor shouldn't be considered as at the first editing position for node
    // since that position resides outside of the node.
    return m_anchorType == PositionIsAfterAnchor || m_anchorType == PositionIsAfterChildren || m_offset >= lastOffsetForEditing(deprecatedNode());
}

// A position is considered at editing boundary if one of the following is true:
// 1. It is the first position in the node and the next visually equivalent position
//    is non editable.
// 2. It is the last position in the node and the previous visually equivalent position
//    is non editable.
// 3. It is an editable position and both the next and previous visually equivalent
//    positions are both non editable.
bool Position::atEditingBoundary() const
{
    Position nextPosition = downstream(CanCrossEditingBoundary);
    if (atFirstEditingPositionForNode() && nextPosition.isNotNull() && !nextPosition.deprecatedNode()->hasEditableStyle())
        return true;

    Position prevPosition = upstream(CanCrossEditingBoundary);
    if (atLastEditingPositionForNode() && prevPosition.isNotNull() && !prevPosition.deprecatedNode()->hasEditableStyle())
        return true;

    return nextPosition.isNotNull() && !nextPosition.deprecatedNode()->hasEditableStyle()
        && prevPosition.isNotNull() && !prevPosition.deprecatedNode()->hasEditableStyle();
}

Node* Position::parentEditingBoundary() const
{
    if (!m_anchorNode)
        return 0;

    Node* documentElement = m_anchorNode->document().documentElement();
    if (!documentElement)
        return 0;

    Node* boundary = containerNode();
    while (boundary != documentElement && boundary->nonShadowBoundaryParentNode() && m_anchorNode->hasEditableStyle() == boundary->parentNode()->hasEditableStyle())
        boundary = boundary->nonShadowBoundaryParentNode();

    return boundary;
}


bool Position::atStartOfTree() const
{
    if (isNull())
        return true;
    return !deprecatedNode()->parentNode() && m_offset <= 0;
}

bool Position::atEndOfTree() const
{
    if (isNull())
        return true;
    return !deprecatedNode()->parentNode() && m_offset >= lastOffsetForEditing(deprecatedNode());
}

int Position::renderedOffset() const
{
    if (!deprecatedNode()->isTextNode())
        return m_offset;

    if (!deprecatedNode()->layoutObject())
        return m_offset;

    int result = 0;
    LayoutText* textRenderer = toLayoutText(deprecatedNode()->layoutObject());
    for (InlineTextBox *box = textRenderer->firstTextBox(); box; box = box->nextTextBox()) {
        int start = box->start();
        int end = box->start() + box->len();
        if (m_offset < start)
            return result;
        if (m_offset <= end) {
            result += m_offset - start;
            return result;
        }
        result += box->len();
    }
    return result;
}

// Whether or not [node, 0] and [node, lastOffsetForEditing(node)] are their own VisiblePositions.
// If true, adjacent candidates are visually distinct.
// FIXME: Disregard nodes with renderers that have no height, as we do in isCandidate.
// FIXME: Share code with isCandidate, if possible.
static bool endsOfNodeAreVisuallyDistinctPositions(Node* node)
{
    if (!node || !node->layoutObject())
        return false;

    if (!node->layoutObject()->isInline())
        return true;

    // Don't include inline tables.
    if (isHTMLTableElement(*node))
        return false;

    // A Marquee elements are moving so we should assume their ends are always
    // visibily distinct.
    if (isHTMLMarqueeElement(*node))
        return true;

    // There is a VisiblePosition inside an empty inline-block container.
    return node->layoutObject()->isReplaced() && canHaveChildrenForEditing(node) && toLayoutBox(node->layoutObject())->size().height() != 0 && !node->hasChildren();
}

static Node* enclosingVisualBoundary(Node* node)
{
    while (node && !endsOfNodeAreVisuallyDistinctPositions(node))
        node = node->parentNode();

    return node;
}

// upstream() and downstream() want to return positions that are either in a
// text node or at just before a non-text node.  This method checks for that.
static bool isStreamer(const PositionIterator& pos)
{
    if (!pos.node())
        return true;

    if (isAtomicNode(pos.node()))
        return true;

    return pos.atStartOfNode();
}

// This function and downstream() are used for moving back and forth between visually equivalent candidates.
// For example, for the text node "foo     bar" where whitespace is collapsible, there are two candidates
// that map to the VisiblePosition between 'b' and the space.  This function will return the left candidate
// and downstream() will return the right one.
// Also, upstream() will return [boundary, 0] for any of the positions from [boundary, 0] to the first candidate
// in boundary, where endsOfNodeAreVisuallyDistinctPositions(boundary) is true.
Position Position::upstream(EditingBoundaryCrossingRule rule) const
{
    Node* startNode = deprecatedNode();
    if (!startNode)
        return Position();

    // iterate backward from there, looking for a qualified position
    Node* boundary = enclosingVisualBoundary(startNode);
    // FIXME: PositionIterator should respect Before and After positions.
    PositionIterator lastVisible = m_anchorType == PositionIsAfterAnchor ? createLegacyEditingPosition(m_anchorNode.get(), caretMaxOffset(m_anchorNode.get())) : *this;
    PositionIterator currentPos = lastVisible;
    bool startEditable = startNode->hasEditableStyle();
    Node* lastNode = startNode;
    bool boundaryCrossed = false;
    for (; !currentPos.atStart(); currentPos.decrement()) {
        Node* currentNode = currentPos.node();

        // Don't check for an editability change if we haven't moved to a different node,
        // to avoid the expense of computing hasEditableStyle().
        if (currentNode != lastNode) {
            // Don't change editability.
            bool currentEditable = currentNode->hasEditableStyle();
            if (startEditable != currentEditable) {
                if (rule == CannotCrossEditingBoundary)
                    break;
                boundaryCrossed = true;
            }
            lastNode = currentNode;
        }

        // If we've moved to a position that is visually distinct, return the last saved position. There
        // is code below that terminates early if we're *about* to move to a visually distinct position.
        if (endsOfNodeAreVisuallyDistinctPositions(currentNode) && currentNode != boundary)
            return lastVisible;

        // skip position in unrendered or invisible node
        LayoutObject* renderer = currentNode->layoutObject();
        if (!renderer || renderer->style()->visibility() != VISIBLE)
            continue;

        if (rule == CanCrossEditingBoundary && boundaryCrossed) {
            lastVisible = currentPos;
            break;
        }

        // track last visible streamer position
        if (isStreamer(currentPos))
            lastVisible = currentPos;

        // Don't move past a position that is visually distinct.  We could rely on code above to terminate and
        // return lastVisible on the next iteration, but we terminate early to avoid doing a nodeIndex() call.
        if (endsOfNodeAreVisuallyDistinctPositions(currentNode) && currentPos.atStartOfNode())
            return lastVisible;

        // Return position after tables and nodes which have content that can be ignored.
        if (editingIgnoresContent(currentNode) || isRenderedHTMLTableElement(currentNode)) {
            if (currentPos.atEndOfNode())
                return positionAfterNode(currentNode);
            continue;
        }

        // return current position if it is in rendered text
        if (renderer->isText() && toLayoutText(renderer)->firstTextBox()) {
            if (currentNode != startNode) {
                // This assertion fires in layout tests in the case-transform.html test because
                // of a mix-up between offsets in the text in the DOM tree with text in the
                // render tree which can have a different length due to case transformation.
                // Until we resolve that, disable this so we can run the layout tests!
                //ASSERT(currentOffset >= renderer->caretMaxOffset());
                return createLegacyEditingPosition(currentNode, renderer->caretMaxOffset());
            }

            unsigned textOffset = currentPos.offsetInLeafNode();
            LayoutText* textRenderer = toLayoutText(renderer);
            InlineTextBox* lastTextBox = textRenderer->lastTextBox();
            for (InlineTextBox* box = textRenderer->firstTextBox(); box; box = box->nextTextBox()) {
                if (textOffset <= box->start() + box->len()) {
                    if (textOffset > box->start())
                        return currentPos;
                    continue;
                }

                if (box == lastTextBox || textOffset != box->start() + box->len() + 1)
                    continue;

                // The text continues on the next line only if the last text box is not on this line and
                // none of the boxes on this line have a larger start offset.

                bool continuesOnNextLine = true;
                InlineBox* otherBox = box;
                while (continuesOnNextLine) {
                    otherBox = otherBox->nextLeafChild();
                    if (!otherBox)
                        break;
                    if (otherBox == lastTextBox || (otherBox->layoutObject() == textRenderer && toInlineTextBox(otherBox)->start() > textOffset))
                        continuesOnNextLine = false;
                }

                otherBox = box;
                while (continuesOnNextLine) {
                    otherBox = otherBox->prevLeafChild();
                    if (!otherBox)
                        break;
                    if (otherBox == lastTextBox || (otherBox->layoutObject() == textRenderer && toInlineTextBox(otherBox)->start() > textOffset))
                        continuesOnNextLine = false;
                }

                if (continuesOnNextLine)
                    return currentPos;
            }
        }
    }

    return lastVisible;
}

// This function and upstream() are used for moving back and forth between visually equivalent candidates.
// For example, for the text node "foo     bar" where whitespace is collapsible, there are two candidates
// that map to the VisiblePosition between 'b' and the space.  This function will return the right candidate
// and upstream() will return the left one.
// Also, downstream() will return the last position in the last atomic node in boundary for all of the positions
// in boundary after the last candidate, where endsOfNodeAreVisuallyDistinctPositions(boundary).
// FIXME: This function should never be called when the line box tree is dirty. See https://bugs.webkit.org/show_bug.cgi?id=97264
Position Position::downstream(EditingBoundaryCrossingRule rule) const
{
    Node* startNode = deprecatedNode();
    if (!startNode)
        return Position();

    // iterate forward from there, looking for a qualified position
    Node* boundary = enclosingVisualBoundary(startNode);
    // FIXME: PositionIterator should respect Before and After positions.
    PositionIterator lastVisible = m_anchorType == PositionIsAfterAnchor ? createLegacyEditingPosition(m_anchorNode.get(), caretMaxOffset(m_anchorNode.get())) : *this;
    PositionIterator currentPos = lastVisible;
    bool startEditable = startNode->hasEditableStyle();
    Node* lastNode = startNode;
    bool boundaryCrossed = false;
    for (; !currentPos.atEnd(); currentPos.increment()) {
        Node* currentNode = currentPos.node();

        // Don't check for an editability change if we haven't moved to a different node,
        // to avoid the expense of computing hasEditableStyle().
        if (currentNode != lastNode) {
            // Don't change editability.
            bool currentEditable = currentNode->hasEditableStyle();
            if (startEditable != currentEditable) {
                if (rule == CannotCrossEditingBoundary)
                    break;
                boundaryCrossed = true;
            }

            lastNode = currentNode;
        }

        // stop before going above the body, up into the head
        // return the last visible streamer position
        if (isHTMLBodyElement(*currentNode) && currentPos.atEndOfNode())
            break;

        // Do not move to a visually distinct position.
        if (endsOfNodeAreVisuallyDistinctPositions(currentNode) && currentNode != boundary)
            return lastVisible;
        // Do not move past a visually disinct position.
        // Note: The first position after the last in a node whose ends are visually distinct
        // positions will be [boundary->parentNode(), originalBlock->nodeIndex() + 1].
        if (boundary && boundary->parentNode() == currentNode)
            return lastVisible;

        // skip position in unrendered or invisible node
        LayoutObject* renderer = currentNode->layoutObject();
        if (!renderer || renderer->style()->visibility() != VISIBLE)
            continue;

        if (rule == CanCrossEditingBoundary && boundaryCrossed) {
            lastVisible = currentPos;
            break;
        }

        // track last visible streamer position
        if (isStreamer(currentPos))
            lastVisible = currentPos;

        // Return position before tables and nodes which have content that can be ignored.
        if (editingIgnoresContent(currentNode) || isRenderedHTMLTableElement(currentNode)) {
            if (currentPos.offsetInLeafNode() <= renderer->caretMinOffset())
                return createLegacyEditingPosition(currentNode, renderer->caretMinOffset());
            continue;
        }

        // return current position if it is in rendered text
        if (renderer->isText() && toLayoutText(renderer)->firstTextBox()) {
            if (currentNode != startNode) {
                ASSERT(currentPos.atStartOfNode());
                return createLegacyEditingPosition(currentNode, renderer->caretMinOffset());
            }

            unsigned textOffset = currentPos.offsetInLeafNode();
            LayoutText* textRenderer = toLayoutText(renderer);
            InlineTextBox* lastTextBox = textRenderer->lastTextBox();
            for (InlineTextBox* box = textRenderer->firstTextBox(); box; box = box->nextTextBox()) {
                if (textOffset <= box->end()) {
                    if (textOffset >= box->start())
                        return currentPos;
                    continue;
                }

                if (box == lastTextBox || textOffset != box->start() + box->len())
                    continue;

                // The text continues on the next line only if the last text box is not on this line and
                // none of the boxes on this line have a larger start offset.

                bool continuesOnNextLine = true;
                InlineBox* otherBox = box;
                while (continuesOnNextLine) {
                    otherBox = otherBox->nextLeafChild();
                    if (!otherBox)
                        break;
                    if (otherBox == lastTextBox || (otherBox->layoutObject() == textRenderer && toInlineTextBox(otherBox)->start() >= textOffset))
                        continuesOnNextLine = false;
                }

                otherBox = box;
                while (continuesOnNextLine) {
                    otherBox = otherBox->prevLeafChild();
                    if (!otherBox)
                        break;
                    if (otherBox == lastTextBox || (otherBox->layoutObject() == textRenderer && toInlineTextBox(otherBox)->start() >= textOffset))
                        continuesOnNextLine = false;
                }

                if (continuesOnNextLine)
                    return currentPos;
            }
        }
    }

    return lastVisible;
}

static int boundingBoxLogicalHeight(LayoutObject *o, const IntRect &rect)
{
    return o->style()->isHorizontalWritingMode() ? rect.height() : rect.width();
}

bool Position::hasRenderedNonAnonymousDescendantsWithHeight(LayoutObject* renderer)
{
    LayoutObject* stop = renderer->nextInPreOrderAfterChildren();
    for (LayoutObject *o = renderer->slowFirstChild(); o && o != stop; o = o->nextInPreOrder())
        if (o->nonPseudoNode()) {
            if ((o->isText() && boundingBoxLogicalHeight(o, toLayoutText(o)->linesBoundingBox()))
                || (o->isBox() && toLayoutBox(o)->pixelSnappedLogicalHeight())
                || (o->isLayoutInline() && isEmptyInline(o) && boundingBoxLogicalHeight(o, toLayoutInline(o)->linesBoundingBox())))
                return true;
        }
    return false;
}

bool Position::nodeIsUserSelectNone(Node* node)
{
    return node && node->layoutObject() && !node->layoutObject()->isSelectable();
}

bool Position::nodeIsUserSelectAll(const Node* node)
{
    return RuntimeEnabledFeatures::userSelectAllEnabled() && node && node->layoutObject() && node->layoutObject()->style()->userSelect() == SELECT_ALL;
}

Node* Position::rootUserSelectAllForNode(Node* node)
{
    if (!node || !nodeIsUserSelectAll(node))
        return 0;
    Node* parent = node->parentNode();
    if (!parent)
        return node;

    Node* candidateRoot = node;
    while (parent) {
        if (!parent->layoutObject()) {
            parent = parent->parentNode();
            continue;
        }
        if (!nodeIsUserSelectAll(parent))
            break;
        candidateRoot = parent;
        parent = candidateRoot->parentNode();
    }
    return candidateRoot;
}

bool Position::isCandidate() const
{
    if (isNull())
        return false;

    LayoutObject* renderer = deprecatedNode()->layoutObject();
    if (!renderer)
        return false;

    if (renderer->style()->visibility() != VISIBLE)
        return false;

    if (renderer->isBR())
        // FIXME: The condition should be m_anchorType == PositionIsBeforeAnchor, but for now we still need to support legacy positions.
        return !m_offset && m_anchorType != PositionIsAfterAnchor && !nodeIsUserSelectNone(deprecatedNode()->parentNode());

    if (renderer->isText())
        return !nodeIsUserSelectNone(deprecatedNode()) && inRenderedText();

    if (renderer->isSVG()) {
        // We don't consider SVG elements are contenteditable except for
        // associated renderer returns isText() true, e.g. LayoutSVGInlineText.
        return false;
    }

    if (isRenderedHTMLTableElement(deprecatedNode()) || editingIgnoresContent(deprecatedNode()))
        return (atFirstEditingPositionForNode() || atLastEditingPositionForNode()) && !nodeIsUserSelectNone(deprecatedNode()->parentNode());

    if (isHTMLHtmlElement(*m_anchorNode))
        return false;

    if (renderer->isLayoutBlockFlow() || renderer->isFlexibleBox() || renderer->isLayoutGrid()) {
        if (toLayoutBlock(renderer)->logicalHeight() || isHTMLBodyElement(*m_anchorNode)) {
            if (!Position::hasRenderedNonAnonymousDescendantsWithHeight(renderer))
                return atFirstEditingPositionForNode() && !Position::nodeIsUserSelectNone(deprecatedNode());
            return m_anchorNode->hasEditableStyle() && !Position::nodeIsUserSelectNone(deprecatedNode()) && atEditingBoundary();
        }
    } else {
        LocalFrame* frame = m_anchorNode->document().frame();
        bool caretBrowsing = frame->settings() && frame->settings()->caretBrowsingEnabled();
        return (caretBrowsing || m_anchorNode->hasEditableStyle()) && !Position::nodeIsUserSelectNone(deprecatedNode()) && atEditingBoundary();
    }

    return false;
}

bool Position::inRenderedText() const
{
    if (isNull() || !deprecatedNode()->isTextNode())
        return false;

    LayoutObject* renderer = deprecatedNode()->layoutObject();
    if (!renderer)
        return false;

    LayoutText* textRenderer = toLayoutText(renderer);
    for (InlineTextBox *box = textRenderer->firstTextBox(); box; box = box->nextTextBox()) {
        if (m_offset < static_cast<int>(box->start()) && !textRenderer->containsReversedText()) {
            // The offset we're looking for is before this node
            // this means the offset must be in content that is
            // not rendered. Return false.
            return false;
        }
        if (box->containsCaretOffset(m_offset))
            // Return false for offsets inside composed characters.
            return m_offset == 0 || m_offset == textRenderer->nextOffset(textRenderer->previousOffset(m_offset));
    }

    return false;
}

bool Position::isRenderedCharacter() const
{
    if (isNull() || !deprecatedNode()->isTextNode())
        return false;

    LayoutObject* renderer = deprecatedNode()->layoutObject();
    if (!renderer)
        return false;

    LayoutText* textRenderer = toLayoutText(renderer);
    for (InlineTextBox* box = textRenderer->firstTextBox(); box; box = box->nextTextBox()) {
        if (m_offset < static_cast<int>(box->start()) && !textRenderer->containsReversedText()) {
            // The offset we're looking for is before this node
            // this means the offset must be in content that is
            // not rendered. Return false.
            return false;
        }
        if (m_offset >= static_cast<int>(box->start()) && m_offset < static_cast<int>(box->start() + box->len()))
            return true;
    }

    return false;
}

bool Position::rendersInDifferentPosition(const Position &pos) const
{
    if (isNull() || pos.isNull())
        return false;

    LayoutObject* renderer = deprecatedNode()->layoutObject();
    if (!renderer)
        return false;

    LayoutObject* posRenderer = pos.deprecatedNode()->layoutObject();
    if (!posRenderer)
        return false;

    if (renderer->style()->visibility() != VISIBLE ||
        posRenderer->style()->visibility() != VISIBLE)
        return false;

    if (deprecatedNode() == pos.deprecatedNode()) {
        if (isHTMLBRElement(*deprecatedNode()))
            return false;

        if (m_offset == pos.deprecatedEditingOffset())
            return false;

        if (!deprecatedNode()->isTextNode() && !pos.deprecatedNode()->isTextNode()) {
            if (m_offset != pos.deprecatedEditingOffset())
                return true;
        }
    }

    if (isHTMLBRElement(*deprecatedNode()) && pos.isCandidate())
        return true;

    if (isHTMLBRElement(*pos.deprecatedNode()) && isCandidate())
        return true;

    if (!inSameContainingBlockFlowElement(deprecatedNode(), pos.deprecatedNode()))
        return true;

    if (deprecatedNode()->isTextNode() && !inRenderedText())
        return false;

    if (pos.deprecatedNode()->isTextNode() && !pos.inRenderedText())
        return false;

    int thisRenderedOffset = renderedOffset();
    int posRenderedOffset = pos.renderedOffset();

    if (renderer == posRenderer && thisRenderedOffset == posRenderedOffset)
        return false;

    int ignoredCaretOffset;
    InlineBox* b1;
    getInlineBoxAndOffset(DOWNSTREAM, b1, ignoredCaretOffset);
    InlineBox* b2;
    pos.getInlineBoxAndOffset(DOWNSTREAM, b2, ignoredCaretOffset);

    WTF_LOG(Editing, "renderer:               %p [%p]\n", renderer, b1);
    WTF_LOG(Editing, "thisRenderedOffset:         %d\n", thisRenderedOffset);
    WTF_LOG(Editing, "posRenderer:            %p [%p]\n", posRenderer, b2);
    WTF_LOG(Editing, "posRenderedOffset:      %d\n", posRenderedOffset);
    WTF_LOG(Editing, "node min/max:           %d:%d\n", caretMinOffset(deprecatedNode()), caretMaxOffset(deprecatedNode()));
    WTF_LOG(Editing, "pos node min/max:       %d:%d\n", caretMinOffset(pos.deprecatedNode()), caretMaxOffset(pos.deprecatedNode()));
    WTF_LOG(Editing, "----------------------------------------------------------------------\n");

    if (!b1 || !b2) {
        return false;
    }

    if (b1->root() != b2->root()) {
        return true;
    }

    if (nextRenderedEditable(deprecatedNode()) == pos.deprecatedNode()
        && thisRenderedOffset == caretMaxOffset(deprecatedNode()) && !posRenderedOffset) {
        return false;
    }

    if (previousRenderedEditable(deprecatedNode()) == pos.deprecatedNode()
        && !thisRenderedOffset && posRenderedOffset == caretMaxOffset(pos.deprecatedNode())) {
        return false;
    }

    return true;
}

void Position::getInlineBoxAndOffset(EAffinity affinity, InlineBox*& inlineBox, int& caretOffset) const
{
    getInlineBoxAndOffset(affinity, primaryDirection(), inlineBox, caretOffset);
}

static bool isNonTextLeafChild(LayoutObject* object)
{
    if (object->slowFirstChild())
        return false;
    if (object->isText())
        return false;
    return true;
}

static InlineTextBox* searchAheadForBetterMatch(LayoutObject* renderer)
{
    LayoutBlock* container = renderer->containingBlock();
    for (LayoutObject* next = renderer->nextInPreOrder(container); next; next = next->nextInPreOrder(container)) {
        if (next->isLayoutBlock())
            return 0;
        if (next->isBR())
            return 0;
        if (isNonTextLeafChild(next))
            return 0;
        if (next->isText()) {
            if (next->style()->userModify() == READ_ONLY)
                return 0;
            InlineTextBox* match = 0;
            int minOffset = INT_MAX;
            for (InlineTextBox* box = toLayoutText(next)->firstTextBox(); box; box = box->nextTextBox()) {
                int caretMinOffset = box->caretMinOffset();
                if (caretMinOffset < minOffset) {
                    match = box;
                    minOffset = caretMinOffset;
                }
            }
            if (match)
                return match;
        }
    }
    return 0;
}

static Position downstreamIgnoringEditingBoundaries(Position position)
{
    Position lastPosition;
    while (position != lastPosition) {
        lastPosition = position;
        position = position.downstream(CanCrossEditingBoundary);
    }
    return position;
}

static Position upstreamIgnoringEditingBoundaries(Position position)
{
    Position lastPosition;
    while (position != lastPosition) {
        lastPosition = position;
        position = position.upstream(CanCrossEditingBoundary);
    }
    return position;
}

void Position::getInlineBoxAndOffset(EAffinity affinity, TextDirection primaryDirection, InlineBox*& inlineBox, int& caretOffset) const
{
    caretOffset = deprecatedEditingOffset();
    LayoutObject* renderer = deprecatedNode()->layoutObject();

    if (!renderer->isText()) {
        inlineBox = 0;
<<<<<<< HEAD
        if (canHaveChildrenForEditing(deprecatedNode()) && renderer->isLayoutBlockFlow() && hasRenderedNonAnonymousDescendantsWithHeight(renderer)) {
=======
        if (canHaveChildrenForEditing(deprecatedNode()) && renderer->isRenderBlockFlow() && hasRenderedNonAnonymousDescendantsWithHeight(renderer)) {
            if (renderer->isRenderBlock() && toRenderBlock(renderer)->childrenInline()) {
                return;
            }

>>>>>>> 7e793848
            // Try a visually equivalent position with possibly opposite editability. This helps in case |this| is in
            // an editable block but surrounded by non-editable positions. It acts to negate the logic at the beginning
            // of LayoutObject::createVisiblePosition().
            Position equivalent = downstreamIgnoringEditingBoundaries(*this);
            if (equivalent == *this) {
                equivalent = upstreamIgnoringEditingBoundaries(*this);
                if (equivalent == *this || downstreamIgnoringEditingBoundaries(equivalent) == *this)
                    return;
            }

            equivalent.getInlineBoxAndOffset(UPSTREAM, primaryDirection, inlineBox, caretOffset);
            return;
        }
        if (renderer->isBox()) {
            inlineBox = toLayoutBox(renderer)->inlineBoxWrapper();
            if (!inlineBox || (caretOffset > inlineBox->caretMinOffset() && caretOffset < inlineBox->caretMaxOffset()))
                return;
        }
    } else {
        LayoutText* textRenderer = toLayoutText(renderer);

        InlineTextBox* box;
        InlineTextBox* candidate = 0;

        for (box = textRenderer->firstTextBox(); box; box = box->nextTextBox()) {
            int caretMinOffset = box->caretMinOffset();
            int caretMaxOffset = box->caretMaxOffset();

            if (caretOffset < caretMinOffset || caretOffset > caretMaxOffset || (caretOffset == caretMaxOffset && box->isLineBreak()))
                continue;

            if (caretOffset > caretMinOffset && caretOffset < caretMaxOffset) {
                inlineBox = box;
                return;
            }

            if (((caretOffset == caretMaxOffset) ^ (affinity == DOWNSTREAM))
                || ((caretOffset == caretMinOffset) ^ (affinity == UPSTREAM))
                || (caretOffset == caretMaxOffset && box->nextLeafChild() && box->nextLeafChild()->isLineBreak()))
                break;

            candidate = box;
        }
        if (candidate && candidate == textRenderer->lastTextBox() && affinity == DOWNSTREAM) {
            box = searchAheadForBetterMatch(textRenderer);
            if (box)
                caretOffset = box->caretMinOffset();
        }
        inlineBox = box ? box : candidate;
    }

    if (!inlineBox)
        return;

    unsigned char level = inlineBox->bidiLevel();

    if (inlineBox->direction() == primaryDirection) {
        if (caretOffset == inlineBox->caretRightmostOffset()) {
            InlineBox* nextBox = inlineBox->nextLeafChild();
            if (!nextBox || nextBox->bidiLevel() >= level)
                return;

            level = nextBox->bidiLevel();
            InlineBox* prevBox = inlineBox;
            do {
                prevBox = prevBox->prevLeafChild();
            } while (prevBox && prevBox->bidiLevel() > level);

            if (prevBox && prevBox->bidiLevel() == level)   // For example, abc FED 123 ^ CBA
                return;

            // For example, abc 123 ^ CBA
            while (InlineBox* nextBox = inlineBox->nextLeafChild()) {
                if (nextBox->bidiLevel() < level)
                    break;
                inlineBox = nextBox;
            }
            caretOffset = inlineBox->caretRightmostOffset();
        } else {
            InlineBox* prevBox = inlineBox->prevLeafChild();
            if (!prevBox || prevBox->bidiLevel() >= level)
                return;

            level = prevBox->bidiLevel();
            InlineBox* nextBox = inlineBox;
            do {
                nextBox = nextBox->nextLeafChild();
            } while (nextBox && nextBox->bidiLevel() > level);

            if (nextBox && nextBox->bidiLevel() == level)
                return;

            while (InlineBox* prevBox = inlineBox->prevLeafChild()) {
                if (prevBox->bidiLevel() < level)
                    break;
                inlineBox = prevBox;
            }
            caretOffset = inlineBox->caretLeftmostOffset();
        }
        return;
    }

    if (caretOffset == inlineBox->caretLeftmostOffset()) {
        InlineBox* prevBox = inlineBox->prevLeafChildIgnoringLineBreak();
        if (!prevBox || prevBox->bidiLevel() < level) {
            // Left edge of a secondary run. Set to the right edge of the entire run.
            while (InlineBox* nextBox = inlineBox->nextLeafChildIgnoringLineBreak()) {
                if (nextBox->bidiLevel() < level)
                    break;
                inlineBox = nextBox;
            }
            caretOffset = inlineBox->caretRightmostOffset();
        } else if (prevBox->bidiLevel() > level) {
            // Right edge of a "tertiary" run. Set to the left edge of that run.
            while (InlineBox* tertiaryBox = inlineBox->prevLeafChildIgnoringLineBreak()) {
                if (tertiaryBox->bidiLevel() <= level)
                    break;
                inlineBox = tertiaryBox;
            }
            caretOffset = inlineBox->caretLeftmostOffset();
        }
    } else if (renderer && renderer->style()->unicodeBidi() == Plaintext) {
        if (inlineBox->bidiLevel() < level)
            caretOffset = inlineBox->caretLeftmostOffset();
        else
            caretOffset = inlineBox->caretRightmostOffset();
    } else {
        InlineBox* nextBox = inlineBox->nextLeafChildIgnoringLineBreak();
        if (!nextBox || nextBox->bidiLevel() < level) {
            // Right edge of a secondary run. Set to the left edge of the entire run.
            while (InlineBox* prevBox = inlineBox->prevLeafChildIgnoringLineBreak()) {
                if (prevBox->bidiLevel() < level)
                    break;
                inlineBox = prevBox;
            }
            caretOffset = inlineBox->caretLeftmostOffset();
        } else if (nextBox->bidiLevel() > level) {
            // Left edge of a "tertiary" run. Set to the right edge of that run.
            while (InlineBox* tertiaryBox = inlineBox->nextLeafChildIgnoringLineBreak()) {
                if (tertiaryBox->bidiLevel() <= level)
                    break;
                inlineBox = tertiaryBox;
            }
            caretOffset = inlineBox->caretRightmostOffset();
        }
    }
}

TextDirection Position::primaryDirection() const
{
    TextDirection primaryDirection = LTR;
    for (const LayoutObject* r = m_anchorNode->layoutObject(); r; r = r->parent()) {
        if (r->isLayoutBlockFlow()) {
            primaryDirection = r->style()->direction();
            break;
        }
    }

    return primaryDirection;
}

DEFINE_TRACE(Position)
{
    visitor->trace(m_anchorNode);
}

void Position::debugPosition(const char* msg) const
{
    static const char* const anchorTypes[] = {
        "OffsetInAnchor",
        "BeforeAnchor",
        "AfterAnchor",
        "BeforeChildren",
        "AfterChildren",
        "Invalid",
    };

    if (isNull()) {
        fprintf(stderr, "Position [%s]: null\n", msg);
        return;
    }

    const char* anchorType = anchorTypes[std::min(static_cast<size_t>(m_anchorType), WTF_ARRAY_LENGTH(anchorTypes) - 1)];
    if (m_anchorNode->isTextNode()) {
        fprintf(stderr, "Position [%s]: %s%s [%p] %s, (%s) at %d\n", msg, m_isLegacyEditingPosition ? "LEGACY, " : "", deprecatedNode()->nodeName().utf8().data(), deprecatedNode(), anchorType, m_anchorNode->nodeValue().utf8().data(), m_offset);
        return;
    }

    fprintf(stderr, "Position [%s]: %s%s [%p] %s at %d\n", msg, m_isLegacyEditingPosition ? "LEGACY, " : "", deprecatedNode()->nodeName().utf8().data(), deprecatedNode(), anchorType, m_offset);
}

#ifndef NDEBUG

void Position::formatForDebugger(char* buffer, unsigned length) const
{
    StringBuilder result;

    if (isNull())
        result.appendLiteral("<null>");
    else {
        char s[1024];
        result.appendLiteral("offset ");
        result.appendNumber(m_offset);
        result.appendLiteral(" of ");
        deprecatedNode()->formatForDebugger(s, sizeof(s));
        result.append(s);
    }

    strncpy(buffer, result.toString().utf8().data(), length - 1);
}

void Position::showAnchorTypeAndOffset() const
{
    if (m_isLegacyEditingPosition)
        fputs("legacy, ", stderr);
    switch (anchorType()) {
    case PositionIsOffsetInAnchor:
        fputs("offset", stderr);
        break;
    case PositionIsBeforeChildren:
        fputs("beforeChildren", stderr);
        break;
    case PositionIsAfterChildren:
        fputs("afterChildren", stderr);
        break;
    case PositionIsBeforeAnchor:
        fputs("before", stderr);
        break;
    case PositionIsAfterAnchor:
        fputs("after", stderr);
        break;
    }
    fprintf(stderr, ", offset:%d\n", m_offset);
}

void Position::showTreeForThis() const
{
    if (anchorNode()) {
        anchorNode()->showTreeForThis();
        showAnchorTypeAndOffset();
    }
}

#endif



} // namespace blink

#ifndef NDEBUG

void showTree(const blink::Position& pos)
{
    pos.showTreeForThis();
}

void showTree(const blink::Position* pos)
{
    if (pos)
        pos->showTreeForThis();
}

#endif<|MERGE_RESOLUTION|>--- conflicted
+++ resolved
@@ -1111,15 +1111,11 @@
 
     if (!renderer->isText()) {
         inlineBox = 0;
-<<<<<<< HEAD
         if (canHaveChildrenForEditing(deprecatedNode()) && renderer->isLayoutBlockFlow() && hasRenderedNonAnonymousDescendantsWithHeight(renderer)) {
-=======
-        if (canHaveChildrenForEditing(deprecatedNode()) && renderer->isRenderBlockFlow() && hasRenderedNonAnonymousDescendantsWithHeight(renderer)) {
-            if (renderer->isRenderBlock() && toRenderBlock(renderer)->childrenInline()) {
+            if (renderer->isLayoutBlock() && toLayoutBlock(renderer)->childrenInline()) {
                 return;
             }
 
->>>>>>> 7e793848
             // Try a visually equivalent position with possibly opposite editability. This helps in case |this| is in
             // an editable block but surrounded by non-editable positions. It acts to negate the logic at the beginning
             // of LayoutObject::createVisiblePosition().
