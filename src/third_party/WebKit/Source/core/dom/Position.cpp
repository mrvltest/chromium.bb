/*
 * Copyright (C) 2004, 2005, 2006, 2009 Apple Inc. All rights reserved.
 *
 * Redistribution and use in source and binary forms, with or without
 * modification, are permitted provided that the following conditions
 * are met:
 * 1. Redistributions of source code must retain the above copyright
 *    notice, this list of conditions and the following disclaimer.
 * 2. Redistributions in binary form must reproduce the above copyright
 *    notice, this list of conditions and the following disclaimer in the
 *    documentation and/or other materials provided with the distribution.
 *
 * THIS SOFTWARE IS PROVIDED BY APPLE COMPUTER, INC. ``AS IS'' AND ANY
 * EXPRESS OR IMPLIED WARRANTIES, INCLUDING, BUT NOT LIMITED TO, THE
 * IMPLIED WARRANTIES OF MERCHANTABILITY AND FITNESS FOR A PARTICULAR
 * PURPOSE ARE DISCLAIMED.  IN NO EVENT SHALL APPLE COMPUTER, INC. OR
 * CONTRIBUTORS BE LIABLE FOR ANY DIRECT, INDIRECT, INCIDENTAL, SPECIAL,
 * EXEMPLARY, OR CONSEQUENTIAL DAMAGES (INCLUDING, BUT NOT LIMITED TO,
 * PROCUREMENT OF SUBSTITUTE GOODS OR SERVICES; LOSS OF USE, DATA, OR
 * PROFITS; OR BUSINESS INTERRUPTION) HOWEVER CAUSED AND ON ANY THEORY
 * OF LIABILITY, WHETHER IN CONTRACT, STRICT LIABILITY, OR TORT
 * (INCLUDING NEGLIGENCE OR OTHERWISE) ARISING IN ANY WAY OUT OF THE USE
 * OF THIS SOFTWARE, EVEN IF ADVISED OF THE POSSIBILITY OF SUCH DAMAGE.
 */

#include "config.h"
#include "core/dom/Position.h"

#include <stdio.h>
#include "HTMLNames.h"
#include "core/css/CSSComputedStyleDeclaration.h"
#include "core/dom/PositionIterator.h"
#include "core/dom/Text.h"
#include "core/editing/TextIterator.h"
#include "core/editing/VisiblePosition.h"
#include "core/editing/VisibleUnits.h"
#include "core/editing/htmlediting.h"
#include "core/html/HTMLHtmlElement.h"
#include "core/html/HTMLTableElement.h"
#include "core/page/Frame.h"
#include "core/page/Settings.h"
#include "core/platform/Logging.h"
#include "core/rendering/InlineIterator.h"
#include "core/rendering/InlineTextBox.h"
#include "core/rendering/RenderBlock.h"
#include "core/rendering/RenderInline.h"
#include "core/rendering/RenderText.h"
#include "wtf/text/CString.h"
#include "wtf/unicode/CharacterNames.h"

namespace WebCore {

using namespace HTMLNames;

static Node* nextRenderedEditable(Node* node)
{
    while ((node = node->nextLeafNode())) {
        if (!node->rendererIsEditable())
            continue;
        RenderObject* renderer = node->renderer();
        if (!renderer)
            continue;
        if ((renderer->isBox() && toRenderBox(renderer)->inlineBoxWrapper()) || (renderer->isText() && toRenderText(renderer)->firstTextBox()))
            return node;
    }
    return 0;
}

static Node* previousRenderedEditable(Node* node)
{
    while ((node = node->previousLeafNode())) {
        if (!node->rendererIsEditable())
            continue;
        RenderObject* renderer = node->renderer();
        if (!renderer)
            continue;
        if ((renderer->isBox() && toRenderBox(renderer)->inlineBoxWrapper()) || (renderer->isText() && toRenderText(renderer)->firstTextBox()))
            return node;
    }
    return 0;
}

Position::Position(PassRefPtr<Node> anchorNode, LegacyEditingOffset offset)
    : m_anchorNode(anchorNode)
    , m_offset(offset.value())
    , m_anchorType(anchorTypeForLegacyEditingPosition(m_anchorNode.get(), m_offset))
    , m_isLegacyEditingPosition(true)
{
    ASSERT(!m_anchorNode || !m_anchorNode->isPseudoElement());
}

Position::Position(PassRefPtr<Node> anchorNode, AnchorType anchorType)
    : m_anchorNode(anchorNode)
    , m_offset(0)
    , m_anchorType(anchorType)
    , m_isLegacyEditingPosition(false)
{
    ASSERT(!m_anchorNode || !m_anchorNode->isPseudoElement());

    ASSERT(anchorType != PositionIsOffsetInAnchor);
    ASSERT(!((anchorType == PositionIsBeforeChildren || anchorType == PositionIsAfterChildren)
        && (m_anchorNode->isTextNode() || editingIgnoresContent(m_anchorNode.get()))));
}

Position::Position(PassRefPtr<Node> anchorNode, int offset, AnchorType anchorType)
    : m_anchorNode(anchorNode)
    , m_offset(offset)
    , m_anchorType(anchorType)
    , m_isLegacyEditingPosition(false)
{
    ASSERT(!m_anchorNode || !m_anchorNode->isPseudoElement());

    ASSERT(anchorType == PositionIsOffsetInAnchor);
}

Position::Position(PassRefPtr<Text> textNode, unsigned offset)
    : m_anchorNode(textNode)
    , m_offset(static_cast<int>(offset))
    , m_anchorType(PositionIsOffsetInAnchor)
    , m_isLegacyEditingPosition(false)
{
    ASSERT(m_anchorNode);
}

void Position::moveToPosition(PassRefPtr<Node> node, int offset)
{
    ASSERT(!editingIgnoresContent(node.get()));
    ASSERT(anchorType() == PositionIsOffsetInAnchor || m_isLegacyEditingPosition);
    m_anchorNode = node;
    m_offset = offset;
    if (m_isLegacyEditingPosition)
        m_anchorType = anchorTypeForLegacyEditingPosition(m_anchorNode.get(), m_offset);
}
void Position::moveToOffset(int offset)
{
    ASSERT(anchorType() == PositionIsOffsetInAnchor || m_isLegacyEditingPosition);
    m_offset = offset;
    if (m_isLegacyEditingPosition)
        m_anchorType = anchorTypeForLegacyEditingPosition(m_anchorNode.get(), m_offset);
}

Node* Position::containerNode() const
{
    if (!m_anchorNode)
        return 0;

    switch (anchorType()) {
    case PositionIsBeforeChildren:
    case PositionIsAfterChildren:
    case PositionIsOffsetInAnchor:
        return m_anchorNode.get();
    case PositionIsBeforeAnchor:
    case PositionIsAfterAnchor:
        return m_anchorNode->parentNode();
    }
    ASSERT_NOT_REACHED();
    return 0;
}

Text* Position::containerText() const
{
    switch (anchorType()) {
    case PositionIsOffsetInAnchor:
        return m_anchorNode && m_anchorNode->isTextNode() ? toText(m_anchorNode.get()) : 0;
    case PositionIsBeforeAnchor:
    case PositionIsAfterAnchor:
        return 0;
    case PositionIsBeforeChildren:
    case PositionIsAfterChildren:
        ASSERT(!m_anchorNode || !m_anchorNode->isTextNode());
        return 0;
    }
    ASSERT_NOT_REACHED();
    return 0;
}

int Position::computeOffsetInContainerNode() const
{
    if (!m_anchorNode)
        return 0;

    switch (anchorType()) {
    case PositionIsBeforeChildren:
        return 0;
    case PositionIsAfterChildren:
        return lastOffsetInNode(m_anchorNode.get());
    case PositionIsOffsetInAnchor:
        return minOffsetForNode(m_anchorNode.get(), m_offset);
    case PositionIsBeforeAnchor:
        return m_anchorNode->nodeIndex();
    case PositionIsAfterAnchor:
        return m_anchorNode->nodeIndex() + 1;
    }
    ASSERT_NOT_REACHED();
    return 0;
}

int Position::offsetForPositionAfterAnchor() const
{
    ASSERT(m_anchorType == PositionIsAfterAnchor || m_anchorType == PositionIsAfterChildren);
    ASSERT(!m_isLegacyEditingPosition);
    return lastOffsetForEditing(m_anchorNode.get());
}

// Neighbor-anchored positions are invalid DOM positions, so they need to be
// fixed up before handing them off to the Range object.
Position Position::parentAnchoredEquivalent() const
{
    if (!m_anchorNode)
        return Position();

    // FIXME: This should only be necessary for legacy positions, but is also needed for positions before and after Tables
    if (m_offset <= 0 && (m_anchorType != PositionIsAfterAnchor && m_anchorType != PositionIsAfterChildren)) {
        if (m_anchorNode->parentNode() && (editingIgnoresContent(m_anchorNode.get()) || isTableElement(m_anchorNode.get())))
            return positionInParentBeforeNode(m_anchorNode.get());
        return Position(m_anchorNode.get(), 0, PositionIsOffsetInAnchor);
    }
    if (!m_anchorNode->offsetInCharacters()
        && (m_anchorType == PositionIsAfterAnchor || m_anchorType == PositionIsAfterChildren || static_cast<unsigned>(m_offset) == m_anchorNode->childNodeCount())
        && (editingIgnoresContent(m_anchorNode.get()) || isTableElement(m_anchorNode.get()))
        && containerNode()) {
        return positionInParentAfterNode(m_anchorNode.get());
    }

    return Position(containerNode(), computeOffsetInContainerNode(), PositionIsOffsetInAnchor);
}

Node* Position::computeNodeBeforePosition() const
{
    if (!m_anchorNode)
        return 0;

    switch (anchorType()) {
    case PositionIsBeforeChildren:
        return 0;
    case PositionIsAfterChildren:
        return m_anchorNode->lastChild();
    case PositionIsOffsetInAnchor:
        return m_anchorNode->childNode(m_offset - 1); // -1 converts to childNode((unsigned)-1) and returns null.
    case PositionIsBeforeAnchor:
        return m_anchorNode->previousSibling();
    case PositionIsAfterAnchor:
        return m_anchorNode.get();
    }
    ASSERT_NOT_REACHED();
    return 0;
}

Node* Position::computeNodeAfterPosition() const
{
    if (!m_anchorNode)
        return 0;

    switch (anchorType()) {
    case PositionIsBeforeChildren:
        return m_anchorNode->firstChild();
    case PositionIsAfterChildren:
        return 0;
    case PositionIsOffsetInAnchor:
        return m_anchorNode->childNode(m_offset);
    case PositionIsBeforeAnchor:
        return m_anchorNode.get();
    case PositionIsAfterAnchor:
        return m_anchorNode->nextSibling();
    }
    ASSERT_NOT_REACHED();
    return 0;
}

Position::AnchorType Position::anchorTypeForLegacyEditingPosition(Node* anchorNode, int offset)
{
    if (anchorNode && editingIgnoresContent(anchorNode)) {
        if (offset == 0)
            return Position::PositionIsBeforeAnchor;
        return Position::PositionIsAfterAnchor;
    }
    return Position::PositionIsOffsetInAnchor;
}

// FIXME: This method is confusing (does it return anchorNode() or containerNode()?) and should be renamed or removed
Element* Position::element() const
{
    Node* n = anchorNode();
    while (n && !n->isElementNode())
        n = n->parentNode();
    return toElement(n);
}

PassRefPtr<CSSComputedStyleDeclaration> Position::computedStyle() const
{
    Element* elem = element();
    if (!elem)
        return 0;
    return CSSComputedStyleDeclaration::create(elem);
}

Position Position::previous(PositionMoveType moveType) const
{
    Node* node = deprecatedNode();
    if (!node)
        return *this;

    int offset = deprecatedEditingOffset();
    // FIXME: Negative offsets shouldn't be allowed. We should catch this earlier.
    ASSERT(offset >= 0);

    if (offset > 0) {
        if (Node* child = node->childNode(offset - 1))
            return lastPositionInOrAfterNode(child);

        // There are two reasons child might be 0:
        //   1) The node is node like a text node that is not an element, and therefore has no children.
        //      Going backward one character at a time is correct.
        //   2) The old offset was a bogus offset like (<br>, 1), and there is no child.
        //      Going from 1 to 0 is correct.
        switch (moveType) {
        case CodePoint:
            return createLegacyEditingPosition(node, offset - 1);
        case Character:
            return createLegacyEditingPosition(node, uncheckedPreviousOffset(node, offset));
        case BackwardDeletion:
            return createLegacyEditingPosition(node, uncheckedPreviousOffsetForBackwardDeletion(node, offset));
        }
    }

    if (ContainerNode* parent = node->parentNode())
        return createLegacyEditingPosition(parent, node->nodeIndex());
    return *this;
}

Position Position::next(PositionMoveType moveType) const
{
    ASSERT(moveType != BackwardDeletion);

    Node* node = deprecatedNode();
    if (!node)
        return *this;

    int offset = deprecatedEditingOffset();
    // FIXME: Negative offsets shouldn't be allowed. We should catch this earlier.
    ASSERT(offset >= 0);

    if (Node* child = node->childNode(offset))
        return firstPositionInOrBeforeNode(child);

    if (!node->hasChildNodes() && offset < lastOffsetForEditing(node)) {
        // There are two reasons child might be 0:
        //   1) The node is node like a text node that is not an element, and therefore has no children.
        //      Going forward one character at a time is correct.
        //   2) The new offset is a bogus offset like (<br>, 1), and there is no child.
        //      Going from 0 to 1 is correct.
        return createLegacyEditingPosition(node, (moveType == Character) ? uncheckedNextOffset(node, offset) : offset + 1);
    }

    if (ContainerNode* parent = node->parentNode())
        return createLegacyEditingPosition(parent, node->nodeIndex() + 1);
    return *this;
}

int Position::uncheckedPreviousOffset(const Node* n, int current)
{
    return n->renderer() ? n->renderer()->previousOffset(current) : current - 1;
}

int Position::uncheckedPreviousOffsetForBackwardDeletion(const Node* n, int current)
{
    return n->renderer() ? n->renderer()->previousOffsetForBackwardDeletion(current) : current - 1;
}

int Position::uncheckedNextOffset(const Node* n, int current)
{
    return n->renderer() ? n->renderer()->nextOffset(current) : current + 1;
}

bool Position::atFirstEditingPositionForNode() const
{
    if (isNull())
        return true;
    // FIXME: Position before anchor shouldn't be considered as at the first editing position for node
    // since that position resides outside of the node.
    switch (m_anchorType) {
    case PositionIsOffsetInAnchor:
        return m_offset <= 0;
    case PositionIsBeforeChildren:
    case PositionIsBeforeAnchor:
        return true;
    case PositionIsAfterChildren:
    case PositionIsAfterAnchor:
        return !lastOffsetForEditing(deprecatedNode());
    }
    ASSERT_NOT_REACHED();
    return false;
}

bool Position::atLastEditingPositionForNode() const
{
    if (isNull())
        return true;
    // FIXME: Position after anchor shouldn't be considered as at the first editing position for node
    // since that position resides outside of the node.
    return m_anchorType == PositionIsAfterAnchor || m_anchorType == PositionIsAfterChildren || m_offset >= lastOffsetForEditing(deprecatedNode());
}

// A position is considered at editing boundary if one of the following is true:
// 1. It is the first position in the node and the next visually equivalent position
//    is non editable.
// 2. It is the last position in the node and the previous visually equivalent position
//    is non editable.
// 3. It is an editable position and both the next and previous visually equivalent
//    positions are both non editable.
bool Position::atEditingBoundary() const
{
    Position nextPosition = downstream(CanCrossEditingBoundary);
    if (atFirstEditingPositionForNode() && nextPosition.isNotNull() && !nextPosition.deprecatedNode()->rendererIsEditable())
        return true;

    Position prevPosition = upstream(CanCrossEditingBoundary);
    if (atLastEditingPositionForNode() && prevPosition.isNotNull() && !prevPosition.deprecatedNode()->rendererIsEditable())
        return true;

    return nextPosition.isNotNull() && !nextPosition.deprecatedNode()->rendererIsEditable()
        && prevPosition.isNotNull() && !prevPosition.deprecatedNode()->rendererIsEditable();
}

Node* Position::parentEditingBoundary() const
{
    if (!m_anchorNode)
        return 0;

    Node* documentElement = m_anchorNode->document().documentElement();
    if (!documentElement)
        return 0;

    Node* boundary = m_anchorNode.get();
    while (boundary != documentElement && boundary->nonShadowBoundaryParentNode() && m_anchorNode->rendererIsEditable() == boundary->parentNode()->rendererIsEditable())
        boundary = boundary->nonShadowBoundaryParentNode();

    return boundary;
}


bool Position::atStartOfTree() const
{
    if (isNull())
        return true;
    return !deprecatedNode()->parentNode() && m_offset <= 0;
}

bool Position::atEndOfTree() const
{
    if (isNull())
        return true;
    return !deprecatedNode()->parentNode() && m_offset >= lastOffsetForEditing(deprecatedNode());
}

int Position::renderedOffset() const
{
    if (!deprecatedNode()->isTextNode())
        return m_offset;

    if (!deprecatedNode()->renderer())
        return m_offset;

    int result = 0;
    RenderText* textRenderer = toRenderText(deprecatedNode()->renderer());
    for (InlineTextBox *box = textRenderer->firstTextBox(); box; box = box->nextTextBox()) {
        int start = box->start();
        int end = box->start() + box->len();
        if (m_offset < start)
            return result;
        if (m_offset <= end) {
            result += m_offset - start;
            return result;
        }
        result += box->len();
    }
    return result;
}

// return first preceding DOM position rendered at a different location, or "this"
Position Position::previousCharacterPosition(EAffinity affinity) const
{
    if (isNull())
        return Position();

    Node* fromRootEditableElement = deprecatedNode()->rootEditableElement();

    bool atStartOfLine = isStartOfLine(VisiblePosition(*this, affinity));
    bool rendered = isCandidate();

    Position currentPos = *this;
    while (!currentPos.atStartOfTree()) {
        currentPos = currentPos.previous();

        if (currentPos.deprecatedNode()->rootEditableElement() != fromRootEditableElement)
            return *this;

        if (atStartOfLine || !rendered) {
            if (currentPos.isCandidate())
                return currentPos;
        } else if (rendersInDifferentPosition(currentPos))
            return currentPos;
    }

    return *this;
}

// return first following position rendered at a different location, or "this"
Position Position::nextCharacterPosition(EAffinity affinity) const
{
    if (isNull())
        return Position();

    Node* fromRootEditableElement = deprecatedNode()->rootEditableElement();

    bool atEndOfLine = isEndOfLine(VisiblePosition(*this, affinity));
    bool rendered = isCandidate();

    Position currentPos = *this;
    while (!currentPos.atEndOfTree()) {
        currentPos = currentPos.next();

        if (currentPos.deprecatedNode()->rootEditableElement() != fromRootEditableElement)
            return *this;

        if (atEndOfLine || !rendered) {
            if (currentPos.isCandidate())
                return currentPos;
        } else if (rendersInDifferentPosition(currentPos))
            return currentPos;
    }

    return *this;
}

// Whether or not [node, 0] and [node, lastOffsetForEditing(node)] are their own VisiblePositions.
// If true, adjacent candidates are visually distinct.
// FIXME: Disregard nodes with renderers that have no height, as we do in isCandidate.
// FIXME: Share code with isCandidate, if possible.
static bool endsOfNodeAreVisuallyDistinctPositions(Node* node)
{
    if (!node || !node->renderer())
        return false;

    if (!node->renderer()->isInline())
        return true;

    // Don't include inline tables.
    if (isHTMLTableElement(node))
        return false;

    // There is a VisiblePosition inside an empty inline-block container.
    return node->renderer()->isReplaced() && canHaveChildrenForEditing(node) && toRenderBox(node->renderer())->height() != 0 && !node->firstChild();
}

static Node* enclosingVisualBoundary(Node* node)
{
    while (node && !endsOfNodeAreVisuallyDistinctPositions(node))
        node = node->parentNode();

    return node;
}

// upstream() and downstream() want to return positions that are either in a
// text node or at just before a non-text node.  This method checks for that.
static bool isStreamer(const PositionIterator& pos)
{
    if (!pos.node())
        return true;

    if (isAtomicNode(pos.node()))
        return true;

    return pos.atStartOfNode();
}

// This function and downstream() are used for moving back and forth between visually equivalent candidates.
// For example, for the text node "foo     bar" where whitespace is collapsible, there are two candidates
// that map to the VisiblePosition between 'b' and the space.  This function will return the left candidate
// and downstream() will return the right one.
// Also, upstream() will return [boundary, 0] for any of the positions from [boundary, 0] to the first candidate
// in boundary, where endsOfNodeAreVisuallyDistinctPositions(boundary) is true.
Position Position::upstream(EditingBoundaryCrossingRule rule) const
{
    Node* startNode = deprecatedNode();
    if (!startNode)
        return Position();

    // iterate backward from there, looking for a qualified position
    Node* boundary = enclosingVisualBoundary(startNode);
    // FIXME: PositionIterator should respect Before and After positions.
    PositionIterator lastVisible = m_anchorType == PositionIsAfterAnchor ? createLegacyEditingPosition(m_anchorNode.get(), caretMaxOffset(m_anchorNode.get())) : *this;
    PositionIterator currentPos = lastVisible;
    bool startEditable = startNode->rendererIsEditable();
    Node* lastNode = startNode;
    bool boundaryCrossed = false;
    for (; !currentPos.atStart(); currentPos.decrement()) {
        Node* currentNode = currentPos.node();

        // Don't check for an editability change if we haven't moved to a different node,
        // to avoid the expense of computing rendererIsEditable().
        if (currentNode != lastNode) {
            // Don't change editability.
            bool currentEditable = currentNode->rendererIsEditable();
            if (startEditable != currentEditable) {
                if (rule == CannotCrossEditingBoundary)
                    break;
                boundaryCrossed = true;
            }
            lastNode = currentNode;
        }

        // If we've moved to a position that is visually distinct, return the last saved position. There
        // is code below that terminates early if we're *about* to move to a visually distinct position.
        if (endsOfNodeAreVisuallyDistinctPositions(currentNode) && currentNode != boundary)
            return lastVisible;

        // skip position in unrendered or invisible node
        RenderObject* renderer = currentNode->renderer();
        if (!renderer || renderer->style()->visibility() != VISIBLE)
            continue;

        if (rule == CanCrossEditingBoundary && boundaryCrossed) {
            lastVisible = currentPos;
            break;
        }

        // track last visible streamer position
        if (isStreamer(currentPos))
            lastVisible = currentPos;

        // Don't move past a position that is visually distinct.  We could rely on code above to terminate and
        // return lastVisible on the next iteration, but we terminate early to avoid doing a nodeIndex() call.
        if (endsOfNodeAreVisuallyDistinctPositions(currentNode) && currentPos.atStartOfNode())
            return lastVisible;

        // Return position after tables and nodes which have content that can be ignored.
        if (editingIgnoresContent(currentNode) || isTableElement(currentNode)) {
            if (currentPos.atEndOfNode())
                return positionAfterNode(currentNode);
            continue;
        }

        // return current position if it is in rendered text
        if (renderer->isText() && toRenderText(renderer)->firstTextBox()) {
            if (currentNode != startNode) {
                // This assertion fires in layout tests in the case-transform.html test because
                // of a mix-up between offsets in the text in the DOM tree with text in the
                // render tree which can have a different length due to case transformation.
                // Until we resolve that, disable this so we can run the layout tests!
                //ASSERT(currentOffset >= renderer->caretMaxOffset());
                return createLegacyEditingPosition(currentNode, renderer->caretMaxOffset());
            }

            unsigned textOffset = currentPos.offsetInLeafNode();
            RenderText* textRenderer = toRenderText(renderer);
            InlineTextBox* lastTextBox = textRenderer->lastTextBox();
            for (InlineTextBox* box = textRenderer->firstTextBox(); box; box = box->nextTextBox()) {
                if (textOffset <= box->start() + box->len()) {
                    if (textOffset > box->start())
                        return currentPos;
                    continue;
                }

                if (box == lastTextBox || textOffset != box->start() + box->len() + 1)
                    continue;

                // The text continues on the next line only if the last text box is not on this line and
                // none of the boxes on this line have a larger start offset.

                bool continuesOnNextLine = true;
                InlineBox* otherBox = box;
                while (continuesOnNextLine) {
                    otherBox = otherBox->nextLeafChild();
                    if (!otherBox)
                        break;
                    if (otherBox == lastTextBox || (otherBox->renderer() == textRenderer && toInlineTextBox(otherBox)->start() > textOffset))
                        continuesOnNextLine = false;
                }

                otherBox = box;
                while (continuesOnNextLine) {
                    otherBox = otherBox->prevLeafChild();
                    if (!otherBox)
                        break;
                    if (otherBox == lastTextBox || (otherBox->renderer() == textRenderer && toInlineTextBox(otherBox)->start() > textOffset))
                        continuesOnNextLine = false;
                }

                if (continuesOnNextLine)
                    return currentPos;
            }
        }
    }

    return lastVisible;
}

// This function and upstream() are used for moving back and forth between visually equivalent candidates.
// For example, for the text node "foo     bar" where whitespace is collapsible, there are two candidates
// that map to the VisiblePosition between 'b' and the space.  This function will return the right candidate
// and upstream() will return the left one.
// Also, downstream() will return the last position in the last atomic node in boundary for all of the positions
// in boundary after the last candidate, where endsOfNodeAreVisuallyDistinctPositions(boundary).
// FIXME: This function should never be called when the line box tree is dirty. See https://bugs.webkit.org/show_bug.cgi?id=97264
Position Position::downstream(EditingBoundaryCrossingRule rule) const
{
    Node* startNode = deprecatedNode();
    if (!startNode)
        return Position();

    // iterate forward from there, looking for a qualified position
    Node* boundary = enclosingVisualBoundary(startNode);
    // FIXME: PositionIterator should respect Before and After positions.
    PositionIterator lastVisible = m_anchorType == PositionIsAfterAnchor ? createLegacyEditingPosition(m_anchorNode.get(), caretMaxOffset(m_anchorNode.get())) : *this;
    PositionIterator currentPos = lastVisible;
    bool startEditable = startNode->rendererIsEditable();
    Node* lastNode = startNode;
    bool boundaryCrossed = false;
    for (; !currentPos.atEnd(); currentPos.increment()) {
        Node* currentNode = currentPos.node();

        // Don't check for an editability change if we haven't moved to a different node,
        // to avoid the expense of computing rendererIsEditable().
        if (currentNode != lastNode) {
            // Don't change editability.
            bool currentEditable = currentNode->rendererIsEditable();
            if (startEditable != currentEditable) {
                if (rule == CannotCrossEditingBoundary)
                    break;
                boundaryCrossed = true;
            }

            lastNode = currentNode;
        }

        // stop before going above the body, up into the head
        // return the last visible streamer position
        if (currentNode->hasTagName(bodyTag) && currentPos.atEndOfNode())
            break;

        // Do not move to a visually distinct position.
        if (endsOfNodeAreVisuallyDistinctPositions(currentNode) && currentNode != boundary)
            return lastVisible;
        // Do not move past a visually disinct position.
        // Note: The first position after the last in a node whose ends are visually distinct
        // positions will be [boundary->parentNode(), originalBlock->nodeIndex() + 1].
        if (boundary && boundary->parentNode() == currentNode)
            return lastVisible;

        // skip position in unrendered or invisible node
        RenderObject* renderer = currentNode->renderer();
        if (!renderer || renderer->style()->visibility() != VISIBLE)
            continue;

        if (rule == CanCrossEditingBoundary && boundaryCrossed) {
            lastVisible = currentPos;
            break;
        }

        // track last visible streamer position
        if (isStreamer(currentPos))
            lastVisible = currentPos;

        // Return position before tables and nodes which have content that can be ignored.
        if (editingIgnoresContent(currentNode) || isTableElement(currentNode)) {
            if (currentPos.offsetInLeafNode() <= renderer->caretMinOffset())
                return createLegacyEditingPosition(currentNode, renderer->caretMinOffset());
            continue;
        }

        // return current position if it is in rendered text
        if (renderer->isText() && toRenderText(renderer)->firstTextBox()) {
            if (currentNode != startNode) {
                ASSERT(currentPos.atStartOfNode());
                return createLegacyEditingPosition(currentNode, renderer->caretMinOffset());
            }

            unsigned textOffset = currentPos.offsetInLeafNode();
            RenderText* textRenderer = toRenderText(renderer);
            InlineTextBox* lastTextBox = textRenderer->lastTextBox();
            for (InlineTextBox* box = textRenderer->firstTextBox(); box; box = box->nextTextBox()) {
                if (textOffset <= box->end()) {
                    if (textOffset >= box->start())
                        return currentPos;
                    continue;
                }

                if (box == lastTextBox || textOffset != box->start() + box->len())
                    continue;

                // The text continues on the next line only if the last text box is not on this line and
                // none of the boxes on this line have a larger start offset.

                bool continuesOnNextLine = true;
                InlineBox* otherBox = box;
                while (continuesOnNextLine) {
                    otherBox = otherBox->nextLeafChild();
                    if (!otherBox)
                        break;
                    if (otherBox == lastTextBox || (otherBox->renderer() == textRenderer && toInlineTextBox(otherBox)->start() >= textOffset))
                        continuesOnNextLine = false;
                }

                otherBox = box;
                while (continuesOnNextLine) {
                    otherBox = otherBox->prevLeafChild();
                    if (!otherBox)
                        break;
                    if (otherBox == lastTextBox || (otherBox->renderer() == textRenderer && toInlineTextBox(otherBox)->start() >= textOffset))
                        continuesOnNextLine = false;
                }

                if (continuesOnNextLine)
                    return currentPos;
            }
        }
    }

    return lastVisible;
}

static int boundingBoxLogicalHeight(RenderObject *o, const IntRect &rect)
{
    return o->style()->isHorizontalWritingMode() ? rect.height() : rect.width();
}

bool Position::hasRenderedNonAnonymousDescendantsWithHeight(RenderObject* renderer)
{
    RenderObject* stop = renderer->nextInPreOrderAfterChildren();
    for (RenderObject *o = renderer->firstChild(); o && o != stop; o = o->nextInPreOrder())
        if (o->nonPseudoNode()) {
            if ((o->isText() && boundingBoxLogicalHeight(o, toRenderText(o)->linesBoundingBox()))
                || (o->isBox() && toRenderBox(o)->pixelSnappedLogicalHeight())
                || (o->isRenderInline() && isEmptyInline(o) && boundingBoxLogicalHeight(o, toRenderInline(o)->linesBoundingBox())))
                return true;
        }
    return false;
}

bool Position::nodeIsUserSelectNone(Node* node)
{
    return node && node->renderer() && !node->renderer()->isSelectable();
}

bool Position::nodeIsUserSelectAll(const Node* node)
{
    return RuntimeEnabledFeatures::userSelectAllEnabled() && node && node->renderer() && node->renderer()->style()->userSelect() == SELECT_ALL;
}

Node* Position::rootUserSelectAllForNode(Node* node)
{
    if (!node || !nodeIsUserSelectAll(node))
        return 0;
    Node* parent = node->parentNode();
    if (!parent)
        return node;

    Node* candidateRoot = node;
    while (parent) {
        if (!parent->renderer()) {
            parent = parent->parentNode();
            continue;
        }
        if (!nodeIsUserSelectAll(parent))
            break;
        candidateRoot = parent;
        parent = candidateRoot->parentNode();
    }
    return candidateRoot;
}

bool Position::isCandidate() const
{
    if (isNull())
        return false;

    RenderObject* renderer = deprecatedNode()->renderer();
    if (!renderer)
        return false;

    if (renderer->style()->visibility() != VISIBLE)
        return false;

    if (renderer->isBR())
        // FIXME: The condition should be m_anchorType == PositionIsBeforeAnchor, but for now we still need to support legacy positions.
        return !m_offset && m_anchorType != PositionIsAfterAnchor && !nodeIsUserSelectNone(deprecatedNode()->parentNode());

    if (renderer->isText())
        return !nodeIsUserSelectNone(deprecatedNode()) && inRenderedText();

    if (isTableElement(deprecatedNode()) || editingIgnoresContent(deprecatedNode()))
        return (atFirstEditingPositionForNode() || atLastEditingPositionForNode()) && !nodeIsUserSelectNone(deprecatedNode()->parentNode());

    if (isHTMLHtmlElement(m_anchorNode.get()))
        return false;

    if (renderer->isRenderBlockFlow()) {
        if (toRenderBlock(renderer)->logicalHeight() || m_anchorNode->hasTagName(bodyTag)) {
            if (!Position::hasRenderedNonAnonymousDescendantsWithHeight(renderer))
                return atFirstEditingPositionForNode() && !Position::nodeIsUserSelectNone(deprecatedNode());
            return m_anchorNode->rendererIsEditable() && !Position::nodeIsUserSelectNone(deprecatedNode()) && atEditingBoundary();
        }
    } else {
        Frame* frame = m_anchorNode->document().frame();
        bool caretBrowsing = frame->settings() && frame->settings()->caretBrowsingEnabled();
        return (caretBrowsing || m_anchorNode->rendererIsEditable()) && !Position::nodeIsUserSelectNone(deprecatedNode()) && atEditingBoundary();
    }

    return false;
}

bool Position::inRenderedText() const
{
    if (isNull() || !deprecatedNode()->isTextNode())
        return false;

    RenderObject* renderer = deprecatedNode()->renderer();
    if (!renderer)
        return false;

    RenderText *textRenderer = toRenderText(renderer);
    for (InlineTextBox *box = textRenderer->firstTextBox(); box; box = box->nextTextBox()) {
        if (m_offset < static_cast<int>(box->start()) && !textRenderer->containsReversedText()) {
            // The offset we're looking for is before this node
            // this means the offset must be in content that is
            // not rendered. Return false.
            return false;
        }
        if (box->containsCaretOffset(m_offset))
            // Return false for offsets inside composed characters.
            return m_offset == 0 || m_offset == textRenderer->nextOffset(textRenderer->previousOffset(m_offset));
    }

    return false;
}

bool Position::isRenderedCharacter() const
{
    if (isNull() || !deprecatedNode()->isTextNode())
        return false;

    RenderObject* renderer = deprecatedNode()->renderer();
    if (!renderer)
        return false;

    RenderText* textRenderer = toRenderText(renderer);
    for (InlineTextBox* box = textRenderer->firstTextBox(); box; box = box->nextTextBox()) {
        if (m_offset < static_cast<int>(box->start()) && !textRenderer->containsReversedText()) {
            // The offset we're looking for is before this node
            // this means the offset must be in content that is
            // not rendered. Return false.
            return false;
        }
        if (m_offset >= static_cast<int>(box->start()) && m_offset < static_cast<int>(box->start() + box->len()))
            return true;
    }

    return false;
}

bool Position::rendersInDifferentPosition(const Position &pos) const
{
    if (isNull() || pos.isNull())
        return false;

    RenderObject* renderer = deprecatedNode()->renderer();
    if (!renderer)
        return false;

    RenderObject* posRenderer = pos.deprecatedNode()->renderer();
    if (!posRenderer)
        return false;

    if (renderer->style()->visibility() != VISIBLE ||
        posRenderer->style()->visibility() != VISIBLE)
        return false;

    if (deprecatedNode() == pos.deprecatedNode()) {
        if (deprecatedNode()->hasTagName(brTag))
            return false;

        if (m_offset == pos.deprecatedEditingOffset())
            return false;

        if (!deprecatedNode()->isTextNode() && !pos.deprecatedNode()->isTextNode()) {
            if (m_offset != pos.deprecatedEditingOffset())
                return true;
        }
    }

    if (deprecatedNode()->hasTagName(brTag) && pos.isCandidate())
        return true;

    if (pos.deprecatedNode()->hasTagName(brTag) && isCandidate())
        return true;

    if (deprecatedNode()->enclosingBlockFlowElement() != pos.deprecatedNode()->enclosingBlockFlowElement())
        return true;

    if (deprecatedNode()->isTextNode() && !inRenderedText())
        return false;

    if (pos.deprecatedNode()->isTextNode() && !pos.inRenderedText())
        return false;

    int thisRenderedOffset = renderedOffset();
    int posRenderedOffset = pos.renderedOffset();

    if (renderer == posRenderer && thisRenderedOffset == posRenderedOffset)
        return false;

    int ignoredCaretOffset;
    InlineBox* b1;
    getInlineBoxAndOffset(DOWNSTREAM, b1, ignoredCaretOffset);
    InlineBox* b2;
    pos.getInlineBoxAndOffset(DOWNSTREAM, b2, ignoredCaretOffset);

    LOG(Editing, "renderer:               %p [%p]\n", renderer, b1);
    LOG(Editing, "thisRenderedOffset:         %d\n", thisRenderedOffset);
    LOG(Editing, "posRenderer:            %p [%p]\n", posRenderer, b2);
    LOG(Editing, "posRenderedOffset:      %d\n", posRenderedOffset);
    LOG(Editing, "node min/max:           %d:%d\n", caretMinOffset(deprecatedNode()), caretMaxOffset(deprecatedNode()));
    LOG(Editing, "pos node min/max:       %d:%d\n", caretMinOffset(pos.deprecatedNode()), caretMaxOffset(pos.deprecatedNode()));
    LOG(Editing, "----------------------------------------------------------------------\n");

    if (!b1 || !b2) {
        return false;
    }

    if (b1->root() != b2->root()) {
        return true;
    }

    if (nextRenderedEditable(deprecatedNode()) == pos.deprecatedNode()
        && thisRenderedOffset == caretMaxOffset(deprecatedNode()) && !posRenderedOffset) {
        return false;
    }

    if (previousRenderedEditable(deprecatedNode()) == pos.deprecatedNode()
        && !thisRenderedOffset && posRenderedOffset == caretMaxOffset(pos.deprecatedNode())) {
        return false;
    }

    return true;
}

// This assumes that it starts in editable content.
Position Position::leadingWhitespacePosition(EAffinity affinity, bool considerNonCollapsibleWhitespace) const
{
    ASSERT(isEditablePosition(*this));
    if (isNull())
        return Position();

    if (upstream().deprecatedNode()->hasTagName(brTag))
        return Position();

    Position prev = previousCharacterPosition(affinity);
    if (prev != *this && prev.deprecatedNode()->inSameContainingBlockFlowElement(deprecatedNode()) && prev.deprecatedNode()->isTextNode()) {
        String string = toText(prev.deprecatedNode())->data();
        UChar c = string[prev.deprecatedEditingOffset()];
        if (considerNonCollapsibleWhitespace ? (isSpaceOrNewline(c) || c == noBreakSpace) : isCollapsibleWhitespace(c))
            if (isEditablePosition(prev))
                return prev;
    }

    return Position();
}

// This assumes that it starts in editable content.
Position Position::trailingWhitespacePosition(EAffinity, bool considerNonCollapsibleWhitespace) const
{
    ASSERT(isEditablePosition(*this));
    if (isNull())
        return Position();

    VisiblePosition v(*this);
    UChar c = v.characterAfter();
    // The space must not be in another paragraph and it must be editable.
    if (!isEndOfParagraph(v) && v.next(CannotCrossEditingBoundary).isNotNull())
        if (considerNonCollapsibleWhitespace ? (isSpaceOrNewline(c) || c == noBreakSpace) : isCollapsibleWhitespace(c))
            return *this;

    return Position();
}

void Position::getInlineBoxAndOffset(EAffinity affinity, InlineBox*& inlineBox, int& caretOffset) const
{
    getInlineBoxAndOffset(affinity, primaryDirection(), inlineBox, caretOffset);
}

static bool isNonTextLeafChild(RenderObject* object)
{
    if (object->firstChild())
        return false;
    if (object->isText())
        return false;
    return true;
}

static InlineTextBox* searchAheadForBetterMatch(RenderObject* renderer)
{
    RenderBlock* container = renderer->containingBlock();
    RenderObject* next = renderer;
    while ((next = next->nextInPreOrder(container))) {
        if (next->isRenderBlock())
            return 0;
        if (next->isBR())
            return 0;
        if (isNonTextLeafChild(next))
            return 0;
        if (next->isText()) {
            if (next->style()->userModify() == READ_ONLY)
                return 0;
            InlineTextBox* match = 0;
            int minOffset = INT_MAX;
            for (InlineTextBox* box = toRenderText(next)->firstTextBox(); box; box = box->nextTextBox()) {
                int caretMinOffset = box->caretMinOffset();
                if (caretMinOffset < minOffset) {
                    match = box;
                    minOffset = caretMinOffset;
                }
            }
            if (match)
                return match;
        }
    }
    return 0;
}

static Position downstreamIgnoringEditingBoundaries(Position position)
{
    Position lastPosition;
    while (position != lastPosition) {
        lastPosition = position;
        position = position.downstream(CanCrossEditingBoundary);
    }
    return position;
}

static Position upstreamIgnoringEditingBoundaries(Position position)
{
    Position lastPosition;
    while (position != lastPosition) {
        lastPosition = position;
        position = position.upstream(CanCrossEditingBoundary);
    }
    return position;
}

void Position::getInlineBoxAndOffset(EAffinity affinity, TextDirection primaryDirection, InlineBox*& inlineBox, int& caretOffset) const
{
    caretOffset = deprecatedEditingOffset();
    RenderObject* renderer = deprecatedNode()->renderer();

    if (!renderer->isText()) {
        inlineBox = 0;
<<<<<<< HEAD
        if (canHaveChildrenForEditing(deprecatedNode()) && renderer->isBlockFlow() && hasRenderedNonAnonymousDescendantsWithHeight(renderer)) {
=======
        if (canHaveChildrenForEditing(deprecatedNode()) && renderer->isRenderBlockFlow() && hasRenderedNonAnonymousDescendantsWithHeight(renderer)) {
>>>>>>> 0704b1ab
            if (renderer->isRenderBlock() && toRenderBlock(renderer)->childrenInline()) {
                return;
            }

            // Try a visually equivalent position with possibly opposite editability. This helps in case |this| is in
            // an editable block but surrounded by non-editable positions. It acts to negate the logic at the beginning
            // of RenderObject::createVisiblePosition().
            Position equivalent = downstreamIgnoringEditingBoundaries(*this);
            if (equivalent == *this) {
                equivalent = upstreamIgnoringEditingBoundaries(*this);
                if (equivalent == *this || downstreamIgnoringEditingBoundaries(equivalent) == *this)
                    return;
            }

            equivalent.getInlineBoxAndOffset(UPSTREAM, primaryDirection, inlineBox, caretOffset);
            return;
        }
        if (renderer->isBox()) {
            inlineBox = toRenderBox(renderer)->inlineBoxWrapper();
            if (!inlineBox || (caretOffset > inlineBox->caretMinOffset() && caretOffset < inlineBox->caretMaxOffset()))
                return;
        }
    } else {
        RenderText* textRenderer = toRenderText(renderer);

        InlineTextBox* box;
        InlineTextBox* candidate = 0;

        for (box = textRenderer->firstTextBox(); box; box = box->nextTextBox()) {
            int caretMinOffset = box->caretMinOffset();
            int caretMaxOffset = box->caretMaxOffset();

            if (caretOffset < caretMinOffset || caretOffset > caretMaxOffset || (caretOffset == caretMaxOffset && box->isLineBreak()))
                continue;

            if (caretOffset > caretMinOffset && caretOffset < caretMaxOffset) {
                inlineBox = box;
                return;
            }

            if (((caretOffset == caretMaxOffset) ^ (affinity == DOWNSTREAM))
                || ((caretOffset == caretMinOffset) ^ (affinity == UPSTREAM))
                || (caretOffset == caretMaxOffset && box->nextLeafChild() && box->nextLeafChild()->isLineBreak()))
                break;

            candidate = box;
        }
        if (candidate && candidate == textRenderer->lastTextBox() && affinity == DOWNSTREAM) {
            box = searchAheadForBetterMatch(textRenderer);
            if (box)
                caretOffset = box->caretMinOffset();
        }
        inlineBox = box ? box : candidate;
    }

    if (!inlineBox)
        return;

    unsigned char level = inlineBox->bidiLevel();

    if (inlineBox->direction() == primaryDirection) {
        if (caretOffset == inlineBox->caretRightmostOffset()) {
            InlineBox* nextBox = inlineBox->nextLeafChild();
            if (!nextBox || nextBox->bidiLevel() >= level)
                return;

            level = nextBox->bidiLevel();
            InlineBox* prevBox = inlineBox;
            do {
                prevBox = prevBox->prevLeafChild();
            } while (prevBox && prevBox->bidiLevel() > level);

            if (prevBox && prevBox->bidiLevel() == level)   // For example, abc FED 123 ^ CBA
                return;

            // For example, abc 123 ^ CBA
            while (InlineBox* nextBox = inlineBox->nextLeafChild()) {
                if (nextBox->bidiLevel() < level)
                    break;
                inlineBox = nextBox;
            }
            caretOffset = inlineBox->caretRightmostOffset();
        } else {
            InlineBox* prevBox = inlineBox->prevLeafChild();
            if (!prevBox || prevBox->bidiLevel() >= level)
                return;

            level = prevBox->bidiLevel();
            InlineBox* nextBox = inlineBox;
            do {
                nextBox = nextBox->nextLeafChild();
            } while (nextBox && nextBox->bidiLevel() > level);

            if (nextBox && nextBox->bidiLevel() == level)
                return;

            while (InlineBox* prevBox = inlineBox->prevLeafChild()) {
                if (prevBox->bidiLevel() < level)
                    break;
                inlineBox = prevBox;
            }
            caretOffset = inlineBox->caretLeftmostOffset();
        }
        return;
    }

    if (caretOffset == inlineBox->caretLeftmostOffset()) {
        InlineBox* prevBox = inlineBox->prevLeafChildIgnoringLineBreak();
        if (!prevBox || prevBox->bidiLevel() < level) {
            // Left edge of a secondary run. Set to the right edge of the entire run.
            while (InlineBox* nextBox = inlineBox->nextLeafChildIgnoringLineBreak()) {
                if (nextBox->bidiLevel() < level)
                    break;
                inlineBox = nextBox;
            }
            caretOffset = inlineBox->caretRightmostOffset();
        } else if (prevBox->bidiLevel() > level) {
            // Right edge of a "tertiary" run. Set to the left edge of that run.
            while (InlineBox* tertiaryBox = inlineBox->prevLeafChildIgnoringLineBreak()) {
                if (tertiaryBox->bidiLevel() <= level)
                    break;
                inlineBox = tertiaryBox;
            }
            caretOffset = inlineBox->caretLeftmostOffset();
        }
    } else {
        InlineBox* nextBox = inlineBox->nextLeafChildIgnoringLineBreak();
        if (!nextBox || nextBox->bidiLevel() < level) {
            // Right edge of a secondary run. Set to the left edge of the entire run.
            while (InlineBox* prevBox = inlineBox->prevLeafChildIgnoringLineBreak()) {
                if (prevBox->bidiLevel() < level)
                    break;
                inlineBox = prevBox;
            }
            caretOffset = inlineBox->caretLeftmostOffset();
        } else if (nextBox->bidiLevel() > level) {
            // Left edge of a "tertiary" run. Set to the right edge of that run.
            while (InlineBox* tertiaryBox = inlineBox->nextLeafChildIgnoringLineBreak()) {
                if (tertiaryBox->bidiLevel() <= level)
                    break;
                inlineBox = tertiaryBox;
            }
            caretOffset = inlineBox->caretRightmostOffset();
        }
    }
}

TextDirection Position::primaryDirection() const
{
    TextDirection primaryDirection = LTR;
    for (const RenderObject* r = m_anchorNode->renderer(); r; r = r->parent()) {
        if (r->isRenderBlockFlow()) {
            primaryDirection = r->style()->direction();
            break;
        }
    }

    return primaryDirection;
}


void Position::debugPosition(const char* msg) const
{
    if (isNull())
        fprintf(stderr, "Position [%s]: null\n", msg);
    else
        fprintf(stderr, "Position [%s]: %s [%p] at %d\n", msg, deprecatedNode()->nodeName().utf8().data(), deprecatedNode(), m_offset);
}

#ifndef NDEBUG

void Position::formatForDebugger(char* buffer, unsigned length) const
{
    StringBuilder result;

    if (isNull())
        result.appendLiteral("<null>");
    else {
        char s[1024];
        result.appendLiteral("offset ");
        result.appendNumber(m_offset);
        result.appendLiteral(" of ");
        deprecatedNode()->formatForDebugger(s, sizeof(s));
        result.append(s);
    }

    strncpy(buffer, result.toString().utf8().data(), length - 1);
}

void Position::showAnchorTypeAndOffset() const
{
    if (m_isLegacyEditingPosition)
        fputs("legacy, ", stderr);
    switch (anchorType()) {
    case PositionIsOffsetInAnchor:
        fputs("offset", stderr);
        break;
    case PositionIsBeforeChildren:
        fputs("beforeChildren", stderr);
        break;
    case PositionIsAfterChildren:
        fputs("afterChildren", stderr);
        break;
    case PositionIsBeforeAnchor:
        fputs("before", stderr);
        break;
    case PositionIsAfterAnchor:
        fputs("after", stderr);
        break;
    }
    fprintf(stderr, ", offset:%d\n", m_offset);
}

void Position::showTreeForThis() const
{
    if (anchorNode()) {
        anchorNode()->showTreeForThis();
        showAnchorTypeAndOffset();
    }
}

#endif



} // namespace WebCore

#ifndef NDEBUG

void showTree(const WebCore::Position& pos)
{
    pos.showTreeForThis();
}

void showTree(const WebCore::Position* pos)
{
    if (pos)
        pos->showTreeForThis();
}

#endif<|MERGE_RESOLUTION|>--- conflicted
+++ resolved
@@ -1155,11 +1155,7 @@
 
     if (!renderer->isText()) {
         inlineBox = 0;
-<<<<<<< HEAD
-        if (canHaveChildrenForEditing(deprecatedNode()) && renderer->isBlockFlow() && hasRenderedNonAnonymousDescendantsWithHeight(renderer)) {
-=======
         if (canHaveChildrenForEditing(deprecatedNode()) && renderer->isRenderBlockFlow() && hasRenderedNonAnonymousDescendantsWithHeight(renderer)) {
->>>>>>> 0704b1ab
             if (renderer->isRenderBlock() && toRenderBlock(renderer)->childrenInline()) {
                 return;
             }
