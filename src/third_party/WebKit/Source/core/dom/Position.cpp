/*
 * Copyright (C) 2004, 2005, 2006, 2009 Apple Inc. All rights reserved.
 *
 * Redistribution and use in source and binary forms, with or without
 * modification, are permitted provided that the following conditions
 * are met:
 * 1. Redistributions of source code must retain the above copyright
 *    notice, this list of conditions and the following disclaimer.
 * 2. Redistributions in binary form must reproduce the above copyright
 *    notice, this list of conditions and the following disclaimer in the
 *    documentation and/or other materials provided with the distribution.
 *
 * THIS SOFTWARE IS PROVIDED BY APPLE COMPUTER, INC. ``AS IS'' AND ANY
 * EXPRESS OR IMPLIED WARRANTIES, INCLUDING, BUT NOT LIMITED TO, THE
 * IMPLIED WARRANTIES OF MERCHANTABILITY AND FITNESS FOR A PARTICULAR
 * PURPOSE ARE DISCLAIMED.  IN NO EVENT SHALL APPLE COMPUTER, INC. OR
 * CONTRIBUTORS BE LIABLE FOR ANY DIRECT, INDIRECT, INCIDENTAL, SPECIAL,
 * EXEMPLARY, OR CONSEQUENTIAL DAMAGES (INCLUDING, BUT NOT LIMITED TO,
 * PROCUREMENT OF SUBSTITUTE GOODS OR SERVICES; LOSS OF USE, DATA, OR
 * PROFITS; OR BUSINESS INTERRUPTION) HOWEVER CAUSED AND ON ANY THEORY
 * OF LIABILITY, WHETHER IN CONTRACT, STRICT LIABILITY, OR TORT
 * (INCLUDING NEGLIGENCE OR OTHERWISE) ARISING IN ANY WAY OUT OF THE USE
 * OF THIS SOFTWARE, EVEN IF ADVISED OF THE POSSIBILITY OF SUCH DAMAGE.
 */

#include "config.h"
#include "core/dom/Position.h"

#include "core/HTMLNames.h"
#include "core/css/CSSComputedStyleDeclaration.h"
#include "core/dom/PositionIterator.h"
#include "core/dom/Text.h"
#include "core/dom/shadow/ElementShadow.h"
#include "core/editing/VisiblePosition.h"
#include "core/editing/VisibleUnits.h"
#include "core/editing/htmlediting.h"
#include "core/editing/iterators/TextIterator.h"
#include "core/frame/LocalFrame.h"
#include "core/frame/Settings.h"
#include "core/html/HTMLTableElement.h"
#include "core/layout/LayoutBlock.h"
#include "core/layout/LayoutInline.h"
#include "core/layout/LayoutText.h"
#include "core/layout/line/InlineIterator.h"
#include "core/layout/line/InlineTextBox.h"
#include "platform/Logging.h"
#include "wtf/text/CString.h"
#include "wtf/text/CharacterNames.h"
#include <stdio.h>

namespace blink {

using namespace HTMLNames;

static Node* nextRenderedEditable(Node* node)
{
    for (node = nextAtomicLeafNode(*node); node; node = nextAtomicLeafNode(*node)) {
        LayoutObject* layoutObject = node->layoutObject();
        if (!layoutObject)
            continue;
        if (!node->hasEditableStyle())
            continue;
        if ((layoutObject->isBox() && toLayoutBox(layoutObject)->inlineBoxWrapper()) || (layoutObject->isText() && toLayoutText(layoutObject)->firstTextBox()))
            return node;
    }
    return 0;
}

static Node* previousRenderedEditable(Node* node)
{
    for (node = previousAtomicLeafNode(*node); node; node = previousAtomicLeafNode(*node)) {
        LayoutObject* layoutObject = node->layoutObject();
        if (!layoutObject)
            continue;
        if (!node->hasEditableStyle())
            continue;
        if ((layoutObject->isBox() && toLayoutBox(layoutObject)->inlineBoxWrapper()) || (layoutObject->isText() && toLayoutText(layoutObject)->firstTextBox()))
            return node;
    }
    return 0;
}

template <typename Strategy>
const TreeScope* PositionAlgorithm<Strategy>::commonAncestorTreeScope(const PositionAlgorithm<Strategy>& a, const PositionAlgorithm<Strategy>& b)
{
    if (!a.containerNode() || !b.containerNode())
        return nullptr;
    return a.containerNode()->treeScope().commonAncestorTreeScope(b.containerNode()->treeScope());
}

template <typename Strategy>
PositionAlgorithm<Strategy>::PositionAlgorithm(PassRefPtrWillBeRawPtr<Node> anchorNode, LegacyEditingOffset offset)
    : m_anchorNode(anchorNode)
    , m_offset(offset.value())
    , m_anchorType(anchorTypeForLegacyEditingPosition(m_anchorNode.get(), m_offset))
    , m_isLegacyEditingPosition(true)
{
    ASSERT(!m_anchorNode || !m_anchorNode->isPseudoElement() || m_anchorNode->isFirstLetterPseudoElement());
}

template <typename Strategy>
PositionAlgorithm<Strategy>::PositionAlgorithm(PassRefPtrWillBeRawPtr<Node> anchorNode, PositionAnchorType anchorType)
    : m_anchorNode(anchorNode)
    , m_offset(0)
    , m_anchorType(anchorType)
    , m_isLegacyEditingPosition(false)
{
    ASSERT(!m_anchorNode || !m_anchorNode->isPseudoElement() || m_anchorNode->isFirstLetterPseudoElement());
    ASSERT(m_anchorType != PositionAnchorType::OffsetInAnchor);
}

template <typename Strategy>
PositionAlgorithm<Strategy>::PositionAlgorithm(PassRefPtrWillBeRawPtr<Node> anchorNode, int offset)
    : m_anchorNode(anchorNode)
    , m_offset(offset)
    , m_anchorType(PositionAnchorType::OffsetInAnchor)
    , m_isLegacyEditingPosition(false)
{
    ASSERT(!m_anchorNode || !m_anchorNode->isPseudoElement() || m_anchorNode->isFirstLetterPseudoElement());
}

template <typename Strategy>
PositionAlgorithm<Strategy>::PositionAlgorithm(const PositionAlgorithm& other)
    : m_anchorNode(other.m_anchorNode)
    , m_offset(other.m_offset)
    , m_anchorType(other.m_anchorType)
    , m_isLegacyEditingPosition(other.m_isLegacyEditingPosition)
{
}

// --

template <typename Strategy>
void PositionAlgorithm<Strategy>::moveToPosition(PassRefPtrWillBeRawPtr<Node> node, int offset)
{
    ASSERT(!Strategy::editingIgnoresContent(node.get()));
    ASSERT(anchorType() == PositionAnchorType::OffsetInAnchor || m_isLegacyEditingPosition);
    m_anchorNode = node;
    m_offset = offset;
    if (m_isLegacyEditingPosition)
        m_anchorType = anchorTypeForLegacyEditingPosition(m_anchorNode.get(), m_offset);
}
template <typename Strategy>
void PositionAlgorithm<Strategy>::moveToOffset(int offset)
{
    ASSERT(anchorType() == PositionAnchorType::OffsetInAnchor || m_isLegacyEditingPosition);
    m_offset = offset;
    if (m_isLegacyEditingPosition)
        m_anchorType = anchorTypeForLegacyEditingPosition(m_anchorNode.get(), m_offset);
}

template <typename Strategy>
Node* PositionAlgorithm<Strategy>::containerNode() const
{
    if (!m_anchorNode)
        return 0;

    switch (anchorType()) {
    case PositionAnchorType::BeforeChildren:
    case PositionAnchorType::AfterChildren:
    case PositionAnchorType::OffsetInAnchor:
        return m_anchorNode.get();
    case PositionAnchorType::BeforeAnchor:
    case PositionAnchorType::AfterAnchor:
        return Strategy::parent(*m_anchorNode);
    }
    ASSERT_NOT_REACHED();
    return 0;
}

template <typename Strategy>
Text* PositionAlgorithm<Strategy>::containerText() const
{
    switch (anchorType()) {
    case PositionAnchorType::OffsetInAnchor:
        return m_anchorNode && m_anchorNode->isTextNode() ? toText(m_anchorNode) : 0;
    case PositionAnchorType::BeforeAnchor:
    case PositionAnchorType::AfterAnchor:
        return 0;
    case PositionAnchorType::BeforeChildren:
    case PositionAnchorType::AfterChildren:
        ASSERT(!m_anchorNode || !m_anchorNode->isTextNode());
        return 0;
    }
    ASSERT_NOT_REACHED();
    return 0;
}

template <typename Strategy>
int PositionAlgorithm<Strategy>::computeOffsetInContainerNode() const
{
    if (!m_anchorNode)
        return 0;

    switch (anchorType()) {
    case PositionAnchorType::BeforeChildren:
        return 0;
    case PositionAnchorType::AfterChildren:
        return lastOffsetInNode(m_anchorNode.get());
    case PositionAnchorType::OffsetInAnchor:
        return minOffsetForNode(m_anchorNode.get(), m_offset);
    case PositionAnchorType::BeforeAnchor:
        return Strategy::index(*m_anchorNode);
    case PositionAnchorType::AfterAnchor:
        return Strategy::index(*m_anchorNode) + 1;
    }
    ASSERT_NOT_REACHED();
    return 0;
}

template <typename Strategy>
int PositionAlgorithm<Strategy>::offsetForPositionAfterAnchor() const
{
    ASSERT(m_anchorType == PositionAnchorType::AfterAnchor || m_anchorType == PositionAnchorType::AfterChildren);
    ASSERT(!m_isLegacyEditingPosition);
    return Strategy::lastOffsetForEditing(m_anchorNode.get());
}

// Neighbor-anchored positions are invalid DOM positions, so they need to be
// fixed up before handing them off to the Range object.
template <typename Strategy>
PositionAlgorithm<Strategy> PositionAlgorithm<Strategy>::parentAnchoredEquivalent() const
{
    if (!m_anchorNode)
        return PositionAlgorithm<Strategy>();

    // FIXME: This should only be necessary for legacy positions, but is also needed for positions before and after Tables
    if (m_offset <= 0 && (m_anchorType != PositionAnchorType::AfterAnchor && m_anchorType != PositionAnchorType::AfterChildren)) {
        if (Strategy::parent(*m_anchorNode) && (Strategy::editingIgnoresContent(m_anchorNode.get()) || isRenderedHTMLTableElement(m_anchorNode.get())))
            return inParentBeforeNode(*m_anchorNode);
        return PositionAlgorithm<Strategy>(m_anchorNode.get(), 0);
    }
    if (!m_anchorNode->offsetInCharacters()
        && (m_anchorType == PositionAnchorType::AfterAnchor || m_anchorType == PositionAnchorType::AfterChildren || static_cast<unsigned>(m_offset) == m_anchorNode->countChildren())
        && (Strategy::editingIgnoresContent(m_anchorNode.get()) || isRenderedHTMLTableElement(m_anchorNode.get()))
        && containerNode()) {
        return inParentAfterNode(*m_anchorNode);
    }

    return PositionAlgorithm<Strategy>(containerNode(), computeOffsetInContainerNode());
}

template <typename Strategy>
PositionAlgorithm<Strategy> PositionAlgorithm<Strategy>::toOffsetInAnchor() const
{
    if (isNull())
        return PositionAlgorithm<Strategy>();

    return PositionAlgorithm<Strategy>(containerNode(), computeOffsetInContainerNode());
}

template <typename Strategy>
Node* PositionAlgorithm<Strategy>::computeNodeBeforePosition() const
{
    if (!m_anchorNode)
        return 0;
    switch (anchorType()) {
    case PositionAnchorType::BeforeChildren:
        return 0;
    case PositionAnchorType::AfterChildren:
        return Strategy::lastChild(*m_anchorNode);
    case PositionAnchorType::OffsetInAnchor:
        return m_offset ? Strategy::childAt(*m_anchorNode, m_offset - 1) : 0;
    case PositionAnchorType::BeforeAnchor:
        return Strategy::previousSibling(*m_anchorNode);
    case PositionAnchorType::AfterAnchor:
        return m_anchorNode.get();
    }
    ASSERT_NOT_REACHED();
    return 0;
}

template <typename Strategy>
Node* PositionAlgorithm<Strategy>::computeNodeAfterPosition() const
{
    if (!m_anchorNode)
        return 0;

    switch (anchorType()) {
    case PositionAnchorType::BeforeChildren:
        return Strategy::firstChild(*m_anchorNode);
    case PositionAnchorType::AfterChildren:
        return 0;
    case PositionAnchorType::OffsetInAnchor:
        return Strategy::childAt(*m_anchorNode, m_offset);
    case PositionAnchorType::BeforeAnchor:
        return m_anchorNode.get();
    case PositionAnchorType::AfterAnchor:
        return Strategy::nextSibling(*m_anchorNode);
    }
    ASSERT_NOT_REACHED();
    return 0;
}

// An implementation of |Range::firstNode()|.
template <typename Strategy>
Node* PositionAlgorithm<Strategy>::nodeAsRangeFirstNode() const
{
    if (!m_anchorNode)
        return nullptr;
    if (m_anchorType != PositionAnchorType::OffsetInAnchor)
        return toOffsetInAnchor().nodeAsRangeFirstNode();
    if (m_anchorNode->offsetInCharacters())
        return m_anchorNode.get();
    if (Node* child = Strategy::childAt(*m_anchorNode, m_offset))
        return child;
    if (!m_offset)
        return m_anchorNode.get();
    return Strategy::nextSkippingChildren(*m_anchorNode);
}

template <typename Strategy>
Node* PositionAlgorithm<Strategy>::nodeAsRangeLastNode() const
{
    if (isNull())
        return nullptr;
    if (Node* pastLastNode = nodeAsRangePastLastNode())
        return Strategy::previous(*pastLastNode);
    return &Strategy::lastWithinOrSelf(*containerNode());
}

// An implementation of |Range::pastLastNode()|.
template <typename Strategy>
Node* PositionAlgorithm<Strategy>::nodeAsRangePastLastNode() const
{
    if (!m_anchorNode)
        return nullptr;
    if (m_anchorType != PositionAnchorType::OffsetInAnchor)
        return toOffsetInAnchor().nodeAsRangePastLastNode();
    if (m_anchorNode->offsetInCharacters())
        return Strategy::nextSkippingChildren(*m_anchorNode);
    if (Node* child = Strategy::childAt(*m_anchorNode, m_offset))
        return child;
    return Strategy::nextSkippingChildren(*m_anchorNode);
}

template <typename Strategy>
Node* PositionAlgorithm<Strategy>::commonAncestorContainer(const PositionAlgorithm<Strategy>& other) const
{
    return Strategy::commonAncestor(*containerNode(), *other.containerNode());
}

template <typename Strategy>
PositionAnchorType PositionAlgorithm<Strategy>::anchorTypeForLegacyEditingPosition(Node* anchorNode, int offset)
{
    if (anchorNode && Strategy::editingIgnoresContent(anchorNode)) {
        if (offset == 0)
            return PositionAnchorType::BeforeAnchor;
        return PositionAnchorType::AfterAnchor;
    }
    return PositionAnchorType::OffsetInAnchor;
}

// FIXME: This method is confusing (does it return anchorNode() or containerNode()?) and should be renamed or removed
template <typename Strategy>
Element* PositionAlgorithm<Strategy>::element() const
{
    Node* node = anchorNode();
    if (!node || node->isElementNode())
        return toElement(node);
    ContainerNode* parent = Strategy::parent(*node);
    return parent && parent->isElementNode() ? toElement(parent) : nullptr;
}

template <typename Strategy>
PassRefPtrWillBeRawPtr<CSSComputedStyleDeclaration> PositionAlgorithm<Strategy>::ensureComputedStyle() const
{
    Element* elem = element();
    if (!elem)
        return nullptr;
    return CSSComputedStyleDeclaration::create(elem);
}

int comparePositions(const PositionInComposedTree& positionA, const PositionInComposedTree& positionB)
{
    ASSERT(positionA.isNotNull());
    ASSERT(positionB.isNotNull());

    Node* containerA = positionA.containerNode();
    Node* containerB = positionB.containerNode();
    int offsetA = positionA.computeOffsetInContainerNode();
    int offsetB = positionB.computeOffsetInContainerNode();
    return comparePositionsInComposedTree(containerA, offsetA, containerB, offsetB);
}

template <typename Strategy>
int PositionAlgorithm<Strategy>::compareTo(const PositionAlgorithm<Strategy>& other) const
{
    return comparePositions(*this, other);
}

template <typename Strategy>
PositionAlgorithm<Strategy> PositionAlgorithm<Strategy>::previous(PositionMoveType moveType) const
{
    Node* node = deprecatedNode();
    if (!node)
        return PositionAlgorithm<Strategy>(*this);

    int offset = deprecatedEditingOffset();
    // FIXME: Negative offsets shouldn't be allowed. We should catch this earlier.
    ASSERT(offset >= 0);

    if (offset > 0) {
        if (Node* child = Strategy::childAt(*node, offset - 1))
            return lastPositionInOrAfterNode(child);

        // There are two reasons child might be 0:
        //   1) The node is node like a text node that is not an element, and therefore has no children.
        //      Going backward one character at a time is correct.
        //   2) The old offset was a bogus offset like (<br>, 1), and there is no child.
        //      Going from 1 to 0 is correct.
        switch (moveType) {
        case CodePoint:
            return createLegacyEditingPosition(node, offset - 1);
        case Character:
            return createLegacyEditingPosition(node, uncheckedPreviousOffset(node, offset));
        case BackwardDeletion:
            return createLegacyEditingPosition(node, uncheckedPreviousOffsetForBackwardDeletion(node, offset));
        }
    }

    if (ContainerNode* parent = Strategy::parent(*node))
        return createLegacyEditingPosition(parent, node->nodeIndex());
    return PositionAlgorithm<Strategy>(*this);
}

template <typename Strategy>
PositionAlgorithm<Strategy> PositionAlgorithm<Strategy>::next(PositionMoveType moveType) const
{
    ASSERT(moveType != BackwardDeletion);

    Node* node = deprecatedNode();
    if (!node)
        return PositionAlgorithm<Strategy>(*this);

    int offset = deprecatedEditingOffset();
    // FIXME: Negative offsets shouldn't be allowed. We should catch this earlier.
    ASSERT(offset >= 0);

    if (Node* child = Strategy::childAt(*node, offset))
        return firstPositionInOrBeforeNode(child);

    if (!Strategy::hasChildren(*node) && offset < lastOffsetForEditing(node)) {
        // There are two reasons child might be 0:
        //   1) The node is node like a text node that is not an element, and therefore has no children.
        //      Going forward one character at a time is correct.
        //   2) The new offset is a bogus offset like (<br>, 1), and there is no child.
        //      Going from 0 to 1 is correct.
        return createLegacyEditingPosition(node, (moveType == Character) ? uncheckedNextOffset(node, offset) : offset + 1);
    }

    if (ContainerNode* parent = Strategy::parent(*node))
        return createLegacyEditingPosition(parent, node->nodeIndex() + 1);
    return PositionAlgorithm<Strategy>(*this);
}

template <typename Strategy>
int PositionAlgorithm<Strategy>::uncheckedPreviousOffset(const Node* n, int current)
{
    return n->layoutObject() ? n->layoutObject()->previousOffset(current) : current - 1;
}

template <typename Strategy>
int PositionAlgorithm<Strategy>::uncheckedPreviousOffsetForBackwardDeletion(const Node* n, int current)
{
    return n->layoutObject() ? n->layoutObject()->previousOffsetForBackwardDeletion(current) : current - 1;
}

template <typename Strategy>
int PositionAlgorithm<Strategy>::uncheckedNextOffset(const Node* n, int current)
{
    return n->layoutObject() ? n->layoutObject()->nextOffset(current) : current + 1;
}

template <typename Strategy>
bool PositionAlgorithm<Strategy>::atFirstEditingPositionForNode() const
{
    if (isNull())
        return true;
    // FIXME: Position before anchor shouldn't be considered as at the first editing position for node
    // since that position resides outside of the node.
    switch (m_anchorType) {
    case PositionAnchorType::OffsetInAnchor:
        return m_offset <= 0;
    case PositionAnchorType::BeforeChildren:
    case PositionAnchorType::BeforeAnchor:
        return true;
    case PositionAnchorType::AfterChildren:
    case PositionAnchorType::AfterAnchor:
        return !lastOffsetForEditing(deprecatedNode());
    }
    ASSERT_NOT_REACHED();
    return false;
}

template <typename Strategy>
bool PositionAlgorithm<Strategy>::atLastEditingPositionForNode() const
{
    if (isNull())
        return true;
    // FIXME: Position after anchor shouldn't be considered as at the first editing position for node
    // since that position resides outside of the node.
    return m_anchorType == PositionAnchorType::AfterAnchor || m_anchorType == PositionAnchorType::AfterChildren || m_offset >= lastOffsetForEditing(deprecatedNode());
}

// A position is considered at editing boundary if one of the following is true:
// 1. It is the first position in the node and the next visually equivalent position
//    is non editable.
// 2. It is the last position in the node and the previous visually equivalent position
//    is non editable.
// 3. It is an editable position and both the next and previous visually equivalent
//    positions are both non editable.
template <typename Strategy>
bool PositionAlgorithm<Strategy>::atEditingBoundary() const
{
    PositionAlgorithm<Strategy> nextPosition = downstream(CanCrossEditingBoundary);
    if (atFirstEditingPositionForNode() && nextPosition.isNotNull() && !nextPosition.deprecatedNode()->hasEditableStyle())
        return true;

    PositionAlgorithm<Strategy> prevPosition = upstream(CanCrossEditingBoundary);
    if (atLastEditingPositionForNode() && prevPosition.isNotNull() && !prevPosition.deprecatedNode()->hasEditableStyle())
        return true;

    return nextPosition.isNotNull() && !nextPosition.deprecatedNode()->hasEditableStyle()
        && prevPosition.isNotNull() && !prevPosition.deprecatedNode()->hasEditableStyle();
}

template <typename Strategy>
static ContainerNode* nonShadowBoundaryParentNode(Node* node)
{
    ContainerNode* parent = Strategy::parent(*node);
    return parent && !parent->isShadowRoot() ? parent : nullptr;
}

template <typename Strategy>
Node* PositionAlgorithm<Strategy>::parentEditingBoundary() const
{
    if (!m_anchorNode)
        return 0;

    Node* documentElement = m_anchorNode->document().documentElement();
    if (!documentElement)
        return 0;

    Node* boundary = containerNode();
    while (boundary != documentElement && nonShadowBoundaryParentNode<Strategy>(boundary) && m_anchorNode->hasEditableStyle() == Strategy::parent(*boundary)->hasEditableStyle())
        boundary = nonShadowBoundaryParentNode<Strategy>(boundary);

    return boundary;
}


template <typename Strategy>
bool PositionAlgorithm<Strategy>::atStartOfTree() const
{
    if (isNull())
        return true;
    return !Strategy::parent(*deprecatedNode()) && m_offset <= 0;
}

template <typename Strategy>
bool PositionAlgorithm<Strategy>::atEndOfTree() const
{
    if (isNull())
        return true;
    return !Strategy::parent(*deprecatedNode()) && m_offset >= lastOffsetForEditing(deprecatedNode());
}

template <typename Strategy>
int PositionAlgorithm<Strategy>::renderedOffset() const
{
    if (!deprecatedNode()->isTextNode())
        return m_offset;

    if (!deprecatedNode()->layoutObject())
        return m_offset;

    int result = 0;
    LayoutText* textLayoutObject = toLayoutText(deprecatedNode()->layoutObject());
    for (InlineTextBox *box = textLayoutObject->firstTextBox(); box; box = box->nextTextBox()) {
        int start = box->start();
        int end = box->start() + box->len();
        if (m_offset < start)
            return result;
        if (m_offset <= end) {
            result += m_offset - start;
            return result;
        }
        result += box->len();
    }
    return result;
}

// Whether or not [node, 0] and [node, lastOffsetForEditing(node)] are their own VisiblePositions.
// If true, adjacent candidates are visually distinct.
// FIXME: Disregard nodes with layoutObjects that have no height, as we do in isCandidate.
// FIXME: Share code with isCandidate, if possible.
static bool endsOfNodeAreVisuallyDistinctPositions(Node* node)
{
    if (!node || !node->layoutObject())
        return false;

    if (!node->layoutObject()->isInline())
        return true;

    // Don't include inline tables.
    if (isHTMLTableElement(*node))
        return false;

    // A Marquee elements are moving so we should assume their ends are always
    // visibily distinct.
    if (isHTMLMarqueeElement(*node))
        return true;

    // There is a VisiblePosition inside an empty inline-block container.
    return node->layoutObject()->isReplaced() && canHaveChildrenForEditing(node) && toLayoutBox(node->layoutObject())->size().height() != 0 && !node->hasChildren();
}

template <typename Strategy>
static Node* enclosingVisualBoundary(Node* node)
{
    while (node && !endsOfNodeAreVisuallyDistinctPositions(node))
        node = Strategy::parent(*node);

    return node;
}

// upstream() and downstream() want to return positions that are either in a
// text node or at just before a non-text node.  This method checks for that.
template <typename Strategy>
static bool isStreamer(const PositionIteratorAlgorithm<Strategy>& pos)
{
    if (!pos.node())
        return true;

    if (isAtomicNode(pos.node()))
        return true;

    return pos.atStartOfNode();
}

// This function and downstream() are used for moving back and forth between visually equivalent candidates.
// For example, for the text node "foo     bar" where whitespace is collapsible, there are two candidates
// that map to the VisiblePosition between 'b' and the space.  This function will return the left candidate
// and downstream() will return the right one.
// Also, upstream() will return [boundary, 0] for any of the positions from [boundary, 0] to the first candidate
// in boundary, where endsOfNodeAreVisuallyDistinctPositions(boundary) is true.
template <typename Strategy>
PositionAlgorithm<Strategy> PositionAlgorithm<Strategy>::upstream(EditingBoundaryCrossingRule rule) const
{
    Node* startNode = deprecatedNode();
    if (!startNode)
        return PositionAlgorithm<Strategy>();

    // iterate backward from there, looking for a qualified position
    Node* boundary = enclosingVisualBoundary<Strategy>(startNode);
    // FIXME: PositionIterator should respect Before and After positions.
    PositionIteratorAlgorithm<Strategy> lastVisible(m_anchorType == PositionAnchorType::AfterAnchor ? createLegacyEditingPosition(m_anchorNode.get(), caretMaxOffset(m_anchorNode.get())) : PositionAlgorithm<Strategy>(*this));
    PositionIteratorAlgorithm<Strategy> currentPos = lastVisible;
    bool startEditable = startNode->hasEditableStyle();
    Node* lastNode = startNode;
    bool boundaryCrossed = false;
    for (; !currentPos.atStart(); currentPos.decrement()) {
        Node* currentNode = currentPos.node();
        // Don't check for an editability change if we haven't moved to a different node,
        // to avoid the expense of computing hasEditableStyle().
        if (currentNode != lastNode) {
            // Don't change editability.
            bool currentEditable = currentNode->hasEditableStyle();
            if (startEditable != currentEditable) {
                if (rule == CannotCrossEditingBoundary)
                    break;
                boundaryCrossed = true;
            }
            lastNode = currentNode;
        }

        // If we've moved to a position that is visually distinct, return the last saved position. There
        // is code below that terminates early if we're *about* to move to a visually distinct position.
        if (endsOfNodeAreVisuallyDistinctPositions(currentNode) && currentNode != boundary)
            return lastVisible;

        // skip position in non-laid out or invisible node
        LayoutObject* layoutObject = currentNode->layoutObject();
        if (!layoutObject || layoutObject->style()->visibility() != VISIBLE)
            continue;

        if (rule == CanCrossEditingBoundary && boundaryCrossed) {
            lastVisible = currentPos;
            break;
        }

        // track last visible streamer position
        if (isStreamer<Strategy>(currentPos))
            lastVisible = currentPos;

        // Don't move past a position that is visually distinct.  We could rely on code above to terminate and
        // return lastVisible on the next iteration, but we terminate early to avoid doing a nodeIndex() call.
        if (endsOfNodeAreVisuallyDistinctPositions(currentNode) && currentPos.atStartOfNode())
            return lastVisible;

        // Return position after tables and nodes which have content that can be ignored.
        if (Strategy::editingIgnoresContent(currentNode) || isRenderedHTMLTableElement(currentNode)) {
            if (currentPos.atEndOfNode())
                return afterNode(currentNode);
            continue;
        }

        // return current position if it is in laid out text
        if (layoutObject->isText() && toLayoutText(layoutObject)->firstTextBox()) {
            if (currentNode != startNode) {
                // This assertion fires in layout tests in the case-transform.html test because
                // of a mix-up between offsets in the text in the DOM tree with text in the
                // layout tree which can have a different length due to case transformation.
                // Until we resolve that, disable this so we can run the layout tests!
                // ASSERT(currentOffset >= layoutObject->caretMaxOffset());
                return createLegacyEditingPosition(currentNode, layoutObject->caretMaxOffset());
            }

            unsigned textOffset = currentPos.offsetInLeafNode();
            LayoutText* textLayoutObject = toLayoutText(layoutObject);
            InlineTextBox* lastTextBox = textLayoutObject->lastTextBox();
            for (InlineTextBox* box = textLayoutObject->firstTextBox(); box; box = box->nextTextBox()) {
                if (textOffset <= box->start() + box->len()) {
                    if (textOffset > box->start())
                        return currentPos;
                    continue;
                }

                if (box == lastTextBox || textOffset != box->start() + box->len() + 1)
                    continue;

                // The text continues on the next line only if the last text box is not on this line and
                // none of the boxes on this line have a larger start offset.

                bool continuesOnNextLine = true;
                InlineBox* otherBox = box;
                while (continuesOnNextLine) {
                    otherBox = otherBox->nextLeafChild();
                    if (!otherBox)
                        break;
                    if (otherBox == lastTextBox || (otherBox->layoutObject() == textLayoutObject && toInlineTextBox(otherBox)->start() > textOffset))
                        continuesOnNextLine = false;
                }

                otherBox = box;
                while (continuesOnNextLine) {
                    otherBox = otherBox->prevLeafChild();
                    if (!otherBox)
                        break;
                    if (otherBox == lastTextBox || (otherBox->layoutObject() == textLayoutObject && toInlineTextBox(otherBox)->start() > textOffset))
                        continuesOnNextLine = false;
                }

                if (continuesOnNextLine)
                    return currentPos;
            }
        }
    }
    return lastVisible;
}

// This function and upstream() are used for moving back and forth between visually equivalent candidates.
// For example, for the text node "foo     bar" where whitespace is collapsible, there are two candidates
// that map to the VisiblePosition between 'b' and the space.  This function will return the right candidate
// and upstream() will return the left one.
// Also, downstream() will return the last position in the last atomic node in boundary for all of the positions
// in boundary after the last candidate, where endsOfNodeAreVisuallyDistinctPositions(boundary).
// FIXME: This function should never be called when the line box tree is dirty. See https://bugs.webkit.org/show_bug.cgi?id=97264
template <typename Strategy>
PositionAlgorithm<Strategy> PositionAlgorithm<Strategy>::downstream(EditingBoundaryCrossingRule rule) const
{
    Node* startNode = deprecatedNode();
    if (!startNode)
        return PositionAlgorithm<Strategy>();

    // iterate forward from there, looking for a qualified position
    Node* boundary = enclosingVisualBoundary<Strategy>(startNode);
    // FIXME: PositionIterator should respect Before and After positions.
    PositionIteratorAlgorithm<Strategy> lastVisible(m_anchorType == PositionAnchorType::AfterAnchor ? createLegacyEditingPosition(m_anchorNode.get(), caretMaxOffset(m_anchorNode.get())) : PositionAlgorithm<Strategy>(*this));
    PositionIteratorAlgorithm<Strategy> currentPos = lastVisible;
    bool startEditable = startNode->hasEditableStyle();
    Node* lastNode = startNode;
    bool boundaryCrossed = false;
    for (; !currentPos.atEnd(); currentPos.increment()) {
        Node* currentNode = currentPos.node();
        // Don't check for an editability change if we haven't moved to a different node,
        // to avoid the expense of computing hasEditableStyle().
        if (currentNode != lastNode) {
            // Don't change editability.
            bool currentEditable = currentNode->hasEditableStyle();
            if (startEditable != currentEditable) {
                if (rule == CannotCrossEditingBoundary)
                    break;
                boundaryCrossed = true;
            }

            lastNode = currentNode;
        }

        // stop before going above the body, up into the head
        // return the last visible streamer position
        if (isHTMLBodyElement(*currentNode) && currentPos.atEndOfNode())
            break;

        // Do not move to a visually distinct position.
        if (endsOfNodeAreVisuallyDistinctPositions(currentNode) && currentNode != boundary)
            return lastVisible;
        // Do not move past a visually disinct position.
        // Note: The first position after the last in a node whose ends are visually distinct
        // positions will be [boundary->parentNode(), originalBlock->nodeIndex() + 1].
        if (boundary && Strategy::parent(*boundary) == currentNode)
            return lastVisible;

        // skip position in non-laid out or invisible node
        LayoutObject* layoutObject = currentNode->layoutObject();
        if (!layoutObject || layoutObject->style()->visibility() != VISIBLE)
            continue;

        if (rule == CanCrossEditingBoundary && boundaryCrossed) {
            lastVisible = currentPos;
            break;
        }

        // track last visible streamer position
        if (isStreamer<Strategy>(currentPos))
            lastVisible = currentPos;

        // Return position before tables and nodes which have content that can be ignored.
        if (Strategy::editingIgnoresContent(currentNode) || isRenderedHTMLTableElement(currentNode)) {
            if (currentPos.offsetInLeafNode() <= layoutObject->caretMinOffset())
                return createLegacyEditingPosition(currentNode, layoutObject->caretMinOffset());
            continue;
        }

        // return current position if it is in laid out text
        if (layoutObject->isText() && toLayoutText(layoutObject)->firstTextBox()) {
            if (currentNode != startNode) {
                ASSERT(currentPos.atStartOfNode());
                return createLegacyEditingPosition(currentNode, layoutObject->caretMinOffset());
            }

            unsigned textOffset = currentPos.offsetInLeafNode();
            LayoutText* textLayoutObject = toLayoutText(layoutObject);
            InlineTextBox* lastTextBox = textLayoutObject->lastTextBox();
            for (InlineTextBox* box = textLayoutObject->firstTextBox(); box; box = box->nextTextBox()) {
                if (textOffset <= box->end()) {
                    if (textOffset >= box->start())
                        return currentPos;
                    continue;
                }

                if (box == lastTextBox || textOffset != box->start() + box->len())
                    continue;

                // The text continues on the next line only if the last text box is not on this line and
                // none of the boxes on this line have a larger start offset.

                bool continuesOnNextLine = true;
                InlineBox* otherBox = box;
                while (continuesOnNextLine) {
                    otherBox = otherBox->nextLeafChild();
                    if (!otherBox)
                        break;
                    if (otherBox == lastTextBox || (otherBox->layoutObject() == textLayoutObject && toInlineTextBox(otherBox)->start() >= textOffset))
                        continuesOnNextLine = false;
                }

                otherBox = box;
                while (continuesOnNextLine) {
                    otherBox = otherBox->prevLeafChild();
                    if (!otherBox)
                        break;
                    if (otherBox == lastTextBox || (otherBox->layoutObject() == textLayoutObject && toInlineTextBox(otherBox)->start() >= textOffset))
                        continuesOnNextLine = false;
                }

                if (continuesOnNextLine)
                    return currentPos;
            }
        }
    }

    return lastVisible;
}

static int boundingBoxLogicalHeight(LayoutObject *o, const IntRect &rect)
{
    return o->style()->isHorizontalWritingMode() ? rect.height() : rect.width();
}

template <typename Strategy>
bool PositionAlgorithm<Strategy>::hasRenderedNonAnonymousDescendantsWithHeight(LayoutObject* layoutObject)
{
    LayoutObject* stop = layoutObject->nextInPreOrderAfterChildren();
    for (LayoutObject *o = layoutObject->slowFirstChild(); o && o != stop; o = o->nextInPreOrder()) {
        if (o->nonPseudoNode()) {
            if ((o->isText() && boundingBoxLogicalHeight(o, toLayoutText(o)->linesBoundingBox()))
                || (o->isBox() && toLayoutBox(o)->pixelSnappedLogicalHeight())
                || (o->isLayoutInline() && isEmptyInline(LineLayoutItem(o)) && boundingBoxLogicalHeight(o, toLayoutInline(o)->linesBoundingBox())))
                return true;
        }
    }
    return false;
}

template <typename Strategy>
bool PositionAlgorithm<Strategy>::nodeIsUserSelectNone(Node* node)
{
    return node && node->layoutObject() && !node->layoutObject()->isSelectable();
}

template <typename Strategy>
bool PositionAlgorithm<Strategy>::nodeIsUserSelectAll(const Node* node)
{
    return RuntimeEnabledFeatures::userSelectAllEnabled() && node && node->layoutObject() && node->layoutObject()->style()->userSelect() == SELECT_ALL;
}

template <typename Strategy>
Node* PositionAlgorithm<Strategy>::rootUserSelectAllForNode(Node* node)
{
    if (!node || !nodeIsUserSelectAll(node))
        return 0;
    Node* parent = Strategy::parent(*node);
    if (!parent)
        return node;

    Node* candidateRoot = node;
    while (parent) {
        if (!parent->layoutObject()) {
            parent = Strategy::parent(*parent);
            continue;
        }
        if (!nodeIsUserSelectAll(parent))
            break;
        candidateRoot = parent;
        parent = Strategy::parent(*candidateRoot);
    }
    return candidateRoot;
}

template <typename Strategy>
bool PositionAlgorithm<Strategy>::isCandidate() const
{
    if (isNull())
        return false;

    LayoutObject* layoutObject = deprecatedNode()->layoutObject();
    if (!layoutObject)
        return false;

    if (layoutObject->style()->visibility() != VISIBLE)
        return false;

    if (layoutObject->isBR()) {
        // TODO(leviw) The condition should be
        // m_anchorType == PositionAnchorType::BeforeAnchor, but for now we
        // still need to support legacy positions.
        return !m_offset && m_anchorType != PositionAnchorType::AfterAnchor && !nodeIsUserSelectNone(Strategy::parent(*deprecatedNode()));
    }

    if (layoutObject->isText())
        return !nodeIsUserSelectNone(deprecatedNode()) && inRenderedText();

    if (layoutObject->isSVG()) {
        // We don't consider SVG elements are contenteditable except for
        // associated layoutObject returns isText() true, e.g. LayoutSVGInlineText.
        return false;
    }

    if (isRenderedHTMLTableElement(deprecatedNode()) || Strategy::editingIgnoresContent(deprecatedNode()))
        return (atFirstEditingPositionForNode() || atLastEditingPositionForNode()) && !nodeIsUserSelectNone(Strategy::parent(*deprecatedNode()));

    if (isHTMLHtmlElement(*m_anchorNode))
        return false;

    if (layoutObject->isLayoutBlockFlow() || layoutObject->isFlexibleBox() || layoutObject->isLayoutGrid()) {
        if (toLayoutBlock(layoutObject)->logicalHeight() || isHTMLBodyElement(*m_anchorNode)) {
            if (!hasRenderedNonAnonymousDescendantsWithHeight(layoutObject))
                return atFirstEditingPositionForNode() && !nodeIsUserSelectNone(deprecatedNode());
            return m_anchorNode->hasEditableStyle() && !nodeIsUserSelectNone(deprecatedNode()) && atEditingBoundary();
        }
    } else {
        LocalFrame* frame = m_anchorNode->document().frame();
        bool caretBrowsing = frame->settings() && frame->settings()->caretBrowsingEnabled();
        return (caretBrowsing || m_anchorNode->hasEditableStyle()) && !nodeIsUserSelectNone(deprecatedNode()) && atEditingBoundary();
    }

    return false;
}

template <typename Strategy>
bool PositionAlgorithm<Strategy>::inRenderedText() const
{
    if (isNull() || !deprecatedNode()->isTextNode())
        return false;

    LayoutObject* layoutObject = deprecatedNode()->layoutObject();
    if (!layoutObject)
        return false;

    LayoutText* textLayoutObject = toLayoutText(layoutObject);
    for (InlineTextBox *box = textLayoutObject->firstTextBox(); box; box = box->nextTextBox()) {
        if (m_offset < static_cast<int>(box->start()) && !textLayoutObject->containsReversedText()) {
            // The offset we're looking for is before this node
            // this means the offset must be in content that is
            // not laid out. Return false.
            return false;
        }
        if (box->containsCaretOffset(m_offset)) {
            // Return false for offsets inside composed characters.
            return m_offset == 0 || m_offset == textLayoutObject->nextOffset(textLayoutObject->previousOffset(m_offset));
        }
    }

    return false;
}

template <typename Strategy>
bool PositionAlgorithm<Strategy>::isRenderedCharacter() const
{
    if (isNull() || !deprecatedNode()->isTextNode())
        return false;

    LayoutObject* layoutObject = deprecatedNode()->layoutObject();
    if (!layoutObject)
        return false;

    LayoutText* textLayoutObject = toLayoutText(layoutObject);
    for (InlineTextBox* box = textLayoutObject->firstTextBox(); box; box = box->nextTextBox()) {
        if (m_offset < static_cast<int>(box->start()) && !textLayoutObject->containsReversedText()) {
            // The offset we're looking for is before this node
            // this means the offset must be in content that is
            // not laid out. Return false.
            return false;
        }
        if (m_offset >= static_cast<int>(box->start()) && m_offset < static_cast<int>(box->start() + box->len()))
            return true;
    }

    return false;
}

template <typename Strategy>
bool PositionAlgorithm<Strategy>::rendersInDifferentPosition(const PositionAlgorithm<Strategy> &pos) const
{
    if (isNull() || pos.isNull())
        return false;

    LayoutObject* layoutObject = deprecatedNode()->layoutObject();
    if (!layoutObject)
        return false;

    LayoutObject* posLayoutObject = pos.deprecatedNode()->layoutObject();
    if (!posLayoutObject)
        return false;

    if (layoutObject->style()->visibility() != VISIBLE
        || posLayoutObject->style()->visibility() != VISIBLE)
        return false;

    if (deprecatedNode() == pos.deprecatedNode()) {
        if (isHTMLBRElement(*deprecatedNode()))
            return false;

        if (m_offset == pos.deprecatedEditingOffset())
            return false;

        if (!deprecatedNode()->isTextNode() && !pos.deprecatedNode()->isTextNode()) {
            if (m_offset != pos.deprecatedEditingOffset())
                return true;
        }
    }

    if (isHTMLBRElement(*deprecatedNode()) && pos.isCandidate())
        return true;

    if (isHTMLBRElement(*pos.deprecatedNode()) && isCandidate())
        return true;

    if (!inSameContainingBlockFlowElement(deprecatedNode(), pos.deprecatedNode()))
        return true;

    if (deprecatedNode()->isTextNode() && !inRenderedText())
        return false;

    if (pos.deprecatedNode()->isTextNode() && !pos.inRenderedText())
        return false;

    int thisRenderedOffset = renderedOffset();
    int posRenderedOffset = pos.renderedOffset();

    if (layoutObject == posLayoutObject && thisRenderedOffset == posRenderedOffset)
        return false;

    InlineBoxPosition boxPosition1 = computeInlineBoxPosition(DOWNSTREAM);
    InlineBoxPosition boxPosition2 = pos.computeInlineBoxPosition(DOWNSTREAM);

    WTF_LOG(Editing, "layoutObject:           %p [%p]\n", layoutObject, boxPosition1.inlineBox);
    WTF_LOG(Editing, "thisRenderedOffset:     %d\n", thisRenderedOffset);
    WTF_LOG(Editing, "posLayoutObject:        %p [%p]\n", posLayoutObject, boxPosition2.inlineBox);
    WTF_LOG(Editing, "posRenderedOffset:      %d\n", posRenderedOffset);
    WTF_LOG(Editing, "node min/max:           %d:%d\n", caretMinOffset(deprecatedNode()), caretMaxOffset(deprecatedNode()));
    WTF_LOG(Editing, "pos node min/max:       %d:%d\n", caretMinOffset(pos.deprecatedNode()), caretMaxOffset(pos.deprecatedNode()));
    WTF_LOG(Editing, "----------------------------------------------------------------------\n");

    if (!boxPosition1.inlineBox || !boxPosition2.inlineBox) {
        return false;
    }

    if (boxPosition1.inlineBox->root() != boxPosition2.inlineBox->root()) {
        return true;
    }

    if (nextRenderedEditable(deprecatedNode()) == pos.deprecatedNode()
        && thisRenderedOffset == caretMaxOffset(deprecatedNode()) && !posRenderedOffset) {
        return false;
    }

    if (previousRenderedEditable(deprecatedNode()) == pos.deprecatedNode()
        && !thisRenderedOffset && posRenderedOffset == caretMaxOffset(pos.deprecatedNode())) {
        return false;
    }

    return true;
}

template <typename Strategy>
InlineBoxPosition PositionAlgorithm<Strategy>::computeInlineBoxPosition(EAffinity affinity) const
{
    return computeInlineBoxPosition(affinity, primaryDirection());
}

static bool isNonTextLeafChild(LayoutObject* object)
{
    if (object->slowFirstChild())
        return false;
    if (object->isText())
        return false;
    return true;
}

static InlineTextBox* searchAheadForBetterMatch(LayoutObject* layoutObject)
{
    LayoutBlock* container = layoutObject->containingBlock();
    for (LayoutObject* next = layoutObject->nextInPreOrder(container); next; next = next->nextInPreOrder(container)) {
        if (next->isLayoutBlock())
            return 0;
        if (next->isBR())
            return 0;
        if (isNonTextLeafChild(next))
            return 0;
        if (next->isText()) {
            if (next->style()->userModify() == READ_ONLY)
                return 0;
            InlineTextBox* match = 0;
            int minOffset = INT_MAX;
            for (InlineTextBox* box = toLayoutText(next)->firstTextBox(); box; box = box->nextTextBox()) {
                int caretMinOffset = box->caretMinOffset();
                if (caretMinOffset < minOffset) {
                    match = box;
                    minOffset = caretMinOffset;
                }
            }
            if (match)
                return match;
        }
    }
    return 0;
}

template <typename Strategy>
PositionAlgorithm<Strategy> downstreamIgnoringEditingBoundaries(PositionAlgorithm<Strategy> position)
{
    PositionAlgorithm<Strategy> lastPosition;
    while (position != lastPosition) {
        lastPosition = position;
        position = position.downstream(CanCrossEditingBoundary);
    }
    return position;
}

template <typename Strategy>
PositionAlgorithm<Strategy> upstreamIgnoringEditingBoundaries(PositionAlgorithm<Strategy> position)
{
    PositionAlgorithm<Strategy> lastPosition;
    while (position != lastPosition) {
        lastPosition = position;
        position = position.upstream(CanCrossEditingBoundary);
    }
    return position;
}

template <typename Strategy>
InlineBoxPosition PositionAlgorithm<Strategy>::computeInlineBoxPosition(EAffinity affinity, TextDirection primaryDirection) const
{
    InlineBox* inlineBox = nullptr;
    int caretOffset = deprecatedEditingOffset();
    LayoutObject* layoutObject = m_anchorNode->isShadowRoot() ? toShadowRoot(m_anchorNode)->host()->layoutObject() : m_anchorNode->layoutObject();

    if (!layoutObject->isText()) {
        inlineBox = 0;
        if (canHaveChildrenForEditing(deprecatedNode()) && layoutObject->isLayoutBlockFlow() && hasRenderedNonAnonymousDescendantsWithHeight(layoutObject)) {
            if (layoutObject->isLayoutBlock() && toLayoutBlock(layoutObject)->childrenInline()) {
<<<<<<< HEAD
                return;
=======
                return InlineBoxPosition(inlineBox, caretOffset);
>>>>>>> 617677b2
            }

            // Try a visually equivalent position with possibly opposite editability. This helps in case |this| is in
            // an editable block but surrounded by non-editable positions. It acts to negate the logic at the beginning
            // of LayoutObject::createVisiblePosition().
            PositionAlgorithm<Strategy> thisPosition = PositionAlgorithm<Strategy>(*this);
            PositionAlgorithm<Strategy> equivalent = downstreamIgnoringEditingBoundaries(thisPosition);
            if (equivalent == thisPosition) {
                equivalent = upstreamIgnoringEditingBoundaries(thisPosition);
                if (equivalent == thisPosition || downstreamIgnoringEditingBoundaries(equivalent) == thisPosition)
                    return InlineBoxPosition(inlineBox, caretOffset);
            }

            return equivalent.computeInlineBoxPosition(UPSTREAM, primaryDirection);
        }
        if (layoutObject->isBox()) {
            inlineBox = toLayoutBox(layoutObject)->inlineBoxWrapper();
            if (!inlineBox || (caretOffset > inlineBox->caretMinOffset() && caretOffset < inlineBox->caretMaxOffset()))
                return InlineBoxPosition(inlineBox, caretOffset);
        }
    } else {
        LayoutText* textLayoutObject = toLayoutText(layoutObject);

        InlineTextBox* box;
        InlineTextBox* candidate = 0;

        for (box = textLayoutObject->firstTextBox(); box; box = box->nextTextBox()) {
            int caretMinOffset = box->caretMinOffset();
            int caretMaxOffset = box->caretMaxOffset();

            if (caretOffset < caretMinOffset || caretOffset > caretMaxOffset || (caretOffset == caretMaxOffset && box->isLineBreak()))
                continue;

            if (caretOffset > caretMinOffset && caretOffset < caretMaxOffset)
                return InlineBoxPosition(box, caretOffset);

            if (((caretOffset == caretMaxOffset) ^ (affinity == DOWNSTREAM))
                || ((caretOffset == caretMinOffset) ^ (affinity == UPSTREAM))
                || (caretOffset == caretMaxOffset && box->nextLeafChild() && box->nextLeafChild()->isLineBreak()))
                break;

            candidate = box;
        }
        if (candidate && candidate == textLayoutObject->lastTextBox() && affinity == DOWNSTREAM) {
            box = searchAheadForBetterMatch(textLayoutObject);
            if (box)
                caretOffset = box->caretMinOffset();
        }
        inlineBox = box ? box : candidate;
    }

    if (!inlineBox)
        return InlineBoxPosition(inlineBox, caretOffset);

    unsigned char level = inlineBox->bidiLevel();

    if (inlineBox->direction() == primaryDirection) {
        if (caretOffset == inlineBox->caretRightmostOffset()) {
            InlineBox* nextBox = inlineBox->nextLeafChild();
            if (!nextBox || nextBox->bidiLevel() >= level)
                return InlineBoxPosition(inlineBox, caretOffset);

            level = nextBox->bidiLevel();
            InlineBox* prevBox = inlineBox;
            do {
                prevBox = prevBox->prevLeafChild();
            } while (prevBox && prevBox->bidiLevel() > level);

            if (prevBox && prevBox->bidiLevel() == level) // For example, abc FED 123 ^ CBA
                return InlineBoxPosition(inlineBox, caretOffset);

            // For example, abc 123 ^ CBA
            while (InlineBox* nextBox = inlineBox->nextLeafChild()) {
                if (nextBox->bidiLevel() < level)
                    break;
                inlineBox = nextBox;
            }
            caretOffset = inlineBox->caretRightmostOffset();
        } else {
            InlineBox* prevBox = inlineBox->prevLeafChild();
            if (!prevBox || prevBox->bidiLevel() >= level)
                return InlineBoxPosition(inlineBox, caretOffset);

            level = prevBox->bidiLevel();
            InlineBox* nextBox = inlineBox;
            do {
                nextBox = nextBox->nextLeafChild();
            } while (nextBox && nextBox->bidiLevel() > level);

            if (nextBox && nextBox->bidiLevel() == level)
                return InlineBoxPosition(inlineBox, caretOffset);

            while (InlineBox* prevBox = inlineBox->prevLeafChild()) {
                if (prevBox->bidiLevel() < level)
                    break;
                inlineBox = prevBox;
            }
            caretOffset = inlineBox->caretLeftmostOffset();
        }
        return InlineBoxPosition(inlineBox, caretOffset);
    }

    if (caretOffset == inlineBox->caretLeftmostOffset()) {
        InlineBox* prevBox = inlineBox->prevLeafChildIgnoringLineBreak();
        if (!prevBox || prevBox->bidiLevel() < level) {
            // Left edge of a secondary run. Set to the right edge of the entire run.
            while (InlineBox* nextBox = inlineBox->nextLeafChildIgnoringLineBreak()) {
                if (nextBox->bidiLevel() < level)
                    break;
                inlineBox = nextBox;
            }
            caretOffset = inlineBox->caretRightmostOffset();
        } else if (prevBox->bidiLevel() > level) {
            // Right edge of a "tertiary" run. Set to the left edge of that run.
            while (InlineBox* tertiaryBox = inlineBox->prevLeafChildIgnoringLineBreak()) {
                if (tertiaryBox->bidiLevel() <= level)
                    break;
                inlineBox = tertiaryBox;
            }
            caretOffset = inlineBox->caretLeftmostOffset();
        }
    } else if (layoutObject && layoutObject->style()->unicodeBidi() == Plaintext) {
        if (inlineBox->bidiLevel() < level)
            caretOffset = inlineBox->caretLeftmostOffset();
        else
            caretOffset = inlineBox->caretRightmostOffset();
    } else {
        InlineBox* nextBox = inlineBox->nextLeafChildIgnoringLineBreak();
        if (!nextBox || nextBox->bidiLevel() < level) {
            // Right edge of a secondary run. Set to the left edge of the entire run.
            while (InlineBox* prevBox = inlineBox->prevLeafChildIgnoringLineBreak()) {
                if (prevBox->bidiLevel() < level)
                    break;
                inlineBox = prevBox;
            }
            caretOffset = inlineBox->caretLeftmostOffset();
        } else if (nextBox->bidiLevel() > level) {
            // Left edge of a "tertiary" run. Set to the right edge of that run.
            while (InlineBox* tertiaryBox = inlineBox->nextLeafChildIgnoringLineBreak()) {
                if (tertiaryBox->bidiLevel() <= level)
                    break;
                inlineBox = tertiaryBox;
            }
            caretOffset = inlineBox->caretRightmostOffset();
        }
    }
    return InlineBoxPosition(inlineBox, caretOffset);
}

template <typename Strategy>
TextDirection PositionAlgorithm<Strategy>::primaryDirection() const
{
    TextDirection primaryDirection = LTR;
    for (const LayoutObject* r = m_anchorNode->layoutObject(); r; r = r->parent()) {
        if (r->isLayoutBlockFlow()) {
            primaryDirection = r->style()->direction();
            break;
        }
    }

    return primaryDirection;
}

template <typename Strategy>
void PositionAlgorithm<Strategy>::debugPosition(const char* msg) const
{
    static const char* const anchorTypes[] = {
        "OffsetInAnchor",
        "BeforeAnchor",
        "AfterAnchor",
        "BeforeChildren",
        "AfterChildren",
        "Invalid",
    };

    if (isNull()) {
        fprintf(stderr, "Position [%s]: null\n", msg);
        return;
    }

    const char* anchorType = anchorTypes[std::min(static_cast<size_t>(m_anchorType), WTF_ARRAY_LENGTH(anchorTypes) - 1)];
    if (m_anchorNode->isTextNode()) {
        fprintf(stderr, "Position [%s]: %s%s [%p] %s, (%s) at %d\n", msg, m_isLegacyEditingPosition ? "LEGACY, " : "", deprecatedNode()->nodeName().utf8().data(), deprecatedNode(), anchorType, m_anchorNode->nodeValue().utf8().data(), m_offset);
        return;
    }

    fprintf(stderr, "Position [%s]: %s%s [%p] %s at %d\n", msg, m_isLegacyEditingPosition ? "LEGACY, " : "", deprecatedNode()->nodeName().utf8().data(), deprecatedNode(), anchorType, m_offset);
}

PositionInComposedTree toPositionInComposedTree(const Position& pos)
{
    if (pos.isNull())
        return PositionInComposedTree();

    PositionInComposedTree position;
    if (pos.anchorType() == PositionAnchorType::OffsetInAnchor) {
        Node* anchor = pos.anchorNode();
        if (anchor->offsetInCharacters())
            return PositionInComposedTree(anchor, pos.computeOffsetInContainerNode());
        ASSERT(!isActiveInsertionPoint(*anchor));
        int offset = pos.computeOffsetInContainerNode();
        Node* child = NodeTraversal::childAt(*anchor, offset);
        if (!child) {
            if (anchor->isShadowRoot())
                return PositionInComposedTree(anchor->shadowHost(), PositionAnchorType::AfterChildren);
            return PositionInComposedTree(anchor, PositionAnchorType::AfterChildren);
        }
        child->updateDistribution();
        if (isActiveInsertionPoint(*child)) {
            if (anchor->isShadowRoot())
                return PositionInComposedTree(anchor->shadowHost(), offset);
            return PositionInComposedTree(anchor, offset);
        }
        return PositionInComposedTree(ComposedTreeTraversal::parent(*child), ComposedTreeTraversal::index(*child));
    }

    return PositionInComposedTree(pos.anchorNode(), pos.anchorType());
}

Position toPositionInDOMTree(const Position& position)
{
    return position;
}

Position toPositionInDOMTree(const PositionInComposedTree& position)
{
    if (position.isNull())
        return Position();

    Node* anchorNode = position.anchorNode();

    switch (position.anchorType()) {
    case PositionAnchorType::AfterChildren:
        // FIXME: When anchorNode is <img>, assertion fails in the constructor.
        return Position(anchorNode, PositionAnchorType::AfterChildren);
    case PositionAnchorType::AfterAnchor:
        return positionAfterNode(anchorNode);
    case PositionAnchorType::BeforeChildren:
        return Position(anchorNode, PositionAnchorType::BeforeChildren);
    case PositionAnchorType::BeforeAnchor:
        return positionBeforeNode(anchorNode);
    case PositionAnchorType::OffsetInAnchor: {
        int offset = position.offsetInContainerNode();
        if (anchorNode->offsetInCharacters())
            return Position(anchorNode, offset);
        Node* child = ComposedTreeTraversal::childAt(*anchorNode, offset);
        if (child)
            return Position(child->parentNode(), child->nodeIndex());
        if (!position.offsetInContainerNode())
            return Position(anchorNode, PositionAnchorType::BeforeChildren);

        // |child| is null when the position is at the end of the children.
        // <div>foo|</div>
        return Position(anchorNode, PositionAnchorType::AfterChildren);
    }
    default:
        ASSERT_NOT_REACHED();
        return Position();
    }
}

#ifndef NDEBUG

template <typename Strategy>
void PositionAlgorithm<Strategy>::formatForDebugger(char* buffer, unsigned length) const
{
    StringBuilder result;

    if (isNull()) {
        result.appendLiteral("<null>");
    } else {
        char s[1024];
        result.appendLiteral("offset ");
        result.appendNumber(m_offset);
        result.appendLiteral(" of ");
        deprecatedNode()->formatForDebugger(s, sizeof(s));
        result.append(s);
    }

    strncpy(buffer, result.toString().utf8().data(), length - 1);
}

template <typename Strategy>
void PositionAlgorithm<Strategy>::showAnchorTypeAndOffset() const
{
    if (m_isLegacyEditingPosition)
        fputs("legacy, ", stderr);
    switch (anchorType()) {
    case PositionAnchorType::OffsetInAnchor:
        fputs("offset", stderr);
        break;
    case PositionAnchorType::BeforeChildren:
        fputs("beforeChildren", stderr);
        break;
    case PositionAnchorType::AfterChildren:
        fputs("afterChildren", stderr);
        break;
    case PositionAnchorType::BeforeAnchor:
        fputs("before", stderr);
        break;
    case PositionAnchorType::AfterAnchor:
        fputs("after", stderr);
        break;
    }
    fprintf(stderr, ", offset:%d\n", m_offset);
}

template <typename Strategy>
void PositionAlgorithm<Strategy>::showTreeForThis() const
{
    if (!anchorNode())
        return;
    anchorNode()->showTreeForThis();
    showAnchorTypeAndOffset();
}

template <typename Strategy>
void PositionAlgorithm<Strategy>::showTreeForThisInComposedTree() const
{
    if (!anchorNode())
        return;
    anchorNode()->showTreeForThisInComposedTree();
    showAnchorTypeAndOffset();
}

#endif

template class CORE_TEMPLATE_EXPORT PositionAlgorithm<EditingStrategy>;
template class CORE_TEMPLATE_EXPORT PositionAlgorithm<EditingInComposedTreeStrategy>;

} // namespace blink

#ifndef NDEBUG

void showTree(const blink::Position& pos)
{
    pos.showTreeForThis();
}

void showTree(const blink::Position* pos)
{
    if (pos)
        pos->showTreeForThis();
    else
        fprintf(stderr, "Cannot showTree for (nil)\n");
}

#endif<|MERGE_RESOLUTION|>--- conflicted
+++ resolved
@@ -1202,11 +1202,7 @@
         inlineBox = 0;
         if (canHaveChildrenForEditing(deprecatedNode()) && layoutObject->isLayoutBlockFlow() && hasRenderedNonAnonymousDescendantsWithHeight(layoutObject)) {
             if (layoutObject->isLayoutBlock() && toLayoutBlock(layoutObject)->childrenInline()) {
-<<<<<<< HEAD
-                return;
-=======
                 return InlineBoxPosition(inlineBox, caretOffset);
->>>>>>> 617677b2
             }
 
             // Try a visually equivalent position with possibly opposite editability. This helps in case |this| is in
