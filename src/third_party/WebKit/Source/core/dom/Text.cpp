--- conflicted
+++ resolved
@@ -237,11 +237,7 @@
     return cloneWithData(data());
 }
 
-<<<<<<< HEAD
-static inline bool canHaveWhitespaceChildren(const LayoutObject& parent)
-=======
 static inline bool canHaveWhitespaceChildren(const LayoutObject& parent, Text* text)
->>>>>>> db960c73
 {
     // <button> should allow whitespace even though LayoutFlexibleBox doesn't.
     if (parent.isLayoutButton())
