--- conflicted
+++ resolved
@@ -274,11 +274,7 @@
     if (!canHaveWhitespaceChildren(parent))
         return false;
 
-<<<<<<< HEAD
-    if (style.preserveNewline()) // pre/pre-wrap/pre-line always make layoutObjects.
-=======
-    if (style.preserveNewline()) // pre/pre-wrap/-bb-pre-wrap-text/pre-line always make renderers.
->>>>>>> e35fbfde
+    if (style.preserveNewline()) // pre/pre-wrap/-bb-pre-wrap-text/pre-line always make layoutObjects.
         return true;
 
     // childNeedsDistributionRecalc() here is rare, only happens JS calling surroundContents() etc. from DOMNodeInsertedIntoDocument etc.
