/*
 * Copyright (C) 1999 Lars Knoll (knoll@kde.org)
 *           (C) 1999 Antti Koivisto (koivisto@kde.org)
 * Copyright (C) 2003, 2004, 2005, 2006, 2007, 2008, 2009 Apple Inc. All rights reserved.
 *
 * This library is free software; you can redistribute it and/or
 * modify it under the terms of the GNU Library General Public
 * License as published by the Free Software Foundation; either
 * version 2 of the License, or (at your option) any later version.
 *
 * This library is distributed in the hope that it will be useful,
 * but WITHOUT ANY WARRANTY; without even the implied warranty of
 * MERCHANTABILITY or FITNESS FOR A PARTICULAR PURPOSE.  See the GNU
 * Library General Public License for more details.
 *
 * You should have received a copy of the GNU Library General Public License
 * along with this library; see the file COPYING.LIB.  If not, write to
 * the Free Software Foundation, Inc., 51 Franklin Street, Fifth Floor,
 * Boston, MA 02110-1301, USA.
 */

#include "config.h"
#include "core/dom/Text.h"

#include "bindings/core/v8/ExceptionState.h"
#include "bindings/core/v8/ExceptionStatePlaceholder.h"
#include "core/SVGNames.h"
#include "core/css/resolver/StyleResolver.h"
#include "core/dom/ExceptionCode.h"
#include "core/dom/LayoutTreeBuilder.h"
#include "core/dom/LayoutTreeBuilderTraversal.h"
#include "core/dom/NodeComputedStyle.h"
#include "core/dom/NodeTraversal.h"
#include "core/dom/shadow/ShadowRoot.h"
#include "core/events/ScopedEventQueue.h"
#include "core/layout/LayoutText.h"
#include "core/layout/LayoutTextCombine.h"
#include "core/layout/svg/LayoutSVGInlineText.h"
#include "core/svg/SVGForeignObjectElement.h"
#include "wtf/text/CString.h"
#include "wtf/text/StringBuilder.h"

namespace blink {

PassRefPtrWillBeRawPtr<Text> Text::create(Document& document, const String& data)
{
    return adoptRefWillBeNoop(new Text(document, data, CreateText));
}

PassRefPtrWillBeRawPtr<Text> Text::createEditingText(Document& document, const String& data)
{
    return adoptRefWillBeNoop(new Text(document, data, CreateEditingText));
}

PassRefPtrWillBeRawPtr<Node> Text::mergeNextSiblingNodesIfPossible()
{
    RefPtrWillBeRawPtr<Node> protect(this);

    // Remove empty text nodes.
    if (!length()) {
        // Care must be taken to get the next node before removing the current node.
        RefPtrWillBeRawPtr<Node> nextNode(NodeTraversal::nextPostOrder(*this));
        remove(IGNORE_EXCEPTION);
        return nextNode.release();
    }

    // Merge text nodes.
    while (Node* nextSibling = this->nextSibling()) {
        if (nextSibling->nodeType() != TEXT_NODE)
            break;

        RefPtrWillBeRawPtr<Text> nextText = toText(nextSibling);

        // Remove empty text nodes.
        if (!nextText->length()) {
            nextText->remove(IGNORE_EXCEPTION);
            continue;
        }

        // Both non-empty text nodes. Merge them.
        unsigned offset = length();
        String nextTextData = nextText->data();
        String oldTextData = data();
        setDataWithoutUpdate(data() + nextTextData);
        updateTextLayoutObject(oldTextData.length(), 0);

        // Empty nextText for layout update.
        nextText->setDataWithoutUpdate(emptyString());
        nextText->updateTextLayoutObject(0, nextTextData.length());

        document().didMergeTextNodes(*nextText, offset);

        // Restore nextText for mutation event.
        nextText->setDataWithoutUpdate(nextTextData);
        nextText->updateTextLayoutObject(0, 0);

        document().incDOMTreeVersion();
        didModifyData(oldTextData, CharacterData::UpdateFromNonParser);
        nextText->remove(IGNORE_EXCEPTION);
    }

    return NodeTraversal::nextPostOrder(*this);
}

PassRefPtrWillBeRawPtr<Text> Text::splitText(unsigned offset, ExceptionState& exceptionState)
{
    // IndexSizeError: Raised if the specified offset is negative or greater than
    // the number of 16-bit units in data.
    if (offset > length()) {
        exceptionState.throwDOMException(IndexSizeError, "The offset " + String::number(offset) + " is larger than the Text node's length.");
        return nullptr;
    }

    EventQueueScope scope;
    String oldStr = data();
    RefPtrWillBeRawPtr<Text> newText = cloneWithData(oldStr.substring(offset));
    setDataWithoutUpdate(oldStr.substring(0, offset));

    didModifyData(oldStr, CharacterData::UpdateFromNonParser);

    if (parentNode())
        parentNode()->insertBefore(newText.get(), nextSibling(), exceptionState);
    if (exceptionState.hadException())
        return nullptr;

    if (layoutObject())
        layoutObject()->setTextWithOffset(dataImpl(), 0, oldStr.length());

    if (parentNode())
        document().didSplitTextNode(*this);

    return newText.release();
}

static const Text* earliestLogicallyAdjacentTextNode(const Text* t)
{
    for (const Node* n = t->previousSibling(); n; n = n->previousSibling()) {
        Node::NodeType type = n->nodeType();
        if (type == Node::TEXT_NODE || type == Node::CDATA_SECTION_NODE) {
            t = toText(n);
            continue;
        }

        break;
    }
    return t;
}

static const Text* latestLogicallyAdjacentTextNode(const Text* t)
{
    for (const Node* n = t->nextSibling(); n; n = n->nextSibling()) {
        Node::NodeType type = n->nodeType();
        if (type == Node::TEXT_NODE || type == Node::CDATA_SECTION_NODE) {
            t = toText(n);
            continue;
        }

        break;
    }
    return t;
}

String Text::wholeText() const
{
    const Text* startText = earliestLogicallyAdjacentTextNode(this);
    const Text* endText = latestLogicallyAdjacentTextNode(this);

    Node* onePastEndText = endText->nextSibling();
    unsigned resultLength = 0;
    for (const Node* n = startText; n != onePastEndText; n = n->nextSibling()) {
        if (!n->isTextNode())
            continue;
        const String& data = toText(n)->data();
        if (std::numeric_limits<unsigned>::max() - data.length() < resultLength)
            CRASH();
        resultLength += data.length();
    }
    StringBuilder result;
    result.reserveCapacity(resultLength);
    for (const Node* n = startText; n != onePastEndText; n = n->nextSibling()) {
        if (!n->isTextNode())
            continue;
        result.append(toText(n)->data());
    }
    ASSERT(result.length() == resultLength);

    return result.toString();
}

PassRefPtrWillBeRawPtr<Text> Text::replaceWholeText(const String& newText)
{
    // Remove all adjacent text nodes, and replace the contents of this one.

    // Protect startText and endText against mutation event handlers removing the last ref
    RefPtrWillBeRawPtr<Text> startText = const_cast<Text*>(earliestLogicallyAdjacentTextNode(this));
    RefPtrWillBeRawPtr<Text> endText = const_cast<Text*>(latestLogicallyAdjacentTextNode(this));

    RefPtrWillBeRawPtr<Text> protectedThis(this); // Mutation event handlers could cause our last ref to go away
    RefPtrWillBeRawPtr<ContainerNode> parent = parentNode(); // Protect against mutation handlers moving this node during traversal
    for (RefPtrWillBeRawPtr<Node> n = startText; n && n != this && n->isTextNode() && n->parentNode() == parent;) {
        RefPtrWillBeRawPtr<Node> nodeToRemove(n.release());
        n = nodeToRemove->nextSibling();
        parent->removeChild(nodeToRemove.get(), IGNORE_EXCEPTION);
    }

    if (this != endText) {
        Node* onePastEndText = endText->nextSibling();
        for (RefPtrWillBeRawPtr<Node> n = nextSibling(); n && n != onePastEndText && n->isTextNode() && n->parentNode() == parent;) {
            RefPtrWillBeRawPtr<Node> nodeToRemove(n.release());
            n = nodeToRemove->nextSibling();
            parent->removeChild(nodeToRemove.get(), IGNORE_EXCEPTION);
        }
    }

    if (newText.isEmpty()) {
        if (parent && parentNode() == parent)
            parent->removeChild(this, IGNORE_EXCEPTION);
        return nullptr;
    }

    setData(newText);
    return protectedThis.release();
}

String Text::nodeName() const
{
    return "#text";
}

Node::NodeType Text::nodeType() const
{
    return TEXT_NODE;
}

PassRefPtrWillBeRawPtr<Node> Text::cloneNode(bool /*deep*/)
{
    return cloneWithData(data());
}

static inline bool hasGeneratedAnonymousTableCells(const LayoutObject& parent)
{
    // We're checking whether the table part has generated anonymous table
    // part wrappers to hold its contents, so inspecting its first child will suffice.
    LayoutObject* child = parent.slowFirstChild();
    if (!child || !child->isAnonymous())
        return false;
    if (child->isTableCell())
        return true;
    if (child->isTableSection() || child->isTableRow())
        return hasGeneratedAnonymousTableCells(*child);
    return false;
}

static inline bool canHaveWhitespaceChildren(const LayoutObject& parent)
{
    // <button> should allow whitespace even though LayoutFlexibleBox doesn't.
    if (parent.isLayoutButton())
        return true;

    // Allow whitespace when the text is inside a table, section or row element that
    // has generated anonymous table cells to hold its contents.
    if (hasGeneratedAnonymousTableCells(parent))
        return true;

    if (parent.isTable() || parent.isTableRow() || parent.isTableSection()
        || parent.isLayoutTableCol() || parent.isFrameSet()
        || parent.isFlexibleBox() || parent.isLayoutGrid()
        || parent.isSVGRoot()
        || parent.isSVGContainer()
        || parent.isSVGImage()
        || parent.isSVGShape())
        return false;
    return true;
}

bool Text::textLayoutObjectIsNeeded(const ComputedStyle& style, const LayoutObject& parent)
{
    if (!parent.canHaveChildren())
        return false;

    if (isEditingText())
        return true;

    if (!length())
        return false;

    if (style.display() == NONE)
        return false;

    if (!containsOnlyWhitespace())
        return true;

    if (!canHaveWhitespaceChildren(parent))
        return false;

<<<<<<< HEAD
    if (style.preserveNewline()) // pre/pre-wrap/-bb-pre-wrap-text/pre-line always make layoutObjects.
=======
    // pre-wrap in SVG never makes layoutObject.
    if (style.whiteSpace() == PRE_WRAP && parent.isSVG())
        return false;

    // pre/pre-wrap/-bb-pre-wrap-text/pre-line always make layoutObjects.
    if (style.preserveNewline())
>>>>>>> 617677b2
        return true;

    // childNeedsDistributionRecalc() here is rare, only happens JS calling surroundContents() etc. from DOMNodeInsertedIntoDocument etc.
    if (document().childNeedsDistributionRecalc())
        return true;

    const LayoutObject* prev = LayoutTreeBuilderTraversal::previousSiblingLayoutObject(*this);
    if (prev && prev->isBR()) // <span><br/> <br/></span>
        return false;

    if (parent.isLayoutInline()) {
        // <span><div/> <div/></span>
        if (prev && !prev->isInline() && !prev->isOutOfFlowPositioned())
            return false;
    } else {
        if (parent.isLayoutBlock() && !parent.childrenInline() && (!prev || !prev->isInline()))
            return false;

        // Avoiding creation of a layoutObject for the text node is a non-essential memory optimization.
        // So to avoid blowing up on very wide DOMs, we limit the number of siblings to visit.
        unsigned maxSiblingsToVisit = 50;

        LayoutObject* first = parent.slowFirstChild();
        while (first && first->isFloatingOrOutOfFlowPositioned() && maxSiblingsToVisit--)
            first = first->nextSibling();
        if (!first || first == layoutObject() || LayoutTreeBuilderTraversal::nextSiblingLayoutObject(*this) == first) {
            // Whitespace at the start of a block just goes away.  Don't even
            // make a layout object for this text.
            return false;
        }
    }
    return true;
}

static bool isSVGText(Text* text)
{
    Node* parentOrShadowHostNode = text->parentOrShadowHostNode();
    ASSERT(parentOrShadowHostNode);
    return parentOrShadowHostNode->isSVGElement() && !isSVGForeignObjectElement(*parentOrShadowHostNode);
}

LayoutText* Text::createTextLayoutObject(const ComputedStyle& style)
{
    if (isSVGText(this))
        return new LayoutSVGInlineText(this, dataImpl());

    if (style.hasTextCombine())
        return new LayoutTextCombine(this, dataImpl());

    return new LayoutText(this, dataImpl());
}

void Text::attach(const AttachContext& context)
{
    if (ContainerNode* layoutParent = LayoutTreeBuilderTraversal::parent(*this)) {
        if (LayoutObject* parentLayoutObject = layoutParent->layoutObject()) {
            if (textLayoutObjectIsNeeded(*parentLayoutObject->style(), *parentLayoutObject))
                LayoutTreeBuilderForText(*this, parentLayoutObject).createLayoutObject();
        }
    }
    CharacterData::attach(context);
}

void Text::reattachIfNeeded(const AttachContext& context)
{
    bool layoutObjectIsNeeded = false;
    ContainerNode* layoutParent = LayoutTreeBuilderTraversal::parent(*this);
    if (layoutParent) {
        if (LayoutObject* parentLayoutObject = layoutParent->layoutObject()) {
            if (textLayoutObjectIsNeeded(*parentLayoutObject->style(), *parentLayoutObject))
                layoutObjectIsNeeded = true;
        }
    }

    if (layoutObjectIsNeeded == !!layoutObject())
        return;

    // The following is almost the same as Node::reattach() except that we create a layoutObject only if needed.
    // Not calling reattach() to avoid repeated calls to Text::textLayoutObjectIsNeeded().
    AttachContext reattachContext(context);
    reattachContext.performingReattach = true;

    if (styleChangeType() < NeedsReattachStyleChange)
        detach(reattachContext);
    if (layoutObjectIsNeeded)
        LayoutTreeBuilderForText(*this, layoutParent->layoutObject()).createLayoutObject();
    CharacterData::attach(reattachContext);
}

void Text::recalcTextStyle(StyleRecalcChange change, Text* nextTextSibling)
{
    if (LayoutText* layoutObject = this->layoutObject()) {
        if (change != NoChange || needsStyleRecalc())
            layoutObject->setStyle(document().ensureStyleResolver().styleForText(this));
        if (needsStyleRecalc())
            layoutObject->setText(dataImpl());
        clearNeedsStyleRecalc();
    } else if (needsStyleRecalc() || needsWhitespaceLayoutObject()) {
        reattach();
        if (this->layoutObject())
            reattachWhitespaceSiblingsIfNeeded(nextTextSibling);
    }
}

// If a whitespace node had no layoutObject and goes through a recalcStyle it may
// need to create one if the parent style now has white-space: pre.
bool Text::needsWhitespaceLayoutObject()
{
    ASSERT(!layoutObject());
    if (const ComputedStyle* style = parentComputedStyle())
        return style->preserveNewline();
    return false;
}

void Text::updateTextLayoutObject(unsigned offsetOfReplacedData, unsigned lengthOfReplacedData, RecalcStyleBehavior recalcStyleBehavior)
{
    if (!inActiveDocument())
        return;
    LayoutText* textLayoutObject = layoutObject();
    if (!textLayoutObject || !textLayoutObjectIsNeeded(*textLayoutObject->style(), *textLayoutObject->parent())) {
        lazyReattachIfAttached();
        // FIXME: Editing should be updated so this is not neccesary.
        if (recalcStyleBehavior == DeprecatedRecalcStyleImmediatlelyForEditing)
            document().updateLayoutTreeIfNeeded();
        return;
    }
    textLayoutObject->setTextWithOffset(dataImpl(), offsetOfReplacedData, lengthOfReplacedData);
}

PassRefPtrWillBeRawPtr<Text> Text::cloneWithData(const String& data)
{
    return create(document(), data);
}

DEFINE_TRACE(Text)
{
    CharacterData::trace(visitor);
}

#ifndef NDEBUG
void Text::formatForDebugger(char *buffer, unsigned length) const
{
    StringBuilder result;
    String s;

    result.append(nodeName());

    s = data();
    if (s.length() > 0) {
        if (result.length())
            result.appendLiteral("; ");
        result.appendLiteral("value=");
        result.append(s);
    }

    strncpy(buffer, result.toString().utf8().data(), length - 1);
}
#endif

} // namespace blink<|MERGE_RESOLUTION|>--- conflicted
+++ resolved
@@ -293,16 +293,12 @@
     if (!canHaveWhitespaceChildren(parent))
         return false;
 
-<<<<<<< HEAD
-    if (style.preserveNewline()) // pre/pre-wrap/-bb-pre-wrap-text/pre-line always make layoutObjects.
-=======
     // pre-wrap in SVG never makes layoutObject.
     if (style.whiteSpace() == PRE_WRAP && parent.isSVG())
         return false;
 
     // pre/pre-wrap/-bb-pre-wrap-text/pre-line always make layoutObjects.
     if (style.preserveNewline())
->>>>>>> 617677b2
         return true;
 
     // childNeedsDistributionRecalc() here is rare, only happens JS calling surroundContents() etc. from DOMNodeInsertedIntoDocument etc.
