--- conflicted
+++ resolved
@@ -64,11 +64,7 @@
 
 class ClassRootNodeList : public SimpleNodeList {
 public:
-<<<<<<< HEAD
-    ClassRootNodeList(Node* rootNode, const AtomicString& className)
-=======
     ClassRootNodeList(Node& rootNode, const AtomicString& className)
->>>>>>> 8c15b39e
         : m_className(className)
         , m_rootNode(rootNode)
         , m_currentElement(nextInternal(ElementTraversal::firstWithin(m_rootNode))) { }
@@ -100,11 +96,7 @@
 
 class ClassElementList : public SimpleNodeList {
 public:
-<<<<<<< HEAD
-    ClassElementList(Node* rootNode, const AtomicString& className)
-=======
     ClassElementList(Node& rootNode, const AtomicString& className)
->>>>>>> 8c15b39e
         : m_className(className)
         , m_rootNode(rootNode)
         , m_currentElement(nextInternal(ElementTraversal::firstWithin(rootNode))) { }
@@ -160,12 +152,7 @@
     SelectorChecker::SelectorCheckingContext selectorCheckingContext(selectorData.selector, &element, SelectorChecker::VisitedMatchDisabled);
     selectorCheckingContext.behaviorAtBoundary = SelectorChecker::StaysWithinTreeScope;
     selectorCheckingContext.scope = !rootNode.isDocumentNode() && rootNode.isContainerNode() ? &toContainerNode(rootNode) : 0;
-<<<<<<< HEAD
-    PseudoId ignoreDynamicPseudo = NOPSEUDO;
-    return selectorChecker.match(selectorCheckingContext, ignoreDynamicPseudo, DOMSiblingTraversalStrategy()) == SelectorChecker::SelectorMatches;
-=======
     return selectorChecker.match(selectorCheckingContext, DOMSiblingTraversalStrategy()) == SelectorChecker::SelectorMatches;
->>>>>>> 8c15b39e
 }
 
 bool SelectorDataList::matches(Element& targetElement) const
@@ -191,21 +178,9 @@
     return executeQueryFirst(rootNode);
 }
 
-<<<<<<< HEAD
-static inline bool isTreeScopeRoot(Node* node)
-{
-    ASSERT(node);
-    return node->isDocumentNode() || node->isShadowRoot();
-}
-
 void SelectorDataList::collectElementsByClassName(Node& rootNode, const AtomicString& className, Vector<RefPtr<Node> >& traversalRoots) const
 {
-    for (Element* element = ElementTraversal::firstWithin(&rootNode); element; element = ElementTraversal::next(element, &rootNode)) {
-=======
-void SelectorDataList::collectElementsByClassName(Node& rootNode, const AtomicString& className, Vector<RefPtr<Node> >& traversalRoots) const
-{
     for (Element* element = ElementTraversal::firstWithin(rootNode); element; element = ElementTraversal::next(*element, &rootNode)) {
->>>>>>> 8c15b39e
         if (element->hasClass() && element->classNames().contains(className))
             traversalRoots.append(element);
     }
@@ -213,11 +188,7 @@
 
 void SelectorDataList::collectElementsByTagName(Node& rootNode, const QualifiedName& tagName, Vector<RefPtr<Node> >& traversalRoots) const
 {
-<<<<<<< HEAD
-    for (Element* element = ElementTraversal::firstWithin(&rootNode); element; element = ElementTraversal::next(element, &rootNode)) {
-=======
     for (Element* element = ElementTraversal::firstWithin(rootNode); element; element = ElementTraversal::next(*element, &rootNode)) {
->>>>>>> 8c15b39e
         if (SelectorChecker::tagMatches(*element, tagName))
             traversalRoots.append(element);
     }
@@ -225,11 +196,7 @@
 
 Element* SelectorDataList::findElementByClassName(Node& rootNode, const AtomicString& className) const
 {
-<<<<<<< HEAD
-    for (Element* element = ElementTraversal::firstWithin(&rootNode); element; element = ElementTraversal::next(element, &rootNode)) {
-=======
     for (Element* element = ElementTraversal::firstWithin(rootNode); element; element = ElementTraversal::next(*element, &rootNode)) {
->>>>>>> 8c15b39e
         if (element->hasClass() && element->classNames().contains(className))
             return element;
     }
@@ -238,11 +205,7 @@
 
 Element* SelectorDataList::findElementByTagName(Node& rootNode, const QualifiedName& tagName) const
 {
-<<<<<<< HEAD
-    for (Element* element = ElementTraversal::firstWithin(&rootNode); element; element = ElementTraversal::next(element, &rootNode)) {
-=======
     for (Element* element = ElementTraversal::firstWithin(rootNode); element; element = ElementTraversal::next(*element, &rootNode)) {
->>>>>>> 8c15b39e
         if (SelectorChecker::tagMatches(*element, tagName))
             return element;
     }
@@ -333,11 +296,7 @@
 
 void SelectorDataList::executeSlowQueryAll(Node& rootNode, Vector<RefPtr<Node> >& matchedElements) const
 {
-<<<<<<< HEAD
-    for (Element* element = ElementTraversal::firstWithin(&rootNode); element; element = ElementTraversal::next(element, &rootNode)) {
-=======
     for (Element* element = ElementTraversal::firstWithin(rootNode); element; element = ElementTraversal::next(*element, &rootNode)) {
->>>>>>> 8c15b39e
         for (unsigned i = 0; i < m_selectors.size(); ++i) {
             if (selectorMatches(m_selectors[i], *element, rootNode)) {
                 matchedElements.append(element);
@@ -381,7 +340,7 @@
     }
 
     bool matchTraverseRoots;
-    OwnPtr<SimpleNodeList> traverseRoots = findTraverseRoots(&rootNode, matchTraverseRoots);
+    OwnPtr<SimpleNodeList> traverseRoots = findTraverseRoots(rootNode, matchTraverseRoots);
     if (traverseRoots->isEmpty())
         return;
 
@@ -398,12 +357,8 @@
 
     while (!traverseRoots->isEmpty()) {
         Node* traverseRoot = traverseRoots->next();
-<<<<<<< HEAD
-        for (Element* element = ElementTraversal::firstWithin(traverseRoot); element; element = ElementTraversal::next(element, traverseRoot)) {
-=======
         ASSERT(traverseRoot);
         for (Element* element = ElementTraversal::firstWithin(*traverseRoot); element; element = ElementTraversal::next(*element, traverseRoot)) {
->>>>>>> 8c15b39e
             if (selectorMatches(selector, *element, rootNode))
                 matchedElements.append(element);
         }
@@ -457,11 +412,7 @@
 
 Element* SelectorDataList::executeSlowQueryFirst(Node& rootNode) const
 {
-<<<<<<< HEAD
-    for (Element* element = ElementTraversal::firstWithin(&rootNode); element; element = ElementTraversal::next(element, &rootNode)) {
-=======
     for (Element* element = ElementTraversal::firstWithin(rootNode); element; element = ElementTraversal::next(*element, &rootNode)) {
->>>>>>> 8c15b39e
         for (unsigned i = 0; i < m_selectors.size(); ++i) {
             if (selectorMatches(m_selectors[i], *element, rootNode))
                 return element;
@@ -510,11 +461,7 @@
         return selectorMatches(m_selectors[0], element, rootNode) ? &element : 0;
     }
 
-<<<<<<< HEAD
-    for (Element* element = ElementTraversal::firstWithin(traverseRootNode); element; element = ElementTraversal::next(element, traverseRootNode)) {
-=======
     for (Element* element = ElementTraversal::firstWithin(*traverseRootNode); element; element = ElementTraversal::next(*element, traverseRootNode)) {
->>>>>>> 8c15b39e
         if (selectorMatches(m_selectors[0], *element, rootNode))
             return element;
     }
