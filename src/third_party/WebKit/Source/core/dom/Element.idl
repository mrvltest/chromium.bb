/*
 * Copyright (C) 2006, 2007, 2009 Apple Inc. All rights reserved.
 * Copyright (C) 2006 Samuel Weinig <sam.weinig@gmail.com>
 *
 * This library is free software; you can redistribute it and/or
 * modify it under the terms of the GNU Library General Public
 * License as published by the Free Software Foundation; either
 * version 2 of the License, or (at your option) any later version.
 *
 * This library is distributed in the hope that it will be useful,
 * but WITHOUT ANY WARRANTY; without even the implied warranty of
 * MERCHANTABILITY or FITNESS FOR A PARTICULAR PURPOSE.  See the GNU
 * Library General Public License for more details.
 *
 * You should have received a copy of the GNU Library General Public License
 * along with this library; see the file COPYING.LIB.  If not, write to
 * the Free Software Foundation, Inc., 51 Franklin Street, Fifth Floor,
 * Boston, MA 02110-1301, USA.
 */

interface Element : Node {

    // DOM Level 1 Core

    readonly attribute DOMString? tagName;

    DOMString? getAttribute(DOMString name);
    [RaisesException, CustomElementCallbacks] void setAttribute(DOMString name, DOMString value);
    [CustomElementCallbacks] void removeAttribute(DOMString name);
    [MeasureAs=ElementGetAttributeNode] Attr getAttributeNode(DOMString name);
    [RaisesException, CustomElementCallbacks, MeasureAs=ElementSetAttributeNode] Attr setAttributeNode(Attr newAttr);
    [RaisesException, CustomElementCallbacks, MeasureAs=ElementRemoveAttributeNode] Attr removeAttributeNode(Attr oldAttr);
    HTMLCollection getElementsByTagName(DOMString name);

    [PerWorldBindings, ImplementedAs=attributesForBindings] readonly attribute NamedNodeMap     attributes;
    [MeasureAs=HasAttributes] boolean hasAttributes();

    // DOM Level 2 Core

    DOMString? getAttributeNS(DOMString? namespaceURI, DOMString localName);
    [RaisesException, CustomElementCallbacks] void setAttributeNS(DOMString? namespaceURI, DOMString qualifiedName, DOMString value);
    [CustomElementCallbacks] void removeAttributeNS(DOMString? namespaceURI, DOMString localName);
    HTMLCollection getElementsByTagNameNS(DOMString? namespaceURI, DOMString localName);
    [MeasureAs=ElementGetAttributeNodeNS] Attr getAttributeNodeNS(DOMString? namespaceURI, DOMString localName);
    [RaisesException, CustomElementCallbacks, MeasureAs=ElementSetAttributeNodeNS] Attr setAttributeNodeNS(Attr newAttr);
    boolean hasAttribute(DOMString name);
    boolean hasAttributeNS(DOMString? namespaceURI, DOMString localName);

    [PerWorldBindings] readonly attribute CSSStyleDeclaration style;

    // DOM4
    [Reflect] attribute DOMString id;
    readonly attribute DOMString? namespaceURI;
    readonly attribute DOMString? prefix;
    readonly attribute DOMString? localName;

    [RaisesException] boolean matches(DOMString selectors);
    [RaisesException] Element closest(DOMString selectors);

    // Common extensions

    readonly attribute long offsetLeft;
    readonly attribute long offsetTop;
    readonly attribute long offsetWidth;
    readonly attribute long offsetHeight;
    [ImplementedAs=offsetParentForBindings, PerWorldBindings] readonly attribute Element offsetParent;
    readonly attribute long clientLeft;
    readonly attribute long clientTop;
    readonly attribute long clientWidth;
    readonly attribute long clientHeight;

    attribute double scrollLeft;
    attribute double scrollTop;
    readonly attribute long scrollWidth;
    readonly attribute long scrollHeight;

<<<<<<< HEAD
    [RuntimeEnabled=CSSOMSmoothScroll] void scroll(double x, double y);
    [RuntimeEnabled=CSSOMSmoothScroll] void scroll(optional ScrollToOptions scrollToOptions);
    [RuntimeEnabled=CSSOMSmoothScroll] void scrollTo(double x, double y);
    [RuntimeEnabled=CSSOMSmoothScroll] void scrollTo(optional ScrollToOptions scrollToOptions);
    [RuntimeEnabled=CSSOMSmoothScroll] void scrollBy(double x, double y);
    [RuntimeEnabled=CSSOMSmoothScroll] void scrollBy(optional ScrollToOptions scrollToOptions);
=======
    // Bloomberg-specific extensions
    void bbRequestSpellCheck();
    attribute long bbScrollLeftNoZoomAdjust;
    attribute long bbScrollTopNoZoomAdjust;
    readonly attribute long bbScrollWidthNoZoomAdjust;
    readonly attribute long bbScrollHeightNoZoomAdjust;
>>>>>>> 575af1a3

    void focus();
    void blur();
    void scrollIntoView(optional boolean alignWithTop);

    // WebKit extensions

    [MeasureAs=ElementScrollIntoViewIfNeeded] void scrollIntoViewIfNeeded(optional boolean centerIfNeeded);

    // HTML 5
    HTMLCollection getElementsByClassName(DOMString classNames);
    [TreatNullAs=NullString, CustomElementCallbacks, RaisesException=Setter] attribute DOMString innerHTML;
    [TreatNullAs=NullString, CustomElementCallbacks, RaisesException=Setter] attribute DOMString outerHTML;

    [RaisesException, CustomElementCallbacks, MeasureAs=InsertAdjacentElement] Element insertAdjacentElement(DOMString where, Element element);
    [RaisesException, MeasureAs=InsertAdjacentText] void insertAdjacentText(DOMString where, DOMString text);
    [CustomElementCallbacks, RaisesException, MeasureAs=InsertAdjacentHTML] void insertAdjacentHTML(DOMString where, DOMString html);

    [Reflect=class] attribute DOMString className;
    [PerWorldBindings] readonly attribute DOMTokenList classList;

    [PerWorldBindings] readonly attribute DOMStringMap dataset;

    // WebKit extension
    [RaisesException, ImplementedAs=matches, MeasureAs=ElementPrefixedMatchesSelector] boolean webkitMatchesSelector(DOMString selectors);

    // Shadow DOM API
    [RaisesException, MeasureAs=ElementCreateShadowRoot] ShadowRoot createShadowRoot();
    [PerWorldBindings] readonly attribute ShadowRoot shadowRoot;
    NodeList getDestinationInsertionPoints();

    // CSSOM View Module API
    ClientRectList getClientRects();
    ClientRect getBoundingClientRect();

    [MeasureAs=ElementRequestPointerLock] void requestPointerLock();

    // Experimental accessibility API
    [RuntimeEnabled=ComputedAccessibilityInfo] readonly attribute DOMString? computedRole;
    [RuntimeEnabled=ComputedAccessibilityInfo] readonly attribute DOMString? computedName;

    // Event handler attributes
    attribute EventHandler onbeforecopy;
    attribute EventHandler onbeforecut;
    attribute EventHandler onbeforepaste;
    attribute EventHandler oncopy;
    attribute EventHandler oncut;
    attribute EventHandler onpaste;
    attribute EventHandler onsearch;
    attribute EventHandler onselectstart;
    [RuntimeEnabled=Touch] attribute EventHandler ontouchcancel;
    [RuntimeEnabled=Touch] attribute EventHandler ontouchend;
    [RuntimeEnabled=Touch] attribute EventHandler ontouchmove;
    [RuntimeEnabled=Touch] attribute EventHandler ontouchstart;
    attribute EventHandler onwheel;
};

Element implements ParentNode;
Element implements ChildNode;
Element implements NonDocumentTypeChildNode;<|MERGE_RESOLUTION|>--- conflicted
+++ resolved
@@ -74,21 +74,19 @@
     readonly attribute long scrollWidth;
     readonly attribute long scrollHeight;
 
-<<<<<<< HEAD
     [RuntimeEnabled=CSSOMSmoothScroll] void scroll(double x, double y);
     [RuntimeEnabled=CSSOMSmoothScroll] void scroll(optional ScrollToOptions scrollToOptions);
     [RuntimeEnabled=CSSOMSmoothScroll] void scrollTo(double x, double y);
     [RuntimeEnabled=CSSOMSmoothScroll] void scrollTo(optional ScrollToOptions scrollToOptions);
     [RuntimeEnabled=CSSOMSmoothScroll] void scrollBy(double x, double y);
     [RuntimeEnabled=CSSOMSmoothScroll] void scrollBy(optional ScrollToOptions scrollToOptions);
-=======
+
     // Bloomberg-specific extensions
     void bbRequestSpellCheck();
     attribute long bbScrollLeftNoZoomAdjust;
     attribute long bbScrollTopNoZoomAdjust;
     readonly attribute long bbScrollWidthNoZoomAdjust;
     readonly attribute long bbScrollHeightNoZoomAdjust;
->>>>>>> 575af1a3
 
     void focus();
     void blur();
