--- conflicted
+++ resolved
@@ -999,8 +999,6 @@
     return 0;
 }
 
-<<<<<<< HEAD
-=======
 bool Element::hasNonEmptyLayoutSize() const
 {
     document().updateLayoutIgnorePendingStylesheets();
@@ -1010,7 +1008,6 @@
     return false;
 }
 
->>>>>>> 617677b2
 IntRect Element::boundsInViewportSpace()
 {
     document().updateLayoutIgnorePendingStylesheets();
