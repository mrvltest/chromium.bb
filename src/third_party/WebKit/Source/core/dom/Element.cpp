--- conflicted
+++ resolved
@@ -996,7 +996,15 @@
         setNeedsStyleRecalc(LocalStyleChange, StyleChangeReasonForTracing::create(StyleChangeReason::CompositorProxy));
 }
 
-<<<<<<< HEAD
+uint32_t Element::compositorMutableProperties() const
+{
+    if (!hasRareData())
+        return WebCompositorMutablePropertyNone;
+    if (CompositorProxiedPropertySet* set = elementRareData()->proxiedPropertyCounts())
+        return set->proxiedProperties();
+    return WebCompositorMutablePropertyNone;
+}
+
 void Element::bbRequestSpellCheck()
 {
     if (!document().frame() ||
@@ -1086,15 +1094,6 @@
     if (LayoutBox* lb = layoutBox())
         return lb->scrollHeight();
     return 0;
-=======
-uint32_t Element::compositorMutableProperties() const
-{
-    if (!hasRareData())
-        return WebCompositorMutablePropertyNone;
-    if (CompositorProxiedPropertySet* set = elementRareData()->proxiedPropertyCounts())
-        return set->proxiedProperties();
-    return WebCompositorMutablePropertyNone;
->>>>>>> b6cd7b0e
 }
 
 bool Element::hasNonEmptyLayoutSize() const
