--- conflicted
+++ resolved
@@ -907,8 +907,6 @@
     view->setScrollPosition(DoublePoint(scaledLeft, scaledTop), scrollBehavior);
 }
 
-<<<<<<< HEAD
-=======
 void Element::incrementProxyCount()
 {
     if (ensureElementRareData().incrementProxyCount() == 1)
@@ -921,7 +919,6 @@
         setNeedsStyleRecalc(LocalStyleChange, StyleChangeReasonForTracing::create(StyleChangeReason::CompositorProxy));
 }
 
->>>>>>> de2fe6b6
 void Element::bbRequestSpellCheck()
 {
     if (!document().frame() ||
