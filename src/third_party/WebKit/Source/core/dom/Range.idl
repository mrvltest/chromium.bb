/*
 * Copyright (C) 2006 Apple Computer, Inc.
 * Copyright (C) 2006 Samuel Weinig <sam.weinig@gmail.com>
 *
 * This library is free software; you can redistribute it and/or
 * modify it under the terms of the GNU Library General Public
 * License as published by the Free Software Foundation; either
 * version 2 of the License, or (at your option) any later version.
 *
 * This library is distributed in the hope that it will be useful,
 * but WITHOUT ANY WARRANTY; without even the implied warranty of
 * MERCHANTABILITY or FITNESS FOR A PARTICULAR PURPOSE.  See the GNU
 * Library General Public License for more details.
 *
 * You should have received a copy of the GNU Library General Public License
 * along with this library; see the file COPYING.LIB.  If not, write to
 * the Free Software Foundation, Inc., 51 Franklin Street, Fifth Floor,
 * Boston, MA 02110-1301, USA.
 */

// Introduced in DOM Level 2:
[
    Constructor,
    ConstructorCallWith=Document,
] interface Range {

    [RaisesException=Getter] readonly attribute Node startContainer;
    [RaisesException=Getter] readonly attribute long startOffset;
    [RaisesException=Getter] readonly attribute Node endContainer;
    [RaisesException=Getter] readonly attribute long endOffset;
    [RaisesException=Getter] readonly attribute boolean collapsed;
    [RaisesException=Getter] readonly attribute Node commonAncestorContainer;

    [RaisesException] void setStart(Node refNode, long offset);
    [RaisesException] void setEnd(Node refNode, long offset);
    [RaisesException] void setStartBefore(Node refNode);
    [RaisesException] void setStartAfter(Node refNode);
    [RaisesException] void setEndBefore(Node refNode);
    [RaisesException] void setEndAfter(Node refNode);
    [RaisesException] void collapse([Default=Undefined] optional boolean toStart);
    [RaisesException] void selectNode(Node refNode);
    [RaisesException] void selectNodeContents(Node refNode);

    // CompareHow
    const unsigned short START_TO_START = 0;
    const unsigned short START_TO_END   = 1;
    const unsigned short END_TO_END     = 2;
    const unsigned short END_TO_START   = 3;

    [RaisesException] short compareBoundaryPoints(CompareHow how, Range sourceRange);

    [RaisesException, CustomElementCallbacks] void deleteContents();
    [RaisesException, CustomElementCallbacks] DocumentFragment extractContents();
    [RaisesException, CustomElementCallbacks] DocumentFragment cloneContents();
<<<<<<< HEAD
    [RaisesException, CustomElementCallbacks] void insertNode([Default=Undefined] optional Node newNode);
    [RaisesException, CustomElementCallbacks] void surroundContents([Default=Undefined] optional Node newParent);
=======
    [RaisesException, CustomElementCallbacks] void insertNode(Node newNode);
    [RaisesException, CustomElementCallbacks] void surroundContents(Node newParent);
>>>>>>> 8c15b39e
    [RaisesException] Range cloneRange();
    [RaisesException] DOMString toString();

    [RaisesException] void detach();

    [RaisesException] boolean isPointInRange(Node refNode, long offset);
    [RaisesException] short comparePoint(Node refNode, long offset);

    [RaisesException] boolean intersectsNode(Node refNode);

    // CSSOM View Module API extensions

    ClientRectList getClientRects();
    ClientRect getBoundingClientRect();

    // DOM Parsing and Serialization

<<<<<<< HEAD
    [RaisesException, CustomElementCallbacks] DocumentFragment createContextualFragment([Default=Undefined] optional DOMString html);
=======
    [RaisesException, CustomElementCallbacks] DocumentFragment createContextualFragment(DOMString html);
>>>>>>> 8c15b39e

    // WebKit extensions

    // CompareResults
    const unsigned short NODE_BEFORE           = 0;
    const unsigned short NODE_AFTER            = 1;
    const unsigned short NODE_BEFORE_AND_AFTER = 2;
    const unsigned short NODE_INSIDE           = 3;

    [RaisesException] short compareNode([Default=Undefined] optional Node refNode);

    [RaisesException] void expand([Default=Undefined] optional DOMString unit);
};<|MERGE_RESOLUTION|>--- conflicted
+++ resolved
@@ -52,13 +52,8 @@
     [RaisesException, CustomElementCallbacks] void deleteContents();
     [RaisesException, CustomElementCallbacks] DocumentFragment extractContents();
     [RaisesException, CustomElementCallbacks] DocumentFragment cloneContents();
-<<<<<<< HEAD
-    [RaisesException, CustomElementCallbacks] void insertNode([Default=Undefined] optional Node newNode);
-    [RaisesException, CustomElementCallbacks] void surroundContents([Default=Undefined] optional Node newParent);
-=======
     [RaisesException, CustomElementCallbacks] void insertNode(Node newNode);
     [RaisesException, CustomElementCallbacks] void surroundContents(Node newParent);
->>>>>>> 8c15b39e
     [RaisesException] Range cloneRange();
     [RaisesException] DOMString toString();
 
@@ -76,11 +71,7 @@
 
     // DOM Parsing and Serialization
 
-<<<<<<< HEAD
-    [RaisesException, CustomElementCallbacks] DocumentFragment createContextualFragment([Default=Undefined] optional DOMString html);
-=======
     [RaisesException, CustomElementCallbacks] DocumentFragment createContextualFragment(DOMString html);
->>>>>>> 8c15b39e
 
     // WebKit extensions
 
