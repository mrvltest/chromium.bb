--- conflicted
+++ resolved
@@ -32,12 +32,8 @@
 public:
     void atomize();
     String data() const { return m_data; }
-<<<<<<< HEAD
     void setData(const String&);
-=======
-    void setData(const String&, ExceptionCode&);
-    void bbSetDataNoRelayout(const String&, ExceptionCode&);
->>>>>>> cb6005be
+    void bbSetDataNoRelayout(const String&);
     unsigned length() const { return m_data.length(); }
     String substringData(unsigned offset, unsigned count, ExceptionCode&);
     void appendData(const String&);
