--- conflicted
+++ resolved
@@ -51,11 +51,7 @@
     if (willMoveToNewDocument)
         oldDocument->incDOMTreeVersion();
 
-<<<<<<< HEAD
-    for (Node* node = &root; node; node = NodeTraversal::next(node, &root)) {
-=======
     for (Node* node = &root; node; node = NodeTraversal::next(*node, &root)) {
->>>>>>> 8c15b39e
         updateTreeScope(*node);
 
         if (willMoveToNewDocument)
@@ -87,11 +83,7 @@
 
 void TreeScopeAdopter::moveTreeToNewDocument(Node& root, Document& oldDocument, Document* newDocument) const
 {
-<<<<<<< HEAD
-    for (Node* node = &root; node; node = NodeTraversal::next(node, &root)) {
-=======
     for (Node* node = &root; node; node = NodeTraversal::next(*node, &root)) {
->>>>>>> 8c15b39e
         moveNodeToNewDocument(*node, oldDocument, newDocument);
         for (ShadowRoot* shadow = node->youngestShadowRoot(); shadow; shadow = shadow->olderShadowRoot())
             moveTreeToNewDocument(*shadow, oldDocument, newDocument);
