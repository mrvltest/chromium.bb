--- conflicted
+++ resolved
@@ -139,10 +139,6 @@
 #include "core/loader/ImageLoader.h"
 #include "core/loader/Prerenderer.h"
 #include "core/loader/appcache/ApplicationCacheHost.h"
-<<<<<<< HEAD
-#include "core/loader/cache/ResourceFetcher.h"
-=======
->>>>>>> 0704b1ab
 #include "core/page/BBPrintInfo.h"
 #include "core/page/Chrome.h"
 #include "core/page/ChromeClient.h"
@@ -466,11 +462,7 @@
 #endif
     , m_timeline(DocumentTimeline::create(this))
     , m_templateDocumentHost(0)
-<<<<<<< HEAD
-    , m_fontloader(0)
-=======
     , m_fonts(0)
->>>>>>> 0704b1ab
     , m_bbPrintInfo(0)
     , m_didAssociateFormControlsTimer(this, &Document::didAssociateFormControlsTimerFired)
 {
@@ -5435,13 +5427,6 @@
     return m_bbPrintInfo;
 }
 
-PassRefPtr<BBPrintInfo> Document::bbPrintInfo()
-{
-    if (!m_bbPrintInfo)
-        m_bbPrintInfo = BBPrintInfo::create(this);
-    return m_bbPrintInfo;
-}
-
 void Document::didAssociateFormControl(Element* element)
 {
     if (!frame() || !frame()->page())
