/*
 * Copyright (C) 2007 Apple Inc.  All rights reserved.
 * Copyright (C) 2011 Google Inc.  All rights reserved.
 *
 * Redistribution and use in source and binary forms, with or without
 * modification, are permitted provided that the following conditions
 * are met:
 * 1. Redistributions of source code must retain the above copyright
 *    notice, this list of conditions and the following disclaimer.
 * 2. Redistributions in binary form must reproduce the above copyright
 *    notice, this list of conditions and the following disclaimer in the
 *    documentation and/or other materials provided with the distribution.
 *
 * THIS SOFTWARE IS PROVIDED BY APPLE COMPUTER, INC. ``AS IS'' AND ANY
 * EXPRESS OR IMPLIED WARRANTIES, INCLUDING, BUT NOT LIMITED TO, THE
 * IMPLIED WARRANTIES OF MERCHANTABILITY AND FITNESS FOR A PARTICULAR
 * PURPOSE ARE DISCLAIMED.  IN NO EVENT SHALL APPLE COMPUTER, INC. OR
 * CONTRIBUTORS BE LIABLE FOR ANY DIRECT, INDIRECT, INCIDENTAL, SPECIAL,
 * EXEMPLARY, OR CONSEQUENTIAL DAMAGES (INCLUDING, BUT NOT LIMITED TO,
 * PROCUREMENT OF SUBSTITUTE GOODS OR SERVICES; LOSS OF USE, DATA, OR
 * PROFITS; OR BUSINESS INTERRUPTION) HOWEVER CAUSED AND ON ANY THEORY
 * OF LIABILITY, WHETHER IN CONTRACT, STRICT LIABILITY, OR TORT
 * (INCLUDING NEGLIGENCE OR OTHERWISE) ARISING IN ANY WAY OUT OF THE USE
 * OF THIS SOFTWARE, EVEN IF ADVISED OF THE POSSIBILITY OF SUCH DAMAGE.
 */

#ifndef InspectorClient_h
#define InspectorClient_h

#include "core/inspector/InspectorStateClient.h"
#include "wtf/Forward.h"
#include "wtf/HashMap.h"
#include "wtf/HashSet.h"

namespace WebCore {

class IntPoint;
class Page;
class PlatformKeyboardEvent;
class PlatformMouseEvent;

class InspectorClient : public InspectorStateClient {
public:
    virtual void highlight() = 0;
    virtual void hideHighlight() = 0;

    virtual void clearBrowserCache() { }
    virtual void clearBrowserCookies() { }

    typedef void (*TraceEventCallback)(char phase, const unsigned char*, const char* name, unsigned long long id,
        int numArgs, const char* const* argNames, const unsigned char* argTypes, const unsigned long long* argValues,
        unsigned char flags, double timestamp);
    virtual void setTraceEventCallback(TraceEventCallback) { }

<<<<<<< HEAD
=======
    virtual void startGPUEventsRecording() { }
    virtual void stopGPUEventsRecording() { }

>>>>>>> 8c15b39e
    virtual void overrideDeviceMetrics(int /*width*/, int /*height*/, float /*deviceScaleFactor*/, bool /*emulateViewport*/, bool /*fitWindow*/) { }

    virtual bool overridesShowPaintRects() { return false; }
    virtual void setShowPaintRects(bool) { }
    virtual void setShowDebugBorders(bool) { }
    virtual void setShowFPSCounter(bool) { }
    virtual void setContinuousPaintingEnabled(bool) { }
    virtual void setShowScrollBottleneckRects(bool) { }

    virtual void requestPageScaleFactor(float scale, const IntPoint& origin) { }
    virtual void getAllocatedObjects(HashSet<const void*>&) { }
    virtual void dumpUncountedAllocatedObjects(const HashMap<const void*, size_t>&) { }

    virtual void dispatchKeyEvent(const PlatformKeyboardEvent&) { }
    virtual void dispatchMouseEvent(const PlatformMouseEvent&) { }

    static bool doDispatchMessageOnFrontendPage(Page* frontendPage, const String& message);

protected:
    virtual ~InspectorClient() { }
};

} // namespace WebCore

#endif // !defined(InspectorClient_h)<|MERGE_RESOLUTION|>--- conflicted
+++ resolved
@@ -52,12 +52,9 @@
         unsigned char flags, double timestamp);
     virtual void setTraceEventCallback(TraceEventCallback) { }
 
-<<<<<<< HEAD
-=======
     virtual void startGPUEventsRecording() { }
     virtual void stopGPUEventsRecording() { }
 
->>>>>>> 8c15b39e
     virtual void overrideDeviceMetrics(int /*width*/, int /*height*/, float /*deviceScaleFactor*/, bool /*emulateViewport*/, bool /*fitWindow*/) { }
 
     virtual bool overridesShowPaintRects() { return false; }
