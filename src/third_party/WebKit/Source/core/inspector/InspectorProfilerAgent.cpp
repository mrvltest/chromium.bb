/*
 * Copyright (C) 2010 Apple Inc. All rights reserved.
 * Copyright (C) 2010 Google Inc. All rights reserved.
 *
 * Redistribution and use in source and binary forms, with or without
 * modification, are permitted provided that the following conditions
 * are met:
 *
 * 1.  Redistributions of source code must retain the above copyright
 *     notice, this list of conditions and the following disclaimer.
 * 2.  Redistributions in binary form must reproduce the above copyright
 *     notice, this list of conditions and the following disclaimer in the
 *     documentation and/or other materials provided with the distribution.
 * 3.  Neither the name of Apple Computer, Inc. ("Apple") nor the names of
 *     its contributors may be used to endorse or promote products derived
 *     from this software without specific prior written permission.
 *
 * THIS SOFTWARE IS PROVIDED BY APPLE AND ITS CONTRIBUTORS "AS IS" AND ANY
 * EXPRESS OR IMPLIED WARRANTIES, INCLUDING, BUT NOT LIMITED TO, THE IMPLIED
 * WARRANTIES OF MERCHANTABILITY AND FITNESS FOR A PARTICULAR PURPOSE ARE
 * DISCLAIMED. IN NO EVENT SHALL APPLE OR ITS CONTRIBUTORS BE LIABLE FOR ANY
 * DIRECT, INDIRECT, INCIDENTAL, SPECIAL, EXEMPLARY, OR CONSEQUENTIAL DAMAGES
 * (INCLUDING, BUT NOT LIMITED TO, PROCUREMENT OF SUBSTITUTE GOODS OR SERVICES;
 * LOSS OF USE, DATA, OR PROFITS; OR BUSINESS INTERRUPTION) HOWEVER CAUSED AND
 * ON ANY THEORY OF LIABILITY, WHETHER IN CONTRACT, STRICT LIABILITY, OR TORT
 * (INCLUDING NEGLIGENCE OR OTHERWISE) ARISING IN ANY WAY OUT OF THE USE OF
 * THIS SOFTWARE, EVEN IF ADVISED OF THE POSSIBILITY OF SUCH DAMAGE.
 */

#include "config.h"
#include "core/inspector/InspectorProfilerAgent.h"

#include "bindings/v8/ScriptCallStackFactory.h"
#include "bindings/v8/ScriptProfiler.h"
#include "core/inspector/InjectedScript.h"
#include "core/inspector/InjectedScriptHost.h"
#include "core/inspector/InspectorOverlay.h"
#include "core/inspector/InspectorState.h"
#include "core/inspector/InstrumentingAgents.h"
#include "core/inspector/ScriptCallStack.h"
#include "core/inspector/ScriptProfile.h"
#include "core/frame/ConsoleTypes.h"
#include "wtf/CurrentTime.h"
#include "wtf/text/StringConcatenate.h"

namespace WebCore {

namespace ProfilerAgentState {
static const char samplingInterval[] = "samplingInterval";
static const char userInitiatedProfiling[] = "userInitiatedProfiling";
static const char profilerEnabled[] = "profilerEnabled";
}

<<<<<<< HEAD
static const char CPUProfileType[] = "CPU";
=======
static PassRefPtr<TypeBuilder::Profiler::CPUProfile> createCPUProfile(const ScriptProfile& scriptProfile)
{
    RefPtr<TypeBuilder::Profiler::CPUProfile> profile = TypeBuilder::Profiler::CPUProfile::create()
        .setHead(scriptProfile.buildInspectorObjectForHead())
        .setStartTime(scriptProfile.startTime())
        .setEndTime(scriptProfile.endTime());
    profile->setSamples(scriptProfile.buildInspectorObjectForSamples());
    return profile.release();
}

static PassRefPtr<TypeBuilder::Debugger::Location> currentDebugLocation()
{
    RefPtr<ScriptCallStack> callStack(createScriptCallStackForConsole(1));
    const ScriptCallFrame& lastCaller = callStack->at(0);
    RefPtr<TypeBuilder::Debugger::Location> location = TypeBuilder::Debugger::Location::create()
        .setScriptId(lastCaller.scriptId())
        .setLineNumber(lastCaller.lineNumber());
    location->setColumnNumber(lastCaller.columnNumber());
    return location.release();
}

class InspectorProfilerAgent::ProfileDescriptor {
public:
    ProfileDescriptor(const String& id, const String& title)
        : m_id(id)
        , m_title(title) { }
    String m_id;
    String m_title;
};
>>>>>>> 8c15b39e

PassOwnPtr<InspectorProfilerAgent> InspectorProfilerAgent::create(InstrumentingAgents* instrumentingAgents, InspectorCompositeState* inspectorState, InjectedScriptManager* injectedScriptManager, InspectorOverlay* overlay)
{
    return adoptPtr(new InspectorProfilerAgent(instrumentingAgents, inspectorState, injectedScriptManager, overlay));
}

InspectorProfilerAgent::InspectorProfilerAgent(InstrumentingAgents* instrumentingAgents, InspectorCompositeState* inspectorState, InjectedScriptManager* injectedScriptManager, InspectorOverlay* overlay)
    : InspectorBaseAgent<InspectorProfilerAgent>("Profiler", instrumentingAgents, inspectorState)
    , m_injectedScriptManager(injectedScriptManager)
    , m_frontend(0)
    , m_recordingCPUProfile(false)
    , m_nextProfileId(1)
    , m_profileNameIdleTimeMap(ScriptProfiler::currentProfileNameIdleTimeMap())
    , m_idleStartTime(0.0)
    , m_overlay(overlay)
{
}

InspectorProfilerAgent::~InspectorProfilerAgent()
{
}

void InspectorProfilerAgent::consoleProfile(const String& title, ScriptState* state)
{
<<<<<<< HEAD
    RefPtr<ScriptProfile> profile = prpProfile;
    m_profiles.add(profile->uid(), profile);
    if (m_frontend && m_state->getBoolean(ProfilerAgentState::profilerEnabled))
        m_frontend->addProfileHeader(createProfileHeader(*profile));
    addProfileFinishedMessageToConsole(profile, lineNumber, sourceURL);
=======
    ASSERT(m_frontend && enabled());
    String id = String::number(m_nextProfileId++);
    m_startedProfiles.append(ProfileDescriptor(id, title));
    ScriptProfiler::start(id);
    m_frontend->consoleProfile(id, currentDebugLocation(), title.isNull() ? 0 : &title);
>>>>>>> 8c15b39e
}

void InspectorProfilerAgent::consoleProfileEnd(const String& title)
{
    ASSERT(m_frontend && enabled());
    String id;
    String resolvedTitle;
    // Take last started profile if no title was passed.
    if (title.isNull()) {
        if (m_startedProfiles.isEmpty())
            return;
        id = m_startedProfiles.last().m_id;
        resolvedTitle = m_startedProfiles.last().m_title;
        m_startedProfiles.removeLast();
    } else {
        for (size_t i = 0; i < m_startedProfiles.size(); i++) {
            if (m_startedProfiles[i].m_title == title) {
                resolvedTitle = title;
                id = m_startedProfiles[i].m_id;
                m_startedProfiles.remove(i);
                break;
            }
        }
        if (id.isEmpty())
            return;
    }
    RefPtr<ScriptProfile> profile = ScriptProfiler::stop(id);
    if (!profile)
        return;
    RefPtr<TypeBuilder::Debugger::Location> location = currentDebugLocation();
    if (!m_keepAliveProfile)
        m_keepAliveProfile = profile;
    m_frontend->addProfileHeader(id, location, createCPUProfile(*profile), resolvedTitle.isNull() ? 0 : &resolvedTitle);
}

void InspectorProfilerAgent::enable(ErrorString*)
{
    m_state->setBoolean(ProfilerAgentState::profilerEnabled, true);
    doEnable();
}

void InspectorProfilerAgent::doEnable()
{
<<<<<<< HEAD
    m_state->setBoolean(ProfilerAgentState::profilerEnabled, true);
    doEnable();
}

void InspectorProfilerAgent::doEnable()
{
=======
>>>>>>> 8c15b39e
    m_instrumentingAgents->setInspectorProfilerAgent(this);
}

void InspectorProfilerAgent::disable(ErrorString*)
{
    m_keepAliveProfile.clear();
    m_instrumentingAgents->setInspectorProfilerAgent(0);
    m_state->setBoolean(ProfilerAgentState::profilerEnabled, false);
}

bool InspectorProfilerAgent::enabled()
{
    return m_state->getBoolean(ProfilerAgentState::profilerEnabled);
}

void InspectorProfilerAgent::setSamplingInterval(ErrorString* error, int interval)
{
    if (m_recordingCPUProfile) {
        *error = "Cannot change sampling interval when profiling.";
        return;
    }
    m_state->setLong(ProfilerAgentState::samplingInterval, interval);
    ScriptProfiler::setSamplingInterval(interval);
}

<<<<<<< HEAD
String InspectorProfilerAgent::getCurrentUserInitiatedProfileName(bool incrementProfileNumber)
{
    if (incrementProfileNumber)
        m_currentUserInitiatedProfileNumber = m_nextUserInitiatedProfileNumber++;

    return "Profile " + String::number(m_currentUserInitiatedProfileNumber);
}

void InspectorProfilerAgent::getCPUProfile(ErrorString* errorString, int rawUid, RefPtr<TypeBuilder::Profiler::CPUProfile>& profileObject)
{
    unsigned uid = static_cast<unsigned>(rawUid);
    ProfilesMap::iterator it = m_profiles.find(uid);
    if (it == m_profiles.end()) {
        *errorString = "Profile wasn't found";
        return;
    }
    profileObject = TypeBuilder::Profiler::CPUProfile::create()
        .setHead(it->value->buildInspectorObjectForHead())
        .setStartTime(it->value->startTime())
        .setEndTime(it->value->endTime());
    profileObject->setSamples(it->value->buildInspectorObjectForSamples());
}

void InspectorProfilerAgent::removeProfile(ErrorString*, const String& type, int rawUid)
{
    unsigned uid = static_cast<unsigned>(rawUid);
    if (type == CPUProfileType) {
        if (m_profiles.contains(uid))
            m_profiles.remove(uid);
    }
}

void InspectorProfilerAgent::clearProfiles(ErrorString*)
{
    stop();
    m_profiles.clear();
    m_currentUserInitiatedProfileNumber = 1;
    m_nextUserInitiatedProfileNumber = 1;
    resetFrontendProfiles();
    m_injectedScriptManager->injectedScriptHost()->clearInspectedObjects();
}

void InspectorProfilerAgent::resetFrontendProfiles()
{
    if (!m_frontend)
        return;
    if (!m_state->getBoolean(ProfilerAgentState::profilerEnabled))
        return;
    if (m_profiles.isEmpty())
        m_frontend->resetProfiles();
}

=======
>>>>>>> 8c15b39e
void InspectorProfilerAgent::setFrontend(InspectorFrontend* frontend)
{
    m_frontend = frontend->profiler();
}

void InspectorProfilerAgent::clearFrontend()
{
    m_frontend = 0;
<<<<<<< HEAD
=======
    stop(0, 0);
    m_injectedScriptManager->injectedScriptHost()->clearInspectedObjects();
>>>>>>> 8c15b39e
    ErrorString error;
    clearProfiles(&error);
    disable(&error);
}

void InspectorProfilerAgent::restore()
{
<<<<<<< HEAD
    if (m_state->getBoolean(ProfilerAgentState::profilerEnabled))
        doEnable();
    resetFrontendProfiles();
=======
    if (m_state->getBoolean(ProfilerAgentState::profilerEnabled)) {
        doEnable();
        m_frontend->resetProfiles();
    }
>>>>>>> 8c15b39e
    if (long interval = m_state->getLong(ProfilerAgentState::samplingInterval, 0))
        ScriptProfiler::setSamplingInterval(interval);
    if (m_state->getBoolean(ProfilerAgentState::userInitiatedProfiling))
        start();
}

void InspectorProfilerAgent::start(ErrorString* error)
{
    if (m_recordingCPUProfile)
        return;
    if (!enabled()) {
        ErrorString error;
        enable(&error);
    }
    m_recordingCPUProfile = true;
    if (m_overlay)
        m_overlay->startedRecordingProfile();
    m_frontendInitiatedProfileId = String::number(m_nextProfileId++);
    ScriptProfiler::start(m_frontendInitiatedProfileId);
    m_state->setBoolean(ProfilerAgentState::userInitiatedProfiling, true);
}

void InspectorProfilerAgent::stop(ErrorString* errorString, RefPtr<TypeBuilder::Profiler::CPUProfile>& profile)
{
    stop(errorString, &profile);
}

void InspectorProfilerAgent::stop(ErrorString* errorString, RefPtr<TypeBuilder::Profiler::CPUProfile>* profile)
{
    if (!m_recordingCPUProfile) {
        if (errorString)
            *errorString = "No recording profiles found";
        return;
    }
    m_recordingCPUProfile = false;
    if (m_overlay)
        m_overlay->finishedRecordingProfile();
    RefPtr<ScriptProfile> scriptProfile = ScriptProfiler::stop(m_frontendInitiatedProfileId);
    m_frontendInitiatedProfileId = String();
    if (scriptProfile && profile) {
        *profile = createCPUProfile(*scriptProfile);
        if (!m_keepAliveProfile)
            m_keepAliveProfile = scriptProfile;
    } else if (errorString) {
        *errorString = "Profile wasn't found";
    }
    m_state->setBoolean(ProfilerAgentState::userInitiatedProfiling, false);
}

void InspectorProfilerAgent::idleFinished()
{
    if (!m_profileNameIdleTimeMap || !m_profileNameIdleTimeMap->size())
        return;
    ScriptProfiler::setIdle(false);
    if (!m_idleStartTime)
        return;

    double idleTime = WTF::monotonicallyIncreasingTime() - m_idleStartTime;
    m_idleStartTime = 0.0;
    ProfileNameIdleTimeMap::iterator end = m_profileNameIdleTimeMap->end();
    for (ProfileNameIdleTimeMap::iterator it = m_profileNameIdleTimeMap->begin(); it != end; ++it)
        it->value += idleTime;
}

void InspectorProfilerAgent::idleStarted()
{
    if (!m_profileNameIdleTimeMap || !m_profileNameIdleTimeMap->size())
        return;
    m_idleStartTime = WTF::monotonicallyIncreasingTime();
    ScriptProfiler::setIdle(true);
}

void InspectorProfilerAgent::willProcessTask()
{
    idleFinished();
}

void InspectorProfilerAgent::didProcessTask()
{
    idleStarted();
}

void InspectorProfilerAgent::willEnterNestedRunLoop()
{
    idleStarted();
}

void InspectorProfilerAgent::didLeaveNestedRunLoop()
{
    idleFinished();
}

} // namespace WebCore
<|MERGE_RESOLUTION|>--- conflicted
+++ resolved
@@ -51,9 +51,6 @@
 static const char profilerEnabled[] = "profilerEnabled";
 }
 
-<<<<<<< HEAD
-static const char CPUProfileType[] = "CPU";
-=======
 static PassRefPtr<TypeBuilder::Profiler::CPUProfile> createCPUProfile(const ScriptProfile& scriptProfile)
 {
     RefPtr<TypeBuilder::Profiler::CPUProfile> profile = TypeBuilder::Profiler::CPUProfile::create()
@@ -83,7 +80,6 @@
     String m_id;
     String m_title;
 };
->>>>>>> 8c15b39e
 
 PassOwnPtr<InspectorProfilerAgent> InspectorProfilerAgent::create(InstrumentingAgents* instrumentingAgents, InspectorCompositeState* inspectorState, InjectedScriptManager* injectedScriptManager, InspectorOverlay* overlay)
 {
@@ -108,19 +104,11 @@
 
 void InspectorProfilerAgent::consoleProfile(const String& title, ScriptState* state)
 {
-<<<<<<< HEAD
-    RefPtr<ScriptProfile> profile = prpProfile;
-    m_profiles.add(profile->uid(), profile);
-    if (m_frontend && m_state->getBoolean(ProfilerAgentState::profilerEnabled))
-        m_frontend->addProfileHeader(createProfileHeader(*profile));
-    addProfileFinishedMessageToConsole(profile, lineNumber, sourceURL);
-=======
     ASSERT(m_frontend && enabled());
     String id = String::number(m_nextProfileId++);
     m_startedProfiles.append(ProfileDescriptor(id, title));
     ScriptProfiler::start(id);
     m_frontend->consoleProfile(id, currentDebugLocation(), title.isNull() ? 0 : &title);
->>>>>>> 8c15b39e
 }
 
 void InspectorProfilerAgent::consoleProfileEnd(const String& title)
@@ -164,15 +152,6 @@
 
 void InspectorProfilerAgent::doEnable()
 {
-<<<<<<< HEAD
-    m_state->setBoolean(ProfilerAgentState::profilerEnabled, true);
-    doEnable();
-}
-
-void InspectorProfilerAgent::doEnable()
-{
-=======
->>>>>>> 8c15b39e
     m_instrumentingAgents->setInspectorProfilerAgent(this);
 }
 
@@ -198,61 +177,6 @@
     ScriptProfiler::setSamplingInterval(interval);
 }
 
-<<<<<<< HEAD
-String InspectorProfilerAgent::getCurrentUserInitiatedProfileName(bool incrementProfileNumber)
-{
-    if (incrementProfileNumber)
-        m_currentUserInitiatedProfileNumber = m_nextUserInitiatedProfileNumber++;
-
-    return "Profile " + String::number(m_currentUserInitiatedProfileNumber);
-}
-
-void InspectorProfilerAgent::getCPUProfile(ErrorString* errorString, int rawUid, RefPtr<TypeBuilder::Profiler::CPUProfile>& profileObject)
-{
-    unsigned uid = static_cast<unsigned>(rawUid);
-    ProfilesMap::iterator it = m_profiles.find(uid);
-    if (it == m_profiles.end()) {
-        *errorString = "Profile wasn't found";
-        return;
-    }
-    profileObject = TypeBuilder::Profiler::CPUProfile::create()
-        .setHead(it->value->buildInspectorObjectForHead())
-        .setStartTime(it->value->startTime())
-        .setEndTime(it->value->endTime());
-    profileObject->setSamples(it->value->buildInspectorObjectForSamples());
-}
-
-void InspectorProfilerAgent::removeProfile(ErrorString*, const String& type, int rawUid)
-{
-    unsigned uid = static_cast<unsigned>(rawUid);
-    if (type == CPUProfileType) {
-        if (m_profiles.contains(uid))
-            m_profiles.remove(uid);
-    }
-}
-
-void InspectorProfilerAgent::clearProfiles(ErrorString*)
-{
-    stop();
-    m_profiles.clear();
-    m_currentUserInitiatedProfileNumber = 1;
-    m_nextUserInitiatedProfileNumber = 1;
-    resetFrontendProfiles();
-    m_injectedScriptManager->injectedScriptHost()->clearInspectedObjects();
-}
-
-void InspectorProfilerAgent::resetFrontendProfiles()
-{
-    if (!m_frontend)
-        return;
-    if (!m_state->getBoolean(ProfilerAgentState::profilerEnabled))
-        return;
-    if (m_profiles.isEmpty())
-        m_frontend->resetProfiles();
-}
-
-=======
->>>>>>> 8c15b39e
 void InspectorProfilerAgent::setFrontend(InspectorFrontend* frontend)
 {
     m_frontend = frontend->profiler();
@@ -261,28 +185,18 @@
 void InspectorProfilerAgent::clearFrontend()
 {
     m_frontend = 0;
-<<<<<<< HEAD
-=======
     stop(0, 0);
     m_injectedScriptManager->injectedScriptHost()->clearInspectedObjects();
->>>>>>> 8c15b39e
     ErrorString error;
-    clearProfiles(&error);
     disable(&error);
 }
 
 void InspectorProfilerAgent::restore()
 {
-<<<<<<< HEAD
-    if (m_state->getBoolean(ProfilerAgentState::profilerEnabled))
-        doEnable();
-    resetFrontendProfiles();
-=======
     if (m_state->getBoolean(ProfilerAgentState::profilerEnabled)) {
         doEnable();
         m_frontend->resetProfiles();
     }
->>>>>>> 8c15b39e
     if (long interval = m_state->getLong(ProfilerAgentState::samplingInterval, 0))
         ScriptProfiler::setSamplingInterval(interval);
     if (m_state->getBoolean(ProfilerAgentState::userInitiatedProfiling))
