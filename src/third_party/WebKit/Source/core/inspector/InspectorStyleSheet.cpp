--- conflicted
+++ resolved
@@ -52,11 +52,6 @@
 #include "core/inspector/InspectorResourceAgent.h"
 #include "core/page/Page.h"
 #include "core/page/PageConsole.h"
-<<<<<<< HEAD
-#include "core/platform/text/RegularExpression.h"
-#include "platform/JSONValues.h"
-=======
->>>>>>> 8c15b39e
 #include "wtf/OwnPtr.h"
 #include "wtf/PassOwnPtr.h"
 #include "wtf/text/StringBuilder.h"
@@ -549,11 +544,7 @@
     DEFINE_STATIC_LOCAL(String, bogusPropertyName, ("-webkit-boguz-propertee"));
 
     if (!m_parentStyleSheet->ensureParsedDataReady()) {
-<<<<<<< HEAD
-        es.throwUninformativeAndGenericDOMException(NotFoundError);
-=======
         exceptionState.throwUninformativeAndGenericDOMException(NotFoundError);
->>>>>>> 8c15b39e
         return false;
     }
 
@@ -568,43 +559,27 @@
 
         // At least one property + the bogus property added just above should be present.
         if (propertyCount < 2) {
-<<<<<<< HEAD
-            es.throwUninformativeAndGenericDOMException(SyntaxError);
-=======
             exceptionState.throwUninformativeAndGenericDOMException(SyntaxError);
->>>>>>> 8c15b39e
             return false;
         }
 
         // Check for the proper propertyText termination (the parser could at least restore to the PROPERTY_NAME state).
         if (propertyData.at(propertyCount - 1).name != bogusPropertyName) {
-<<<<<<< HEAD
-            es.throwUninformativeAndGenericDOMException(SyntaxError);
-=======
             exceptionState.throwUninformativeAndGenericDOMException(SyntaxError);
->>>>>>> 8c15b39e
             return false;
         }
     }
 
     RefPtr<CSSRuleSourceData> sourceData = extractSourceData();
     if (!sourceData) {
-<<<<<<< HEAD
-        es.throwUninformativeAndGenericDOMException(NotFoundError);
-=======
         exceptionState.throwUninformativeAndGenericDOMException(NotFoundError);
->>>>>>> 8c15b39e
         return false;
     }
 
     String text;
     bool success = styleText(&text);
     if (!success) {
-<<<<<<< HEAD
-        es.throwUninformativeAndGenericDOMException(NotFoundError);
-=======
         exceptionState.throwUninformativeAndGenericDOMException(NotFoundError);
->>>>>>> 8c15b39e
         return false;
     }
 
@@ -614,11 +589,7 @@
     InspectorStyleTextEditor editor(&allProperties, text, newLineAndWhitespaceDelimiters());
     if (overwrite) {
         if (index >= allProperties.size()) {
-<<<<<<< HEAD
-            es.throwUninformativeAndGenericDOMException(IndexSizeError);
-=======
             exceptionState.throwUninformativeAndGenericDOMException(IndexSizeError);
->>>>>>> 8c15b39e
             return false;
         }
         *oldText = allProperties.at(index).rawText;
@@ -633,43 +604,27 @@
 {
     ASSERT(m_parentStyleSheet);
     if (!m_parentStyleSheet->ensureParsedDataReady()) {
-<<<<<<< HEAD
-        es.throwUninformativeAndGenericDOMException(NoModificationAllowedError);
-=======
         exceptionState.throwUninformativeAndGenericDOMException(NoModificationAllowedError);
->>>>>>> 8c15b39e
         return false;
     }
 
     RefPtr<CSSRuleSourceData> sourceData = extractSourceData();
     if (!sourceData) {
-<<<<<<< HEAD
-        es.throwUninformativeAndGenericDOMException(NotFoundError);
-=======
         exceptionState.throwUninformativeAndGenericDOMException(NotFoundError);
->>>>>>> 8c15b39e
         return false;
     }
 
     String text;
     bool success = styleText(&text);
     if (!success) {
-<<<<<<< HEAD
-        es.throwUninformativeAndGenericDOMException(NotFoundError);
-=======
         exceptionState.throwUninformativeAndGenericDOMException(NotFoundError);
->>>>>>> 8c15b39e
         return false;
     }
 
     Vector<InspectorStyleProperty> allProperties;
     populateAllProperties(allProperties);
     if (index >= allProperties.size()) {
-<<<<<<< HEAD
-        es.throwUninformativeAndGenericDOMException(IndexSizeError);
-=======
         exceptionState.throwUninformativeAndGenericDOMException(IndexSizeError);
->>>>>>> 8c15b39e
         return false;
     }
 
@@ -1081,11 +1036,7 @@
 {
     CSSStyleRule* rule = ruleForId(id);
     if (!rule) {
-<<<<<<< HEAD
-        es.throwUninformativeAndGenericDOMException(NotFoundError);
-=======
         exceptionState.throwUninformativeAndGenericDOMException(NotFoundError);
->>>>>>> 8c15b39e
         return "";
     }
     return rule->selectorText();
@@ -1097,31 +1048,19 @@
         return false;
     CSSStyleRule* rule = ruleForId(id);
     if (!rule) {
-<<<<<<< HEAD
-        es.throwUninformativeAndGenericDOMException(NotFoundError);
-=======
         exceptionState.throwUninformativeAndGenericDOMException(NotFoundError);
->>>>>>> 8c15b39e
         return false;
     }
     CSSStyleSheet* styleSheet = rule->parentStyleSheet();
     if (!styleSheet || !ensureParsedDataReady()) {
-<<<<<<< HEAD
-        es.throwUninformativeAndGenericDOMException(NotFoundError);
-=======
         exceptionState.throwUninformativeAndGenericDOMException(NotFoundError);
->>>>>>> 8c15b39e
         return false;
     }
 
     rule->setSelectorText(selector);
     RefPtr<CSSRuleSourceData> sourceData = ruleSourceDataFor(rule->style());
     if (!sourceData) {
-<<<<<<< HEAD
-        es.throwUninformativeAndGenericDOMException(NotFoundError);
-=======
         exceptionState.throwUninformativeAndGenericDOMException(NotFoundError);
->>>>>>> 8c15b39e
         return false;
     }
 
@@ -1144,22 +1083,14 @@
     if (!checkPageStyleSheet(exceptionState))
         return 0;
     if (!checkStyleRuleSelector(m_pageStyleSheet->ownerDocument(), selector)) {
-<<<<<<< HEAD
-        es.throwUninformativeAndGenericDOMException(SyntaxError);
-=======
         exceptionState.throwUninformativeAndGenericDOMException(SyntaxError);
->>>>>>> 8c15b39e
         return 0;
     }
 
     String text;
     bool success = getText(&text);
     if (!success) {
-<<<<<<< HEAD
-        es.throwUninformativeAndGenericDOMException(NotFoundError);
-=======
         exceptionState.throwUninformativeAndGenericDOMException(NotFoundError);
->>>>>>> 8c15b39e
         return 0;
     }
     StringBuilder styleSheetText;
@@ -1178,11 +1109,7 @@
         // What we just added has to be a CSSStyleRule - we cannot handle other types of rules yet.
         // If it is not a style rule, pretend we never touched the stylesheet.
         m_pageStyleSheet->deleteRule(lastRuleIndex, ASSERT_NO_EXCEPTION);
-<<<<<<< HEAD
-        es.throwUninformativeAndGenericDOMException(SyntaxError);
-=======
         exceptionState.throwUninformativeAndGenericDOMException(SyntaxError);
->>>>>>> 8c15b39e
         return 0;
     }
 
@@ -1205,30 +1132,18 @@
         return false;
     RefPtr<CSSStyleRule> rule = ruleForId(id);
     if (!rule) {
-<<<<<<< HEAD
-        es.throwUninformativeAndGenericDOMException(NotFoundError);
-=======
         exceptionState.throwUninformativeAndGenericDOMException(NotFoundError);
->>>>>>> 8c15b39e
         return false;
     }
     CSSStyleSheet* styleSheet = rule->parentStyleSheet();
     if (!styleSheet || !ensureParsedDataReady()) {
-<<<<<<< HEAD
-        es.throwUninformativeAndGenericDOMException(NotFoundError);
-=======
         exceptionState.throwUninformativeAndGenericDOMException(NotFoundError);
->>>>>>> 8c15b39e
         return false;
     }
 
     RefPtr<CSSRuleSourceData> sourceData = ruleSourceDataFor(rule->style());
     if (!sourceData) {
-<<<<<<< HEAD
-        es.throwUninformativeAndGenericDOMException(NotFoundError);
-=======
         exceptionState.throwUninformativeAndGenericDOMException(NotFoundError);
->>>>>>> 8c15b39e
         return false;
     }
 
@@ -1301,11 +1216,7 @@
 
 PassRefPtr<TypeBuilder::Array<TypeBuilder::CSS::Selector> > InspectorStyleSheet::selectorsFromSource(const CSSRuleSourceData* sourceData, const String& sheetText) const
 {
-<<<<<<< HEAD
-    RegularExpression comment("/\\*[^]*?\\*/", TextCaseSensitive, MultilineEnabled);
-=======
     ScriptRegexp comment("/\\*[^]*?\\*/", TextCaseSensitive, MultilineEnabled);
->>>>>>> 8c15b39e
     RefPtr<TypeBuilder::Array<TypeBuilder::CSS::Selector> > result = TypeBuilder::Array<TypeBuilder::CSS::Selector>::create();
     const SelectorRangeList& ranges = sourceData->selectorRanges;
     for (size_t i = 0, size = ranges.size(); i < size; ++i) {
@@ -1413,21 +1324,13 @@
 {
     RefPtr<InspectorStyle> inspectorStyle = inspectorStyleForId(id);
     if (!inspectorStyle || !inspectorStyle->cssStyle()) {
-<<<<<<< HEAD
-        es.throwUninformativeAndGenericDOMException(NotFoundError);
-=======
         exceptionState.throwUninformativeAndGenericDOMException(NotFoundError);
->>>>>>> 8c15b39e
         return false;
     }
 
     bool success = inspectorStyle->styleText(oldText);
     if (!success) {
-<<<<<<< HEAD
-        es.throwUninformativeAndGenericDOMException(NotFoundError);
-=======
         exceptionState.throwUninformativeAndGenericDOMException(NotFoundError);
->>>>>>> 8c15b39e
         return false;
     }
 
@@ -1435,11 +1338,7 @@
     if (success)
         fireStyleSheetChanged();
     else
-<<<<<<< HEAD
-        es.throwUninformativeAndGenericDOMException(SyntaxError);
-=======
         exceptionState.throwUninformativeAndGenericDOMException(SyntaxError);
->>>>>>> 8c15b39e
     return success;
 }
 
@@ -1447,11 +1346,7 @@
 {
     RefPtr<InspectorStyle> inspectorStyle = inspectorStyleForId(id);
     if (!inspectorStyle) {
-<<<<<<< HEAD
-        es.throwUninformativeAndGenericDOMException(NotFoundError);
-=======
         exceptionState.throwUninformativeAndGenericDOMException(NotFoundError);
->>>>>>> 8c15b39e
         return false;
     }
 
@@ -1465,11 +1360,7 @@
 {
     RefPtr<InspectorStyle> inspectorStyle = inspectorStyleForId(id);
     if (!inspectorStyle) {
-<<<<<<< HEAD
-        es.throwUninformativeAndGenericDOMException(NotFoundError);
-=======
         exceptionState.throwUninformativeAndGenericDOMException(NotFoundError);
->>>>>>> 8c15b39e
         return false;
     }
 
@@ -1643,11 +1534,7 @@
 bool InspectorStyleSheet::checkPageStyleSheet(ExceptionState& exceptionState) const
 {
     if (!m_pageStyleSheet) {
-<<<<<<< HEAD
-        es.throwUninformativeAndGenericDOMException(NotSupportedError);
-=======
         exceptionState.throwUninformativeAndGenericDOMException(NotSupportedError);
->>>>>>> 8c15b39e
         return false;
     }
     return true;
@@ -1713,15 +1600,9 @@
     if (id.isEmpty())
         return false;
 
-<<<<<<< HEAD
-    TrackExceptionState es;
-    style->setCSSText(text, es);
-    if (!es.hadException())
-=======
     TrackExceptionState exceptionState;
     style->setCSSText(text, exceptionState);
     if (!exceptionState.hadException())
->>>>>>> 8c15b39e
         m_parsedStyleSheet->setText(patchedStyleSheetText);
 
     return !exceptionState.hadException();
