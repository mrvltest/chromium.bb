--- conflicted
+++ resolved
@@ -31,10 +31,7 @@
 #include "core/inspector/InspectorFrontendHost.h"
 
 #include "bindings/v8/ScriptFunctionCall.h"
-<<<<<<< HEAD
-=======
 #include "bindings/v8/ScriptState.h"
->>>>>>> 8c15b39e
 #include "core/fetch/ResourceFetcher.h"
 #include "core/fetch/TextResourceDecoder.h"
 #include "core/frame/Frame.h"
@@ -44,19 +41,11 @@
 #include "core/page/ContextMenuController.h"
 #include "core/page/ContextMenuProvider.h"
 #include "core/page/Page.h"
-<<<<<<< HEAD
-#include "core/platform/ContextMenu.h"
-#include "core/platform/ContextMenuItem.h"
-#include "core/platform/Pasteboard.h"
-#include "core/rendering/RenderTheme.h"
-#include "modules/filesystem/DOMFileSystem.h"
-=======
 #include "core/platform/Pasteboard.h"
 #include "core/rendering/RenderTheme.h"
 #include "modules/filesystem/DOMFileSystem.h"
 #include "platform/ContextMenu.h"
 #include "platform/ContextMenuItem.h"
->>>>>>> 8c15b39e
 #include "platform/JSONValues.h"
 #include "platform/SharedBuffer.h"
 #include "platform/UserGestureIndicator.h"
@@ -147,20 +136,6 @@
     m_frontendPage = 0;
 }
 
-<<<<<<< HEAD
-void InspectorFrontendHost::closeWindow()
-{
-    if (m_client) {
-        RefPtr<JSONObject> message = JSONObject::create();
-        message->setNumber("id", 0);
-        message->setString("method", "closeWindow");
-        sendMessageToEmbedder(message->toJSONString());
-        disconnectClient(); // Disconnect from client.
-    }
-}
-
-=======
->>>>>>> 8c15b39e
 void InspectorFrontendHost::setZoomFactor(float zoom)
 {
     m_frontendPage->mainFrame()->setPageAndTextZoomFactors(zoom, 1);
@@ -229,8 +204,6 @@
     return DOMFileSystem::create(context, fileSystemName, FileSystemTypeIsolated, KURL(ParsedURLString, rootURL));
 }
 
-<<<<<<< HEAD
-=======
 void InspectorFrontendHost::upgradeDraggedFileSystemPermissions(DOMFileSystem* domFileSystem)
 {
     if (!m_client)
@@ -244,7 +217,6 @@
     sendMessageToEmbedder(message->toJSONString());
 }
 
->>>>>>> 8c15b39e
 bool InspectorFrontendHost::isUnderTest()
 {
     return m_client && m_client->isUnderTest();
