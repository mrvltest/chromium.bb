--- conflicted
+++ resolved
@@ -120,25 +120,15 @@
 
 void PageConsoleAgent::enableStackCapturingIfNeeded()
 {
-<<<<<<< HEAD
     if (!s_enabledAgentCount && ScriptController::s_stackCaptureControlledByInspector)
-        ScriptController::setCaptureCallStackForUncaughtExceptions_bb(true);
-=======
-    if (!s_enabledAgentCount)
-        ScriptController::setCaptureCallStackForUncaughtExceptions(toIsolate(m_inspectedFrames->root()), true);
->>>>>>> b6cd7b0e
+        ScriptController::setCaptureCallStackForUncaughtExceptions_bb(toIsolate(m_inspectedFrames->root()), true);
     ++s_enabledAgentCount;
 }
 
 void PageConsoleAgent::disableStackCapturingIfNeeded()
 {
-<<<<<<< HEAD
     if (!(--s_enabledAgentCount) && ScriptController::s_stackCaptureControlledByInspector)
-        ScriptController::setCaptureCallStackForUncaughtExceptions_bb(false);
-=======
-    if (!(--s_enabledAgentCount))
-        ScriptController::setCaptureCallStackForUncaughtExceptions(toIsolate(m_inspectedFrames->root()), false);
->>>>>>> b6cd7b0e
+        ScriptController::setCaptureCallStackForUncaughtExceptions_bb(toIsolate(m_inspectedFrames->root()), false);
 }
 
 } // namespace blink