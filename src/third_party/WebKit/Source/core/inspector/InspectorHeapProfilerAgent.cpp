--- conflicted
+++ resolved
@@ -216,13 +216,7 @@
 
 void InspectorHeapProfilerAgent::disable(ErrorString* error)
 {
-<<<<<<< HEAD
-    stopTrackingHeapObjects(error);
-    if (!error->isEmpty())
-        return;
-=======
     stopTrackingHeapObjectsInternal();
->>>>>>> 8c15b39e
     m_state->setBoolean(HeapProfilerAgentState::heapProfilerEnabled, false);
 }
 
