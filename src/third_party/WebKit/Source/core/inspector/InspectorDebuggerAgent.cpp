/*
 * Copyright (C) 2010 Apple Inc. All rights reserved.
 * Copyright (C) 2010-2011 Google Inc. All rights reserved.
 *
 * Redistribution and use in source and binary forms, with or without
 * modification, are permitted provided that the following conditions
 * are met:
 *
 * 1.  Redistributions of source code must retain the above copyright
 *     notice, this list of conditions and the following disclaimer.
 * 2.  Redistributions in binary form must reproduce the above copyright
 *     notice, this list of conditions and the following disclaimer in the
 *     documentation and/or other materials provided with the distribution.
 * 3.  Neither the name of Apple Computer, Inc. ("Apple") nor the names of
 *     its contributors may be used to endorse or promote products derived
 *     from this software without specific prior written permission.
 *
 * THIS SOFTWARE IS PROVIDED BY APPLE AND ITS CONTRIBUTORS "AS IS" AND ANY
 * EXPRESS OR IMPLIED WARRANTIES, INCLUDING, BUT NOT LIMITED TO, THE IMPLIED
 * WARRANTIES OF MERCHANTABILITY AND FITNESS FOR A PARTICULAR PURPOSE ARE
 * DISCLAIMED. IN NO EVENT SHALL APPLE OR ITS CONTRIBUTORS BE LIABLE FOR ANY
 * DIRECT, INDIRECT, INCIDENTAL, SPECIAL, EXEMPLARY, OR CONSEQUENTIAL DAMAGES
 * (INCLUDING, BUT NOT LIMITED TO, PROCUREMENT OF SUBSTITUTE GOODS OR SERVICES;
 * LOSS OF USE, DATA, OR PROFITS; OR BUSINESS INTERRUPTION) HOWEVER CAUSED AND
 * ON ANY THEORY OF LIABILITY, WHETHER IN CONTRACT, STRICT LIABILITY, OR TORT
 * (INCLUDING NEGLIGENCE OR OTHERWISE) ARISING IN ANY WAY OUT OF THE USE OF
 * THIS SOFTWARE, EVEN IF ADVISED OF THE POSSIBILITY OF SUCH DAMAGE.
 */

#include "config.h"
#include "core/inspector/InspectorDebuggerAgent.h"
#include "core/inspector/JavaScriptCallFrame.h"

#include "bindings/v8/ScriptDebugServer.h"
#include "bindings/v8/ScriptObject.h"
#include "bindings/v8/ScriptRegexp.h"
#include "bindings/v8/ScriptSourceCode.h"
#include "core/dom/Document.h"
#include "core/fetch/Resource.h"
#include "core/inspector/ContentSearchUtils.h"
#include "core/inspector/InjectedScriptManager.h"
#include "core/inspector/InspectorPageAgent.h"
#include "core/inspector/InspectorState.h"
#include "core/inspector/InstrumentingAgents.h"
#include "core/inspector/ScriptArguments.h"
#include "core/inspector/ScriptCallStack.h"
<<<<<<< HEAD
#include "core/platform/text/RegularExpression.h"
=======
>>>>>>> 8c15b39e
#include "platform/JSONValues.h"
#include "wtf/text/WTFString.h"

using WebCore::TypeBuilder::Array;
using WebCore::TypeBuilder::Debugger::BreakpointId;
using WebCore::TypeBuilder::Debugger::CallFrame;
using WebCore::TypeBuilder::Debugger::FunctionDetails;
using WebCore::TypeBuilder::Debugger::ScriptId;
using WebCore::TypeBuilder::Debugger::StackTrace;
using WebCore::TypeBuilder::Runtime::RemoteObject;

namespace WebCore {

namespace DebuggerAgentState {
static const char debuggerEnabled[] = "debuggerEnabled";
static const char javaScriptBreakpoints[] = "javaScriptBreakopints";
static const char pauseOnExceptionsState[] = "pauseOnExceptionsState";
static const char asyncCallStackDepth[] = "asyncCallStackDepth";

// Breakpoint properties.
static const char url[] = "url";
static const char isRegex[] = "isRegex";
static const char lineNumber[] = "lineNumber";
static const char columnNumber[] = "columnNumber";
static const char condition[] = "condition";
static const char isAnti[] = "isAnti";
static const char skipStackPattern[] = "skipStackPattern";
static const char skipAllPauses[] = "skipAllPauses";
static const char skipAllPausesExpiresOnReload[] = "skipAllPausesExpiresOnReload";

};

static const int numberOfStepsBeforeStepOut = 10;

const char InspectorDebuggerAgent::backtraceObjectGroup[] = "backtrace";

static String breakpointIdSuffix(InspectorDebuggerAgent::BreakpointSource source)
{
    switch (source) {
    case InspectorDebuggerAgent::UserBreakpointSource:
        break;
    case InspectorDebuggerAgent::DebugCommandBreakpointSource:
        return ":debug";
    case InspectorDebuggerAgent::MonitorCommandBreakpointSource:
        return ":monitor";
    }
    return String();
}

static String generateBreakpointId(const String& scriptId, int lineNumber, int columnNumber, InspectorDebuggerAgent::BreakpointSource source)
{
    return scriptId + ':' + String::number(lineNumber) + ':' + String::number(columnNumber) + breakpointIdSuffix(source);
}

InspectorDebuggerAgent::InspectorDebuggerAgent(InstrumentingAgents* instrumentingAgents, InspectorCompositeState* inspectorState, InjectedScriptManager* injectedScriptManager)
    : InspectorBaseAgent<InspectorDebuggerAgent>("Debugger", instrumentingAgents, inspectorState)
    , m_injectedScriptManager(injectedScriptManager)
    , m_frontend(0)
    , m_pausedScriptState(0)
    , m_javaScriptPauseScheduled(false)
    , m_listener(0)
    , m_skipStepInCount(numberOfStepsBeforeStepOut)
    , m_skipAllPauses(false)
{
    // FIXME: make breakReason optional so that there was no need to init it with "other".
    clearBreakDetails();
    m_state->setLong(DebuggerAgentState::pauseOnExceptionsState, ScriptDebugServer::DontPauseOnExceptions);
}

InspectorDebuggerAgent::~InspectorDebuggerAgent()
{
    ASSERT(!m_instrumentingAgents->inspectorDebuggerAgent());
}

void InspectorDebuggerAgent::enable()
{
    m_instrumentingAgents->setInspectorDebuggerAgent(this);

    // FIXME(WK44513): breakpoints activated flag should be synchronized between all front-ends
    scriptDebugServer().setBreakpointsActivated(true);
    startListeningScriptDebugServer();

    if (m_listener)
        m_listener->debuggerWasEnabled();
}

void InspectorDebuggerAgent::disable()
{
    m_state->setObject(DebuggerAgentState::javaScriptBreakpoints, JSONObject::create());
    m_state->setLong(DebuggerAgentState::pauseOnExceptionsState, ScriptDebugServer::DontPauseOnExceptions);
    m_state->setString(DebuggerAgentState::skipStackPattern, "");
    m_state->setLong(DebuggerAgentState::asyncCallStackDepth, 0);
    m_instrumentingAgents->setInspectorDebuggerAgent(0);

    stopListeningScriptDebugServer();
    scriptDebugServer().clearBreakpoints();
    scriptDebugServer().clearCompiledScripts();
    clear();

    if (m_listener)
        m_listener->debuggerWasDisabled();

    m_skipAllPauses = false;
}

bool InspectorDebuggerAgent::enabled()
{
    return m_state->getBoolean(DebuggerAgentState::debuggerEnabled);
}

void InspectorDebuggerAgent::enable(ErrorString*)
{
    if (enabled())
        return;

    enable();
    m_state->setBoolean(DebuggerAgentState::debuggerEnabled, true);

    ASSERT(m_frontend);
}

void InspectorDebuggerAgent::disable(ErrorString*)
{
    if (!enabled())
        return;

    disable();
    m_state->setBoolean(DebuggerAgentState::debuggerEnabled, false);
}

static PassOwnPtr<ScriptRegexp> compileSkipCallFramePattern(String patternText)
{
    if (patternText.isEmpty())
        return nullptr;
    OwnPtr<ScriptRegexp> result = adoptPtr(new ScriptRegexp(patternText, TextCaseSensitive));
    if (!result->isValid())
        result.clear();
    return result.release();
}

void InspectorDebuggerAgent::restore()
{
    if (enabled()) {
        m_frontend->globalObjectCleared();
        enable();
        long pauseState = m_state->getLong(DebuggerAgentState::pauseOnExceptionsState);
        String error;
        setPauseOnExceptionsImpl(&error, pauseState);
        m_cachedSkipStackRegExp = compileSkipCallFramePattern(m_state->getString(DebuggerAgentState::skipStackPattern));
        m_skipAllPauses = m_state->getBoolean(DebuggerAgentState::skipAllPauses);
        if (m_skipAllPauses && m_state->getBoolean(DebuggerAgentState::skipAllPausesExpiresOnReload)) {
            m_skipAllPauses = false;
            m_state->setBoolean(DebuggerAgentState::skipAllPauses, false);
        }
        m_asyncCallStackTracker.setAsyncCallStackDepth(m_state->getLong(DebuggerAgentState::asyncCallStackDepth));
    }
}

void InspectorDebuggerAgent::setFrontend(InspectorFrontend* frontend)
{
    m_frontend = frontend->debugger();
}

void InspectorDebuggerAgent::clearFrontend()
{
    m_frontend = 0;

    if (!enabled())
        return;

    disable();

    // FIXME: due to m_state->mute() hack in InspectorController, debuggerEnabled is actually set to false only
    // in InspectorState, but not in cookie. That's why after navigation debuggerEnabled will be true,
    // but after front-end re-open it will still be false.
    m_state->setBoolean(DebuggerAgentState::debuggerEnabled, false);
}

void InspectorDebuggerAgent::setBreakpointsActive(ErrorString*, bool active)
{
    scriptDebugServer().setBreakpointsActivated(active);
}

void InspectorDebuggerAgent::setSkipAllPauses(ErrorString*, bool skipped, const bool* untilReload)
{
    m_skipAllPauses = skipped;
    bool untilReloadValue = untilReload && *untilReload;
    m_state->setBoolean(DebuggerAgentState::skipAllPauses, m_skipAllPauses);
    m_state->setBoolean(DebuggerAgentState::skipAllPausesExpiresOnReload, untilReloadValue);
}

void InspectorDebuggerAgent::pageDidCommitLoad()
{
    if (m_state->getBoolean(DebuggerAgentState::skipAllPausesExpiresOnReload)) {
        m_skipAllPauses = false;
        m_state->setBoolean(DebuggerAgentState::skipAllPauses, m_skipAllPauses);
    }
}

bool InspectorDebuggerAgent::isPaused()
{
    return scriptDebugServer().isPaused();
}

bool InspectorDebuggerAgent::runningNestedMessageLoop()
{
    return scriptDebugServer().runningNestedMessageLoop();
}

void InspectorDebuggerAgent::addMessageToConsole(MessageSource source, MessageType type)
{
    if (source == ConsoleAPIMessageSource && type == AssertMessageType && scriptDebugServer().pauseOnExceptionsState() != ScriptDebugServer::DontPauseOnExceptions)
        breakProgram(InspectorFrontend::Debugger::Reason::Assert, 0);
}

void InspectorDebuggerAgent::addMessageToConsole(MessageSource source, MessageType type, MessageLevel, const String&, PassRefPtr<ScriptCallStack>, unsigned long)
{
    addMessageToConsole(source, type);
}

void InspectorDebuggerAgent::addMessageToConsole(MessageSource source, MessageType type, MessageLevel, const String&, ScriptState*, PassRefPtr<ScriptArguments>, unsigned long)
{
    addMessageToConsole(source, type);
}

String InspectorDebuggerAgent::preprocessEventListener(Frame* frame, const String& source, const String& url, const String& functionName)
{
    return scriptDebugServer().preprocessEventListener(frame, source, url, functionName);
}

PassOwnPtr<ScriptSourceCode> InspectorDebuggerAgent::preprocess(Frame* frame, const ScriptSourceCode& sourceCode)
{
    return scriptDebugServer().preprocess(frame, sourceCode);
}

static PassRefPtr<JSONObject> buildObjectForBreakpointCookie(const String& url, int lineNumber, int columnNumber, const String& condition, bool isRegex, bool isAnti)
{
    RefPtr<JSONObject> breakpointObject = JSONObject::create();
    breakpointObject->setString(DebuggerAgentState::url, url);
    breakpointObject->setNumber(DebuggerAgentState::lineNumber, lineNumber);
    breakpointObject->setNumber(DebuggerAgentState::columnNumber, columnNumber);
    breakpointObject->setString(DebuggerAgentState::condition, condition);
    breakpointObject->setBoolean(DebuggerAgentState::isRegex, isRegex);
    breakpointObject->setBoolean(DebuggerAgentState::isAnti, isAnti);
    return breakpointObject;
}

static bool matches(const String& url, const String& pattern, bool isRegex)
{
    if (isRegex) {
        ScriptRegexp regex(pattern, TextCaseSensitive);
        return regex.match(url) != -1;
    }
    return url == pattern;
}

void InspectorDebuggerAgent::setBreakpointByUrl(ErrorString* errorString, int lineNumber, const String* const optionalURL, const String* const optionalURLRegex, const int* const optionalColumnNumber, const String* const optionalCondition, const bool* isAntiBreakpoint, BreakpointId* outBreakpointId, RefPtr<Array<TypeBuilder::Debugger::Location> >& locations)
{
    locations = Array<TypeBuilder::Debugger::Location>::create();
    if (!optionalURL == !optionalURLRegex) {
        *errorString = "Either url or urlRegex must be specified.";
        return;
    }

    bool isAntiBreakpointValue = isAntiBreakpoint && *isAntiBreakpoint;

    String url = optionalURL ? *optionalURL : *optionalURLRegex;
    int columnNumber;
    if (optionalColumnNumber) {
        columnNumber = *optionalColumnNumber;
        if (columnNumber < 0) {
            *errorString = "Incorrect column number";
            return;
        }
    } else {
        columnNumber = isAntiBreakpointValue ? -1 : 0;
    }
    String condition = optionalCondition ? *optionalCondition : "";
    bool isRegex = optionalURLRegex;

    String breakpointId = (isRegex ? "/" + url + "/" : url) + ':' + String::number(lineNumber) + ':' + String::number(columnNumber);
    RefPtr<JSONObject> breakpointsCookie = m_state->getObject(DebuggerAgentState::javaScriptBreakpoints);
    if (breakpointsCookie->find(breakpointId) != breakpointsCookie->end()) {
        *errorString = "Breakpoint at specified location already exists.";
        return;
    }

    breakpointsCookie->setObject(breakpointId, buildObjectForBreakpointCookie(url, lineNumber, columnNumber, condition, isRegex, isAntiBreakpointValue));
    m_state->setObject(DebuggerAgentState::javaScriptBreakpoints, breakpointsCookie);

    if (!isAntiBreakpointValue) {
        ScriptBreakpoint breakpoint(lineNumber, columnNumber, condition);
        for (ScriptsMap::iterator it = m_scripts.begin(); it != m_scripts.end(); ++it) {
            if (!matches(it->value.url, url, isRegex))
                continue;
            RefPtr<TypeBuilder::Debugger::Location> location = resolveBreakpoint(breakpointId, it->key, breakpoint, UserBreakpointSource);
            if (location)
                locations->addItem(location);
        }
    }
    *outBreakpointId = breakpointId;
}

static bool parseLocation(ErrorString* errorString, PassRefPtr<JSONObject> location, String* scriptId, int* lineNumber, int* columnNumber)
{
    if (!location->getString("scriptId", scriptId) || !location->getNumber("lineNumber", lineNumber)) {
        // FIXME: replace with input validation.
        *errorString = "scriptId and lineNumber are required.";
        return false;
    }
    *columnNumber = 0;
    location->getNumber("columnNumber", columnNumber);
    return true;
}

void InspectorDebuggerAgent::setBreakpoint(ErrorString* errorString, const RefPtr<JSONObject>& location, const String* const optionalCondition, BreakpointId* outBreakpointId, RefPtr<TypeBuilder::Debugger::Location>& actualLocation)
{
    String scriptId;
    int lineNumber;
    int columnNumber;

    if (!parseLocation(errorString, location, &scriptId, &lineNumber, &columnNumber))
        return;

    String condition = optionalCondition ? *optionalCondition : emptyString();

    String breakpointId = generateBreakpointId(scriptId, lineNumber, columnNumber, UserBreakpointSource);
    if (m_breakpointIdToDebugServerBreakpointIds.find(breakpointId) != m_breakpointIdToDebugServerBreakpointIds.end()) {
        *errorString = "Breakpoint at specified location already exists.";
        return;
    }
    ScriptBreakpoint breakpoint(lineNumber, columnNumber, condition);
    actualLocation = resolveBreakpoint(breakpointId, scriptId, breakpoint, UserBreakpointSource);
    if (actualLocation)
        *outBreakpointId = breakpointId;
    else
        *errorString = "Could not resolve breakpoint";
}

void InspectorDebuggerAgent::removeBreakpoint(ErrorString*, const String& breakpointId)
{
    RefPtr<JSONObject> breakpointsCookie = m_state->getObject(DebuggerAgentState::javaScriptBreakpoints);
    JSONObject::iterator it = breakpointsCookie->find(breakpointId);
    bool isAntibreakpoint = false;
    if (it != breakpointsCookie->end()) {
        RefPtr<JSONObject> breakpointObject = it->value->asObject();
        breakpointObject->getBoolean(DebuggerAgentState::isAnti, &isAntibreakpoint);
        breakpointsCookie->remove(breakpointId);
        m_state->setObject(DebuggerAgentState::javaScriptBreakpoints, breakpointsCookie);
    }

    if (!isAntibreakpoint)
        removeBreakpoint(breakpointId);
}

void InspectorDebuggerAgent::removeBreakpoint(const String& breakpointId)
{
    BreakpointIdToDebugServerBreakpointIdsMap::iterator debugServerBreakpointIdsIterator = m_breakpointIdToDebugServerBreakpointIds.find(breakpointId);
    if (debugServerBreakpointIdsIterator == m_breakpointIdToDebugServerBreakpointIds.end())
        return;
    for (size_t i = 0; i < debugServerBreakpointIdsIterator->value.size(); ++i) {
        const String& debugServerBreakpointId = debugServerBreakpointIdsIterator->value[i];
        scriptDebugServer().removeBreakpoint(debugServerBreakpointId);
        m_serverBreakpoints.remove(debugServerBreakpointId);
    }
    m_breakpointIdToDebugServerBreakpointIds.remove(debugServerBreakpointIdsIterator);
}

void InspectorDebuggerAgent::continueToLocation(ErrorString* errorString, const RefPtr<JSONObject>& location, const bool* interstateLocationOpt)
{
    bool interstateLocation = interstateLocationOpt ? *interstateLocationOpt : false;
    if (!m_continueToLocationBreakpointId.isEmpty()) {
        scriptDebugServer().removeBreakpoint(m_continueToLocationBreakpointId);
        m_continueToLocationBreakpointId = "";
    }

    String scriptId;
    int lineNumber;
    int columnNumber;

    if (!parseLocation(errorString, location, &scriptId, &lineNumber, &columnNumber))
        return;

    ScriptBreakpoint breakpoint(lineNumber, columnNumber, "");
    m_continueToLocationBreakpointId = scriptDebugServer().setBreakpoint(scriptId, breakpoint, &lineNumber, &columnNumber, interstateLocation);
    resume(errorString);
}

void InspectorDebuggerAgent::getStepInPositions(ErrorString* errorString, const String& callFrameId, RefPtr<Array<TypeBuilder::Debugger::Location> >& positions)
{
    if (!isPaused() || m_currentCallStack.hasNoValue()) {
        *errorString = "Attempt to access callframe when debugger is not on pause";
        return;
    }
    InjectedScript injectedScript = m_injectedScriptManager->injectedScriptForObjectId(callFrameId);
    if (injectedScript.hasNoValue()) {
        *errorString = "Inspected frame has gone";
        return;
    }

    injectedScript.getStepInPositions(errorString, m_currentCallStack, callFrameId, positions);
}

void InspectorDebuggerAgent::getBacktrace(ErrorString* errorString, RefPtr<Array<CallFrame> >& callFrames, RefPtr<StackTrace>& asyncStackTrace)
{
    if (!assertPaused(errorString))
        return;
    m_currentCallStack = scriptDebugServer().currentCallFrames();
    callFrames = currentCallFrames();
    asyncStackTrace = currentAsyncStackTrace();
}

String InspectorDebuggerAgent::scriptURL(JavaScriptCallFrame* frame)
{
    String scriptIdString = String::number(frame->sourceID());
    ScriptsMap::iterator it = m_scripts.find(scriptIdString);
    if (it == m_scripts.end())
        return String();
    return it->value.url;
}

ScriptDebugListener::SkipPauseRequest InspectorDebuggerAgent::shouldSkipExceptionPause(RefPtr<JavaScriptCallFrame>& topFrame)
{
    if (m_skipAllPauses)
        return ScriptDebugListener::Continue;
    if (!topFrame)
        return ScriptDebugListener::NoSkip;

    String topFrameScriptUrl = scriptURL(topFrame.get());
    if (m_cachedSkipStackRegExp && !topFrameScriptUrl.isEmpty() && m_cachedSkipStackRegExp->match(topFrameScriptUrl) != -1)
        return ScriptDebugListener::Continue;

    // Match against breakpoints.
    if (topFrameScriptUrl.isEmpty())
        return ScriptDebugListener::NoSkip;

    // Prepare top frame parameters.
    int topFrameLineNumber = topFrame->line();
    int topFrameColumnNumber = topFrame->column();

    RefPtr<JSONObject> breakpointsCookie = m_state->getObject(DebuggerAgentState::javaScriptBreakpoints);
    for (JSONObject::iterator it = breakpointsCookie->begin(); it != breakpointsCookie->end(); ++it) {
        RefPtr<JSONObject> breakpointObject = it->value->asObject();
        bool isAntibreakpoint;
        breakpointObject->getBoolean(DebuggerAgentState::isAnti, &isAntibreakpoint);
        if (!isAntibreakpoint)
            continue;

        int breakLineNumber;
        breakpointObject->getNumber(DebuggerAgentState::lineNumber, &breakLineNumber);
        int breakColumnNumber;
        breakpointObject->getNumber(DebuggerAgentState::columnNumber, &breakColumnNumber);

        if (breakLineNumber != topFrameLineNumber)
            continue;

        if (breakColumnNumber != -1 && breakColumnNumber != topFrameColumnNumber)
            continue;

        bool isRegex;
        breakpointObject->getBoolean(DebuggerAgentState::isRegex, &isRegex);
        String url;
        breakpointObject->getString(DebuggerAgentState::url, &url);
        if (!matches(topFrameScriptUrl, url, isRegex))
            continue;

        return ScriptDebugListener::Continue;
    }

    return ScriptDebugListener::NoSkip;
}

ScriptDebugListener::SkipPauseRequest InspectorDebuggerAgent::shouldSkipBreakpointPause(RefPtr<JavaScriptCallFrame>& topFrame)
{
    if (m_skipAllPauses)
        return ScriptDebugListener::Continue;
    if (!topFrame)
        return ScriptDebugListener::NoSkip;
    return ScriptDebugListener::NoSkip;
}

ScriptDebugListener::SkipPauseRequest InspectorDebuggerAgent::shouldSkipStepPause(RefPtr<JavaScriptCallFrame>& topFrame)
{
    if (m_skipAllPauses)
        return ScriptDebugListener::Continue;
    if (!topFrame)
        return ScriptDebugListener::NoSkip;

    if (m_cachedSkipStackRegExp) {
        String scriptUrl = scriptURL(topFrame.get());
        if (!scriptUrl.isEmpty() && m_cachedSkipStackRegExp->match(scriptUrl) != -1) {
            if (m_skipStepInCount > 0) {
                --m_skipStepInCount;
                return ScriptDebugListener::StepInto;
            }
            return ScriptDebugListener::StepOut;
        }
    }
    return ScriptDebugListener::NoSkip;
}

PassRefPtr<TypeBuilder::Debugger::Location> InspectorDebuggerAgent::resolveBreakpoint(const String& breakpointId, const String& scriptId, const ScriptBreakpoint& breakpoint, BreakpointSource source)
{
    ScriptsMap::iterator scriptIterator = m_scripts.find(scriptId);
    if (scriptIterator == m_scripts.end())
        return 0;
    Script& script = scriptIterator->value;
    if (breakpoint.lineNumber < script.startLine || script.endLine < breakpoint.lineNumber)
        return 0;

    int actualLineNumber;
    int actualColumnNumber;
    String debugServerBreakpointId = scriptDebugServer().setBreakpoint(scriptId, breakpoint, &actualLineNumber, &actualColumnNumber, false);
    if (debugServerBreakpointId.isEmpty())
        return 0;

    m_serverBreakpoints.set(debugServerBreakpointId, std::make_pair(breakpointId, source));

    BreakpointIdToDebugServerBreakpointIdsMap::iterator debugServerBreakpointIdsIterator = m_breakpointIdToDebugServerBreakpointIds.find(breakpointId);
    if (debugServerBreakpointIdsIterator == m_breakpointIdToDebugServerBreakpointIds.end())
        debugServerBreakpointIdsIterator = m_breakpointIdToDebugServerBreakpointIds.set(breakpointId, Vector<String>()).iterator;
    debugServerBreakpointIdsIterator->value.append(debugServerBreakpointId);

    RefPtr<TypeBuilder::Debugger::Location> location = TypeBuilder::Debugger::Location::create()
        .setScriptId(scriptId)
        .setLineNumber(actualLineNumber);
    location->setColumnNumber(actualColumnNumber);
    return location;
}

static PassRefPtr<JSONObject> scriptToInspectorObject(ScriptObject scriptObject)
{
    if (scriptObject.hasNoValue())
        return 0;
    RefPtr<JSONValue> value = scriptObject.toJSONValue(scriptObject.scriptState());
    if (!value)
        return 0;
    return value->asObject();
}

void InspectorDebuggerAgent::searchInContent(ErrorString* error, const String& scriptId, const String& query, const bool* const optionalCaseSensitive, const bool* const optionalIsRegex, RefPtr<Array<WebCore::TypeBuilder::Page::SearchMatch> >& results)
{
    bool isRegex = optionalIsRegex ? *optionalIsRegex : false;
    bool caseSensitive = optionalCaseSensitive ? *optionalCaseSensitive : false;

    ScriptsMap::iterator it = m_scripts.find(scriptId);
    if (it != m_scripts.end())
        results = ContentSearchUtils::searchInTextByLines(it->value.source, query, caseSensitive, isRegex);
    else
        *error = "No script for id: " + scriptId;
}

void InspectorDebuggerAgent::setScriptSource(ErrorString* error, RefPtr<TypeBuilder::Debugger::SetScriptSourceError>& errorData, const String& scriptId, const String& newContent, const bool* const preview, RefPtr<Array<CallFrame> >& newCallFrames, RefPtr<JSONObject>& result, RefPtr<StackTrace>& asyncStackTrace)
{
    bool previewOnly = preview && *preview;
    ScriptObject resultObject;
    if (!scriptDebugServer().setScriptSource(scriptId, newContent, previewOnly, error, errorData, &m_currentCallStack, &resultObject))
        return;
    newCallFrames = currentCallFrames();
    asyncStackTrace = currentAsyncStackTrace();
    RefPtr<JSONObject> object = scriptToInspectorObject(resultObject);
    if (object)
        result = object;
}

void InspectorDebuggerAgent::restartFrame(ErrorString* errorString, const String& callFrameId, RefPtr<Array<CallFrame> >& newCallFrames, RefPtr<JSONObject>& result, RefPtr<StackTrace>& asyncStackTrace)
{
    if (!isPaused() || m_currentCallStack.hasNoValue()) {
        *errorString = "Attempt to access callframe when debugger is not on pause";
        return;
    }
    InjectedScript injectedScript = m_injectedScriptManager->injectedScriptForObjectId(callFrameId);
    if (injectedScript.hasNoValue()) {
        *errorString = "Inspected frame has gone";
        return;
    }

    injectedScript.restartFrame(errorString, m_currentCallStack, callFrameId, &result);
    m_currentCallStack = scriptDebugServer().currentCallFrames();
    newCallFrames = currentCallFrames();
    asyncStackTrace = currentAsyncStackTrace();
}

void InspectorDebuggerAgent::getScriptSource(ErrorString* error, const String& scriptId, String* scriptSource)
{
    ScriptsMap::iterator it = m_scripts.find(scriptId);
    if (it != m_scripts.end())
        *scriptSource = it->value.source;
    else
        *error = "No script for id: " + scriptId;
}

void InspectorDebuggerAgent::getFunctionDetails(ErrorString* errorString, const String& functionId, RefPtr<FunctionDetails>& details)
{
    InjectedScript injectedScript = m_injectedScriptManager->injectedScriptForObjectId(functionId);
    if (injectedScript.hasNoValue()) {
        *errorString = "Function object id is obsolete";
        return;
    }
    injectedScript.getFunctionDetails(errorString, functionId, &details);
}

void InspectorDebuggerAgent::schedulePauseOnNextStatement(InspectorFrontend::Debugger::Reason::Enum breakReason, PassRefPtr<JSONObject> data)
{
    if (m_javaScriptPauseScheduled)
        return;
    m_breakReason = breakReason;
    m_breakAuxData = data;
    scriptDebugServer().setPauseOnNextStatement(true);
}

void InspectorDebuggerAgent::cancelPauseOnNextStatement()
{
    if (m_javaScriptPauseScheduled)
        return;
    clearBreakDetails();
    scriptDebugServer().setPauseOnNextStatement(false);
}

void InspectorDebuggerAgent::didInstallTimer(ExecutionContext* context, int timerId, int timeout, bool singleShot)
{
    if (m_asyncCallStackTracker.isEnabled())
        m_asyncCallStackTracker.didInstallTimer(context, timerId, singleShot, scriptDebugServer().currentCallFrames());
}

void InspectorDebuggerAgent::didRemoveTimer(ExecutionContext* context, int timerId)
{
    m_asyncCallStackTracker.didRemoveTimer(context, timerId);
}

bool InspectorDebuggerAgent::willFireTimer(ExecutionContext* context, int timerId)
{
    m_asyncCallStackTracker.willFireTimer(context, timerId);
    return true;
}

void InspectorDebuggerAgent::didFireTimer()
{
    m_asyncCallStackTracker.didFireAsyncCall();
    cancelPauseOnNextStatement();
}

void InspectorDebuggerAgent::didRequestAnimationFrame(Document* document, int callbackId)
{
    if (m_asyncCallStackTracker.isEnabled())
        m_asyncCallStackTracker.didRequestAnimationFrame(document, callbackId, scriptDebugServer().currentCallFrames());
}

void InspectorDebuggerAgent::didCancelAnimationFrame(Document* document, int callbackId)
{
    m_asyncCallStackTracker.didCancelAnimationFrame(document, callbackId);
}

bool InspectorDebuggerAgent::willFireAnimationFrame(Document* document, int callbackId)
{
    m_asyncCallStackTracker.willFireAnimationFrame(document, callbackId);
    return true;
}

void InspectorDebuggerAgent::didFireAnimationFrame()
{
    m_asyncCallStackTracker.didFireAsyncCall();
}

void InspectorDebuggerAgent::didHandleEvent()
{
    cancelPauseOnNextStatement();
}

void InspectorDebuggerAgent::pause(ErrorString*)
{
    if (m_javaScriptPauseScheduled)
        return;
    clearBreakDetails();
    scriptDebugServer().setPauseOnNextStatement(true);
    m_javaScriptPauseScheduled = true;
}

void InspectorDebuggerAgent::resume(ErrorString* errorString)
{
    if (!assertPaused(errorString))
        return;
    m_injectedScriptManager->releaseObjectGroup(InspectorDebuggerAgent::backtraceObjectGroup);
    scriptDebugServer().continueProgram();
}

ScriptValue InspectorDebuggerAgent::resolveCallFrame(ErrorString* errorString, const String* callFrameId)
{
    if (!callFrameId)
        return ScriptValue();
<<<<<<< HEAD
    if (!isPaused() || m_currentCallStack.isNull()) {
=======
    if (!isPaused() || m_currentCallStack.hasNoValue()) {
>>>>>>> 8c15b39e
        *errorString = "Attempt to access callframe when debugger is not on pause";
        return ScriptValue();
    }
    InjectedScript injectedScript = m_injectedScriptManager->injectedScriptForObjectId(*callFrameId);
    if (injectedScript.hasNoValue()) {
        *errorString = "Inspected frame has gone";
        return ScriptValue();
    }
    return injectedScript.findCallFrameById(errorString, m_currentCallStack, *callFrameId);
}

void InspectorDebuggerAgent::stepOver(ErrorString* errorString, const String* callFrameId)
{
    if (!assertPaused(errorString))
        return;
    ScriptValue frame = resolveCallFrame(errorString, callFrameId);
    if (!errorString->isEmpty())
        return;
    m_injectedScriptManager->releaseObjectGroup(InspectorDebuggerAgent::backtraceObjectGroup);
    scriptDebugServer().stepOverStatement(frame);
}

void InspectorDebuggerAgent::stepInto(ErrorString* errorString)
{
    if (!assertPaused(errorString))
        return;
    m_injectedScriptManager->releaseObjectGroup(InspectorDebuggerAgent::backtraceObjectGroup);
    scriptDebugServer().stepIntoStatement();
    if (m_listener)
        m_listener->stepInto();
}

void InspectorDebuggerAgent::stepOut(ErrorString* errorString, const String* callFrameId)
{
    if (!assertPaused(errorString))
        return;
    ScriptValue frame = resolveCallFrame(errorString, callFrameId);
    if (!errorString->isEmpty())
        return;
    m_injectedScriptManager->releaseObjectGroup(InspectorDebuggerAgent::backtraceObjectGroup);
    scriptDebugServer().stepOutOfFunction(frame);
}

void InspectorDebuggerAgent::setPauseOnExceptions(ErrorString* errorString, const String& stringPauseState)
{
    ScriptDebugServer::PauseOnExceptionsState pauseState;
    if (stringPauseState == "none")
        pauseState = ScriptDebugServer::DontPauseOnExceptions;
    else if (stringPauseState == "all")
        pauseState = ScriptDebugServer::PauseOnAllExceptions;
    else if (stringPauseState == "uncaught")
        pauseState = ScriptDebugServer::PauseOnUncaughtExceptions;
    else {
        *errorString = "Unknown pause on exceptions mode: " + stringPauseState;
        return;
    }
    setPauseOnExceptionsImpl(errorString, pauseState);
}

void InspectorDebuggerAgent::setPauseOnExceptionsImpl(ErrorString* errorString, int pauseState)
{
    scriptDebugServer().setPauseOnExceptionsState(static_cast<ScriptDebugServer::PauseOnExceptionsState>(pauseState));
    if (scriptDebugServer().pauseOnExceptionsState() != pauseState)
        *errorString = "Internal error. Could not change pause on exceptions state";
    else
        m_state->setLong(DebuggerAgentState::pauseOnExceptionsState, pauseState);
}

void InspectorDebuggerAgent::evaluateOnCallFrame(ErrorString* errorString, const String& callFrameId, const String& expression, const String* const objectGroup, const bool* const includeCommandLineAPI, const bool* const doNotPauseOnExceptionsAndMuteConsole, const bool* const returnByValue, const bool* generatePreview, RefPtr<RemoteObject>& result, TypeBuilder::OptOutput<bool>* wasThrown)
{
    if (!isPaused() || m_currentCallStack.hasNoValue()) {
        *errorString = "Attempt to access callframe when debugger is not on pause";
        return;
    }
    InjectedScript injectedScript = m_injectedScriptManager->injectedScriptForObjectId(callFrameId);
    if (injectedScript.hasNoValue()) {
        *errorString = "Inspected frame has gone";
        return;
    }

    ScriptDebugServer::PauseOnExceptionsState previousPauseOnExceptionsState = scriptDebugServer().pauseOnExceptionsState();
    if (doNotPauseOnExceptionsAndMuteConsole ? *doNotPauseOnExceptionsAndMuteConsole : false) {
        if (previousPauseOnExceptionsState != ScriptDebugServer::DontPauseOnExceptions)
            scriptDebugServer().setPauseOnExceptionsState(ScriptDebugServer::DontPauseOnExceptions);
        muteConsole();
    }

    injectedScript.evaluateOnCallFrame(errorString, m_currentCallStack, callFrameId, expression, objectGroup ? *objectGroup : "", includeCommandLineAPI ? *includeCommandLineAPI : false, returnByValue ? *returnByValue : false, generatePreview ? *generatePreview : false, &result, wasThrown);

    if (doNotPauseOnExceptionsAndMuteConsole ? *doNotPauseOnExceptionsAndMuteConsole : false) {
        unmuteConsole();
        if (scriptDebugServer().pauseOnExceptionsState() != previousPauseOnExceptionsState)
            scriptDebugServer().setPauseOnExceptionsState(previousPauseOnExceptionsState);
    }
}

void InspectorDebuggerAgent::compileScript(ErrorString* errorString, const String& expression, const String& sourceURL, TypeBuilder::OptOutput<ScriptId>* scriptId, TypeBuilder::OptOutput<String>* syntaxErrorMessage)
{
    InjectedScript injectedScript = injectedScriptForEval(errorString, 0);
    if (injectedScript.hasNoValue()) {
        *errorString = "Inspected frame has gone";
        return;
    }

    String scriptIdValue;
    String exceptionMessage;
    scriptDebugServer().compileScript(injectedScript.scriptState(), expression, sourceURL, &scriptIdValue, &exceptionMessage);
    if (!scriptIdValue && !exceptionMessage) {
        *errorString = "Script compilation failed";
        return;
    }
    *syntaxErrorMessage = exceptionMessage;
    *scriptId = scriptIdValue;
}

void InspectorDebuggerAgent::runScript(ErrorString* errorString, const ScriptId& scriptId, const int* executionContextId, const String* const objectGroup, const bool* const doNotPauseOnExceptionsAndMuteConsole, RefPtr<RemoteObject>& result, TypeBuilder::OptOutput<bool>* wasThrown)
{
    InjectedScript injectedScript = injectedScriptForEval(errorString, executionContextId);
    if (injectedScript.hasNoValue()) {
        *errorString = "Inspected frame has gone";
        return;
    }

    ScriptDebugServer::PauseOnExceptionsState previousPauseOnExceptionsState = scriptDebugServer().pauseOnExceptionsState();
    if (doNotPauseOnExceptionsAndMuteConsole && *doNotPauseOnExceptionsAndMuteConsole) {
        if (previousPauseOnExceptionsState != ScriptDebugServer::DontPauseOnExceptions)
            scriptDebugServer().setPauseOnExceptionsState(ScriptDebugServer::DontPauseOnExceptions);
        muteConsole();
    }

    ScriptValue value;
    bool wasThrownValue;
    String exceptionMessage;
    scriptDebugServer().runScript(injectedScript.scriptState(), scriptId, &value, &wasThrownValue, &exceptionMessage);
    *wasThrown = wasThrownValue;
    if (value.hasNoValue()) {
        *errorString = "Script execution failed";
        return;
    }
    result = injectedScript.wrapObject(value, objectGroup ? *objectGroup : "");
    if (wasThrownValue)
        result->setDescription(exceptionMessage);

    if (doNotPauseOnExceptionsAndMuteConsole && *doNotPauseOnExceptionsAndMuteConsole) {
        unmuteConsole();
        if (scriptDebugServer().pauseOnExceptionsState() != previousPauseOnExceptionsState)
            scriptDebugServer().setPauseOnExceptionsState(previousPauseOnExceptionsState);
    }
}

void InspectorDebuggerAgent::setOverlayMessage(ErrorString*, const String*)
{
}

void InspectorDebuggerAgent::setVariableValue(ErrorString* errorString, int scopeNumber, const String& variableName, const RefPtr<JSONObject>& newValue, const String* callFrameId, const String* functionObjectId)
{
    InjectedScript injectedScript;
    if (callFrameId) {
        if (!isPaused() || m_currentCallStack.hasNoValue()) {
            *errorString = "Attempt to access callframe when debugger is not on pause";
            return;
        }
        injectedScript = m_injectedScriptManager->injectedScriptForObjectId(*callFrameId);
        if (injectedScript.hasNoValue()) {
            *errorString = "Inspected frame has gone";
            return;
        }
    } else if (functionObjectId) {
        injectedScript = m_injectedScriptManager->injectedScriptForObjectId(*functionObjectId);
        if (injectedScript.hasNoValue()) {
            *errorString = "Function object id cannot be resolved";
            return;
        }
    } else {
        *errorString = "Either call frame or function object must be specified";
        return;
    }
    String newValueString = newValue->toJSONString();

    injectedScript.setVariableValue(errorString, m_currentCallStack, callFrameId, functionObjectId, scopeNumber, variableName, newValueString);
}

void InspectorDebuggerAgent::skipStackFrames(ErrorString* errorString, const String* pattern)
{
    OwnPtr<ScriptRegexp> compiled;
    String patternValue = pattern ? *pattern : "";
    if (!patternValue.isEmpty()) {
        compiled = compileSkipCallFramePattern(patternValue);
        if (!compiled) {
            *errorString = "Invalid regular expression";
            return;
        }
    }
    m_state->setString(DebuggerAgentState::skipStackPattern, patternValue);
    m_cachedSkipStackRegExp = compiled.release();
}

void InspectorDebuggerAgent::setAsyncCallStackDepth(ErrorString*, int depth)
{
    m_state->setLong(DebuggerAgentState::asyncCallStackDepth, depth);
    m_asyncCallStackTracker.setAsyncCallStackDepth(depth);
}

void InspectorDebuggerAgent::scriptExecutionBlockedByCSP(const String& directiveText)
{
    if (scriptDebugServer().pauseOnExceptionsState() != ScriptDebugServer::DontPauseOnExceptions) {
        RefPtr<JSONObject> directive = JSONObject::create();
        directive->setString("directiveText", directiveText);
        breakProgram(InspectorFrontend::Debugger::Reason::CSPViolation, directive.release());
    }
}

PassRefPtr<Array<CallFrame> > InspectorDebuggerAgent::currentCallFrames()
{
    if (!m_pausedScriptState || m_currentCallStack.hasNoValue())
        return Array<CallFrame>::create();
    InjectedScript injectedScript = m_injectedScriptManager->injectedScriptFor(m_pausedScriptState);
    if (injectedScript.hasNoValue()) {
        ASSERT_NOT_REACHED();
        return Array<CallFrame>::create();
    }
    return injectedScript.wrapCallFrames(m_currentCallStack);
}

PassRefPtr<StackTrace> InspectorDebuggerAgent::currentAsyncStackTrace()
{
    if (!m_pausedScriptState || !m_asyncCallStackTracker.isEnabled())
        return 0;
    InjectedScript injectedScript = m_injectedScriptManager->injectedScriptFor(m_pausedScriptState);
    if (injectedScript.hasNoValue()) {
        ASSERT_NOT_REACHED();
        return 0;
    }
    const AsyncCallStackTracker::AsyncCallChain* chain = m_asyncCallStackTracker.currentAsyncCallChain();
    if (!chain)
        return 0;
    const AsyncCallStackTracker::AsyncCallStackVector& callStacks = chain->callStacks();
    if (callStacks.isEmpty())
        return 0;
    RefPtr<StackTrace> result;
    for (AsyncCallStackTracker::AsyncCallStackVector::const_reverse_iterator it = callStacks.rbegin(); it != callStacks.rend(); ++it) {
        RefPtr<StackTrace> next = StackTrace::create()
            .setCallFrames(injectedScript.wrapCallFrames((*it)->callFrames()))
            .release();
        next->setDescription((*it)->description());
        if (result)
            next->setAsyncStackTrace(result.release());
        result.swap(next);
    }
    return result.release();
}

String InspectorDebuggerAgent::sourceMapURLForScript(const Script& script)
{
    bool deprecated;
    String sourceMapURL = ContentSearchUtils::findSourceMapURL(script.source, ContentSearchUtils::JavaScriptMagicComment, &deprecated);
    if (!sourceMapURL.isEmpty()) {
        // FIXME: add deprecated console message here.
        return sourceMapURL;
    }

    if (script.url.isEmpty())
        return String();

    InspectorPageAgent* pageAgent = m_instrumentingAgents->inspectorPageAgent();
    if (!pageAgent)
        return String();
    return pageAgent->resourceSourceMapURL(script.url);
}

// JavaScriptDebugListener functions

void InspectorDebuggerAgent::didParseSource(const String& scriptId, const Script& script)
{
    // Don't send script content to the front end until it's really needed.
    const bool* isContentScript = script.isContentScript ? &script.isContentScript : 0;
    String sourceMapURL = sourceMapURLForScript(script);
    String* sourceMapURLParam = sourceMapURL.isNull() ? 0 : &sourceMapURL;
    String sourceURL;
    if (!script.startLine && !script.startColumn) {
        bool deprecated;
        sourceURL = ContentSearchUtils::findSourceURL(script.source, ContentSearchUtils::JavaScriptMagicComment, &deprecated);
        // FIXME: add deprecated console message here.
    }
    bool hasSourceURL = !sourceURL.isEmpty();
    String scriptURL = hasSourceURL ? sourceURL : script.url;
    bool* hasSourceURLParam = hasSourceURL ? &hasSourceURL : 0;
    m_frontend->scriptParsed(scriptId, scriptURL, script.startLine, script.startColumn, script.endLine, script.endColumn, isContentScript, sourceMapURLParam, hasSourceURLParam);

    m_scripts.set(scriptId, script);

    if (scriptURL.isEmpty())
        return;

    RefPtr<JSONObject> breakpointsCookie = m_state->getObject(DebuggerAgentState::javaScriptBreakpoints);
    for (JSONObject::iterator it = breakpointsCookie->begin(); it != breakpointsCookie->end(); ++it) {
        RefPtr<JSONObject> breakpointObject = it->value->asObject();
        bool isAntibreakpoint;
        breakpointObject->getBoolean(DebuggerAgentState::isAnti, &isAntibreakpoint);
        if (isAntibreakpoint)
            continue;
        bool isRegex;
        breakpointObject->getBoolean(DebuggerAgentState::isRegex, &isRegex);
        String url;
        breakpointObject->getString(DebuggerAgentState::url, &url);
        if (!matches(scriptURL, url, isRegex))
            continue;
        ScriptBreakpoint breakpoint;
        breakpointObject->getNumber(DebuggerAgentState::lineNumber, &breakpoint.lineNumber);
        breakpointObject->getNumber(DebuggerAgentState::columnNumber, &breakpoint.columnNumber);
        breakpointObject->getString(DebuggerAgentState::condition, &breakpoint.condition);
        RefPtr<TypeBuilder::Debugger::Location> location = resolveBreakpoint(it->key, scriptId, breakpoint, UserBreakpointSource);
        if (location)
            m_frontend->breakpointResolved(it->key, location);
    }
}

void InspectorDebuggerAgent::failedToParseSource(const String& url, const String& data, int firstLine, int errorLine, const String& errorMessage)
{
    m_frontend->scriptFailedToParse(url, data, firstLine, errorLine, errorMessage);
}

void InspectorDebuggerAgent::didPause(ScriptState* scriptState, const ScriptValue& callFrames, const ScriptValue& exception, const Vector<String>& hitBreakpoints)
{
    ASSERT(scriptState && !m_pausedScriptState);
    m_pausedScriptState = scriptState;
    m_currentCallStack = callFrames;

    m_skipStepInCount = numberOfStepsBeforeStepOut;

    if (!exception.hasNoValue()) {
        InjectedScript injectedScript = m_injectedScriptManager->injectedScriptFor(scriptState);
        if (!injectedScript.hasNoValue()) {
            m_breakReason = InspectorFrontend::Debugger::Reason::Exception;
            m_breakAuxData = injectedScript.wrapObject(exception, InspectorDebuggerAgent::backtraceObjectGroup)->openAccessors();
            // m_breakAuxData might be null after this.
        }
    }

    RefPtr<Array<String> > hitBreakpointIds = Array<String>::create();

    for (Vector<String>::const_iterator i = hitBreakpoints.begin(); i != hitBreakpoints.end(); ++i) {
        DebugServerBreakpointToBreakpointIdAndSourceMap::iterator breakpointIterator = m_serverBreakpoints.find(*i);
        if (breakpointIterator != m_serverBreakpoints.end()) {
            const String& localId = breakpointIterator->value.first;
            hitBreakpointIds->addItem(localId);

            BreakpointSource source = breakpointIterator->value.second;
            if (m_breakReason == InspectorFrontend::Debugger::Reason::Other && source == DebugCommandBreakpointSource)
                m_breakReason = InspectorFrontend::Debugger::Reason::DebugCommand;
        }
    }

    m_frontend->paused(currentCallFrames(), m_breakReason, m_breakAuxData, hitBreakpointIds, currentAsyncStackTrace());
    m_javaScriptPauseScheduled = false;

    if (!m_continueToLocationBreakpointId.isEmpty()) {
        scriptDebugServer().removeBreakpoint(m_continueToLocationBreakpointId);
        m_continueToLocationBreakpointId = "";
    }
    if (m_listener)
        m_listener->didPause();
}

void InspectorDebuggerAgent::didContinue()
{
    m_pausedScriptState = 0;
    m_currentCallStack = ScriptValue();
    clearBreakDetails();
    m_frontend->resumed();
}

bool InspectorDebuggerAgent::canBreakProgram()
{
    return scriptDebugServer().canBreakProgram();
}

void InspectorDebuggerAgent::breakProgram(InspectorFrontend::Debugger::Reason::Enum breakReason, PassRefPtr<JSONObject> data)
{
    if (m_skipAllPauses)
        return;
    m_breakReason = breakReason;
    m_breakAuxData = data;
    scriptDebugServer().breakProgram();
}

void InspectorDebuggerAgent::clear()
{
    m_pausedScriptState = 0;
    m_currentCallStack = ScriptValue();
    m_scripts.clear();
    m_breakpointIdToDebugServerBreakpointIds.clear();
    m_asyncCallStackTracker.clear();
    m_continueToLocationBreakpointId = String();
    clearBreakDetails();
    m_javaScriptPauseScheduled = false;
    ErrorString error;
    setOverlayMessage(&error, 0);
}

bool InspectorDebuggerAgent::assertPaused(ErrorString* errorString)
{
    if (!m_pausedScriptState) {
        *errorString = "Can only perform operation while paused.";
        return false;
    }
    return true;
}

void InspectorDebuggerAgent::clearBreakDetails()
{
    m_breakReason = InspectorFrontend::Debugger::Reason::Other;
    m_breakAuxData = 0;
}

void InspectorDebuggerAgent::setBreakpoint(const String& scriptId, int lineNumber, int columnNumber, BreakpointSource source, const String& condition)
{
    String breakpointId = generateBreakpointId(scriptId, lineNumber, columnNumber, source);
    ScriptBreakpoint breakpoint(lineNumber, columnNumber, condition);
    resolveBreakpoint(breakpointId, scriptId, breakpoint, source);
}

void InspectorDebuggerAgent::removeBreakpoint(const String& scriptId, int lineNumber, int columnNumber, BreakpointSource source)
{
    removeBreakpoint(generateBreakpointId(scriptId, lineNumber, columnNumber, source));
}

void InspectorDebuggerAgent::reset()
{
    m_scripts.clear();
    m_breakpointIdToDebugServerBreakpointIds.clear();
    m_asyncCallStackTracker.clear();
    if (m_frontend)
        m_frontend->globalObjectCleared();
}

} // namespace WebCore
<|MERGE_RESOLUTION|>--- conflicted
+++ resolved
@@ -44,10 +44,6 @@
 #include "core/inspector/InstrumentingAgents.h"
 #include "core/inspector/ScriptArguments.h"
 #include "core/inspector/ScriptCallStack.h"
-<<<<<<< HEAD
-#include "core/platform/text/RegularExpression.h"
-=======
->>>>>>> 8c15b39e
 #include "platform/JSONValues.h"
 #include "wtf/text/WTFString.h"
 
@@ -738,11 +734,7 @@
 {
     if (!callFrameId)
         return ScriptValue();
-<<<<<<< HEAD
-    if (!isPaused() || m_currentCallStack.isNull()) {
-=======
     if (!isPaused() || m_currentCallStack.hasNoValue()) {
->>>>>>> 8c15b39e
         *errorString = "Attempt to access callframe when debugger is not on pause";
         return ScriptValue();
     }
