/*
 * Copyright (C) 2005, 2006, 2007, 2008 Apple Inc. All rights reserved.
 *
 * Redistribution and use in source and binary forms, with or without
 * modification, are permitted provided that the following conditions
 * are met:
 * 1. Redistributions of source code must retain the above copyright
 *    notice, this list of conditions and the following disclaimer.
 * 2. Redistributions in binary form must reproduce the above copyright
 *    notice, this list of conditions and the following disclaimer in the
 *    documentation and/or other materials provided with the distribution.
 *
 * THIS SOFTWARE IS PROVIDED BY APPLE COMPUTER, INC. ``AS IS'' AND ANY
 * EXPRESS OR IMPLIED WARRANTIES, INCLUDING, BUT NOT LIMITED TO, THE
 * IMPLIED WARRANTIES OF MERCHANTABILITY AND FITNESS FOR A PARTICULAR
 * PURPOSE ARE DISCLAIMED.  IN NO EVENT SHALL APPLE COMPUTER, INC. OR
 * CONTRIBUTORS BE LIABLE FOR ANY DIRECT, INDIRECT, INCIDENTAL, SPECIAL,
 * EXEMPLARY, OR CONSEQUENTIAL DAMAGES (INCLUDING, BUT NOT LIMITED TO,
 * PROCUREMENT OF SUBSTITUTE GOODS OR SERVICES; LOSS OF USE, DATA, OR
 * PROFITS; OR BUSINESS INTERRUPTION) HOWEVER CAUSED AND ON ANY THEORY
 * OF LIABILITY, WHETHER IN CONTRACT, STRICT LIABILITY, OR TORT
 * (INCLUDING NEGLIGENCE OR OTHERWISE) ARISING IN ANY WAY OUT OF THE USE
 * OF THIS SOFTWARE, EVEN IF ADVISED OF THE POSSIBILITY OF SUCH DAMAGE.
 */

#include "config.h"
#include "core/editing/CompositeEditCommand.h"

#include "HTMLNames.h"
#include "bindings/v8/ExceptionStatePlaceholder.h"
#include "core/dom/Document.h"
#include "core/dom/DocumentFragment.h"
#include "core/dom/DocumentMarkerController.h"
#include "core/dom/NodeTraversal.h"
#include "core/dom/Range.h"
#include "core/dom/ScopedEventQueue.h"
#include "core/dom/Text.h"
#include "core/editing/AppendNodeCommand.h"
#include "core/editing/ApplyStyleCommand.h"
#include "core/editing/DeleteFromTextNodeCommand.h"
#include "core/editing/DeleteSelectionCommand.h"
#include "core/editing/Editor.h"
#include "core/editing/InsertIntoTextNodeCommand.h"
#include "core/editing/InsertLineBreakCommand.h"
#include "core/editing/InsertNodeBeforeCommand.h"
#include "core/editing/InsertParagraphSeparatorCommand.h"
#include "core/editing/MergeIdenticalElementsCommand.h"
#include "core/editing/RemoveCSSPropertyCommand.h"
#include "core/editing/RemoveNodeCommand.h"
#include "core/editing/RemoveNodePreservingChildrenCommand.h"
#include "core/editing/ReplaceNodeWithSpanCommand.h"
#include "core/editing/ReplaceSelectionCommand.h"
#include "core/editing/SetNodeAttributeCommand.h"
#include "core/editing/SplitElementCommand.h"
#include "core/editing/SplitTextNodeCommand.h"
#include "core/editing/SplitTextNodeContainingElementCommand.h"
#include "core/editing/TextIterator.h"
#include "core/editing/VisibleUnits.h"
#include "core/editing/WrapContentsInDummySpanCommand.h"
#include "core/editing/htmlediting.h"
#include "core/editing/markup.h"
#include "core/html/HTMLElement.h"
#include "core/page/Frame.h"
#include "core/rendering/InlineTextBox.h"
#include "core/rendering/RenderBlock.h"
#include "core/rendering/RenderText.h"

using namespace std;

namespace WebCore {

using namespace HTMLNames;

PassRefPtr<EditCommandComposition> EditCommandComposition::create(Document* document,
    const VisibleSelection& startingSelection, const VisibleSelection& endingSelection, EditAction editAction)
{
    return adoptRef(new EditCommandComposition(document, startingSelection, endingSelection, editAction));
}

EditCommandComposition::EditCommandComposition(Document* document, const VisibleSelection& startingSelection, const VisibleSelection& endingSelection, EditAction editAction)
    : m_document(document)
    , m_startingSelection(startingSelection)
    , m_endingSelection(endingSelection)
    , m_startingRootEditableElement(startingSelection.rootEditableElement())
    , m_endingRootEditableElement(endingSelection.rootEditableElement())
    , m_editAction(editAction)
{
}

void EditCommandComposition::unapply()
{
    ASSERT(m_document);
    RefPtr<Frame> frame = m_document->frame();
    ASSERT(frame);

    // Changes to the document may have been made since the last editing operation that require a layout, as in <rdar://problem/5658603>.
    // Low level operations, like RemoveNodeCommand, don't require a layout because the high level operations that use them perform one
    // if one is necessary (like for the creation of VisiblePositions).
    m_document->updateLayoutIgnorePendingStylesheets();

    {
        size_t size = m_commands.size();
        for (size_t i = size; i; --i)
            m_commands[i - 1]->doUnapply();
    }

    frame->editor()->unappliedEditing(this);
}

void EditCommandComposition::reapply()
{
    ASSERT(m_document);
    RefPtr<Frame> frame = m_document->frame();
    ASSERT(frame);

    // Changes to the document may have been made since the last editing operation that require a layout, as in <rdar://problem/5658603>.
    // Low level operations, like RemoveNodeCommand, don't require a layout because the high level operations that use them perform one
    // if one is necessary (like for the creation of VisiblePositions).
    m_document->updateLayoutIgnorePendingStylesheets();

    {
        size_t size = m_commands.size();
        for (size_t i = 0; i != size; ++i)
            m_commands[i]->doReapply();
    }

    frame->editor()->reappliedEditing(this);
}

void EditCommandComposition::append(SimpleEditCommand* command)
{
    m_commands.append(command);
}

void EditCommandComposition::setStartingSelection(const VisibleSelection& selection)
{
    m_startingSelection = selection;
    m_startingRootEditableElement = selection.rootEditableElement();
}

void EditCommandComposition::setEndingSelection(const VisibleSelection& selection)
{
    m_endingSelection = selection;
    m_endingRootEditableElement = selection.rootEditableElement();
}

#ifndef NDEBUG
void EditCommandComposition::getNodesInCommand(HashSet<Node*>& nodes)
{
    size_t size = m_commands.size();
    for (size_t i = 0; i < size; ++i)
        m_commands[i]->getNodesInCommand(nodes);
}
#endif

void applyCommand(PassRefPtr<CompositeEditCommand> command)
{
    command->apply();
}

CompositeEditCommand::CompositeEditCommand(Document *document)
    : EditCommand(document)
{
}

CompositeEditCommand::~CompositeEditCommand()
{
    ASSERT(isTopLevelCommand() || !m_composition);
}

void CompositeEditCommand::apply()
{
    if (!endingSelection().isContentRichlyEditable()) {
        switch (editingAction()) {
        case EditActionTyping:
        case EditActionPaste:
        case EditActionDrag:
        case EditActionSetWritingDirection:
        case EditActionCut:
        case EditActionUnspecified:
            break;
        default:
            ASSERT_NOT_REACHED();
            return;
        }
    }
    ensureComposition();

    // Changes to the document may have been made since the last editing operation that require a layout, as in <rdar://problem/5658603>.
    // Low level operations, like RemoveNodeCommand, don't require a layout because the high level operations that use them perform one
    // if one is necessary (like for the creation of VisiblePositions).
    ASSERT(document());
    document()->updateLayoutIgnorePendingStylesheets();

    Frame* frame = document()->frame();
    ASSERT(frame);
    {
        EventQueueScope scope;
        doApply();
    }

    // Only need to call appliedEditing for top-level commands,
    // and TypingCommands do it on their own (see TypingCommand::typingAddedToOpenCommand).
    if (!isTypingCommand())
        frame->editor()->appliedEditing(this);
    setShouldRetainAutocorrectionIndicator(false);
}

EditCommandComposition* CompositeEditCommand::ensureComposition()
{
    CompositeEditCommand* command = this;
    while (command && command->parent())
        command = command->parent();
    if (!command->m_composition)
        command->m_composition = EditCommandComposition::create(document(), startingSelection(), endingSelection(), editingAction());
    return command->m_composition.get();
}

bool CompositeEditCommand::isCreateLinkCommand() const
{
    return false;
}

bool CompositeEditCommand::preservesTypingStyle() const
{
    return false;
}

bool CompositeEditCommand::isTypingCommand() const
{
    return false;
}

bool CompositeEditCommand::shouldRetainAutocorrectionIndicator() const
{
    return false;
}

void CompositeEditCommand::setShouldRetainAutocorrectionIndicator(bool)
{
}

//
// sugary-sweet convenience functions to help create and apply edit commands in composite commands
//
void CompositeEditCommand::applyCommandToComposite(PassRefPtr<EditCommand> prpCommand)
{
    RefPtr<EditCommand> command = prpCommand;
    command->setParent(this);
    command->doApply();
    if (command->isSimpleEditCommand()) {
        command->setParent(0);
        ensureComposition()->append(toSimpleEditCommand(command.get()));
    }
    m_commands.append(command.release());
}

void CompositeEditCommand::applyCommandToComposite(PassRefPtr<CompositeEditCommand> command, const VisibleSelection& selection)
{
    command->setParent(this);
    if (selection != command->endingSelection()) {
        command->setStartingSelection(selection);
        command->setEndingSelection(selection);
    }
    command->doApply();
    m_commands.append(command);
}

void CompositeEditCommand::applyStyle(const EditingStyle* style, EditAction editingAction)
{
    applyCommandToComposite(ApplyStyleCommand::create(document(), style, editingAction));
}

void CompositeEditCommand::applyStyle(const EditingStyle* style, const Position& start, const Position& end, EditAction editingAction)
{
    applyCommandToComposite(ApplyStyleCommand::create(document(), style, start, end, editingAction));
}

void CompositeEditCommand::applyStyledElement(PassRefPtr<Element> element)
{
    applyCommandToComposite(ApplyStyleCommand::create(element, false));
}

void CompositeEditCommand::removeStyledElement(PassRefPtr<Element> element)
{
    applyCommandToComposite(ApplyStyleCommand::create(element, true));
}

void CompositeEditCommand::insertParagraphSeparator(bool useDefaultParagraphElement, bool pasteBlockqutoeIntoUnquotedArea)
{
    applyCommandToComposite(InsertParagraphSeparatorCommand::create(document(), useDefaultParagraphElement, pasteBlockqutoeIntoUnquotedArea));
}

void CompositeEditCommand::insertLineBreak()
{
    applyCommandToComposite(InsertLineBreakCommand::create(document()));
}

bool CompositeEditCommand::isRemovableBlock(const Node* node)
{
    if (!node->hasTagName(divTag))
        return false;

    Node* parentNode = node->parentNode();
    if (parentNode && parentNode->firstChild() != parentNode->lastChild())
        return false;

    if (!toElement(node)->hasAttributes())
        return true;

    return false;
}

void CompositeEditCommand::insertNodeBefore(PassRefPtr<Node> insertChild, PassRefPtr<Node> refChild, ShouldAssumeContentIsAlwaysEditable shouldAssumeContentIsAlwaysEditable)
{
    ASSERT(!refChild->hasTagName(bodyTag));
    applyCommandToComposite(InsertNodeBeforeCommand::create(insertChild, refChild, shouldAssumeContentIsAlwaysEditable));
}

void CompositeEditCommand::insertNodeAfter(PassRefPtr<Node> insertChild, PassRefPtr<Node> refChild)
{
    ASSERT(insertChild);
    ASSERT(refChild);
    ASSERT(!refChild->hasTagName(bodyTag));
    ContainerNode* parent = refChild->parentNode();
    ASSERT(parent);
    ASSERT(!parent->isShadowRoot());
    if (parent->lastChild() == refChild)
        appendNode(insertChild, parent);
    else {
        ASSERT(refChild->nextSibling());
        insertNodeBefore(insertChild, refChild->nextSibling());
    }
}

void CompositeEditCommand::insertNodeAt(PassRefPtr<Node> insertChild, const Position& editingPosition)
{
    ASSERT(isEditablePosition(editingPosition));
    // For editing positions like [table, 0], insert before the table,
    // likewise for replaced elements, brs, etc.
    Position p = editingPosition.parentAnchoredEquivalent();
    Node* refChild = p.deprecatedNode();
    int offset = p.deprecatedEditingOffset();

    if (canHaveChildrenForEditing(refChild)) {
        Node* child = refChild->firstChild();
        for (int i = 0; child && i < offset; i++)
            child = child->nextSibling();
        if (child)
            insertNodeBefore(insertChild, child);
        else
            appendNode(insertChild, toContainerNode(refChild));
    } else if (caretMinOffset(refChild) >= offset)
        insertNodeBefore(insertChild, refChild);
    else if (refChild->isTextNode() && caretMaxOffset(refChild) > offset) {
        splitTextNode(toText(refChild), offset);

        // Mutation events (bug 22634) from the text node insertion may have removed the refChild
        if (!refChild->inDocument())
            return;
        insertNodeBefore(insertChild, refChild);
    } else
        insertNodeAfter(insertChild, refChild);
}

void CompositeEditCommand::appendNode(PassRefPtr<Node> node, PassRefPtr<ContainerNode> parent)
{
    ASSERT(canHaveChildrenForEditing(parent.get()));
    applyCommandToComposite(AppendNodeCommand::create(parent, node));
}

void CompositeEditCommand::removeChildrenInRange(PassRefPtr<Node> node, unsigned from, unsigned to)
{
    Vector<RefPtr<Node> > children;
    Node* child = node->childNode(from);
    for (unsigned i = from; child && i < to; i++, child = child->nextSibling())
        children.append(child);

    size_t size = children.size();
    for (size_t i = 0; i < size; ++i)
        removeNode(children[i].release());
}

void CompositeEditCommand::removeNode(PassRefPtr<Node> node, ShouldAssumeContentIsAlwaysEditable shouldAssumeContentIsAlwaysEditable)
{
    if (!node || !node->nonShadowBoundaryParentNode())
        return;
    applyCommandToComposite(RemoveNodeCommand::create(node, shouldAssumeContentIsAlwaysEditable));
}

void CompositeEditCommand::removeNodePreservingChildren(PassRefPtr<Node> node, ShouldAssumeContentIsAlwaysEditable shouldAssumeContentIsAlwaysEditable)
{
    applyCommandToComposite(RemoveNodePreservingChildrenCommand::create(node, shouldAssumeContentIsAlwaysEditable));
}

void CompositeEditCommand::removeNodeAndPruneAncestors(PassRefPtr<Node> node, Node* excludeNode)
{
    ASSERT(node.get() != excludeNode);
    RefPtr<ContainerNode> parent = node->parentNode();
    removeNode(node);
    prune(parent.release(), excludeNode);
}

void CompositeEditCommand::moveRemainingSiblingsToNewParent(Node* node, Node* pastLastNodeToMove, PassRefPtr<Element> prpNewParent, PassRefPtr<Node> prpRefChild)
{
    ASSERT(!prpRefChild || prpRefChild->parentNode() == prpNewParent);

    NodeVector nodesToRemove;
    RefPtr<Element> newParent = prpNewParent;
    RefPtr<Node> refChild = prpRefChild;

    for (; node && node != pastLastNodeToMove; node = node->nextSibling())
        nodesToRemove.append(node);

    for (unsigned i = 0; i < nodesToRemove.size(); i++) {
        removeNode(nodesToRemove[i]);
        if (refChild)
            insertNodeBefore(nodesToRemove[i], refChild);
        else
            appendNode(nodesToRemove[i], newParent);
    }
}

void CompositeEditCommand::updatePositionForNodeRemovalPreservingChildren(Position& position, Node* node)
{
    int offset = (position.anchorType() == Position::PositionIsOffsetInAnchor) ? position.offsetInContainerNode() : 0;
    updatePositionForNodeRemoval(position, node);
    if (offset)
        position.moveToOffset(offset);
}

HTMLElement* CompositeEditCommand::replaceElementWithSpanPreservingChildrenAndAttributes(PassRefPtr<HTMLElement> node)
{
    // It would also be possible to implement all of ReplaceNodeWithSpanCommand
    // as a series of existing smaller edit commands.  Someone who wanted to
    // reduce the number of edit commands could do so here.
    RefPtr<ReplaceNodeWithSpanCommand> command = ReplaceNodeWithSpanCommand::create(node);
    applyCommandToComposite(command);
    // Returning a raw pointer here is OK because the command is retained by
    // applyCommandToComposite (thus retaining the span), and the span is also
    // in the DOM tree, and thus alive whie it has a parent.
    ASSERT(command->spanElement()->inDocument());
    return command->spanElement();
}

void CompositeEditCommand::prune(PassRefPtr<Node> node, Node* excludeNode)
{
    if (RefPtr<Node> highestNodeToRemove = highestNodeToRemoveInPruning(node.get(), excludeNode))
        removeNode(highestNodeToRemove.release());
}

void CompositeEditCommand::splitTextNode(PassRefPtr<Text> node, unsigned offset)
{
    applyCommandToComposite(SplitTextNodeCommand::create(node, offset));
}

void CompositeEditCommand::splitElement(PassRefPtr<Element> element, PassRefPtr<Node> atChild)
{
    applyCommandToComposite(SplitElementCommand::create(element, atChild));
}

void CompositeEditCommand::mergeIdenticalElements(PassRefPtr<Element> prpFirst, PassRefPtr<Element> prpSecond)
{
    RefPtr<Element> first = prpFirst;
    RefPtr<Element> second = prpSecond;
    ASSERT(!first->isDescendantOf(second.get()) && second != first);
    if (first->nextSibling() != second) {
        removeNode(second);
        insertNodeAfter(second, first);
    }
    applyCommandToComposite(MergeIdenticalElementsCommand::create(first, second));
}

void CompositeEditCommand::wrapContentsInDummySpan(PassRefPtr<Element> element)
{
    applyCommandToComposite(WrapContentsInDummySpanCommand::create(element));
}

void CompositeEditCommand::splitTextNodeContainingElement(PassRefPtr<Text> text, unsigned offset)
{
    applyCommandToComposite(SplitTextNodeContainingElementCommand::create(text, offset));
}

void CompositeEditCommand::insertTextIntoNode(PassRefPtr<Text> node, unsigned offset, const String& text)
{
    if (!text.isEmpty())
        applyCommandToComposite(InsertIntoTextNodeCommand::create(node, offset, text));
}

void CompositeEditCommand::deleteTextFromNode(PassRefPtr<Text> node, unsigned offset, unsigned count)
{
    applyCommandToComposite(DeleteFromTextNodeCommand::create(node, offset, count));
}

void CompositeEditCommand::replaceTextInNode(PassRefPtr<Text> prpNode, unsigned offset, unsigned count, const String& replacementText)
{
    RefPtr<Text> node(prpNode);
    applyCommandToComposite(DeleteFromTextNodeCommand::create(node, offset, count));
    if (!replacementText.isEmpty())
        applyCommandToComposite(InsertIntoTextNodeCommand::create(node, offset, replacementText));
}

Position CompositeEditCommand::replaceSelectedTextInNode(const String& text)
{
    Position start = endingSelection().start();
    Position end = endingSelection().end();
    if (start.containerNode() != end.containerNode() || !start.containerNode()->isTextNode() || isTabSpanTextNode(start.containerNode()))
        return Position();

    RefPtr<Text> textNode = start.containerText();
    replaceTextInNode(textNode, start.offsetInContainerNode(), end.offsetInContainerNode() - start.offsetInContainerNode(), text);

    return Position(textNode.release(), start.offsetInContainerNode() + text.length());
}

static void copyMarkers(const Vector<DocumentMarker*>& markerPointers, Vector<DocumentMarker>& markers)
{
    size_t arraySize = markerPointers.size();
    markers.reserveCapacity(arraySize);
    for (size_t i = 0; i < arraySize; ++i)
        markers.append(*markerPointers[i]);
}

void CompositeEditCommand::replaceTextInNodePreservingMarkers(PassRefPtr<Text> prpNode, unsigned offset, unsigned count, const String& replacementText)
{
    RefPtr<Text> node(prpNode);
    DocumentMarkerController* markerController = document()->markers();
    Vector<DocumentMarker> markers;
    copyMarkers(markerController->markersInRange(Range::create(document(), node, offset, node, offset + count).get(), DocumentMarker::AllMarkers()), markers);
    replaceTextInNode(node, offset, count, replacementText);
    RefPtr<Range> newRange = Range::create(document(), node, offset, node, offset + replacementText.length());
    for (size_t i = 0; i < markers.size(); ++i)
        markerController->addMarker(newRange.get(), markers[i].type(), markers[i].description());
}

Position CompositeEditCommand::positionOutsideTabSpan(const Position& pos)
{
    if (!isTabSpanTextNode(pos.anchorNode()))
        return pos;

    switch (pos.anchorType()) {
    case Position::PositionIsBeforeChildren:
    case Position::PositionIsAfterChildren:
        ASSERT_NOT_REACHED();
        return pos;
    case Position::PositionIsOffsetInAnchor:
        break;
    case Position::PositionIsBeforeAnchor:
        return positionInParentBeforeNode(pos.anchorNode());
    case Position::PositionIsAfterAnchor:
        return positionInParentAfterNode(pos.anchorNode());
    }

    Node* tabSpan = tabSpanNode(pos.containerNode());

    if (pos.offsetInContainerNode() <= caretMinOffset(pos.containerNode()))
        return positionInParentBeforeNode(tabSpan);

    if (pos.offsetInContainerNode() >= caretMaxOffset(pos.containerNode()))
        return positionInParentAfterNode(tabSpan);

    splitTextNodeContainingElement(toText(pos.containerNode()), pos.offsetInContainerNode());
    return positionInParentBeforeNode(tabSpan);
}

void CompositeEditCommand::insertNodeAtTabSpanPosition(PassRefPtr<Node> node, const Position& pos)
{
    // insert node before, after, or at split of tab span
    insertNodeAt(node, positionOutsideTabSpan(pos));
}

void CompositeEditCommand::deleteSelection(bool smartDelete, bool mergeBlocksAfterDelete, bool replace, bool expandForSpecialElements, bool sanitizeMarkup)
{
    if (endingSelection().isRange())
        applyCommandToComposite(DeleteSelectionCommand::create(document(), smartDelete, mergeBlocksAfterDelete, replace, expandForSpecialElements, sanitizeMarkup));
}

void CompositeEditCommand::deleteSelection(const VisibleSelection &selection, bool smartDelete, bool mergeBlocksAfterDelete, bool replace, bool expandForSpecialElements, bool sanitizeMarkup)
{
    if (selection.isRange())
        applyCommandToComposite(DeleteSelectionCommand::create(selection, smartDelete, mergeBlocksAfterDelete, replace, expandForSpecialElements, sanitizeMarkup));
}

void CompositeEditCommand::removeCSSProperty(PassRefPtr<Element> element, CSSPropertyID property)
{
    applyCommandToComposite(RemoveCSSPropertyCommand::create(document(), element, property));
}

void CompositeEditCommand::removeNodeAttribute(PassRefPtr<Element> element, const QualifiedName& attribute)
{
    setNodeAttribute(element, attribute, AtomicString());
}

void CompositeEditCommand::setNodeAttribute(PassRefPtr<Element> element, const QualifiedName& attribute, const AtomicString& value)
{
    applyCommandToComposite(SetNodeAttributeCommand::create(element, attribute, value));
}

static inline bool containsOnlyWhitespace(const String& text)
{
    for (unsigned i = 0; i < text.length(); ++i) {
        if (!isWhitespace(text[i]))
            return false;
    }

    return true;
}

bool CompositeEditCommand::shouldRebalanceLeadingWhitespaceFor(const String& text) const
{
    return containsOnlyWhitespace(text);
}

bool CompositeEditCommand::canRebalance(const Position& position) const
{
    Node* node = position.containerNode();
    if (position.anchorType() != Position::PositionIsOffsetInAnchor || !node || !node->isTextNode())
        return false;

    Text* textNode = toText(node);
    if (textNode->length() == 0)
        return false;

    RenderObject* renderer = textNode->renderer();
    if (renderer && !renderer->style()->collapseWhiteSpace())
        return false;

    return true;
}

// FIXME: Doesn't go into text nodes that contribute adjacent text (siblings, cousins, etc).
void CompositeEditCommand::rebalanceWhitespaceAt(const Position& position)
{
    Node* node = position.containerNode();
    if (!canRebalance(position))
        return;

    // If the rebalance is for the single offset, and neither text[offset] nor text[offset - 1] are some form of whitespace, do nothing.
    int offset = position.deprecatedEditingOffset();
    String text = toText(node)->data();
    if (!isWhitespace(text[offset])) {
        offset--;
        if (offset < 0 || !isWhitespace(text[offset]))
            return;
    }

    rebalanceWhitespaceOnTextSubstring(toText(node), position.offsetInContainerNode(), position.offsetInContainerNode());
}

void CompositeEditCommand::rebalanceWhitespaceOnTextSubstring(PassRefPtr<Text> prpTextNode, int startOffset, int endOffset)
{
    RefPtr<Text> textNode = prpTextNode;

    String text = textNode->data();
    ASSERT(!text.isEmpty());

    // Set upstream and downstream to define the extent of the whitespace surrounding text[offset].
    int upstream = startOffset;
    while (upstream > 0 && isWhitespace(text[upstream - 1]))
        upstream--;

    int downstream = endOffset;
    while ((unsigned)downstream < text.length() && isWhitespace(text[downstream]))
        downstream++;

    int length = downstream - upstream;
    if (!length)
        return;

    VisiblePosition visibleUpstreamPos(Position(textNode, upstream));
    VisiblePosition visibleDownstreamPos(Position(textNode, downstream));

    String string = text.substring(upstream, length);
    String rebalancedString = stringWithRebalancedWhitespace(string,
    // FIXME: Because of the problem mentioned at the top of this function, we must also use nbsps at the start/end of the string because
    // this function doesn't get all surrounding whitespace, just the whitespace in the current text node.
                                                             isStartOfParagraph(visibleUpstreamPos) || upstream == 0,
                                                             isEndOfParagraph(visibleDownstreamPos) || (unsigned)downstream == text.length());

    if (string != rebalancedString)
        replaceTextInNodePreservingMarkers(textNode.release(), upstream, length, rebalancedString);
}

void CompositeEditCommand::prepareWhitespaceAtPositionForSplit(Position& position)
{
    Node* node = position.deprecatedNode();
    if (!node || !node->isTextNode())
        return;
    Text* textNode = toText(node);

    if (textNode->length() == 0)
        return;
    RenderObject* renderer = textNode->renderer();
    if (renderer && !renderer->style()->collapseWhiteSpace())
        return;

    // Delete collapsed whitespace so that inserting nbsps doesn't uncollapse it.
    Position upstreamPos = position.upstream();
    deleteInsignificantText(position.upstream(), position.downstream());
    position = upstreamPos.downstream();

    VisiblePosition visiblePos(position);
    VisiblePosition previousVisiblePos(visiblePos.previous());
    Position previous(previousVisiblePos.deepEquivalent());

    if (isCollapsibleWhitespace(previousVisiblePos.characterAfter()) && previous.deprecatedNode()->isTextNode() && !previous.deprecatedNode()->hasTagName(brTag))
        replaceTextInNodePreservingMarkers(toText(previous.deprecatedNode()), previous.deprecatedEditingOffset(), 1, nonBreakingSpaceString());
    if (isCollapsibleWhitespace(visiblePos.characterAfter()) && position.deprecatedNode()->isTextNode() && !position.deprecatedNode()->hasTagName(brTag))
        replaceTextInNodePreservingMarkers(toText(position.deprecatedNode()), position.deprecatedEditingOffset(), 1, nonBreakingSpaceString());
}

void CompositeEditCommand::rebalanceWhitespace()
{
    VisibleSelection selection = endingSelection();
    if (selection.isNone())
        return;

    rebalanceWhitespaceAt(selection.start());
    if (selection.isRange())
        rebalanceWhitespaceAt(selection.end());
}

void CompositeEditCommand::deleteInsignificantText(PassRefPtr<Text> textNode, unsigned start, unsigned end)
{
    if (!textNode || start >= end)
        return;

    document()->updateLayout();

    RenderText* textRenderer = toRenderText(textNode->renderer());
    if (!textRenderer)
        return;

    Vector<InlineTextBox*> sortedTextBoxes;
    size_t sortedTextBoxesPosition = 0;

    for (InlineTextBox* textBox = textRenderer->firstTextBox(); textBox; textBox = textBox->nextTextBox())
        sortedTextBoxes.append(textBox);

    // If there is mixed directionality text, the boxes can be out of order,
    // (like Arabic with embedded LTR), so sort them first.
    if (textRenderer->containsReversedText())
        std::sort(sortedTextBoxes.begin(), sortedTextBoxes.end(), InlineTextBox::compareByStart);
    InlineTextBox* box = sortedTextBoxes.isEmpty() ? 0 : sortedTextBoxes[sortedTextBoxesPosition];

    if (!box) {
        // whole text node is empty
        removeNode(textNode);
        return;
    }

    unsigned length = textNode->length();
    if (start >= length || end > length)
        return;

    unsigned removed = 0;
    InlineTextBox* prevBox = 0;
    String str;

    // This loop structure works to process all gaps preceding a box,
    // and also will look at the gap after the last box.
    while (prevBox || box) {
        unsigned gapStart = prevBox ? prevBox->start() + prevBox->len() : 0;
        if (end < gapStart)
            // No more chance for any intersections
            break;

        unsigned gapEnd = box ? box->start() : length;
        bool indicesIntersect = start <= gapEnd && end >= gapStart;
        int gapLen = gapEnd - gapStart;
        if (indicesIntersect && gapLen > 0) {
            gapStart = max(gapStart, start);
            gapEnd = min(gapEnd, end);
            if (str.isNull())
                str = textNode->data().substring(start, end - start);
            // remove text in the gap
            str.remove(gapStart - start - removed, gapLen);
            removed += gapLen;
        }

        prevBox = box;
        if (box) {
            if (++sortedTextBoxesPosition < sortedTextBoxes.size())
                box = sortedTextBoxes[sortedTextBoxesPosition];
            else
                box = 0;
        }
    }

    if (!str.isNull()) {
        // Replace the text between start and end with our pruned version.
        if (!str.isEmpty())
            replaceTextInNode(textNode, start, end - start, str);
        else {
            // Assert that we are not going to delete all of the text in the node.
            // If we were, that should have been done above with the call to
            // removeNode and return.
            ASSERT(start > 0 || end - start < textNode->length());
            deleteTextFromNode(textNode, start, end - start);
        }
    }
}

void CompositeEditCommand::deleteInsignificantText(const Position& start, const Position& end)
{
    if (start.isNull() || end.isNull())
        return;

    if (comparePositions(start, end) >= 0)
        return;

    Vector<RefPtr<Text> > nodes;
    for (Node* node = start.deprecatedNode(); node; node = NodeTraversal::next(node)) {
        if (node->isTextNode())
            nodes.append(toText(node));
        if (node == end.deprecatedNode())
            break;
    }

    for (size_t i = 0; i < nodes.size(); ++i) {
        Text* textNode = nodes[i].get();
        int startOffset = textNode == start.deprecatedNode() ? start.deprecatedEditingOffset() : 0;
        int endOffset = textNode == end.deprecatedNode() ? end.deprecatedEditingOffset() : static_cast<int>(textNode->length());
        deleteInsignificantText(textNode, startOffset, endOffset);
    }
}

void CompositeEditCommand::deleteInsignificantTextDownstream(const Position& pos)
{
    Position end = VisiblePosition(pos, VP_DEFAULT_AFFINITY).next().deepEquivalent().downstream();
    deleteInsignificantText(pos, end);
}

PassRefPtr<Node> CompositeEditCommand::appendBlockPlaceholder(PassRefPtr<Element> container)
{
    if (!container)
        return 0;

    document()->updateLayoutIgnorePendingStylesheets();

    // Should assert isBlockFlow || isInlineFlow when deletion improves. See 4244964.
    ASSERT(container->renderer());

    RefPtr<Node> placeholder = createBlockPlaceholderElement(document());
    appendNode(placeholder, container);
    return placeholder.release();
}

PassRefPtr<Node> CompositeEditCommand::insertBlockPlaceholder(const Position& pos)
{
    if (pos.isNull())
        return 0;

    // Should assert isBlockFlow || isInlineFlow when deletion improves.  See 4244964.
    ASSERT(pos.deprecatedNode()->renderer());

    RefPtr<Node> placeholder = createBlockPlaceholderElement(document());
    insertNodeAt(placeholder, pos);
    return placeholder.release();
}

PassRefPtr<Node> CompositeEditCommand::addBlockPlaceholderIfNeeded(Element* container)
{
    if (!container)
        return 0;

    document()->updateLayoutIgnorePendingStylesheets();

    RenderObject* renderer = container->renderer();
    if (!renderer || !renderer->isBlockFlow())
        return 0;

    // append the placeholder to make sure it follows
    // any unrendered blocks
    RenderBlock* block = toRenderBlock(renderer);
    if (block->height() == 0 || (block->isListItem() && block->isEmpty()))
        return appendBlockPlaceholder(container);

    return 0;
}

// Assumes that the position is at a placeholder and does the removal without much checking.
void CompositeEditCommand::removePlaceholderAt(const Position& p)
{
    ASSERT(lineBreakExistsAtPosition(p));

    // We are certain that the position is at a line break, but it may be a br or a preserved newline.
    if (p.anchorNode()->hasTagName(brTag)) {
        removeNode(p.anchorNode());
        return;
    }

    deleteTextFromNode(toText(p.anchorNode()), p.offsetInContainerNode(), 1);
}

PassRefPtr<Node> CompositeEditCommand::insertNewDefaultParagraphElementAt(const Position& position)
{
    RefPtr<Element> paragraphElement = createDefaultParagraphElement(document());
    paragraphElement->appendChild(createBreakElement(document()), IGNORE_EXCEPTION);
    insertNodeAt(paragraphElement, position);
    return paragraphElement.release();
}

// If the paragraph is not entirely within it's own block, create one and move the paragraph into
// it, and return that block.  Otherwise return 0.
PassRefPtr<Node> CompositeEditCommand::moveParagraphContentsToNewBlockIfNecessary(const Position& pos)
{
    if (pos.isNull())
        return 0;

    document()->updateLayoutIgnorePendingStylesheets();

    // It's strange that this function is responsible for verifying that pos has not been invalidated
    // by an earlier call to this function.  The caller, applyBlockStyle, should do this.
    VisiblePosition visiblePos(pos, VP_DEFAULT_AFFINITY);
    VisiblePosition visibleParagraphStart(startOfParagraph(visiblePos));
    VisiblePosition visibleParagraphEnd = endOfParagraph(visiblePos);
    VisiblePosition next = visibleParagraphEnd.next();
    VisiblePosition visibleEnd = next.isNotNull() ? next : visibleParagraphEnd;

    Position upstreamStart = visibleParagraphStart.deepEquivalent().upstream();
    Position upstreamEnd = visibleEnd.deepEquivalent().upstream();

    // If there are no VisiblePositions in the same block as pos then
    // upstreamStart will be outside the paragraph
    if (comparePositions(pos, upstreamStart) < 0)
        return 0;

    // Perform some checks to see if we need to perform work in this function.
    if (isBlock(upstreamStart.deprecatedNode())) {
        // If the block is the root editable element, always move content to a new block,
        // since it is illegal to modify attributes on the root editable element for editing.
        if (upstreamStart.deprecatedNode() == editableRootForPosition(upstreamStart)) {
            // If the block is the root editable element and it contains no visible content, create a new
            // block but don't try and move content into it, since there's nothing for moveParagraphs to move.
            if (!Position::hasRenderedNonAnonymousDescendantsWithHeight(upstreamStart.deprecatedNode()->renderer()))
                return insertNewDefaultParagraphElementAt(upstreamStart);
        } else if (isBlock(upstreamEnd.deprecatedNode())) {
            if (!upstreamEnd.deprecatedNode()->isDescendantOf(upstreamStart.deprecatedNode())) {
                // If the paragraph end is a descendant of paragraph start, then we need to run
                // the rest of this function. If not, we can bail here.
                return 0;
            }
        } else if (enclosingBlock(upstreamEnd.deprecatedNode()) != upstreamStart.deprecatedNode()) {
            // The visibleEnd.  It must be an ancestor of the paragraph start.
            // We can bail as we have a full block to work with.
            ASSERT(upstreamStart.deprecatedNode()->isDescendantOf(enclosingBlock(upstreamEnd.deprecatedNode())));
            return 0;
        } else if (isEndOfEditableOrNonEditableContent(visibleEnd)) {
            // At the end of the editable region. We can bail here as well.
            return 0;
        }
    }

    RefPtr<Node> newBlock = insertNewDefaultParagraphElementAt(upstreamStart);

    bool endWasBr = visibleParagraphEnd.deepEquivalent().deprecatedNode()->hasTagName(brTag);

    moveParagraphs(visibleParagraphStart, visibleParagraphEnd, VisiblePosition(firstPositionInNode(newBlock.get())));

    if (newBlock->lastChild() && newBlock->lastChild()->hasTagName(brTag) && !endWasBr)
        removeNode(newBlock->lastChild());

    return newBlock.release();
}

void CompositeEditCommand::pushAnchorElementDown(Node* anchorNode)
{
    if (!anchorNode)
        return;

    ASSERT(anchorNode->isLink());

    setEndingSelection(VisibleSelection::selectionFromContentsOfNode(anchorNode));
    applyStyledElement(toElement(anchorNode));
    // Clones of anchorNode have been pushed down, now remove it.
    if (anchorNode->inDocument())
        removeNodePreservingChildren(anchorNode);
}

// Clone the paragraph between start and end under blockElement,
// preserving the hierarchy up to outerNode.

void CompositeEditCommand::cloneParagraphUnderNewElement(Position& start, Position& end, Node* passedOuterNode, Element* blockElement)
{
    // First we clone the outerNode
    RefPtr<Node> lastNode;
    RefPtr<Node> outerNode = passedOuterNode;

    if (outerNode->isRootEditableElement()) {
        lastNode = blockElement;
    } else {
        lastNode = outerNode->cloneNode(isTableElement(outerNode.get()));
        appendNode(lastNode, blockElement);
    }

    if (start.deprecatedNode() != outerNode && lastNode->isElementNode()) {
        Vector<RefPtr<Node> > ancestors;

        // Insert each node from innerNode to outerNode (excluded) in a list.
        for (Node* n = start.deprecatedNode(); n && n != outerNode; n = n->parentNode())
            ancestors.append(n);

        // Clone every node between start.deprecatedNode() and outerBlock.

        for (size_t i = ancestors.size(); i != 0; --i) {
            Node* item = ancestors[i - 1].get();
            RefPtr<Node> child = item->cloneNode(isTableElement(item));
            appendNode(child, toElement(lastNode.get()));
            lastNode = child.release();
        }
    }

    // Handle the case of paragraphs with more than one node,
    // cloning all the siblings until end.deprecatedNode() is reached.

    if (start.deprecatedNode() != end.deprecatedNode() && !start.deprecatedNode()->isDescendantOf(end.deprecatedNode())) {
        // If end is not a descendant of outerNode we need to
        // find the first common ancestor to increase the scope
        // of our nextSibling traversal.
        while (!end.deprecatedNode()->isDescendantOf(outerNode.get())) {
            outerNode = outerNode->parentNode();
        }

        RefPtr<Node> startNode = start.deprecatedNode();
        for (RefPtr<Node> node = NodeTraversal::nextSkippingChildren(startNode.get(), outerNode.get()); node; node = NodeTraversal::nextSkippingChildren(node.get(), outerNode.get())) {
            // Move lastNode up in the tree as much as node was moved up in the
            // tree by NodeTraversal::nextSkippingChildren, so that the relative depth between
            // node and the original start node is maintained in the clone.
            while (startNode->parentNode() != node->parentNode()) {
                startNode = startNode->parentNode();
                lastNode = lastNode->parentNode();
            }

            RefPtr<Node> clonedNode = node->cloneNode(true);
            insertNodeAfter(clonedNode, lastNode);
            lastNode = clonedNode.release();
            if (node == end.deprecatedNode() || end.deprecatedNode()->isDescendantOf(node.get()))
                break;
        }
    }
}


// There are bugs in deletion when it removes a fully selected table/list.
// It expands and removes the entire table/list, but will let content
// before and after the table/list collapse onto one line.
// Deleting a paragraph will leave a placeholder. Remove it (and prune
// empty or unrendered parents).

void CompositeEditCommand::cleanupAfterDeletion(VisiblePosition destination)
{
    VisiblePosition caretAfterDelete = endingSelection().visibleStart();
    Node* destinationNode = destination.deepEquivalent().anchorNode();
    if (caretAfterDelete != destination && isStartOfParagraph(caretAfterDelete) && isEndOfParagraph(caretAfterDelete)) {
        // Note: We want the rightmost candidate.
        Position position = caretAfterDelete.deepEquivalent().downstream();
        Node* node = position.deprecatedNode();

        // Bail if we'd remove an ancestor of our destination.
        if (destinationNode->isDescendantOf(node))
            return;

        // Normally deletion will leave a br as a placeholder.
        if (node->hasTagName(brTag)) {
            removeNodeAndPruneAncestors(node, destinationNode);

            // If the selection to move was empty and in an empty block that
            // doesn't require a placeholder to prop itself open (like a bordered
            // div or an li), remove it during the move (the list removal code
            // expects this behavior).
        } else if (isBlock(node)) {
            // If caret position after deletion and destination position coincides,
            // node should not be removed.
            if (!position.rendersInDifferentPosition(destination.deepEquivalent())) {
                prune(node, destinationNode);
                return;
            }
            removeNodeAndPruneAncestors(node, destinationNode);
        }
        else if (lineBreakExistsAtPosition(position)) {
            // There is a preserved '\n' at caretAfterDelete.
            // We can safely assume this is a text node.
            Text* textNode = toText(node);
            if (textNode->length() == 1)
                removeNodeAndPruneAncestors(node, destinationNode);
            else
                deleteTextFromNode(textNode, position.deprecatedEditingOffset(), 1);
        }
    }
}

// This is a version of moveParagraph that preserves style by keeping the original markup
// It is currently used only by IndentOutdentCommand but it is meant to be used in the
// future by several other commands such as InsertList and the align commands.
// The blockElement parameter is the element to move the paragraph to,
// outerNode is the top element of the paragraph hierarchy.

void CompositeEditCommand::moveParagraphWithClones(const VisiblePosition& startOfParagraphToMove, const VisiblePosition& endOfParagraphToMove, Element* blockElement, Node* outerNode)
{
    ASSERT(outerNode);
    ASSERT(blockElement);

    VisiblePosition beforeParagraph = startOfParagraphToMove.previous();
    VisiblePosition afterParagraph(endOfParagraphToMove.next());

    // We upstream() the end and downstream() the start so that we don't include collapsed whitespace in the move.
    // When we paste a fragment, spaces after the end and before the start are treated as though they were rendered.
    Position start = startOfParagraphToMove.deepEquivalent().downstream();
    Position end = endOfParagraphToMove.deepEquivalent().upstream();

    cloneParagraphUnderNewElement(start, end, outerNode, blockElement);

    setEndingSelection(VisibleSelection(start, end, DOWNSTREAM));
    deleteSelection(false, false, false, false);

    // There are bugs in deletion when it removes a fully selected table/list.
    // It expands and removes the entire table/list, but will let content
    // before and after the table/list collapse onto one line.

    cleanupAfterDeletion();

    // Add a br if pruning an empty block level element caused a collapse.  For example:
    // foo^
    // <div>bar</div>
    // baz
    // Imagine moving 'bar' to ^.  'bar' will be deleted and its div pruned.  That would
    // cause 'baz' to collapse onto the line with 'foobar' unless we insert a br.
    // Must recononicalize these two VisiblePositions after the pruning above.
    beforeParagraph = VisiblePosition(beforeParagraph.deepEquivalent());
    afterParagraph = VisiblePosition(afterParagraph.deepEquivalent());

    if (beforeParagraph.isNotNull() && !isTableElement(beforeParagraph.deepEquivalent().deprecatedNode())
        && ((!isEndOfParagraph(beforeParagraph) && !isStartOfParagraph(beforeParagraph)) || beforeParagraph == afterParagraph)) {
        // FIXME: Trim text between beforeParagraph and afterParagraph if they aren't equal.
        insertNodeAt(createBreakElement(document()), beforeParagraph.deepEquivalent());
    }
}

void CompositeEditCommand::moveParagraph(const VisiblePosition& startOfParagraphToMove, const VisiblePosition& endOfParagraphToMove, const VisiblePosition& destination, bool preserveSelection, bool preserveStyle, Node* constrainingAncestor)
{
    ASSERT(isStartOfParagraph(startOfParagraphToMove));
    ASSERT(isEndOfParagraph(endOfParagraphToMove));
    moveParagraphs(startOfParagraphToMove, endOfParagraphToMove, destination, preserveSelection, preserveStyle, constrainingAncestor);
}

void CompositeEditCommand::moveParagraphs(const VisiblePosition& startOfParagraphToMove, const VisiblePosition& endOfParagraphToMove, const VisiblePosition& destination, bool preserveSelection, bool preserveStyle, Node* constrainingAncestor)
{
    if (startOfParagraphToMove == destination)
        return;

    int startIndex = -1;
    int endIndex = -1;
    int destinationIndex = -1;
    bool originalIsDirectional = endingSelection().isDirectional();
    if (preserveSelection && !endingSelection().isNone()) {
        VisiblePosition visibleStart = endingSelection().visibleStart();
        VisiblePosition visibleEnd = endingSelection().visibleEnd();

        bool startAfterParagraph = comparePositions(visibleStart, endOfParagraphToMove) > 0;
        bool endBeforeParagraph = comparePositions(visibleEnd, startOfParagraphToMove) < 0;

        if (!startAfterParagraph && !endBeforeParagraph) {
            bool startInParagraph = comparePositions(visibleStart, startOfParagraphToMove) >= 0;
            bool endInParagraph = comparePositions(visibleEnd, endOfParagraphToMove) <= 0;

            startIndex = 0;
            if (startInParagraph) {
                RefPtr<Range> startRange = Range::create(document(), startOfParagraphToMove.deepEquivalent().parentAnchoredEquivalent(), visibleStart.deepEquivalent().parentAnchoredEquivalent());
                startIndex = TextIterator::rangeLength(startRange.get(), true);
            }

            endIndex = 0;
            if (endInParagraph) {
                RefPtr<Range> endRange = Range::create(document(), startOfParagraphToMove.deepEquivalent().parentAnchoredEquivalent(), visibleEnd.deepEquivalent().parentAnchoredEquivalent());
                endIndex = TextIterator::rangeLength(endRange.get(), true);
            }
        }
    }

    VisiblePosition beforeParagraph = startOfParagraphToMove.previous(CannotCrossEditingBoundary);
    VisiblePosition afterParagraph(endOfParagraphToMove.next(CannotCrossEditingBoundary));

    // We upstream() the end and downstream() the start so that we don't include collapsed whitespace in the move.
    // When we paste a fragment, spaces after the end and before the start are treated as though they were rendered.
    Position start = startOfParagraphToMove.deepEquivalent().downstream();
    Position end = endOfParagraphToMove.deepEquivalent().upstream();

    // start and end can't be used directly to create a Range; they are "editing positions"
    Position startRangeCompliant = start.parentAnchoredEquivalent();
    Position endRangeCompliant = end.parentAnchoredEquivalent();
    RefPtr<Range> range = Range::create(document(), startRangeCompliant.deprecatedNode(), startRangeCompliant.deprecatedEditingOffset(), endRangeCompliant.deprecatedNode(), endRangeCompliant.deprecatedEditingOffset());

    // FIXME: This is an inefficient way to preserve style on nodes in the paragraph to move. It
    // shouldn't matter though, since moved paragraphs will usually be quite small.
    RefPtr<DocumentFragment> fragment = startOfParagraphToMove != endOfParagraphToMove ?
        createFragmentFromMarkup(document(), createMarkup(range.get(), 0, DoNotAnnotateForInterchange, true, DoNotResolveURLs, constrainingAncestor), "") : 0;

    // A non-empty paragraph's style is moved when we copy and move it.  We don't move
    // anything if we're given an empty paragraph, but an empty paragraph can have style
    // too, <div><b><br></b></div> for example.  Save it so that we can preserve it later.
    RefPtr<EditingStyle> styleInEmptyParagraph;
    if (startOfParagraphToMove == endOfParagraphToMove && preserveStyle) {
        styleInEmptyParagraph = EditingStyle::create(startOfParagraphToMove.deepEquivalent());
        styleInEmptyParagraph->mergeTypingStyle(document());
        // The moved paragraph should assume the block style of the destination.
        styleInEmptyParagraph->removeBlockProperties();
    }

    // FIXME (5098931): We should add a new insert action "WebViewInsertActionMoved" and call shouldInsertFragment here.

    setEndingSelection(VisibleSelection(start, end, DOWNSTREAM));
    document()->frame()->editor()->clearMisspellingsAndBadGrammar(endingSelection());
    deleteSelection(false, false, false, false);

    ASSERT(destination.deepEquivalent().anchorNode()->inDocument());
    cleanupAfterDeletion(destination);
    ASSERT(destination.deepEquivalent().anchorNode()->inDocument());

    // Add a br if pruning an empty block level element caused a collapse. For example:
    // foo^
    // <div>bar</div>
    // baz
    // Imagine moving 'bar' to ^. 'bar' will be deleted and its div pruned. That would
    // cause 'baz' to collapse onto the line with 'foobar' unless we insert a br.
    // Must recononicalize these two VisiblePositions after the pruning above.
    beforeParagraph = VisiblePosition(beforeParagraph.deepEquivalent());
    afterParagraph = VisiblePosition(afterParagraph.deepEquivalent());
    if (beforeParagraph.isNotNull() && ((!isStartOfParagraph(beforeParagraph) && !isEndOfParagraph(beforeParagraph)) || beforeParagraph == afterParagraph)) {
        // FIXME: Trim text between beforeParagraph and afterParagraph if they aren't equal.
        insertNodeAt(createBreakElement(document()), beforeParagraph.deepEquivalent());
        // Need an updateLayout here in case inserting the br has split a text node.
        document()->updateLayoutIgnorePendingStylesheets();
    }

    RefPtr<Range> startToDestinationRange(Range::create(document(), firstPositionInNode(document()->documentElement()), destination.deepEquivalent().parentAnchoredEquivalent()));
    destinationIndex = TextIterator::rangeLength(startToDestinationRange.get(), true);

    setEndingSelection(VisibleSelection(destination, originalIsDirectional));
    ASSERT(endingSelection().isCaretOrRange());
    ReplaceSelectionCommand::CommandOptions options = ReplaceSelectionCommand::SelectReplacement | ReplaceSelectionCommand::MovingParagraph;
    if (!preserveStyle)
        options |= ReplaceSelectionCommand::MatchStyle;
    applyCommandToComposite(ReplaceSelectionCommand::create(document(), fragment, options));

    document()->frame()->editor()->markMisspellingsAndBadGrammar(endingSelection());

    // If the selection is in an empty paragraph, restore styles from the old empty paragraph to the new empty paragraph.
    bool selectionIsEmptyParagraph = endingSelection().isCaret() && isStartOfParagraph(endingSelection().visibleStart()) && isEndOfParagraph(endingSelection().visibleStart());
    if (styleInEmptyParagraph && selectionIsEmptyParagraph)
        applyStyle(styleInEmptyParagraph.get());

    if (preserveSelection && startIndex != -1) {
        // Fragment creation (using createMarkup) incorrectly uses regular
        // spaces instead of nbsps for some spaces that were rendered (11475), which
        // causes spaces to be collapsed during the move operation.  This results
        // in a call to rangeFromLocationAndLength with a location past the end
        // of the document (which will return null).
        RefPtr<Range> start = TextIterator::rangeFromLocationAndLength(document()->documentElement(), destinationIndex + startIndex, 0, true);
        RefPtr<Range> end = TextIterator::rangeFromLocationAndLength(document()->documentElement(), destinationIndex + endIndex, 0, true);
        if (start && end)
            setEndingSelection(VisibleSelection(start->startPosition(), end->startPosition(), DOWNSTREAM, originalIsDirectional));
    }
}

// FIXME: Send an appropriate shouldDeleteRange call.
bool CompositeEditCommand::breakOutOfEmptyListItem()
{
    RefPtr<Node> emptyListItem = enclosingEmptyListItem(endingSelection().visibleStart());
    if (!emptyListItem)
        return false;

    RefPtr<EditingStyle> style = EditingStyle::create(endingSelection().start());
    style->mergeTypingStyle(document());

    RefPtr<ContainerNode> listNode = emptyListItem->parentNode();
    // FIXME: Can't we do something better when the immediate parent wasn't a list node?
    if (!listNode
        || (!listNode->hasTagName(ulTag) && !listNode->hasTagName(olTag))
        || !listNode->rendererIsEditable()
        || listNode == emptyListItem->rootEditableElement())
        return false;

    RefPtr<Element> newBlock = 0;
    if (ContainerNode* blockEnclosingList = listNode->parentNode()) {
        if (blockEnclosingList->hasTagName(liTag)) { // listNode is inside another list item
            if (visiblePositionAfterNode(blockEnclosingList) == visiblePositionAfterNode(listNode.get())) {
                // If listNode appears at the end of the outer list item, then move listNode outside of this list item
                // e.g. <ul><li>hello <ul><li><br></li></ul> </li></ul> should become <ul><li>hello</li> <ul><li><br></li></ul> </ul> after this section
                // If listNode does NOT appear at the end, then we should consider it as a regular paragraph.
                // e.g. <ul><li> <ul><li><br></li></ul> hello</li></ul> should become <ul><li> <div><br></div> hello</li></ul> at the end
                splitElement(toElement(blockEnclosingList), listNode);
                removeNodePreservingChildren(listNode->parentNode());
                newBlock = createListItemElement(document());
            }
            // If listNode does NOT appear at the end of the outer list item, then behave as if in a regular paragraph.
        } else if (blockEnclosingList->hasTagName(olTag) || blockEnclosingList->hasTagName(ulTag))
            newBlock = createListItemElement(document());
    }
    if (!newBlock)
        newBlock = createDefaultParagraphElement(document());

    RefPtr<Node> previousListNode = emptyListItem->isElementNode() ? toElement(emptyListItem.get())->previousElementSibling(): emptyListItem->previousSibling();
    RefPtr<Node> nextListNode = emptyListItem->isElementNode() ? toElement(emptyListItem.get())->nextElementSibling(): emptyListItem->nextSibling();
    if (isListItem(nextListNode.get()) || isListElement(nextListNode.get())) {
        // If emptyListItem follows another list item or nested list, split the list node.
        if (isListItem(previousListNode.get()) || isListElement(previousListNode.get()))
            splitElement(toElement(listNode.get()), emptyListItem);

        // If emptyListItem is followed by other list item or nested list, then insert newBlock before the list node.
        // Because we have splitted the element, emptyListItem is the first element in the list node.
        // i.e. insert newBlock before ul or ol whose first element is emptyListItem
        insertNodeBefore(newBlock, listNode);
        removeNode(emptyListItem);
    } else {
        // When emptyListItem does not follow any list item or nested list, insert newBlock after the enclosing list node.
        // Remove the enclosing node if emptyListItem is the only child; otherwise just remove emptyListItem.
        insertNodeAfter(newBlock, listNode);
        removeNode(isListItem(previousListNode.get()) || isListElement(previousListNode.get()) ? emptyListItem.get() : listNode.get());
    }

    appendBlockPlaceholder(newBlock);
    setEndingSelection(VisibleSelection(firstPositionInNode(newBlock.get()), DOWNSTREAM, endingSelection().isDirectional()));

    style->prepareToApplyAt(endingSelection().start());
    if (!style->isEmpty())
        applyStyle(style.get());

    return true;
}

// If the caret is in an empty quoted paragraph, and either there is nothing before that
// paragraph, or what is before is unquoted, and the user presses delete, unquote that paragraph.
bool CompositeEditCommand::breakOutOfEmptyMailBlockquotedParagraph()
{
    if (!endingSelection().isCaret())
        return false;

    VisiblePosition caret(endingSelection().visibleStart());
    Node* highestBlockquote = highestEnclosingNodeOfType(caret.deepEquivalent(), &isMailBlockquote);
    if (!highestBlockquote)
        return false;

    if (!isStartOfParagraph(caret) || !isEndOfParagraph(caret))
        return false;

    VisiblePosition previous(caret.previous(CannotCrossEditingBoundary));
    // Only move forward if there's nothing before the caret, or if there's unquoted content before it.
    if (enclosingNodeOfType(previous.deepEquivalent(), &isMailBlockquote))
        return false;

    RefPtr<Node> br = createBreakElement(document());
    // We want to replace this quoted paragraph with an unquoted one, so insert a br
    // to hold the caret before the highest blockquote.
    insertNodeBefore(br, highestBlockquote);
    VisiblePosition atBR(positionBeforeNode(br.get()));
    // If the br we inserted collapsed, for example foo<br><blockquote>...</blockquote>, insert
    // a second one.
    if (!isStartOfParagraph(atBR))
        insertNodeBefore(createBreakElement(document()), br);
    setEndingSelection(VisibleSelection(atBR, endingSelection().isDirectional()));

    // If this is an empty paragraph there must be a line break here.
    if (!lineBreakExistsAtVisiblePosition(caret))
        return false;

    Position caretPos(caret.deepEquivalent().downstream());
    // A line break is either a br or a preserved newline.
    ASSERT(caretPos.deprecatedNode()->hasTagName(brTag) || (caretPos.deprecatedNode()->isTextNode() && caretPos.deprecatedNode()->renderer()->style()->preserveNewline()));

    if (caretPos.deprecatedNode()->hasTagName(brTag))
        removeNodeAndPruneAncestors(caretPos.deprecatedNode());
    else if (caretPos.deprecatedNode()->isTextNode()) {
        ASSERT(caretPos.deprecatedEditingOffset() == 0);
        Text* textNode = toText(caretPos.deprecatedNode());
        ContainerNode* parentNode = textNode->parentNode();
        // The preserved newline must be the first thing in the node, since otherwise the previous
        // paragraph would be quoted, and we verified that it wasn't above.
        deleteTextFromNode(textNode, 0, 1);
        prune(parentNode);
    }

    return true;
}

// Operations use this function to avoid inserting content into an anchor when at the start or the end of
// that anchor, as in NSTextView.
// FIXME: This is only an approximation of NSTextViews insertion behavior, which varies depending on how
// the caret was made.
Position CompositeEditCommand::positionAvoidingSpecialElementBoundary(const Position& original)
{
    if (original.isNull())
        return original;

    VisiblePosition visiblePos(original);
    Node* enclosingAnchor = enclosingAnchorElement(original);
    Position result = original;

    if (!enclosingAnchor)
        return result;

    // Don't avoid block level anchors, because that would insert content into the wrong paragraph.
    if (enclosingAnchor && !isBlock(enclosingAnchor)) {
        VisiblePosition firstInAnchor(firstPositionInNode(enclosingAnchor));
        VisiblePosition lastInAnchor(lastPositionInNode(enclosingAnchor));
        // If visually just after the anchor, insert *inside* the anchor unless it's the last
        // VisiblePosition in the document, to match NSTextView.
        if (visiblePos == lastInAnchor) {
            // Make sure anchors are pushed down before avoiding them so that we don't
            // also avoid structural elements like lists and blocks (5142012).
            if (original.deprecatedNode() != enclosingAnchor && original.deprecatedNode()->parentNode() != enclosingAnchor) {
                pushAnchorElementDown(enclosingAnchor);
                enclosingAnchor = enclosingAnchorElement(original);
                if (!enclosingAnchor)
                    return original;
            }
            // Don't insert outside an anchor if doing so would skip over a line break.  It would
            // probably be safe to move the line break so that we could still avoid the anchor here.
            Position downstream(visiblePos.deepEquivalent().downstream());
            if (lineBreakExistsAtVisiblePosition(visiblePos) && downstream.deprecatedNode()->isDescendantOf(enclosingAnchor))
                return original;

            result = positionInParentAfterNode(enclosingAnchor);
        }
        // If visually just before an anchor, insert *outside* the anchor unless it's the first
        // VisiblePosition in a paragraph, to match NSTextView.
        if (visiblePos == firstInAnchor) {
            // Make sure anchors are pushed down before avoiding them so that we don't
            // also avoid structural elements like lists and blocks (5142012).
            if (original.deprecatedNode() != enclosingAnchor && original.deprecatedNode()->parentNode() != enclosingAnchor) {
                pushAnchorElementDown(enclosingAnchor);
                enclosingAnchor = enclosingAnchorElement(original);
            }
            if (!enclosingAnchor)
                return original;

            result = positionInParentBeforeNode(enclosingAnchor);
        }
    }

    if (result.isNull() || !editableRootForPosition(result))
        result = original;

    return result;
}

bool CompositeEditCommand::prepareForBlockCommand(VisiblePosition& startOfSelection, VisiblePosition& endOfSelection,
                                                  RefPtr<ContainerNode>& startScope, RefPtr<ContainerNode>& endScope,
                                                  int& startIndex, int& endIndex,
                                                  bool includeEmptyParagraphAtEnd)
{
    if (!endingSelection().rootEditableElement())
        return false;

    VisiblePosition visibleEnd = endingSelection().visibleEnd();
    VisiblePosition visibleStart = endingSelection().visibleStart();
    if (visibleStart.isNull() || visibleStart.isOrphan() || visibleEnd.isNull() || visibleEnd.isOrphan())
        return false;

<<<<<<< HEAD
    // When a selection ends at the start of a paragraph, we rarely paint 
    // the selection gap before that paragraph, because there often is no gap.  
    // In a case like this, it's not obvious to the user that the selection 
    // ends "inside" that paragraph, so it would be confusing if Indent/Outdent 
    // operated on that paragraph.
    // FIXME: We paint the gap before some paragraphs that are indented with left 
    // margin/padding, but not others.  We should make the gap painting more consistent and 
=======
    // When a selection ends at the start of a paragraph, we rarely paint
    // the selection gap before that paragraph, because there often is no gap.
    // In a case like this, it's not obvious to the user that the selection
    // ends "inside" that paragraph, so it would be confusing if Indent/Outdent
    // operated on that paragraph.
    // FIXME: We paint the gap before some paragraphs that are indented with left
    // margin/padding, but not others.  We should make the gap painting more consistent and
>>>>>>> d8aac4f0
    // then use a left margin/padding rule here.
    if (visibleEnd != visibleStart && isStartOfParagraph(visibleEnd) && (!includeEmptyParagraphAtEnd || !isEndOfParagraph(visibleEnd)))
        setEndingSelection(VisibleSelection(visibleStart, visibleEnd.previous(CannotCrossEditingBoundary), endingSelection().isDirectional()));

    VisibleSelection selection = selectionForParagraphIteration(endingSelection());
    startOfSelection = selection.visibleStart();
    endOfSelection = selection.visibleEnd();
    ASSERT(!startOfSelection.isNull());
    ASSERT(!endOfSelection.isNull());
    startIndex = indexForVisiblePosition(startOfSelection, startScope);
    endIndex = indexForVisiblePosition(endOfSelection, endScope);
    return true;
}

void CompositeEditCommand::finishBlockCommand(PassRefPtr<ContainerNode> startScope, PassRefPtr<ContainerNode> endScope,
                                              int startIndex, int endIndex)
{
    document()->updateLayoutIgnorePendingStylesheets();

    ASSERT(startScope == endScope);
    ASSERT(startIndex >= 0);
    ASSERT(startIndex <= endIndex);
    if (startScope == endScope && startIndex >= 0 && startIndex <= endIndex) {
        VisiblePosition start(visiblePositionForIndex(startIndex, startScope.get()));
        VisiblePosition end(visiblePositionForIndex(endIndex, endScope.get()));
        if (start.isNotNull() && end.isNotNull())
            setEndingSelection(VisibleSelection(start, end, endingSelection().isDirectional()));
    }
}

// Splits the tree parent by parent until we reach the specified ancestor. We use VisiblePositions
// to determine if the split is necessary. Returns the last split node.
PassRefPtr<Node> CompositeEditCommand::splitTreeToNode(Node* start, Node* end, bool shouldSplitAncestor)
{
    ASSERT(start);
    ASSERT(end);
    ASSERT(start != end);

    RefPtr<Node> node;
    if (shouldSplitAncestor && end->parentNode())
        end = end->parentNode();

    RefPtr<Node> endNode = end;
    for (node = start; node && node->parentNode() != endNode; node = node->parentNode()) {
        if (!node->parentNode()->isElementNode())
            break;
        // Do not split a node when doing so introduces an empty node.
        VisiblePosition positionInParent = firstPositionInNode(node->parentNode());
        VisiblePosition positionInNode = firstPositionInOrBeforeNode(node.get());
        if (positionInParent != positionInNode)
            splitElement(toElement(node->parentNode()), node);
    }

    return node.release();
}

PassRefPtr<Element> createBlockPlaceholderElement(Document* document)
{
    RefPtr<Element> breakNode = document->createElement(brTag, false);
    return breakNode.release();
}

} // namespace WebCore<|MERGE_RESOLUTION|>--- conflicted
+++ resolved
@@ -1457,15 +1457,6 @@
     if (visibleStart.isNull() || visibleStart.isOrphan() || visibleEnd.isNull() || visibleEnd.isOrphan())
         return false;
 
-<<<<<<< HEAD
-    // When a selection ends at the start of a paragraph, we rarely paint 
-    // the selection gap before that paragraph, because there often is no gap.  
-    // In a case like this, it's not obvious to the user that the selection 
-    // ends "inside" that paragraph, so it would be confusing if Indent/Outdent 
-    // operated on that paragraph.
-    // FIXME: We paint the gap before some paragraphs that are indented with left 
-    // margin/padding, but not others.  We should make the gap painting more consistent and 
-=======
     // When a selection ends at the start of a paragraph, we rarely paint
     // the selection gap before that paragraph, because there often is no gap.
     // In a case like this, it's not obvious to the user that the selection
@@ -1473,7 +1464,6 @@
     // operated on that paragraph.
     // FIXME: We paint the gap before some paragraphs that are indented with left
     // margin/padding, but not others.  We should make the gap painting more consistent and
->>>>>>> d8aac4f0
     // then use a left margin/padding rule here.
     if (visibleEnd != visibleStart && isStartOfParagraph(visibleEnd) && (!includeEmptyParagraphAtEnd || !isEndOfParagraph(visibleEnd)))
         setEndingSelection(VisibleSelection(visibleStart, visibleEnd.previous(CannotCrossEditingBoundary), endingSelection().isDirectional()));
