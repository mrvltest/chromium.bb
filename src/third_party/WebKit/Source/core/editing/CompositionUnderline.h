--- conflicted
+++ resolved
@@ -37,22 +37,9 @@
         , thick(false)
         , backgroundColor(Color::transparent) { }
 
-<<<<<<< HEAD
-    // FIXME(huangs): remove this constructor.
-    CompositionUnderline(unsigned s, unsigned e, bool t)
-        : startOffset(s)
-        , endOffset(e)
-        , thick(t)
-        , backgroundColor(Color::transparent) { }
-
     CompositionUnderline(unsigned s, unsigned e, bool t, const Color& bc)
         : startOffset(s)
         , endOffset(e)
-=======
-    CompositionUnderline(unsigned s, unsigned e, bool t, const Color& bc)
-        : startOffset(s)
-        , endOffset(e)
->>>>>>> 45d9687a
         , thick(t)
         , backgroundColor(bc) { }
 
