/*
 * Copyright (C) 2006, 2007, 2008 Apple Inc. All rights reserved.
 *
 * Redistribution and use in source and binary forms, with or without
 * modification, are permitted provided that the following conditions
 * are met:
 * 1. Redistributions of source code must retain the above copyright
 *    notice, this list of conditions and the following disclaimer.
 * 2. Redistributions in binary form must reproduce the above copyright
 *    notice, this list of conditions and the following disclaimer in the
 *    documentation and/or other materials provided with the distribution.
 *
 * THIS SOFTWARE IS PROVIDED BY APPLE COMPUTER, INC. ``AS IS'' AND ANY
 * EXPRESS OR IMPLIED WARRANTIES, INCLUDING, BUT NOT LIMITED TO, THE
 * IMPLIED WARRANTIES OF MERCHANTABILITY AND FITNESS FOR A PARTICULAR
 * PURPOSE ARE DISCLAIMED.  IN NO EVENT SHALL APPLE COMPUTER, INC. OR
 * CONTRIBUTORS BE LIABLE FOR ANY DIRECT, INDIRECT, INCIDENTAL, SPECIAL,
 * EXEMPLARY, OR CONSEQUENTIAL DAMAGES (INCLUDING, BUT NOT LIMITED TO,
 * PROCUREMENT OF SUBSTITUTE GOODS OR SERVICES; LOSS OF USE, DATA, OR
 * PROFITS; OR BUSINESS INTERRUPTION) HOWEVER CAUSED AND ON ANY THEORY
 * OF LIABILITY, WHETHER IN CONTRACT, STRICT LIABILITY, OR TORT
 * (INCLUDING NEGLIGENCE OR OTHERWISE) ARISING IN ANY WAY OUT OF THE USE
 * OF THIS SOFTWARE, EVEN IF ADVISED OF THE POSSIBILITY OF SUCH DAMAGE.
 */

#ifndef CompositionUnderline_h
#define CompositionUnderline_h

#include "platform/graphics/Color.h"

namespace blink {

struct CompositionUnderline {
    CompositionUnderline()
        : startOffset(0)
        , endOffset(0)
        , thick(false)
        , backgroundColor(Color::transparent) { }

<<<<<<< HEAD
    CompositionUnderline(unsigned s, unsigned e, const Color& c, bool t, const Color& bc)
=======
    // FIXME(huangs): remove this constructor.
    CompositionUnderline(unsigned s, unsigned e, bool t)
        : startOffset(s)
        , endOffset(e)
        , thick(t)
        , backgroundColor(Color::transparent) { }

    CompositionUnderline(unsigned s, unsigned e, bool t, const Color& bc)
>>>>>>> 02da23dc
        : startOffset(s)
        , endOffset(e)
        , thick(t)
        , backgroundColor(bc) { }

    unsigned startOffset;
    unsigned endOffset;
    bool thick;
    Color backgroundColor;
};

} // namespace blink

#endif // CompositionUnderline_h<|MERGE_RESOLUTION|>--- conflicted
+++ resolved
@@ -37,18 +37,7 @@
         , thick(false)
         , backgroundColor(Color::transparent) { }
 
-<<<<<<< HEAD
-    CompositionUnderline(unsigned s, unsigned e, const Color& c, bool t, const Color& bc)
-=======
-    // FIXME(huangs): remove this constructor.
-    CompositionUnderline(unsigned s, unsigned e, bool t)
-        : startOffset(s)
-        , endOffset(e)
-        , thick(t)
-        , backgroundColor(Color::transparent) { }
-
     CompositionUnderline(unsigned s, unsigned e, bool t, const Color& bc)
->>>>>>> 02da23dc
         : startOffset(s)
         , endOffset(e)
         , thick(t)
