/*
 * Copyright (C) 2006, 2007, 2008 Apple Inc. All rights reserved.
 *
 * Redistribution and use in source and binary forms, with or without
 * modification, are permitted provided that the following conditions
 * are met:
 * 1. Redistributions of source code must retain the above copyright
 *    notice, this list of conditions and the following disclaimer.
 * 2. Redistributions in binary form must reproduce the above copyright
 *    notice, this list of conditions and the following disclaimer in the
 *    documentation and/or other materials provided with the distribution.
 *
 * THIS SOFTWARE IS PROVIDED BY APPLE COMPUTER, INC. ``AS IS'' AND ANY
 * EXPRESS OR IMPLIED WARRANTIES, INCLUDING, BUT NOT LIMITED TO, THE
 * IMPLIED WARRANTIES OF MERCHANTABILITY AND FITNESS FOR A PARTICULAR
 * PURPOSE ARE DISCLAIMED.  IN NO EVENT SHALL APPLE COMPUTER, INC. OR
 * CONTRIBUTORS BE LIABLE FOR ANY DIRECT, INDIRECT, INCIDENTAL, SPECIAL,
 * EXEMPLARY, OR CONSEQUENTIAL DAMAGES (INCLUDING, BUT NOT LIMITED TO,
 * PROCUREMENT OF SUBSTITUTE GOODS OR SERVICES; LOSS OF USE, DATA, OR
 * PROFITS; OR BUSINESS INTERRUPTION) HOWEVER CAUSED AND ON ANY THEORY
 * OF LIABILITY, WHETHER IN CONTRACT, STRICT LIABILITY, OR TORT
 * (INCLUDING NEGLIGENCE OR OTHERWISE) ARISING IN ANY WAY OUT OF THE USE
 * OF THIS SOFTWARE, EVEN IF ADVISED OF THE POSSIBILITY OF SUCH DAMAGE.
 */

#ifndef CompositionUnderline_h
#define CompositionUnderline_h

namespace WebCore {

struct CompositionUnderline {
    CompositionUnderline()
<<<<<<< HEAD
        : startOffset(0)
        , endOffset(0)
        , color(Color::transparent)
        , thick(false)
        , backgroundColor(Color::transparent) { }

    // FIXME(huangs): remove this constructor.
    CompositionUnderline(unsigned s, unsigned e, const Color& c, bool t)
        : startOffset(s)
        , endOffset(e)
        , color(c)
        , thick(t)
        , backgroundColor(Color::transparent) { }

    CompositionUnderline(unsigned s, unsigned e, const Color& c, bool t, const Color& bc)
        : startOffset(s)
        , endOffset(e)
        , color(c)
        , thick(t)
        , backgroundColor(bc) { }

=======
        : startOffset(0), endOffset(0), thick(false) { }
    CompositionUnderline(unsigned s, unsigned e, bool t)
        : startOffset(s), endOffset(e), thick(t) { }
>>>>>>> 82c22e0f
    unsigned startOffset;
    unsigned endOffset;
    bool thick;
    Color backgroundColor;
};

} // namespace WebCore

#endif // CompositionUnderline_h<|MERGE_RESOLUTION|>--- conflicted
+++ resolved
@@ -26,37 +26,30 @@
 #ifndef CompositionUnderline_h
 #define CompositionUnderline_h
 
+#include "platform/graphics/Color.h"
+
 namespace WebCore {
 
 struct CompositionUnderline {
     CompositionUnderline()
-<<<<<<< HEAD
         : startOffset(0)
         , endOffset(0)
-        , color(Color::transparent)
         , thick(false)
         , backgroundColor(Color::transparent) { }
 
     // FIXME(huangs): remove this constructor.
-    CompositionUnderline(unsigned s, unsigned e, const Color& c, bool t)
+    CompositionUnderline(unsigned s, unsigned e, bool t)
         : startOffset(s)
         , endOffset(e)
-        , color(c)
         , thick(t)
         , backgroundColor(Color::transparent) { }
 
-    CompositionUnderline(unsigned s, unsigned e, const Color& c, bool t, const Color& bc)
+    CompositionUnderline(unsigned s, unsigned e, bool t, const Color& bc)
         : startOffset(s)
         , endOffset(e)
-        , color(c)
         , thick(t)
         , backgroundColor(bc) { }
 
-=======
-        : startOffset(0), endOffset(0), thick(false) { }
-    CompositionUnderline(unsigned s, unsigned e, bool t)
-        : startOffset(s), endOffset(e), thick(t) { }
->>>>>>> 82c22e0f
     unsigned startOffset;
     unsigned endOffset;
     bool thick;
