--- conflicted
+++ resolved
@@ -29,11 +29,7 @@
 #include "core/dom/Document.h"
 #include "core/editing/htmlediting.h"
 #include "core/frame/Frame.h"
-<<<<<<< HEAD
-#include "core/page/Settings.h"
-=======
 #include "core/frame/Settings.h"
->>>>>>> 8c15b39e
 #include "core/rendering/RenderBlock.h"
 #include "core/rendering/RenderView.h"
 
@@ -90,26 +86,11 @@
 
     Element& element = toElement(node);
     return element.containsIncludingShadowDOM(position.anchorNode());
-<<<<<<< HEAD
-}
-
-static void clearRenderViewSelection(const Position& position)
-{
-    RefPtr<Document> document = position.document();
-    document->updateStyleIfNeeded();
-    if (RenderView* view = document->renderView())
-        view->clearSelection();
-=======
->>>>>>> 8c15b39e
 }
 
 void DragCaretController::nodeWillBeRemoved(Node& node)
 {
-<<<<<<< HEAD
-    if (!hasCaret() || !node.inDocument())
-=======
     if (!hasCaret() || !node.inActiveDocument())
->>>>>>> 8c15b39e
         return;
 
     if (!removingNodeRemovesPosition(node, m_position.deepEquivalent()))
