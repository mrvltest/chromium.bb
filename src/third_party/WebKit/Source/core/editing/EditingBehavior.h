/*
 * Copyright (C) 2010 Nokia Corporation and/or its subsidiary(-ies)
 * Copyright (C) 2010 Apple Inc. All rights reserved.
 *
 * This library is free software; you can redistribute it and/or
 * modify it under the terms of the GNU Library General Public
 * License as published by the Free Software Foundation; either
 * version 2 of the License, or (at your option) any later version.
 *
 * This library is distributed in the hope that it will be useful,
 * but WITHOUT ANY WARRANTY; without even the implied warranty of
 * MERCHANTABILITY or FITNESS FOR A PARTICULAR PURPOSE.  See the GNU
 * Library General Public License for more details.
 *
 * You should have received a copy of the GNU Library General Public License
 * along with this library; see the file COPYING.LIB.  If not, write to
 * the Free Software Foundation, Inc., 51 Franklin Street, Fifth Floor,
 * Boston, MA 02110-1301, USA.
 */

#ifndef EditingBehavior_h
#define EditingBehavior_h

#include "core/editing/EditingBehaviorTypes.h"

namespace WebCore {

class EditingBehavior {

public:
    explicit EditingBehavior(EditingBehaviorType type)
        : m_type(type)
    {
    }

    // Individual functions for each case where we have more than one style of editing behavior.
    // Create a new function for any platform difference so we can control it here.

    // When extending a selection beyond the top or bottom boundary of an editable area,
    // maintain the horizontal position on Windows but extend it to the boundary of the editable
    // content on Mac.
    bool shouldMoveCaretToHorizontalBoundaryWhenPastTopOrBottom() const
    {
        return m_type != EditingWindowsBehavior && m_type != EditingAndroidBehavior && m_type != EditingUnixBehavior;
    }

    // On Windows, selections should always be considered as directional, regardless if it is
    // mouse-based or keyboard-based.
    bool shouldConsiderSelectionAsDirectional() const { return m_type != EditingMacBehavior; }

    // On Mac, when revealing a selection (for example as a result of a Find operation on the Browser),
    // content should be scrolled such that the selection gets certer aligned.
    bool shouldCenterAlignWhenSelectionIsRevealed() const { return m_type == EditingMacBehavior; }

    // On Mac, style is considered present when present at the beginning of selection. On other platforms,
    // style has to be present throughout the selection.
    bool shouldToggleStyleBasedOnStartOfSelection() const { return m_type == EditingMacBehavior; }

    // Standard Mac behavior when extending to a boundary is grow the selection rather than leaving the base
    // in place and moving the extent. Matches NSTextView.
    bool shouldAlwaysGrowSelectionWhenExtendingToBoundary() const { return m_type == EditingMacBehavior; }

    // On Mac, when processing a contextual click, the object being clicked upon should be selected.
    bool shouldSelectOnContextualMenuClick() const { return m_type == EditingMacBehavior; }

    // On Mac and Windows, pressing backspace (when it isn't handled otherwise) should navigate back.
    bool shouldNavigateBackOnBackspace() const
    {
        return m_type != EditingUnixBehavior && m_type != EditingAndroidBehavior;
    }

    // On Mac, selecting backwards by word/line from the middle of a word/line, and then going
    // forward leaves the caret back in the middle with no selection, instead of directly selecting
    // to the other end of the line/word (Unix/Windows behavior).
    bool shouldExtendSelectionByWordOrLineAcrossCaret() const { return m_type != EditingMacBehavior; }

    // Based on native behavior, when using ctrl(alt)+arrow to move caret by word, ctrl(alt)+left arrow moves caret to
    // immediately before the word in all platforms, for example, the word break positions are: "|abc |def |hij |opq".
    // But ctrl+right arrow moves caret to "abc |def |hij |opq" on Windows and "abc| def| hij| opq|" on Mac and Linux.
    bool shouldSkipSpaceWhenMovingRight() const { return m_type == EditingWindowsBehavior; }

    // On Mac, undo of delete/forward-delete of text should select the deleted text. On other platforms deleted text
    // should not be selected and the cursor should be placed where the deletion started.
    bool shouldUndoOfDeleteSelectText() const { return m_type == EditingMacBehavior; }

<<<<<<< HEAD
=======
    // Support for global selections, used on platforms like the X Window
    // System that treat selection as a type of clipboard.
    bool supportsGlobalSelection() const
    {
        return m_type != EditingWindowsBehavior && m_type != EditingMacBehavior;
    }

>>>>>>> 8c15b39e
private:
    EditingBehaviorType m_type;
};

} // namespace WebCore

#endif // EditingBehavior_h<|MERGE_RESOLUTION|>--- conflicted
+++ resolved
@@ -83,8 +83,6 @@
     // should not be selected and the cursor should be placed where the deletion started.
     bool shouldUndoOfDeleteSelectText() const { return m_type == EditingMacBehavior; }
 
-<<<<<<< HEAD
-=======
     // Support for global selections, used on platforms like the X Window
     // System that treat selection as a type of clipboard.
     bool supportsGlobalSelection() const
@@ -92,7 +90,6 @@
         return m_type != EditingWindowsBehavior && m_type != EditingMacBehavior;
     }
 
->>>>>>> 8c15b39e
 private:
     EditingBehaviorType m_type;
 };
