--- conflicted
+++ resolved
@@ -278,10 +278,6 @@
                 if (!firstMisspelling) {
                     firstMisspellingOffset = currentChunkOffset + misspellingLocation;
                     firstMisspelling = it.substring(misspellingLocation, misspellingLength);
-<<<<<<< HEAD
-                    firstMisspellingRange = Range::create(misspellingRange.document(), misspellingRange.startPosition(), misspellingRange.endPosition());
-=======
->>>>>>> 8a4399cd
                 }
 
                 // Store marker for misspelled word.
