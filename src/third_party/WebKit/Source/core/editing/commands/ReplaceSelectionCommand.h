--- conflicted
+++ resolved
@@ -121,13 +121,9 @@
     EditAction m_editAction;
     bool m_sanitizeFragment;
     bool m_shouldMergeEnd;
-<<<<<<< HEAD
     bool m_insertNested;
-=======
-
     Position m_startOfInsertedRange;
     Position m_endOfInsertedRange;
->>>>>>> 9f8f03d9
 };
 
 DEFINE_TYPE_CASTS(ReplaceSelectionCommand, CompositeEditCommand, command, command->isReplaceSelectionCommand(), command.isReplaceSelectionCommand());
