--- conflicted
+++ resolved
@@ -64,28 +64,15 @@
     int startIndex;
     int endIndex;
 
-<<<<<<< HEAD
     if (!prepareForBlockCommand(startOfSelection, endOfSelection, startScope, endScope, startIndex, endIndex, false))
         return;
-    formatSelection(startOfSelection, endOfSelection);
-    finishBlockCommand(startScope, endScope, startIndex, endIndex);
-=======
+
     formatSelection(startOfSelection, endOfSelection, editingState);
+
     if (editingState->isAborted())
         return;
 
-    document().updateLayoutIgnorePendingStylesheets();
-
-    ASSERT(startScope == endScope);
-    ASSERT(startIndex >= 0);
-    ASSERT(startIndex <= endIndex);
-    if (startScope == endScope && startIndex >= 0 && startIndex <= endIndex) {
-        VisiblePosition start(visiblePositionForIndex(startIndex, startScope.get()));
-        VisiblePosition end(visiblePositionForIndex(endIndex, endScope.get()));
-        if (start.isNotNull() && end.isNotNull())
-            setEndingSelection(VisibleSelection(start, end, endingSelection().isDirectional()));
-    }
->>>>>>> 9f8f03d9
+    finishBlockCommand(startScope, endScope, startIndex, endIndex);
 }
 
 void ApplyBlockElementCommand::formatSelection(const VisiblePosition& startOfSelection, const VisiblePosition& endOfSelection, EditingState* editingState)
