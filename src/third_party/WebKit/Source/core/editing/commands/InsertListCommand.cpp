--- conflicted
+++ resolved
@@ -405,16 +405,12 @@
     return listElement;
 }
 
-<<<<<<< HEAD
 static bool isInline(const Node* node)
 {
     return node && node->layoutObject() && node->layoutObject()->isInline();
 }
 
-void InsertListCommand::listifyParagraph(const VisiblePosition& originalStart, const HTMLQualifiedName& listTag)
-=======
 void InsertListCommand::listifyParagraph(const VisiblePosition& originalStart, const HTMLQualifiedName& listTag, EditingState* editingState)
->>>>>>> 9f8f03d9
 {
     const VisiblePosition& start = startOfParagraph(originalStart, CanSkipOverEditingBoundary);
     const VisiblePosition& end = endOfParagraph(start, CanSkipOverEditingBoundary);
@@ -435,30 +431,6 @@
         if (editingState->isAborted())
             return;
 
-<<<<<<< HEAD
-        // Insert the list at a position visually equivalent to start of the
-        // paragraph that is being moved into the list.
-        // Try to avoid inserting it somewhere where it will be surrounded by
-        // inline ancestors of start, since it is easier for editing to produce
-        // clean markup when inline elements are pushed down as far as possible.
-        Position insertionPos(mostBackwardCaretPosition(start.deepEquivalent()));
-        while (isInline(insertionPos.anchorNode()) && !insertionPos.anchorNode()->hasTagName(brTag)) {
-            insertionPos = positionInParentBeforeNode(*insertionPos.anchorNode());
-        }
-        // Also avoid the containing list item.
-        Node* listChild = enclosingListChild(insertionPos.anchorNode());
-        if (isHTMLLIElement(listChild))
-            insertionPos = positionInParentBeforeNode(*listChild);
-
-        insertNodeAt(listElement, insertionPos);
-
-        // We inserted the list at the start of the content we're about to move
-        // Update the start of content, so we don't try to move the list into itself.  bug 19066
-        // Layout is necessary since start's node's inline layoutObjects may have been destroyed by the insertion
-        // The end of the content may have changed after the insertion and layout so update it as well.
-        if (insertionPos == start.deepEquivalent())
-            start = originalStart;
-=======
         moveParagraphOverPositionIntoEmptyListItem(start, listItemElement, editingState);
         if (editingState->isAborted())
             return;
@@ -467,7 +439,6 @@
             mergeIdenticalElements(previousList, nextList, editingState);
 
         return;
->>>>>>> 9f8f03d9
     }
 
     // Create new list element.
@@ -489,6 +460,9 @@
     // inline ancestors of start, since it is easier for editing to produce
     // clean markup when inline elements are pushed down as far as possible.
     Position insertionPos(mostBackwardCaretPosition(startPos));
+    while (isInline(insertionPos.anchorNode()) && !insertionPos.anchorNode()->hasTagName(brTag)) {
+        insertionPos = positionInParentBeforeNode(*insertionPos.anchorNode());
+    }
     // Also avoid the containing list item.
     Node* const listChild = enclosingListChild(insertionPos.anchorNode());
     if (isHTMLLIElement(listChild))
