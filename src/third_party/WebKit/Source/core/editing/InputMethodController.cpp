--- conflicted
+++ resolved
@@ -73,18 +73,8 @@
 }
 
 bool InputMethodController::hasComposition() const
-<<<<<<< HEAD
 {
     return m_compositionNode && m_compositionNode->isContentEditable();
-}
-
-inline Editor& InputMethodController::editor() const
-{
-    return m_frame.editor();
-=======
-{
-    return m_compositionNode && m_compositionNode->isContentEditable();
->>>>>>> 8c15b39e
 }
 
 inline Editor& InputMethodController::editor() const
@@ -154,13 +144,8 @@
     if (!hasComposition())
         return;
 
-<<<<<<< HEAD
-    // EditorClient::willSetInputMethodState() resets input method and the composition string is committed.
-    editorClient().willSetInputMethodState();
-=======
     // ChromeClient::willSetInputMethodState() resets input method and the composition string is committed.
     m_frame.chromeClient().willSetInputMethodState();
->>>>>>> 8c15b39e
 }
 
 void InputMethodController::cancelComposition()
