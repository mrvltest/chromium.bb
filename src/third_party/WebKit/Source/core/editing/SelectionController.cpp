--- conflicted
+++ resolved
@@ -192,11 +192,13 @@
     if (!m_mouseDownMayStartSelect)
         return;
 
-    Node* target = hitTestResult.innerNode();
+    HitTestResult adjustedHitTestResult = adjustHitTestResultForSelectability(hitTestResult, mousePressNode, lastKnownMousePosition);
+
+    Node* target = adjustedHitTestResult.innerNode();
     if (!target)
         return;
 
-    PositionWithAffinity rawTargetPosition = selection().selection().positionRespectingEditingBoundary(hitTestResult.localPoint(), target);
+    PositionWithAffinity rawTargetPosition = selection().selection().positionRespectingEditingBoundary(adjustedHitTestResult.localPoint(), target);
     VisiblePositionInFlatTree targetPosition = createVisiblePosition(fromPositionInDOMTree<EditingInFlatTreeStrategy>(rawTargetPosition));
     // Don't modify the selection if we're not on a node.
     if (targetPosition.isNull())
@@ -239,14 +241,14 @@
         } else {
             // Reset base for user select all when base is inside user-select-all area and extent < base.
             if (rootUserSelectAllForMousePressNode) {
-                PositionInFlatTree eventPosition = toPositionInFlatTree(target->layoutObject()->positionForPoint(hitTestResult.localPoint()).position());
+                PositionInFlatTree eventPosition = toPositionInFlatTree(target->layoutObject()->positionForPoint(adjustedHitTestResult.localPoint()).position());
                 PositionInFlatTree dragStartPosition = toPositionInFlatTree(mousePressNode->layoutObject()->positionForPoint(dragStartPos).position());
                 if (eventPosition.compareTo(dragStartPosition) < 0)
                     newSelection.setBase(mostForwardCaretPosition(PositionInFlatTree::afterNode(rootUserSelectAllForMousePressNode), CanCrossEditingBoundary));
             }
 
             Node* rootUserSelectAllForTarget = EditingInFlatTreeStrategy::rootUserSelectAllForNode(target);
-            if (rootUserSelectAllForTarget && mousePressNode->layoutObject() && toPositionInFlatTree(target->layoutObject()->positionForPoint(hitTestResult.localPoint()).position()).compareTo(toPositionInFlatTree(mousePressNode->layoutObject()->positionForPoint(dragStartPos).position())) < 0)
+            if (rootUserSelectAllForTarget && mousePressNode->layoutObject() && toPositionInFlatTree(target->layoutObject()->positionForPoint(adjustedHitTestResult.localPoint()).position()).compareTo(toPositionInFlatTree(mousePressNode->layoutObject()->positionForPoint(dragStartPos).position())) < 0)
                 newSelection.setExtent(mostBackwardCaretPosition(PositionInFlatTree::beforeNode(rootUserSelectAllForTarget), CanCrossEditingBoundary));
             else if (rootUserSelectAllForTarget && mousePressNode->layoutObject())
                 newSelection.setExtent(mostForwardCaretPosition(PositionInFlatTree::afterNode(rootUserSelectAllForTarget), CanCrossEditingBoundary));
@@ -466,15 +468,6 @@
     updateSelectionForMouseDrag(result, mousePressNode, dragStartPos, lastKnownMousePosition);
 }
 
-<<<<<<< HEAD
-void SelectionController::updateSelectionForMouseDrag(const HitTestResult& hitTestResult, Node* mousePressNode, const LayoutPoint& dragStartPos, const IntPoint& lastKnownMousePosition)
-{
-    HitTestResult adjustedHitTestResult = adjustHitTestResultForSelectability(hitTestResult, mousePressNode, lastKnownMousePosition);
-    if (RuntimeEnabledFeatures::selectionForComposedTreeEnabled())
-        return updateSelectionForMouseDragAlgorithm<EditingInComposedTreeStrategy>(adjustedHitTestResult, mousePressNode, dragStartPos, lastKnownMousePosition);
-    updateSelectionForMouseDragAlgorithm<EditingStrategy>(adjustedHitTestResult, mousePressNode, dragStartPos, lastKnownMousePosition);
-}
-
 HitTestResult SelectionController::adjustHitTestResultForSelectability(const HitTestResult& result, Node* mousePressNode, const IntPoint& lastKnownMousePosition)
 {
     if (!result.innerNode() || !mousePressNode || !mousePressNode->layoutObject())
@@ -517,11 +510,7 @@
     return newResult;
 }
 
-template <typename Strategy>
-bool SelectionController::handleMouseReleaseEventAlgorithm(const MouseEventWithHitTestResults& event, const LayoutPoint& dragStartPos)
-=======
 bool SelectionController::handleMouseReleaseEvent(const MouseEventWithHitTestResults& event, const LayoutPoint& dragStartPos)
->>>>>>> 9f8f03d9
 {
     bool handled = false;
     m_mouseDownMayStartSelect = false;
