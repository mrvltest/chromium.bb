--- conflicted
+++ resolved
@@ -37,25 +37,16 @@
 #include "core/editing/htmlediting.h"
 #include "core/html/HTMLElement.h"
 #include "core/html/HTMLTextFormControlElement.h"
-<<<<<<< HEAD
-#include "core/platform/graphics/Font.h"
-=======
->>>>>>> 8c15b39e
 #include "core/rendering/InlineTextBox.h"
 #include "core/rendering/RenderImage.h"
 #include "core/rendering/RenderTableCell.h"
 #include "core/rendering/RenderTableRow.h"
 #include "core/rendering/RenderTextControl.h"
 #include "core/rendering/RenderTextFragment.h"
-<<<<<<< HEAD
-#include "platform/text/TextBoundaries.h"
-#include "platform/text/TextBreakIteratorInternalICU.h"
-=======
 #include "platform/fonts/Font.h"
 #include "platform/text/TextBoundaries.h"
 #include "platform/text/TextBreakIteratorInternalICU.h"
 #include "platform/text/UnicodeUtilities.h"
->>>>>>> 8c15b39e
 #include "wtf/text/CString.h"
 #include "wtf/text/StringBuilder.h"
 #include "wtf/unicode/CharacterNames.h"
@@ -377,12 +368,6 @@
                 m_iterationProgress = HandledChildren;
             }
         } else {
-<<<<<<< HEAD
-            // handle current node according to its type
-            if (!m_handledNode) {
-                if (renderer->isText() && m_node->nodeType() == Node::TEXT_NODE) { // FIXME: What about CDATA_SECTION_NODE?
-                    m_handledNode = handleTextNode();
-=======
             // Enter author shadow roots, from youngest, if any and if necessary.
             if (m_iterationProgress < HandledAuthorShadowRoots) {
                 if (m_entersAuthorShadowRoots && m_node->isElementNode() && toElement(m_node)->hasAuthorShadowRoot()) {
@@ -417,26 +402,18 @@
                 bool handledNode = false;
                 if (renderer->isText() && m_node->nodeType() == Node::TEXT_NODE) { // FIXME: What about CDATA_SECTION_NODE?
                     handledNode = handleTextNode();
->>>>>>> 8c15b39e
                 } else if (renderer && (renderer->isImage() || renderer->isWidget()
                     || (renderer->node() && renderer->node()->isElementNode()
                     && (toElement(renderer->node())->isFormControlElement()
                     || toElement(renderer->node())->hasTagName(legendTag)
                     || toElement(renderer->node())->hasTagName(meterTag)
                     || toElement(renderer->node())->hasTagName(progressTag))))) {
-<<<<<<< HEAD
-                    m_handledNode = handleReplacedElement();
-                } else {
-                    m_handledNode = handleNonTextNode();
-                }
-=======
                     handledNode = handleReplacedElement();
                 } else {
                     handledNode = handleNonTextNode();
                 }
                 if (handledNode)
                     m_iterationProgress = HandledNode;
->>>>>>> 8c15b39e
                 if (m_positionNode)
                     return;
             }
@@ -841,27 +818,6 @@
     // a newline both before and after the element.
     RenderObject* r = node.renderer();
     if (!r) {
-<<<<<<< HEAD
-        return (node->hasTagName(blockquoteTag)
-            || node->hasTagName(ddTag)
-            || node->hasTagName(divTag)
-            || node->hasTagName(dlTag)
-            || node->hasTagName(dtTag)
-            || node->hasTagName(h1Tag)
-            || node->hasTagName(h2Tag)
-            || node->hasTagName(h3Tag)
-            || node->hasTagName(h4Tag)
-            || node->hasTagName(h5Tag)
-            || node->hasTagName(h6Tag)
-            || node->hasTagName(hrTag)
-            || node->hasTagName(liTag)
-            || node->hasTagName(listingTag)
-            || node->hasTagName(olTag)
-            || node->hasTagName(pTag)
-            || node->hasTagName(preTag)
-            || node->hasTagName(trTag)
-            || node->hasTagName(ulTag));
-=======
         return (node.hasTagName(blockquoteTag)
             || node.hasTagName(ddTag)
             || node.hasTagName(divTag)
@@ -881,7 +837,6 @@
             || node.hasTagName(preTag)
             || node.hasTagName(trTag)
             || node.hasTagName(ulTag));
->>>>>>> 8c15b39e
     }
 
     // Need to make an exception for table cells, because they are blocks, but we
@@ -908,14 +863,9 @@
         return false;
     // Check if this is the very last renderer in the document.
     // If so, then we should not emit a newline.
-<<<<<<< HEAD
-    while ((node = NodeTraversal::nextSkippingChildren(node))) {
-        if (node->renderer())
-=======
     Node* next = &node;
     while ((next = NodeTraversal::nextSkippingChildren(*next))) {
         if (next->renderer())
->>>>>>> 8c15b39e
             return true;
     }
     return false;
@@ -1429,11 +1379,7 @@
 {
     // We can use a linefeed in place of a tab because this simple iterator is only used to
     // find boundaries, not actual content. A linefeed breaks words, sentences, and paragraphs.
-<<<<<<< HEAD
-    if (shouldEmitNewlineForNode(m_node, m_emitsOriginalText) || shouldEmitNewlineAfterNode(m_node) || shouldEmitTabBeforeNode(m_node)) {
-=======
     if (shouldEmitNewlineForNode(m_node, m_emitsOriginalText) || shouldEmitNewlineAfterNode(*m_node) || shouldEmitTabBeforeNode(m_node)) {
->>>>>>> 8c15b39e
         unsigned index = m_node->nodeIndex();
         // The start of this emitted range is wrong. Ensuring correctness would require
         // VisiblePositions and so would be slow. previousBoundary expects this.
@@ -1728,35 +1674,6 @@
 
 // --------
 
-<<<<<<< HEAD
-static inline UChar foldQuoteMarkOrSoftHyphen(UChar c)
-{
-    switch (c) {
-    case hebrewPunctuationGershayim:
-    case leftDoubleQuotationMark:
-    case rightDoubleQuotationMark:
-        return '"';
-    case hebrewPunctuationGeresh:
-    case leftSingleQuotationMark:
-    case rightSingleQuotationMark:
-        return '\'';
-    case softHyphen:
-        // Replace soft hyphen with an ignorable character so that their presence or absence will
-        // not affect string comparison.
-        return 0;
-    default:
-        return c;
-    }
-}
-
-static inline void foldQuoteMarksAndSoftHyphens(UChar* data, size_t length)
-{
-    for (size_t i = 0; i < length; ++i)
-        data[i] = foldQuoteMarkOrSoftHyphen(data[i]);
-}
-
-=======
->>>>>>> 8c15b39e
 static const size_t minimumSearchBufferSize = 8192;
 
 #ifndef NDEBUG
@@ -2080,11 +1997,7 @@
 
 // --------
 
-<<<<<<< HEAD
-String plainText(const Range* r, TextIteratorBehavior defaultBehavior)
-=======
 String plainText(const Range* r, TextIteratorBehaviorFlags behavior)
->>>>>>> 8c15b39e
 {
     // The initial buffer size can be critical for performance: https://bugs.webkit.org/show_bug.cgi?id=81192
     static const unsigned initialCapacity = 1 << 15;
@@ -2093,7 +2006,7 @@
     StringBuilder builder;
     builder.reserveCapacity(initialCapacity);
 
-    for (TextIterator it(r, defaultBehavior); !it.atEnd(); it.advance()) {
+    for (TextIterator it(r, behavior); !it.atEnd(); it.advance()) {
         it.appendTextToStringBuilder(builder);
         bufferLength += it.length();
     }
