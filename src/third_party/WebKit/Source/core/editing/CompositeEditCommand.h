/*
 * Copyright (C) 2005, 2006, 2008 Apple Inc. All rights reserved.
 *
 * Redistribution and use in source and binary forms, with or without
 * modification, are permitted provided that the following conditions
 * are met:
 * 1. Redistributions of source code must retain the above copyright
 *    notice, this list of conditions and the following disclaimer.
 * 2. Redistributions in binary form must reproduce the above copyright
 *    notice, this list of conditions and the following disclaimer in the
 *    documentation and/or other materials provided with the distribution.
 *
 * THIS SOFTWARE IS PROVIDED BY APPLE COMPUTER, INC. ``AS IS'' AND ANY
 * EXPRESS OR IMPLIED WARRANTIES, INCLUDING, BUT NOT LIMITED TO, THE
 * IMPLIED WARRANTIES OF MERCHANTABILITY AND FITNESS FOR A PARTICULAR
 * PURPOSE ARE DISCLAIMED.  IN NO EVENT SHALL APPLE COMPUTER, INC. OR
 * CONTRIBUTORS BE LIABLE FOR ANY DIRECT, INDIRECT, INCIDENTAL, SPECIAL,
 * EXEMPLARY, OR CONSEQUENTIAL DAMAGES (INCLUDING, BUT NOT LIMITED TO,
 * PROCUREMENT OF SUBSTITUTE GOODS OR SERVICES; LOSS OF USE, DATA, OR
 * PROFITS; OR BUSINESS INTERRUPTION) HOWEVER CAUSED AND ON ANY THEORY
 * OF LIABILITY, WHETHER IN CONTRACT, STRICT LIABILITY, OR TORT
 * (INCLUDING NEGLIGENCE OR OTHERWISE) ARISING IN ANY WAY OUT OF THE USE
 * OF THIS SOFTWARE, EVEN IF ADVISED OF THE POSSIBILITY OF SUCH DAMAGE.
 */

#ifndef CompositeEditCommand_h
#define CompositeEditCommand_h

#include "core/CSSPropertyNames.h"
#include "core/editing/EditCommand.h"
#include "core/editing/UndoStep.h"
#include "wtf/Vector.h"

namespace WebCore {

class EditingStyle;
class Element;
class HTMLElement;
class Text;

class EditCommandComposition FINAL : public UndoStep {
public:
    static PassRefPtrWillBeRawPtr<EditCommandComposition> create(Document*, const VisibleSelection&, const VisibleSelection&, EditAction);

    virtual bool belongsTo(const LocalFrame&) const OVERRIDE;
    virtual void unapply() OVERRIDE;
    virtual void reapply() OVERRIDE;
    virtual EditAction editingAction() const OVERRIDE { return m_editAction; }
    void append(SimpleEditCommand*);
    bool wasCreateLinkCommand() const { return m_editAction == EditActionCreateLink; }

    const VisibleSelection& startingSelection() const { return m_startingSelection; }
    const VisibleSelection& endingSelection() const { return m_endingSelection; }
    void setStartingSelection(const VisibleSelection&);
    void setEndingSelection(const VisibleSelection&);
    Element* startingRootEditableElement() const { return m_startingRootEditableElement.get(); }
    Element* endingRootEditableElement() const { return m_endingRootEditableElement.get(); }

    virtual void trace(Visitor*) OVERRIDE;

private:
    EditCommandComposition(Document*, const VisibleSelection& startingSelection, const VisibleSelection& endingSelection, EditAction);

    RefPtrWillBeMember<Document> m_document;
    VisibleSelection m_startingSelection;
    VisibleSelection m_endingSelection;
    WillBeHeapVector<RefPtrWillBeMember<SimpleEditCommand> > m_commands;
    RefPtrWillBeMember<Element> m_startingRootEditableElement;
    RefPtrWillBeMember<Element> m_endingRootEditableElement;
    EditAction m_editAction;
};

class CompositeEditCommand : public EditCommand {
public:
    virtual ~CompositeEditCommand();

    void apply();
    bool isFirstCommand(EditCommand* command) { return !m_commands.isEmpty() && m_commands.first() == command; }
    EditCommandComposition* composition() { return m_composition.get(); }
    EditCommandComposition* ensureComposition();

    virtual bool isTypingCommand() const;
    virtual bool preservesTypingStyle() const;
    virtual void setShouldRetainAutocorrectionIndicator(bool);
    virtual bool shouldStopCaretBlinking() const { return false; }

    virtual void trace(Visitor*) OVERRIDE;

protected:
    explicit CompositeEditCommand(Document&);

    //
    // sugary-sweet convenience functions to help create and apply edit commands in composite commands
    //
    void appendNode(PassRefPtrWillBeRawPtr<Node>, PassRefPtrWillBeRawPtr<ContainerNode> parent);
    void applyCommandToComposite(PassRefPtrWillBeRawPtr<EditCommand>);
    void applyCommandToComposite(PassRefPtrWillBeRawPtr<CompositeEditCommand>, const VisibleSelection&);
    void applyStyle(const EditingStyle*, EditAction = EditActionChangeAttributes);
    void applyStyle(const EditingStyle*, const Position& start, const Position& end, EditAction = EditActionChangeAttributes);
    void applyStyledElement(PassRefPtrWillBeRawPtr<Element>);
    void removeStyledElement(PassRefPtrWillBeRawPtr<Element>);
    void deleteSelection(bool smartDelete = false, bool mergeBlocksAfterDelete = true, bool expandForSpecialElements = true, bool sanitizeMarkup = true);
    void deleteSelection(const VisibleSelection&, bool smartDelete = false, bool mergeBlocksAfterDelete = true, bool expandForSpecialElements = true, bool sanitizeMarkup = true);
    virtual void deleteTextFromNode(PassRefPtrWillBeRawPtr<Text>, unsigned offset, unsigned count);
    bool isRemovableBlock(const Node*);
    void insertNodeAfter(PassRefPtrWillBeRawPtr<Node>, PassRefPtrWillBeRawPtr<Node> refChild);
    void insertNodeAt(PassRefPtrWillBeRawPtr<Node>, const Position&);
    void insertNodeAtTabSpanPosition(PassRefPtrWillBeRawPtr<Node>, const Position&);
    void insertNodeBefore(PassRefPtrWillBeRawPtr<Node>, PassRefPtrWillBeRawPtr<Node> refChild, ShouldAssumeContentIsAlwaysEditable = DoNotAssumeContentIsAlwaysEditable);
    void insertParagraphSeparator(bool useDefaultParagraphElement = false, bool pasteBlockqutoeIntoUnquotedArea = false);
    void insertTextIntoNode(PassRefPtrWillBeRawPtr<Text>, unsigned offset, const String& text);
    void mergeIdenticalElements(PassRefPtrWillBeRawPtr<Element>, PassRefPtrWillBeRawPtr<Element>);
    void rebalanceWhitespace();
    void rebalanceWhitespaceAt(const Position&);
    void rebalanceWhitespaceOnTextSubstring(PassRefPtrWillBeRawPtr<Text>, int startOffset, int endOffset);
    void prepareWhitespaceAtPositionForSplit(Position&);
    void replaceCollapsibleWhitespaceWithNonBreakingSpaceIfNeeded(const VisiblePosition&);
    bool canRebalance(const Position&) const;
    bool shouldRebalanceLeadingWhitespaceFor(const String&) const;
<<<<<<< HEAD
    void removeCSSProperty(PassRefPtr<Element>, CSSPropertyID);
    void removeNodeAttribute(PassRefPtr<Element>, const QualifiedName& attribute);
    void removeChildrenInRange(PassRefPtr<Node>, unsigned from, unsigned to);
    virtual void removeNode(PassRefPtr<Node>, ShouldAssumeContentIsAlwaysEditable = DoNotAssumeContentIsAlwaysEditable);
    HTMLElement* replaceElementWithSpanPreservingChildrenAndAttributes(PassRefPtr<HTMLElement>);
    void removeNodePreservingChildren(PassRefPtr<Node>, ShouldAssumeContentIsAlwaysEditable = DoNotAssumeContentIsAlwaysEditable);
    void removeNodeAndPruneAncestors(PassRefPtr<Node>, Node* excludeNode = 0);
    void moveRemainingSiblingsToNewParent(Node*, Node* pastLastNodeToMove, PassRefPtr<Element> prpNewParent, PassRefPtr<Node> prpRefChild = PassRefPtr<Node>());
=======
    void removeCSSProperty(PassRefPtrWillBeRawPtr<Element>, CSSPropertyID);
    void removeNodeAttribute(PassRefPtrWillBeRawPtr<Element>, const QualifiedName& attribute);
    void removeChildrenInRange(PassRefPtrWillBeRawPtr<Node>, unsigned from, unsigned to);
    virtual void removeNode(PassRefPtrWillBeRawPtr<Node>, ShouldAssumeContentIsAlwaysEditable = DoNotAssumeContentIsAlwaysEditable);
    HTMLElement* replaceElementWithSpanPreservingChildrenAndAttributes(PassRefPtrWillBeRawPtr<HTMLElement>);
    void removeNodePreservingChildren(PassRefPtrWillBeRawPtr<Node>, ShouldAssumeContentIsAlwaysEditable = DoNotAssumeContentIsAlwaysEditable);
    void removeNodeAndPruneAncestors(PassRefPtrWillBeRawPtr<Node>, Node* excludeNode = 0);
    void moveRemainingSiblingsToNewParent(Node*, Node* pastLastNodeToMove, PassRefPtrWillBeRawPtr<Element> prpNewParent, PassRefPtrWillBeRawPtr<Node> prpRefChild = nullptr);
>>>>>>> ffa4bd44
    void updatePositionForNodeRemovalPreservingChildren(Position&, Node&);
    void prune(PassRefPtrWillBeRawPtr<Node>, Node* excludeNode = 0);
    void replaceTextInNode(PassRefPtrWillBeRawPtr<Text>, unsigned offset, unsigned count, const String& replacementText);
    Position replaceSelectedTextInNode(const String&);
    void replaceTextInNodePreservingMarkers(PassRefPtrWillBeRawPtr<Text>, unsigned offset, unsigned count, const String& replacementText);
    Position positionOutsideTabSpan(const Position&);
    void setNodeAttribute(PassRefPtrWillBeRawPtr<Element>, const QualifiedName& attribute, const AtomicString& value);
    void splitElement(PassRefPtrWillBeRawPtr<Element>, PassRefPtrWillBeRawPtr<Node> atChild);
    void splitTextNode(PassRefPtrWillBeRawPtr<Text>, unsigned offset);
    void splitTextNodeContainingElement(PassRefPtrWillBeRawPtr<Text>, unsigned offset);
    void wrapContentsInDummySpan(PassRefPtrWillBeRawPtr<Element>);

    void deleteInsignificantText(PassRefPtrWillBeRawPtr<Text>, unsigned start, unsigned end);
    void deleteInsignificantText(const Position& start, const Position& end);
    void deleteInsignificantTextDownstream(const Position&);

    PassRefPtrWillBeRawPtr<Node> appendBlockPlaceholder(PassRefPtrWillBeRawPtr<Element>);
    PassRefPtrWillBeRawPtr<Node> insertBlockPlaceholder(const Position&);
    PassRefPtrWillBeRawPtr<Node> addBlockPlaceholderIfNeeded(Element*);
    void removePlaceholderAt(const Position&);

    PassRefPtrWillBeRawPtr<Element> insertNewDefaultParagraphElementAt(const Position&);

    PassRefPtrWillBeRawPtr<Element> moveParagraphContentsToNewBlockIfNecessary(const Position&);

    void pushAnchorElementDown(Node*);

    // FIXME: preserveSelection and preserveStyle should be enums
    void moveParagraph(const VisiblePosition&, const VisiblePosition&, const VisiblePosition&, bool preserveSelection = false, bool preserveStyle = true, Node* constrainingAncestor = 0);
    void moveParagraphs(const VisiblePosition&, const VisiblePosition&, const VisiblePosition&, bool preserveSelection = false, bool preserveStyle = true, Node* constrainingAncestor = 0);
    void moveParagraphWithClones(const VisiblePosition& startOfParagraphToMove, const VisiblePosition& endOfParagraphToMove, Element* blockElement, Node* outerNode);
    void cloneParagraphUnderNewElement(const Position& start, const Position& end, Node* outerNode, Element* blockElement);
    void cleanupAfterDeletion(VisiblePosition destination = VisiblePosition());

    bool breakOutOfEmptyListItem();
    bool breakOutOfEmptyMailBlockquotedParagraph();

    Position positionAvoidingSpecialElementBoundary(const Position&);

    bool prepareForBlockCommand(VisiblePosition& startOfSelection, VisiblePosition& endOfSelection,
<<<<<<< HEAD
                                RefPtr<ContainerNode>& startScope, RefPtr<ContainerNode>& endScope,
                                int& startIndex, int& endIndex,
                                bool includeEmptyParagraphAtEnd);
    void finishBlockCommand(PassRefPtr<ContainerNode> startScope, PassRefPtr<ContainerNode> endScope,
                            int startIndex, int endIndex);

    PassRefPtr<Node> splitTreeToNode(Node*, Node*, bool splitAncestor = false);
=======
                                RefPtrWillBeRawPtr<ContainerNode>& startScope, RefPtrWillBeRawPtr<ContainerNode>& endScope,
                                int& startIndex, int& endIndex,
                                bool includeEmptyParagraphAtEnd);
    void finishBlockCommand(PassRefPtrWillBeRawPtr<ContainerNode> startScope, PassRefPtrWillBeRawPtr<ContainerNode> endScope,
                            int startIndex, int endIndex);

    PassRefPtrWillBeRawPtr<Node> splitTreeToNode(Node*, Node*, bool splitAncestor = false);
>>>>>>> ffa4bd44

    WillBeHeapVector<RefPtrWillBeMember<EditCommand> > m_commands;

private:
    virtual bool isCompositeEditCommand() const OVERRIDE FINAL { return true; }

    RefPtrWillBeMember<EditCommandComposition> m_composition;
};

DEFINE_TYPE_CASTS(CompositeEditCommand, EditCommand, command, command->isCompositeEditCommand(), command.isCompositeEditCommand());

} // namespace WebCore

#endif // CompositeEditCommand_h<|MERGE_RESOLUTION|>--- conflicted
+++ resolved
@@ -117,16 +117,6 @@
     void replaceCollapsibleWhitespaceWithNonBreakingSpaceIfNeeded(const VisiblePosition&);
     bool canRebalance(const Position&) const;
     bool shouldRebalanceLeadingWhitespaceFor(const String&) const;
-<<<<<<< HEAD
-    void removeCSSProperty(PassRefPtr<Element>, CSSPropertyID);
-    void removeNodeAttribute(PassRefPtr<Element>, const QualifiedName& attribute);
-    void removeChildrenInRange(PassRefPtr<Node>, unsigned from, unsigned to);
-    virtual void removeNode(PassRefPtr<Node>, ShouldAssumeContentIsAlwaysEditable = DoNotAssumeContentIsAlwaysEditable);
-    HTMLElement* replaceElementWithSpanPreservingChildrenAndAttributes(PassRefPtr<HTMLElement>);
-    void removeNodePreservingChildren(PassRefPtr<Node>, ShouldAssumeContentIsAlwaysEditable = DoNotAssumeContentIsAlwaysEditable);
-    void removeNodeAndPruneAncestors(PassRefPtr<Node>, Node* excludeNode = 0);
-    void moveRemainingSiblingsToNewParent(Node*, Node* pastLastNodeToMove, PassRefPtr<Element> prpNewParent, PassRefPtr<Node> prpRefChild = PassRefPtr<Node>());
-=======
     void removeCSSProperty(PassRefPtrWillBeRawPtr<Element>, CSSPropertyID);
     void removeNodeAttribute(PassRefPtrWillBeRawPtr<Element>, const QualifiedName& attribute);
     void removeChildrenInRange(PassRefPtrWillBeRawPtr<Node>, unsigned from, unsigned to);
@@ -135,7 +125,6 @@
     void removeNodePreservingChildren(PassRefPtrWillBeRawPtr<Node>, ShouldAssumeContentIsAlwaysEditable = DoNotAssumeContentIsAlwaysEditable);
     void removeNodeAndPruneAncestors(PassRefPtrWillBeRawPtr<Node>, Node* excludeNode = 0);
     void moveRemainingSiblingsToNewParent(Node*, Node* pastLastNodeToMove, PassRefPtrWillBeRawPtr<Element> prpNewParent, PassRefPtrWillBeRawPtr<Node> prpRefChild = nullptr);
->>>>>>> ffa4bd44
     void updatePositionForNodeRemovalPreservingChildren(Position&, Node&);
     void prune(PassRefPtrWillBeRawPtr<Node>, Node* excludeNode = 0);
     void replaceTextInNode(PassRefPtrWillBeRawPtr<Text>, unsigned offset, unsigned count, const String& replacementText);
@@ -176,15 +165,6 @@
     Position positionAvoidingSpecialElementBoundary(const Position&);
 
     bool prepareForBlockCommand(VisiblePosition& startOfSelection, VisiblePosition& endOfSelection,
-<<<<<<< HEAD
-                                RefPtr<ContainerNode>& startScope, RefPtr<ContainerNode>& endScope,
-                                int& startIndex, int& endIndex,
-                                bool includeEmptyParagraphAtEnd);
-    void finishBlockCommand(PassRefPtr<ContainerNode> startScope, PassRefPtr<ContainerNode> endScope,
-                            int startIndex, int endIndex);
-
-    PassRefPtr<Node> splitTreeToNode(Node*, Node*, bool splitAncestor = false);
-=======
                                 RefPtrWillBeRawPtr<ContainerNode>& startScope, RefPtrWillBeRawPtr<ContainerNode>& endScope,
                                 int& startIndex, int& endIndex,
                                 bool includeEmptyParagraphAtEnd);
@@ -192,7 +172,6 @@
                             int startIndex, int endIndex);
 
     PassRefPtrWillBeRawPtr<Node> splitTreeToNode(Node*, Node*, bool splitAncestor = false);
->>>>>>> ffa4bd44
 
     WillBeHeapVector<RefPtrWillBeMember<EditCommand> > m_commands;
 
