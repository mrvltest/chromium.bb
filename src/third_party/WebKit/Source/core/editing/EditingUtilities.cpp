/*
 * Copyright (C) 2004, 2005, 2006, 2007 Apple Inc. All rights reserved.
 *
 * Redistribution and use in source and binary forms, with or without
 * modification, are permitted provided that the following conditions
 * are met:
 * 1. Redistributions of source code must retain the above copyright
 *    notice, this list of conditions and the following disclaimer.
 * 2. Redistributions in binary form must reproduce the above copyright
 *    notice, this list of conditions and the following disclaimer in the
 *    documentation and/or other materials provided with the distribution.
 *
 * THIS SOFTWARE IS PROVIDED BY APPLE COMPUTER, INC. ``AS IS'' AND ANY
 * EXPRESS OR IMPLIED WARRANTIES, INCLUDING, BUT NOT LIMITED TO, THE
 * IMPLIED WARRANTIES OF MERCHANTABILITY AND FITNESS FOR A PARTICULAR
 * PURPOSE ARE DISCLAIMED.  IN NO EVENT SHALL APPLE COMPUTER, INC. OR
 * CONTRIBUTORS BE LIABLE FOR ANY DIRECT, INDIRECT, INCIDENTAL, SPECIAL,
 * EXEMPLARY, OR CONSEQUENTIAL DAMAGES (INCLUDING, BUT NOT LIMITED TO,
 * PROCUREMENT OF SUBSTITUTE GOODS OR SERVICES; LOSS OF USE, DATA, OR
 * PROFITS; OR BUSINESS INTERRUPTION) HOWEVER CAUSED AND ON ANY THEORY
 * OF LIABILITY, WHETHER IN CONTRACT, STRICT LIABILITY, OR TORT
 * (INCLUDING NEGLIGENCE OR OTHERWISE) ARISING IN ANY WAY OUT OF THE USE
 * OF THIS SOFTWARE, EVEN IF ADVISED OF THE POSSIBILITY OF SUCH DAMAGE.
 */

#include "core/editing/EditingUtilities.h"

#include "core/HTMLElementFactory.h"
#include "core/HTMLNames.h"
#include "core/dom/Document.h"
#include "core/dom/ElementTraversal.h"
#include "core/dom/Range.h"
#include "core/dom/Text.h"
#include "core/dom/shadow/ShadowRoot.h"
#include "core/editing/EditingStrategy.h"
#include "core/editing/Editor.h"
#include "core/editing/PlainTextRange.h"
#include "core/editing/PositionIterator.h"
#include "core/editing/VisiblePosition.h"
#include "core/editing/VisibleSelection.h"
#include "core/editing/VisibleUnits.h"
#include "core/editing/iterators/TextIterator.h"
#include "core/editing/serializers/HTMLInterchange.h"
#include "core/frame/LocalFrame.h"
#include "core/frame/UseCounter.h"
#include "core/html/HTMLBRElement.h"
#include "core/html/HTMLDivElement.h"
#include "core/html/HTMLLIElement.h"
#include "core/html/HTMLParagraphElement.h"
#include "core/html/HTMLSpanElement.h"
#include "core/html/HTMLTableCellElement.h"
#include "core/html/HTMLUListElement.h"
#include "core/layout/LayoutObject.h"
#include "core/layout/LayoutTableCell.h"
#include "wtf/Assertions.h"
#include "wtf/StdLibExtras.h"
#include "wtf/text/StringBuilder.h"

namespace blink {

using namespace HTMLNames;

// Atomic means that the node has no children, or has children which are ignored for the
// purposes of editing.
bool isAtomicNode(const Node *node)
{
    return node && (!node->hasChildren() || editingIgnoresContent(node));
}

template <typename Traversal>
static int comparePositions(Node* containerA, int offsetA, Node* containerB, int offsetB, bool* disconnected)
{
    ASSERT(containerA);
    ASSERT(containerB);

    if (disconnected)
        *disconnected = false;

    if (!containerA)
        return -1;
    if (!containerB)
        return 1;

    // see DOM2 traversal & range section 2.5

    // case 1: both points have the same container
    if (containerA == containerB) {
        if (offsetA == offsetB)
            return 0; // A is equal to B
        if (offsetA < offsetB)
            return -1; // A is before B
        return 1; // A is after B
    }

    // case 2: node C (container B or an ancestor) is a child node of A
    Node* c = containerB;
    while (c && Traversal::parent(*c) != containerA)
        c = Traversal::parent(*c);
    if (c) {
        int offsetC = 0;
        Node* n = Traversal::firstChild(*containerA);
        while (n != c && offsetC < offsetA) {
            offsetC++;
            n = Traversal::nextSibling(*n);
        }

        if (offsetA <= offsetC)
            return -1; // A is before B
        return 1; // A is after B
    }

    // case 3: node C (container A or an ancestor) is a child node of B
    c = containerA;
    while (c && Traversal::parent(*c) != containerB)
        c = Traversal::parent(*c);
    if (c) {
        int offsetC = 0;
        Node* n = Traversal::firstChild(*containerB);
        while (n != c && offsetC < offsetB) {
            offsetC++;
            n = Traversal::nextSibling(*n);
        }

        if (offsetC < offsetB)
            return -1; // A is before B
        return 1; // A is after B
    }

    // case 4: containers A & B are siblings, or children of siblings
    // ### we need to do a traversal here instead
    Node* commonAncestor = Traversal::commonAncestor(*containerA, *containerB);
    if (!commonAncestor) {
        if (disconnected)
            *disconnected = true;
        return 0;
    }
    Node* childA = containerA;
    while (childA && Traversal::parent(*childA) != commonAncestor)
        childA = Traversal::parent(*childA);
    if (!childA)
        childA = commonAncestor;
    Node* childB = containerB;
    while (childB && Traversal::parent(*childB) != commonAncestor)
        childB = Traversal::parent(*childB);
    if (!childB)
        childB = commonAncestor;

    if (childA == childB)
        return 0; // A is equal to B

    Node* n = Traversal::firstChild(*commonAncestor);
    while (n) {
        if (n == childA)
            return -1; // A is before B
        if (n == childB)
            return 1; // A is after B
        n = Traversal::nextSibling(*n);
    }

    // Should never reach this point.
    ASSERT_NOT_REACHED();
    return 0;
}

int comparePositionsInDOMTree(Node* containerA, int offsetA, Node* containerB, int offsetB, bool* disconnected)
{
    return comparePositions<NodeTraversal>(containerA, offsetA, containerB, offsetB, disconnected);
}

int comparePositionsInFlatTree(Node* containerA, int offsetA, Node* containerB, int offsetB, bool* disconnected)
{
    return comparePositions<FlatTreeTraversal>(containerA, offsetA, containerB, offsetB, disconnected);
}

// Compare two positions, taking into account the possibility that one or both
// could be inside a shadow tree. Only works for non-null values.
int comparePositions(const Position& a, const Position& b)
{
    ASSERT(a.isNotNull());
    ASSERT(b.isNotNull());
    const TreeScope* commonScope = Position::commonAncestorTreeScope(a, b);

    ASSERT(commonScope);
    if (!commonScope)
        return 0;

    Node* nodeA = commonScope->ancestorInThisScope(a.computeContainerNode());
    ASSERT(nodeA);
    bool hasDescendentA = nodeA != a.computeContainerNode();
    int offsetA = hasDescendentA ? 0 : a.computeOffsetInContainerNode();

    Node* nodeB = commonScope->ancestorInThisScope(b.computeContainerNode());
    ASSERT(nodeB);
    bool hasDescendentB = nodeB != b.computeContainerNode();
    int offsetB = hasDescendentB ? 0 : b.computeOffsetInContainerNode();

    int bias = 0;
    if (nodeA == nodeB) {
        if (hasDescendentA)
            bias = -1;
        else if (hasDescendentB)
            bias = 1;
    }

    int result = comparePositionsInDOMTree(nodeA, offsetA, nodeB, offsetB);
    return result ? result : bias;
}

int comparePositions(const PositionWithAffinity& a, const PositionWithAffinity& b)
{
    return comparePositions(a.position(), b.position());
}

int comparePositions(const VisiblePosition& a, const VisiblePosition& b)
{
    return comparePositions(a.deepEquivalent(), b.deepEquivalent());
}

ContainerNode* highestEditableRoot(const Position& position, EditableType editableType)
{
    if (position.isNull())
        return 0;

    ContainerNode* highestRoot = rootEditableElementOf(position, editableType);
    if (!highestRoot)
        return 0;

    if (isHTMLBodyElement(*highestRoot))
        return highestRoot;

    ContainerNode* node = highestRoot->parentNode();
    while (node) {
        if (node->hasEditableStyle(editableType))
            highestRoot = node;
        if (isHTMLBodyElement(*node))
            break;
        node = node->parentNode();
    }

    return highestRoot;
}

ContainerNode* highestEditableRoot(const PositionInFlatTree& position, EditableType editableType)
{
    return highestEditableRoot(toPositionInDOMTree(position), editableType);
}

bool isEditablePosition(const Position& p, EditableType editableType, EUpdateStyle updateStyle)
{
    Node* node = p.parentAnchoredEquivalent().anchorNode();
    if (!node)
        return false;
    if (updateStyle == UpdateStyle)
        node->document().updateLayoutIgnorePendingStylesheets();
    else
        ASSERT(updateStyle == DoNotUpdateStyle);

    if (isDisplayInsideTable(node))
        node = node->parentNode();

    if (node->isDocumentNode())
        return false;
    return node->hasEditableStyle(editableType);
}

bool isEditablePosition(const PositionInFlatTree& p, EditableType editableType, EUpdateStyle updateStyle)
{
    return isEditablePosition(toPositionInDOMTree(p), editableType, updateStyle);
}

bool isAtUnsplittableElement(const Position& pos)
{
    Node* node = pos.anchorNode();
    return (node == rootEditableElementOf(pos) || node == enclosingNodeOfType(pos, &isTableCell));
}


bool isRichlyEditablePosition(const Position& p, EditableType editableType)
{
    Node* node = p.anchorNode();
    if (!node)
        return false;

    if (isDisplayInsideTable(node))
        node = node->parentNode();

    return node->layoutObjectIsRichlyEditable(editableType);
}

Element* rootEditableElementOf(const Position& p, EditableType editableType)
{
    Node* node = p.computeContainerNode();
    if (!node)
        return 0;

    if (isDisplayInsideTable(node))
        node = node->parentNode();

    return node->rootEditableElement(editableType);
}

Element* rootEditableElementOf(const PositionInFlatTree& p, EditableType editableType)
{
    return rootEditableElementOf(toPositionInDOMTree(p), editableType);
}

// TODO(yosin) This does not handle [table, 0] correctly.
Element* rootEditableElementOf(const VisiblePosition& visiblePosition)
{
    Node* anchorNode = visiblePosition.deepEquivalent().anchorNode();
    return anchorNode ? anchorNode->rootEditableElement() : nullptr;
}

// Finds the enclosing element until which the tree can be split.
// When a user hits ENTER, he/she won't expect this element to be split into two.
// You may pass it as the second argument of splitTreeToNode.
Element* unsplittableElementForPosition(const Position& p)
{
    // Since enclosingNodeOfType won't search beyond the highest root editable node,
    // this code works even if the closest table cell was outside of the root editable node.
    Element* enclosingCell = toElement(enclosingNodeOfType(p, &isTableCell));
    if (enclosingCell)
        return enclosingCell;

    return rootEditableElementOf(p);
}

template <typename Strategy>
PositionTemplate<Strategy> nextCandidateAlgorithm(const PositionTemplate<Strategy>& position)
{
    TRACE_EVENT0("input", "EditingUtility::nextCandidateAlgorithm");
    PositionIteratorAlgorithm<Strategy> p(position);

    p.increment();
    while (!p.atEnd()) {
        PositionTemplate<Strategy> candidate = p.computePosition();
        if (isVisuallyEquivalentCandidate(candidate))
            return candidate;

        p.increment();
    }

    return PositionTemplate<Strategy>();
}

Position nextCandidate(const Position& position)
{
    return nextCandidateAlgorithm<EditingStrategy>(position);
}

PositionInFlatTree nextCandidate(const PositionInFlatTree& position)
{
    return nextCandidateAlgorithm<EditingInFlatTreeStrategy>(position);
}

// |nextVisuallyDistinctCandidate| is similar to |nextCandidate| except
// for returning position which |downstream()| not equal to initial position's
// |downstream()|.
template <typename Strategy>
static PositionTemplate<Strategy> nextVisuallyDistinctCandidateAlgorithm(const PositionTemplate<Strategy>& position)
{
    TRACE_EVENT0("input", "EditingUtility::nextVisuallyDistinctCandidateAlgorithm");
    if (position.isNull())
        return PositionTemplate<Strategy>();

    PositionIteratorAlgorithm<Strategy> p(position);
    const PositionTemplate<Strategy> downstreamStart = mostForwardCaretPosition(position);

    p.increment();
    while (!p.atEnd()) {
        PositionTemplate<Strategy> candidate = p.computePosition();
        if (isVisuallyEquivalentCandidate(candidate) && mostForwardCaretPosition(candidate) != downstreamStart)
            return candidate;

        p.increment();
    }

    return PositionTemplate<Strategy>();
}

Position nextVisuallyDistinctCandidate(const Position& position)
{
    return nextVisuallyDistinctCandidateAlgorithm<EditingStrategy>(position);
}

PositionInFlatTree nextVisuallyDistinctCandidate(const PositionInFlatTree& position)
{
    return nextVisuallyDistinctCandidateAlgorithm<EditingInFlatTreeStrategy>(position);
}

template <typename Strategy>
PositionTemplate<Strategy> previousCandidateAlgorithm(const PositionTemplate<Strategy>& position)
{
    TRACE_EVENT0("input", "EditingUtility::previousCandidateAlgorithm");
    PositionIteratorAlgorithm<Strategy> p(position);

    p.decrement();
    while (!p.atStart()) {
        PositionTemplate<Strategy> candidate = p.computePosition();
        if (isVisuallyEquivalentCandidate(candidate))
            return candidate;

        p.decrement();
    }

    return PositionTemplate<Strategy>();
}

Position previousCandidate(const Position& position)
{
    return previousCandidateAlgorithm<EditingStrategy>(position);
}

PositionInFlatTree previousCandidate(const PositionInFlatTree& position)
{
    return previousCandidateAlgorithm<EditingInFlatTreeStrategy>(position);
}

// |previousVisuallyDistinctCandidate| is similar to |previousCandidate| except
// for returning position which |downstream()| not equal to initial position's
// |downstream()|.
template <typename Strategy>
PositionTemplate<Strategy> previousVisuallyDistinctCandidateAlgorithm(const PositionTemplate<Strategy>& position)
{
    TRACE_EVENT0("input", "EditingUtility::previousVisuallyDistinctCandidateAlgorithm");
    if (position.isNull())
        return PositionTemplate<Strategy>();

    PositionIteratorAlgorithm<Strategy> p(position);
    PositionTemplate<Strategy> downstreamStart = mostForwardCaretPosition(position);

    p.decrement();
    while (!p.atStart()) {
        PositionTemplate<Strategy> candidate = p.computePosition();
        if (isVisuallyEquivalentCandidate(candidate) && mostForwardCaretPosition(candidate) != downstreamStart)
            return candidate;

        p.decrement();
    }

    return PositionTemplate<Strategy>();
}

Position previousVisuallyDistinctCandidate(const Position& position)
{
    return previousVisuallyDistinctCandidateAlgorithm<EditingStrategy>(position);
}

PositionInFlatTree previousVisuallyDistinctCandidate(const PositionInFlatTree& position)
{
    return previousVisuallyDistinctCandidateAlgorithm<EditingInFlatTreeStrategy>(position);
}

VisiblePosition firstEditableVisiblePositionAfterPositionInRoot(const Position& position, ContainerNode& highestRoot)
{
    return createVisiblePosition(firstEditablePositionAfterPositionInRoot(position, highestRoot));
}

VisiblePositionInFlatTree firstEditableVisiblePositionAfterPositionInRoot(const PositionInFlatTree& position, ContainerNode& highestRoot)
{
    return createVisiblePosition(firstEditablePositionAfterPositionInRoot(position, highestRoot));
}

template <typename Strategy>
PositionTemplate<Strategy> firstEditablePositionAfterPositionInRootAlgorithm(const PositionTemplate<Strategy>& position, Node& highestRoot)
{
    // position falls before highestRoot.
    if (position.compareTo(PositionTemplate<Strategy>::firstPositionInNode(&highestRoot)) == -1 && highestRoot.hasEditableStyle())
        return PositionTemplate<Strategy>::firstPositionInNode(&highestRoot);

    PositionTemplate<Strategy> editablePosition = position;

    if (position.anchorNode()->treeScope() != highestRoot.treeScope()) {
        Node* shadowAncestor = highestRoot.treeScope().ancestorInThisScope(editablePosition.anchorNode());
        if (!shadowAncestor)
            return PositionTemplate<Strategy>();

        editablePosition = PositionTemplate<Strategy>::afterNode(shadowAncestor);
    }

    while (editablePosition.anchorNode() && !isEditablePosition(editablePosition) && editablePosition.anchorNode()->isDescendantOf(&highestRoot))
        editablePosition = isAtomicNode(editablePosition.anchorNode()) ? PositionTemplate<Strategy>::inParentAfterNode(*editablePosition.anchorNode()) : nextVisuallyDistinctCandidate(editablePosition);

    if (editablePosition.anchorNode() && editablePosition.anchorNode() != &highestRoot && !editablePosition.anchorNode()->isDescendantOf(&highestRoot))
        return PositionTemplate<Strategy>();

    return editablePosition;
}

Position firstEditablePositionAfterPositionInRoot(const Position& position, Node& highestRoot)
{
    return firstEditablePositionAfterPositionInRootAlgorithm<EditingStrategy>(position, highestRoot);
}

PositionInFlatTree firstEditablePositionAfterPositionInRoot(const PositionInFlatTree& position, Node& highestRoot)
{
    return firstEditablePositionAfterPositionInRootAlgorithm<EditingInFlatTreeStrategy>(position, highestRoot);
}

VisiblePosition lastEditableVisiblePositionBeforePositionInRoot(const Position& position, ContainerNode& highestRoot)
{
    return createVisiblePosition(lastEditablePositionBeforePositionInRoot(position, highestRoot));
}

VisiblePositionInFlatTree lastEditableVisiblePositionBeforePositionInRoot(const PositionInFlatTree& position, ContainerNode& highestRoot)
{
    return createVisiblePosition(lastEditablePositionBeforePositionInRoot(position, highestRoot));
}

template <typename Strategy>
PositionTemplate<Strategy> lastEditablePositionBeforePositionInRootAlgorithm(const PositionTemplate<Strategy>& position, Node& highestRoot)
{
    // When position falls after highestRoot, the result is easy to compute.
    if (position.compareTo(PositionTemplate<Strategy>::lastPositionInNode(&highestRoot)) == 1)
        return PositionTemplate<Strategy>::lastPositionInNode(&highestRoot);

    PositionTemplate<Strategy> editablePosition = position;

    if (position.anchorNode()->treeScope() != highestRoot.treeScope()) {
        Node* shadowAncestor = highestRoot.treeScope().ancestorInThisScope(editablePosition.anchorNode());
        if (!shadowAncestor)
            return PositionTemplate<Strategy>();

        editablePosition = PositionTemplate<Strategy>::firstPositionInOrBeforeNode(shadowAncestor);
    }

    while (editablePosition.anchorNode() && !isEditablePosition(editablePosition) && editablePosition.anchorNode()->isDescendantOf(&highestRoot))
        editablePosition = isAtomicNode(editablePosition.anchorNode()) ? PositionTemplate<Strategy>::inParentBeforeNode(*editablePosition.anchorNode()) : previousVisuallyDistinctCandidate(editablePosition);

    if (editablePosition.anchorNode() && editablePosition.anchorNode() != &highestRoot && !editablePosition.anchorNode()->isDescendantOf(&highestRoot))
        return PositionTemplate<Strategy>();
    return editablePosition;
}

Position lastEditablePositionBeforePositionInRoot(const Position& position, Node& highestRoot)
{
    return lastEditablePositionBeforePositionInRootAlgorithm<EditingStrategy>(position, highestRoot);
}

PositionInFlatTree lastEditablePositionBeforePositionInRoot(const PositionInFlatTree& position, Node& highestRoot)
{
    return lastEditablePositionBeforePositionInRootAlgorithm<EditingInFlatTreeStrategy>(position, highestRoot);
}

int uncheckedPreviousOffset(const Node* n, int current)
{
    return n->layoutObject() ? n->layoutObject()->previousOffset(current) : current - 1;
}

static int uncheckedPreviousOffsetForBackwardDeletion(const Node* n, int current)
{
    return n->layoutObject() ? n->layoutObject()->previousOffsetForBackwardDeletion(current) : current - 1;
}

int uncheckedNextOffset(const Node* n, int current)
{
    return n->layoutObject() ? n->layoutObject()->nextOffset(current) : current + 1;
}

template <typename Strategy>
PositionTemplate<Strategy> previousPositionOfAlgorithm(const PositionTemplate<Strategy>& position, PositionMoveType moveType)
{
    Node* const node = position.anchorNode();
    if (!node)
        return position;

    const int offset = position.computeEditingOffset();

    if (offset > 0) {
        if (editingIgnoresContent(node))
            return PositionTemplate<Strategy>::beforeNode(node);
        if (Node* child = Strategy::childAt(*node, offset - 1))
            return PositionTemplate<Strategy>::lastPositionInOrAfterNode(child);

        // There are two reasons child might be 0:
        //   1) The node is node like a text node that is not an element, and
        //      therefore has no children. Going backward one character at a
        //      time is correct.
        //   2) The old offset was a bogus offset like (<br>, 1), and there is
        //      no child. Going from 1 to 0 is correct.
        switch (moveType) {
        case PositionMoveType::CodePoint:
            return PositionTemplate<Strategy>(node, offset - 1);
        case PositionMoveType::Character:
            return PositionTemplate<Strategy>(node, uncheckedPreviousOffset(node, offset));
        case PositionMoveType::BackwardDeletion:
            return PositionTemplate<Strategy>(node, uncheckedPreviousOffsetForBackwardDeletion(node, offset));
        }
    }

    if (ContainerNode* parent = Strategy::parent(*node)) {
        if (editingIgnoresContent(parent))
            return PositionTemplate<Strategy>::beforeNode(parent);
        // TODO(yosin) We should use |Strategy::index(Node&)| instead of
        // |Node::nodeIndex()|.
        return PositionTemplate<Strategy>(parent, node->nodeIndex());
    }
    return position;
}

Position previousPositionOf(const Position& position, PositionMoveType moveType)
{
    return previousPositionOfAlgorithm<EditingStrategy>(position, moveType);
}

PositionInFlatTree previousPositionOf(const PositionInFlatTree& position, PositionMoveType moveType)
{
    return previousPositionOfAlgorithm<EditingInFlatTreeStrategy>(position, moveType);
}

template <typename Strategy>
PositionTemplate<Strategy> nextPositionOfAlgorithm(const PositionTemplate<Strategy>& position, PositionMoveType moveType)
{
    ASSERT(moveType != PositionMoveType::BackwardDeletion);

    Node* node = position.anchorNode();
    if (!node)
        return position;

    const int offset = position.computeEditingOffset();

    if (Node* child = Strategy::childAt(*node, offset))
        return PositionTemplate<Strategy>::firstPositionInOrBeforeNode(child);

    // TODO(yosin) We should use |Strategy::lastOffsetForEditing()| instead of
    // DOM tree version.
    if (!Strategy::hasChildren(*node) && offset < EditingStrategy::lastOffsetForEditing(node)) {
        // There are two reasons child might be 0:
        //   1) The node is node like a text node that is not an element, and
        //      therefore has no children. Going forward one character at a time
        //      is correct.
        //   2) The new offset is a bogus offset like (<br>, 1), and there is no
        //      child. Going from 0 to 1 is correct.
        return PositionTemplate<Strategy>::editingPositionOf(node, (moveType == PositionMoveType::Character) ? uncheckedNextOffset(node, offset) : offset + 1);
    }

    if (ContainerNode* parent = Strategy::parent(*node))
        return PositionTemplate<Strategy>::editingPositionOf(parent, Strategy::index(*node) + 1);
    return position;
}

Position nextPositionOf(const Position& position, PositionMoveType moveType)
{
    return nextPositionOfAlgorithm<EditingStrategy>(position, moveType);
}

PositionInFlatTree nextPositionOf(const PositionInFlatTree& position, PositionMoveType moveType)
{
    return nextPositionOfAlgorithm<EditingInFlatTreeStrategy>(position, moveType);
}

bool isEnclosingBlock(const Node* node)
{
    return node && node->layoutObject() && !node->layoutObject()->isInline() && !node->layoutObject()->isRubyText();
}

bool isInline(const Node* node)
{
    return node && node->layoutObject() && node->layoutObject()->isInline();
}

// TODO(yosin) Deploy this in all of the places where |enclosingBlockFlow()| and
// |enclosingBlockFlowOrTableElement()| are used.
// TODO(yosin) Callers of |Node| version of |enclosingBlock()| should use
// |Position| version The enclosing block of [table, x] for example, should be
// the block that contains the table and not the table, and this function should
// be the only one responsible for knowing about these kinds of special cases.
Element* enclosingBlock(Node* node, EditingBoundaryCrossingRule rule)
{
    return enclosingBlock(firstPositionInOrBeforeNode(node), rule);
}

template <typename Strategy>
Element* enclosingBlockAlgorithm(const PositionTemplate<Strategy>& position, EditingBoundaryCrossingRule rule)
{
    Node* enclosingNode = enclosingNodeOfType(position, isEnclosingBlock, rule);
    return enclosingNode && enclosingNode->isElementNode() ? toElement(enclosingNode) : nullptr;
}

Element* enclosingBlock(const Position& position, EditingBoundaryCrossingRule rule)
{
    return enclosingBlockAlgorithm<EditingStrategy>(position, rule);
}

Element* enclosingBlock(const PositionInFlatTree& position, EditingBoundaryCrossingRule rule)
{
    return enclosingBlockAlgorithm<EditingInFlatTreeStrategy>(position, rule);
}

Element* enclosingBlockFlowElement(Node& node)
{
    if (isBlockFlowElement(node))
        return &toElement(node);

    for (Node* n = node.parentNode(); n; n = n->parentNode()) {
        if (isBlockFlowElement(*n) || isHTMLBodyElement(*n))
            return toElement(n);
    }
    return 0;
}

bool inSameContainingBlockFlowElement(Node* a, Node* b)
{
    return a && b && enclosingBlockFlowElement(*a) == enclosingBlockFlowElement(*b);
}

bool nodeIsUserSelectAll(const Node* node)
{
    return RuntimeEnabledFeatures::userSelectAllEnabled() && node && node->layoutObject() && node->layoutObject()->style()->userSelect() == SELECT_ALL;

}

template <typename Strategy>
TextDirection directionOfEnclosingBlockAlgorithm(const PositionTemplate<Strategy>& position)
{
    Element* enclosingBlockElement = enclosingBlock(PositionTemplate<Strategy>::firstPositionInOrBeforeNode(position.computeContainerNode()), CannotCrossEditingBoundary);
    if (!enclosingBlockElement)
        return LTR;
    LayoutObject* layoutObject = enclosingBlockElement->layoutObject();
    return layoutObject ? layoutObject->style()->direction() : LTR;
}

TextDirection directionOfEnclosingBlock(const Position& position)
{
    return directionOfEnclosingBlockAlgorithm<EditingStrategy>(position);
}

TextDirection directionOfEnclosingBlock(const PositionInFlatTree& position)
{
    return directionOfEnclosingBlockAlgorithm<EditingInFlatTreeStrategy>(position);
}

TextDirection primaryDirectionOf(const Node& node)
{
    TextDirection primaryDirection = LTR;
    for (const LayoutObject* r = node.layoutObject(); r; r = r->parent()) {
        if (r->isLayoutBlockFlow()) {
            primaryDirection = r->style()->direction();
            break;
        }
    }

    return primaryDirection;
}

String stringWithRebalancedWhitespace(const String& string, bool startIsStartOfParagraph, bool endIsEndOfParagraph)
{
    unsigned length = string.length();

    StringBuilder rebalancedString;
    rebalancedString.reserveCapacity(length);

    bool previousCharacterWasSpace = false;
    for (size_t i = 0; i < length; i++) {
        UChar c = string[i];
        if (!isWhitespace(c)) {
            rebalancedString.append(c);
            previousCharacterWasSpace = false;
            continue;
        }

        if (previousCharacterWasSpace || (!i && startIsStartOfParagraph) || (i + 1 == length && endIsEndOfParagraph)) {
            rebalancedString.append(noBreakSpaceCharacter);
            previousCharacterWasSpace = false;
        } else {
            rebalancedString.append(' ');
            previousCharacterWasSpace = true;
        }
    }

    ASSERT(rebalancedString.length() == length);

    return rebalancedString.toString();
}

bool isTableStructureNode(const Node *node)
{
    LayoutObject* layoutObject = node->layoutObject();
    return (layoutObject && (layoutObject->isTableCell() || layoutObject->isTableRow() || layoutObject->isTableSection() || layoutObject->isLayoutTableCol()));
}

const String& nonBreakingSpaceString()
{
    DEFINE_STATIC_LOCAL(String, nonBreakingSpaceString, (&noBreakSpaceCharacter, 1));
    return nonBreakingSpaceString;
}

// FIXME: need to dump this
static bool isSpecialHTMLElement(const Node& n)
{
    if (!n.isHTMLElement())
        return false;

    if (n.isLink())
        return true;

    LayoutObject* layoutObject = n.layoutObject();
    if (!layoutObject)
        return false;

    if (layoutObject->style()->display() == TABLE || layoutObject->style()->display() == INLINE_TABLE)
        return true;

    if (layoutObject->style()->isFloating())
        return true;

    return false;
}

static HTMLElement* firstInSpecialElement(const Position& pos)
{
    Element* rootEditableElement = pos.computeContainerNode()->rootEditableElement();
    for (Node* n = pos.anchorNode(); n && n->rootEditableElement() == rootEditableElement; n = n->parentNode()) {
        if (isSpecialHTMLElement(*n)) {
            HTMLElement* specialElement = toHTMLElement(n);
            VisiblePosition vPos = createVisiblePosition(pos);
            VisiblePosition firstInElement = createVisiblePosition(firstPositionInOrBeforeNode(specialElement));
<<<<<<< HEAD
=======
            if (isDisplayInsideTable(specialElement) && vPos.deepEquivalent() == nextPositionOf(firstInElement).deepEquivalent())
                return specialElement;
>>>>>>> 9f8f03d9
            if (vPos.deepEquivalent() == firstInElement.deepEquivalent())
                return specialElement;
        }
    }
    return 0;
}

static HTMLElement* lastInSpecialElement(const Position& pos)
{
    Element* rootEditableElement = pos.computeContainerNode()->rootEditableElement();
    for (Node* n = pos.anchorNode(); n && n->rootEditableElement() == rootEditableElement; n = n->parentNode()) {
        if (isSpecialHTMLElement(*n)) {
            HTMLElement* specialElement = toHTMLElement(n);
            VisiblePosition vPos = createVisiblePosition(pos);
            VisiblePosition lastInElement = createVisiblePosition(lastPositionInOrAfterNode(specialElement));
<<<<<<< HEAD
=======
            if (isDisplayInsideTable(specialElement) && vPos.deepEquivalent() == previousPositionOf(lastInElement).deepEquivalent())
                return specialElement;
>>>>>>> 9f8f03d9
            if (vPos.deepEquivalent() == lastInElement.deepEquivalent())
                return specialElement;
        }
    }
    return 0;
}

Position positionBeforeContainingSpecialElement(const Position& pos, HTMLElement** containingSpecialElement)
{
    HTMLElement* n = firstInSpecialElement(pos);
    if (!n)
        return pos;
    Position result = positionInParentBeforeNode(*n);
    if (result.isNull() || result.anchorNode()->rootEditableElement() != pos.anchorNode()->rootEditableElement())
        return pos;
    if (containingSpecialElement)
        *containingSpecialElement = n;
    return result;
}

Position positionAfterContainingSpecialElement(const Position& pos, HTMLElement** containingSpecialElement)
{
    HTMLElement* n = lastInSpecialElement(pos);
    if (!n)
        return pos;
    Position result = positionInParentAfterNode(*n);
    if (result.isNull() || result.anchorNode()->rootEditableElement() != pos.anchorNode()->rootEditableElement())
        return pos;
    if (containingSpecialElement)
        *containingSpecialElement = n;
    return result;
}

template <typename Strategy>
static Element* isFirstPositionAfterTableAlgorithm(const VisiblePositionTemplate<Strategy>& visiblePosition)
{
    const PositionTemplate<Strategy> upstream(mostBackwardCaretPosition(visiblePosition.deepEquivalent()));
    if (isDisplayInsideTable(upstream.anchorNode()) && upstream.atLastEditingPositionForNode())
        return toElement(upstream.anchorNode());

    return nullptr;
}

Element* isFirstPositionAfterTable(const VisiblePosition& visiblePosition)
{
    return isFirstPositionAfterTableAlgorithm<EditingStrategy>(visiblePosition);
}

Element* isFirstPositionAfterTable(const VisiblePositionInFlatTree& visiblePosition)
{
    return isFirstPositionAfterTableAlgorithm<EditingInFlatTreeStrategy>(visiblePosition);
}

Element* isLastPositionBeforeTable(const VisiblePosition& visiblePosition)
{
    Position downstream(mostForwardCaretPosition(visiblePosition.deepEquivalent()));
    if (isDisplayInsideTable(downstream.anchorNode()) && downstream.atFirstEditingPositionForNode())
        return toElement(downstream.anchorNode());

    return 0;
}

static Node* previousNodeConsideringAtomicNodes(const Node& start)
{
    if (start.previousSibling()) {
        Node* node = start.previousSibling();
        while (!isAtomicNode(node) && node->lastChild())
            node = node->lastChild();
        return node;
    }
    return start.parentNode();
}

static Node* nextNodeConsideringAtomicNodes(const Node& start)
{
    if (!isAtomicNode(&start) && start.hasChildren())
        return start.firstChild();
    if (start.nextSibling())
        return start.nextSibling();
    const Node* node = &start;
    while (node && !node->nextSibling())
        node = node->parentNode();
    if (node)
        return node->nextSibling();
    return nullptr;
}

Node* previousAtomicLeafNode(const Node& start)
{
    Node* node = previousNodeConsideringAtomicNodes(start);
    while (node) {
        if (isAtomicNode(node))
            return node;
        node = previousNodeConsideringAtomicNodes(*node);
    }
    return nullptr;
}

Node* nextAtomicLeafNode(const Node& start)
{
    Node* node = nextNodeConsideringAtomicNodes(start);
    while (node) {
        if (isAtomicNode(node))
            return node;
        node = nextNodeConsideringAtomicNodes(*node);
    }
    return nullptr;
}

// Returns the visible position at the beginning of a node
VisiblePosition visiblePositionBeforeNode(Node& node)
{
    if (node.hasChildren())
        return createVisiblePosition(firstPositionInOrBeforeNode(&node));
    ASSERT(node.parentNode());
    ASSERT(!node.parentNode()->isShadowRoot());
    return createVisiblePosition(positionInParentBeforeNode(node));
}

// Returns the visible position at the ending of a node
VisiblePosition visiblePositionAfterNode(Node& node)
{
    if (node.hasChildren())
        return createVisiblePosition(lastPositionInOrAfterNode(&node));
    ASSERT(node.parentNode());
    ASSERT(!node.parentNode()->isShadowRoot());
    return createVisiblePosition(positionInParentAfterNode(node));
}

bool isHTMLListElement(const Node* n)
{
    return (n && (isHTMLUListElement(*n) || isHTMLOListElement(*n) || isHTMLDListElement(*n)));
}

bool isListItem(const Node* n)
{
    return n && n->layoutObject() && n->layoutObject()->isListItem();
}

Element* associatedElementOf(const Position& position)
{
    Node* node = position.anchorNode();
    if (!node || node->isElementNode())
        return toElement(node);
    ContainerNode* parent = NodeTraversal::parent(*node);
    return parent && parent->isElementNode() ? toElement(parent) : nullptr;
}

Element* enclosingElementWithTag(const Position& p, const QualifiedName& tagName)
{
    if (p.isNull())
        return 0;

    ContainerNode* root = highestEditableRoot(p);
    Element* ancestor = p.anchorNode()->isElementNode() ? toElement(p.anchorNode()) : p.anchorNode()->parentElement();
    for (; ancestor; ancestor = ancestor->parentElement()) {
        if (root && !ancestor->hasEditableStyle())
            continue;
        if (ancestor->hasTagName(tagName))
            return ancestor;
        if (ancestor == root)
            return 0;
    }

    return 0;
}

template <typename Strategy>
static Node* enclosingNodeOfTypeAlgorithm(const PositionTemplate<Strategy>& p, bool (*nodeIsOfType)(const Node*), EditingBoundaryCrossingRule rule)
{
    // TODO(yosin) support CanSkipCrossEditingBoundary
    ASSERT(rule == CanCrossEditingBoundary || rule == CannotCrossEditingBoundary);
    if (p.isNull())
        return nullptr;

    ContainerNode* const root = rule == CannotCrossEditingBoundary ? highestEditableRoot(p) : nullptr;
    for (Node* n = p.anchorNode(); n; n = Strategy::parent(*n)) {
        // Don't return a non-editable node if the input position was editable, since
        // the callers from editing will no doubt want to perform editing inside the returned node.
        if (root && !n->hasEditableStyle())
            continue;
        if (nodeIsOfType(n))
            return n;
        if (n == root)
            return nullptr;
    }

    return nullptr;
}

Node* enclosingNodeOfType(const Position& p, bool (*nodeIsOfType)(const Node*), EditingBoundaryCrossingRule rule)
{
    return enclosingNodeOfTypeAlgorithm<EditingStrategy>(p, nodeIsOfType, rule);
}

Node* enclosingNodeOfType(const PositionInFlatTree& p, bool (*nodeIsOfType)(const Node*), EditingBoundaryCrossingRule rule)
{
    return enclosingNodeOfTypeAlgorithm<EditingInFlatTreeStrategy>(p, nodeIsOfType, rule);
}

Node* highestEnclosingNodeOfType(const Position& p, bool (*nodeIsOfType)(const Node*), EditingBoundaryCrossingRule rule, Node* stayWithin)
{
    Node* highest = nullptr;
    ContainerNode* root = rule == CannotCrossEditingBoundary ? highestEditableRoot(p) : nullptr;
    for (Node* n = p.computeContainerNode(); n && n != stayWithin; n = n->parentNode()) {
        if (root && !n->hasEditableStyle())
            continue;
        if (nodeIsOfType(n))
            highest = n;
        if (n == root)
            break;
    }

    return highest;
}

Node* previousRenderedSibling(const Node* node)
{
    Node* result = node->previousSibling();
    while (result && !isNodeRendered(*result))
        result = result->previousSibling();
    return result;
}

Node* nextRenderedSibling(const Node* node)
{
    Node* result = node->nextSibling();
    while (result && !isNodeRendered(*result))
        result = result->nextSibling();
    return result;
}

static bool isWhitespaceNode(const Node* node)
{
    if (!node)
        return false;
    if (node->isTextNode())
        return toText(node)->containsOnlyWhitespace();
    return node->hasTagName(brTag);
}

Node* previousRenderedSiblingExcludingWhitespace(const Node* node)
{
    Node* result = previousRenderedSibling(node);
    while (isWhitespaceNode(result))
        result = previousRenderedSibling(result);
    return result;
}

Node* nextRenderedSiblingExcludingWhitespace(const Node* node)
{
    Node* result = nextRenderedSibling(node);
    while (isWhitespaceNode(result))
        result = nextRenderedSibling(result);
    return result;
}

Node* blockExtentStart(Node* node, const Node* stayWithin)
{
    while (true) {
        if (isEnclosingBlock(node)) {
            while (!previousRenderedSiblingExcludingWhitespace(node) && node->parentNode() && (!stayWithin || node->parentNode() != stayWithin))
                node = node->parentNode();
            break;
        }
        else if (node->previousSibling()) {
            if (isEnclosingBlock(node->previousSibling()))
                break;
            node = node->previousSibling();
        }
        else if (node->parentNode() && (!stayWithin || node->parentNode() != stayWithin))
            node = node->parentNode();
        else
            break;
    }
    return node;
}

Node* blockExtentEnd(Node* node, const Node* stayWithin)
{
    while (true) {
        if (isEnclosingBlock(node)) {
            while (!nextRenderedSiblingExcludingWhitespace(node) && node->parentNode() && (!stayWithin || node->parentNode() != stayWithin))
                node = node->parentNode();
            break;
        }
        else if (node->nextSibling()) {
            if (isEnclosingBlock(node->nextSibling()))
                break;
            node = node->nextSibling();
        }
        else if (node->parentNode() && (!stayWithin || node->parentNode() != stayWithin))
            node = node->parentNode();
        else
            break;
    }
    return node;
}

static bool hasARenderedDescendant(Node* node, Node* excludedNode)
{
    for (Node* n = node->firstChild(); n;) {
        if (n == excludedNode) {
            n = NodeTraversal::nextSkippingChildren(*n, node);
            continue;
        }
        if (n->layoutObject())
            return true;
        n = NodeTraversal::next(*n, node);
    }
    return false;
}

Node* highestNodeToRemoveInPruning(Node* node, Node* excludeNode)
{
    Node* previousNode = nullptr;
    Element* rootEditableElement = node ? node->rootEditableElement() : nullptr;
    for (; node; node = node->parentNode()) {
        if (LayoutObject* layoutObject = node->layoutObject()) {
            if (!layoutObject->canHaveChildren() || hasARenderedDescendant(node, previousNode) || rootEditableElement == node || excludeNode == node)
                return previousNode;
        }
        previousNode = node;
    }
    return 0;
}

Element* enclosingTableCell(const Position& p)
{
    return toElement(enclosingNodeOfType(p, isTableCell));
}

Element* enclosingAnchorElement(const Position& p)
{
    if (p.isNull())
        return 0;

    for (Element* ancestor = ElementTraversal::firstAncestorOrSelf(*p.anchorNode()); ancestor; ancestor = ElementTraversal::firstAncestor(*ancestor)) {
        if (ancestor->isLink())
            return ancestor;
    }
    return 0;
}

HTMLElement* enclosingList(Node* node)
{
    if (!node)
        return 0;

    ContainerNode* root = highestEditableRoot(firstPositionInOrBeforeNode(node));

    for (ContainerNode* n = node->parentNode(); n; n = n->parentNode()) {
        if (isHTMLUListElement(*n) || isHTMLOListElement(*n))
            return toHTMLElement(n);
        if (n == root)
            return 0;
    }

    return 0;
}

Node* enclosingListChild(Node *node)
{
    if (!node)
        return 0;
    // Check for a list item element, or for a node whose parent is a list element. Such a node
    // will appear visually as a list item (but without a list marker)
    ContainerNode* root = highestEditableRoot(firstPositionInOrBeforeNode(node));

    // FIXME: This function is inappropriately named if it starts with node instead of node->parentNode()
    for (Node* n = node; n && n->parentNode(); n = n->parentNode()) {
        if (isHTMLLIElement(*n) || (isHTMLListElement(n->parentNode()) && n != root))
            return n;
        if (n == root || isTableCell(n))
            return 0;
    }

    return 0;
}

// FIXME: This method should not need to call isStartOfParagraph/isEndOfParagraph
Node* enclosingEmptyListItem(const VisiblePosition& visiblePos)
{
    // Check that position is on a line by itself inside a list item
    Node* listChildNode = enclosingListChild(visiblePos.deepEquivalent().anchorNode());
    if (!listChildNode || !isStartOfParagraph(visiblePos) || !isEndOfParagraph(visiblePos))
        return 0;

    VisiblePosition firstInListChild = createVisiblePosition(firstPositionInOrBeforeNode(listChildNode));
    VisiblePosition lastInListChild = createVisiblePosition(lastPositionInOrAfterNode(listChildNode));

    if (firstInListChild.deepEquivalent() != visiblePos.deepEquivalent() || lastInListChild.deepEquivalent() != visiblePos.deepEquivalent())
        return 0;

    return listChildNode;
}

HTMLElement* outermostEnclosingList(Node* node, HTMLElement* rootList)
{
    HTMLElement* list = enclosingList(node);
    if (!list)
        return 0;

    while (HTMLElement* nextList = enclosingList(list)) {
        if (nextList == rootList)
            break;
        list = nextList;
    }

    return list;
}

// Determines whether two positions are visibly next to each other (first then second)
// while ignoring whitespaces and unrendered nodes
static bool isVisiblyAdjacent(const Position& first, const Position& second)
{
    return createVisiblePosition(first).deepEquivalent() == createVisiblePosition(mostBackwardCaretPosition(second)).deepEquivalent();
}

bool canMergeLists(Element* firstList, Element* secondList)
{
    if (!firstList || !secondList || !firstList->isHTMLElement() || !secondList->isHTMLElement())
        return false;

    return firstList->hasTagName(secondList->tagQName()) // make sure the list types match (ol vs. ul)
    && firstList->hasEditableStyle() && secondList->hasEditableStyle() // both lists are editable
    && firstList->rootEditableElement() == secondList->rootEditableElement() // don't cross editing boundaries
    && isVisiblyAdjacent(positionInParentAfterNode(*firstList), positionInParentBeforeNode(*secondList));
    // Make sure there is no visible content between this li and the previous list
}

bool isDisplayInsideTable(const Node* node)
{
    if (!node || !node->isElementNode())
        return false;

    LayoutObject* layoutObject = node->layoutObject();
    return (layoutObject && layoutObject->isTable());
}

bool isTableCell(const Node* node)
{
    ASSERT(node);
    LayoutObject* r = node->layoutObject();
    return r ? r->isTableCell() : isHTMLTableCellElement(*node);
}

bool isEmptyTableCell(const Node* node)
{
    // Returns true IFF the passed in node is one of:
    //   .) a table cell with no children,
    //   .) a table cell with a single BR child, and which has no other child layoutObject, including :before and :after layoutObject
    //   .) the BR child of such a table cell

    // Find rendered node
    while (node && !node->layoutObject())
        node = node->parentNode();
    if (!node)
        return false;

    // Make sure the rendered node is a table cell or <br>.
    // If it's a <br>, then the parent node has to be a table cell.
    LayoutObject* layoutObject = node->layoutObject();
    if (layoutObject->isBR()) {
        layoutObject = layoutObject->parent();
        if (!layoutObject)
            return false;
    }
    if (!layoutObject->isTableCell())
        return false;

    // Check that the table cell contains no child layoutObjects except for perhaps a single <br>.
    LayoutObject* childLayoutObject = toLayoutTableCell(layoutObject)->firstChild();
    if (!childLayoutObject)
        return true;
    if (!childLayoutObject->isBR())
        return false;
    return !childLayoutObject->nextSibling();
}

PassRefPtrWillBeRawPtr<HTMLElement> createDefaultParagraphElement(Document& document)
{
    switch (document.frame()->editor().defaultParagraphSeparator()) {
    case EditorParagraphSeparatorIsDiv:
        return HTMLDivElement::create(document);
    case EditorParagraphSeparatorIsP:
        return HTMLParagraphElement::create(document);
    }

    ASSERT_NOT_REACHED();
    return nullptr;
}

PassRefPtrWillBeRawPtr<HTMLElement> createHTMLElement(Document& document, const QualifiedName& name)
{
    return HTMLElementFactory::createHTMLElement(name.localName(), document, 0, false);
}

bool isTabHTMLSpanElement(const Node* node)
{
    if (!isHTMLSpanElement(node) || toHTMLSpanElement(node)->getAttribute(classAttr) != AppleTabSpanClass)
        return false;
    UseCounter::count(node->document(), UseCounter::EditingAppleTabSpanClass);
    return true;
}

bool isTabHTMLSpanElementTextNode(const Node* node)
{
    return node && node->isTextNode() && node->parentNode() && isTabHTMLSpanElement(node->parentNode());
}

HTMLSpanElement* tabSpanElement(const Node* node)
{
    return isTabHTMLSpanElementTextNode(node) ? toHTMLSpanElement(node->parentNode()) : 0;
}

static PassRefPtrWillBeRawPtr<HTMLSpanElement> createTabSpanElement(Document& document, PassRefPtrWillBeRawPtr<Text> prpTabTextNode)
{
    RefPtrWillBeRawPtr<Text> tabTextNode = prpTabTextNode;

    // Make the span to hold the tab.
    RefPtrWillBeRawPtr<HTMLSpanElement> spanElement = HTMLSpanElement::create(document);
    spanElement->setAttribute(classAttr, AppleTabSpanClass);
    spanElement->setAttribute(styleAttr, "white-space:pre");

    // Add tab text to that span.
    if (!tabTextNode)
        tabTextNode = document.createEditingTextNode("\t");

    spanElement->appendChild(tabTextNode.release());

    return spanElement.release();
}

PassRefPtrWillBeRawPtr<HTMLSpanElement> createTabSpanElement(Document& document, const String& tabText)
{
    return createTabSpanElement(document, document.createTextNode(tabText));
}

PassRefPtrWillBeRawPtr<HTMLSpanElement> createTabSpanElement(Document& document)
{
    return createTabSpanElement(document, PassRefPtrWillBeRawPtr<Text>(nullptr));
}

bool isNodeRendered(const Node& node)
{
    LayoutObject* layoutObject = node.layoutObject();
    if (!layoutObject)
        return false;

    return layoutObject->style()->visibility() == VISIBLE;
}

// return first preceding DOM position rendered at a different location, or "this"
static Position previousCharacterPosition(const Position& position, TextAffinity affinity)
{
    if (position.isNull())
        return Position();

    Element* fromRootEditableElement = position.anchorNode()->rootEditableElement();

    bool atStartOfLine = isStartOfLine(createVisiblePosition(position, affinity));
    bool rendered = isVisuallyEquivalentCandidate(position);

    Position currentPos = position;
    while (!currentPos.atStartOfTree()) {
        // TODO(yosin) When we use |previousCharacterPosition()| other than
        // finding leading whitespace, we should use |Character| instead of
        // |CodePoint|.
        currentPos = previousPositionOf(currentPos, PositionMoveType::CodePoint);

        if (currentPos.anchorNode()->rootEditableElement() != fromRootEditableElement)
            return position;

        if (atStartOfLine || !rendered) {
            if (isVisuallyEquivalentCandidate(currentPos))
                return currentPos;
        } else if (rendersInDifferentPosition(position, currentPos)) {
            return currentPos;
        }
    }

    return position;
}

// This assumes that it starts in editable content.
Position leadingWhitespacePosition(const Position& position, TextAffinity affinity, WhitespacePositionOption option)
{
    ASSERT(isEditablePosition(position, ContentIsEditable, DoNotUpdateStyle));
    if (position.isNull())
        return Position();

    if (isHTMLBRElement(*mostBackwardCaretPosition(position).anchorNode()))
        return Position();

    Position prev = previousCharacterPosition(position, affinity);
    if (prev != position && inSameContainingBlockFlowElement(prev.anchorNode(), position.anchorNode()) && prev.anchorNode()->isTextNode()) {
        String string = toText(prev.anchorNode())->data();
        UChar previousCharacter = string[prev.computeOffsetInContainerNode()];
        bool isSpace = option == ConsiderNonCollapsibleWhitespace ? (isSpaceOrNewline(previousCharacter) || previousCharacter == noBreakSpaceCharacter) : isCollapsibleWhitespace(previousCharacter);
        if (isSpace && isEditablePosition(prev))
            return prev;
    }

    return Position();
}

// This assumes that it starts in editable content.
Position trailingWhitespacePosition(const Position& position, TextAffinity, WhitespacePositionOption option)
{
    ASSERT(isEditablePosition(position, ContentIsEditable, DoNotUpdateStyle));
    if (position.isNull())
        return Position();

    VisiblePosition visiblePosition = createVisiblePosition(position);
    UChar characterAfterVisiblePosition = characterAfter(visiblePosition);
    bool isSpace = option == ConsiderNonCollapsibleWhitespace ? (isSpaceOrNewline(characterAfterVisiblePosition) || characterAfterVisiblePosition == noBreakSpaceCharacter) : isCollapsibleWhitespace(characterAfterVisiblePosition);
    // The space must not be in another paragraph and it must be editable.
    if (isSpace && !isEndOfParagraph(visiblePosition) && nextPositionOf(visiblePosition, CannotCrossEditingBoundary).isNotNull())
        return position;
    return Position();
}

unsigned numEnclosingMailBlockquotes(const Position& p)
{
    unsigned num = 0;
    for (Node* n = p.anchorNode(); n; n = n->parentNode()) {
        if (isMailHTMLBlockquoteElement(n))
            num++;
    }
    return num;
}

void updatePositionForNodeRemoval(Position& position, Node& node)
{
    if (position.isNull())
        return;
    switch (position.anchorType()) {
    case PositionAnchorType::BeforeChildren:
        if (node.containsIncludingShadowDOM(position.computeContainerNode()))
            position = positionInParentBeforeNode(node);
        break;
    case PositionAnchorType::AfterChildren:
        if (node.containsIncludingShadowDOM(position.computeContainerNode()))
            position = positionInParentAfterNode(node);
        break;
    case PositionAnchorType::OffsetInAnchor:
        if (position.computeContainerNode() == node.parentNode() && static_cast<unsigned>(position.offsetInContainerNode()) > node.nodeIndex())
            position = Position(position.computeContainerNode(), position.offsetInContainerNode() - 1);
        else if (node.containsIncludingShadowDOM(position.computeContainerNode()))
            position = positionInParentBeforeNode(node);
        break;
    case PositionAnchorType::AfterAnchor:
        if (node.containsIncludingShadowDOM(position.anchorNode()))
            position = positionInParentAfterNode(node);
        break;
    case PositionAnchorType::BeforeAnchor:
        if (node.containsIncludingShadowDOM(position.anchorNode()))
            position = positionInParentBeforeNode(node);
        break;
    }
}

bool isMailHTMLBlockquoteElement(const Node* node)
{
    if (!node || !node->isHTMLElement())
        return false;

    const HTMLElement& element = toHTMLElement(*node);
    return element.hasTagName(blockquoteTag) && element.getAttribute("type") == "cite";
}

bool lineBreakExistsAtVisiblePosition(const VisiblePosition& visiblePosition)
{
    return lineBreakExistsAtPosition(mostForwardCaretPosition(visiblePosition.deepEquivalent()));
}

bool lineBreakExistsAtPosition(const Position& position)
{
    if (position.isNull())
        return false;

    if (isHTMLBRElement(*position.anchorNode()) && position.atFirstEditingPositionForNode())
        return true;

    if (!position.anchorNode()->layoutObject())
        return false;

    if (!position.anchorNode()->isTextNode() || !position.anchorNode()->layoutObject()->style()->preserveNewline())
        return false;

    Text* textNode = toText(position.anchorNode());
    unsigned offset = position.offsetInContainerNode();
    return offset < textNode->length() && textNode->data()[offset] == '\n';
}

// Modifies selections that have an end point at the edge of a table
// that contains the other endpoint so that they don't confuse
// code that iterates over selected paragraphs.
VisibleSelection selectionForParagraphIteration(const VisibleSelection& original)
{
    VisibleSelection newSelection(original);
    VisiblePosition startOfSelection(newSelection.visibleStart());
    VisiblePosition endOfSelection(newSelection.visibleEnd());

    // If the end of the selection to modify is just after a table, and
    // if the start of the selection is inside that table, then the last paragraph
    // that we'll want modify is the last one inside the table, not the table itself
    // (a table is itself a paragraph).
    if (Element* table = isFirstPositionAfterTable(endOfSelection)) {
        if (startOfSelection.deepEquivalent().anchorNode()->isDescendantOf(table))
            newSelection = VisibleSelection(startOfSelection, previousPositionOf(endOfSelection, CannotCrossEditingBoundary));
    }

    // If the start of the selection to modify is just before a table,
    // and if the end of the selection is inside that table, then the first paragraph
    // we'll want to modify is the first one inside the table, not the paragraph
    // containing the table itself.
    if (Element* table = isLastPositionBeforeTable(startOfSelection)) {
        if (endOfSelection.deepEquivalent().anchorNode()->isDescendantOf(table))
            newSelection = VisibleSelection(nextPositionOf(startOfSelection, CannotCrossEditingBoundary), endOfSelection);
    }

    return newSelection;
}

// FIXME: indexForVisiblePosition and visiblePositionForIndex use TextIterators to convert between
// VisiblePositions and indices. But TextIterator iteration using TextIteratorEmitsCharactersBetweenAllVisiblePositions
// does not exactly match VisiblePosition iteration, so using them to preserve a selection during an editing
// opertion is unreliable. TextIterator's TextIteratorEmitsCharactersBetweenAllVisiblePositions mode needs to be fixed,
// or these functions need to be changed to iterate using actual VisiblePositions.
// FIXME: Deploy these functions everywhere that TextIterators are used to convert between VisiblePositions and indices.
int indexForVisiblePosition(const VisiblePosition& visiblePosition, RefPtrWillBeRawPtr<ContainerNode>& scope)
{
    if (visiblePosition.isNull())
        return 0;

    Position p(visiblePosition.deepEquivalent());
    Document& document = *p.document();
    ShadowRoot* shadowRoot = p.anchorNode()->containingShadowRoot();

    if (shadowRoot)
        scope = shadowRoot;
    else
        scope = document.documentElement();

    RefPtrWillBeRawPtr<Range> range = Range::create(document, firstPositionInNode(scope.get()), p.parentAnchoredEquivalent());

    return TextIterator::rangeLength(range->startPosition(), range->endPosition(), true);
}

EphemeralRange makeRange(const VisiblePosition &start, const VisiblePosition &end)
{
    if (start.isNull() || end.isNull())
        return EphemeralRange();

    Position s = start.deepEquivalent().parentAnchoredEquivalent();
    Position e = end.deepEquivalent().parentAnchoredEquivalent();
    if (s.isNull() || e.isNull())
        return EphemeralRange();

    return EphemeralRange(s, e);
}

template <typename Strategy>
static EphemeralRangeTemplate<Strategy> normalizeRangeAlgorithm(const EphemeralRangeTemplate<Strategy>& range)
{
    ASSERT(range.isNotNull());
    range.document().updateLayoutIgnorePendingStylesheets();

    // TODO(yosin) We should not call |parentAnchoredEquivalent()|, it is
    // redundant.
    const PositionTemplate<Strategy> normalizedStart = mostForwardCaretPosition(range.startPosition()).parentAnchoredEquivalent();
    const PositionTemplate<Strategy> normalizedEnd = mostBackwardCaretPosition(range.endPosition()).parentAnchoredEquivalent();
    // The order of the positions of |start| and |end| can be swapped after
    // upstream/downstream. e.g. editing/pasteboard/copy-display-none.html
    if (normalizedStart.compareTo(normalizedEnd) > 0)
        return EphemeralRangeTemplate<Strategy>(normalizedEnd, normalizedStart);
    return EphemeralRangeTemplate<Strategy>(normalizedStart, normalizedEnd);
}

EphemeralRange normalizeRange(const EphemeralRange& range)
{
    return normalizeRangeAlgorithm<EditingStrategy>(range);
}

EphemeralRangeInFlatTree normalizeRange(const EphemeralRangeInFlatTree& range)
{
    return normalizeRangeAlgorithm<EditingInFlatTreeStrategy>(range);
}

VisiblePosition visiblePositionForIndex(int index, ContainerNode* scope)
{
    if (!scope)
        return VisiblePosition();
    EphemeralRange range = PlainTextRange(index).createRangeForSelection(*scope);
    // Check for an invalid index. Certain editing operations invalidate indices
    // because of problems with
    // TextIteratorEmitsCharactersBetweenAllVisiblePositions.
    if (range.isNull())
        return VisiblePosition();
    return createVisiblePosition(range.startPosition());
}

// Determines whether a node is inside a range or visibly starts and ends at the boundaries of the range.
// Call this function to determine whether a node is visibly fit inside selectedRange
bool isNodeVisiblyContainedWithin(Node& node, const Range& selectedRange)
{
    if (selectedRange.isNodeFullyContained(node))
        return true;

    bool startIsVisuallySame = visiblePositionBeforeNode(node).deepEquivalent() == createVisiblePosition(selectedRange.startPosition()).deepEquivalent();
    if (startIsVisuallySame && comparePositions(positionInParentAfterNode(node), selectedRange.endPosition()) < 0)
        return true;

    bool endIsVisuallySame = visiblePositionAfterNode(node).deepEquivalent() == createVisiblePosition(selectedRange.endPosition()).deepEquivalent();
    if (endIsVisuallySame && comparePositions(selectedRange.startPosition(), positionInParentBeforeNode(node)) < 0)
        return true;

    return startIsVisuallySame && endIsVisuallySame;
}

bool isRenderedAsNonInlineTableImageOrHR(const Node* node)
{
    if (!node)
        return false;
    LayoutObject* layoutObject = node->layoutObject();
    return layoutObject && ((layoutObject->isTable() && !layoutObject->isInline()) || (layoutObject->isImage() && !layoutObject->isInline()) || layoutObject->isHR());
}

bool areIdenticalElements(const Node& first, const Node& second)
{
    if (!first.isElementNode() || !second.isElementNode())
        return false;

    const Element& firstElement = toElement(first);
    const Element& secondElement = toElement(second);
    if (!firstElement.hasTagName(secondElement.tagQName()))
        return false;

    if (!firstElement.hasEquivalentAttributes(&secondElement))
        return false;

    return firstElement.hasEditableStyle() && secondElement.hasEditableStyle();
}

bool isNonTableCellHTMLBlockElement(const Node* node)
{
    if (!node->isHTMLElement())
        return false;

    const HTMLElement& element = toHTMLElement(*node);
    return element.hasTagName(listingTag)
        || element.hasTagName(olTag)
        || element.hasTagName(preTag)
        || element.hasTagName(tableTag)
        || element.hasTagName(ulTag)
        || element.hasTagName(xmpTag)
        || element.hasTagName(h1Tag)
        || element.hasTagName(h2Tag)
        || element.hasTagName(h3Tag)
        || element.hasTagName(h4Tag)
        || element.hasTagName(h5Tag);
}

bool isBlockFlowElement(const Node& node)
{
    LayoutObject* layoutObject = node.layoutObject();
    return node.isElementNode() && layoutObject && layoutObject->isLayoutBlockFlow();
}

Position adjustedSelectionStartForStyleComputation(const VisibleSelection& selection)
{
    // This function is used by range style computations to avoid bugs like:
    // <rdar://problem/4017641> REGRESSION (Mail): you can only bold/unbold a selection starting from end of line once
    // It is important to skip certain irrelevant content at the start of the selection, so we do not wind up
    // with a spurious "mixed" style.

    VisiblePosition visiblePosition = createVisiblePosition(selection.start());
    if (visiblePosition.isNull())
        return Position();

    // if the selection is a caret, just return the position, since the style
    // behind us is relevant
    if (selection.isCaret())
        return visiblePosition.deepEquivalent();

    // if the selection starts just before a paragraph break, skip over it
    if (isEndOfParagraph(visiblePosition))
        return mostForwardCaretPosition(nextPositionOf(visiblePosition).deepEquivalent());

    // otherwise, make sure to be at the start of the first selected node,
    // instead of possibly at the end of the last node before the selection
    return mostForwardCaretPosition(visiblePosition.deepEquivalent());
}

bool isTextSecurityNode(const Node* node)
{
    return node && node->layoutObject() && node->layoutObject()->style()->textSecurity() != TSNONE;
}

} // namespace blink<|MERGE_RESOLUTION|>--- conflicted
+++ resolved
@@ -815,11 +815,6 @@
             HTMLElement* specialElement = toHTMLElement(n);
             VisiblePosition vPos = createVisiblePosition(pos);
             VisiblePosition firstInElement = createVisiblePosition(firstPositionInOrBeforeNode(specialElement));
-<<<<<<< HEAD
-=======
-            if (isDisplayInsideTable(specialElement) && vPos.deepEquivalent() == nextPositionOf(firstInElement).deepEquivalent())
-                return specialElement;
->>>>>>> 9f8f03d9
             if (vPos.deepEquivalent() == firstInElement.deepEquivalent())
                 return specialElement;
         }
@@ -835,11 +830,6 @@
             HTMLElement* specialElement = toHTMLElement(n);
             VisiblePosition vPos = createVisiblePosition(pos);
             VisiblePosition lastInElement = createVisiblePosition(lastPositionInOrAfterNode(specialElement));
-<<<<<<< HEAD
-=======
-            if (isDisplayInsideTable(specialElement) && vPos.deepEquivalent() == previousPositionOf(lastInElement).deepEquivalent())
-                return specialElement;
->>>>>>> 9f8f03d9
             if (vPos.deepEquivalent() == lastInElement.deepEquivalent())
                 return specialElement;
         }
