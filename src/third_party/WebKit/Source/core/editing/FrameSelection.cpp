/*
 * Copyright (C) 2004, 2008, 2009, 2010 Apple Inc. All rights reserved.
 *
 * Redistribution and use in source and binary forms, with or without
 * modification, are permitted provided that the following conditions
 * are met:
 * 1. Redistributions of source code must retain the above copyright
 *    notice, this list of conditions and the following disclaimer.
 * 2. Redistributions in binary form must reproduce the above copyright
 *    notice, this list of conditions and the following disclaimer in the
 *    documentation and/or other materials provided with the distribution.
 *
 * THIS SOFTWARE IS PROVIDED BY APPLE COMPUTER, INC. ``AS IS'' AND ANY
 * EXPRESS OR IMPLIED WARRANTIES, INCLUDING, BUT NOT LIMITED TO, THE
 * IMPLIED WARRANTIES OF MERCHANTABILITY AND FITNESS FOR A PARTICULAR
 * PURPOSE ARE DISCLAIMED.  IN NO EVENT SHALL APPLE COMPUTER, INC. OR
 * CONTRIBUTORS BE LIABLE FOR ANY DIRECT, INDIRECT, INCIDENTAL, SPECIAL,
 * EXEMPLARY, OR CONSEQUENTIAL DAMAGES (INCLUDING, BUT NOT LIMITED TO,
 * PROCUREMENT OF SUBSTITUTE GOODS OR SERVICES; LOSS OF USE, DATA, OR
 * PROFITS; OR BUSINESS INTERRUPTION) HOWEVER CAUSED AND ON ANY THEORY
 * OF LIABILITY, WHETHER IN CONTRACT, STRICT LIABILITY, OR TORT
 * (INCLUDING NEGLIGENCE OR OTHERWISE) ARISING IN ANY WAY OUT OF THE USE
 * OF THIS SOFTWARE, EVEN IF ADVISED OF THE POSSIBILITY OF SUCH DAMAGE. 
 */
  
#include "config.h"
#include "core/editing/FrameSelection.h"

#include <stdio.h>
#include "HTMLNames.h"
#include "core/accessibility/AXObjectCache.h"
#include "core/css/StylePropertySet.h"
#include "core/dom/CharacterData.h"
#include "core/dom/Document.h"
#include "core/dom/Element.h"
#include "core/dom/NodeTraversal.h"
#include "core/dom/Range.h"
#include "core/editing/Editor.h"
#include "core/editing/RenderedPosition.h"
#include "core/editing/TypingCommand.h"
#include "core/editing/VisibleUnits.h"
#include "core/editing/htmlediting.h"
#include "core/html/HTMLFormElement.h"
#include "core/html/HTMLFrameElementBase.h"
#include "core/html/HTMLInputElement.h"
#include "core/html/HTMLSelectElement.h"
#include "core/page/EditorClient.h"
#include "core/page/EventHandler.h"
#include "core/page/FocusController.h"
#include "core/page/Frame.h"
#include "core/page/FrameTree.h"
#include "core/page/FrameView.h"
#include "core/page/Page.h"
#include "core/page/Settings.h"
#include "core/page/SpatialNavigation.h"
#include "core/platform/SecureTextInput.h"
#include "core/platform/graphics/FloatQuad.h"
#include "core/platform/graphics/GraphicsContext.h"
#include "core/rendering/HitTestRequest.h"
#include "core/rendering/HitTestResult.h"
#include "core/rendering/InlineTextBox.h"
#include "core/rendering/RenderText.h"
#include "core/rendering/RenderTheme.h"
#include "core/rendering/RenderView.h"
#include "core/rendering/RenderWidget.h"
#include "wtf/text/CString.h"

#define EDIT_DEBUG 0

namespace WebCore {

using namespace HTMLNames;

static inline LayoutUnit NoXPosForVerticalArrowNavigation()
{
    return LayoutUnit::min();
}

CaretBase::CaretBase(CaretVisibility visibility)
    : m_caretRectNeedsUpdate(true)
    , m_caretVisibility(visibility)
{
}

DragCaretController::DragCaretController()
    : CaretBase(Visible)
{
}

PassOwnPtr<DragCaretController> DragCaretController::create()
{
    return adoptPtr(new DragCaretController);
}

bool DragCaretController::isContentRichlyEditable() const
{
    return isRichlyEditablePosition(m_position.deepEquivalent());
}

static inline bool shouldAlwaysUseDirectionalSelection(Frame* frame)
{
    return !frame || frame->editor()->behavior().shouldConsiderSelectionAsDirectional();
}

FrameSelection::FrameSelection(Frame* frame)
    : m_frame(frame)
    , m_xPosForVerticalArrowNavigation(NoXPosForVerticalArrowNavigation())
    , m_granularity(CharacterGranularity)
    , m_caretBlinkTimer(this, &FrameSelection::caretBlinkTimerFired)
    , m_absCaretBoundsDirty(true)
    , m_caretPaint(true)
    , m_isCaretBlinkingSuspended(false)
    , m_focused(frame && frame->page() && frame->page()->focusController()->focusedFrame() == frame)
    , m_shouldShowBlockCursor(false)
{
    if (shouldAlwaysUseDirectionalSelection(m_frame))
        m_selection.setIsDirectional(true);
}

Element* FrameSelection::rootEditableElementOrDocumentElement() const
{
    Element* selectionRoot = m_selection.rootEditableElement();
    return selectionRoot ? selectionRoot : m_frame->document()->documentElement();
}

Node* FrameSelection::rootEditableElementOrTreeScopeRootNode() const
{
    Element* selectionRoot = m_selection.rootEditableElement();
    if (selectionRoot)
        return selectionRoot;

    Node* node = m_selection.base().containerNode();
    return node ? node->treeScope()->rootNode() : 0;
}

Element* FrameSelection::rootEditableElementRespectingShadowTree() const
{
    Element* selectionRoot = m_selection.rootEditableElement();
    if (selectionRoot && selectionRoot->isInShadowTree())
        selectionRoot = selectionRoot->shadowHost();
    return selectionRoot;
}

void FrameSelection::moveTo(const VisiblePosition &pos, EUserTriggered userTriggered, CursorAlignOnScroll align)
{
    SetSelectionOptions options = CloseTyping | ClearTypingStyle | userTriggered;
    setSelection(VisibleSelection(pos.deepEquivalent(), pos.deepEquivalent(), pos.affinity(), m_selection.isDirectional()), options, align);
}

void FrameSelection::moveTo(const VisiblePosition &base, const VisiblePosition &extent, EUserTriggered userTriggered)
{
    const bool selectionHasDirection = true;
    SetSelectionOptions options = CloseTyping | ClearTypingStyle | userTriggered;
    setSelection(VisibleSelection(base.deepEquivalent(), extent.deepEquivalent(), base.affinity(), selectionHasDirection), options);
}

void FrameSelection::moveTo(const Position &pos, EAffinity affinity, EUserTriggered userTriggered)
{
    SetSelectionOptions options = CloseTyping | ClearTypingStyle | userTriggered;
    setSelection(VisibleSelection(pos, affinity, m_selection.isDirectional()), options);
}

void FrameSelection::moveTo(const Range *r, EAffinity affinity, EUserTriggered userTriggered)
{
    SetSelectionOptions options = CloseTyping | ClearTypingStyle | userTriggered;
    VisibleSelection selection = r ? VisibleSelection(r->startPosition(), r->endPosition(), affinity) : VisibleSelection(Position(), Position(), affinity);
    setSelection(selection, options);
}

void FrameSelection::moveTo(const Position &base, const Position &extent, EAffinity affinity, EUserTriggered userTriggered)
{
    const bool selectionHasDirection = true;
    SetSelectionOptions options = CloseTyping | ClearTypingStyle | userTriggered;
    setSelection(VisibleSelection(base, extent, affinity, selectionHasDirection), options);
}

void DragCaretController::setCaretPosition(const VisiblePosition& position)
{
    if (Node* node = m_position.deepEquivalent().deprecatedNode())
        invalidateCaretRect(node);
    m_position = position;
    setCaretRectNeedsUpdate();
    Document* document = 0;
    if (Node* node = m_position.deepEquivalent().deprecatedNode()) {
        invalidateCaretRect(node);
        document = node->document();
    }
    if (m_position.isNull() || m_position.isOrphan())
        clearCaretRect();
    else
        updateCaretRect(document, m_position);
}

static void adjustEndpointsAtBidiBoundary(VisiblePosition& visibleBase, VisiblePosition& visibleExtent)
{
    RenderedPosition base(visibleBase);
    RenderedPosition extent(visibleExtent);

    if (base.isNull() || extent.isNull() || base.isEquivalent(extent))
        return;

    if (base.atLeftBoundaryOfBidiRun()) {
        if (!extent.atRightBoundaryOfBidiRun(base.bidiLevelOnRight())
            && base.isEquivalent(extent.leftBoundaryOfBidiRun(base.bidiLevelOnRight()))) {
            visibleBase = base.positionAtLeftBoundaryOfBiDiRun();
            return;
        }
        return;
    }

    if (base.atRightBoundaryOfBidiRun()) {
        if (!extent.atLeftBoundaryOfBidiRun(base.bidiLevelOnLeft())
            && base.isEquivalent(extent.rightBoundaryOfBidiRun(base.bidiLevelOnLeft()))) {
            visibleBase = base.positionAtRightBoundaryOfBiDiRun();
            return;
        }
        return;
    }

    if (extent.atLeftBoundaryOfBidiRun() && extent.isEquivalent(base.leftBoundaryOfBidiRun(extent.bidiLevelOnRight()))) {
        visibleExtent = extent.positionAtLeftBoundaryOfBiDiRun();
        return;
    }

    if (extent.atRightBoundaryOfBidiRun() && extent.isEquivalent(base.rightBoundaryOfBidiRun(extent.bidiLevelOnLeft()))) {
        visibleExtent = extent.positionAtRightBoundaryOfBiDiRun();
        return;
    }
}

void FrameSelection::setNonDirectionalSelectionIfNeeded(const VisibleSelection& passedNewSelection, TextGranularity granularity,
    EndPointsAdjustmentMode endpointsAdjustmentMode)
{
    VisibleSelection newSelection = passedNewSelection;
    bool isDirectional = shouldAlwaysUseDirectionalSelection(m_frame) || newSelection.isDirectional();

    VisiblePosition base = m_originalBase.isNotNull() ? m_originalBase : newSelection.visibleBase();
    VisiblePosition newBase = base;
    VisiblePosition newExtent = newSelection.visibleExtent();
    if (endpointsAdjustmentMode == AdjustEndpointsAtBidiBoundary)
        adjustEndpointsAtBidiBoundary(newBase, newExtent);

    if (newBase != base || newExtent != newSelection.visibleExtent()) {
        m_originalBase = base;
        newSelection.setBase(newBase);
        newSelection.setExtent(newExtent);
    } else if (m_originalBase.isNotNull()) {
        if (m_selection.base() == newSelection.base())
            newSelection.setBase(m_originalBase);
        m_originalBase.clear();
    }

    newSelection.setIsDirectional(isDirectional); // Adjusting base and extent will make newSelection always directional
    if (m_selection == newSelection || !shouldChangeSelection(newSelection))
        return;

    setSelection(newSelection, granularity);
}

void FrameSelection::setSelection(const VisibleSelection& newSelection, SetSelectionOptions options, CursorAlignOnScroll align, TextGranularity granularity)
{
    bool closeTyping = options & CloseTyping;
    bool shouldClearTypingStyle = options & ClearTypingStyle;
    EUserTriggered userTriggered = selectionOptionsToUserTriggered(options);

    VisibleSelection s = newSelection;
    if (shouldAlwaysUseDirectionalSelection(m_frame))
        s.setIsDirectional(true);

    if (!m_frame) {
        m_selection = s;
        return;
    }

    // <http://bugs.webkit.org/show_bug.cgi?id=23464>: Infinite recursion at FrameSelection::setSelection
    // if document->frame() == m_frame we can get into an infinite loop
    if (s.base().anchorNode()) {
        Document* document = s.base().anchorNode()->document();
        if (document && document->frame() && document->frame() != m_frame && document != m_frame->document()) {
            RefPtr<Frame> guard = document->frame();
            document->frame()->selection()->setSelection(s, options, align, granularity);
            // It's possible that during the above set selection, this FrameSelection has been modified by
            // selectFrameElementInParentIfFullySelected, but that the selection is no longer valid since
            // the frame is about to be destroyed. If this is the case, clear our selection.
            if (guard->hasOneRef() && !m_selection.isNonOrphanedCaretOrRange())
                clear();
            return;
        }
    }

    m_granularity = granularity;

    if (closeTyping)
        TypingCommand::closeTyping(m_frame);

    if (shouldClearTypingStyle)
        clearTypingStyle();

    if (m_selection == s) {
        // Even if selection was not changed, selection offsets may have been changed.
        m_frame->editor()->cancelCompositionIfSelectionIsInvalid();
        notifyRendererOfSelectionChange(userTriggered);
        return;
    }

    VisibleSelection oldSelection = m_selection;

    m_selection = s;
    setCaretRectNeedsUpdate();
    
    if (!s.isNone() && !(options & DoNotSetFocus))
        setFocusedNodeIfNeeded();

    if (!(options & DoNotUpdateAppearance)) {
        m_frame->document()->updateLayoutIgnorePendingStylesheets();
        updateAppearance();
    }

    // Always clear the x position used for vertical arrow navigation.
    // It will be restored by the vertical arrow navigation code if necessary.
    m_xPosForVerticalArrowNavigation = NoXPosForVerticalArrowNavigation();
    selectFrameElementInParentIfFullySelected();
    notifyRendererOfSelectionChange(userTriggered);
    m_frame->editor()->respondToChangedSelection(oldSelection, options);
    if (userTriggered == UserTriggered) {
        ScrollAlignment alignment;

        if (m_frame->editor()->behavior().shouldCenterAlignWhenSelectionIsRevealed())
            alignment = (align == AlignCursorOnScrollAlways) ? ScrollAlignment::alignCenterAlways : ScrollAlignment::alignCenterIfNeeded;
        else
            alignment = (align == AlignCursorOnScrollAlways) ? ScrollAlignment::alignTopAlways : ScrollAlignment::alignToEdgeIfNeeded;

        revealSelection(alignment, RevealExtent);
    }

    notifyAccessibilityForSelectionChange();
    m_frame->document()->enqueueDocumentEvent(Event::create(eventNames().selectionchangeEvent, false, false));
}

static bool removingNodeRemovesPosition(Node* node, const Position& position)
{
    if (!position.anchorNode())
        return false;

    if (position.anchorNode() == node)
        return true;

    if (!node->isElementNode())
        return false;

    Element* element = toElement(node);
    return element->containsIncludingShadowDOM(position.anchorNode());
}

static void clearRenderViewSelection(const Position& position)
{
    RefPtr<Document> document = position.anchorNode()->document();
    document->updateStyleIfNeeded();
    if (RenderView* view = document->renderView())
        view->clearSelection();
}

void DragCaretController::nodeWillBeRemoved(Node* node)
{
    if (!hasCaret() || (node && !node->inDocument()))
        return;

    if (!removingNodeRemovesPosition(node, m_position.deepEquivalent()))
        return;

    clearRenderViewSelection(m_position.deepEquivalent());
    clear();
}

void FrameSelection::nodeWillBeRemoved(Node* node)
{
    // There can't be a selection inside a fragment, so if a fragment's node is being removed,
    // the selection in the document that created the fragment needs no adjustment.
    if (isNone() || (node && !node->inDocument()))
        return;

    respondToNodeModification(node, removingNodeRemovesPosition(node, m_selection.base()), removingNodeRemovesPosition(node, m_selection.extent()),
        removingNodeRemovesPosition(node, m_selection.start()), removingNodeRemovesPosition(node, m_selection.end()));
}

void FrameSelection::respondToNodeModification(Node* node, bool baseRemoved, bool extentRemoved, bool startRemoved, bool endRemoved)
{
    bool clearRenderTreeSelection = false;
    bool clearDOMTreeSelection = false;

    if (startRemoved || endRemoved) {
        Position start = m_selection.start();
        Position end = m_selection.end();
        if (startRemoved)
            updatePositionForNodeRemoval(start, node);
        if (endRemoved)
            updatePositionForNodeRemoval(end, node);

        if (start.isNotNull() && end.isNotNull()) {
            if (m_selection.isBaseFirst())
                m_selection.setWithoutValidation(start, end);
            else
                m_selection.setWithoutValidation(end, start);
        } else
            clearDOMTreeSelection = true;

        clearRenderTreeSelection = true;
    } else if (baseRemoved || extentRemoved) {
        // The base and/or extent are about to be removed, but the start and end aren't.
        // Change the base and extent to the start and end, but don't re-validate the
        // selection, since doing so could move the start and end into the node
        // that is about to be removed.
        if (m_selection.isBaseFirst())
            m_selection.setWithoutValidation(m_selection.start(), m_selection.end());
        else
            m_selection.setWithoutValidation(m_selection.end(), m_selection.start());
    } else if (RefPtr<Range> range = m_selection.firstRange()) {
        ExceptionCode ec = 0;
        Range::CompareResults compareResult = range->compareNode(node, ec);
        if (!ec && (compareResult == Range::NODE_BEFORE_AND_AFTER || compareResult == Range::NODE_INSIDE)) {
            // If we did nothing here, when this node's renderer was destroyed, the rect that it 
            // occupied would be invalidated, but, selection gaps that change as a result of 
            // the removal wouldn't be invalidated.
            // FIXME: Don't do so much unnecessary invalidation.
            clearRenderTreeSelection = true;
        }
    }

    if (clearRenderTreeSelection)
        clearRenderViewSelection(m_selection.start());

    if (clearDOMTreeSelection)
        setSelection(VisibleSelection(), DoNotSetFocus);
}

static void updatePositionAfterAdoptingTextReplacement(Position& position, CharacterData* node, unsigned offset, unsigned oldLength, unsigned newLength)
{
    if (!position.anchorNode() || position.anchorNode() != node || position.anchorType() != Position::PositionIsOffsetInAnchor)
        return;

    // See: http://www.w3.org/TR/DOM-Level-2-Traversal-Range/ranges.html#Level-2-Range-Mutation
    ASSERT(position.offsetInContainerNode() >= 0);
    unsigned positionOffset = static_cast<unsigned>(position.offsetInContainerNode());
    // Replacing text can be viewed as a deletion followed by insertion.
    if (positionOffset >= offset && positionOffset <= offset + oldLength)
        position.moveToOffset(offset);

    // Adjust the offset if the position is after the end of the deleted contents
    // (positionOffset > offset + oldLength) to avoid having a stale offset.
    if (positionOffset > offset + oldLength)
        position.moveToOffset(positionOffset - oldLength + newLength);

    ASSERT(static_cast<unsigned>(position.offsetInContainerNode()) <= node->length());
}

static inline bool nodeIsDetachedFromDocument(Node* node)
{
    ASSERT(node);
    Node* highest = highestAncestor(node);
    return highest->nodeType() == Node::DOCUMENT_FRAGMENT_NODE && !highest->isShadowRoot();
}

void FrameSelection::textWasReplaced(CharacterData* node, unsigned offset, unsigned oldLength, unsigned newLength)
{
    // The fragment check is a performance optimization. See http://trac.webkit.org/changeset/30062.
    if (isNone() || !node || nodeIsDetachedFromDocument(node))
        return;

    Position base = m_selection.base();
    Position extent = m_selection.extent();
    Position start = m_selection.start();
    Position end = m_selection.end();
    updatePositionAfterAdoptingTextReplacement(base, node, offset, oldLength, newLength);
    updatePositionAfterAdoptingTextReplacement(extent, node, offset, oldLength, newLength);
    updatePositionAfterAdoptingTextReplacement(start, node, offset, oldLength, newLength);
    updatePositionAfterAdoptingTextReplacement(end, node, offset, oldLength, newLength);

    if (base != m_selection.base() || extent != m_selection.extent() || start != m_selection.start() || end != m_selection.end()) {
        VisibleSelection newSelection;
        newSelection.setWithoutValidation(base, extent);
        m_frame->document()->updateLayout();
        setSelection(newSelection, DoNotSetFocus);
    }
}

TextDirection FrameSelection::directionOfEnclosingBlock()
{
    return WebCore::directionOfEnclosingBlock(m_selection.extent());
}

TextDirection FrameSelection::directionOfSelection()
{
    InlineBox* startBox = 0;
    InlineBox* endBox = 0;
    int unusedOffset;
    // Cache the VisiblePositions because visibleStart() and visibleEnd()
    // can cause layout, which has the potential to invalidate lineboxes.
    VisiblePosition startPosition = m_selection.visibleStart();
    VisiblePosition endPosition = m_selection.visibleEnd();
    if (startPosition.isNotNull())
        startPosition.getInlineBoxAndOffset(startBox, unusedOffset);
    if (endPosition.isNotNull())
        endPosition.getInlineBoxAndOffset(endBox, unusedOffset);
    if (startBox && endBox && startBox->direction() == endBox->direction())
        return startBox->direction();

    return directionOfEnclosingBlock();
}

void FrameSelection::willBeModified(EAlteration alter, SelectionDirection direction)
{
    if (alter != AlterationExtend)
        return;

    Position start = m_selection.start();
    Position end = m_selection.end();

    bool baseIsStart = true;

    if (m_selection.isDirectional()) {
        // Make base and extent match start and end so we extend the user-visible selection.
        // This only matters for cases where base and extend point to different positions than
        // start and end (e.g. after a double-click to select a word).
        if (m_selection.isBaseFirst())
            baseIsStart = true;
        else
            baseIsStart = false;
    } else {
        switch (direction) {
        case DirectionRight:
            if (directionOfSelection() == LTR)
                baseIsStart = true;
            else
                baseIsStart = false;
            break;
        case DirectionForward:
            baseIsStart = true;
            break;
        case DirectionLeft:
            if (directionOfSelection() == LTR)
                baseIsStart = false;
            else
                baseIsStart = true;
            break;
        case DirectionBackward:
            baseIsStart = false;
            break;
        }
    }
    if (baseIsStart) {
        m_selection.setBase(start);
        m_selection.setExtent(end);
    } else {
        m_selection.setBase(end);
        m_selection.setExtent(start);
    }
}

VisiblePosition FrameSelection::positionForPlatform(bool isGetStart) const
{
    Settings* settings = m_frame ? m_frame->settings() : 0;
    if (settings && settings->editingBehaviorType() == EditingMacBehavior)
        return isGetStart ? m_selection.visibleStart() : m_selection.visibleEnd();
    // Linux and Windows always extend selections from the extent endpoint.
    // FIXME: VisibleSelection should be fixed to ensure as an invariant that
    // base/extent always point to the same nodes as start/end, but which points
    // to which depends on the value of isBaseFirst. Then this can be changed
    // to just return m_sel.extent().
    return m_selection.isBaseFirst() ? m_selection.visibleEnd() : m_selection.visibleStart();
}

VisiblePosition FrameSelection::startForPlatform() const
{
    return positionForPlatform(true);
}

VisiblePosition FrameSelection::endForPlatform() const
{
    return positionForPlatform(false);
}

VisiblePosition FrameSelection::nextWordPositionForPlatform(const VisiblePosition &originalPosition)
{
    VisiblePosition positionAfterCurrentWord = nextWordPosition(originalPosition);

    if (m_frame && m_frame->editor()->behavior().shouldSkipSpaceWhenMovingRight()) {
        // In order to skip spaces when moving right, we advance one
        // word further and then move one word back. Given the
        // semantics of previousWordPosition() this will put us at the
        // beginning of the word following.
        VisiblePosition positionAfterSpacingAndFollowingWord = nextWordPosition(positionAfterCurrentWord);
        if (positionAfterSpacingAndFollowingWord.isNotNull() && positionAfterSpacingAndFollowingWord != positionAfterCurrentWord)
            positionAfterCurrentWord = previousWordPosition(positionAfterSpacingAndFollowingWord);

        bool movingBackwardsMovedPositionToStartOfCurrentWord = positionAfterCurrentWord == previousWordPosition(nextWordPosition(originalPosition));
        if (movingBackwardsMovedPositionToStartOfCurrentWord)
            positionAfterCurrentWord = positionAfterSpacingAndFollowingWord;
    }
    return positionAfterCurrentWord;
}

#if ENABLE(USERSELECT_ALL)
static void adjustPositionForUserSelectAll(VisiblePosition& pos, bool isForward)
{
    if (Node* rootUserSelectAll = Position::rootUserSelectAllForNode(pos.deepEquivalent().anchorNode()))
        pos = isForward ? positionAfterNode(rootUserSelectAll).downstream(CanCrossEditingBoundary) : positionBeforeNode(rootUserSelectAll).upstream(CanCrossEditingBoundary);
}
#endif

VisiblePosition FrameSelection::modifyExtendingRight(TextGranularity granularity)
{
    VisiblePosition pos(m_selection.extent(), m_selection.affinity());

    // The difference between modifyExtendingRight and modifyExtendingForward is:
    // modifyExtendingForward always extends forward logically.
    // modifyExtendingRight behaves the same as modifyExtendingForward except for extending character or word,
    // it extends forward logically if the enclosing block is LTR direction,
    // but it extends backward logically if the enclosing block is RTL direction.
    switch (granularity) {
    case CharacterGranularity:
        if (directionOfEnclosingBlock() == LTR)
            pos = pos.next(CannotCrossEditingBoundary);
        else
            pos = pos.previous(CannotCrossEditingBoundary);
        break;
    case WordGranularity:
        if (directionOfEnclosingBlock() == LTR)
            pos = nextWordPositionForPlatform(pos);
        else
            pos = previousWordPosition(pos);
        break;
    case LineBoundary:
        if (directionOfEnclosingBlock() == LTR)
            pos = modifyExtendingForward(granularity);
        else
            pos = modifyExtendingBackward(granularity);
        break;
    case SentenceGranularity:
    case LineGranularity:
    case ParagraphGranularity:
    case SentenceBoundary:
    case ParagraphBoundary:
    case DocumentBoundary:
        // FIXME: implement all of the above?
        pos = modifyExtendingForward(granularity);
        break;
    }
#if ENABLE(USERSELECT_ALL)
    adjustPositionForUserSelectAll(pos, directionOfEnclosingBlock() == LTR);
#endif
    return pos;
}

VisiblePosition FrameSelection::modifyExtendingForward(TextGranularity granularity)
{
    VisiblePosition pos(m_selection.extent(), m_selection.affinity());
    switch (granularity) {
    case CharacterGranularity:
        pos = pos.next(CannotCrossEditingBoundary);
        break;
    case WordGranularity:
        pos = nextWordPositionForPlatform(pos);
        break;
    case SentenceGranularity:
        pos = nextSentencePosition(pos);
        break;
    case LineGranularity:
        pos = nextLinePosition(pos, lineDirectionPointForBlockDirectionNavigation(EXTENT));
        break;
    case ParagraphGranularity:
        pos = nextParagraphPosition(pos, lineDirectionPointForBlockDirectionNavigation(EXTENT));
        break;
    case SentenceBoundary:
        pos = endOfSentence(endForPlatform());
        break;
    case LineBoundary:
        pos = logicalEndOfLine(endForPlatform());
        break;
    case ParagraphBoundary:
        pos = endOfParagraph(endForPlatform());
        break;
    case DocumentBoundary:
        pos = endForPlatform();
        if (isEditablePosition(pos.deepEquivalent()))
            pos = endOfEditableContent(pos);
        else
            pos = endOfDocument(pos);
        break;
    }
#if ENABLE(USERSELECT_ALL)
     adjustPositionForUserSelectAll(pos, directionOfEnclosingBlock() == LTR);
#endif
    return pos;
}

VisiblePosition FrameSelection::modifyMovingRight(TextGranularity granularity)
{
    VisiblePosition pos;
    switch (granularity) {
    case CharacterGranularity:
        if (isRange()) {
            if (directionOfSelection() == LTR)
                pos = VisiblePosition(m_selection.end(), m_selection.affinity());
            else
                pos = VisiblePosition(m_selection.start(), m_selection.affinity());
        } else
            pos = VisiblePosition(m_selection.extent(), m_selection.affinity()).right(true);
        break;
    case WordGranularity: {
        bool skipsSpaceWhenMovingRight = m_frame && m_frame->editor()->behavior().shouldSkipSpaceWhenMovingRight();
        pos = rightWordPosition(VisiblePosition(m_selection.extent(), m_selection.affinity()), skipsSpaceWhenMovingRight);
        break;
    }
    case SentenceGranularity:
    case LineGranularity:
    case ParagraphGranularity:
    case SentenceBoundary:
    case ParagraphBoundary:
    case DocumentBoundary:
        // FIXME: Implement all of the above.
        pos = modifyMovingForward(granularity);
        break;
    case LineBoundary:
        pos = rightBoundaryOfLine(startForPlatform(), directionOfEnclosingBlock());
        break;
    }
    return pos;
}

VisiblePosition FrameSelection::modifyMovingForward(TextGranularity granularity)
{
    VisiblePosition pos;
    // FIXME: Stay in editable content for the less common granularities.
    switch (granularity) {
    case CharacterGranularity:
        if (isRange())
            pos = VisiblePosition(m_selection.end(), m_selection.affinity());
        else
            pos = VisiblePosition(m_selection.extent(), m_selection.affinity()).next(CannotCrossEditingBoundary);
        break;
    case WordGranularity:
        pos = nextWordPositionForPlatform(VisiblePosition(m_selection.extent(), m_selection.affinity()));
        break;
    case SentenceGranularity:
        pos = nextSentencePosition(VisiblePosition(m_selection.extent(), m_selection.affinity()));
        break;
    case LineGranularity: {
        // down-arrowing from a range selection that ends at the start of a line needs
        // to leave the selection at that line start (no need to call nextLinePosition!)
        pos = endForPlatform();
        if (!isRange() || !isStartOfLine(pos))
            pos = nextLinePosition(pos, lineDirectionPointForBlockDirectionNavigation(START));
        break;
    }
    case ParagraphGranularity:
        pos = nextParagraphPosition(endForPlatform(), lineDirectionPointForBlockDirectionNavigation(START));
        break;
    case SentenceBoundary:
        pos = endOfSentence(endForPlatform());
        break;
    case LineBoundary:
        pos = logicalEndOfLine(endForPlatform());
        break;
    case ParagraphBoundary:
        pos = endOfParagraph(endForPlatform());
        break;
    case DocumentBoundary:
        pos = endForPlatform();
        if (isEditablePosition(pos.deepEquivalent()))
            pos = endOfEditableContent(pos);
        else
            pos = endOfDocument(pos);
        break;
    }
    return pos;
}

VisiblePosition FrameSelection::modifyExtendingLeft(TextGranularity granularity)
{
    VisiblePosition pos(m_selection.extent(), m_selection.affinity());

    // The difference between modifyExtendingLeft and modifyExtendingBackward is:
    // modifyExtendingBackward always extends backward logically.
    // modifyExtendingLeft behaves the same as modifyExtendingBackward except for extending character or word,
    // it extends backward logically if the enclosing block is LTR direction,
    // but it extends forward logically if the enclosing block is RTL direction.
    switch (granularity) {
    case CharacterGranularity:
        if (directionOfEnclosingBlock() == LTR)
            pos = pos.previous(CannotCrossEditingBoundary);
        else
            pos = pos.next(CannotCrossEditingBoundary);
        break;
    case WordGranularity:
        if (directionOfEnclosingBlock() == LTR)
            pos = previousWordPosition(pos);
        else
            pos = nextWordPositionForPlatform(pos);
        break;
    case LineBoundary:
        if (directionOfEnclosingBlock() == LTR)
            pos = modifyExtendingBackward(granularity);
        else
            pos = modifyExtendingForward(granularity);
        break;
    case SentenceGranularity:
    case LineGranularity:
    case ParagraphGranularity:
    case SentenceBoundary:
    case ParagraphBoundary:
    case DocumentBoundary:
        pos = modifyExtendingBackward(granularity);
        break;
    }
#if ENABLE(USERSELECT_ALL)
    adjustPositionForUserSelectAll(pos, !(directionOfEnclosingBlock() == LTR));
#endif
    return pos;
}
       
VisiblePosition FrameSelection::modifyExtendingBackward(TextGranularity granularity)
{
    VisiblePosition pos(m_selection.extent(), m_selection.affinity());

    // Extending a selection backward by word or character from just after a table selects
    // the table.  This "makes sense" from the user perspective, esp. when deleting.
    // It was done here instead of in VisiblePosition because we want VPs to iterate
    // over everything.
    switch (granularity) {
    case CharacterGranularity:
        pos = pos.previous(CannotCrossEditingBoundary);
        break;
    case WordGranularity:
        pos = previousWordPosition(pos);
        break;
    case SentenceGranularity:
        pos = previousSentencePosition(pos);
        break;
    case LineGranularity:
        pos = previousLinePosition(pos, lineDirectionPointForBlockDirectionNavigation(EXTENT));
        break;
    case ParagraphGranularity:
        pos = previousParagraphPosition(pos, lineDirectionPointForBlockDirectionNavigation(EXTENT));
        break;
    case SentenceBoundary:
        pos = startOfSentence(startForPlatform());
        break;
    case LineBoundary:
        pos = logicalStartOfLine(startForPlatform());
        break;
    case ParagraphBoundary:
        pos = startOfParagraph(startForPlatform());
        break;
    case DocumentBoundary:
        pos = startForPlatform();
        if (isEditablePosition(pos.deepEquivalent()))
            pos = startOfEditableContent(pos);
        else
            pos = startOfDocument(pos);
        break;
    }
#if ENABLE(USERSELECT_ALL)
    adjustPositionForUserSelectAll(pos, !(directionOfEnclosingBlock() == LTR));
#endif
    return pos;
}

VisiblePosition FrameSelection::modifyMovingLeft(TextGranularity granularity)
{
    VisiblePosition pos;
    switch (granularity) {
    case CharacterGranularity:
        if (isRange())
            if (directionOfSelection() == LTR)
                pos = VisiblePosition(m_selection.start(), m_selection.affinity());
            else
                pos = VisiblePosition(m_selection.end(), m_selection.affinity());
        else
            pos = VisiblePosition(m_selection.extent(), m_selection.affinity()).left(true);
        break;
    case WordGranularity: {
        bool skipsSpaceWhenMovingRight = m_frame && m_frame->editor()->behavior().shouldSkipSpaceWhenMovingRight();
        pos = leftWordPosition(VisiblePosition(m_selection.extent(), m_selection.affinity()), skipsSpaceWhenMovingRight);
        break;
    }
    case SentenceGranularity:
    case LineGranularity:
    case ParagraphGranularity:
    case SentenceBoundary:
    case ParagraphBoundary:
    case DocumentBoundary:
        // FIXME: Implement all of the above.
        pos = modifyMovingBackward(granularity);
        break;
    case LineBoundary:
        pos = leftBoundaryOfLine(startForPlatform(), directionOfEnclosingBlock());
        break;
    }
    return pos;
}

VisiblePosition FrameSelection::modifyMovingBackward(TextGranularity granularity)
{
    VisiblePosition pos;
    switch (granularity) {
    case CharacterGranularity:
        if (isRange())
            pos = VisiblePosition(m_selection.start(), m_selection.affinity());
        else
            pos = VisiblePosition(m_selection.extent(), m_selection.affinity()).previous(CannotCrossEditingBoundary);
        break;
    case WordGranularity:
        pos = previousWordPosition(VisiblePosition(m_selection.extent(), m_selection.affinity()));
        break;
    case SentenceGranularity:
        pos = previousSentencePosition(VisiblePosition(m_selection.extent(), m_selection.affinity()));
        break;
    case LineGranularity:
        pos = previousLinePosition(startForPlatform(), lineDirectionPointForBlockDirectionNavigation(START));
        break;
    case ParagraphGranularity:
        pos = previousParagraphPosition(startForPlatform(), lineDirectionPointForBlockDirectionNavigation(START));
        break;
    case SentenceBoundary:
        pos = startOfSentence(startForPlatform());
        break;
    case LineBoundary:
        pos = logicalStartOfLine(startForPlatform());
        break;
    case ParagraphBoundary:
        pos = startOfParagraph(startForPlatform());
        break;
    case DocumentBoundary:
        pos = startForPlatform();
        if (isEditablePosition(pos.deepEquivalent()))
            pos = startOfEditableContent(pos);
        else
            pos = startOfDocument(pos);
        break;
    }
    return pos;
}

static bool isBoundary(TextGranularity granularity)
{
    return granularity == LineBoundary || granularity == ParagraphBoundary || granularity == DocumentBoundary;
}    

bool FrameSelection::modify(EAlteration alter, SelectionDirection direction, TextGranularity granularity, EUserTriggered userTriggered)
{
    if (userTriggered == UserTriggered) {
        FrameSelection trialFrameSelection;
        trialFrameSelection.setSelection(m_selection);
        trialFrameSelection.modify(alter, direction, granularity, NotUserTriggered);

        bool change = shouldChangeSelection(trialFrameSelection.selection());
        if (!change)
            return false;

        if (trialFrameSelection.selection().isRange() && m_selection.isCaret() && !dispatchSelectStart())
            return false;
    }

    willBeModified(alter, direction);

    bool wasRange = m_selection.isRange();
    Position originalStartPosition = m_selection.start();
    VisiblePosition position;
    switch (direction) {
    case DirectionRight:
        if (alter == AlterationMove)
            position = modifyMovingRight(granularity);
        else
            position = modifyExtendingRight(granularity);
        break;
    case DirectionForward:
        if (alter == AlterationExtend)
            position = modifyExtendingForward(granularity);
        else
            position = modifyMovingForward(granularity);
        break;
    case DirectionLeft:
        if (alter == AlterationMove)
            position = modifyMovingLeft(granularity);
        else
            position = modifyExtendingLeft(granularity);
        break;
    case DirectionBackward:
        if (alter == AlterationExtend)
            position = modifyExtendingBackward(granularity);
        else
            position = modifyMovingBackward(granularity);
        break;
    }

    if (position.isNull())
        return false;

    if (isSpatialNavigationEnabled(m_frame))
        if (!wasRange && alter == AlterationMove && position == originalStartPosition)
            return false;

    // Some of the above operations set an xPosForVerticalArrowNavigation.
    // Setting a selection will clear it, so save it to possibly restore later.
    // Note: the START position type is arbitrary because it is unused, it would be
    // the requested position type if there were no xPosForVerticalArrowNavigation set.
    LayoutUnit x = lineDirectionPointForBlockDirectionNavigation(START);
    m_selection.setIsDirectional(shouldAlwaysUseDirectionalSelection(m_frame) || alter == AlterationExtend);

    switch (alter) {
    case AlterationMove:
        moveTo(position, userTriggered);
        break;
    case AlterationExtend:

        if (!m_selection.isCaret()
            && (granularity == WordGranularity || granularity == ParagraphGranularity || granularity == LineGranularity)
            && m_frame && !m_frame->editor()->behavior().shouldExtendSelectionByWordOrLineAcrossCaret()) {
            // Don't let the selection go across the base position directly. Needed to match mac
            // behavior when, for instance, word-selecting backwards starting with the caret in
            // the middle of a word and then word-selecting forward, leaving the caret in the
            // same place where it was, instead of directly selecting to the end of the word.
            VisibleSelection newSelection = m_selection;
            newSelection.setExtent(position);
            if (m_selection.isBaseFirst() != newSelection.isBaseFirst())
                position = m_selection.base();
        }

        // Standard Mac behavior when extending to a boundary is grow the selection rather than leaving the
        // base in place and moving the extent. Matches NSTextView.
        if (!m_frame || !m_frame->editor()->behavior().shouldAlwaysGrowSelectionWhenExtendingToBoundary() || m_selection.isCaret() || !isBoundary(granularity))
            setExtent(position, userTriggered);
        else {
            TextDirection textDirection = directionOfEnclosingBlock();
            if (direction == DirectionForward || (textDirection == LTR && direction == DirectionRight) || (textDirection == RTL && direction == DirectionLeft))
                setEnd(position, userTriggered);
            else
                setStart(position, userTriggered);
        }
        break;
    }
    
    if (granularity == LineGranularity || granularity == ParagraphGranularity)
        m_xPosForVerticalArrowNavigation = x;

    if (userTriggered == UserTriggered)
        m_granularity = CharacterGranularity;

    setCaretRectNeedsUpdate();

    return true;
}

// FIXME: Maybe baseline would be better?
static bool absoluteCaretY(const VisiblePosition &c, int &y)
{
    IntRect rect = c.absoluteCaretBounds();
    if (rect.isEmpty())
        return false;
    y = rect.y() + rect.height() / 2;
    return true;
}

bool FrameSelection::modify(EAlteration alter, unsigned verticalDistance, VerticalDirection direction, EUserTriggered userTriggered, CursorAlignOnScroll align)
{
    if (!verticalDistance)
        return false;

    if (userTriggered == UserTriggered) {
        FrameSelection trialFrameSelection;
        trialFrameSelection.setSelection(m_selection);
        trialFrameSelection.modify(alter, verticalDistance, direction, NotUserTriggered);

        bool change = shouldChangeSelection(trialFrameSelection.selection());
        if (!change)
            return false;
    }

    willBeModified(alter, direction == DirectionUp ? DirectionBackward : DirectionForward);

    VisiblePosition pos;
    LayoutUnit xPos = 0;
    switch (alter) {
    case AlterationMove:
        pos = VisiblePosition(direction == DirectionUp ? m_selection.start() : m_selection.end(), m_selection.affinity());
        xPos = lineDirectionPointForBlockDirectionNavigation(direction == DirectionUp ? START : END);
        m_selection.setAffinity(direction == DirectionUp ? UPSTREAM : DOWNSTREAM);
        break;
    case AlterationExtend:
        pos = VisiblePosition(m_selection.extent(), m_selection.affinity());
        xPos = lineDirectionPointForBlockDirectionNavigation(EXTENT);
        m_selection.setAffinity(DOWNSTREAM);
        break;
    }

    int startY;
    if (!absoluteCaretY(pos, startY))
        return false;
    if (direction == DirectionUp)
        startY = -startY;
    int lastY = startY;

    VisiblePosition result;
    VisiblePosition next;
    for (VisiblePosition p = pos; ; p = next) {
        if (direction == DirectionUp)
            next = previousLinePosition(p, xPos);
        else
            next = nextLinePosition(p, xPos);

        if (next.isNull() || next == p)
            break;
        int nextY;
        if (!absoluteCaretY(next, nextY))
            break;
        if (direction == DirectionUp)
            nextY = -nextY;
        if (nextY - startY > static_cast<int>(verticalDistance))
            break;
        if (nextY >= lastY) {
            lastY = nextY;
            result = next;
        }
    }

    if (result.isNull())
        return false;

    switch (alter) {
    case AlterationMove:
        moveTo(result, userTriggered, align);
        break;
    case AlterationExtend:
        setExtent(result, userTriggered);
        break;
    }

    if (userTriggered == UserTriggered)
        m_granularity = CharacterGranularity;

    m_selection.setIsDirectional(shouldAlwaysUseDirectionalSelection(m_frame) || alter == AlterationExtend);

    return true;
}

LayoutUnit FrameSelection::lineDirectionPointForBlockDirectionNavigation(EPositionType type)
{
    LayoutUnit x = 0;

    if (isNone())
        return x;

    Position pos;
    switch (type) {
    case START:
        pos = m_selection.start();
        break;
    case END:
        pos = m_selection.end();
        break;
    case BASE:
        pos = m_selection.base();
        break;
    case EXTENT:
        pos = m_selection.extent();
        break;
    }

    Frame* frame = pos.anchorNode()->document()->frame();
    if (!frame)
        return x;
        
    if (m_xPosForVerticalArrowNavigation == NoXPosForVerticalArrowNavigation()) {
        VisiblePosition visiblePosition(pos, m_selection.affinity());
        // VisiblePosition creation can fail here if a node containing the selection becomes visibility:hidden
        // after the selection is created and before this function is called.
        x = visiblePosition.isNotNull() ? visiblePosition.lineDirectionPointForBlockDirectionNavigation() : 0;
        m_xPosForVerticalArrowNavigation = x;
    } else
        x = m_xPosForVerticalArrowNavigation;
        
    return x;
}

void FrameSelection::clear()
{
    m_granularity = CharacterGranularity;
    setSelection(VisibleSelection());
}

void FrameSelection::prepareForDestruction()
{
    m_granularity = CharacterGranularity;

    m_caretBlinkTimer.stop();

    RenderView* view = m_frame->contentRenderer();
    if (view)
        view->clearSelection();

    setSelection(VisibleSelection(), CloseTyping | ClearTypingStyle | DoNotUpdateAppearance);
}

void FrameSelection::setStart(const VisiblePosition &pos, EUserTriggered trigger)
{
    if (m_selection.isBaseFirst())
        setBase(pos, trigger);
    else
        setExtent(pos, trigger);
}

void FrameSelection::setEnd(const VisiblePosition &pos, EUserTriggered trigger)
{
    if (m_selection.isBaseFirst())
        setExtent(pos, trigger);
    else
        setBase(pos, trigger);
}

void FrameSelection::setBase(const VisiblePosition &pos, EUserTriggered userTriggered)
{
    const bool selectionHasDirection = true;
    setSelection(VisibleSelection(pos.deepEquivalent(), m_selection.extent(), pos.affinity(), selectionHasDirection), CloseTyping | ClearTypingStyle | userTriggered);
}

void FrameSelection::setExtent(const VisiblePosition &pos, EUserTriggered userTriggered)
{
    const bool selectionHasDirection = true;
    setSelection(VisibleSelection(m_selection.base(), pos.deepEquivalent(), pos.affinity(), selectionHasDirection), CloseTyping | ClearTypingStyle | userTriggered);
}

void FrameSelection::setBase(const Position &pos, EAffinity affinity, EUserTriggered userTriggered)
{
    const bool selectionHasDirection = true;
    setSelection(VisibleSelection(pos, m_selection.extent(), affinity, selectionHasDirection), CloseTyping | ClearTypingStyle | userTriggered);
}

void FrameSelection::setExtent(const Position &pos, EAffinity affinity, EUserTriggered userTriggered)
{
    const bool selectionHasDirection = true;
    setSelection(VisibleSelection(m_selection.base(), pos, affinity, selectionHasDirection), CloseTyping | ClearTypingStyle | userTriggered);
}

void CaretBase::clearCaretRect()
{
    m_caretLocalRect = LayoutRect();
}

static inline bool caretRendersInsideNode(Node* node)
{
    return node && !isTableElement(node) && !editingIgnoresContent(node);
}

static RenderObject* caretRenderer(Node* node)
{
    if (!node)
        return 0;

    RenderObject* renderer = node->renderer();
    if (!renderer)
        return 0;

    // if caretNode is a block and caret is inside it then caret should be painted by that block
    bool paintedByBlock = renderer->isBlockFlow() && caretRendersInsideNode(node);
    return paintedByBlock ? renderer : renderer->containingBlock();
}

bool CaretBase::updateCaretRect(Document* document, const VisiblePosition& caretPosition)
{
    document->updateStyleIfNeeded();
    m_caretLocalRect = LayoutRect();

    m_caretRectNeedsUpdate = false;

    if (caretPosition.isNull())
        return false;

    ASSERT(caretPosition.deepEquivalent().deprecatedNode()->renderer());

    // First compute a rect local to the renderer at the selection start.
    RenderObject* renderer;
    LayoutRect localRect = caretPosition.localCaretRect(renderer);

    // Get the renderer that will be responsible for painting the caret
    // (which is either the renderer we just found, or one of its containers).
    RenderObject* caretPainter = caretRenderer(caretPosition.deepEquivalent().deprecatedNode());

    // Compute an offset between the renderer and the caretPainter.
    bool unrooted = false;
    while (renderer != caretPainter) {
        RenderObject* containerObject = renderer->container();
        if (!containerObject) {
            unrooted = true;
            break;
        }
        localRect.move(renderer->offsetFromContainer(containerObject, localRect.location()));
        renderer = containerObject;
    }

    if (!unrooted)
        m_caretLocalRect = localRect;

    return true;
}

RenderObject* FrameSelection::caretRenderer() const
{
    return WebCore::caretRenderer(m_selection.start().deprecatedNode());
}

RenderObject* DragCaretController::caretRenderer() const
{
    return WebCore::caretRenderer(m_position.deepEquivalent().deprecatedNode());
}

static bool isNonOrphanedCaret(const VisibleSelection& selection)
{
    return selection.isCaret() && !selection.start().isOrphan() && !selection.end().isOrphan();
}

LayoutRect FrameSelection::localCaretRect()
{
    if (shouldUpdateCaretRect()) {
        if (!isNonOrphanedCaret(m_selection))
            clearCaretRect();
        else if (updateCaretRect(m_frame->document(), VisiblePosition(m_selection.start(), m_selection.affinity())))
            m_absCaretBoundsDirty = true;
    }

    return localCaretRectWithoutUpdate();
}

IntRect CaretBase::absoluteBoundsForLocalRect(Node* node, const LayoutRect& rect) const
{
    RenderObject* caretPainter = caretRenderer(node);
    if (!caretPainter)
        return IntRect();
    
    LayoutRect localRect(rect);
    if (caretPainter->isBox())
        toRenderBox(caretPainter)->flipForWritingMode(localRect);
    return caretPainter->localToAbsoluteQuad(FloatRect(localRect)).enclosingBoundingBox();
}

IntRect FrameSelection::absoluteCaretBounds()
{
    recomputeCaretRect();
    return m_absCaretBounds;
}

static void repaintCaretForLocalRect(Node* node, const LayoutRect& rect)
{
    RenderObject* caretPainter = caretRenderer(node);
    if (!caretPainter)
        return;

    // FIXME: Need to over-paint 1 pixel to workaround some rounding problems.
    // https://bugs.webkit.org/show_bug.cgi?id=108283
    LayoutRect inflatedRect = rect;
    inflatedRect.inflate(1);

    caretPainter->repaintRectangle(inflatedRect);
}

bool FrameSelection::recomputeCaretRect()
{
    if (!shouldUpdateCaretRect())
        return false;

    if (!m_frame)
        return false;

    FrameView* v = m_frame->document()->view();
    if (!v)
        return false;

    LayoutRect oldRect = localCaretRectWithoutUpdate();
    LayoutRect newRect = localCaretRect();
    if (oldRect == newRect && !m_absCaretBoundsDirty)
        return false;

    IntRect oldAbsCaretBounds = m_absCaretBounds;
    m_absCaretBounds = absoluteBoundsForLocalRect(m_selection.start().deprecatedNode(), localCaretRectWithoutUpdate());
    m_absCaretBoundsDirty = false;
    
    if (oldAbsCaretBounds == m_absCaretBounds)
        return false;

    if (RenderView* view = m_frame->document()->renderView()) {
        Node* node = m_selection.start().deprecatedNode();
        if (m_previousCaretNode)
            repaintCaretForLocalRect(m_previousCaretNode.get(), oldRect);
        m_previousCaretNode = node;
        if (shouldRepaintCaret(view, isContentEditable()))
            repaintCaretForLocalRect(node, newRect);
    }

    return true;
}

bool CaretBase::shouldRepaintCaret(const RenderView* view, bool isContentEditable) const
{
    ASSERT(view);
    Frame* frame = view->frameView() ? view->frameView()->frame() : 0; // The frame where the selection started.
    bool caretBrowsing = frame && frame->settings() && frame->settings()->caretBrowsingEnabled();
    return (caretBrowsing || isContentEditable);
}

void FrameSelection::invalidateCaretRect()
{
    if (!isCaret())
        return;

    CaretBase::invalidateCaretRect(m_selection.start().deprecatedNode(), recomputeCaretRect());
}

void CaretBase::invalidateCaretRect(Node* node, bool caretRectChanged)
{
    // EDIT FIXME: This is an unfortunate hack.
    // Basically, we can't trust this layout position since we 
    // can't guarantee that the check to see if we are in unrendered 
    // content will work at this point. We may have to wait for
    // a layout and re-render of the document to happen. So, resetting this
    // flag will cause another caret layout to happen the first time
    // that we try to paint the caret after this call. That one will work since
    // it happens after the document has accounted for any editing
    // changes which may have been done.
    // And, we need to leave this layout here so the caret moves right 
    // away after clicking.
    m_caretRectNeedsUpdate = true;

    if (caretRectChanged)
        return;

    if (RenderView* view = node->document()->renderView()) {
        if (shouldRepaintCaret(view, node->isContentEditable(Node::UserSelectAllIsAlwaysNonEditable)))
            repaintCaretForLocalRect(node, localCaretRectWithoutUpdate());
    }
}

void FrameSelection::paintCaret(GraphicsContext* context, const LayoutPoint& paintOffset, const LayoutRect& clipRect)
{
    if (m_selection.isCaret() && m_caretPaint)
        CaretBase::paintCaret(m_selection.start().deprecatedNode(), context, paintOffset, clipRect);
}

void CaretBase::paintCaret(Node* node, GraphicsContext* context, const LayoutPoint& paintOffset, const LayoutRect& clipRect) const
{
    if (m_caretVisibility == Hidden)
        return;

    LayoutRect drawingRect = localCaretRectWithoutUpdate();
    RenderObject* renderer = caretRenderer(node);
    if (renderer && renderer->isBox())
        toRenderBox(renderer)->flipForWritingMode(drawingRect);
    drawingRect.moveBy(roundedIntPoint(paintOffset));
    LayoutRect caret = intersection(drawingRect, clipRect);
    if (caret.isEmpty())
        return;

    Color caretColor = Color::black;
<<<<<<< HEAD

    Element* element;
    if (node->isElementNode())
        element = toElement(node);
    else
        element = node->parentElement();

    if (element && element->renderer())
        caretColor = element->renderer()->style()->visitedDependentColor(CSSPropertyColor);
=======
    ColorSpace colorSpace = ColorSpaceDeviceRGB;
    Element* element = node->rootEditableElement();
    if (element && element->renderer()) {
        caretColor = element->renderer()->style()->visitedDependentColor(CSSPropertyWebkitCaretColor);
        colorSpace = element->renderer()->style()->colorSpace();
    }
>>>>>>> 95a53cc8

    context->fillRect(caret, caretColor);
}

void FrameSelection::debugRenderer(RenderObject *r, bool selected) const
{
    if (r->node()->isElementNode()) {
        Element* element = toElement(r->node());
        fprintf(stderr, "%s%s\n", selected ? "==> " : "    ", element->localName().string().utf8().data());
    } else if (r->isText()) {
        RenderText* textRenderer = toRenderText(r);
        if (!textRenderer->textLength() || !textRenderer->firstTextBox()) {
            fprintf(stderr, "%s#text (empty)\n", selected ? "==> " : "    ");
            return;
        }
        
        static const int max = 36;
        String text = textRenderer->text();
        int textLength = text.length();
        if (selected) {
            int offset = 0;
            if (r->node() == m_selection.start().containerNode())
                offset = m_selection.start().computeOffsetInContainerNode();
            else if (r->node() == m_selection.end().containerNode())
                offset = m_selection.end().computeOffsetInContainerNode();

            int pos;
            InlineTextBox* box = textRenderer->findNextInlineTextBox(offset, pos);
            text = text.substring(box->start(), box->len());
            
            String show;
            int mid = max / 2;
            int caret = 0;
            
            // text is shorter than max
            if (textLength < max) {
                show = text;
                caret = pos;
            } else if (pos - mid < 0) {
                // too few characters to left
                show = text.left(max - 3) + "...";
                caret = pos;
            } else if (pos - mid >= 0 && pos + mid <= textLength) {
                // enough characters on each side
                show = "..." + text.substring(pos - mid + 3, max - 6) + "...";
                caret = mid;
            } else {
                // too few characters on right
                show = "..." + text.right(max - 3);
                caret = pos - (textLength - show.length());
            }
            
            show.replace('\n', ' ');
            show.replace('\r', ' ');
            fprintf(stderr, "==> #text : \"%s\" at offset %d\n", show.utf8().data(), pos);
            fprintf(stderr, "           ");
            for (int i = 0; i < caret; i++)
                fprintf(stderr, " ");
            fprintf(stderr, "^\n");
        } else {
            if ((int)text.length() > max)
                text = text.left(max - 3) + "...";
            else
                text = text.left(max);
            fprintf(stderr, "    #text : \"%s\"\n", text.utf8().data());
        }
    }
}

bool FrameSelection::contains(const LayoutPoint& point)
{
    Document* document = m_frame->document();
    
    // Treat a collapsed selection like no selection.
    if (!isRange())
        return false;
    if (!document->renderer()) 
        return false;
    
    HitTestRequest request(HitTestRequest::ReadOnly | HitTestRequest::Active | HitTestRequest::DisallowShadowContent);
    HitTestResult result(point);
    document->renderView()->hitTest(request, result);
    Node* innerNode = result.innerNode();
    if (!innerNode || !innerNode->renderer())
        return false;
    
    VisiblePosition visiblePos(innerNode->renderer()->positionForPoint(result.localPoint()));
    if (visiblePos.isNull())
        return false;
        
    if (m_selection.visibleStart().isNull() || m_selection.visibleEnd().isNull())
        return false;
        
    Position start(m_selection.visibleStart().deepEquivalent());
    Position end(m_selection.visibleEnd().deepEquivalent());
    Position p(visiblePos.deepEquivalent());

    return comparePositions(start, p) <= 0 && comparePositions(p, end) <= 0;
}

// Workaround for the fact that it's hard to delete a frame.
// Call this after doing user-triggered selections to make it easy to delete the frame you entirely selected.
// Can't do this implicitly as part of every setSelection call because in some contexts it might not be good
// for the focus to move to another frame. So instead we call it from places where we are selecting with the
// mouse or the keyboard after setting the selection.
void FrameSelection::selectFrameElementInParentIfFullySelected()
{
    // Find the parent frame; if there is none, then we have nothing to do.
    Frame* parent = m_frame->tree()->parent();
    if (!parent)
        return;
    Page* page = m_frame->page();
    if (!page)
        return;

    // Check if the selection contains the entire frame contents; if not, then there is nothing to do.
    if (!isRange())
        return;
    if (!isStartOfDocument(selection().visibleStart()))
        return;
    if (!isEndOfDocument(selection().visibleEnd()))
        return;

    // Get to the <iframe> or <frame> (or even <object>) element in the parent frame.
    Element* ownerElement = m_frame->ownerElement();
    if (!ownerElement)
        return;
    ContainerNode* ownerElementParent = ownerElement->parentNode();
    if (!ownerElementParent)
        return;
        
    // This method's purpose is it to make it easier to select iframes (in order to delete them).  Don't do anything if the iframe isn't deletable.
    if (!ownerElementParent->rendererIsEditable())
        return;

    // Create compute positions before and after the element.
    unsigned ownerElementNodeIndex = ownerElement->nodeIndex();
    VisiblePosition beforeOwnerElement(VisiblePosition(Position(ownerElementParent, ownerElementNodeIndex, Position::PositionIsOffsetInAnchor)));
    VisiblePosition afterOwnerElement(VisiblePosition(Position(ownerElementParent, ownerElementNodeIndex + 1, Position::PositionIsOffsetInAnchor), VP_UPSTREAM_IF_POSSIBLE));

    // Focus on the parent frame, and then select from before this element to after.
    VisibleSelection newSelection(beforeOwnerElement, afterOwnerElement);
    if (parent->selection()->shouldChangeSelection(newSelection)) {
        page->focusController()->setFocusedFrame(parent);
        parent->selection()->setSelection(newSelection);
    }
}

void FrameSelection::selectAll()
{
    Document* document = m_frame->document();

    if (document->focusedNode() && document->focusedNode()->hasTagName(selectTag)) {
        HTMLSelectElement* selectElement = toHTMLSelectElement(document->focusedNode());
        if (selectElement->canSelectAll()) {
            selectElement->selectAll();
            return;
        }
    }

    RefPtr<Node> root = 0;
    Node* selectStartTarget = 0;
    if (isContentEditable()) {
        root = highestEditableRoot(m_selection.start());
        if (Node* shadowRoot = m_selection.nonBoundaryShadowTreeRootNode())
            selectStartTarget = shadowRoot->shadowHost();
        else
            selectStartTarget = root.get();
    } else {
        root = m_selection.nonBoundaryShadowTreeRootNode();
        if (root)
            selectStartTarget = root->shadowHost();
        else {
            root = document->documentElement();
            selectStartTarget = document->body();
        }
    }
    if (!root)
        return;

    if (selectStartTarget && !selectStartTarget->dispatchEvent(Event::create(eventNames().selectstartEvent, true, true)))
        return;

    VisibleSelection newSelection(VisibleSelection::selectionFromContentsOfNode(root.get()));

    if (shouldChangeSelection(newSelection))
        setSelection(newSelection);

    selectFrameElementInParentIfFullySelected();
    notifyRendererOfSelectionChange(UserTriggered);
}

bool FrameSelection::setSelectedRange(Range* range, EAffinity affinity, bool closeTyping)
{
    if (!range || !range->startContainer() || !range->endContainer())
        return false;
    ASSERT(range->startContainer()->document() == range->endContainer()->document());

    m_frame->document()->updateLayoutIgnorePendingStylesheets();

    // Non-collapsed ranges are not allowed to start at the end of a line that is wrapped,
    // they start at the beginning of the next line instead
    ExceptionCode ec = 0;
    bool collapsed = range->collapsed(ec);
    if (ec)
        return false;

    // FIXME: Can we provide extentAffinity?
    VisiblePosition visibleStart(range->startPosition(), collapsed ? affinity : DOWNSTREAM);
    VisiblePosition visibleEnd(range->endPosition(), SEL_DEFAULT_AFFINITY);
    setSelection(VisibleSelection(visibleStart, visibleEnd), ClearTypingStyle | (closeTyping ? CloseTyping : 0));
    return true;
}

bool FrameSelection::isInPasswordField() const
{
    HTMLTextFormControlElement* textControl = enclosingTextFormControl(start());
    return textControl && textControl->hasTagName(inputTag) && toHTMLInputElement(textControl)->isPasswordField();
}

void FrameSelection::notifyAccessibilityForSelectionChange()
{
    if (m_selection.start().isNotNull() && m_selection.end().isNotNull()) {
        if (AXObjectCache* cache = m_frame->document()->existingAXObjectCache())
            cache->selectionChanged(m_selection.start().containerNode());
    }
}

void FrameSelection::focusedOrActiveStateChanged()
{
    bool activeAndFocused = isFocusedAndActive();

    // Because RenderObject::selectionBackgroundColor() and
    // RenderObject::selectionForegroundColor() check if the frame is active,
    // we have to update places those colors were painted.
    if (RenderView* view = m_frame->document()->renderView())
        view->repaintSelection();

    // Caret appears in the active frame.
    if (activeAndFocused)
        setSelectionFromNone();
    setCaretVisibility(activeAndFocused ? Visible : Hidden);

    // Update for caps lock state
    m_frame->eventHandler()->capsLockStateMayHaveChanged();

    // Because StyleResolver::checkOneSelector() and
    // RenderTheme::isFocused() check if the frame is active, we have to
    // update style and theme state that depended on those.
    if (Node* node = m_frame->document()->focusedNode()) {
        node->setNeedsStyleRecalc();
        if (RenderObject* renderer = node->renderer())
            if (renderer && renderer->style()->hasAppearance())
                renderer->theme()->stateChanged(renderer, FocusState);
    }

    // Secure keyboard entry is set by the active frame.
    if (m_frame->document()->useSecureKeyboardEntryWhenActive())
        setUseSecureKeyboardEntry(activeAndFocused);
}

void FrameSelection::pageActivationChanged()
{
    focusedOrActiveStateChanged();
}

void FrameSelection::updateSecureKeyboardEntryIfActive()
{
    if (m_frame->document() && isFocusedAndActive())
        setUseSecureKeyboardEntry(m_frame->document()->useSecureKeyboardEntryWhenActive());
}

void FrameSelection::setUseSecureKeyboardEntry(bool enable)
{
    if (enable)
        enableSecureTextInput();
    else
        disableSecureTextInput();
}

void FrameSelection::setFocused(bool flag)
{
    if (m_focused == flag)
        return;
    m_focused = flag;

    focusedOrActiveStateChanged();
}

bool FrameSelection::isFocusedAndActive() const
{
    return m_focused && m_frame->page() && m_frame->page()->focusController()->isActive();
}

inline static bool shouldStopBlinkingDueToTypingCommand(Frame* frame)
{
    return frame->editor()->lastEditCommand() && frame->editor()->lastEditCommand()->shouldStopCaretBlinking();
}

void FrameSelection::updateAppearance()
{
    // Paint a block cursor instead of a caret in overtype mode unless the caret is at the end of a line (in this case
    // the FrameSelection will paint a blinking caret as usual).
    VisiblePosition forwardPosition;
    if (m_shouldShowBlockCursor && m_selection.isCaret()) {
        forwardPosition = modifyExtendingForward(CharacterGranularity);
        m_caretPaint = forwardPosition.isNull();
    }

    bool caretRectChangedOrCleared = recomputeCaretRect();

    bool caretBrowsing = m_frame->settings() && m_frame->settings()->caretBrowsingEnabled();
    bool shouldBlink = caretIsVisible() && isCaret() && (isContentEditable() || caretBrowsing) && forwardPosition.isNull();

    // If the caret moved, stop the blink timer so we can restart with a
    // black caret in the new location.
    if (caretRectChangedOrCleared || !shouldBlink || shouldStopBlinkingDueToTypingCommand(m_frame))
        m_caretBlinkTimer.stop();

    // Start blinking with a black caret. Be sure not to restart if we're
    // already blinking in the right location.
    if (shouldBlink && !m_caretBlinkTimer.isActive()) {
        if (double blinkInterval = m_frame->page()->theme()->caretBlinkInterval())
            m_caretBlinkTimer.startRepeating(blinkInterval);

        if (!m_caretPaint) {
            m_caretPaint = true;
            invalidateCaretRect();
        }
    }

    RenderView* view = m_frame->contentRenderer();
    if (!view)
        return;

    // Construct a new VisibleSolution, since m_selection is not necessarily valid, and the following steps
    // assume a valid selection. See <https://bugs.webkit.org/show_bug.cgi?id=69563> and <rdar://problem/10232866>.
    VisibleSelection selection(m_selection.visibleStart(), forwardPosition.isNotNull() ? forwardPosition : m_selection.visibleEnd());

    if (!selection.isRange()) {
        view->clearSelection();
        return;
    }

    // Use the rightmost candidate for the start of the selection, and the leftmost candidate for the end of the selection.
    // Example: foo <a>bar</a>.  Imagine that a line wrap occurs after 'foo', and that 'bar' is selected.   If we pass [foo, 3]
    // as the start of the selection, the selection painting code will think that content on the line containing 'foo' is selected
    // and will fill the gap before 'bar'.
    Position startPos = selection.start();
    Position candidate = startPos.downstream();
    if (candidate.isCandidate())
        startPos = candidate;
    Position endPos = selection.end();
    candidate = endPos.upstream();
    if (candidate.isCandidate())
        endPos = candidate;

    // We can get into a state where the selection endpoints map to the same VisiblePosition when a selection is deleted
    // because we don't yet notify the FrameSelection of text removal.
    if (startPos.isNotNull() && endPos.isNotNull() && selection.visibleStart() != selection.visibleEnd()) {
        RenderObject* startRenderer = startPos.deprecatedNode()->renderer();
        RenderObject* endRenderer = endPos.deprecatedNode()->renderer();
        view->setSelection(startRenderer, startPos.deprecatedEditingOffset(), endRenderer, endPos.deprecatedEditingOffset());
    }
}

void FrameSelection::setCaretVisibility(CaretVisibility visibility)
{
    if (caretVisibility() == visibility)
        return;

    m_frame->document()->updateLayoutIgnorePendingStylesheets();
    if (m_caretPaint) {
        m_caretPaint = false;
        invalidateCaretRect();
    }
    CaretBase::setCaretVisibility(visibility);

    updateAppearance();
}

void FrameSelection::caretBlinkTimerFired(Timer<FrameSelection>*)
{
    ASSERT(caretIsVisible());
    ASSERT(isCaret());
    bool caretPaint = m_caretPaint;
    if (isCaretBlinkingSuspended() && caretPaint)
        return;
    m_caretPaint = !caretPaint;
    invalidateCaretRect();
}

void FrameSelection::notifyRendererOfSelectionChange(EUserTriggered userTriggered)
{
    m_frame->document()->updateStyleIfNeeded();

    if (HTMLTextFormControlElement* textControl = enclosingTextFormControl(start()))
        textControl->selectionChanged(userTriggered == UserTriggered);
}

// Helper function that tells whether a particular node is an element that has an entire
// Frame and FrameView, a <frame>, <iframe>, or <object>.
static bool isFrameElement(const Node* n)
{
    if (!n)
        return false;
    RenderObject* renderer = n->renderer();
    if (!renderer || !renderer->isWidget())
        return false;
    Widget* widget = toRenderWidget(renderer)->widget();
    return widget && widget->isFrameView();
}

void FrameSelection::setFocusedNodeIfNeeded()
{
    if (isNone() || !isFocused())
        return;

    bool caretBrowsing = m_frame->settings() && m_frame->settings()->caretBrowsingEnabled();
    if (caretBrowsing) {
        if (Node* anchor = enclosingAnchorElement(base())) {
            m_frame->page()->focusController()->setFocusedNode(anchor, m_frame);
            return;
        }
    }

    if (Node* target = rootEditableElement()) {
        // Walk up the DOM tree to search for a node to focus. 
        while (target) {
            // We don't want to set focus on a subframe when selecting in a parent frame,
            // so add the !isFrameElement check here. There's probably a better way to make this
            // work in the long term, but this is the safest fix at this time.
            if (target->isMouseFocusable() && !isFrameElement(target)) {
                m_frame->page()->focusController()->setFocusedNode(target, m_frame);
                return;
            }
            target = target->parentOrShadowHostNode();
        }
        m_frame->document()->setFocusedNode(0);
    }

    if (caretBrowsing)
        m_frame->page()->focusController()->setFocusedNode(0, m_frame);
}

void DragCaretController::paintDragCaret(Frame* frame, GraphicsContext* p, const LayoutPoint& paintOffset, const LayoutRect& clipRect) const
{
    if (m_position.deepEquivalent().deprecatedNode()->document()->frame() == frame)
        paintCaret(m_position.deepEquivalent().deprecatedNode(), p, paintOffset, clipRect);
}

PassRefPtr<MutableStylePropertySet> FrameSelection::copyTypingStyle() const
{
    if (!m_typingStyle || !m_typingStyle->style())
        return 0;
    return m_typingStyle->style()->mutableCopy();
}

bool FrameSelection::shouldDeleteSelection(const VisibleSelection& selection) const
{
    return m_frame->editor()->client()->shouldDeleteRange(selection.toNormalizedRange().get());
}

FloatRect FrameSelection::bounds(bool clipToVisibleContent) const
{
    RenderView* root = m_frame->contentRenderer();
    FrameView* view = m_frame->view();
    if (!root || !view)
        return LayoutRect();

    LayoutRect selectionRect = root->selectionBounds(clipToVisibleContent);
    return clipToVisibleContent ? intersection(selectionRect, view->visibleContentRect()) : selectionRect;
}

void FrameSelection::getClippedVisibleTextRectangles(Vector<FloatRect>& rectangles) const
{
    RenderView* root = m_frame->contentRenderer();
    if (!root)
        return;

    FloatRect visibleContentRect = m_frame->view()->visibleContentRect();

    Vector<FloatQuad> quads;
    toNormalizedRange()->textQuads(quads, true);

    size_t size = quads.size();
    for (size_t i = 0; i < size; ++i) {
        FloatRect intersectionRect = intersection(quads[i].enclosingBoundingBox(), visibleContentRect);
        if (!intersectionRect.isEmpty())
            rectangles.append(intersectionRect);
    }
}

// Scans logically forward from "start", including any child frames.
static HTMLFormElement* scanForForm(Node* start)
{
    if (!start)
        return 0;
    Element* element = start->isElementNode() ? toElement(start) : ElementTraversal::next(start);
    for (; element; element = ElementTraversal::next(element)) {
        if (element->hasTagName(formTag))
            return toHTMLFormElement(element);
        if (element->isHTMLElement() && toHTMLElement(element)->isFormControlElement())
            return toHTMLFormControlElement(element)->form();
        if (element->hasTagName(frameTag) || element->hasTagName(iframeTag)) {
            Node* childDocument = static_cast<HTMLFrameElementBase*>(element)->contentDocument();
            if (HTMLFormElement* frameResult = scanForForm(childDocument))
                return frameResult;
        }
    }
    return 0;
}

// We look for either the form containing the current focus, or for one immediately after it
HTMLFormElement* FrameSelection::currentForm() const
{
    // Start looking either at the active (first responder) node, or where the selection is.
    Node* start = m_frame->document()->focusedNode();
    if (!start)
        start = this->start().deprecatedNode();

    // Try walking up the node tree to find a form element.
    Node* node;
    for (node = start; node; node = node->parentNode()) {
        if (node->hasTagName(formTag))
            return toHTMLFormElement(node);
        if (node->isHTMLElement() && toHTMLElement(node)->isFormControlElement())
            return toHTMLFormControlElement(node)->form();
    }

    // Try walking forward in the node tree to find a form element.
    return scanForForm(start);
}

void FrameSelection::revealSelection(const ScrollAlignment& alignment, RevealExtentOption revealExtentOption)
{
    LayoutRect rect;

    switch (selectionType()) {
    case VisibleSelection::NoSelection:
        return;
    case VisibleSelection::CaretSelection:
        rect = absoluteCaretBounds();
        break;
    case VisibleSelection::RangeSelection:
        rect = revealExtentOption == RevealExtent ? VisiblePosition(extent()).absoluteCaretBounds() : enclosingIntRect(bounds(false));
        break;
    }

    Position start = this->start();
    ASSERT(start.deprecatedNode());
    if (start.deprecatedNode() && start.deprecatedNode()->renderer()) {
        // FIXME: This code only handles scrolling the startContainer's layer, but
        // the selection rect could intersect more than just that.
        // See <rdar://problem/4799899>.
        if (start.deprecatedNode()->renderer()->scrollRectToVisible(rect, alignment, alignment))
            updateAppearance();
    }
}

void FrameSelection::setSelectionFromNone()
{
    // Put a caret inside the body if the entire frame is editable (either the
    // entire WebView is editable or designMode is on for this document).

    Document* document = m_frame->document();
    bool caretBrowsing = m_frame->settings() && m_frame->settings()->caretBrowsingEnabled();
    if (!isNone() || !(document->rendererIsEditable() || caretBrowsing))
        return;

    Node* node = document->documentElement();
    while (node && !node->hasTagName(bodyTag))
        node = NodeTraversal::next(node);
    if (node)
        setSelection(VisibleSelection(firstPositionInOrBeforeNode(node), DOWNSTREAM));
}

bool FrameSelection::shouldChangeSelection(const VisibleSelection& newSelection) const
{
    return m_frame->editor()->shouldChangeSelection(selection(), newSelection, newSelection.affinity(), false);
}

bool FrameSelection::dispatchSelectStart()
{
    Node* selectStartTarget = m_selection.extent().containerNode();
    if (!selectStartTarget)
        return true;

    return selectStartTarget->dispatchEvent(Event::create(eventNames().selectstartEvent, true, true));
}

inline bool FrameSelection::visualWordMovementEnabled() const
{
    Settings* settings = m_frame ? m_frame->settings() : 0;
    return settings && settings->visualWordMovementEnabled();
}

void FrameSelection::setShouldShowBlockCursor(bool shouldShowBlockCursor)
{
    m_shouldShowBlockCursor = shouldShowBlockCursor;

    m_frame->document()->updateLayoutIgnorePendingStylesheets();

    updateAppearance();
}

#ifndef NDEBUG

void FrameSelection::formatForDebugger(char* buffer, unsigned length) const
{
    m_selection.formatForDebugger(buffer, length);
}

void FrameSelection::showTreeForThis() const
{
    m_selection.showTreeForThis();
}

#endif

}

#ifndef NDEBUG

void showTree(const WebCore::FrameSelection& sel)
{
    sel.showTreeForThis();
}

void showTree(const WebCore::FrameSelection* sel)
{
    if (sel)
        sel->showTreeForThis();
}

#endif<|MERGE_RESOLUTION|>--- conflicted
+++ resolved
@@ -1459,7 +1459,6 @@
         return;
 
     Color caretColor = Color::black;
-<<<<<<< HEAD
 
     Element* element;
     if (node->isElementNode())
@@ -1468,15 +1467,7 @@
         element = node->parentElement();
 
     if (element && element->renderer())
-        caretColor = element->renderer()->style()->visitedDependentColor(CSSPropertyColor);
-=======
-    ColorSpace colorSpace = ColorSpaceDeviceRGB;
-    Element* element = node->rootEditableElement();
-    if (element && element->renderer()) {
         caretColor = element->renderer()->style()->visitedDependentColor(CSSPropertyWebkitCaretColor);
-        colorSpace = element->renderer()->style()->colorSpace();
-    }
->>>>>>> 95a53cc8
 
     context->fillRect(caret, caretColor);
 }
