/*
 * Copyright (C) 2004, 2008, 2009, 2010 Apple Inc. All rights reserved.
 *
 * Redistribution and use in source and binary forms, with or without
 * modification, are permitted provided that the following conditions
 * are met:
 * 1. Redistributions of source code must retain the above copyright
 *    notice, this list of conditions and the following disclaimer.
 * 2. Redistributions in binary form must reproduce the above copyright
 *    notice, this list of conditions and the following disclaimer in the
 *    documentation and/or other materials provided with the distribution.
 *
 * THIS SOFTWARE IS PROVIDED BY APPLE COMPUTER, INC. ``AS IS'' AND ANY
 * EXPRESS OR IMPLIED WARRANTIES, INCLUDING, BUT NOT LIMITED TO, THE
 * IMPLIED WARRANTIES OF MERCHANTABILITY AND FITNESS FOR A PARTICULAR
 * PURPOSE ARE DISCLAIMED.  IN NO EVENT SHALL APPLE COMPUTER, INC. OR
 * CONTRIBUTORS BE LIABLE FOR ANY DIRECT, INDIRECT, INCIDENTAL, SPECIAL,
 * EXEMPLARY, OR CONSEQUENTIAL DAMAGES (INCLUDING, BUT NOT LIMITED TO,
 * PROCUREMENT OF SUBSTITUTE GOODS OR SERVICES; LOSS OF USE, DATA, OR
 * PROFITS; OR BUSINESS INTERRUPTION) HOWEVER CAUSED AND ON ANY THEORY
 * OF LIABILITY, WHETHER IN CONTRACT, STRICT LIABILITY, OR TORT
 * (INCLUDING NEGLIGENCE OR OTHERWISE) ARISING IN ANY WAY OUT OF THE USE
 * OF THIS SOFTWARE, EVEN IF ADVISED OF THE POSSIBILITY OF SUCH DAMAGE.
 */

#include "config.h"
#include "core/editing/FrameSelection.h"

#include <stdio.h>
#include "HTMLNames.h"
#include "bindings/v8/ExceptionState.h"
#include "core/accessibility/AXObjectCache.h"
#include "core/css/StylePropertySet.h"
#include "core/dom/CharacterData.h"
#include "core/dom/Document.h"
#include "core/dom/Element.h"
#include "core/dom/NodeTraversal.h"
#include "core/dom/Range.h"
#include "core/editing/Editor.h"
#include "core/editing/InputMethodController.h"
#include "core/editing/RenderedPosition.h"
#include "core/editing/TextIterator.h"
#include "core/editing/TypingCommand.h"
#include "core/editing/VisibleUnits.h"
#include "core/editing/htmlediting.h"
#include "core/html/HTMLFormElement.h"
#include "core/html/HTMLFrameElementBase.h"
#include "core/html/HTMLInputElement.h"
#include "core/html/HTMLSelectElement.h"
#include "core/page/EditorClient.h"
#include "core/page/EventHandler.h"
#include "core/page/FocusController.h"
#include "core/page/Frame.h"
#include "core/page/FrameTree.h"
#include "core/page/FrameView.h"
#include "core/page/Page.h"
#include "core/page/Settings.h"
#include "core/page/SpatialNavigation.h"
#include "core/platform/SecureTextInput.h"
#include "core/platform/graphics/FloatQuad.h"
#include "core/platform/graphics/GraphicsContext.h"
#include "core/rendering/HitTestRequest.h"
#include "core/rendering/HitTestResult.h"
#include "core/rendering/InlineTextBox.h"
#include "core/rendering/RenderText.h"
#include "core/rendering/RenderTheme.h"
#include "core/rendering/RenderView.h"
#include "core/rendering/RenderWidget.h"
#include "wtf/text/CString.h"

#define EDIT_DEBUG 0

namespace WebCore {

using namespace HTMLNames;

static inline LayoutUnit NoXPosForVerticalArrowNavigation()
{
    return LayoutUnit::min();
}

static inline bool shouldAlwaysUseDirectionalSelection(Frame* frame)
{
    return !frame || frame->editor()->behavior().shouldConsiderSelectionAsDirectional();
}

FrameSelection::FrameSelection(Frame* frame)
    : m_frame(frame)
    , m_xPosForVerticalArrowNavigation(NoXPosForVerticalArrowNavigation())
    , m_granularity(CharacterGranularity)
    , m_caretBlinkTimer(this, &FrameSelection::caretBlinkTimerFired)
    , m_absCaretBoundsDirty(true)
    , m_caretPaint(true)
    , m_isCaretBlinkingSuspended(false)
    , m_focused(frame && frame->page() && frame->page()->focusController().focusedFrame() == frame)
    , m_shouldShowBlockCursor(false)
{
    if (shouldAlwaysUseDirectionalSelection(m_frame))
        m_selection.setIsDirectional(true);
}

Element* FrameSelection::rootEditableElementOrDocumentElement() const
{
    Element* selectionRoot = m_selection.rootEditableElement();
    return selectionRoot ? selectionRoot : m_frame->document()->documentElement();
}

Node* FrameSelection::rootEditableElementOrTreeScopeRootNode() const
{
    Element* selectionRoot = m_selection.rootEditableElement();
    if (selectionRoot)
        return selectionRoot;

    Node* node = m_selection.base().containerNode();
    return node ? node->treeScope()->rootNode() : 0;
}

Element* FrameSelection::rootEditableElementRespectingShadowTree() const
{
    Element* selectionRoot = m_selection.rootEditableElement();
    if (selectionRoot && selectionRoot->isInShadowTree())
        selectionRoot = selectionRoot->shadowHost();
    return selectionRoot;
}

void FrameSelection::moveTo(const VisiblePosition &pos, EUserTriggered userTriggered, CursorAlignOnScroll align)
{
    SetSelectionOptions options = CloseTyping | ClearTypingStyle | userTriggered;
    setSelection(VisibleSelection(pos.deepEquivalent(), pos.deepEquivalent(), pos.affinity(), m_selection.isDirectional()), options, align);
}

void FrameSelection::moveTo(const VisiblePosition &base, const VisiblePosition &extent, EUserTriggered userTriggered)
{
    const bool selectionHasDirection = true;
    SetSelectionOptions options = CloseTyping | ClearTypingStyle | userTriggered;
    setSelection(VisibleSelection(base.deepEquivalent(), extent.deepEquivalent(), base.affinity(), selectionHasDirection), options);
}

void FrameSelection::moveTo(const Position &pos, EAffinity affinity, EUserTriggered userTriggered)
{
    SetSelectionOptions options = CloseTyping | ClearTypingStyle | userTriggered;
    setSelection(VisibleSelection(pos, affinity, m_selection.isDirectional()), options);
}

void FrameSelection::moveTo(const Range *r, EAffinity affinity, EUserTriggered userTriggered)
{
    SetSelectionOptions options = CloseTyping | ClearTypingStyle | userTriggered;
    VisibleSelection selection = r ? VisibleSelection(r->startPosition(), r->endPosition(), affinity) : VisibleSelection(Position(), Position(), affinity);
    setSelection(selection, options);
}

void FrameSelection::moveTo(const Position &base, const Position &extent, EAffinity affinity, EUserTriggered userTriggered)
{
    const bool selectionHasDirection = true;
    SetSelectionOptions options = CloseTyping | ClearTypingStyle | userTriggered;
    setSelection(VisibleSelection(base, extent, affinity, selectionHasDirection), options);
}

static void adjustEndpointsAtBidiBoundary(VisiblePosition& visibleBase, VisiblePosition& visibleExtent)
{
    RenderedPosition base(visibleBase);
    RenderedPosition extent(visibleExtent);

    if (base.isNull() || extent.isNull() || base.isEquivalent(extent))
        return;

    if (base.atLeftBoundaryOfBidiRun()) {
        if (!extent.atRightBoundaryOfBidiRun(base.bidiLevelOnRight())
            && base.isEquivalent(extent.leftBoundaryOfBidiRun(base.bidiLevelOnRight()))) {
            visibleBase = base.positionAtLeftBoundaryOfBiDiRun();
            return;
        }
        return;
    }

    if (base.atRightBoundaryOfBidiRun()) {
        if (!extent.atLeftBoundaryOfBidiRun(base.bidiLevelOnLeft())
            && base.isEquivalent(extent.rightBoundaryOfBidiRun(base.bidiLevelOnLeft()))) {
            visibleBase = base.positionAtRightBoundaryOfBiDiRun();
            return;
        }
        return;
    }

    if (extent.atLeftBoundaryOfBidiRun() && extent.isEquivalent(base.leftBoundaryOfBidiRun(extent.bidiLevelOnRight()))) {
        visibleExtent = extent.positionAtLeftBoundaryOfBiDiRun();
        return;
    }

    if (extent.atRightBoundaryOfBidiRun() && extent.isEquivalent(base.rightBoundaryOfBidiRun(extent.bidiLevelOnLeft()))) {
        visibleExtent = extent.positionAtRightBoundaryOfBiDiRun();
        return;
    }
}

void FrameSelection::setNonDirectionalSelectionIfNeeded(const VisibleSelection& passedNewSelection, TextGranularity granularity,
    EndPointsAdjustmentMode endpointsAdjustmentMode)
{
    VisibleSelection newSelection = passedNewSelection;
    bool isDirectional = shouldAlwaysUseDirectionalSelection(m_frame) || newSelection.isDirectional();

    VisiblePosition base = m_originalBase.isNotNull() ? m_originalBase : newSelection.visibleBase();
    VisiblePosition newBase = base;
    VisiblePosition newExtent = newSelection.visibleExtent();
    if (endpointsAdjustmentMode == AdjustEndpointsAtBidiBoundary)
        adjustEndpointsAtBidiBoundary(newBase, newExtent);

    if (newBase != base || newExtent != newSelection.visibleExtent()) {
        m_originalBase = base;
        newSelection.setBase(newBase);
        newSelection.setExtent(newExtent);
    } else if (m_originalBase.isNotNull()) {
        if (m_selection.base() == newSelection.base())
            newSelection.setBase(m_originalBase);
        m_originalBase.clear();
    }

    newSelection.setIsDirectional(isDirectional); // Adjusting base and extent will make newSelection always directional
    if (m_selection == newSelection || !shouldChangeSelection(newSelection))
        return;

    setSelection(newSelection, granularity);
}

void FrameSelection::setSelection(const VisibleSelection& newSelection, SetSelectionOptions options, CursorAlignOnScroll align, TextGranularity granularity)
{
    bool closeTyping = options & CloseTyping;
    bool shouldClearTypingStyle = options & ClearTypingStyle;
    EUserTriggered userTriggered = selectionOptionsToUserTriggered(options);

    VisibleSelection s = newSelection;
    if (shouldAlwaysUseDirectionalSelection(m_frame))
        s.setIsDirectional(true);

    if (!m_frame) {
        m_selection = s;
        return;
    }

    // <http://bugs.webkit.org/show_bug.cgi?id=23464>: Infinite recursion at FrameSelection::setSelection
    // if document->frame() == m_frame we can get into an infinite loop
    if (s.base().anchorNode()) {
        Document* document = s.base().anchorNode()->document();
        if (document && document->frame() && document->frame() != m_frame && document != m_frame->document()) {
            RefPtr<Frame> guard = document->frame();
            document->frame()->selection()->setSelection(s, options, align, granularity);
            // It's possible that during the above set selection, this FrameSelection has been modified by
            // selectFrameElementInParentIfFullySelected, but that the selection is no longer valid since
            // the frame is about to be destroyed. If this is the case, clear our selection.
            if (guard->hasOneRef() && !m_selection.isNonOrphanedCaretOrRange())
                clear();
            return;
        }
    }

    m_granularity = granularity;

    if (closeTyping)
        TypingCommand::closeTyping(m_frame);

    if (shouldClearTypingStyle)
        clearTypingStyle();

    if (m_selection == s) {
        // Even if selection was not changed, selection offsets may have been changed.
        m_frame->inputMethodController().cancelCompositionIfSelectionIsInvalid();
        notifyRendererOfSelectionChange(userTriggered);
        return;
    }

    VisibleSelection oldSelection = m_selection;

    m_selection = s;
    setCaretRectNeedsUpdate();

    if (!s.isNone() && !(options & DoNotSetFocus))
        setFocusedNodeIfNeeded();

    if (!(options & DoNotUpdateAppearance)) {
        m_frame->document()->updateLayoutIgnorePendingStylesheets();
        updateAppearance();
    }

    // Always clear the x position used for vertical arrow navigation.
    // It will be restored by the vertical arrow navigation code if necessary.
    m_xPosForVerticalArrowNavigation = NoXPosForVerticalArrowNavigation();
    selectFrameElementInParentIfFullySelected();
    notifyRendererOfSelectionChange(userTriggered);
    m_frame->editor()->respondToChangedSelection(oldSelection, options);
    if (userTriggered == UserTriggered) {
        ScrollAlignment alignment;

        if (m_frame->editor()->behavior().shouldCenterAlignWhenSelectionIsRevealed())
            alignment = (align == AlignCursorOnScrollAlways) ? ScrollAlignment::alignCenterAlways : ScrollAlignment::alignCenterIfNeeded;
        else
            alignment = (align == AlignCursorOnScrollAlways) ? ScrollAlignment::alignTopAlways : ScrollAlignment::alignToEdgeIfNeeded;

        revealSelection(alignment, RevealExtent);
    }

    notifyAccessibilityForSelectionChange();
    m_frame->document()->enqueueDocumentEvent(Event::create(eventNames().selectionchangeEvent, false, false));
}

static bool removingNodeRemovesPosition(Node* node, const Position& position)
{
    if (!position.anchorNode())
        return false;

    if (position.anchorNode() == node)
        return true;

    if (!node->isElementNode())
        return false;

    Element* element = toElement(node);
    return element->containsIncludingShadowDOM(position.anchorNode());
}

static void clearRenderViewSelection(const Position& position)
{
    RefPtr<Document> document = position.anchorNode()->document();
    document->updateStyleIfNeeded();
    if (RenderView* view = document->renderView())
        view->clearSelection();
}

void FrameSelection::nodeWillBeRemoved(Node* node)
{
    // There can't be a selection inside a fragment, so if a fragment's node is being removed,
    // the selection in the document that created the fragment needs no adjustment.
    if (isNone() || (node && !node->inDocument()))
        return;

    respondToNodeModification(node, removingNodeRemovesPosition(node, m_selection.base()), removingNodeRemovesPosition(node, m_selection.extent()),
        removingNodeRemovesPosition(node, m_selection.start()), removingNodeRemovesPosition(node, m_selection.end()));
}

void FrameSelection::respondToNodeModification(Node* node, bool baseRemoved, bool extentRemoved, bool startRemoved, bool endRemoved)
{
    bool clearRenderTreeSelection = false;
    bool clearDOMTreeSelection = false;

    if (startRemoved || endRemoved) {
        Position start = m_selection.start();
        Position end = m_selection.end();
        if (startRemoved)
            updatePositionForNodeRemoval(start, node);
        if (endRemoved)
            updatePositionForNodeRemoval(end, node);

        if (start.isNotNull() && end.isNotNull()) {
            if (m_selection.isBaseFirst())
                m_selection.setWithoutValidation(start, end);
            else
                m_selection.setWithoutValidation(end, start);
        } else
            clearDOMTreeSelection = true;

        clearRenderTreeSelection = true;
    } else if (baseRemoved || extentRemoved) {
        // The base and/or extent are about to be removed, but the start and end aren't.
        // Change the base and extent to the start and end, but don't re-validate the
        // selection, since doing so could move the start and end into the node
        // that is about to be removed.
        if (m_selection.isBaseFirst())
            m_selection.setWithoutValidation(m_selection.start(), m_selection.end());
        else
            m_selection.setWithoutValidation(m_selection.end(), m_selection.start());
    } else if (RefPtr<Range> range = m_selection.firstRange()) {
        TrackExceptionState es;
        Range::CompareResults compareResult = range->compareNode(node, es);
        if (!es.hadException() && (compareResult == Range::NODE_BEFORE_AND_AFTER || compareResult == Range::NODE_INSIDE)) {
            // If we did nothing here, when this node's renderer was destroyed, the rect that it
            // occupied would be invalidated, but, selection gaps that change as a result of
            // the removal wouldn't be invalidated.
            // FIXME: Don't do so much unnecessary invalidation.
            clearRenderTreeSelection = true;
        }
    }

    if (clearRenderTreeSelection)
        clearRenderViewSelection(m_selection.start());

    if (clearDOMTreeSelection)
        setSelection(VisibleSelection(), DoNotSetFocus);
}

static void updatePositionAfterAdoptingTextReplacement(Position& position, CharacterData* node, unsigned offset, unsigned oldLength, unsigned newLength)
{
    if (!position.anchorNode() || position.anchorNode() != node || position.anchorType() != Position::PositionIsOffsetInAnchor)
        return;

    // See: http://www.w3.org/TR/DOM-Level-2-Traversal-Range/ranges.html#Level-2-Range-Mutation
    ASSERT(position.offsetInContainerNode() >= 0);
    unsigned positionOffset = static_cast<unsigned>(position.offsetInContainerNode());
    // Replacing text can be viewed as a deletion followed by insertion.
    if (positionOffset >= offset && positionOffset <= offset + oldLength)
        position.moveToOffset(offset);

    // Adjust the offset if the position is after the end of the deleted contents
    // (positionOffset > offset + oldLength) to avoid having a stale offset.
    if (positionOffset > offset + oldLength)
        position.moveToOffset(positionOffset - oldLength + newLength);

    ASSERT(static_cast<unsigned>(position.offsetInContainerNode()) <= node->length());
}

static inline bool nodeIsDetachedFromDocument(Node* node)
{
    ASSERT(node);
    Node* highest = highestAncestor(node);
    return highest->nodeType() == Node::DOCUMENT_FRAGMENT_NODE && !highest->isShadowRoot();
}

void FrameSelection::textWasReplaced(CharacterData* node, unsigned offset, unsigned oldLength, unsigned newLength)
{
    // The fragment check is a performance optimization. See http://trac.webkit.org/changeset/30062.
    if (isNone() || !node || nodeIsDetachedFromDocument(node))
        return;

    Position base = m_selection.base();
    Position extent = m_selection.extent();
    Position start = m_selection.start();
    Position end = m_selection.end();
    updatePositionAfterAdoptingTextReplacement(base, node, offset, oldLength, newLength);
    updatePositionAfterAdoptingTextReplacement(extent, node, offset, oldLength, newLength);
    updatePositionAfterAdoptingTextReplacement(start, node, offset, oldLength, newLength);
    updatePositionAfterAdoptingTextReplacement(end, node, offset, oldLength, newLength);

    if (base != m_selection.base() || extent != m_selection.extent() || start != m_selection.start() || end != m_selection.end()) {
        VisibleSelection newSelection;
        newSelection.setWithoutValidation(base, extent);
        m_frame->document()->updateLayout();
        setSelection(newSelection, DoNotSetFocus);
    }
}

TextDirection FrameSelection::directionOfEnclosingBlock()
{
    return WebCore::directionOfEnclosingBlock(m_selection.extent());
}

TextDirection FrameSelection::directionOfSelection()
{
    InlineBox* startBox = 0;
    InlineBox* endBox = 0;
    int unusedOffset;
    // Cache the VisiblePositions because visibleStart() and visibleEnd()
    // can cause layout, which has the potential to invalidate lineboxes.
    VisiblePosition startPosition = m_selection.visibleStart();
    VisiblePosition endPosition = m_selection.visibleEnd();
    if (startPosition.isNotNull())
        startPosition.getInlineBoxAndOffset(startBox, unusedOffset);
    if (endPosition.isNotNull())
        endPosition.getInlineBoxAndOffset(endBox, unusedOffset);
    if (startBox && endBox && startBox->direction() == endBox->direction())
        return startBox->direction();

    return directionOfEnclosingBlock();
}

void FrameSelection::didChangeFocus()
{
    updateAppearance();
}

void FrameSelection::willBeModified(EAlteration alter, SelectionDirection direction)
{
    if (alter != AlterationExtend)
        return;

    Position start = m_selection.start();
    Position end = m_selection.end();

    bool baseIsStart = true;

    if (m_selection.isDirectional()) {
        // Make base and extent match start and end so we extend the user-visible selection.
        // This only matters for cases where base and extend point to different positions than
        // start and end (e.g. after a double-click to select a word).
        if (m_selection.isBaseFirst())
            baseIsStart = true;
        else
            baseIsStart = false;
    } else {
        switch (direction) {
        case DirectionRight:
            if (directionOfSelection() == LTR)
                baseIsStart = true;
            else
                baseIsStart = false;
            break;
        case DirectionForward:
            baseIsStart = true;
            break;
        case DirectionLeft:
            if (directionOfSelection() == LTR)
                baseIsStart = false;
            else
                baseIsStart = true;
            break;
        case DirectionBackward:
            baseIsStart = false;
            break;
        }
    }
    if (baseIsStart) {
        m_selection.setBase(start);
        m_selection.setExtent(end);
    } else {
        m_selection.setBase(end);
        m_selection.setExtent(start);
    }
}

VisiblePosition FrameSelection::positionForPlatform(bool isGetStart) const
{
    Settings* settings = m_frame ? m_frame->settings() : 0;
    if (settings && settings->editingBehaviorType() == EditingMacBehavior)
        return isGetStart ? m_selection.visibleStart() : m_selection.visibleEnd();
    // Linux and Windows always extend selections from the extent endpoint.
    // FIXME: VisibleSelection should be fixed to ensure as an invariant that
    // base/extent always point to the same nodes as start/end, but which points
    // to which depends on the value of isBaseFirst. Then this can be changed
    // to just return m_sel.extent().
    return m_selection.isBaseFirst() ? m_selection.visibleEnd() : m_selection.visibleStart();
}

VisiblePosition FrameSelection::startForPlatform() const
{
    return positionForPlatform(true);
}

VisiblePosition FrameSelection::endForPlatform() const
{
    return positionForPlatform(false);
}

VisiblePosition FrameSelection::nextWordPositionForPlatform(const VisiblePosition &originalPosition)
{
    VisiblePosition positionAfterCurrentWord = nextWordPosition(originalPosition);

    if (m_frame && m_frame->editor()->behavior().shouldSkipSpaceWhenMovingRight()) {
        // In order to skip spaces when moving right, we advance one
        // word further and then move one word back. Given the
        // semantics of previousWordPosition() this will put us at the
        // beginning of the word following.
        VisiblePosition positionAfterSpacingAndFollowingWord = nextWordPosition(positionAfterCurrentWord);
        if (positionAfterSpacingAndFollowingWord.isNotNull() && positionAfterSpacingAndFollowingWord != positionAfterCurrentWord)
            positionAfterCurrentWord = previousWordPosition(positionAfterSpacingAndFollowingWord);

        bool movingBackwardsMovedPositionToStartOfCurrentWord = positionAfterCurrentWord == previousWordPosition(nextWordPosition(originalPosition));
        if (movingBackwardsMovedPositionToStartOfCurrentWord)
            positionAfterCurrentWord = positionAfterSpacingAndFollowingWord;
    }
    return positionAfterCurrentWord;
}

static void adjustPositionForUserSelectAll(VisiblePosition& pos, bool isForward)
{
    if (Node* rootUserSelectAll = Position::rootUserSelectAllForNode(pos.deepEquivalent().anchorNode()))
        pos = isForward ? positionAfterNode(rootUserSelectAll).downstream(CanCrossEditingBoundary) : positionBeforeNode(rootUserSelectAll).upstream(CanCrossEditingBoundary);
}

VisiblePosition FrameSelection::modifyExtendingRight(TextGranularity granularity)
{
    VisiblePosition pos(m_selection.extent(), m_selection.affinity());

    // The difference between modifyExtendingRight and modifyExtendingForward is:
    // modifyExtendingForward always extends forward logically.
    // modifyExtendingRight behaves the same as modifyExtendingForward except for extending character or word,
    // it extends forward logically if the enclosing block is LTR direction,
    // but it extends backward logically if the enclosing block is RTL direction.
    switch (granularity) {
    case CharacterGranularity:
        if (directionOfEnclosingBlock() == LTR)
            pos = pos.next(CannotCrossEditingBoundary);
        else
            pos = pos.previous(CannotCrossEditingBoundary);
        break;
    case WordGranularity:
        if (directionOfEnclosingBlock() == LTR)
            pos = nextWordPositionForPlatform(pos);
        else
            pos = previousWordPosition(pos);
        break;
    case LineBoundary:
        if (directionOfEnclosingBlock() == LTR)
            pos = modifyExtendingForward(granularity);
        else
            pos = modifyExtendingBackward(granularity);
        break;
    case SentenceGranularity:
    case LineGranularity:
    case ParagraphGranularity:
    case SentenceBoundary:
    case ParagraphBoundary:
    case DocumentBoundary:
        // FIXME: implement all of the above?
        pos = modifyExtendingForward(granularity);
        break;
    }
    adjustPositionForUserSelectAll(pos, directionOfEnclosingBlock() == LTR);
    return pos;
}

VisiblePosition FrameSelection::modifyExtendingForward(TextGranularity granularity)
{
    VisiblePosition pos(m_selection.extent(), m_selection.affinity());
    switch (granularity) {
    case CharacterGranularity:
        pos = pos.next(CannotCrossEditingBoundary);
        break;
    case WordGranularity:
        pos = nextWordPositionForPlatform(pos);
        break;
    case SentenceGranularity:
        pos = nextSentencePosition(pos);
        break;
    case LineGranularity:
        pos = nextLinePosition(pos, lineDirectionPointForBlockDirectionNavigation(EXTENT));
        break;
    case ParagraphGranularity:
        pos = nextParagraphPosition(pos, lineDirectionPointForBlockDirectionNavigation(EXTENT));
        break;
    case SentenceBoundary:
        pos = endOfSentence(endForPlatform());
        break;
    case LineBoundary:
        pos = logicalEndOfLine(endForPlatform());
        break;
    case ParagraphBoundary:
        pos = endOfParagraph(endForPlatform());
        break;
    case DocumentBoundary:
        pos = endForPlatform();
        if (isEditablePosition(pos.deepEquivalent()))
            pos = endOfEditableContent(pos);
        else
            pos = endOfDocument(pos);
        break;
    }
    adjustPositionForUserSelectAll(pos, directionOfEnclosingBlock() == LTR);
    return pos;
}

VisiblePosition FrameSelection::modifyMovingRight(TextGranularity granularity)
{
    VisiblePosition pos;
    switch (granularity) {
    case CharacterGranularity:
        if (isRange()) {
            if (directionOfSelection() == LTR)
                pos = VisiblePosition(m_selection.end(), m_selection.affinity());
            else
                pos = VisiblePosition(m_selection.start(), m_selection.affinity());
        } else
            pos = VisiblePosition(m_selection.extent(), m_selection.affinity()).right(true);
        break;
    case WordGranularity: {
        bool skipsSpaceWhenMovingRight = m_frame && m_frame->editor()->behavior().shouldSkipSpaceWhenMovingRight();
        pos = rightWordPosition(VisiblePosition(m_selection.extent(), m_selection.affinity()), skipsSpaceWhenMovingRight);
        break;
    }
    case SentenceGranularity:
    case LineGranularity:
    case ParagraphGranularity:
    case SentenceBoundary:
    case ParagraphBoundary:
    case DocumentBoundary:
        // FIXME: Implement all of the above.
        pos = modifyMovingForward(granularity);
        break;
    case LineBoundary:
        pos = rightBoundaryOfLine(startForPlatform(), directionOfEnclosingBlock());
        break;
    }
    return pos;
}

VisiblePosition FrameSelection::modifyMovingForward(TextGranularity granularity)
{
    VisiblePosition pos;
    // FIXME: Stay in editable content for the less common granularities.
    switch (granularity) {
    case CharacterGranularity:
        if (isRange())
            pos = VisiblePosition(m_selection.end(), m_selection.affinity());
        else
            pos = VisiblePosition(m_selection.extent(), m_selection.affinity()).next(CannotCrossEditingBoundary);
        break;
    case WordGranularity:
        pos = nextWordPositionForPlatform(VisiblePosition(m_selection.extent(), m_selection.affinity()));
        break;
    case SentenceGranularity:
        pos = nextSentencePosition(VisiblePosition(m_selection.extent(), m_selection.affinity()));
        break;
    case LineGranularity: {
        // down-arrowing from a range selection that ends at the start of a line needs
        // to leave the selection at that line start (no need to call nextLinePosition!)
        pos = endForPlatform();
        if (!isRange() || !isStartOfLine(pos))
            pos = nextLinePosition(pos, lineDirectionPointForBlockDirectionNavigation(START));
        break;
    }
    case ParagraphGranularity:
        pos = nextParagraphPosition(endForPlatform(), lineDirectionPointForBlockDirectionNavigation(START));
        break;
    case SentenceBoundary:
        pos = endOfSentence(endForPlatform());
        break;
    case LineBoundary:
        pos = logicalEndOfLine(endForPlatform());
        break;
    case ParagraphBoundary:
        pos = endOfParagraph(endForPlatform());
        break;
    case DocumentBoundary:
        pos = endForPlatform();
        if (isEditablePosition(pos.deepEquivalent()))
            pos = endOfEditableContent(pos);
        else
            pos = endOfDocument(pos);
        break;
    }
    return pos;
}

VisiblePosition FrameSelection::modifyExtendingLeft(TextGranularity granularity)
{
    VisiblePosition pos(m_selection.extent(), m_selection.affinity());

    // The difference between modifyExtendingLeft and modifyExtendingBackward is:
    // modifyExtendingBackward always extends backward logically.
    // modifyExtendingLeft behaves the same as modifyExtendingBackward except for extending character or word,
    // it extends backward logically if the enclosing block is LTR direction,
    // but it extends forward logically if the enclosing block is RTL direction.
    switch (granularity) {
    case CharacterGranularity:
        if (directionOfEnclosingBlock() == LTR)
            pos = pos.previous(CannotCrossEditingBoundary);
        else
            pos = pos.next(CannotCrossEditingBoundary);
        break;
    case WordGranularity:
        if (directionOfEnclosingBlock() == LTR)
            pos = previousWordPosition(pos);
        else
            pos = nextWordPositionForPlatform(pos);
        break;
    case LineBoundary:
        if (directionOfEnclosingBlock() == LTR)
            pos = modifyExtendingBackward(granularity);
        else
            pos = modifyExtendingForward(granularity);
        break;
    case SentenceGranularity:
    case LineGranularity:
    case ParagraphGranularity:
    case SentenceBoundary:
    case ParagraphBoundary:
    case DocumentBoundary:
        pos = modifyExtendingBackward(granularity);
        break;
    }
    adjustPositionForUserSelectAll(pos, !(directionOfEnclosingBlock() == LTR));
    return pos;
}

VisiblePosition FrameSelection::modifyExtendingBackward(TextGranularity granularity)
{
    VisiblePosition pos(m_selection.extent(), m_selection.affinity());

    // Extending a selection backward by word or character from just after a table selects
    // the table.  This "makes sense" from the user perspective, esp. when deleting.
    // It was done here instead of in VisiblePosition because we want VPs to iterate
    // over everything.
    switch (granularity) {
    case CharacterGranularity:
        pos = pos.previous(CannotCrossEditingBoundary);
        break;
    case WordGranularity:
        pos = previousWordPosition(pos);
        break;
    case SentenceGranularity:
        pos = previousSentencePosition(pos);
        break;
    case LineGranularity:
        pos = previousLinePosition(pos, lineDirectionPointForBlockDirectionNavigation(EXTENT));
        break;
    case ParagraphGranularity:
        pos = previousParagraphPosition(pos, lineDirectionPointForBlockDirectionNavigation(EXTENT));
        break;
    case SentenceBoundary:
        pos = startOfSentence(startForPlatform());
        break;
    case LineBoundary:
        pos = logicalStartOfLine(startForPlatform());
        break;
    case ParagraphBoundary:
        pos = startOfParagraph(startForPlatform());
        break;
    case DocumentBoundary:
        pos = startForPlatform();
        if (isEditablePosition(pos.deepEquivalent()))
            pos = startOfEditableContent(pos);
        else
            pos = startOfDocument(pos);
        break;
    }
    adjustPositionForUserSelectAll(pos, !(directionOfEnclosingBlock() == LTR));
    return pos;
}

VisiblePosition FrameSelection::modifyMovingLeft(TextGranularity granularity)
{
    VisiblePosition pos;
    switch (granularity) {
    case CharacterGranularity:
        if (isRange())
            if (directionOfSelection() == LTR)
                pos = VisiblePosition(m_selection.start(), m_selection.affinity());
            else
                pos = VisiblePosition(m_selection.end(), m_selection.affinity());
        else
            pos = VisiblePosition(m_selection.extent(), m_selection.affinity()).left(true);
        break;
    case WordGranularity: {
        bool skipsSpaceWhenMovingRight = m_frame && m_frame->editor()->behavior().shouldSkipSpaceWhenMovingRight();
        pos = leftWordPosition(VisiblePosition(m_selection.extent(), m_selection.affinity()), skipsSpaceWhenMovingRight);
        break;
    }
    case SentenceGranularity:
    case LineGranularity:
    case ParagraphGranularity:
    case SentenceBoundary:
    case ParagraphBoundary:
    case DocumentBoundary:
        // FIXME: Implement all of the above.
        pos = modifyMovingBackward(granularity);
        break;
    case LineBoundary:
        pos = leftBoundaryOfLine(startForPlatform(), directionOfEnclosingBlock());
        break;
    }
    return pos;
}

VisiblePosition FrameSelection::modifyMovingBackward(TextGranularity granularity)
{
    VisiblePosition pos;
    switch (granularity) {
    case CharacterGranularity:
        if (isRange())
            pos = VisiblePosition(m_selection.start(), m_selection.affinity());
        else
            pos = VisiblePosition(m_selection.extent(), m_selection.affinity()).previous(CannotCrossEditingBoundary);
        break;
    case WordGranularity:
        pos = previousWordPosition(VisiblePosition(m_selection.extent(), m_selection.affinity()));
        break;
    case SentenceGranularity:
        pos = previousSentencePosition(VisiblePosition(m_selection.extent(), m_selection.affinity()));
        break;
    case LineGranularity:
        pos = previousLinePosition(startForPlatform(), lineDirectionPointForBlockDirectionNavigation(START));
        break;
    case ParagraphGranularity:
        pos = previousParagraphPosition(startForPlatform(), lineDirectionPointForBlockDirectionNavigation(START));
        break;
    case SentenceBoundary:
        pos = startOfSentence(startForPlatform());
        break;
    case LineBoundary:
        pos = logicalStartOfLine(startForPlatform());
        break;
    case ParagraphBoundary:
        pos = startOfParagraph(startForPlatform());
        break;
    case DocumentBoundary:
        pos = startForPlatform();
        if (isEditablePosition(pos.deepEquivalent()))
            pos = startOfEditableContent(pos);
        else
            pos = startOfDocument(pos);
        break;
    }
    return pos;
}

static bool isBoundary(TextGranularity granularity)
{
    return granularity == LineBoundary || granularity == ParagraphBoundary || granularity == DocumentBoundary;
}

bool FrameSelection::modify(EAlteration alter, SelectionDirection direction, TextGranularity granularity, EUserTriggered userTriggered)
{
    if (userTriggered == UserTriggered) {
        FrameSelection trialFrameSelection;
        trialFrameSelection.setSelection(m_selection);
        trialFrameSelection.modify(alter, direction, granularity, NotUserTriggered);

        bool change = shouldChangeSelection(trialFrameSelection.selection());
        if (!change)
            return false;

        if (trialFrameSelection.selection().isRange() && m_selection.isCaret() && !dispatchSelectStart())
            return false;
    }

    willBeModified(alter, direction);

    bool wasRange = m_selection.isRange();
    Position originalStartPosition = m_selection.start();
    VisiblePosition position;
    switch (direction) {
    case DirectionRight:
        if (alter == AlterationMove)
            position = modifyMovingRight(granularity);
        else
            position = modifyExtendingRight(granularity);
        break;
    case DirectionForward:
        if (alter == AlterationExtend)
            position = modifyExtendingForward(granularity);
        else
            position = modifyMovingForward(granularity);
        break;
    case DirectionLeft:
        if (alter == AlterationMove)
            position = modifyMovingLeft(granularity);
        else
            position = modifyExtendingLeft(granularity);
        break;
    case DirectionBackward:
        if (alter == AlterationExtend)
            position = modifyExtendingBackward(granularity);
        else
            position = modifyMovingBackward(granularity);
        break;
    }

    if (position.isNull())
        return false;

    if (isSpatialNavigationEnabled(m_frame))
        if (!wasRange && alter == AlterationMove && position == originalStartPosition)
            return false;

    // Some of the above operations set an xPosForVerticalArrowNavigation.
    // Setting a selection will clear it, so save it to possibly restore later.
    // Note: the START position type is arbitrary because it is unused, it would be
    // the requested position type if there were no xPosForVerticalArrowNavigation set.
    LayoutUnit x = lineDirectionPointForBlockDirectionNavigation(START);
    m_selection.setIsDirectional(shouldAlwaysUseDirectionalSelection(m_frame) || alter == AlterationExtend);

    switch (alter) {
    case AlterationMove:
        moveTo(position, userTriggered);
        break;
    case AlterationExtend:

        if (!m_selection.isCaret()
            && (granularity == WordGranularity || granularity == ParagraphGranularity || granularity == LineGranularity)
            && m_frame && !m_frame->editor()->behavior().shouldExtendSelectionByWordOrLineAcrossCaret()) {
            // Don't let the selection go across the base position directly. Needed to match mac
            // behavior when, for instance, word-selecting backwards starting with the caret in
            // the middle of a word and then word-selecting forward, leaving the caret in the
            // same place where it was, instead of directly selecting to the end of the word.
            VisibleSelection newSelection = m_selection;
            newSelection.setExtent(position);
            if (m_selection.isBaseFirst() != newSelection.isBaseFirst())
                position = m_selection.base();
        }

        // Standard Mac behavior when extending to a boundary is grow the selection rather than leaving the
        // base in place and moving the extent. Matches NSTextView.
        if (!m_frame || !m_frame->editor()->behavior().shouldAlwaysGrowSelectionWhenExtendingToBoundary() || m_selection.isCaret() || !isBoundary(granularity))
            setExtent(position, userTriggered);
        else {
            TextDirection textDirection = directionOfEnclosingBlock();
            if (direction == DirectionForward || (textDirection == LTR && direction == DirectionRight) || (textDirection == RTL && direction == DirectionLeft))
                setEnd(position, userTriggered);
            else
                setStart(position, userTriggered);
        }
        break;
    }

    if (granularity == LineGranularity || granularity == ParagraphGranularity)
        m_xPosForVerticalArrowNavigation = x;

    if (userTriggered == UserTriggered)
        m_granularity = CharacterGranularity;

    setCaretRectNeedsUpdate();

    return true;
}

// FIXME: Maybe baseline would be better?
static bool absoluteCaretY(const VisiblePosition &c, int &y)
{
    IntRect rect = c.absoluteCaretBounds();
    if (rect.isEmpty())
        return false;
    y = rect.y() + rect.height() / 2;
    return true;
}

bool FrameSelection::modify(EAlteration alter, unsigned verticalDistance, VerticalDirection direction, EUserTriggered userTriggered, CursorAlignOnScroll align)
{
    if (!verticalDistance)
        return false;

    if (userTriggered == UserTriggered) {
        FrameSelection trialFrameSelection;
        trialFrameSelection.setSelection(m_selection);
        trialFrameSelection.modify(alter, verticalDistance, direction, NotUserTriggered);

        bool change = shouldChangeSelection(trialFrameSelection.selection());
        if (!change)
            return false;
    }

    willBeModified(alter, direction == DirectionUp ? DirectionBackward : DirectionForward);

    VisiblePosition pos;
    LayoutUnit xPos = 0;
    switch (alter) {
    case AlterationMove:
        pos = VisiblePosition(direction == DirectionUp ? m_selection.start() : m_selection.end(), m_selection.affinity());
        xPos = lineDirectionPointForBlockDirectionNavigation(direction == DirectionUp ? START : END);
        m_selection.setAffinity(direction == DirectionUp ? UPSTREAM : DOWNSTREAM);
        break;
    case AlterationExtend:
        pos = VisiblePosition(m_selection.extent(), m_selection.affinity());
        xPos = lineDirectionPointForBlockDirectionNavigation(EXTENT);
        m_selection.setAffinity(DOWNSTREAM);
        break;
    }

    int startY;
    if (!absoluteCaretY(pos, startY))
        return false;
    if (direction == DirectionUp)
        startY = -startY;
    int lastY = startY;

    VisiblePosition result;
    VisiblePosition next;
    for (VisiblePosition p = pos; ; p = next) {
        if (direction == DirectionUp)
            next = previousLinePosition(p, xPos);
        else
            next = nextLinePosition(p, xPos);

        if (next.isNull() || next == p)
            break;
        int nextY;
        if (!absoluteCaretY(next, nextY))
            break;
        if (direction == DirectionUp)
            nextY = -nextY;
        if (nextY - startY > static_cast<int>(verticalDistance))
            break;
        if (nextY >= lastY) {
            lastY = nextY;
            result = next;
        }
    }

    if (result.isNull())
        return false;

    switch (alter) {
    case AlterationMove:
        moveTo(result, userTriggered, align);
        break;
    case AlterationExtend:
        setExtent(result, userTriggered);
        break;
    }

    if (userTriggered == UserTriggered)
        m_granularity = CharacterGranularity;

    m_selection.setIsDirectional(shouldAlwaysUseDirectionalSelection(m_frame) || alter == AlterationExtend);

    return true;
}

LayoutUnit FrameSelection::lineDirectionPointForBlockDirectionNavigation(EPositionType type)
{
    LayoutUnit x = 0;

    if (isNone())
        return x;

    Position pos;
    switch (type) {
    case START:
        pos = m_selection.start();
        break;
    case END:
        pos = m_selection.end();
        break;
    case BASE:
        pos = m_selection.base();
        break;
    case EXTENT:
        pos = m_selection.extent();
        break;
    }

    Frame* frame = pos.anchorNode()->document()->frame();
    if (!frame)
        return x;

    if (m_xPosForVerticalArrowNavigation == NoXPosForVerticalArrowNavigation()) {
        VisiblePosition visiblePosition(pos, m_selection.affinity());
        // VisiblePosition creation can fail here if a node containing the selection becomes visibility:hidden
        // after the selection is created and before this function is called.
        x = visiblePosition.isNotNull() ? visiblePosition.lineDirectionPointForBlockDirectionNavigation() : 0;
        m_xPosForVerticalArrowNavigation = x;
    } else
        x = m_xPosForVerticalArrowNavigation;

    return x;
}

void FrameSelection::clear()
{
    m_granularity = CharacterGranularity;
    setSelection(VisibleSelection());
}

void FrameSelection::prepareForDestruction()
{
    m_granularity = CharacterGranularity;

    m_caretBlinkTimer.stop();

    RenderView* view = m_frame->contentRenderer();
    if (view)
        view->clearSelection();

    setSelection(VisibleSelection(), CloseTyping | ClearTypingStyle | DoNotUpdateAppearance);
    m_previousCaretNode.clear();
}

void FrameSelection::setStart(const VisiblePosition &pos, EUserTriggered trigger)
{
    if (m_selection.isBaseFirst())
        setBase(pos, trigger);
    else
        setExtent(pos, trigger);
}

void FrameSelection::setEnd(const VisiblePosition &pos, EUserTriggered trigger)
{
    if (m_selection.isBaseFirst())
        setExtent(pos, trigger);
    else
        setBase(pos, trigger);
}

void FrameSelection::setBase(const VisiblePosition &pos, EUserTriggered userTriggered)
{
    const bool selectionHasDirection = true;
    setSelection(VisibleSelection(pos.deepEquivalent(), m_selection.extent(), pos.affinity(), selectionHasDirection), CloseTyping | ClearTypingStyle | userTriggered);
}

void FrameSelection::setExtent(const VisiblePosition &pos, EUserTriggered userTriggered)
{
    const bool selectionHasDirection = true;
    setSelection(VisibleSelection(m_selection.base(), pos.deepEquivalent(), pos.affinity(), selectionHasDirection), CloseTyping | ClearTypingStyle | userTriggered);
}

void FrameSelection::setBase(const Position &pos, EAffinity affinity, EUserTriggered userTriggered)
{
    const bool selectionHasDirection = true;
    setSelection(VisibleSelection(pos, m_selection.extent(), affinity, selectionHasDirection), CloseTyping | ClearTypingStyle | userTriggered);
}

void FrameSelection::setExtent(const Position &pos, EAffinity affinity, EUserTriggered userTriggered)
{
    const bool selectionHasDirection = true;
    setSelection(VisibleSelection(m_selection.base(), pos, affinity, selectionHasDirection), CloseTyping | ClearTypingStyle | userTriggered);
}

RenderObject* FrameSelection::caretRenderer() const
{
    return CaretBase::caretRenderer(m_selection.start().deprecatedNode());
}

static bool isNonOrphanedCaret(const VisibleSelection& selection)
{
    return selection.isCaret() && !selection.start().isOrphan() && !selection.end().isOrphan();
}

LayoutRect FrameSelection::localCaretRect()
{
    if (shouldUpdateCaretRect()) {
        if (!isNonOrphanedCaret(m_selection))
            clearCaretRect();
        else if (updateCaretRect(m_frame->document(), VisiblePosition(m_selection.start(), m_selection.affinity())))
            m_absCaretBoundsDirty = true;
    }

    return localCaretRectWithoutUpdate();
}

IntRect FrameSelection::absoluteCaretBounds()
{
    recomputeCaretRect();
    return m_absCaretBounds;
}

bool FrameSelection::recomputeCaretRect()
{
    if (!shouldUpdateCaretRect())
        return false;

    if (!m_frame)
        return false;

    FrameView* v = m_frame->document()->view();
    if (!v)
        return false;

    LayoutRect oldRect = localCaretRectWithoutUpdate();
    LayoutRect newRect = localCaretRect();
    if (oldRect == newRect && !m_absCaretBoundsDirty)
        return false;

    IntRect oldAbsCaretBounds = m_absCaretBounds;
    m_absCaretBounds = absoluteBoundsForLocalRect(m_selection.start().deprecatedNode(), localCaretRectWithoutUpdate());
    m_absCaretBoundsDirty = false;

    if (oldAbsCaretBounds == m_absCaretBounds)
        return false;

    if (RenderView* view = m_frame->document()->renderView()) {
        Node* node = m_selection.start().deprecatedNode();
        if (m_previousCaretNode)
            repaintCaretForLocalRect(m_previousCaretNode.get(), oldRect);
        m_previousCaretNode = node;
        if (shouldRepaintCaret(view, isContentEditable()))
            repaintCaretForLocalRect(node, newRect);
    }

    return true;
}

void FrameSelection::invalidateCaretRect()
{
    if (!isCaret())
        return;

    CaretBase::invalidateCaretRect(m_selection.start().deprecatedNode(), recomputeCaretRect());
}

void FrameSelection::paintCaret(GraphicsContext* context, const LayoutPoint& paintOffset, const LayoutRect& clipRect)
{
    if (m_selection.isCaret() && m_caretPaint)
        CaretBase::paintCaret(m_selection.start().deprecatedNode(), context, paintOffset, clipRect);
}

<<<<<<< HEAD
void CaretBase::paintCaret(Node* node, GraphicsContext* context, const LayoutPoint& paintOffset, const LayoutRect& clipRect) const
{
    if (m_caretVisibility == Hidden)
        return;

    LayoutRect drawingRect = localCaretRectWithoutUpdate();
    RenderObject* renderer = caretRenderer(node);
    if (renderer && renderer->isBox())
        toRenderBox(renderer)->flipForWritingMode(drawingRect);
    drawingRect.moveBy(roundedIntPoint(paintOffset));
    LayoutRect caret = intersection(drawingRect, clipRect);
    if (caret.isEmpty())
        return;

    Color caretColor = Color::black;

    Element* element;
    if (node->isElementNode())
        element = toElement(node);
    else
        element = node->parentElement();

    if (element && element->renderer())
        caretColor = element->renderer()->style()->visitedDependentColor(CSSPropertyWebkitCaretColor);

    context->fillRect(caret, caretColor);
}

=======
>>>>>>> d8aac4f0
void FrameSelection::debugRenderer(RenderObject *r, bool selected) const
{
    if (r->node()->isElementNode()) {
        Element* element = toElement(r->node());
        fprintf(stderr, "%s%s\n", selected ? "==> " : "    ", element->localName().string().utf8().data());
    } else if (r->isText()) {
        RenderText* textRenderer = toRenderText(r);
        if (!textRenderer->textLength() || !textRenderer->firstTextBox()) {
            fprintf(stderr, "%s#text (empty)\n", selected ? "==> " : "    ");
            return;
        }

        static const int max = 36;
        String text = textRenderer->text();
        int textLength = text.length();
        if (selected) {
            int offset = 0;
            if (r->node() == m_selection.start().containerNode())
                offset = m_selection.start().computeOffsetInContainerNode();
            else if (r->node() == m_selection.end().containerNode())
                offset = m_selection.end().computeOffsetInContainerNode();

            int pos;
            InlineTextBox* box = textRenderer->findNextInlineTextBox(offset, pos);
            text = text.substring(box->start(), box->len());

            String show;
            int mid = max / 2;
            int caret = 0;

            // text is shorter than max
            if (textLength < max) {
                show = text;
                caret = pos;
            } else if (pos - mid < 0) {
                // too few characters to left
                show = text.left(max - 3) + "...";
                caret = pos;
            } else if (pos - mid >= 0 && pos + mid <= textLength) {
                // enough characters on each side
                show = "..." + text.substring(pos - mid + 3, max - 6) + "...";
                caret = mid;
            } else {
                // too few characters on right
                show = "..." + text.right(max - 3);
                caret = pos - (textLength - show.length());
            }

            show.replace('\n', ' ');
            show.replace('\r', ' ');
            fprintf(stderr, "==> #text : \"%s\" at offset %d\n", show.utf8().data(), pos);
            fprintf(stderr, "           ");
            for (int i = 0; i < caret; i++)
                fprintf(stderr, " ");
            fprintf(stderr, "^\n");
        } else {
            if ((int)text.length() > max)
                text = text.left(max - 3) + "...";
            else
                text = text.left(max);
            fprintf(stderr, "    #text : \"%s\"\n", text.utf8().data());
        }
    }
}

bool FrameSelection::contains(const LayoutPoint& point)
{
    Document* document = m_frame->document();

    // Treat a collapsed selection like no selection.
    if (!isRange())
        return false;
    if (!document->renderer())
        return false;

    HitTestRequest request(HitTestRequest::ReadOnly | HitTestRequest::Active | HitTestRequest::DisallowShadowContent);
    HitTestResult result(point);
    document->renderView()->hitTest(request, result);
    Node* innerNode = result.innerNode();
    if (!innerNode || !innerNode->renderer())
        return false;

    VisiblePosition visiblePos(innerNode->renderer()->positionForPoint(result.localPoint()));
    if (visiblePos.isNull())
        return false;

    if (m_selection.visibleStart().isNull() || m_selection.visibleEnd().isNull())
        return false;

    Position start(m_selection.visibleStart().deepEquivalent());
    Position end(m_selection.visibleEnd().deepEquivalent());
    Position p(visiblePos.deepEquivalent());

    return comparePositions(start, p) <= 0 && comparePositions(p, end) <= 0;
}

// Workaround for the fact that it's hard to delete a frame.
// Call this after doing user-triggered selections to make it easy to delete the frame you entirely selected.
// Can't do this implicitly as part of every setSelection call because in some contexts it might not be good
// for the focus to move to another frame. So instead we call it from places where we are selecting with the
// mouse or the keyboard after setting the selection.
void FrameSelection::selectFrameElementInParentIfFullySelected()
{
    // Find the parent frame; if there is none, then we have nothing to do.
    Frame* parent = m_frame->tree()->parent();
    if (!parent)
        return;
    Page* page = m_frame->page();
    if (!page)
        return;

    // Check if the selection contains the entire frame contents; if not, then there is nothing to do.
    if (!isRange())
        return;
    if (!isStartOfDocument(selection().visibleStart()))
        return;
    if (!isEndOfDocument(selection().visibleEnd()))
        return;

    // Get to the <iframe> or <frame> (or even <object>) element in the parent frame.
    Element* ownerElement = m_frame->ownerElement();
    if (!ownerElement)
        return;
    ContainerNode* ownerElementParent = ownerElement->parentNode();
    if (!ownerElementParent)
        return;

    // This method's purpose is it to make it easier to select iframes (in order to delete them).  Don't do anything if the iframe isn't deletable.
    if (!ownerElementParent->rendererIsEditable())
        return;

    // Create compute positions before and after the element.
    unsigned ownerElementNodeIndex = ownerElement->nodeIndex();
    VisiblePosition beforeOwnerElement(VisiblePosition(Position(ownerElementParent, ownerElementNodeIndex, Position::PositionIsOffsetInAnchor)));
    VisiblePosition afterOwnerElement(VisiblePosition(Position(ownerElementParent, ownerElementNodeIndex + 1, Position::PositionIsOffsetInAnchor), VP_UPSTREAM_IF_POSSIBLE));

    // Focus on the parent frame, and then select from before this element to after.
    VisibleSelection newSelection(beforeOwnerElement, afterOwnerElement);
    if (parent->selection()->shouldChangeSelection(newSelection)) {
        page->focusController().setFocusedFrame(parent);
        parent->selection()->setSelection(newSelection);
    }
}

void FrameSelection::selectAll()
{
    Document* document = m_frame->document();

    if (document->focusedElement() && document->focusedElement()->hasTagName(selectTag)) {
        HTMLSelectElement* selectElement = toHTMLSelectElement(document->focusedElement());
        if (selectElement->canSelectAll()) {
            selectElement->selectAll();
            return;
        }
    }

    RefPtr<Node> root = 0;
    Node* selectStartTarget = 0;
    if (isContentEditable()) {
        root = highestEditableRoot(m_selection.start());
        if (Node* shadowRoot = m_selection.nonBoundaryShadowTreeRootNode())
            selectStartTarget = shadowRoot->shadowHost();
        else
            selectStartTarget = root.get();
    } else {
        root = m_selection.nonBoundaryShadowTreeRootNode();
        if (root)
            selectStartTarget = root->shadowHost();
        else {
            root = document->documentElement();
            selectStartTarget = document->body();
        }
    }
    if (!root)
        return;

    if (selectStartTarget && !selectStartTarget->dispatchEvent(Event::create(eventNames().selectstartEvent, true, true)))
        return;

    VisibleSelection newSelection(VisibleSelection::selectionFromContentsOfNode(root.get()));

    if (shouldChangeSelection(newSelection))
        setSelection(newSelection);

    selectFrameElementInParentIfFullySelected();
    notifyRendererOfSelectionChange(UserTriggered);
}

bool FrameSelection::setSelectedRange(Range* range, EAffinity affinity, bool closeTyping)
{
    if (!range || !range->startContainer() || !range->endContainer())
        return false;
    ASSERT(range->startContainer()->document() == range->endContainer()->document());

    m_frame->document()->updateLayoutIgnorePendingStylesheets();

    // Non-collapsed ranges are not allowed to start at the end of a line that is wrapped,
    // they start at the beginning of the next line instead
    TrackExceptionState es;
    bool collapsed = range->collapsed(es);
    if (es.hadException())
        return false;

    // FIXME: Can we provide extentAffinity?
    VisiblePosition visibleStart(range->startPosition(), collapsed ? affinity : DOWNSTREAM);
    VisiblePosition visibleEnd(range->endPosition(), SEL_DEFAULT_AFFINITY);
    setSelection(VisibleSelection(visibleStart, visibleEnd), ClearTypingStyle | (closeTyping ? CloseTyping : 0));
    return true;
}

bool FrameSelection::isInPasswordField() const
{
    HTMLTextFormControlElement* textControl = enclosingTextFormControl(start());
    return textControl && textControl->hasTagName(inputTag) && toHTMLInputElement(textControl)->isPasswordField();
}

void FrameSelection::notifyAccessibilityForSelectionChange()
{
    if (m_selection.start().isNotNull() && m_selection.end().isNotNull()) {
        if (AXObjectCache* cache = m_frame->document()->existingAXObjectCache())
            cache->selectionChanged(m_selection.start().containerNode());
    }
}

void FrameSelection::focusedOrActiveStateChanged()
{
    bool activeAndFocused = isFocusedAndActive();

    // Because RenderObject::selectionBackgroundColor() and
    // RenderObject::selectionForegroundColor() check if the frame is active,
    // we have to update places those colors were painted.
    if (RenderView* view = m_frame->document()->renderView())
        view->repaintSelection();

    // Caret appears in the active frame.
    if (activeAndFocused)
        setSelectionFromNone();
    else
        m_frame->editor()->spellCheckAfterBlur();
    setCaretVisibility(activeAndFocused ? Visible : Hidden);

    // Update for caps lock state
    m_frame->eventHandler()->capsLockStateMayHaveChanged();

    // Because StyleResolver::checkOneSelector() and
    // RenderTheme::isFocused() check if the frame is active, we have to
    // update style and theme state that depended on those.
    if (Element* element = m_frame->document()->focusedElement()) {
        element->setNeedsStyleRecalc();
        if (RenderObject* renderer = element->renderer()) {
            if (renderer && renderer->style()->hasAppearance())
                renderer->theme()->stateChanged(renderer, FocusState);
        }
    }

    // Secure keyboard entry is set by the active frame.
    if (m_frame->document()->useSecureKeyboardEntryWhenActive())
        setUseSecureKeyboardEntry(activeAndFocused);
}

void FrameSelection::pageActivationChanged()
{
    focusedOrActiveStateChanged();
}

void FrameSelection::updateSecureKeyboardEntryIfActive()
{
    if (m_frame->document() && isFocusedAndActive())
        setUseSecureKeyboardEntry(m_frame->document()->useSecureKeyboardEntryWhenActive());
}

void FrameSelection::setUseSecureKeyboardEntry(bool enable)
{
    if (enable)
        enableSecureTextInput();
    else
        disableSecureTextInput();
}

void FrameSelection::setFocused(bool flag)
{
    if (m_focused == flag)
        return;
    m_focused = flag;

    focusedOrActiveStateChanged();
}

bool FrameSelection::isFocusedAndActive() const
{
    return m_focused && m_frame->page() && m_frame->page()->focusController().isActive();
}

inline static bool shouldStopBlinkingDueToTypingCommand(Frame* frame)
{
    return frame->editor()->lastEditCommand() && frame->editor()->lastEditCommand()->shouldStopCaretBlinking();
}

void FrameSelection::updateAppearance()
{
    // Paint a block cursor instead of a caret in overtype mode unless the caret is at the end of a line (in this case
    // the FrameSelection will paint a blinking caret as usual).
    VisiblePosition forwardPosition;
    if (m_shouldShowBlockCursor && m_selection.isCaret()) {
        forwardPosition = modifyExtendingForward(CharacterGranularity);
        m_caretPaint = forwardPosition.isNull();
    }

    bool caretRectChangedOrCleared = recomputeCaretRect();
    bool shouldBlink = shouldBlinkCaret() && forwardPosition.isNull();

    // If the caret moved, stop the blink timer so we can restart with a
    // black caret in the new location.
    if (caretRectChangedOrCleared || !shouldBlink || shouldStopBlinkingDueToTypingCommand(m_frame)) {
        m_caretBlinkTimer.stop();
        if (!shouldBlink && m_caretPaint) {
            m_caretPaint = false;
            invalidateCaretRect();
        }
    }

    // Start blinking with a black caret. Be sure not to restart if we're
    // already blinking in the right location.
    if (shouldBlink && !m_caretBlinkTimer.isActive()) {
        if (double blinkInterval = m_frame->page()->theme()->caretBlinkInterval())
            m_caretBlinkTimer.startRepeating(blinkInterval);

        if (!m_caretPaint) {
            m_caretPaint = true;
            invalidateCaretRect();
        }
    }

    RenderView* view = m_frame->contentRenderer();
    if (!view)
        return;

    // Construct a new VisibleSolution, since m_selection is not necessarily valid, and the following steps
    // assume a valid selection. See <https://bugs.webkit.org/show_bug.cgi?id=69563> and <rdar://problem/10232866>.
    VisibleSelection selection(m_selection.visibleStart(), forwardPosition.isNotNull() ? forwardPosition : m_selection.visibleEnd());

    if (!selection.isRange()) {
        view->clearSelection();
        return;
    }

    // Use the rightmost candidate for the start of the selection, and the leftmost candidate for the end of the selection.
    // Example: foo <a>bar</a>.  Imagine that a line wrap occurs after 'foo', and that 'bar' is selected.   If we pass [foo, 3]
    // as the start of the selection, the selection painting code will think that content on the line containing 'foo' is selected
    // and will fill the gap before 'bar'.
    Position startPos = selection.start();
    Position candidate = startPos.downstream();
    if (candidate.isCandidate())
        startPos = candidate;
    Position endPos = selection.end();
    candidate = endPos.upstream();
    if (candidate.isCandidate())
        endPos = candidate;

    // We can get into a state where the selection endpoints map to the same VisiblePosition when a selection is deleted
    // because we don't yet notify the FrameSelection of text removal.
    if (startPos.isNotNull() && endPos.isNotNull() && selection.visibleStart() != selection.visibleEnd()) {
        RenderObject* startRenderer = startPos.deprecatedNode()->renderer();
        RenderObject* endRenderer = endPos.deprecatedNode()->renderer();
        view->setSelection(startRenderer, startPos.deprecatedEditingOffset(), endRenderer, endPos.deprecatedEditingOffset());
    }
}

void FrameSelection::setCaretVisibility(CaretVisibility visibility)
{
    if (caretVisibility() == visibility)
        return;

    m_frame->document()->updateLayoutIgnorePendingStylesheets();
    if (m_caretPaint) {
        m_caretPaint = false;
        invalidateCaretRect();
    }
    CaretBase::setCaretVisibility(visibility);

    updateAppearance();
}

bool FrameSelection::shouldBlinkCaret() const
{
    if (!caretIsVisible() || !isCaret())
        return false;

    if (m_frame->settings() && m_frame->settings()->caretBrowsingEnabled())
        return false;

    Node* root = rootEditableElement();
    if (!root)
        return false;

    Element* focusedElement = root->document()->focusedElement();
    if (!focusedElement)
        return false;

    return focusedElement->containsIncludingShadowDOM(m_selection.start().anchorNode());
}

void FrameSelection::caretBlinkTimerFired(Timer<FrameSelection>*)
{
    ASSERT(caretIsVisible());
    ASSERT(isCaret());
    bool caretPaint = m_caretPaint;
    if (isCaretBlinkingSuspended() && caretPaint)
        return;
    m_caretPaint = !caretPaint;
    invalidateCaretRect();
}

void FrameSelection::notifyRendererOfSelectionChange(EUserTriggered userTriggered)
{
    m_frame->document()->updateStyleIfNeeded();

    if (HTMLTextFormControlElement* textControl = enclosingTextFormControl(start()))
        textControl->selectionChanged(userTriggered == UserTriggered);
}

// Helper function that tells whether a particular node is an element that has an entire
// Frame and FrameView, a <frame>, <iframe>, or <object>.
static bool isFrameElement(const Node* n)
{
    if (!n)
        return false;
    RenderObject* renderer = n->renderer();
    if (!renderer || !renderer->isWidget())
        return false;
    Widget* widget = toRenderWidget(renderer)->widget();
    return widget && widget->isFrameView();
}

void FrameSelection::setFocusedNodeIfNeeded()
{
    if (isNone() || !isFocused())
        return;

    bool caretBrowsing = m_frame->settings() && m_frame->settings()->caretBrowsingEnabled();
    if (caretBrowsing) {
        if (Element* anchor = enclosingAnchorElement(base())) {
            m_frame->page()->focusController().setFocusedElement(anchor, m_frame);
            return;
        }
    }

    if (Element* target = rootEditableElement()) {
        // Walk up the DOM tree to search for a node to focus.
        while (target) {
            // We don't want to set focus on a subframe when selecting in a parent frame,
            // so add the !isFrameElement check here. There's probably a better way to make this
            // work in the long term, but this is the safest fix at this time.
            if (target->isMouseFocusable() && !isFrameElement(target)) {
                m_frame->page()->focusController().setFocusedElement(target, m_frame);
                return;
            }
            target = target->parentOrShadowHostElement();
        }
        m_frame->document()->setFocusedElement(0);
    }

    if (caretBrowsing)
        m_frame->page()->focusController().setFocusedElement(0, m_frame);
}

PassRefPtr<MutableStylePropertySet> FrameSelection::copyTypingStyle() const
{
    if (!m_typingStyle || !m_typingStyle->style())
        return 0;
    return m_typingStyle->style()->mutableCopy();
}

static String extractSelectedText(const FrameSelection& selection, TextIteratorBehavior behavior)
{
    // We remove '\0' characters because they are not visibly rendered to the user.
    return plainText(selection.toNormalizedRange().get(), behavior).replace(0, "");
}

String FrameSelection::selectedText() const
{
    return extractSelectedText(*this, TextIteratorDefaultBehavior);
}

String FrameSelection::selectedTextForClipboard() const
{
    if (m_frame->settings() && m_frame->settings()->selectionIncludesAltImageText())
        return extractSelectedText(*this, TextIteratorEmitsImageAltText);
    return selectedText();
}

bool FrameSelection::shouldDeleteSelection(const VisibleSelection& selection) const
{
    return m_frame->editor()->client()->shouldDeleteRange(selection.toNormalizedRange().get());
}

FloatRect FrameSelection::bounds(bool clipToVisibleContent) const
{
    RenderView* root = m_frame->contentRenderer();
    FrameView* view = m_frame->view();
    if (!root || !view)
        return LayoutRect();

    LayoutRect selectionRect = root->selectionBounds(clipToVisibleContent);
    return clipToVisibleContent ? intersection(selectionRect, view->visibleContentRect()) : selectionRect;
}

void FrameSelection::getClippedVisibleTextRectangles(Vector<FloatRect>& rectangles) const
{
    RenderView* root = m_frame->contentRenderer();
    if (!root)
        return;

    FloatRect visibleContentRect = m_frame->view()->visibleContentRect();

    Vector<FloatQuad> quads;
    toNormalizedRange()->textQuads(quads, true);

    size_t size = quads.size();
    for (size_t i = 0; i < size; ++i) {
        FloatRect intersectionRect = intersection(quads[i].enclosingBoundingBox(), visibleContentRect);
        if (!intersectionRect.isEmpty())
            rectangles.append(intersectionRect);
    }
}

// Scans logically forward from "start", including any child frames.
static HTMLFormElement* scanForForm(Node* start)
{
    if (!start)
        return 0;
    Element* element = start->isElementNode() ? toElement(start) : ElementTraversal::next(start);
    for (; element; element = ElementTraversal::next(element)) {
        if (element->hasTagName(formTag))
            return toHTMLFormElement(element);
        if (element->isHTMLElement() && toHTMLElement(element)->isFormControlElement())
            return toHTMLFormControlElement(element)->form();
        if (element->hasTagName(frameTag) || element->hasTagName(iframeTag)) {
            Node* childDocument = static_cast<HTMLFrameElementBase*>(element)->contentDocument();
            if (HTMLFormElement* frameResult = scanForForm(childDocument))
                return frameResult;
        }
    }
    return 0;
}

// We look for either the form containing the current focus, or for one immediately after it
HTMLFormElement* FrameSelection::currentForm() const
{
    // Start looking either at the active (first responder) node, or where the selection is.
    Node* start = m_frame->document()->focusedElement();
    if (!start)
        start = this->start().deprecatedNode();

    // Try walking up the node tree to find a form element.
    Node* node;
    for (node = start; node; node = node->parentNode()) {
        if (node->hasTagName(formTag))
            return toHTMLFormElement(node);
        if (node->isHTMLElement() && toHTMLElement(node)->isFormControlElement())
            return toHTMLFormControlElement(node)->form();
    }

    // Try walking forward in the node tree to find a form element.
    return scanForForm(start);
}

void FrameSelection::revealSelection(const ScrollAlignment& alignment, RevealExtentOption revealExtentOption)
{
    LayoutRect rect;

    switch (selectionType()) {
    case VisibleSelection::NoSelection:
        return;
    case VisibleSelection::CaretSelection:
        rect = absoluteCaretBounds();
        rect.inflateY(rect.height()/2);
        break;
    case VisibleSelection::RangeSelection:
        rect = revealExtentOption == RevealExtent ? VisiblePosition(extent()).absoluteCaretBounds() : enclosingIntRect(bounds(false));
        if (revealExtentOption == RevealExtent)
            rect.inflateY(rect.height()/2);
        break;
    }

    Position start = this->start();
    ASSERT(start.deprecatedNode());
    if (start.deprecatedNode() && start.deprecatedNode()->renderer()) {
        // FIXME: This code only handles scrolling the startContainer's layer, but
        // the selection rect could intersect more than just that.
        // See <rdar://problem/4799899>.
        if (start.deprecatedNode()->renderer()->scrollRectToVisible(rect, alignment, alignment))
            updateAppearance();
    }
}

void FrameSelection::setSelectionFromNone()
{
    // Put a caret inside the body if the entire frame is editable (either the
    // entire WebView is editable or designMode is on for this document).

    Document* document = m_frame->document();
    bool caretBrowsing = m_frame->settings() && m_frame->settings()->caretBrowsingEnabled();
    if (!isNone() || !(document->rendererIsEditable() || caretBrowsing))
        return;

    Node* node = document->documentElement();
    while (node && !node->hasTagName(bodyTag))
        node = NodeTraversal::next(node);
    if (node)
        setSelection(VisibleSelection(firstPositionInOrBeforeNode(node), DOWNSTREAM));
}

bool FrameSelection::shouldChangeSelection(const VisibleSelection& newSelection) const
{
    return m_frame->editor()->shouldChangeSelection(selection(), newSelection, newSelection.affinity(), false);
}

bool FrameSelection::dispatchSelectStart()
{
    Node* selectStartTarget = m_selection.extent().containerNode();
    if (!selectStartTarget)
        return true;

    return selectStartTarget->dispatchEvent(Event::create(eventNames().selectstartEvent, true, true));
}

inline bool FrameSelection::visualWordMovementEnabled() const
{
    Settings* settings = m_frame ? m_frame->settings() : 0;
    return settings && settings->visualWordMovementEnabled();
}

void FrameSelection::setShouldShowBlockCursor(bool shouldShowBlockCursor)
{
    m_shouldShowBlockCursor = shouldShowBlockCursor;

    m_frame->document()->updateLayoutIgnorePendingStylesheets();

    updateAppearance();
}

#ifndef NDEBUG

void FrameSelection::formatForDebugger(char* buffer, unsigned length) const
{
    m_selection.formatForDebugger(buffer, length);
}

void FrameSelection::showTreeForThis() const
{
    m_selection.showTreeForThis();
}

#endif

}

#ifndef NDEBUG

void showTree(const WebCore::FrameSelection& sel)
{
    sel.showTreeForThis();
}

void showTree(const WebCore::FrameSelection* sel)
{
    if (sel)
        sel->showTreeForThis();
}

#endif<|MERGE_RESOLUTION|>--- conflicted
+++ resolved
@@ -1268,37 +1268,6 @@
         CaretBase::paintCaret(m_selection.start().deprecatedNode(), context, paintOffset, clipRect);
 }
 
-<<<<<<< HEAD
-void CaretBase::paintCaret(Node* node, GraphicsContext* context, const LayoutPoint& paintOffset, const LayoutRect& clipRect) const
-{
-    if (m_caretVisibility == Hidden)
-        return;
-
-    LayoutRect drawingRect = localCaretRectWithoutUpdate();
-    RenderObject* renderer = caretRenderer(node);
-    if (renderer && renderer->isBox())
-        toRenderBox(renderer)->flipForWritingMode(drawingRect);
-    drawingRect.moveBy(roundedIntPoint(paintOffset));
-    LayoutRect caret = intersection(drawingRect, clipRect);
-    if (caret.isEmpty())
-        return;
-
-    Color caretColor = Color::black;
-
-    Element* element;
-    if (node->isElementNode())
-        element = toElement(node);
-    else
-        element = node->parentElement();
-
-    if (element && element->renderer())
-        caretColor = element->renderer()->style()->visitedDependentColor(CSSPropertyWebkitCaretColor);
-
-    context->fillRect(caret, caretColor);
-}
-
-=======
->>>>>>> d8aac4f0
 void FrameSelection::debugRenderer(RenderObject *r, bool selected) const
 {
     if (r->node()->isElementNode()) {
