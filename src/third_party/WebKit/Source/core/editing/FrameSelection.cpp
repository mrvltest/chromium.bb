--- conflicted
+++ resolved
@@ -1757,20 +1757,13 @@
     case NoSelection:
         return;
     case CaretSelection:
-<<<<<<< HEAD
         rect = LayoutRect(absoluteCaretBounds());
+        rect.inflateY(rect.height()/2);
         break;
     case RangeSelection:
         rect = LayoutRect(revealExtentOption == RevealExtent ? VisiblePosition(extent()).absoluteCaretBounds() : enclosingIntRect(unclippedBounds()));
-=======
-        rect = absoluteCaretBounds();
-        rect.inflateY(rect.height()/2);
-        break;
-    case RangeSelection:
-        rect = revealExtentOption == RevealExtent ? VisiblePosition(extent()).absoluteCaretBounds() : enclosingIntRect(unclippedBounds());
         if (revealExtentOption == RevealExtent)
             rect.inflateY(rect.height()/2);
->>>>>>> 3dbb5870
         break;
     }
 
