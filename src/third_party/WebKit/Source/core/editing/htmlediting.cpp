--- conflicted
+++ resolved
@@ -534,11 +534,7 @@
     return selectedRange.release();
 }
 
-<<<<<<< HEAD
-bool isListElement(Node* n)
-=======
-bool isListElement(const Node *n)
->>>>>>> 7b748af1
+bool isListElement(const Node* n)
 {
     return (n && (isHTMLUListElement(*n) || isHTMLOListElement(*n) || isHTMLDListElement(*n)));
 }
