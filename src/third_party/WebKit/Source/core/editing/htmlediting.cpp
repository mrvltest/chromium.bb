--- conflicted
+++ resolved
@@ -530,11 +530,7 @@
     return selectedRange.release();
 }
 
-<<<<<<< HEAD
-bool isListElement(const Node *n)
-=======
 bool isListElement(const Node* n)
->>>>>>> 7c415e25
 {
     return (n && (isHTMLUListElement(*n) || isHTMLOListElement(*n) || isHTMLDListElement(*n)));
 }
