--- conflicted
+++ resolved
@@ -433,11 +433,6 @@
         if (isSpecialElement(n)) {
             VisiblePosition vPos = VisiblePosition(pos, DOWNSTREAM);
             VisiblePosition firstInElement = VisiblePosition(firstPositionInOrBeforeNode(n), DOWNSTREAM);
-<<<<<<< HEAD
-            if (isRenderedTable(n) && vPos == firstInElement.next())
-                return n;
-=======
->>>>>>> ecf8e61b
             if (vPos == firstInElement)
                 return n;
         }
@@ -451,11 +446,6 @@
         if (isSpecialElement(n)) {
             VisiblePosition vPos = VisiblePosition(pos, DOWNSTREAM);
             VisiblePosition lastInElement = VisiblePosition(lastPositionInOrAfterNode(n), DOWNSTREAM);
-<<<<<<< HEAD
-            if (isRenderedTable(n) && vPos == lastInElement.previous())
-                return n;
-=======
->>>>>>> ecf8e61b
             if (vPos == lastInElement)
                 return n;
         }
