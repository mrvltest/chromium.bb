/*
 * Copyright (C) 2004, 2005, 2006, 2007 Apple Inc. All rights reserved.
 *
 * Redistribution and use in source and binary forms, with or without
 * modification, are permitted provided that the following conditions
 * are met:
 * 1. Redistributions of source code must retain the above copyright
 *    notice, this list of conditions and the following disclaimer.
 * 2. Redistributions in binary form must reproduce the above copyright
 *    notice, this list of conditions and the following disclaimer in the
 *    documentation and/or other materials provided with the distribution.
 *
 * THIS SOFTWARE IS PROVIDED BY APPLE COMPUTER, INC. ``AS IS'' AND ANY
 * EXPRESS OR IMPLIED WARRANTIES, INCLUDING, BUT NOT LIMITED TO, THE
 * IMPLIED WARRANTIES OF MERCHANTABILITY AND FITNESS FOR A PARTICULAR
 * PURPOSE ARE DISCLAIMED.  IN NO EVENT SHALL APPLE COMPUTER, INC. OR
 * CONTRIBUTORS BE LIABLE FOR ANY DIRECT, INDIRECT, INCIDENTAL, SPECIAL,
 * EXEMPLARY, OR CONSEQUENTIAL DAMAGES (INCLUDING, BUT NOT LIMITED TO,
 * PROCUREMENT OF SUBSTITUTE GOODS OR SERVICES; LOSS OF USE, DATA, OR
 * PROFITS; OR BUSINESS INTERRUPTION) HOWEVER CAUSED AND ON ANY THEORY
 * OF LIABILITY, WHETHER IN CONTRACT, STRICT LIABILITY, OR TORT
 * (INCLUDING NEGLIGENCE OR OTHERWISE) ARISING IN ANY WAY OUT OF THE USE
 * OF THIS SOFTWARE, EVEN IF ADVISED OF THE POSSIBILITY OF SUCH DAMAGE.
 */

#include "config.h"
#include "core/editing/htmlediting.h"

#include "bindings/core/v8/ExceptionState.h"
#include "bindings/core/v8/ExceptionStatePlaceholder.h"
#include "core/HTMLElementFactory.h"
#include "core/HTMLNames.h"
#include "core/dom/Document.h"
#include "core/dom/NodeTraversal.h"
#include "core/dom/PositionIterator.h"
#include "core/dom/Range.h"
#include "core/dom/Text.h"
#include "core/dom/shadow/ShadowRoot.h"
#include "core/editing/Editor.h"
#include "core/editing/HTMLInterchange.h"
#include "core/editing/PlainTextRange.h"
#include "core/editing/TextIterator.h"
#include "core/editing/VisiblePosition.h"
#include "core/editing/VisibleSelection.h"
#include "core/editing/VisibleUnits.h"
#include "core/frame/LocalFrame.h"
#include "core/frame/UseCounter.h"
#include "core/html/HTMLBRElement.h"
#include "core/html/HTMLDivElement.h"
#include "core/html/HTMLLIElement.h"
#include "core/html/HTMLOListElement.h"
#include "core/html/HTMLParagraphElement.h"
#include "core/html/HTMLSpanElement.h"
#include "core/html/HTMLTableCellElement.h"
#include "core/html/HTMLUListElement.h"
#include "core/rendering/RenderObject.h"
#include "core/rendering/RenderTableCell.h"
#include "wtf/Assertions.h"
#include "wtf/StdLibExtras.h"
#include "wtf/text/StringBuilder.h"

namespace blink {

using namespace HTMLNames;

// Atomic means that the node has no children, or has children which are ignored for the
// purposes of editing.
bool isAtomicNode(const Node *node)
{
    return node && (!node->hasChildren() || editingIgnoresContent(node));
}

// Compare two positions, taking into account the possibility that one or both
// could be inside a shadow tree. Only works for non-null values.
int comparePositions(const Position& a, const Position& b)
{
    ASSERT(a.isNotNull());
    ASSERT(b.isNotNull());
    TreeScope* commonScope = commonTreeScope(a.containerNode(), b.containerNode());

    ASSERT(commonScope);
    if (!commonScope)
        return 0;

    Node* nodeA = commonScope->ancestorInThisScope(a.containerNode());
    ASSERT(nodeA);
    bool hasDescendentA = nodeA != a.containerNode();
    int offsetA = hasDescendentA ? 0 : a.computeOffsetInContainerNode();

    Node* nodeB = commonScope->ancestorInThisScope(b.containerNode());
    ASSERT(nodeB);
    bool hasDescendentB = nodeB != b.containerNode();
    int offsetB = hasDescendentB ? 0 : b.computeOffsetInContainerNode();

    int bias = 0;
    if (nodeA == nodeB) {
        if (hasDescendentA)
            bias = -1;
        else if (hasDescendentB)
            bias = 1;
    }

    int result = Range::compareBoundaryPoints(nodeA, offsetA, nodeB, offsetB, IGNORE_EXCEPTION);
    return result ? result : bias;
}

int comparePositions(const PositionWithAffinity& a, const PositionWithAffinity& b)
{
    return comparePositions(a.position(), b.position());
}

int comparePositions(const VisiblePosition& a, const VisiblePosition& b)
{
    return comparePositions(a.deepEquivalent(), b.deepEquivalent());
}

ContainerNode* highestEditableRoot(const Position& position, EditableType editableType)
{
    if (position.isNull())
        return 0;

    ContainerNode* highestRoot = editableRootForPosition(position, editableType);
    if (!highestRoot)
        return 0;

    if (isHTMLBodyElement(*highestRoot))
        return highestRoot;

    ContainerNode* node = highestRoot->parentNode();
    while (node) {
        if (node->hasEditableStyle(editableType))
            highestRoot = node;
        if (isHTMLBodyElement(*node))
            break;
        node = node->parentNode();
    }

    return highestRoot;
}

Element* lowestEditableAncestor(Node* node)
{
    while (node) {
        if (node->hasEditableStyle())
            return node->rootEditableElement();
        if (isHTMLBodyElement(*node))
            break;
        node = node->parentNode();
    }

    return 0;
}

bool isEditablePosition(const Position& p, EditableType editableType, EUpdateStyle updateStyle)
{
    Node* node = p.parentAnchoredEquivalent().anchorNode();
    if (!node)
        return false;
    if (updateStyle == UpdateStyle)
        node->document().updateLayoutIgnorePendingStylesheets();
    else
        ASSERT(updateStyle == DoNotUpdateStyle);

    if (isRenderedHTMLTableElement(node))
        node = node->parentNode();

    return node->hasEditableStyle(editableType);
}

bool isAtUnsplittableElement(const Position& pos)
{
    Node* node = pos.deprecatedNode();
    return (node == editableRootForPosition(pos) || node == enclosingNodeOfType(pos, &isTableCell));
}


bool isRichlyEditablePosition(const Position& p, EditableType editableType)
{
    Node* node = p.deprecatedNode();
    if (!node)
        return false;

    if (isRenderedHTMLTableElement(node))
        node = node->parentNode();

    return node->rendererIsRichlyEditable(editableType);
}

Element* editableRootForPosition(const Position& p, EditableType editableType)
{
    Node* node = p.containerNode();
    if (!node)
        return 0;

    if (isRenderedHTMLTableElement(node))
        node = node->parentNode();

    return node->rootEditableElement(editableType);
}

// Finds the enclosing element until which the tree can be split.
// When a user hits ENTER, he/she won't expect this element to be split into two.
// You may pass it as the second argument of splitTreeToNode.
Element* unsplittableElementForPosition(const Position& p)
{
    // Since enclosingNodeOfType won't search beyond the highest root editable node,
    // this code works even if the closest table cell was outside of the root editable node.
    Element* enclosingCell = toElement(enclosingNodeOfType(p, &isTableCell));
    if (enclosingCell)
        return enclosingCell;

    return editableRootForPosition(p);
}

Position nextCandidate(const Position& position)
{
    PositionIterator p = position;
    while (!p.atEnd()) {
        p.increment();
        if (p.isCandidate())
            return p;
    }
    return Position();
}

Position nextVisuallyDistinctCandidate(const Position& position)
{
    Position p = position;
    Position downstreamStart = p.downstream();
    while (!p.atEndOfTree()) {
        p = p.next(Character);
        if (p.isCandidate() && p.downstream() != downstreamStart)
            return p;
    }
    return Position();
}

Position previousCandidate(const Position& position)
{
    PositionIterator p = position;
    while (!p.atStart()) {
        p.decrement();
        if (p.isCandidate())
            return p;
    }
    return Position();
}

Position previousVisuallyDistinctCandidate(const Position& position)
{
    Position p = position;
    Position downstreamStart = p.downstream();
    while (!p.atStartOfTree()) {
        p = p.previous(Character);
        if (p.isCandidate() && p.downstream() != downstreamStart)
            return p;
    }
    return Position();
}

VisiblePosition firstEditableVisiblePositionAfterPositionInRoot(const Position& position, ContainerNode* highestRoot)
{
    // position falls before highestRoot.
    if (comparePositions(position, firstPositionInNode(highestRoot)) == -1 && highestRoot->hasEditableStyle())
        return VisiblePosition(firstPositionInNode(highestRoot));

    Position editablePosition = position;

    if (position.deprecatedNode()->treeScope() != highestRoot->treeScope()) {
        Node* shadowAncestor = highestRoot->treeScope().ancestorInThisScope(editablePosition.deprecatedNode());
        if (!shadowAncestor)
            return VisiblePosition();

        editablePosition = positionAfterNode(shadowAncestor);
    }

    while (editablePosition.deprecatedNode() && !isEditablePosition(editablePosition) && editablePosition.deprecatedNode()->isDescendantOf(highestRoot))
        editablePosition = isAtomicNode(editablePosition.deprecatedNode()) ? positionInParentAfterNode(*editablePosition.deprecatedNode()) : nextVisuallyDistinctCandidate(editablePosition);

    if (editablePosition.deprecatedNode() && editablePosition.deprecatedNode() != highestRoot && !editablePosition.deprecatedNode()->isDescendantOf(highestRoot))
        return VisiblePosition();

    return VisiblePosition(editablePosition);
}

VisiblePosition lastEditableVisiblePositionBeforePositionInRoot(const Position& position, ContainerNode* highestRoot)
{
    return VisiblePosition(lastEditablePositionBeforePositionInRoot(position, highestRoot));
}

Position lastEditablePositionBeforePositionInRoot(const Position& position, Node* highestRoot)
{
    // When position falls after highestRoot, the result is easy to compute.
    if (comparePositions(position, lastPositionInNode(highestRoot)) == 1)
        return lastPositionInNode(highestRoot);

    Position editablePosition = position;

    if (position.deprecatedNode()->treeScope() != highestRoot->treeScope()) {
        Node* shadowAncestor = highestRoot->treeScope().ancestorInThisScope(editablePosition.deprecatedNode());
        if (!shadowAncestor)
            return Position();

        editablePosition = firstPositionInOrBeforeNode(shadowAncestor);
    }

    while (editablePosition.deprecatedNode() && !isEditablePosition(editablePosition) && editablePosition.deprecatedNode()->isDescendantOf(highestRoot))
        editablePosition = isAtomicNode(editablePosition.deprecatedNode()) ? positionInParentBeforeNode(*editablePosition.deprecatedNode()) : previousVisuallyDistinctCandidate(editablePosition);

    if (editablePosition.deprecatedNode() && editablePosition.deprecatedNode() != highestRoot && !editablePosition.deprecatedNode()->isDescendantOf(highestRoot))
        return Position();
    return editablePosition;
}

// FIXME: The method name, comment, and code say three different things here!
// Whether or not content before and after this node will collapse onto the same line as it.
bool isBlock(const Node* node)
{
    return node && node->renderer() && !node->renderer()->isInline() && !node->renderer()->isRubyText();
}

bool isInline(const Node* node)
{
    return node && node->renderer() && node->renderer()->isInline();
}

// FIXME: Deploy this in all of the places where enclosingBlockFlow/enclosingBlockFlowOrTableElement are used.
// FIXME: Pass a position to this function. The enclosing block of [table, x] for example, should be the
// block that contains the table and not the table, and this function should be the only one responsible for
// knowing about these kinds of special cases.
Element* enclosingBlock(Node* node, EditingBoundaryCrossingRule rule)
{
    Node* enclosingNode = enclosingNodeOfType(firstPositionInOrBeforeNode(node), isBlock, rule);
    return enclosingNode && enclosingNode->isElementNode() ? toElement(enclosingNode) : 0;
}

Element* enclosingBlockFlowElement(Node& node)
{
    if (isBlockFlowElement(node))
        return &toElement(node);

    for (Node* n = node.parentNode(); n; n = n->parentNode()) {
        if (isBlockFlowElement(*n) || isHTMLBodyElement(*n))
            return toElement(n);
    }
    return 0;
}

bool inSameContainingBlockFlowElement(Node* a, Node* b)
{
    return a && b && enclosingBlockFlowElement(*a) == enclosingBlockFlowElement(*b);
}

TextDirection directionOfEnclosingBlock(const Position& position)
{
    Element* enclosingBlockElement = enclosingBlock(position.containerNode());
    if (!enclosingBlockElement)
        return LTR;
    RenderObject* renderer = enclosingBlockElement->renderer();
    return renderer ? renderer->style()->direction() : LTR;
}

// This method is used to create positions in the DOM. It returns the maximum valid offset
// in a node. It returns 1 for some elements even though they do not have children, which
// creates technically invalid DOM Positions. Be sure to call parentAnchoredEquivalent
// on a Position before using it to create a DOM Range, or an exception will be thrown.
int lastOffsetForEditing(const Node* node)
{
    ASSERT(node);
    if (!node)
        return 0;
    if (node->offsetInCharacters())
        return node->maxCharacterOffset();

    if (node->hasChildren())
        return node->countChildren();

    // NOTE: This should preempt the childNodeCount for, e.g., select nodes
    if (editingIgnoresContent(node))
        return 1;

    return 0;
}

String stringWithRebalancedWhitespace(const String& string, bool startIsStartOfParagraph, bool endIsEndOfParagraph)
{
    unsigned length = string.length();

    StringBuilder rebalancedString;
    rebalancedString.reserveCapacity(length);

    bool previousCharacterWasSpace = false;
    for (size_t i = 0; i < length; i++) {
        UChar c = string[i];
        if (!isWhitespace(c)) {
            rebalancedString.append(c);
            previousCharacterWasSpace = false;
            continue;
        }

        if (previousCharacterWasSpace || (!i && startIsStartOfParagraph) || (i + 1 == length && endIsEndOfParagraph)) {
            rebalancedString.append(noBreakSpace);
            previousCharacterWasSpace = false;
        } else {
            rebalancedString.append(' ');
            previousCharacterWasSpace = true;
        }
    }

    ASSERT(rebalancedString.length() == length);

    return rebalancedString.toString();
}

bool isTableStructureNode(const Node *node)
{
    RenderObject* renderer = node->renderer();
    return (renderer && (renderer->isTableCell() || renderer->isTableRow() || renderer->isTableSection() || renderer->isRenderTableCol()));
}

const String& nonBreakingSpaceString()
{
    DEFINE_STATIC_LOCAL(String, nonBreakingSpaceString, (&noBreakSpace, 1));
    return nonBreakingSpaceString;
}

// FIXME: need to dump this
bool isSpecialHTMLElement(const Node* n)
{
    if (!n)
        return false;

    if (!n->isHTMLElement())
        return false;

    if (n->isLink())
        return true;

    RenderObject* renderer = n->renderer();
    if (!renderer)
        return false;

    if (renderer->style()->display() == TABLE || renderer->style()->display() == INLINE_TABLE)
        return true;

    if (renderer->style()->isFloating())
        return true;

    return false;
}

static HTMLElement* firstInSpecialElement(const Position& pos)
{
    Element* rootEditableElement = pos.containerNode()->rootEditableElement();
    for (Node* n = pos.deprecatedNode(); n && n->rootEditableElement() == rootEditableElement; n = n->parentNode()) {
        if (isSpecialHTMLElement(n)) {
            HTMLElement* specialElement = toHTMLElement(n);
            VisiblePosition vPos = VisiblePosition(pos, DOWNSTREAM);
<<<<<<< HEAD
            VisiblePosition firstInElement = VisiblePosition(firstPositionInOrBeforeNode(specialElement), DOWNSTREAM);
            if (isRenderedTableElement(specialElement) && vPos == firstInElement.next())
                return specialElement;
=======
            VisiblePosition firstInElement = VisiblePosition(firstPositionInOrBeforeNode(n), DOWNSTREAM);
>>>>>>> 7dde9a10
            if (vPos == firstInElement)
                return specialElement;
        }
    }
    return 0;
}

static HTMLElement* lastInSpecialElement(const Position& pos)
{
    Element* rootEditableElement = pos.containerNode()->rootEditableElement();
    for (Node* n = pos.deprecatedNode(); n && n->rootEditableElement() == rootEditableElement; n = n->parentNode()) {
        if (isSpecialHTMLElement(n)) {
            HTMLElement* specialElement = toHTMLElement(n);
            VisiblePosition vPos = VisiblePosition(pos, DOWNSTREAM);
<<<<<<< HEAD
            VisiblePosition lastInElement = VisiblePosition(lastPositionInOrAfterNode(specialElement), DOWNSTREAM);
            if (isRenderedTableElement(specialElement) && vPos == lastInElement.previous())
                return specialElement;
=======
            VisiblePosition lastInElement = VisiblePosition(lastPositionInOrAfterNode(n), DOWNSTREAM);
>>>>>>> 7dde9a10
            if (vPos == lastInElement)
                return specialElement;
        }
    }
    return 0;
}

Position positionBeforeContainingSpecialElement(const Position& pos, HTMLElement** containingSpecialElement)
{
    HTMLElement* n = firstInSpecialElement(pos);
    if (!n)
        return pos;
    Position result = positionInParentBeforeNode(*n);
    if (result.isNull() || result.deprecatedNode()->rootEditableElement() != pos.deprecatedNode()->rootEditableElement())
        return pos;
    if (containingSpecialElement)
        *containingSpecialElement = n;
    return result;
}

Position positionAfterContainingSpecialElement(const Position& pos, HTMLElement** containingSpecialElement)
{
    HTMLElement* n = lastInSpecialElement(pos);
    if (!n)
        return pos;
    Position result = positionInParentAfterNode(*n);
    if (result.isNull() || result.deprecatedNode()->rootEditableElement() != pos.deprecatedNode()->rootEditableElement())
        return pos;
    if (containingSpecialElement)
        *containingSpecialElement = n;
    return result;
}

Element* isFirstPositionAfterTable(const VisiblePosition& visiblePosition)
{
    Position upstream(visiblePosition.deepEquivalent().upstream());
    if (isRenderedTableElement(upstream.deprecatedNode()) && upstream.atLastEditingPositionForNode())
        return toElement(upstream.deprecatedNode());

    return 0;
}

Element* isLastPositionBeforeTable(const VisiblePosition& visiblePosition)
{
    Position downstream(visiblePosition.deepEquivalent().downstream());
    if (isRenderedTableElement(downstream.deprecatedNode()) && downstream.atFirstEditingPositionForNode())
        return toElement(downstream.deprecatedNode());

    return 0;
}

// Returns the visible position at the beginning of a node
VisiblePosition visiblePositionBeforeNode(Node& node)
{
    if (node.hasChildren())
        return VisiblePosition(firstPositionInOrBeforeNode(&node), DOWNSTREAM);
    ASSERT(node.parentNode());
    ASSERT(!node.parentNode()->isShadowRoot());
    return VisiblePosition(positionInParentBeforeNode(node));
}

// Returns the visible position at the ending of a node
VisiblePosition visiblePositionAfterNode(Node& node)
{
    if (node.hasChildren())
        return VisiblePosition(lastPositionInOrAfterNode(&node), DOWNSTREAM);
    ASSERT(node.parentNode());
    ASSERT(!node.parentNode()->isShadowRoot());
    return VisiblePosition(positionInParentAfterNode(node));
}

// Create a range object with two visible positions, start and end.
// create(Document*, const Position&, const Position&); will use deprecatedEditingOffset
// Use this function instead of create a regular range object (avoiding editing offset).
PassRefPtrWillBeRawPtr<Range> createRange(Document& document, const VisiblePosition& start, const VisiblePosition& end, ExceptionState& exceptionState)
{
    RefPtrWillBeRawPtr<Range> selectedRange = Range::create(document);
    selectedRange->setStart(start.deepEquivalent().containerNode(), start.deepEquivalent().computeOffsetInContainerNode(), exceptionState);
    if (!exceptionState.hadException())
        selectedRange->setEnd(end.deepEquivalent().containerNode(), end.deepEquivalent().computeOffsetInContainerNode(), exceptionState);
    return selectedRange.release();
}

bool isHTMLListElement(Node* n)
{
    return (n && (isHTMLUListElement(*n) || isHTMLOListElement(*n) || isHTMLDListElement(*n)));
}

bool isListItem(const Node* n)
{
    return n && n->renderer() && n->renderer()->isListItem();
}

Element* enclosingElementWithTag(const Position& p, const QualifiedName& tagName)
{
    if (p.isNull())
        return 0;

    ContainerNode* root = highestEditableRoot(p);
    for (Element* ancestor = ElementTraversal::firstAncestorOrSelf(*p.deprecatedNode()); ancestor; ancestor = ElementTraversal::firstAncestor(*ancestor)) {
        if (root && !ancestor->hasEditableStyle())
            continue;
        if (ancestor->hasTagName(tagName))
            return ancestor;
        if (ancestor == root)
            return 0;
    }

    return 0;
}

Node* enclosingNodeOfType(const Position& p, bool (*nodeIsOfType)(const Node*), EditingBoundaryCrossingRule rule)
{
    // FIXME: support CanSkipCrossEditingBoundary
    ASSERT(rule == CanCrossEditingBoundary || rule == CannotCrossEditingBoundary);
    if (p.isNull())
        return 0;

    ContainerNode* root = rule == CannotCrossEditingBoundary ? highestEditableRoot(p) : 0;
    for (Node* n = p.deprecatedNode(); n; n = n->parentNode()) {
        // Don't return a non-editable node if the input position was editable, since
        // the callers from editing will no doubt want to perform editing inside the returned node.
        if (root && !n->hasEditableStyle())
            continue;
        if (nodeIsOfType(n))
            return n;
        if (n == root)
            return 0;
    }

    return 0;
}

Node* highestEnclosingNodeOfType(const Position& p, bool (*nodeIsOfType)(const Node*), EditingBoundaryCrossingRule rule, Node* stayWithin)
{
    Node* highest = 0;
    ContainerNode* root = rule == CannotCrossEditingBoundary ? highestEditableRoot(p) : 0;
    for (Node* n = p.containerNode(); n && n != stayWithin; n = n->parentNode()) {
        if (root && !n->hasEditableStyle())
            continue;
        if (nodeIsOfType(n))
            highest = n;
        if (n == root)
            break;
    }

    return highest;
}

static bool hasARenderedDescendant(Node* node, Node* excludedNode)
{
    for (Node* n = node->firstChild(); n;) {
        if (n == excludedNode) {
            n = NodeTraversal::nextSkippingChildren(*n, node);
            continue;
        }
        if (n->renderer())
            return true;
        n = NodeTraversal::next(*n, node);
    }
    return false;
}

Node* highestNodeToRemoveInPruning(Node* node, Node* excludeNode)
{
    Node* previousNode = 0;
    Element* rootEditableElement = node ? node->rootEditableElement() : 0;
    for (; node; node = node->parentNode()) {
        if (RenderObject* renderer = node->renderer()) {
            if (!renderer->canHaveChildren() || hasARenderedDescendant(node, previousNode) || rootEditableElement == node || excludeNode == node)
                return previousNode;
        }
        previousNode = node;
    }
    return 0;
}

Element* enclosingTableCell(const Position& p)
{
    return toElement(enclosingNodeOfType(p, isTableCell));
}

Element* enclosingAnchorElement(const Position& p)
{
    if (p.isNull())
        return 0;

    for (Element* ancestor = ElementTraversal::firstAncestorOrSelf(*p.deprecatedNode()); ancestor; ancestor = ElementTraversal::firstAncestor(*ancestor)) {
        if (ancestor->isLink())
            return ancestor;
    }
    return 0;
}

HTMLElement* enclosingList(Node* node)
{
    if (!node)
        return 0;

    ContainerNode* root = highestEditableRoot(firstPositionInOrBeforeNode(node));

    for (ContainerNode* n = node->parentNode(); n; n = n->parentNode()) {
        if (isHTMLUListElement(*n) || isHTMLOListElement(*n))
            return toHTMLElement(n);
        if (n == root)
            return 0;
    }

    return 0;
}

Node* enclosingListChild(Node *node)
{
    if (!node)
        return 0;
    // Check for a list item element, or for a node whose parent is a list element. Such a node
    // will appear visually as a list item (but without a list marker)
    ContainerNode* root = highestEditableRoot(firstPositionInOrBeforeNode(node));

    // FIXME: This function is inappropriately named if it starts with node instead of node->parentNode()
    for (Node* n = node; n && n->parentNode(); n = n->parentNode()) {
        if (isHTMLLIElement(*n) || (isHTMLListElement(n->parentNode()) && n != root))
            return n;
        if (n == root || isTableCell(n))
            return 0;
    }

    return 0;
}

// FIXME: This method should not need to call isStartOfParagraph/isEndOfParagraph
Node* enclosingEmptyListItem(const VisiblePosition& visiblePos)
{
    // Check that position is on a line by itself inside a list item
    Node* listChildNode = enclosingListChild(visiblePos.deepEquivalent().deprecatedNode());
    if (!listChildNode || !isStartOfParagraph(visiblePos) || !isEndOfParagraph(visiblePos))
        return 0;

    VisiblePosition firstInListChild(firstPositionInOrBeforeNode(listChildNode));
    VisiblePosition lastInListChild(lastPositionInOrAfterNode(listChildNode));

    if (firstInListChild != visiblePos || lastInListChild != visiblePos)
        return 0;

    return listChildNode;
}

HTMLElement* outermostEnclosingList(Node* node, HTMLElement* rootList)
{
    HTMLElement* list = enclosingList(node);
    if (!list)
        return 0;

    while (HTMLElement* nextList = enclosingList(list)) {
        if (nextList == rootList)
            break;
        list = nextList;
    }

    return list;
}

bool canMergeLists(Element* firstList, Element* secondList)
{
    if (!firstList || !secondList || !firstList->isHTMLElement() || !secondList->isHTMLElement())
        return false;

    return firstList->hasTagName(secondList->tagQName()) // make sure the list types match (ol vs. ul)
    && firstList->hasEditableStyle() && secondList->hasEditableStyle() // both lists are editable
    && firstList->rootEditableElement() == secondList->rootEditableElement() // don't cross editing boundaries
    && isVisiblyAdjacent(positionInParentAfterNode(*firstList), positionInParentBeforeNode(*secondList));
    // Make sure there is no visible content between this li and the previous list
}

bool isRenderedHTMLTableElement(const Node* node)
{
    return isHTMLTableElement(*node) && node->renderer();
}

bool isRenderedTableElement(const Node* node)
{
    if (!node || !node->isElementNode())
        return false;

    RenderObject* renderer = node->renderer();
    return (renderer && renderer->isTable());
}

bool isTableCell(const Node* node)
{
    ASSERT(node);
    RenderObject* r = node->renderer();
    return r ? r->isTableCell() : isHTMLTableCellElement(*node);
}

bool isEmptyTableCell(const Node* node)
{
    // Returns true IFF the passed in node is one of:
    //   .) a table cell with no children,
    //   .) a table cell with a single BR child, and which has no other child renderers, including :before and :after renderers
    //   .) the BR child of such a table cell

    // Find rendered node
    while (node && !node->renderer())
        node = node->parentNode();
    if (!node)
        return false;

    // Make sure the rendered node is a table cell or <br>.
    // If it's a <br>, then the parent node has to be a table cell.
    RenderObject* renderer = node->renderer();
    if (renderer->isBR()) {
        renderer = renderer->parent();
        if (!renderer)
            return false;
    }
    if (!renderer->isTableCell())
        return false;

    // Check that the table cell contains no child renderers except for perhaps a single <br>.
    RenderObject* childRenderer = toRenderTableCell(renderer)->firstChild();
    if (!childRenderer)
        return true;
    if (!childRenderer->isBR())
        return false;
    return !childRenderer->nextSibling();
}

PassRefPtrWillBeRawPtr<HTMLElement> createDefaultParagraphElement(Document& document)
{
    switch (document.frame()->editor().defaultParagraphSeparator()) {
    case EditorParagraphSeparatorIsDiv:
        return HTMLDivElement::create(document);
    case EditorParagraphSeparatorIsP:
        return HTMLParagraphElement::create(document);
    }

    ASSERT_NOT_REACHED();
    return nullptr;
}

PassRefPtrWillBeRawPtr<HTMLBRElement> createBreakElement(Document& document)
{
    return HTMLBRElement::create(document);
}

PassRefPtrWillBeRawPtr<HTMLOListElement> createOrderedListElement(Document& document)
{
    return HTMLOListElement::create(document);
}

PassRefPtrWillBeRawPtr<HTMLUListElement> createUnorderedListElement(Document& document)
{
    return HTMLUListElement::create(document);
}

PassRefPtrWillBeRawPtr<HTMLLIElement> createListItemElement(Document& document)
{
    return HTMLLIElement::create(document);
}

PassRefPtrWillBeRawPtr<HTMLElement> createHTMLElement(Document& document, const QualifiedName& name)
{
    return createHTMLElement(document, name.localName());
}

PassRefPtrWillBeRawPtr<HTMLElement> createHTMLElement(Document& document, const AtomicString& tagName)
{
    return HTMLElementFactory::createHTMLElement(tagName, document, 0, false);
}

bool isTabHTMLSpanElement(const Node* node)
{
    if (!isHTMLSpanElement(node) || toHTMLSpanElement(node)->getAttribute(classAttr) != AppleTabSpanClass)
        return false;
    UseCounter::count(node->document(), UseCounter::EditingAppleTabSpanClass);
    return true;
}

bool isTabHTMLSpanElementTextNode(const Node* node)
{
    return node && node->isTextNode() && node->parentNode() && isTabHTMLSpanElement(node->parentNode());
}

HTMLSpanElement* tabSpanElement(const Node* node)
{
    return isTabHTMLSpanElementTextNode(node) ? toHTMLSpanElement(node->parentNode()) : 0;
}

PassRefPtrWillBeRawPtr<HTMLSpanElement> createTabSpanElement(Document& document, PassRefPtrWillBeRawPtr<Text> prpTabTextNode)
{
    RefPtrWillBeRawPtr<Text> tabTextNode = prpTabTextNode;

    // Make the span to hold the tab.
    RefPtrWillBeRawPtr<HTMLSpanElement> spanElement = toHTMLSpanElement(document.createElement(spanTag, false).get());
    spanElement->setAttribute(classAttr, AppleTabSpanClass);
    spanElement->setAttribute(styleAttr, "white-space:pre");

    // Add tab text to that span.
    if (!tabTextNode)
        tabTextNode = document.createEditingTextNode("\t");

    spanElement->appendChild(tabTextNode.release());

    return spanElement.release();
}

PassRefPtrWillBeRawPtr<HTMLSpanElement> createTabSpanElement(Document& document, const String& tabText)
{
    return createTabSpanElement(document, document.createTextNode(tabText));
}

PassRefPtrWillBeRawPtr<HTMLSpanElement> createTabSpanElement(Document& document)
{
    return createTabSpanElement(document, PassRefPtrWillBeRawPtr<Text>(nullptr));
}

PassRefPtrWillBeRawPtr<HTMLBRElement> createBlockPlaceholderElement(Document& document)
{
    return toHTMLBRElement(document.createElement(brTag, false).get());
}

bool isNodeRendered(const Node *node)
{
    if (!node)
        return false;

    RenderObject* renderer = node->renderer();
    if (!renderer)
        return false;

    return renderer->style()->visibility() == VISIBLE;
}

// return first preceding DOM position rendered at a different location, or "this"
static Position previousCharacterPosition(const Position& position, EAffinity affinity)
{
    if (position.isNull())
        return Position();

    Element* fromRootEditableElement = position.anchorNode()->rootEditableElement();

    bool atStartOfLine = isStartOfLine(VisiblePosition(position, affinity));
    bool rendered = position.isCandidate();

    Position currentPos = position;
    while (!currentPos.atStartOfTree()) {
        currentPos = currentPos.previous();

        if (currentPos.anchorNode()->rootEditableElement() != fromRootEditableElement)
            return position;

        if (atStartOfLine || !rendered) {
            if (currentPos.isCandidate())
                return currentPos;
        } else if (position.rendersInDifferentPosition(currentPos)) {
            return currentPos;
        }
    }

    return position;
}

// This assumes that it starts in editable content.
Position leadingWhitespacePosition(const Position& position, EAffinity affinity, WhitespacePositionOption option)
{
    ASSERT(isEditablePosition(position, ContentIsEditable, DoNotUpdateStyle));
    if (position.isNull())
        return Position();

    if (isHTMLBRElement(*position.upstream().anchorNode()))
        return Position();

    Position prev = previousCharacterPosition(position, affinity);
    if (prev != position && inSameContainingBlockFlowElement(prev.anchorNode(), position.anchorNode()) && prev.anchorNode()->isTextNode()) {
        String string = toText(prev.anchorNode())->data();
        UChar previousCharacter = string[prev.deprecatedEditingOffset()];
        bool isSpace = option == ConsiderNonCollapsibleWhitespace ? (isSpaceOrNewline(previousCharacter) || previousCharacter == noBreakSpace) : isCollapsibleWhitespace(previousCharacter);
        if (isSpace && isEditablePosition(prev))
            return prev;
    }

    return Position();
}

// This assumes that it starts in editable content.
Position trailingWhitespacePosition(const Position& position, EAffinity, WhitespacePositionOption option)
{
    ASSERT(isEditablePosition(position, ContentIsEditable, DoNotUpdateStyle));
    if (position.isNull())
        return Position();

    VisiblePosition visiblePosition(position);
    UChar characterAfterVisiblePosition = visiblePosition.characterAfter();
    bool isSpace = option == ConsiderNonCollapsibleWhitespace ? (isSpaceOrNewline(characterAfterVisiblePosition) || characterAfterVisiblePosition == noBreakSpace) : isCollapsibleWhitespace(characterAfterVisiblePosition);
    // The space must not be in another paragraph and it must be editable.
    if (isSpace && !isEndOfParagraph(visiblePosition) && visiblePosition.next(CannotCrossEditingBoundary).isNotNull())
        return position;
    return Position();
}

unsigned numEnclosingMailBlockquotes(const Position& p)
{
    unsigned num = 0;
    for (Node* n = p.deprecatedNode(); n; n = n->parentNode())
        if (isMailHTMLBlockquoteElement(n))
            num++;

    return num;
}

void updatePositionForNodeRemoval(Position& position, Node& node)
{
    if (position.isNull())
        return;
    switch (position.anchorType()) {
    case Position::PositionIsBeforeChildren:
        if (position.containerNode() == node)
            position = positionInParentBeforeNode(node);
        break;
    case Position::PositionIsAfterChildren:
        if (position.containerNode() == node)
            position = positionInParentAfterNode(node);
        break;
    case Position::PositionIsOffsetInAnchor:
        if (position.containerNode() == node.parentNode() && static_cast<unsigned>(position.offsetInContainerNode()) > node.nodeIndex())
            position.moveToOffset(position.offsetInContainerNode() - 1);
        else if (node.containsIncludingShadowDOM(position.containerNode()))
            position = positionInParentBeforeNode(node);
        break;
    case Position::PositionIsAfterAnchor:
        if (node.containsIncludingShadowDOM(position.anchorNode()))
            position = positionInParentAfterNode(node);
        break;
    case Position::PositionIsBeforeAnchor:
        if (node.containsIncludingShadowDOM(position.anchorNode()))
            position = positionInParentBeforeNode(node);
        break;
    }
}

bool isMailHTMLBlockquoteElement(const Node* node)
{
    if (!node || !node->isHTMLElement())
        return false;

    const HTMLElement& element = toHTMLElement(*node);
    return element.hasTagName(blockquoteTag) && element.getAttribute("type") == "cite";
}

int caretMinOffset(const Node* n)
{
    RenderObject* r = n->renderer();
    ASSERT(!n->isCharacterDataNode() || !r || r->isText()); // FIXME: This was a runtime check that seemingly couldn't fail; changed it to an assertion for now.
    return r ? r->caretMinOffset() : 0;
}

// If a node can contain candidates for VisiblePositions, return the offset of the last candidate, otherwise
// return the number of children for container nodes and the length for unrendered text nodes.
int caretMaxOffset(const Node* n)
{
    // For rendered text nodes, return the last position that a caret could occupy.
    if (n->isTextNode() && n->renderer())
        return n->renderer()->caretMaxOffset();
    // For containers return the number of children. For others do the same as above.
    return lastOffsetForEditing(n);
}

bool lineBreakExistsAtVisiblePosition(const VisiblePosition& visiblePosition)
{
    return lineBreakExistsAtPosition(visiblePosition.deepEquivalent().downstream());
}

bool lineBreakExistsAtPosition(const Position& position)
{
    if (position.isNull())
        return false;

    if (isHTMLBRElement(*position.anchorNode()) && position.atFirstEditingPositionForNode())
        return true;

    if (!position.anchorNode()->renderer())
        return false;

    if (!position.anchorNode()->isTextNode() || !position.anchorNode()->renderer()->style()->preserveNewline())
        return false;

    Text* textNode = toText(position.anchorNode());
    unsigned offset = position.offsetInContainerNode();
    return offset < textNode->length() && textNode->data()[offset] == '\n';
}

// Modifies selections that have an end point at the edge of a table
// that contains the other endpoint so that they don't confuse
// code that iterates over selected paragraphs.
VisibleSelection selectionForParagraphIteration(const VisibleSelection& original)
{
    VisibleSelection newSelection(original);
    VisiblePosition startOfSelection(newSelection.visibleStart());
    VisiblePosition endOfSelection(newSelection.visibleEnd());

    // If the end of the selection to modify is just after a table, and
    // if the start of the selection is inside that table, then the last paragraph
    // that we'll want modify is the last one inside the table, not the table itself
    // (a table is itself a paragraph).
    if (Element* table = isFirstPositionAfterTable(endOfSelection))
        if (startOfSelection.deepEquivalent().deprecatedNode()->isDescendantOf(table))
            newSelection = VisibleSelection(startOfSelection, endOfSelection.previous(CannotCrossEditingBoundary));

    // If the start of the selection to modify is just before a table,
    // and if the end of the selection is inside that table, then the first paragraph
    // we'll want to modify is the first one inside the table, not the paragraph
    // containing the table itself.
    if (Element* table = isLastPositionBeforeTable(startOfSelection))
        if (endOfSelection.deepEquivalent().deprecatedNode()->isDescendantOf(table))
            newSelection = VisibleSelection(startOfSelection.next(CannotCrossEditingBoundary), endOfSelection);

    return newSelection;
}

// FIXME: indexForVisiblePosition and visiblePositionForIndex use TextIterators to convert between
// VisiblePositions and indices. But TextIterator iteration using TextIteratorEmitsCharactersBetweenAllVisiblePositions
// does not exactly match VisiblePosition iteration, so using them to preserve a selection during an editing
// opertion is unreliable. TextIterator's TextIteratorEmitsCharactersBetweenAllVisiblePositions mode needs to be fixed,
// or these functions need to be changed to iterate using actual VisiblePositions.
// FIXME: Deploy these functions everywhere that TextIterators are used to convert between VisiblePositions and indices.
int indexForVisiblePosition(const VisiblePosition& visiblePosition, RefPtrWillBeRawPtr<ContainerNode>& scope)
{
    if (visiblePosition.isNull())
        return 0;

    Position p(visiblePosition.deepEquivalent());
    Document& document = *p.document();
    ShadowRoot* shadowRoot = p.anchorNode()->containingShadowRoot();

    if (shadowRoot)
        scope = shadowRoot;
    else
        scope = document.documentElement();

    RefPtrWillBeRawPtr<Range> range = Range::create(document, firstPositionInNode(scope.get()), p.parentAnchoredEquivalent());

    return TextIterator::rangeLength(range.get(), true);
}

VisiblePosition visiblePositionForIndex(int index, ContainerNode* scope)
{
    if (!scope)
        return VisiblePosition();
    RefPtrWillBeRawPtr<Range> range = PlainTextRange(index).createRangeForSelection(*scope);
    // Check for an invalid index. Certain editing operations invalidate indices because
    // of problems with TextIteratorEmitsCharactersBetweenAllVisiblePositions.
    if (!range)
        return VisiblePosition();
    return VisiblePosition(range->startPosition());
}

// Determines whether two positions are visibly next to each other (first then second)
// while ignoring whitespaces and unrendered nodes
bool isVisiblyAdjacent(const Position& first, const Position& second)
{
    return VisiblePosition(first) == VisiblePosition(second.upstream());
}

// Determines whether a node is inside a range or visibly starts and ends at the boundaries of the range.
// Call this function to determine whether a node is visibly fit inside selectedRange
bool isNodeVisiblyContainedWithin(Node& node, const Range& selectedRange)
{
    // If the node is inside the range, then it surely is contained within
    if (selectedRange.compareNode(&node, IGNORE_EXCEPTION) == Range::NODE_INSIDE)
        return true;

    bool startIsVisuallySame = visiblePositionBeforeNode(node) == VisiblePosition(selectedRange.startPosition());
    if (startIsVisuallySame && comparePositions(positionInParentAfterNode(node), selectedRange.endPosition()) < 0)
        return true;

    bool endIsVisuallySame = visiblePositionAfterNode(node) == VisiblePosition(selectedRange.endPosition());
    if (endIsVisuallySame && comparePositions(selectedRange.startPosition(), positionInParentBeforeNode(node)) < 0)
        return true;

    return startIsVisuallySame && endIsVisuallySame;
}

bool isRenderedAsNonInlineTableImageOrHR(const Node* node)
{
    if (!node)
        return false;
    RenderObject* renderer = node->renderer();
    return renderer && ((renderer->isTable() && !renderer->isInline()) || (renderer->isImage() && !renderer->isInline()) || renderer->isHR());
}

bool areIdenticalElements(const Node* first, const Node* second)
{
    if (!first->isElementNode() || !second->isElementNode())
        return false;

    const Element* firstElement = toElement(first);
    const Element* secondElement = toElement(second);
    if (!firstElement->hasTagName(secondElement->tagQName()))
        return false;

    return firstElement->hasEquivalentAttributes(secondElement);
}

bool isNonTableCellHTMLBlockElement(const Node* node)
{
    if (!node->isHTMLElement())
        return false;

    const HTMLElement& element = toHTMLElement(*node);
    return element.hasTagName(listingTag)
        || element.hasTagName(olTag)
        || element.hasTagName(preTag)
        || element.hasTagName(tableTag)
        || element.hasTagName(ulTag)
        || element.hasTagName(xmpTag)
        || element.hasTagName(h1Tag)
        || element.hasTagName(h2Tag)
        || element.hasTagName(h3Tag)
        || element.hasTagName(h4Tag)
        || element.hasTagName(h5Tag);
}

bool isBlockFlowElement(const Node& node)
{
    RenderObject* renderer = node.renderer();
    return node.isElementNode() && renderer && renderer->isRenderBlockFlow();
}

Position adjustedSelectionStartForStyleComputation(const VisibleSelection& selection)
{
    // This function is used by range style computations to avoid bugs like:
    // <rdar://problem/4017641> REGRESSION (Mail): you can only bold/unbold a selection starting from end of line once
    // It is important to skip certain irrelevant content at the start of the selection, so we do not wind up
    // with a spurious "mixed" style.

    VisiblePosition visiblePosition(selection.start());
    if (visiblePosition.isNull())
        return Position();

    // if the selection is a caret, just return the position, since the style
    // behind us is relevant
    if (selection.isCaret())
        return visiblePosition.deepEquivalent();

    // if the selection starts just before a paragraph break, skip over it
    if (isEndOfParagraph(visiblePosition))
        return visiblePosition.next().deepEquivalent().downstream();

    // otherwise, make sure to be at the start of the first selected node,
    // instead of possibly at the end of the last node before the selection
    return visiblePosition.deepEquivalent().downstream();
}

} // namespace blink<|MERGE_RESOLUTION|>--- conflicted
+++ resolved
@@ -456,13 +456,7 @@
         if (isSpecialHTMLElement(n)) {
             HTMLElement* specialElement = toHTMLElement(n);
             VisiblePosition vPos = VisiblePosition(pos, DOWNSTREAM);
-<<<<<<< HEAD
             VisiblePosition firstInElement = VisiblePosition(firstPositionInOrBeforeNode(specialElement), DOWNSTREAM);
-            if (isRenderedTableElement(specialElement) && vPos == firstInElement.next())
-                return specialElement;
-=======
-            VisiblePosition firstInElement = VisiblePosition(firstPositionInOrBeforeNode(n), DOWNSTREAM);
->>>>>>> 7dde9a10
             if (vPos == firstInElement)
                 return specialElement;
         }
@@ -477,13 +471,7 @@
         if (isSpecialHTMLElement(n)) {
             HTMLElement* specialElement = toHTMLElement(n);
             VisiblePosition vPos = VisiblePosition(pos, DOWNSTREAM);
-<<<<<<< HEAD
             VisiblePosition lastInElement = VisiblePosition(lastPositionInOrAfterNode(specialElement), DOWNSTREAM);
-            if (isRenderedTableElement(specialElement) && vPos == lastInElement.previous())
-                return specialElement;
-=======
-            VisiblePosition lastInElement = VisiblePosition(lastPositionInOrAfterNode(n), DOWNSTREAM);
->>>>>>> 7dde9a10
             if (vPos == lastInElement)
                 return specialElement;
         }
