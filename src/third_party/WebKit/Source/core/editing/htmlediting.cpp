--- conflicted
+++ resolved
@@ -559,11 +559,7 @@
     return selectedRange.release();
 }
 
-<<<<<<< HEAD
-bool isHTMLListElement(Node* n)
-=======
-bool isListElement(const Node* n)
->>>>>>> ebe9d101
+bool isHTMLListElement(const Node* n)
 {
     return (n && (isHTMLUListElement(*n) || isHTMLOListElement(*n) || isHTMLDListElement(*n)));
 }
