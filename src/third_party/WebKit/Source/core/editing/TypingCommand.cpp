--- conflicted
+++ resolved
@@ -302,13 +302,8 @@
     if (previous.isNotNull()) {
         VisiblePosition p1 = startOfWord(previous, LeftWordIfOnBoundary);
         VisiblePosition p2 = startOfWord(start, LeftWordIfOnBoundary);
-<<<<<<< HEAD
-        if (p1 != p2)
+        if (p1 != p2 && previous.characterAfter() != '\'' && 0 > comparePositions(p1.deepEquivalent(), p2.deepEquivalent()))
             frame->spellChecker().markMisspellingsAfterTypingToWord(p1, endingSelection());
-=======
-        if (p1 != p2 && previous.characterAfter() != '\'' && 0 > comparePositions(p1.deepEquivalent(), p2.deepEquivalent()))
-            frame->editor().markMisspellingsAfterTypingToWord(p1, endingSelection());
->>>>>>> 24cf792b
     }
 }
 
