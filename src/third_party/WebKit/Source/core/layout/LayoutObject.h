/*
 * Copyright (C) 2000 Lars Knoll (knoll@kde.org)
 *           (C) 2000 Antti Koivisto (koivisto@kde.org)
 *           (C) 2000 Dirk Mueller (mueller@kde.org)
 *           (C) 2004 Allan Sandfeld Jensen (kde@carewolf.com)
 * Copyright (C) 2003, 2004, 2005, 2006, 2007, 2008, 2009, 2012 Apple Inc. All rights reserved.
 * Copyright (C) 2009 Google Inc. All rights reserved.
 *
 * This library is free software; you can redistribute it and/or
 * modify it under the terms of the GNU Library General Public
 * License as published by the Free Software Foundation; either
 * version 2 of the License, or (at your option) any later version.
 *
 * This library is distributed in the hope that it will be useful,
 * but WITHOUT ANY WARRANTY; without even the implied warranty of
 * MERCHANTABILITY or FITNESS FOR A PARTICULAR PURPOSE.  See the GNU
 * Library General Public License for more details.
 *
 * You should have received a copy of the GNU Library General Public License
 * along with this library; see the file COPYING.LIB.  If not, write to
 * the Free Software Foundation, Inc., 51 Franklin Street, Fifth Floor,
 * Boston, MA 02110-1301, USA.
 *
 */

#ifndef LayoutObject_h
#define LayoutObject_h

#include "core/CoreExport.h"
#include "core/dom/Document.h"
#include "core/dom/DocumentLifecycle.h"
#include "core/dom/Element.h"
#include "core/editing/TextAffinity.h"
#include "core/fetch/ImageResourceClient.h"
#include "core/html/HTMLElement.h"
#include "core/inspector/InspectorTraceEvents.h"
#include "core/layout/HitTestRequest.h"
#include "core/layout/LayoutObjectChildList.h"
#include "core/layout/PaintInvalidationState.h"
#include "core/layout/PaintPhase.h"
#include "core/layout/ScrollAlignment.h"
#include "core/layout/SubtreeLayoutScope.h"
#include "core/layout/compositing/CompositingState.h"
#include "core/layout/compositing/CompositingTriggers.h"
#include "core/style/ComputedStyle.h"
#include "core/style/StyleInheritedData.h"
#include "platform/geometry/FloatQuad.h"
#include "platform/geometry/LayoutRect.h"
#include "platform/graphics/CompositingReasons.h"
#include "platform/graphics/PaintInvalidationReason.h"
#include "platform/graphics/paint/DisplayItemClient.h"
#include "platform/transforms/TransformationMatrix.h"

namespace blink {

class AffineTransform;
class Cursor;
class Document;
class HitTestLocation;
class HitTestResult;
class InlineBox;
class Position;
class PositionWithAffinity;
class PseudoStyleRequest;
class LayoutBoxModelObject;
class LayoutBlock;
class LayoutFlowThread;
class LayoutGeometryMap;
class DeprecatedPaintLayer;
class LayoutMultiColumnSpannerPlaceholder;
class LayoutView;
class TransformState;

struct PaintInfo;

enum CursorDirective {
    SetCursorBasedOnStyle,
    SetCursor,
    DoNotSetCursor
};

enum HitTestFilter {
    HitTestAll,
    HitTestSelf,
    HitTestDescendants
};

enum HitTestAction {
    HitTestBlockBackground,
    HitTestChildBlockBackground,
    HitTestChildBlockBackgrounds,
    HitTestFloat,
    HitTestForeground
};

enum MarkingBehavior {
    MarkOnlyThis,
    MarkContainerChain,
};

enum MapCoordinatesMode {
    IsFixed = 1 << 0,
    UseTransforms = 1 << 1,
    ApplyContainerFlip = 1 << 2,
    TraverseDocumentBoundaries = 1 << 3,
};
typedef unsigned MapCoordinatesFlags;

const int caretWidth = 1;

struct AnnotatedRegionValue {
    bool operator==(const AnnotatedRegionValue& o) const
    {
        return draggable == o.draggable && bounds == o.bounds;
    }

    LayoutRect bounds;
    bool draggable;
};

typedef WTF::HashMap<const DeprecatedPaintLayer*, Vector<LayoutRect>> LayerHitTestRects;

#ifndef NDEBUG
const int showTreeCharacterOffset = 39;
#endif

// Base class for all rendering tree objects.
class CORE_EXPORT LayoutObject : public ImageResourceClient {
    friend class LayoutBlock;
    friend class LayoutBlockFlow;
    friend class DeprecatedPaintLayerReflectionInfo; // For setParent
    friend class DeprecatedPaintLayerScrollableArea; // For setParent.
    friend class LayoutObjectChildList;
    WTF_MAKE_NONCOPYABLE(LayoutObject);
public:
    // Anonymous objects should pass the document as their node, and they will then automatically be
    // marked as anonymous in the constructor.
    explicit LayoutObject(Node*);
    virtual ~LayoutObject();

    // Note: This will soon just return the name of the object; Fix comment when crbug.com/463967 is done.
    // Returns the decorated name used by run-layout-tests. The name contains the name of the object
    // along with extra information about the layout object state (e.g. positioning).
    virtual const char* name() const = 0;

    // Returns the decorated name used by run-layout-tests. The name contains the name of the object
    // along with extra information about the layout object state (e.g. positioning).
    String decoratedName() const;

    // Returns the decorated name along with the debug information from the associated Node object.
    String debugName() const;

    LayoutObject* parent() const { return m_parent; }
    bool isDescendantOf(const LayoutObject*) const;

    LayoutObject* previousSibling() const { return m_previous; }
    LayoutObject* nextSibling() const { return m_next; }

    LayoutObject* slowFirstChild() const
    {
        if (const LayoutObjectChildList* children = virtualChildren())
            return children->firstChild();
        return 0;
    }
    LayoutObject* slowLastChild() const
    {
        if (const LayoutObjectChildList* children = virtualChildren())
            return children->lastChild();
        return 0;
    }

    virtual LayoutObjectChildList* virtualChildren() { return 0; }
    virtual const LayoutObjectChildList* virtualChildren() const { return 0; }

    LayoutObject* nextInPreOrder() const;
    LayoutObject* nextInPreOrder(const LayoutObject* stayWithin) const;
    LayoutObject* nextInPreOrderAfterChildren() const;
    LayoutObject* nextInPreOrderAfterChildren(const LayoutObject* stayWithin) const;
    LayoutObject* previousInPreOrder() const;
    LayoutObject* previousInPreOrder(const LayoutObject* stayWithin) const;
    LayoutObject* childAt(unsigned) const;

    LayoutObject* lastLeafChild() const;

    // The following six functions are used when the render tree hierarchy changes to make sure layers get
    // properly added and removed.  Since containership can be implemented by any subclass, and since a hierarchy
    // can contain a mixture of boxes and other object types, these functions need to be in the base class.
    DeprecatedPaintLayer* enclosingLayer() const;
    void addLayers(DeprecatedPaintLayer* parentLayer);
    void removeLayers(DeprecatedPaintLayer* parentLayer);
    void moveLayers(DeprecatedPaintLayer* oldParent, DeprecatedPaintLayer* newParent);
    DeprecatedPaintLayer* findNextLayer(DeprecatedPaintLayer* parentLayer, LayoutObject* startPoint, bool checkParent = true);

    // Scrolling is a LayoutBox concept, however some code just cares about recursively scrolling our enclosing ScrollableArea(s).
    bool scrollRectToVisible(const LayoutRect&, const ScrollAlignment& alignX = ScrollAlignment::alignCenterIfNeeded, const ScrollAlignment& alignY = ScrollAlignment::alignCenterIfNeeded);

    // Convenience function for getting to the nearest enclosing box of a LayoutObject.
    LayoutBox* enclosingBox() const;
    LayoutBoxModelObject* enclosingBoxModelObject() const;

    LayoutBox* enclosingScrollableBox() const;

    // Function to return our enclosing flow thread if we are contained inside one. This
    // function follows the containing block chain.
    LayoutFlowThread* flowThreadContainingBlock() const
    {
        if (flowThreadState() == NotInsideFlowThread)
            return 0;
        return locateFlowThreadContainingBlock();
    }

#if ENABLE(ASSERT)
    void setHasAXObject(bool flag) { m_hasAXObject = flag; }
    bool hasAXObject() const { return m_hasAXObject; }

    // Helper class forbidding calls to setNeedsLayout() during its lifetime.
    class SetLayoutNeededForbiddenScope {
    public:
        explicit SetLayoutNeededForbiddenScope(LayoutObject&);
        ~SetLayoutNeededForbiddenScope();
    private:
        LayoutObject& m_layoutObject;
        bool m_preexistingForbidden;
    };

    void assertRendererLaidOut() const
    {
#ifndef NDEBUG
        if (needsLayout())
            showLayoutTreeForThis();
#endif
        ASSERT_WITH_SECURITY_IMPLICATION(!needsLayout());
    }

    void assertSubtreeIsLaidOut() const
    {
        for (const LayoutObject* renderer = this; renderer; renderer = renderer->nextInPreOrder())
            renderer->assertRendererLaidOut();
    }

    void assertRendererClearedPaintInvalidationState() const
    {
#ifndef NDEBUG
        if (paintInvalidationStateIsDirty()) {
            showLayoutTreeForThis();
            ASSERT_NOT_REACHED();
        }
#endif
    }

    void assertSubtreeClearedPaintInvalidationState() const
    {
        for (const LayoutObject* renderer = this; renderer; renderer = renderer->nextInPreOrder())
            renderer->assertRendererClearedPaintInvalidationState();
    }

#endif

    // FIXME: This could be used when changing the size of a renderer without children to skip some invalidations.
    // FIXME: This is incorrect for document element. Remove this when we enable slimming paint.
    bool rendererHasNoBoxEffectObsolete() const
    {
        return !style()->hasVisualOverflowingEffect() && !style()->hasBorder() && !style()->hasBackground();
    }

    // Correct version of !rendererHasNoBoxEffectObsolete().
    bool hasBoxEffect() const
    {
        return hasBoxDecorationBackground() || style()->hasVisualOverflowingEffect();
    }

    // Obtains the nearest enclosing block (including this block) that contributes a first-line style to our inline
    // children.
    virtual LayoutBlock* firstLineBlock() const;

    // Called when an object that was floating or positioned becomes a normal flow object
    // again.  We have to make sure the render tree updates as needed to accommodate the new
    // normal flow object.
    void handleDynamicFloatPositionChange();

    // LayoutObject tree manipulation
    //////////////////////////////////////////
    virtual bool canHaveChildren() const { return virtualChildren(); }
    virtual bool canHaveGeneratedChildren() const;
    virtual bool isChildAllowed(LayoutObject*, const ComputedStyle&) const { return true; }
    virtual void addChild(LayoutObject* newChild, LayoutObject* beforeChild = 0);
    virtual void addChildIgnoringContinuation(LayoutObject* newChild, LayoutObject* beforeChild = 0) { return addChild(newChild, beforeChild); }
    virtual void removeChild(LayoutObject*);
    virtual bool createsAnonymousWrapper() const { return false; }
    //////////////////////////////////////////

protected:
    //////////////////////////////////////////
    // Helper functions. Dangerous to use!
    void setPreviousSibling(LayoutObject* previous) { m_previous = previous; }
    void setNextSibling(LayoutObject* next) { m_next = next; }
    void setParent(LayoutObject* parent)
    {
        m_parent = parent;

        // Only update if our flow thread state is different from our new parent and if we're not a LayoutFlowThread.
        // A LayoutFlowThread is always considered to be inside itself, so it never has to change its state
        // in response to parent changes.
        FlowThreadState newState = parent ? parent->flowThreadState() : NotInsideFlowThread;
        if (newState != flowThreadState() && !isLayoutFlowThread())
            setFlowThreadStateIncludingDescendants(newState);
    }

    //////////////////////////////////////////
private:
#if ENABLE(ASSERT)
    bool isSetNeedsLayoutForbidden() const { return m_setNeedsLayoutForbidden; }
    void setNeedsLayoutIsForbidden(bool flag) { m_setNeedsLayoutForbidden = flag; }
#endif

    void addAbsoluteRectForLayer(IntRect& result);
    bool requiresAnonymousTableWrappers(const LayoutObject*) const;

    // Gets pseudoStyle from Shadow host(in case of input elements)
    // or from Parent element.
    PassRefPtr<ComputedStyle> getUncachedPseudoStyleFromParentOrShadowHost() const;

    bool skipInvalidationWhenLaidOutChildren() const;

public:
#ifndef NDEBUG
    void showTreeForThis() const;
    void showLayoutTreeForThis() const;
    void showLineTreeForThis() const;

    void showLayoutObject() const;
    // We don't make printedCharacters an optional parameter so that
    // showLayoutObject can be called from gdb easily.
    void showLayoutObject(int printedCharacters) const;
    void showLayoutTreeAndMark(const LayoutObject* markedObject1 = 0, const char* markedLabel1 = 0, const LayoutObject* markedObject2 = 0, const char* markedLabel2 = 0, int depth = 0) const;
#endif

    static LayoutObject* createObject(Element*, const ComputedStyle&);
    static unsigned instanceCount() { return s_instanceCount; }

    // LayoutObjects are allocated out of the rendering partition.
    void* operator new(size_t);
    void operator delete(void*);

public:
    bool isPseudoElement() const { return node() && node()->isPseudoElement(); }

    virtual bool isBoxModelObject() const { return false; }
    bool isBR() const { return isOfType(LayoutObjectBr); }
    bool isCanvas() const { return isOfType(LayoutObjectCanvas); }
    bool isCounter() const { return isOfType(LayoutObjectCounter); }
    bool isDetailsMarker() const { return isOfType(LayoutObjectDetailsMarker); }
    bool isEmbeddedObject() const { return isOfType(LayoutObjectEmbeddedObject); }
    bool isFieldset() const { return isOfType(LayoutObjectFieldset); }
    bool isFileUploadControl() const { return isOfType(LayoutObjectFileUploadControl); }
    bool isFrame() const { return isOfType(LayoutObjectFrame); }
    bool isFrameSet() const { return isOfType(LayoutObjectFrameSet); }
    bool isLayoutTableCol() const { return isOfType(LayoutObjectLayoutTableCol); }
    bool isListBox() const { return isOfType(LayoutObjectListBox); }
    bool isListItem() const { return isOfType(LayoutObjectListItem); }
    bool isListMarker() const { return isOfType(LayoutObjectListMarker); }
    bool isMedia() const { return isOfType(LayoutObjectMedia); }
    bool isMenuList() const { return isOfType(LayoutObjectMenuList); }
    bool isMeter() const { return isOfType(LayoutObjectMeter); }
    bool isProgress() const { return isOfType(LayoutObjectProgress); }
    bool isQuote() const { return isOfType(LayoutObjectQuote); }
    bool isLayoutButton() const { return isOfType(LayoutObjectLayoutButton); }
    bool isLayoutFullScreen() const { return isOfType(LayoutObjectLayoutFullScreen); }
    bool isLayoutFullScreenPlaceholder() const { return isOfType(LayoutObjectLayoutFullScreenPlaceholder); }
    bool isLayoutGrid() const { return isOfType(LayoutObjectLayoutGrid); }
    bool isLayoutIFrame() const { return isOfType(LayoutObjectLayoutIFrame); }
    bool isLayoutImage() const { return isOfType(LayoutObjectLayoutImage); }
    bool isLayoutMultiColumnSet() const { return isOfType(LayoutObjectLayoutMultiColumnSet); }
    bool isLayoutMultiColumnSpannerPlaceholder() const { return isOfType(LayoutObjectLayoutMultiColumnSpannerPlaceholder); }
    bool isLayoutRegion() const { return isOfType(LayoutObjectLayoutRegion); }
    bool isLayoutScrollbarPart() const { return isOfType(LayoutObjectLayoutScrollbarPart); }
    bool isLayoutView() const { return isOfType(LayoutObjectLayoutView); }
    bool isReplica() const { return isOfType(LayoutObjectReplica); }
    bool isRuby() const { return isOfType(LayoutObjectRuby); }
    bool isRubyBase() const { return isOfType(LayoutObjectRubyBase); }
    bool isRubyRun() const { return isOfType(LayoutObjectRubyRun); }
    bool isRubyText() const { return isOfType(LayoutObjectRubyText); }
    bool isSlider() const { return isOfType(LayoutObjectSlider); }
    bool isSliderThumb() const { return isOfType(LayoutObjectSliderThumb); }
    bool isTable() const { return isOfType(LayoutObjectTable); }
    bool isTableCaption() const { return isOfType(LayoutObjectTableCaption); }
    bool isTableCell() const { return isOfType(LayoutObjectTableCell); }
    bool isTableRow() const { return isOfType(LayoutObjectTableRow); }
    bool isTableSection() const { return isOfType(LayoutObjectTableSection); }
    bool isTextArea() const { return isOfType(LayoutObjectTextArea); }
    bool isTextControl() const { return isOfType(LayoutObjectTextControl); }
    bool isTextField() const { return isOfType(LayoutObjectTextField); }
    bool isVideo() const { return isOfType(LayoutObjectVideo); }
    bool isWidget() const { return isOfType(LayoutObjectWidget); }

    virtual bool isImage() const { return false; }

    virtual bool isInlineBlockOrInlineTable() const { return false; }
    virtual bool isLayoutBoxModelObject() const { return false; }
    virtual bool isLayoutBlock() const { return false; }
    virtual bool isLayoutBlockFlow() const { return false; }
    virtual bool isLayoutFlowThread() const { return false; }
    virtual bool isLayoutInline() const { return false; }
    virtual bool isLayoutPart() const { return false; }

    bool isDocumentElement() const { return document().documentElement() == m_node; }
    // isBody is called from LayoutBox::styleWillChange and is thus quite hot.
    bool isBody() const { return node() && node()->hasTagName(HTMLNames::bodyTag); }
    bool isHR() const;
    bool isLegend() const;

    bool isTablePart() const { return isTableCell() || isLayoutTableCol() || isTableCaption() || isTableRow() || isTableSection(); }

    inline bool isBeforeContent() const;
    inline bool isAfterContent() const;
    inline bool isBeforeOrAfterContent() const;
    static inline bool isAfterContent(const LayoutObject* obj) { return obj && obj->isAfterContent(); }

    bool hasCounterNodeMap() const { return m_bitfields.hasCounterNodeMap(); }
    void setHasCounterNodeMap(bool hasCounterNodeMap) { m_bitfields.setHasCounterNodeMap(hasCounterNodeMap); }
    bool everHadLayout() const { return m_bitfields.everHadLayout(); }

    bool childrenInline() const { return m_bitfields.childrenInline(); }
    void setChildrenInline(bool b) { m_bitfields.setChildrenInline(b); }
    bool hasColumns() const { return m_bitfields.hasColumns(); }
    void setHasColumns(bool b = true) { m_bitfields.setHasColumns(b); }

    bool alwaysCreateLineBoxesForLayoutInline() const
    {
        ASSERT(isLayoutInline());
        return m_bitfields.alwaysCreateLineBoxesForLayoutInline();
    }
    void setAlwaysCreateLineBoxesForLayoutInline(bool alwaysCreateLineBoxes)
    {
        ASSERT(isLayoutInline());
        m_bitfields.setAlwaysCreateLineBoxesForLayoutInline(alwaysCreateLineBoxes);
    }

    bool ancestorLineBoxDirty() const { return m_bitfields.ancestorLineBoxDirty(); }
    void setAncestorLineBoxDirty(bool value = true)
    {
        m_bitfields.setAncestorLineBoxDirty(value);
        if (value)
            setNeedsLayoutAndFullPaintInvalidation(LayoutInvalidationReason::LineBoxesChanged);
    }

    enum FlowThreadState {
        NotInsideFlowThread = 0,
        InsideOutOfFlowThread = 1,
        InsideInFlowThread = 2,
    };

    void setFlowThreadStateIncludingDescendants(FlowThreadState);

    FlowThreadState flowThreadState() const { return m_bitfields.flowThreadState(); }
    void setFlowThreadState(FlowThreadState state) { m_bitfields.setFlowThreadState(state); }

    // FIXME: Until all SVG renders can be subclasses of LayoutSVGModelObject we have
    // to add SVG renderer methods to LayoutObject with an ASSERT_NOT_REACHED() default implementation.
    bool isSVG() const { return isOfType(LayoutObjectSVG); }
    bool isSVGRoot() const { return isOfType(LayoutObjectSVGRoot); }
    bool isSVGContainer() const { return isOfType(LayoutObjectSVGContainer); }
    bool isSVGTransformableContainer() const { return isOfType(LayoutObjectSVGTransformableContainer); }
    bool isSVGViewportContainer() const { return isOfType(LayoutObjectSVGViewportContainer); }
    bool isSVGGradientStop() const { return isOfType(LayoutObjectSVGGradientStop); }
    bool isSVGHiddenContainer() const { return isOfType(LayoutObjectSVGHiddenContainer); }
    bool isSVGShape() const { return isOfType(LayoutObjectSVGShape); }
    bool isSVGText() const { return isOfType(LayoutObjectSVGText); }
    bool isSVGTextPath() const { return isOfType(LayoutObjectSVGTextPath); }
    bool isSVGInline() const { return isOfType(LayoutObjectSVGInline); }
    bool isSVGInlineText() const { return isOfType(LayoutObjectSVGInlineText); }
    bool isSVGImage() const { return isOfType(LayoutObjectSVGImage); }
    bool isSVGForeignObject() const { return isOfType(LayoutObjectSVGForeignObject); }
    bool isSVGResourceContainer() const { return isOfType(LayoutObjectSVGResourceContainer); }
    bool isSVGResourceFilter() const { return isOfType(LayoutObjectSVGResourceFilter); }
    bool isSVGResourceFilterPrimitive() const { return isOfType(LayoutObjectSVGResourceFilterPrimitive); }

    // FIXME: Those belong into a SVG specific base-class for all renderers (see above)
    // Unfortunately we don't have such a class yet, because it's not possible for all renderers
    // to inherit from LayoutSVGObject -> LayoutObject (some need LayoutBlock inheritance for instance)
    virtual void setNeedsTransformUpdate() { }
    virtual void setNeedsBoundariesUpdate();

    bool isBlendingAllowed() const { return !isSVG() || (isSVGContainer() && !isSVGHiddenContainer()) || isSVGShape() || isSVGImage() || isSVGText(); }
    virtual bool hasNonIsolatedBlendingDescendants() const { return false; }
    enum DescendantIsolationState {
        DescendantIsolationRequired,
        DescendantIsolationNeedsUpdate,
    };
    virtual void descendantIsolationRequirementsChanged(DescendantIsolationState) { }

    // Per SVG 1.1 objectBoundingBox ignores clipping, masking, filter effects, opacity and stroke-width.
    // This is used for all computation of objectBoundingBox relative units and by SVGLocatable::getBBox().
    // NOTE: Markers are not specifically ignored here by SVG 1.1 spec, but we ignore them
    // since stroke-width is ignored (and marker size can depend on stroke-width).
    // objectBoundingBox is returned local coordinates.
    // The name objectBoundingBox is taken from the SVG 1.1 spec.
    virtual FloatRect objectBoundingBox() const;
    virtual FloatRect strokeBoundingBox() const;

    // Returns the smallest rectangle enclosing all of the painted content
    // respecting clipping, masking, filters, opacity, stroke-width and markers
    virtual FloatRect paintInvalidationRectInLocalCoordinates() const;

    // This only returns the transform="" value from the element
    // most callsites want localToParentTransform() instead.
    virtual AffineTransform localTransform() const;

    // Returns the full transform mapping from local coordinates to local coords for the parent SVG renderer
    // This includes any viewport transforms and x/y offsets as well as the transform="" value off the element.
    virtual const AffineTransform& localToParentTransform() const;

    // SVG uses FloatPoint precise hit testing, and passes the point in parent
    // coordinates instead of in paint invalidaiton container coordinates. Eventually the
    // rest of the rendering tree will move to a similar model.
    virtual bool nodeAtFloatPoint(HitTestResult&, const FloatPoint& pointInParent, HitTestAction);

    bool isAnonymous() const { return m_bitfields.isAnonymous(); }
    bool isAnonymousBlock() const
    {
        // This function is kept in sync with anonymous block creation conditions in
        // LayoutBlock::createAnonymousBlock(). This includes creating an anonymous
        // LayoutBlock having a BLOCK or BOX display. Other classes such as LayoutTextFragment
        // are not LayoutBlocks and will return false. See https://bugs.webkit.org/show_bug.cgi?id=56709.
        return isAnonymous() && (style()->display() == BLOCK || style()->display() == BOX) && style()->styleType() == NOPSEUDO && isLayoutBlock() && !isListMarker() && !isLayoutFlowThread() && !isLayoutMultiColumnSet()
            && !isLayoutFullScreen()
            && !isLayoutFullScreenPlaceholder();
    }
    bool isAnonymousColumnsBlock() const { return style()->specifiesColumns() && isAnonymousBlock(); }
<<<<<<< HEAD
    bool isAnonymousColumnSpanBlock() const { return style()->columnSpan() && isAnonymousBlock(); }
    bool isElementContinuation() const { return node() && node()->layoutObject() != this; }
=======
    bool isAnonymousColumnSpanBlock() const { return style()->hasSpanAllColumns() && isAnonymousBlock(); }
    bool isElementContinuation() const { return node() && node()->renderer() != this; }
>>>>>>> 03ac2dad
    bool isInlineElementContinuation() const { return isElementContinuation() && isInline(); }
    virtual LayoutBoxModelObject* virtualContinuation() const { return 0; }

    bool isFloating() const { return m_bitfields.floating(); }

    bool isOutOfFlowPositioned() const { return m_bitfields.isOutOfFlowPositioned(); } // absolute or fixed positioning
    bool isRelPositioned() const { return m_bitfields.isRelPositioned(); } // relative positioning
    bool isPositioned() const { return m_bitfields.isPositioned(); }

    bool isText() const  { return m_bitfields.isText(); }
    bool isBox() const { return m_bitfields.isBox(); }
    bool isInline() const { return m_bitfields.isInline(); } // inline object
    bool isDragging() const { return m_bitfields.isDragging(); }
    bool isReplaced() const { return m_bitfields.isReplaced(); } // a "replaced" element (see CSS)
    bool isHorizontalWritingMode() const { return m_bitfields.horizontalWritingMode(); }
    bool hasFlippedBlocksWritingMode() const
    {
        return style()->isFlippedBlocksWritingMode();
    }

    bool hasLayer() const { return m_bitfields.hasLayer(); }

    // "Box decoration background" includes all box decorations and backgrounds
    // that are painted as the background of the object. It includes borders,
    // box-shadows, background-color and background-image, etc.
    enum BoxDecorationBackgroundState {
        NoBoxDecorationBackground,
        HasBoxDecorationBackgroundObscurationStatusInvalid,
        HasBoxDecorationBackgroundKnownToBeObscured,
        HasBoxDecorationBackgroundMayBeVisible,
    };
    bool hasBoxDecorationBackground() const { return m_bitfields.boxDecorationBackgroundState() != NoBoxDecorationBackground; }
    bool boxDecorationBackgroundIsKnownToBeObscured();
    bool canRenderBorderImage() const;
    bool mustInvalidateBackgroundOrBorderPaintOnWidthChange() const;
    bool mustInvalidateBackgroundOrBorderPaintOnHeightChange() const;
    bool mustInvalidateFillLayersPaintOnWidthChange(const FillLayer&) const;
    bool mustInvalidateFillLayersPaintOnHeightChange(const FillLayer&) const;
    bool hasBackground() const { return style()->hasBackground(); }
    bool hasEntirelyFixedBackground() const;

    bool needsLayoutBecauseOfChildren() const { return needsLayout() && !selfNeedsLayout() && !needsPositionedMovementLayout() && !needsSimplifiedNormalFlowLayout(); }

    bool needsLayout() const
    {
        return m_bitfields.selfNeedsLayout() || m_bitfields.normalChildNeedsLayout() || m_bitfields.posChildNeedsLayout()
            || m_bitfields.needsSimplifiedNormalFlowLayout() || m_bitfields.needsPositionedMovementLayout();
    }

    bool selfNeedsLayout() const { return m_bitfields.selfNeedsLayout(); }
    bool needsPositionedMovementLayout() const { return m_bitfields.needsPositionedMovementLayout(); }
    bool needsPositionedMovementLayoutOnly() const
    {
        return m_bitfields.needsPositionedMovementLayout() && !m_bitfields.selfNeedsLayout() && !m_bitfields.normalChildNeedsLayout()
            && !m_bitfields.posChildNeedsLayout() && !m_bitfields.needsSimplifiedNormalFlowLayout();
    }

    bool posChildNeedsLayout() const { return m_bitfields.posChildNeedsLayout(); }
    bool needsSimplifiedNormalFlowLayout() const { return m_bitfields.needsSimplifiedNormalFlowLayout(); }
    bool normalChildNeedsLayout() const { return m_bitfields.normalChildNeedsLayout(); }

    bool preferredLogicalWidthsDirty() const { return m_bitfields.preferredLogicalWidthsDirty(); }

    bool needsOverflowRecalcAfterStyleChange() const { return m_bitfields.selfNeedsOverflowRecalcAfterStyleChange() || m_bitfields.childNeedsOverflowRecalcAfterStyleChange(); }
    bool selfNeedsOverflowRecalcAfterStyleChange() const { return m_bitfields.selfNeedsOverflowRecalcAfterStyleChange(); }
    bool childNeedsOverflowRecalcAfterStyleChange() const { return m_bitfields.childNeedsOverflowRecalcAfterStyleChange(); }

    bool isSelectionBorder() const;

    bool hasClip() const { return isOutOfFlowPositioned() && !style()->hasAutoClip(); }
    bool hasOverflowClip() const { return m_bitfields.hasOverflowClip(); }
    bool hasClipOrOverflowClip() const { return hasClip() || hasOverflowClip(); }

    bool hasTransformRelatedProperty() const { return m_bitfields.hasTransformRelatedProperty(); }
    bool hasMask() const { return style() && style()->hasMask(); }
    bool hasClipPath() const { return style() && style()->clipPath(); }
    bool hasHiddenBackface() const { return style() && style()->backfaceVisibility() == BackfaceVisibilityHidden; }

    bool hasFilter() const { return style() && style()->hasFilter(); }

    bool hasShapeOutside() const { return style() && style()->shapeOutside(); }

    inline bool preservesNewline() const;

    // The pseudo element style can be cached or uncached.  Use the cached method if the pseudo element doesn't respect
    // any pseudo classes (and therefore has no concept of changing state).
    ComputedStyle* getCachedPseudoStyle(PseudoId, const ComputedStyle* parentStyle = 0) const;
    PassRefPtr<ComputedStyle> getUncachedPseudoStyle(const PseudoStyleRequest&, const ComputedStyle* parentStyle = 0, const ComputedStyle* ownStyle = 0) const;

    virtual void updateDragState(bool dragOn);

    LayoutView* view() const { return document().layoutView(); };
    FrameView* frameView() const { return document().view(); };

    bool isRooted() const;

    Node* node() const
    {
        return isAnonymous() ? 0 : m_node;
    }

    Node* nonPseudoNode() const
    {
        return isPseudoElement() ? 0 : node();
    }

    // FIXME: Why does LayoutPart need this? crbug.com/422457
    void clearNode() { m_node = nullptr; }

    // Returns the styled node that caused the generation of this renderer.
    // This is the same as node() except for renderers of :before, :after and
    // :first-letter pseudo elements for which their parent node is returned.
    Node* generatingNode() const { return isPseudoElement() ? node()->parentOrShadowHostNode() : node(); }

    Document& document() const { return m_node->document(); }
    LocalFrame* frame() const { return document().frame(); }

    virtual LayoutMultiColumnSpannerPlaceholder* spannerPlaceholder() const { return 0; }
    bool isColumnSpanAll() const { return style()->hasSpanAllColumns() && spannerPlaceholder(); }

    // Returns the object containing this one. Can be different from parent for positioned elements.
    // If paintInvalidationContainer and paintInvalidationContainerSkipped are not null, on return *paintInvalidationContainerSkipped
    // is true if the renderer returned is an ancestor of paintInvalidationContainer.
    LayoutObject* container(const LayoutBoxModelObject* paintInvalidationContainer = 0, bool* paintInvalidationContainerSkipped = 0) const;
    LayoutBlock* containerForFixedPosition(const LayoutBoxModelObject* paintInvalidationContainer = 0, bool* paintInvalidationContainerSkipped = 0) const;

    virtual LayoutObject* hoverAncestor() const { return parent(); }

    Element* offsetParent() const;

    void markContainerChainForLayout(bool scheduleRelayout = true, LayoutObject* newRoot = 0, SubtreeLayoutScope* = 0);
    void setNeedsLayout(LayoutInvalidationReasonForTracing, MarkingBehavior = MarkContainerChain, SubtreeLayoutScope* = 0);
    void setNeedsLayoutAndFullPaintInvalidation(LayoutInvalidationReasonForTracing, MarkingBehavior = MarkContainerChain, SubtreeLayoutScope* = 0);
    void clearNeedsLayout();
    void setChildNeedsLayout(MarkingBehavior = MarkContainerChain, SubtreeLayoutScope* = 0);
    void setNeedsSimplifiedNormalFlowLayout();
    void setNeedsPositionedMovementLayout();
    void setPreferredLogicalWidthsDirty(MarkingBehavior = MarkContainerChain);
    void clearPreferredLogicalWidthsDirty();
    void invalidateContainerPreferredLogicalWidths();

    void setNeedsLayoutAndPrefWidthsRecalc(LayoutInvalidationReasonForTracing reason)
    {
        setNeedsLayout(reason);
        setPreferredLogicalWidthsDirty();
    }
    void setNeedsLayoutAndPrefWidthsRecalcAndFullPaintInvalidation(LayoutInvalidationReasonForTracing reason)
    {
        setNeedsLayoutAndFullPaintInvalidation(reason);
        setPreferredLogicalWidthsDirty();
    }

    void setPositionState(EPosition position)
    {
        ASSERT((position != AbsolutePosition && position != FixedPosition) || isBox());
        m_bitfields.setPositionedState(position);
    }
    void clearPositionedState() { m_bitfields.clearPositionedState(); }

    void setFloating(bool isFloating) { m_bitfields.setFloating(isFloating); }
    void setInline(bool isInline) { m_bitfields.setIsInline(isInline); }

    void setHasBoxDecorationBackground(bool);
    void invalidateBackgroundObscurationStatus();
    virtual bool computeBackgroundIsKnownToBeObscured() { return false; }

    void setIsText() { m_bitfields.setIsText(true); }
    void setIsBox() { m_bitfields.setIsBox(true); }
    void setReplaced(bool isReplaced) { m_bitfields.setIsReplaced(isReplaced); }
    void setHorizontalWritingMode(bool hasHorizontalWritingMode) { m_bitfields.setHorizontalWritingMode(hasHorizontalWritingMode); }
    void setHasOverflowClip(bool hasOverflowClip) { m_bitfields.setHasOverflowClip(hasOverflowClip); }
    void setHasLayer(bool hasLayer) { m_bitfields.setHasLayer(hasLayer); }
    void setHasTransformRelatedProperty(bool hasTransform) { m_bitfields.setHasTransformRelatedProperty(hasTransform); }
    void setHasReflection(bool hasReflection) { m_bitfields.setHasReflection(hasReflection); }

    void scheduleRelayout();

    void updateFillImages(const FillLayer* oldLayers, const FillLayer& newLayers);
    void updateImage(StyleImage*, StyleImage*);
    void updateShapeImage(const ShapeValue*, const ShapeValue*);

    // paintOffset is the offset from the origin of the GraphicsContext at which to paint the current object.
    virtual void paint(const PaintInfo&, const LayoutPoint& paintOffset);

    // Subclasses must reimplement this method to compute the size and position
    // of this object and all its descendants.
    virtual void layout() = 0;
    virtual bool updateImageLoadingPriorities() { return false; }
    void setHasPendingResourceUpdate(bool hasPendingResourceUpdate) { m_bitfields.setHasPendingResourceUpdate(hasPendingResourceUpdate); }
    bool hasPendingResourceUpdate() const { return m_bitfields.hasPendingResourceUpdate(); }

    /* This function performs a layout only if one is needed. */
    void layoutIfNeeded()
    {
        if (needsLayout())
            layout();
    }

    void forceLayout();
    void forceChildLayout();

    // Used for element state updates that cannot be fixed with a
    // paint invalidation and do not need a relayout.
    virtual void updateFromElement() { }

    virtual void addAnnotatedRegions(Vector<AnnotatedRegionValue>&);
    void collectAnnotatedRegions(Vector<AnnotatedRegionValue>&);

    CompositingState compositingState() const;
    virtual CompositingReasons additionalCompositingReasons() const;

    bool hitTest(HitTestResult&, const HitTestLocation& locationInContainer, const LayoutPoint& accumulatedOffset, HitTestFilter = HitTestAll);
    virtual void updateHitTestResult(HitTestResult&, const LayoutPoint&);
    virtual bool nodeAtPoint(HitTestResult&, const HitTestLocation& locationInContainer, const LayoutPoint& accumulatedOffset, HitTestAction);

    virtual PositionWithAffinity positionForPoint(const LayoutPoint&);
    PositionWithAffinity createPositionWithAffinity(int offset, EAffinity);
    PositionWithAffinity createPositionWithAffinity(const Position&);

    virtual void dirtyLinesFromChangedChild(LayoutObject*);

    // Set the style of the object and update the state of the object accordingly.
    void setStyle(PassRefPtr<ComputedStyle>);

    // Set the style of the object if it's generated content.
    void setPseudoStyle(PassRefPtr<ComputedStyle>);

    // Updates only the local style ptr of the object.  Does not update the state of the object,
    // and so only should be called when the style is known not to have changed (or from setStyle).
    void setStyleInternal(PassRefPtr<ComputedStyle> style) { m_style = style; }

    // returns the containing block level element for this element.
    LayoutBlock* containingBlock() const;

    bool canContainFixedPositionObjects() const
    {
        return isLayoutView() || (hasTransformRelatedProperty() && isLayoutBlock()) || isSVGForeignObject();
    }

    // Convert the given local point to absolute coordinates
    // FIXME: Temporary. If UseTransforms is true, take transforms into account. Eventually localToAbsolute() will always be transform-aware.
    FloatPoint localToAbsolute(const FloatPoint& localPoint = FloatPoint(), MapCoordinatesFlags = 0) const;
    FloatPoint absoluteToLocal(const FloatPoint&, MapCoordinatesFlags = 0) const;

    // Convert a local quad to absolute coordinates, taking transforms into account.
    FloatQuad localToAbsoluteQuad(const FloatQuad& quad, MapCoordinatesFlags mode = 0, bool* wasFixed = 0) const
    {
        return localToContainerQuad(quad, 0, mode, wasFixed);
    }
    // Convert an absolute quad to local coordinates.
    FloatQuad absoluteToLocalQuad(const FloatQuad&, MapCoordinatesFlags mode = 0) const;

    // Convert a local quad into the coordinate system of container, taking transforms into account.
    FloatQuad localToContainerQuad(const FloatQuad&, const LayoutBoxModelObject* paintInvalidatinoContainer, MapCoordinatesFlags = 0, bool* wasFixed = 0) const;
    FloatPoint localToContainerPoint(const FloatPoint&, const LayoutBoxModelObject* paintInvalidationContainer, MapCoordinatesFlags = 0, bool* wasFixed = 0, const PaintInvalidationState* = 0) const;

    // Convert a local point into the coordinate system of backing coordinates. Also returns the backing layer if needed.
    FloatPoint localToInvalidationBackingPoint(const LayoutPoint&, DeprecatedPaintLayer** backingLayer = nullptr);

    // Return the offset from the container() renderer (excluding transforms). In multi-column layout,
    // different offsets apply at different points, so return the offset that applies to the given point.
    virtual LayoutSize offsetFromContainer(const LayoutObject*, const LayoutPoint&, bool* offsetDependsOnPoint = 0) const;
    // Return the offset from an object up the container() chain. Asserts that none of the intermediate objects have transforms.
    LayoutSize offsetFromAncestorContainer(const LayoutObject*) const;

    virtual void absoluteRects(Vector<IntRect>&, const LayoutPoint&) const { }

    FloatRect absoluteBoundingBoxFloatRect() const;
    // This returns an IntRect enclosing this object. If this object has an
    // integral size and the position has fractional values, the resultant
    // IntRect can be larger than the integral size.
    IntRect absoluteBoundingBoxRect() const;
    // FIXME: This function should go away eventually
    IntRect absoluteBoundingBoxRectIgnoringTransforms() const;

    // Build an array of quads in absolute coords for line boxes
    virtual void absoluteQuads(Vector<FloatQuad>&, bool* /*wasFixed*/ = 0) const { }

    virtual IntRect absoluteFocusRingBoundingBoxRect() const;

    static FloatRect absoluteBoundingBoxRectForRange(const Range*);

    // the rect that will be painted if this object is passed as the paintingRoot
    IntRect paintingRootRect(IntRect& topLevelRect);

    virtual LayoutUnit minPreferredLogicalWidth() const { return 0; }
    virtual LayoutUnit maxPreferredLogicalWidth() const { return 0; }

    ComputedStyle* style() const { return m_style.get(); }

    // m_style can only be nullptr before the first style is set, thus most
    // callers will never see a nullptr style and should use styleRef().
    // FIXME: It would be better if style() returned a const reference.
    const ComputedStyle& styleRef() const { return mutableStyleRef(); }
    ComputedStyle& mutableStyleRef() const { ASSERT(m_style); return *m_style; }

    /* The following methods are inlined in LayoutObjectInlines.h */
    const ComputedStyle* firstLineStyle() const;
    const ComputedStyle& firstLineStyleRef() const;
    const ComputedStyle* style(bool firstLine) const;
    const ComputedStyle& styleRef(bool firstLine) const;

    static inline Color resolveColor(const ComputedStyle& styleToUse, int colorProperty)
    {
        return styleToUse.visitedDependentColor(colorProperty);
    }

    inline Color resolveColor(int colorProperty) const
    {
        return style()->visitedDependentColor(colorProperty);
    }

    // Used only by Element::pseudoStyleCacheIsInvalid to get a first line style based off of a
    // given new style, without accessing the cache.
    PassRefPtr<ComputedStyle> uncachedFirstLineStyle(ComputedStyle*) const;

    virtual CursorDirective getCursor(const LayoutPoint&, Cursor&) const;

    struct AppliedTextDecoration {
        Color color;
        TextDecorationStyle style;
        AppliedTextDecoration() : color(Color::transparent), style(TextDecorationStyleSolid) { }
    };

    void getTextDecorations(unsigned decorations, AppliedTextDecoration& underline, AppliedTextDecoration& overline, AppliedTextDecoration& linethrough, bool quirksMode = false, bool firstlineStyle = false);

    // Return the LayoutBoxModelObject in the container chain which is responsible for painting this object, or 0
    // if painting is root-relative. This is the container that should be passed to the 'forPaintInvalidation'
    // methods.
    const LayoutBoxModelObject* containerForPaintInvalidation() const;
    const LayoutBoxModelObject* adjustCompositedContainerForSpecialAncestors(const LayoutBoxModelObject* paintInvalidationContainer) const;
    bool isPaintInvalidationContainer() const;

    LayoutRect computePaintInvalidationRect()
    {
        return computePaintInvalidationRect(containerForPaintInvalidation());
    }

    // Returns the paint invalidation rect for this LayoutObject in the coordinate space of the paint backing (typically a GraphicsLayer) for |paintInvalidationContainer|.
    LayoutRect computePaintInvalidationRect(const LayoutBoxModelObject* paintInvalidationContainer, const PaintInvalidationState* = 0) const;

    // Returns the rect bounds needed to invalidate the paint of this object, in the coordinate space of the rendering backing of |paintInvalidationContainer|
    LayoutRect boundsRectForPaintInvalidation(const LayoutBoxModelObject* paintInvalidationContainer, const PaintInvalidationState* = 0) const;

    // Actually do the paint invalidate of rect r for this object which has been computed in the coordinate space
    // of the GraphicsLayer backing of |paintInvalidationContainer|. Note that this coordinaten space is not the same
    // as the local coordinate space of |paintInvalidationContainer| in the presence of layer squashing.
    // If |paintInvalidationContainer| is 0, invalidate paints via the view.
    // FIXME: |paintInvalidationContainer| should never be 0. See crbug.com/363699.
    void invalidatePaintUsingContainer(const LayoutBoxModelObject* paintInvalidationContainer, const LayoutRect&, PaintInvalidationReason) const;

    // Invalidate the paint of a specific subrectangle within a given object. The rect |r| is in the object's coordinate space.
    void invalidatePaintRectangle(const LayoutRect&) const;
    void invalidatePaintRectangleNotInvalidatingDisplayItemClients(const LayoutRect& r) const { invalidatePaintRectangleInternal(r); }

    void invalidateSelectionIfNeeded(const LayoutBoxModelObject&, PaintInvalidationReason);

    // Walk the tree after layout issuing paint invalidations for renderers that have changed or moved, updating bounds that have changed, and clearing paint invalidation state.
    virtual void invalidateTreeIfNeeded(PaintInvalidationState&);

    virtual void invalidatePaintForOverflow();
    void invalidatePaintForOverflowIfNeeded();

    void invalidatePaintIncludingNonCompositingDescendants();

    // Returns the rect that should have paint invalidated whenever this object changes. The rect is in the view's
    // coordinate space. This method deals with outlines and overflow.
    virtual LayoutRect absoluteClippedOverflowRect() const;
    virtual LayoutRect clippedOverflowRectForPaintInvalidation(const LayoutBoxModelObject* paintInvalidationContainer, const PaintInvalidationState* = 0) const;
    virtual LayoutRect rectWithOutlineForPaintInvalidation(const LayoutBoxModelObject* paintInvalidationContainer, LayoutUnit outlineWidth, const PaintInvalidationState* = 0) const;

    // Given a rect in the object's coordinate space, compute a rect suitable for invalidating paints of
    // that rect in the coordinate space of paintInvalidationContainer.
    virtual void mapRectToPaintInvalidationBacking(const LayoutBoxModelObject* paintInvalidationContainer, LayoutRect&, const PaintInvalidationState*) const;

    // Return the offset to the column in which the specified point (in flow-thread coordinates)
    // lives. This is used to convert a flow-thread point to a visual point.
    virtual LayoutSize columnOffset(const LayoutPoint&) const { return LayoutSize(); }

    virtual unsigned length() const { return 1; }

    bool isFloatingOrOutOfFlowPositioned() const { return (isFloating() || isOutOfFlowPositioned()); }

    bool isTransparent() const { return style()->hasOpacity(); }
    float opacity() const { return style()->opacity(); }

    bool hasReflection() const { return m_bitfields.hasReflection(); }

    enum SelectionState {
        SelectionNone, // The object is not selected.
        SelectionStart, // The object either contains the start of a selection run or is the start of a run
        SelectionInside, // The object is fully encompassed by a selection run
        SelectionEnd, // The object either contains the end of a selection run or is the end of a run
        SelectionBoth // The object contains an entire run or is the sole selected object in that run
    };

    // The current selection state for an object.  For blocks, the state refers to the state of the leaf
    // descendants (as described above in the SelectionState enum declaration).
    SelectionState selectionState() const { return m_bitfields.selectionState(); }
    virtual void setSelectionState(SelectionState state) { m_bitfields.setSelectionState(state); }
    inline void setSelectionStateIfNeeded(SelectionState);
    bool canUpdateSelectionOnRootLineBoxes() const;

    // A single rectangle that encompasses all of the selected objects within this object.  Used to determine the tightest
    // possible bounding box for the selection. The rect returned is in the coordinate space of the paint invalidation container's backing.
    virtual LayoutRect selectionRectForPaintInvalidation(const LayoutBoxModelObject* /*paintInvalidationContainer*/) const { return LayoutRect(); }

    // View coordinates means the coordinate space of |view()|.
    LayoutRect selectionRectInViewCoordinates() const;

    virtual bool canBeSelectionLeaf() const { return false; }
    bool hasSelectedChildren() const { return selectionState() != SelectionNone; }

    bool isSelectable() const;
    // Obtains the selection colors that should be used when painting a selection.
    Color selectionBackgroundColor() const;
    Color selectionForegroundColor() const;
    Color selectionEmphasisMarkColor() const;

    // Whether or not a given block needs to paint selection gaps.
    virtual bool shouldPaintSelectionGaps() const { return false; }

    /**
     * Returns the local coordinates of the caret within this render object.
     * @param caretOffset zero-based offset determining position within the render object.
     * @param extraWidthToEndOfLine optional out arg to give extra width to end of line -
     * useful for character range rect computations
     */
    virtual LayoutRect localCaretRect(InlineBox*, int caretOffset, LayoutUnit* extraWidthToEndOfLine = 0);

    // When performing a global document tear-down, the renderer of the document is cleared. We use this
    // as a hook to detect the case of document destruction and don't waste time doing unnecessary work.
    bool documentBeingDestroyed() const;

    void destroyAndCleanupAnonymousWrappers();
    virtual void destroy();

    // Virtual function helpers for the deprecated Flexible Box Layout (display: -webkit-box).
    virtual bool isDeprecatedFlexibleBox() const { return false; }

    // Virtual function helper for the new FlexibleBox Layout (display: -webkit-flex).
    virtual bool isFlexibleBox() const { return false; }

    bool isFlexibleBoxIncludingDeprecated() const
    {
        return isFlexibleBox() || isDeprecatedFlexibleBox();
    }

    virtual bool isCombineText() const { return false; }

    virtual int caretMinOffset() const;
    virtual int caretMaxOffset() const;

    virtual int previousOffset(int current) const;
    virtual int previousOffsetForBackwardDeletion(int current) const;
    virtual int nextOffset(int current) const;

    virtual void imageChanged(ImageResource*, const IntRect* = 0) override final;
    virtual void imageChanged(WrappedImagePtr, const IntRect* = 0) { }
    virtual bool willRenderImage(ImageResource*) override final;
    virtual bool getImageAnimationPolicy(ImageResource*, ImageAnimationPolicy&) override final;

    void selectionStartEnd(int& spos, int& epos) const;

    void remove()
    {
        if (parent())
            parent()->removeChild(this);
    }

    bool isInert() const;

    bool supportsTouchAction() const;

    bool visibleToHitTestRequest(const HitTestRequest& request) const { return style()->visibility() == VISIBLE && (request.ignorePointerEventsNone() || style()->pointerEvents() != PE_NONE) && !isInert(); }

    bool visibleToHitTesting() const { return style()->visibility() == VISIBLE && style()->pointerEvents() != PE_NONE && !isInert(); }

    // Map points and quads through elements, potentially via 3d transforms. You should never need to call these directly; use
    // localToAbsolute/absoluteToLocal methods instead.
    virtual void mapLocalToContainer(const LayoutBoxModelObject* paintInvalidationContainer, TransformState&, MapCoordinatesFlags = ApplyContainerFlip, bool* wasFixed = 0, const PaintInvalidationState* = 0) const;
    virtual void mapAbsoluteToLocalPoint(MapCoordinatesFlags, TransformState&) const;

    // Pushes state onto LayoutGeometryMap about how to map coordinates from this renderer to its container, or ancestorToStopAt (whichever is encountered first).
    // Returns the renderer which was mapped to (container or ancestorToStopAt).
    virtual const LayoutObject* pushMappingToContainer(const LayoutBoxModelObject* ancestorToStopAt, LayoutGeometryMap&) const;

    bool shouldUseTransformFromContainer(const LayoutObject* container) const;
    void getTransformFromContainer(const LayoutObject* container, const LayoutSize& offsetInContainer, TransformationMatrix&) const;

    bool createsGroup() const { return isTransparent() || hasMask() || hasFilter() || style()->hasBlendMode(); }

    virtual void addFocusRingRects(Vector<LayoutRect>&, const LayoutPoint& additionalOffset) const { }

    // Compute a list of hit-test rectangles per layer rooted at this renderer.
    virtual void computeLayerHitTestRects(LayerHitTestRects&) const;

    // Return the renderer whose background style is used to paint the root background. Should only be called on the renderer for which isDocumentElement() is true.
    LayoutObject* rendererForRootBackground();

    RespectImageOrientationEnum shouldRespectImageOrientation() const;

    bool isRelayoutBoundaryForInspector() const;

    // The previous paint invalidation rect in the object's previous paint backing.
    const LayoutRect& previousPaintInvalidationRect() const { return m_previousPaintInvalidationRect; }
    void setPreviousPaintInvalidationRect(const LayoutRect& rect) { m_previousPaintInvalidationRect = rect; }

    // The previous position of the top-left corner of the object in its previous paint backing.
    const LayoutPoint& previousPositionFromPaintInvalidationBacking() const { return m_previousPositionFromPaintInvalidationBacking; }
    void setPreviousPositionFromPaintInvalidationBacking(const LayoutPoint& positionFromPaintInvalidationBacking) { m_previousPositionFromPaintInvalidationBacking = positionFromPaintInvalidationBacking; }

    bool shouldDoFullPaintInvalidation() const { return m_bitfields.fullPaintInvalidationReason() != PaintInvalidationNone; }
    void setShouldDoFullPaintInvalidation(PaintInvalidationReason = PaintInvalidationFull);
    void clearShouldDoFullPaintInvalidation() { m_bitfields.setFullPaintInvalidationReason(PaintInvalidationNone); }

    bool shouldInvalidateOverflowForPaint() const { return m_bitfields.shouldInvalidateOverflowForPaint(); }

    virtual void clearPaintInvalidationState(const PaintInvalidationState&);

    // Indicates whether this render object was re-laid-out since the last frame.
    // The flag will be cleared during invalidateTreeIfNeeded.
    bool layoutDidGetCalledSinceLastFrame() const { return m_bitfields.layoutDidGetCalledSinceLastFrame(); }

    bool mayNeedPaintInvalidation() const { return m_bitfields.mayNeedPaintInvalidation(); }
    void setMayNeedPaintInvalidation();
    void clearMayNeedPaintInvalidation();

    bool shouldInvalidateSelection() const { return m_bitfields.shouldInvalidateSelection(); }
    void setShouldInvalidateSelection()
    {
        if (!canUpdateSelectionOnRootLineBoxes())
            return;

        m_bitfields.setShouldInvalidateSelection(true);
        markContainerChainForPaintInvalidation();
    }
    void clearShouldInvalidateSelection() { m_bitfields.setShouldInvalidateSelection(false); }

    bool neededLayoutBecauseOfChildren() const { return m_bitfields.neededLayoutBecauseOfChildren(); }
    void setNeededLayoutBecauseOfChildren(bool b) { m_bitfields.setNeededLayoutBecauseOfChildren(b); }

    bool shouldCheckForPaintInvalidation(const PaintInvalidationState& paintInvalidationState) const
    {
        return paintInvalidationState.forceCheckForPaintInvalidation() || shouldCheckForPaintInvalidationRegardlessOfPaintInvalidationState();
    }

    bool shouldCheckForPaintInvalidationRegardlessOfPaintInvalidationState() const
    {
        return layoutDidGetCalledSinceLastFrame() || mayNeedPaintInvalidation() || shouldDoFullPaintInvalidation() || shouldInvalidateSelection();
    }

    virtual bool supportsPaintInvalidationStateCachedOffsets() const { return !hasColumns() && !hasTransformRelatedProperty() && !hasReflection() && !style()->isFlippedBlocksWritingMode(); }

    void setNeedsOverflowRecalcAfterStyleChange();
    // FIXME: This should be 'markContaingBoxChainForOverflowRecalc when we make RenderBox
    // recomputeOverflow-capable. crbug.com/437012 and crbug.com/434700.
    void markContainingBlocksForOverflowRecalc();

    virtual LayoutRect viewRect() const;

    DisplayItemClient displayItemClient() const { return toDisplayItemClient(this); }

    void invalidateDisplayItemClient(const DisplayItemClientWrapper&) const;

protected:
    enum LayoutObjectType {
        LayoutObjectBr,
        LayoutObjectCanvas,
        LayoutObjectFieldset,
        LayoutObjectCounter,
        LayoutObjectDetailsMarker,
        LayoutObjectEmbeddedObject,
        LayoutObjectFileUploadControl,
        LayoutObjectFrame,
        LayoutObjectFrameSet,
        LayoutObjectLayoutTableCol,
        LayoutObjectListBox,
        LayoutObjectListItem,
        LayoutObjectListMarker,
        LayoutObjectMedia,
        LayoutObjectMenuList,
        LayoutObjectMeter,
        LayoutObjectProgress,
        LayoutObjectQuote,
        LayoutObjectLayoutButton,
        LayoutObjectLayoutFlowThread,
        LayoutObjectLayoutFullScreen,
        LayoutObjectLayoutFullScreenPlaceholder,
        LayoutObjectLayoutGrid,
        LayoutObjectLayoutIFrame,
        LayoutObjectLayoutImage,
        LayoutObjectLayoutInline,
        LayoutObjectLayoutMultiColumnSet,
        LayoutObjectLayoutMultiColumnSpannerPlaceholder,
        LayoutObjectLayoutPart,
        LayoutObjectLayoutRegion,
        LayoutObjectLayoutScrollbarPart,
        LayoutObjectLayoutView,
        LayoutObjectReplica,
        LayoutObjectRuby,
        LayoutObjectRubyBase,
        LayoutObjectRubyRun,
        LayoutObjectRubyText,
        LayoutObjectSlider,
        LayoutObjectSliderThumb,
        LayoutObjectTable,
        LayoutObjectTableCaption,
        LayoutObjectTableCell,
        LayoutObjectTableRow,
        LayoutObjectTableSection,
        LayoutObjectTextArea,
        LayoutObjectTextControl,
        LayoutObjectTextField,
        LayoutObjectVideo,
        LayoutObjectWidget,

        LayoutObjectSVG, /* Keep by itself? */
        LayoutObjectSVGRoot,
        LayoutObjectSVGContainer,
        LayoutObjectSVGTransformableContainer,
        LayoutObjectSVGViewportContainer,
        LayoutObjectSVGHiddenContainer,
        LayoutObjectSVGGradientStop,
        LayoutObjectSVGShape,
        LayoutObjectSVGText,
        LayoutObjectSVGTextPath,
        LayoutObjectSVGInline,
        LayoutObjectSVGInlineText,
        LayoutObjectSVGImage,
        LayoutObjectSVGForeignObject,
        LayoutObjectSVGResourceContainer,
        LayoutObjectSVGResourceFilter,
        LayoutObjectSVGResourceFilterPrimitive,
    };
    virtual bool isOfType(LayoutObjectType type) const { return false; }

    inline bool layerCreationAllowedForSubtree() const;

    // Overrides should call the superclass at the end. m_style will be 0 the first time
    // this function will be called.
    virtual void styleWillChange(StyleDifference, const ComputedStyle& newStyle);
    // Overrides should call the superclass at the start. |oldStyle| will be 0 the first
    // time this function is called.
    virtual void styleDidChange(StyleDifference, const ComputedStyle* oldStyle);
    void propagateStyleToAnonymousChildren(bool blockChildrenOnly = false);
    virtual void updateAnonymousChildStyle(const LayoutObject& child, ComputedStyle& style) const { }

protected:
    void setSelfMayNeedPaintInvalidation();

    void clearLayoutRootIfNeeded() const;
    virtual void willBeDestroyed();
    void postDestroy();

    virtual void insertedIntoTree();
    virtual void willBeRemovedFromTree();

    void setDocumentForAnonymous(Document* document) { ASSERT(isAnonymous()); m_node = document; }

    // Add hit-test rects for the render tree rooted at this node to the provided collection on a
    // per-Layer basis.
    // currentLayer must be the enclosing layer, and layerOffset is the current offset within
    // this layer. Subclass implementations will add any offset for this renderer within it's
    // container, so callers should provide only the offset of the container within it's layer.
    // containerRect is a rect that has already been added for the currentLayer which is likely to
    // be a container for child elements. Any rect wholly contained by containerRect can be
    // skipped.
    virtual void addLayerHitTestRects(LayerHitTestRects&, const DeprecatedPaintLayer* currentLayer, const LayoutPoint& layerOffset, const LayoutRect& containerRect) const;

    // Add hit-test rects for this renderer only to the provided list. layerOffset is the offset
    // of this renderer within the current layer that should be used for each result.
    virtual void computeSelfHitTestRects(Vector<LayoutRect>&, const LayoutPoint& layerOffset) const { };

    virtual PaintInvalidationReason paintInvalidationReason(const LayoutBoxModelObject& paintInvalidationContainer,
        const LayoutRect& oldPaintInvalidationRect, const LayoutPoint& oldPositionFromPaintInvalidationBacking,
        const LayoutRect& newPaintInvalidationRect, const LayoutPoint& newPositionFromPaintInvalidationBacking) const;
    virtual void incrementallyInvalidatePaint(const LayoutBoxModelObject& paintInvalidationContainer, const LayoutRect& oldBounds, const LayoutRect& newBounds, const LayoutPoint& positionFromPaintInvalidationBacking);
    void fullyInvalidatePaint(const LayoutBoxModelObject& paintInvalidationContainer, PaintInvalidationReason, const LayoutRect& oldBounds, const LayoutRect& newBounds);

    virtual bool hasNonCompositedScrollbars() const { return false; }

#if ENABLE(ASSERT)
    virtual bool paintInvalidationStateIsDirty() const
    {
        return neededLayoutBecauseOfChildren() || shouldCheckForPaintInvalidationRegardlessOfPaintInvalidationState();
    }
#endif

    virtual void invalidatePaintOfSubtreesIfNeeded(PaintInvalidationState& childPaintInvalidationState);
    virtual PaintInvalidationReason invalidatePaintIfNeeded(PaintInvalidationState&, const LayoutBoxModelObject& paintInvalidationContainer);

    // When this object is invalidated for paint, this method is called to invalidate any DisplayItemClients
    // owned by this object, including the object itself, LayoutText/LayoutInline line boxes, etc.,
    // not including children which will be invalidated normally during invalidateTreeIfNeeded() and
    // parts which are invalidated separately (e.g. scrollbars).
    virtual void invalidateDisplayItemClients(const LayoutBoxModelObject& paintInvalidationContainer) const;

private:
    void setLayoutDidGetCalledSinceLastFrame()
    {
        m_bitfields.setLayoutDidGetCalledSinceLastFrame(true);

        // Make sure our parent is marked as needing invalidation.
        // This would be unneeded if we allowed sub-tree invalidation (akin to sub-tree layouts).
        markContainerChainForPaintInvalidation();
    }
    void clearLayoutDidGetCalledSinceLastFrame() { m_bitfields.setLayoutDidGetCalledSinceLastFrame(false); }

    void invalidatePaintIncludingNonCompositingDescendantsInternal(const LayoutBoxModelObject* repaintContainer);

    LayoutRect previousSelectionRectForPaintInvalidation() const;
    void setPreviousSelectionRectForPaintInvalidation(const LayoutRect&);

    const LayoutBoxModelObject* enclosingCompositedContainer() const;

    LayoutFlowThread* locateFlowThreadContainingBlock() const;
    void removeFromLayoutFlowThread();
    void removeFromLayoutFlowThreadRecursive(LayoutFlowThread*);

    ComputedStyle* cachedFirstLineStyle() const;
    StyleDifference adjustStyleDifference(StyleDifference) const;

    Color selectionColor(int colorProperty) const;

    void removeShapeImageClient(ShapeValue*);

#if ENABLE(ASSERT)
    void checkBlockPositionedObjectsNeedLayout();
#endif

    void markContainerChainForPaintInvalidation();

    bool isTextOrSVGChild() const { return isText() || (isSVG() && !isSVGRoot()); }

    static bool isAllowedToModifyRenderTreeStructure(Document&);

    const LayoutBoxModelObject* invalidatePaintRectangleInternal(const LayoutRect&) const;

    RefPtr<ComputedStyle> m_style;

    // Oilpan: raw pointer back to the owning Node is considered safe.
    Node* m_node;

    LayoutObject* m_parent;
    LayoutObject* m_previous;
    LayoutObject* m_next;

#if ENABLE(ASSERT)
    unsigned m_hasAXObject             : 1;
    unsigned m_setNeedsLayoutForbidden : 1;
#endif

#define ADD_BOOLEAN_BITFIELD(name, Name) \
    private:\
        unsigned m_##name : 1;\
    public:\
        bool name() const { return m_##name; }\
        void set##Name(bool name) { m_##name = name; }\

    class LayoutObjectBitfields {
        enum PositionedState {
            IsStaticallyPositioned = 0,
            IsRelativelyPositioned = 1,
            IsOutOfFlowPositioned = 2,
        };

    public:
        LayoutObjectBitfields(Node* node)
            : m_selfNeedsLayout(false)
            , m_shouldInvalidateOverflowForPaint(false)
            // FIXME: We should remove mayNeedPaintInvalidation once we are able to
            // use the other layout flags to detect the same cases. crbug.com/370118
            , m_mayNeedPaintInvalidation(false)
            , m_shouldInvalidateSelection(false)
            , m_neededLayoutBecauseOfChildren(false)
            , m_needsPositionedMovementLayout(false)
            , m_normalChildNeedsLayout(false)
            , m_posChildNeedsLayout(false)
            , m_needsSimplifiedNormalFlowLayout(false)
            , m_preferredLogicalWidthsDirty(false)
            , m_floating(false)
            , m_selfNeedsOverflowRecalcAfterStyleChange(false)
            , m_childNeedsOverflowRecalcAfterStyleChange(false)
            , m_isAnonymous(!node)
            , m_isText(false)
            , m_isBox(false)
            , m_isInline(true)
            , m_isReplaced(false)
            , m_horizontalWritingMode(true)
            , m_isDragging(false)
            , m_hasLayer(false)
            , m_hasOverflowClip(false)
            , m_hasTransformRelatedProperty(false)
            , m_hasReflection(false)
            , m_hasCounterNodeMap(false)
            , m_everHadLayout(false)
            , m_ancestorLineBoxDirty(false)
            , m_layoutDidGetCalledSinceLastFrame(false)
            , m_hasPendingResourceUpdate(false)
            , m_childrenInline(false)
            , m_hasColumns(false)
            , m_alwaysCreateLineBoxesForLayoutInline(false)
            , m_positionedState(IsStaticallyPositioned)
            , m_selectionState(SelectionNone)
            , m_flowThreadState(NotInsideFlowThread)
            , m_boxDecorationBackgroundState(NoBoxDecorationBackground)
            , m_fullPaintInvalidationReason(PaintInvalidationNone)
        {
        }

        // 32 bits have been used in the first word, and 14 in the second.
        ADD_BOOLEAN_BITFIELD(selfNeedsLayout, SelfNeedsLayout);
        ADD_BOOLEAN_BITFIELD(shouldInvalidateOverflowForPaint, ShouldInvalidateOverflowForPaint);
        ADD_BOOLEAN_BITFIELD(mayNeedPaintInvalidation, MayNeedPaintInvalidation);
        ADD_BOOLEAN_BITFIELD(shouldInvalidateSelection, ShouldInvalidateSelection);
        ADD_BOOLEAN_BITFIELD(neededLayoutBecauseOfChildren, NeededLayoutBecauseOfChildren);
        ADD_BOOLEAN_BITFIELD(needsPositionedMovementLayout, NeedsPositionedMovementLayout);
        ADD_BOOLEAN_BITFIELD(normalChildNeedsLayout, NormalChildNeedsLayout);
        ADD_BOOLEAN_BITFIELD(posChildNeedsLayout, PosChildNeedsLayout);
        ADD_BOOLEAN_BITFIELD(needsSimplifiedNormalFlowLayout, NeedsSimplifiedNormalFlowLayout);
        ADD_BOOLEAN_BITFIELD(preferredLogicalWidthsDirty, PreferredLogicalWidthsDirty);
        ADD_BOOLEAN_BITFIELD(floating, Floating);
        ADD_BOOLEAN_BITFIELD(selfNeedsOverflowRecalcAfterStyleChange, SelfNeedsOverflowRecalcAfterStyleChange);
        ADD_BOOLEAN_BITFIELD(childNeedsOverflowRecalcAfterStyleChange, ChildNeedsOverflowRecalcAfterStyleChange);

        ADD_BOOLEAN_BITFIELD(isAnonymous, IsAnonymous);
        ADD_BOOLEAN_BITFIELD(isText, IsText);
        ADD_BOOLEAN_BITFIELD(isBox, IsBox);
        ADD_BOOLEAN_BITFIELD(isInline, IsInline);
        ADD_BOOLEAN_BITFIELD(isReplaced, IsReplaced);
        ADD_BOOLEAN_BITFIELD(horizontalWritingMode, HorizontalWritingMode);
        ADD_BOOLEAN_BITFIELD(isDragging, IsDragging);

        ADD_BOOLEAN_BITFIELD(hasLayer, HasLayer);
        ADD_BOOLEAN_BITFIELD(hasOverflowClip, HasOverflowClip); // Set in the case of overflow:auto/scroll/hidden
        ADD_BOOLEAN_BITFIELD(hasTransformRelatedProperty, HasTransformRelatedProperty);
        ADD_BOOLEAN_BITFIELD(hasReflection, HasReflection);

        ADD_BOOLEAN_BITFIELD(hasCounterNodeMap, HasCounterNodeMap);
        ADD_BOOLEAN_BITFIELD(everHadLayout, EverHadLayout);
        ADD_BOOLEAN_BITFIELD(ancestorLineBoxDirty, AncestorLineBoxDirty);

        ADD_BOOLEAN_BITFIELD(layoutDidGetCalledSinceLastFrame, LayoutDidGetCalledSinceLastFrame);

        ADD_BOOLEAN_BITFIELD(hasPendingResourceUpdate, HasPendingResourceUpdate);

        // from LayoutBlock
        ADD_BOOLEAN_BITFIELD(childrenInline, ChildrenInline);
        ADD_BOOLEAN_BITFIELD(hasColumns, HasColumns);

        // from LayoutInline
        ADD_BOOLEAN_BITFIELD(alwaysCreateLineBoxesForLayoutInline, AlwaysCreateLineBoxesForLayoutInline);

    private:
        unsigned m_positionedState : 2; // PositionedState
        unsigned m_selectionState : 3; // SelectionState
        unsigned m_flowThreadState : 2; // FlowThreadState
        unsigned m_boxDecorationBackgroundState : 2; // BoxDecorationBackgroundState
        unsigned m_fullPaintInvalidationReason : 5; // PaintInvalidationReason

    public:
        bool isOutOfFlowPositioned() const { return m_positionedState == IsOutOfFlowPositioned; }
        bool isRelPositioned() const { return m_positionedState == IsRelativelyPositioned; }
        bool isPositioned() const { return m_positionedState != IsStaticallyPositioned; }

        void setPositionedState(int positionState)
        {
            // This mask maps FixedPosition and AbsolutePosition to IsOutOfFlowPositioned, saving one bit.
            m_positionedState = static_cast<PositionedState>(positionState & 0x3);
        }
        void clearPositionedState() { m_positionedState = StaticPosition; }

        ALWAYS_INLINE SelectionState selectionState() const { return static_cast<SelectionState>(m_selectionState); }
        ALWAYS_INLINE void setSelectionState(SelectionState selectionState) { m_selectionState = selectionState; }

        ALWAYS_INLINE FlowThreadState flowThreadState() const { return static_cast<FlowThreadState>(m_flowThreadState); }
        ALWAYS_INLINE void setFlowThreadState(FlowThreadState flowThreadState) { m_flowThreadState = flowThreadState; }

        ALWAYS_INLINE BoxDecorationBackgroundState boxDecorationBackgroundState() const { return static_cast<BoxDecorationBackgroundState>(m_boxDecorationBackgroundState); }
        ALWAYS_INLINE void setBoxDecorationBackgroundState(BoxDecorationBackgroundState s) { m_boxDecorationBackgroundState = s; }

        PaintInvalidationReason fullPaintInvalidationReason() const { return static_cast<PaintInvalidationReason>(m_fullPaintInvalidationReason); }
        void setFullPaintInvalidationReason(PaintInvalidationReason reason) { m_fullPaintInvalidationReason = reason; }
    };

#undef ADD_BOOLEAN_BITFIELD

    LayoutObjectBitfields m_bitfields;

    void setSelfNeedsLayout(bool b) { m_bitfields.setSelfNeedsLayout(b); }
    void setNeedsPositionedMovementLayout(bool b) { m_bitfields.setNeedsPositionedMovementLayout(b); }
    void setNormalChildNeedsLayout(bool b) { m_bitfields.setNormalChildNeedsLayout(b); }
    void setPosChildNeedsLayout(bool b) { m_bitfields.setPosChildNeedsLayout(b); }
    void setNeedsSimplifiedNormalFlowLayout(bool b) { m_bitfields.setNeedsSimplifiedNormalFlowLayout(b); }
    void setIsDragging(bool b) { m_bitfields.setIsDragging(b); }
    void setEverHadLayout(bool b) { m_bitfields.setEverHadLayout(b); }
    void setShouldInvalidateOverflowForPaint(bool b) { m_bitfields.setShouldInvalidateOverflowForPaint(b); }
    void setSelfNeedsOverflowRecalcAfterStyleChange(bool b) { m_bitfields.setSelfNeedsOverflowRecalcAfterStyleChange(b); }
    void setChildNeedsOverflowRecalcAfterStyleChange(bool b) { m_bitfields.setChildNeedsOverflowRecalcAfterStyleChange(b); }

private:
    // Store state between styleWillChange and styleDidChange
    static bool s_affectsParentBlock;

    // This stores the paint invalidation rect from the previous frame.
    LayoutRect m_previousPaintInvalidationRect;

    // This stores the position in the paint invalidation backing's coordinate.
    // It is used to detect renderer shifts that forces a full invalidation.
    LayoutPoint m_previousPositionFromPaintInvalidationBacking;

    static unsigned s_instanceCount;
};

// FIXME: remove this once the render object lifecycle ASSERTS are no longer hit.
class DeprecatedDisableModifyRenderTreeStructureAsserts {
    WTF_MAKE_NONCOPYABLE(DeprecatedDisableModifyRenderTreeStructureAsserts);
public:
    DeprecatedDisableModifyRenderTreeStructureAsserts();

    static bool canModifyRenderTreeStateInAnyState();

private:
    TemporaryChange<bool> m_disabler;
};

// FIXME: We should not allow paint invalidation out of paint invalidation state. crbug.com/457415
// Remove this once we fix the bug.
class DisablePaintInvalidationStateAsserts {
    WTF_MAKE_NONCOPYABLE(DisablePaintInvalidationStateAsserts);
public:
    DisablePaintInvalidationStateAsserts();
private:
    TemporaryChange<bool> m_disabler;
};

// Allow equality comparisons of LayoutObjects by reference or pointer, interchangeably.
DEFINE_COMPARISON_OPERATORS_WITH_REFERENCES(LayoutObject)

inline bool LayoutObject::documentBeingDestroyed() const
{
    return document().lifecycle().state() >= DocumentLifecycle::Stopping;
}

inline bool LayoutObject::isBeforeContent() const
{
    if (style()->styleType() != BEFORE)
        return false;
    // Text nodes don't have their own styles, so ignore the style on a text node.
    if (isText() && !isBR())
        return false;
    return true;
}

inline bool LayoutObject::isAfterContent() const
{
    if (style()->styleType() != AFTER)
        return false;
    // Text nodes don't have their own styles, so ignore the style on a text node.
    if (isText() && !isBR())
        return false;
    return true;
}

inline bool LayoutObject::isBeforeOrAfterContent() const
{
    return isBeforeContent() || isAfterContent();
}

// setNeedsLayout() won't cause full paint invalidations as
// setNeedsLayoutAndFullPaintInvalidation() does. Otherwise the two methods are identical.
inline void LayoutObject::setNeedsLayout(LayoutInvalidationReasonForTracing reason, MarkingBehavior markParents, SubtreeLayoutScope* layouter)
{
    ASSERT(!isSetNeedsLayoutForbidden());
    bool alreadyNeededLayout = m_bitfields.selfNeedsLayout();
    setSelfNeedsLayout(true);
    if (!alreadyNeededLayout) {
        TRACE_EVENT_INSTANT1(
            TRACE_DISABLED_BY_DEFAULT("devtools.timeline.invalidationTracking"),
            "LayoutInvalidationTracking",
            "data",
            InspectorLayoutInvalidationTrackingEvent::data(this, reason));
        if (markParents == MarkContainerChain && (!layouter || layouter->root() != this))
            markContainerChainForLayout(true, 0, layouter);
    }
}

inline void LayoutObject::setNeedsLayoutAndFullPaintInvalidation(LayoutInvalidationReasonForTracing reason, MarkingBehavior markParents, SubtreeLayoutScope* layouter)
{
    setNeedsLayout(reason, markParents, layouter);
    setShouldDoFullPaintInvalidation();
}

inline void LayoutObject::clearNeedsLayout()
{
    setNeededLayoutBecauseOfChildren(needsLayoutBecauseOfChildren());
    setLayoutDidGetCalledSinceLastFrame();
    setSelfNeedsLayout(false);
    setEverHadLayout(true);
    setPosChildNeedsLayout(false);
    setNeedsSimplifiedNormalFlowLayout(false);
    setNormalChildNeedsLayout(false);
    setNeedsPositionedMovementLayout(false);
    setAncestorLineBoxDirty(false);
#if ENABLE(ASSERT)
    checkBlockPositionedObjectsNeedLayout();
#endif
}

inline void LayoutObject::setChildNeedsLayout(MarkingBehavior markParents, SubtreeLayoutScope* layouter)
{
    ASSERT(!isSetNeedsLayoutForbidden());
    bool alreadyNeededLayout = normalChildNeedsLayout();
    setNormalChildNeedsLayout(true);
    // FIXME: Replace MarkOnlyThis with the SubtreeLayoutScope code path and remove the MarkingBehavior argument entirely.
    if (!alreadyNeededLayout && markParents == MarkContainerChain && (!layouter || layouter->root() != this))
        markContainerChainForLayout(true, 0, layouter);
}

inline void LayoutObject::setNeedsPositionedMovementLayout()
{
    bool alreadyNeededLayout = needsPositionedMovementLayout();
    setNeedsPositionedMovementLayout(true);
    ASSERT(!isSetNeedsLayoutForbidden());
    if (!alreadyNeededLayout)
        markContainerChainForLayout();
}

inline bool LayoutObject::preservesNewline() const
{
    if (isSVGInlineText())
        return false;

    return style()->preserveNewline();
}

inline bool LayoutObject::layerCreationAllowedForSubtree() const
{
    LayoutObject* parentRenderer = parent();
    while (parentRenderer) {
        if (parentRenderer->isSVGHiddenContainer())
            return false;
        parentRenderer = parentRenderer->parent();
    }

    return true;
}

inline void LayoutObject::setSelectionStateIfNeeded(SelectionState state)
{
    if (selectionState() == state)
        return;

    setSelectionState(state);
}

inline void LayoutObject::setHasBoxDecorationBackground(bool b)
{
    if (!b) {
        m_bitfields.setBoxDecorationBackgroundState(NoBoxDecorationBackground);
        return;
    }
    if (hasBoxDecorationBackground())
        return;
    m_bitfields.setBoxDecorationBackgroundState(HasBoxDecorationBackgroundObscurationStatusInvalid);
}

inline void LayoutObject::invalidateBackgroundObscurationStatus()
{
    if (!hasBoxDecorationBackground())
        return;
    m_bitfields.setBoxDecorationBackgroundState(HasBoxDecorationBackgroundObscurationStatusInvalid);
}

inline bool LayoutObject::boxDecorationBackgroundIsKnownToBeObscured()
{
    if (m_bitfields.boxDecorationBackgroundState() == HasBoxDecorationBackgroundObscurationStatusInvalid) {
        BoxDecorationBackgroundState state = computeBackgroundIsKnownToBeObscured() ? HasBoxDecorationBackgroundKnownToBeObscured : HasBoxDecorationBackgroundMayBeVisible;
        m_bitfields.setBoxDecorationBackgroundState(state);
    }
    return m_bitfields.boxDecorationBackgroundState() == HasBoxDecorationBackgroundKnownToBeObscured;
}

inline void makeMatrixRenderable(TransformationMatrix& matrix, bool has3DRendering)
{
    if (!has3DRendering)
        matrix.makeAffine();
}

inline int adjustForAbsoluteZoom(int value, LayoutObject* renderer)
{
    return adjustForAbsoluteZoom(value, renderer->style());
}

inline double adjustDoubleForAbsoluteZoom(double value, LayoutObject& renderer)
{
    ASSERT(renderer.style());
    return adjustDoubleForAbsoluteZoom(value, *renderer.style());
}

inline LayoutUnit adjustLayoutUnitForAbsoluteZoom(LayoutUnit value, LayoutObject& renderer)
{
    ASSERT(renderer.style());
    return adjustLayoutUnitForAbsoluteZoom(value, *renderer.style());
}

inline void adjustFloatQuadForAbsoluteZoom(FloatQuad& quad, LayoutObject& renderer)
{
    float zoom = renderer.style()->effectiveZoom();
    if (zoom != 1)
        quad.scale(1 / zoom, 1 / zoom);
}

inline void adjustFloatRectForAbsoluteZoom(FloatRect& rect, LayoutObject& renderer)
{
    float zoom = renderer.style()->effectiveZoom();
    if (zoom != 1)
        rect.scale(1 / zoom, 1 / zoom);
}

inline double adjustScrollForAbsoluteZoom(double value, LayoutObject& renderer)
{
    ASSERT(renderer.style());
    return adjustScrollForAbsoluteZoom(value, *renderer.style());
}

#define DEFINE_LAYOUT_OBJECT_TYPE_CASTS(thisType, predicate) \
    DEFINE_TYPE_CASTS(thisType, LayoutObject, object, object->predicate, object.predicate)

} // namespace blink

#ifndef NDEBUG
// Outside the WebCore namespace for ease of invocation from gdb.
void showTree(const blink::LayoutObject*);
void showLineTree(const blink::LayoutObject*);
void showLayoutTree(const blink::LayoutObject* object1);
// We don't make object2 an optional parameter so that showLayoutTree
// can be called from gdb easily.
void showLayoutTree(const blink::LayoutObject* object1, const blink::LayoutObject* object2);

#endif

#endif // LayoutObject_h<|MERGE_RESOLUTION|>--- conflicted
+++ resolved
@@ -527,13 +527,8 @@
             && !isLayoutFullScreenPlaceholder();
     }
     bool isAnonymousColumnsBlock() const { return style()->specifiesColumns() && isAnonymousBlock(); }
-<<<<<<< HEAD
-    bool isAnonymousColumnSpanBlock() const { return style()->columnSpan() && isAnonymousBlock(); }
+    bool isAnonymousColumnSpanBlock() const { return style()->hasSpanAllColumns() && isAnonymousBlock(); }
     bool isElementContinuation() const { return node() && node()->layoutObject() != this; }
-=======
-    bool isAnonymousColumnSpanBlock() const { return style()->hasSpanAllColumns() && isAnonymousBlock(); }
-    bool isElementContinuation() const { return node() && node()->renderer() != this; }
->>>>>>> 03ac2dad
     bool isInlineElementContinuation() const { return isElementContinuation() && isInline(); }
     virtual LayoutBoxModelObject* virtualContinuation() const { return 0; }
 
