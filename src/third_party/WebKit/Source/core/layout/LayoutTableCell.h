--- conflicted
+++ resolved
@@ -348,12 +348,8 @@
     void previousSibling() const = delete;
 
     // Note MSVC will only pack members if they have identical types, hence we use unsigned instead of bool here.
-<<<<<<< HEAD
-    unsigned m_column : 28;
     unsigned m_isFullySelected : 1;
-=======
-    unsigned m_absoluteColumnIndex : 29;
->>>>>>> 9f8f03d9
+    unsigned m_absoluteColumnIndex : 28;
     unsigned m_cellWidthChanged : 1;
     unsigned m_hasColSpan: 1;
     unsigned m_hasRowSpan: 1;
