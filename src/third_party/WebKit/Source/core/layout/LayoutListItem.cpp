--- conflicted
+++ resolved
@@ -283,17 +283,6 @@
 }
 
 static LayoutObject* firstRenderText(LayoutObject* curr, LayoutObject* stayWithin)
-<<<<<<< HEAD
-{
-    while (curr && !curr->isText()) {
-        curr = curr->nextInPreOrder(stayWithin);
-    }
-    return curr;
-}
-
-void LayoutListItem::updateMarkerLocationAndInvalidateWidth()
-=======
->>>>>>> de2fe6b6
 {
     while (curr && !curr->isText()) {
         curr = curr->nextInPreOrder(stayWithin);
@@ -327,11 +316,7 @@
     if (markerParent != lineBoxParent || fontsAreDifferent) {
         m_marker->remove();
         if (fontsAreDifferent) {
-<<<<<<< HEAD
-            m_marker->style()->setFontDescription(firstText->style()->fontDescription());
-=======
             m_marker->mutableStyle()->setFontDescription(firstText->style()->fontDescription());
->>>>>>> de2fe6b6
             m_marker->style()->font().update(m_marker->style()->font().fontSelector());
         }
         lineBoxParent->addChild(m_marker, firstNonMarker);
@@ -346,18 +331,6 @@
 }
 
 LayoutUnit LayoutListItem::additionalMarginStart() const
-<<<<<<< HEAD
-{
-    if (!m_marker || m_marker->isInside())
-        return LayoutUnit();
-
-    const_cast<LayoutListItem*>(this)->updateMarkerLocationAndInvalidateWidth();
-    return m_marker->minPreferredLogicalWidth();
-}
-
-void LayoutListItem::layout()
-=======
->>>>>>> de2fe6b6
 {
     if (!m_marker || m_marker->isInside())
         return LayoutUnit();
