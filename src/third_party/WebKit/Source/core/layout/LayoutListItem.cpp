/**
 * Copyright (C) 1999 Lars Knoll (knoll@kde.org)
 *           (C) 1999 Antti Koivisto (koivisto@kde.org)
 * Copyright (C) 2003, 2004, 2005, 2006, 2010 Apple Inc. All rights reserved.
 * Copyright (C) 2006 Andrew Wellington (proton@wiretapped.net)
 *
 * This library is free software; you can redistribute it and/or
 * modify it under the terms of the GNU Library General Public
 * License as published by the Free Software Foundation; either
 * version 2 of the License, or (at your option) any later version.
 *
 * This library is distributed in the hope that it will be useful,
 * but WITHOUT ANY WARRANTY; without even the implied warranty of
 * MERCHANTABILITY or FITNESS FOR A PARTICULAR PURPOSE.  See the GNU
 * Library General Public License for more details.
 *
 * You should have received a copy of the GNU Library General Public License
 * along with this library; see the file COPYING.LIB.  If not, write to
 * the Free Software Foundation, Inc., 51 Franklin Street, Fifth Floor,
 * Boston, MA 02110-1301, USA.
 *
 */

#include "core/layout/LayoutListItem.h"

#include "core/HTMLNames.h"
#include "core/dom/shadow/ComposedTreeTraversal.h"
#include "core/html/HTMLOListElement.h"
#include "core/layout/LayoutListMarker.h"
#include "core/layout/LayoutView.h"
#include "core/paint/ListItemPainter.h"
#include "wtf/StdLibExtras.h"
#include "wtf/text/StringBuilder.h"

namespace blink {

using namespace HTMLNames;

LayoutListItem::LayoutListItem(Element* element)
    : LayoutBlockFlow(element)
    , m_marker(nullptr)
    , m_hasExplicitValue(false)
    , m_isValueUpToDate(false)
    , m_notInList(false)
{
    setInline(false);

    setConsumesSubtreeChangeNotification();
    registerSubtreeChangeListenerOnDescendants(true);
}

void LayoutListItem::styleDidChange(StyleDifference diff, const ComputedStyle* oldStyle)
{
    LayoutBlockFlow::styleDidChange(diff, oldStyle);

    StyleImage* currentImage = style()->listStyleImage();
    if (style()->listStyleType() != NoneListStyle
        || (currentImage && !currentImage->errorOccurred())) {
        if (!m_marker)
            m_marker = LayoutListMarker::createAnonymous(this);
        m_marker->listItemStyleDidChange();
        notifyOfSubtreeChange();
    } else if (m_marker) {
        m_marker->destroy();
        m_marker = nullptr;
    }

    StyleImage* oldImage = oldStyle ? oldStyle->listStyleImage() : nullptr;
    if (oldImage != currentImage) {
        if (oldImage)
            oldImage->removeClient(this);
        if (currentImage)
            currentImage->addClient(this);
    }
}

void LayoutListItem::willBeDestroyed()
{
    if (m_marker) {
        m_marker->destroy();
        m_marker = nullptr;
    }

    LayoutBlockFlow::willBeDestroyed();

    if (style() && style()->listStyleImage())
        style()->listStyleImage()->removeClient(this);
}

void LayoutListItem::insertedIntoTree()
{
    LayoutBlockFlow::insertedIntoTree();

    updateListMarkerNumbers();
}

void LayoutListItem::willBeRemovedFromTree()
{
    LayoutBlockFlow::willBeRemovedFromTree();

    updateListMarkerNumbers();
}

void LayoutListItem::subtreeDidChange()
{
    if (!m_marker)
        return;

    if (!updateMarkerLocation())
        return;

    // If the marker is inside we need to redo the preferred width calculations
    // as the size of the item now includes the size of the list marker.
    if (m_marker->isInside())
        setPreferredLogicalWidthsDirty();
}

static bool isList(const Node& node)
{
    return isHTMLUListElement(node) || isHTMLOListElement(node);
}

// Returns the enclosing list with respect to the DOM order.
static Node* enclosingList(const LayoutListItem* listItem)
{
    Node* listItemNode = listItem->node();
    if (!listItemNode)
        return nullptr;
    Node* firstNode = nullptr;
    // We use parentNode because the enclosing list could be a ShadowRoot that's not Element.
    for (Node* parent = ComposedTreeTraversal::parent(*listItemNode); parent; parent = ComposedTreeTraversal::parent(*parent)) {
        if (isList(*parent))
            return parent;
        if (!firstNode)
            firstNode = parent;
    }

    // If there's no actual <ul> or <ol> list element, then the first found
    // node acts as our list for purposes of determining what other list items
    // should be numbered as part of the same list.
    return firstNode;
}

// Returns the next list item with respect to the DOM order.
static LayoutListItem* nextListItem(const Node* listNode, const LayoutListItem* item = nullptr)
{
    if (!listNode)
        return nullptr;

    const Node* current = item ? item->node() : listNode;
    ASSERT(current);
    ASSERT(!current->document().childNeedsDistributionRecalc());
    current = LayoutTreeBuilderTraversal::next(*current, listNode);

    while (current) {
        if (isList(*current)) {
            // We've found a nested, independent list: nothing to do here.
            current = LayoutTreeBuilderTraversal::nextSkippingChildren(*current, listNode);
            continue;
        }

        LayoutObject* layoutObject = current->layoutObject();
        if (layoutObject && layoutObject->isListItem())
            return toLayoutListItem(layoutObject);

        // FIXME: Can this be optimized to skip the children of the elements without a layoutObject?
        current = LayoutTreeBuilderTraversal::next(*current, listNode);
    }

    return nullptr;
}

// Returns the previous list item with respect to the DOM order.
static LayoutListItem* previousListItem(const Node* listNode, const LayoutListItem* item)
{
    Node* current = item->node();
    ASSERT(current);
    ASSERT(!current->document().childNeedsDistributionRecalc());
    for (current = LayoutTreeBuilderTraversal::previous(*current, listNode); current && current != listNode; current = LayoutTreeBuilderTraversal::previous(*current, listNode)) {
        LayoutObject* layoutObject = current->layoutObject();
        if (!layoutObject || (layoutObject && !layoutObject->isListItem()))
            continue;
        Node* otherList = enclosingList(toLayoutListItem(layoutObject));
        // This item is part of our current list, so it's what we're looking for.
        if (listNode == otherList)
            return toLayoutListItem(layoutObject);
        // We found ourself inside another list; lets skip the rest of it.
        // Use nextIncludingPseudo() here because the other list itself may actually
        // be a list item itself. We need to examine it, so we do this to counteract
        // the previousIncludingPseudo() that will be done by the loop.
        if (otherList)
            current = LayoutTreeBuilderTraversal::next(*otherList, listNode);
    }
    return nullptr;
}

void LayoutListItem::updateItemValuesForOrderedList(const HTMLOListElement* listNode)
{
    ASSERT(listNode);

    for (LayoutListItem* listItem = nextListItem(listNode); listItem; listItem = nextListItem(listNode, listItem))
        listItem->updateValue();
}

unsigned LayoutListItem::itemCountForOrderedList(const HTMLOListElement* listNode)
{
    ASSERT(listNode);

    unsigned itemCount = 0;
    for (LayoutListItem* listItem = nextListItem(listNode); listItem; listItem = nextListItem(listNode, listItem))
        itemCount++;

    return itemCount;
}

inline int LayoutListItem::calcValue() const
{
    if (m_hasExplicitValue)
        return m_explicitValue;

    Node* list = enclosingList(this);
    HTMLOListElement* oListElement = isHTMLOListElement(list) ? toHTMLOListElement(list) : nullptr;
    int valueStep = 1;
    if (oListElement && oListElement->isReversed())
        valueStep = -1;

    // FIXME: This recurses to a possible depth of the length of the list.
    // That's not good -- we need to change this to an iterative algorithm.
    if (LayoutListItem* previousItem = previousListItem(list, this))
        return previousItem->value() + valueStep;

    if (oListElement)
        return oListElement->start();

    return 1;
}

void LayoutListItem::updateValueNow() const
{
    m_value = calcValue();
    m_isValueUpToDate = true;
}

bool LayoutListItem::isEmpty() const
{
    return lastChild() == m_marker;
}

static LayoutObject* getParentOfFirstLineBox(LayoutBlockFlow* curr, LayoutObject* marker)
{
    LayoutObject* firstChild = curr->firstChild();
    if (!firstChild)
        return nullptr;

    bool inQuirksMode = curr->document().inQuirksMode();
    for (LayoutObject* currChild = firstChild; currChild; currChild = currChild->nextSibling()) {
        if (currChild == marker)
            continue;

        if (currChild->isInline() && (!currChild->isLayoutInline() || curr->generatesLineBoxesForInlineChild(currChild)))
            return curr;

        if (currChild->isFloating() || currChild->isOutOfFlowPositioned())
            continue;

        if (!currChild->isLayoutBlockFlow() || (currChild->isBox() && toLayoutBox(currChild)->isWritingModeRoot()))
            break;

        if (curr->isListItem() && inQuirksMode && currChild->node()
            && (isHTMLUListElement(*currChild->node()) || isHTMLOListElement(*currChild->node())))
            break;

        LayoutObject* lineBox = getParentOfFirstLineBox(toLayoutBlockFlow(currChild), marker);
        if (lineBox)
            return lineBox;
    }

    return nullptr;
}

void LayoutListItem::updateValue()
{
    if (!m_hasExplicitValue) {
        m_isValueUpToDate = false;
        if (m_marker)
            m_marker->setNeedsLayoutAndPrefWidthsRecalcAndFullPaintInvalidation(LayoutInvalidationReason::ListValueChange);
    }
}

static LayoutObject* firstNonMarkerChild(LayoutObject* parent)
{
    LayoutObject* result = parent->slowFirstChild();
    while (result && result->isListMarker())
        result = result->nextSibling();
    return result;
}

static LayoutObject* firstRenderText(LayoutObject* curr, LayoutObject* stayWithin)
{
    while (curr && !curr->isText()) {
        curr = curr->nextInPreOrder(stayWithin);
    }
    return curr;
}

bool LayoutListItem::updateMarkerLocation()
{
    ASSERT(m_marker);

    LayoutObject* markerParent = m_marker->parent();
    LayoutObject* lineBoxParent = getParentOfFirstLineBox(this, m_marker);
    if (!lineBoxParent) {
        // If the marker is currently contained inside an anonymous box, then we
        // are the only item in that anonymous box (since no line box parent was
        // found). It's ok to just leave the marker where it is in this case.
        if (markerParent && markerParent->isAnonymousBlock())
            lineBoxParent = markerParent;
        else
            lineBoxParent = this;
    }

    bool fontsAreDifferent = false;
    LayoutObject* firstNonMarker = firstNonMarkerChild(lineBoxParent);
    LayoutObject* firstText = firstRenderText(firstNonMarker, lineBoxParent);
    if (firstText && m_marker->style()->fontDescription() != firstText->style()->fontDescription()) {
        fontsAreDifferent = true;
    }

    if (markerParent != lineBoxParent || fontsAreDifferent) {
        m_marker->remove();
        if (fontsAreDifferent) {
            m_marker->mutableStyle()->setFontDescription(firstText->style()->fontDescription());
            m_marker->style()->font().update(m_marker->style()->font().fontSelector());
        }
        lineBoxParent->addChild(m_marker, firstNonMarker);
        m_marker->updateMarginsAndContent();
        // If markerParent is an anonymous block with no children, destroy it.
        if (markerParent && markerParent->isAnonymousBlock() && !toLayoutBlock(markerParent)->firstChild() && !toLayoutBlock(markerParent)->continuation())
            markerParent->destroy();
        return true;
    }

    return false;
}

LayoutUnit LayoutListItem::additionalMarginStart() const
{
    if (!m_marker || m_marker->isInside())
        return LayoutUnit();

    return m_marker->minPreferredLogicalWidth();
}

void LayoutListItem::addOverflowFromChildren()
{
    LayoutBlockFlow::addOverflowFromChildren();
    positionListMarker();
}

void LayoutListItem::positionListMarker()
{
    if (m_marker && m_marker->parent() && m_marker->parent()->isBox() && !m_marker->isInside() && m_marker->inlineBoxWrapper()) {
        LayoutUnit markerOldLogicalLeft = m_marker->logicalLeft();
        LayoutUnit blockOffset = 0;
        LayoutUnit lineOffset = 0;
        for (LayoutBox* o = m_marker->parentBox(); o != this; o = o->parentBox()) {
            blockOffset += o->logicalTop();
            lineOffset += o->logicalLeft();
        }

        bool adjustOverflow = false;
        LayoutUnit markerLogicalLeft = markerOldLogicalLeft;
        RootInlineBox& root = m_marker->inlineBoxWrapper()->root();
        bool hitSelfPaintingLayer = false;

        LayoutUnit lineTop = root.lineTop();
        LayoutUnit lineBottom = root.lineBottom();

        // TODO(jchaffraix): Propagating the overflow to the line boxes seems
        // pretty wrong (https://crbug.com/554160).
        // FIXME: Need to account for relative positioning in the layout overflow.
        if (style()->isLeftToRightDirection()) {
<<<<<<< HEAD
=======
            LayoutUnit leftLineOffset = logicalLeftOffsetForLine(blockOffset, logicalLeftOffsetForLine(blockOffset, DoNotIndentText), DoNotIndentText);
            markerLogicalLeft = leftLineOffset - lineOffset - paddingStart() - borderStart() + m_marker->marginStart();
            m_marker->inlineBoxWrapper()->moveInInlineDirection((markerLogicalLeft - markerOldLogicalLeft).toFloat());
>>>>>>> b6cd7b0e
            for (InlineFlowBox* box = m_marker->inlineBoxWrapper()->parent(); box; box = box->parent()) {
                LayoutRect newLogicalVisualOverflowRect = box->logicalVisualOverflowRect(lineTop, lineBottom);
                LayoutRect newLogicalLayoutOverflowRect = box->logicalLayoutOverflowRect(lineTop, lineBottom);
                if (markerLogicalLeft < newLogicalVisualOverflowRect.x() && !hitSelfPaintingLayer) {
                    newLogicalVisualOverflowRect.setWidth(newLogicalVisualOverflowRect.maxX() - markerLogicalLeft);
                    newLogicalVisualOverflowRect.setX(markerLogicalLeft);
                    if (box == root)
                        adjustOverflow = true;
                }
                if (markerLogicalLeft < newLogicalLayoutOverflowRect.x()) {
                    newLogicalLayoutOverflowRect.setWidth(newLogicalLayoutOverflowRect.maxX() - markerLogicalLeft);
                    newLogicalLayoutOverflowRect.setX(markerLogicalLeft);
                    if (box == root)
                        adjustOverflow = true;
                }
                box->overrideOverflowFromLogicalRects(newLogicalLayoutOverflowRect, newLogicalVisualOverflowRect, lineTop, lineBottom);
                if (box->boxModelObject().hasSelfPaintingLayer())
                    hitSelfPaintingLayer = true;
            }
        } else {
<<<<<<< HEAD
=======
            LayoutUnit rightLineOffset = logicalRightOffsetForLine(blockOffset, logicalRightOffsetForLine(blockOffset, DoNotIndentText), DoNotIndentText);
            markerLogicalLeft = rightLineOffset - lineOffset + paddingStart() + borderStart() + m_marker->marginEnd();
            m_marker->inlineBoxWrapper()->moveInInlineDirection((markerLogicalLeft - markerOldLogicalLeft).toFloat());
>>>>>>> b6cd7b0e
            for (InlineFlowBox* box = m_marker->inlineBoxWrapper()->parent(); box; box = box->parent()) {
                LayoutRect newLogicalVisualOverflowRect = box->logicalVisualOverflowRect(lineTop, lineBottom);
                LayoutRect newLogicalLayoutOverflowRect = box->logicalLayoutOverflowRect(lineTop, lineBottom);
                if (markerLogicalLeft + m_marker->logicalWidth() > newLogicalVisualOverflowRect.maxX() && !hitSelfPaintingLayer) {
                    newLogicalVisualOverflowRect.setWidth(markerLogicalLeft + m_marker->logicalWidth() - newLogicalVisualOverflowRect.x());
                    if (box == root)
                        adjustOverflow = true;
                }
                if (markerLogicalLeft + m_marker->logicalWidth() > newLogicalLayoutOverflowRect.maxX()) {
                    newLogicalLayoutOverflowRect.setWidth(markerLogicalLeft + m_marker->logicalWidth() - newLogicalLayoutOverflowRect.x());
                    if (box == root)
                        adjustOverflow = true;
                }
                box->overrideOverflowFromLogicalRects(newLogicalLayoutOverflowRect, newLogicalVisualOverflowRect, lineTop, lineBottom);

                if (box->boxModelObject().hasSelfPaintingLayer())
                    hitSelfPaintingLayer = true;
            }
        }

        if (adjustOverflow) {
            LayoutRect markerRect(LayoutPoint(markerLogicalLeft + lineOffset, blockOffset), m_marker->size());
            if (!style()->isHorizontalWritingMode())
                markerRect = markerRect.transposedRect();
            LayoutBox* o = m_marker;
            bool propagateVisualOverflow = true;
            bool propagateLayoutOverflow = true;
            do {
                o = o->parentBox();
                if (o->isLayoutBlock()) {
                    if (propagateVisualOverflow)
                        toLayoutBlock(o)->addContentsVisualOverflow(markerRect);
                    if (propagateLayoutOverflow)
                        toLayoutBlock(o)->addLayoutOverflow(markerRect);
                }
                if (o->hasOverflowClip()) {
                    propagateLayoutOverflow = false;
                    propagateVisualOverflow = false;
                }
                if (o->hasSelfPaintingLayer())
                    propagateVisualOverflow = false;
                markerRect.moveBy(-o->location());
            } while (o != this && propagateVisualOverflow && propagateLayoutOverflow);
        }
    }
}

void LayoutListItem::paint(const PaintInfo& paintInfo, const LayoutPoint& paintOffset) const
{
    ListItemPainter(*this).paint(paintInfo, paintOffset);
}

const String& LayoutListItem::markerText() const
{
    if (m_marker)
        return m_marker->text();
    return nullAtom.string();
}

void LayoutListItem::explicitValueChanged()
{
    if (m_marker)
        m_marker->setNeedsLayoutAndPrefWidthsRecalcAndFullPaintInvalidation(LayoutInvalidationReason::ListValueChange);
    Node* listNode = enclosingList(this);
    for (LayoutListItem* item = this; item; item = nextListItem(listNode, item))
        item->updateValue();
}

void LayoutListItem::setExplicitValue(int value)
{
    ASSERT(node());

    if (m_hasExplicitValue && m_explicitValue == value)
        return;
    m_explicitValue = value;
    m_value = value;
    m_hasExplicitValue = true;
    explicitValueChanged();
}

void LayoutListItem::clearExplicitValue()
{
    ASSERT(node());

    if (!m_hasExplicitValue)
        return;
    m_hasExplicitValue = false;
    m_isValueUpToDate = false;
    explicitValueChanged();
}

void LayoutListItem::setNotInList(bool notInList)
{
    m_notInList = notInList;
}

static LayoutListItem* previousOrNextItem(bool isListReversed, Node* list, LayoutListItem* item)
{
    return isListReversed ? previousListItem(list, item) : nextListItem(list, item);
}

void LayoutListItem::updateListMarkerNumbers()
{
    // If distribution recalc is needed, updateListMarkerNumber will be re-invoked
    // after distribution is calculated.
    if (node()->document().childNeedsDistributionRecalc())
        return;

    Node* listNode = enclosingList(this);
    ASSERT(listNode);

    bool isListReversed = false;
    HTMLOListElement* oListElement = isHTMLOListElement(listNode) ? toHTMLOListElement(listNode) : 0;
    if (oListElement) {
        oListElement->itemCountChanged();
        isListReversed = oListElement->isReversed();
    }

    // FIXME: The n^2 protection below doesn't help if the elements were inserted after the
    // the list had already been displayed.

    // Avoid an O(n^2) walk over the children below when they're all known to be attaching.
    if (listNode->needsAttach())
        return;

    for (LayoutListItem* item = previousOrNextItem(isListReversed, listNode, this); item; item = previousOrNextItem(isListReversed, listNode, item)) {
        if (!item->m_isValueUpToDate) {
            // If an item has been marked for update before, we can safely
            // assume that all the following ones have too.
            // This gives us the opportunity to stop here and avoid
            // marking the same nodes again.
            break;
        }
        item->updateValue();
    }
}

} // namespace blink<|MERGE_RESOLUTION|>--- conflicted
+++ resolved
@@ -380,12 +380,6 @@
         // pretty wrong (https://crbug.com/554160).
         // FIXME: Need to account for relative positioning in the layout overflow.
         if (style()->isLeftToRightDirection()) {
-<<<<<<< HEAD
-=======
-            LayoutUnit leftLineOffset = logicalLeftOffsetForLine(blockOffset, logicalLeftOffsetForLine(blockOffset, DoNotIndentText), DoNotIndentText);
-            markerLogicalLeft = leftLineOffset - lineOffset - paddingStart() - borderStart() + m_marker->marginStart();
-            m_marker->inlineBoxWrapper()->moveInInlineDirection((markerLogicalLeft - markerOldLogicalLeft).toFloat());
->>>>>>> b6cd7b0e
             for (InlineFlowBox* box = m_marker->inlineBoxWrapper()->parent(); box; box = box->parent()) {
                 LayoutRect newLogicalVisualOverflowRect = box->logicalVisualOverflowRect(lineTop, lineBottom);
                 LayoutRect newLogicalLayoutOverflowRect = box->logicalLayoutOverflowRect(lineTop, lineBottom);
@@ -406,12 +400,6 @@
                     hitSelfPaintingLayer = true;
             }
         } else {
-<<<<<<< HEAD
-=======
-            LayoutUnit rightLineOffset = logicalRightOffsetForLine(blockOffset, logicalRightOffsetForLine(blockOffset, DoNotIndentText), DoNotIndentText);
-            markerLogicalLeft = rightLineOffset - lineOffset + paddingStart() + borderStart() + m_marker->marginEnd();
-            m_marker->inlineBoxWrapper()->moveInInlineDirection((markerLogicalLeft - markerOldLogicalLeft).toFloat());
->>>>>>> b6cd7b0e
             for (InlineFlowBox* box = m_marker->inlineBoxWrapper()->parent(); box; box = box->parent()) {
                 LayoutRect newLogicalVisualOverflowRect = box->logicalVisualOverflowRect(lineTop, lineBottom);
                 LayoutRect newLogicalLayoutOverflowRect = box->logicalLayoutOverflowRect(lineTop, lineBottom);
