--- conflicted
+++ resolved
@@ -22,11 +22,7 @@
     PaintInvalidationState(PaintInvalidationState& next, LayoutBoxModelObject& renderer, const LayoutBoxModelObject& paintInvalidationContainer);
     PaintInvalidationState(PaintInvalidationState& next, const LayoutSVGModelObject& renderer);
 
-<<<<<<< HEAD
-    explicit PaintInvalidationState(const RenderView&, bool);
-=======
     explicit PaintInvalidationState(const LayoutView&, Vector<LayoutObject*>& pendingDelayedPaintInvalidations, bool);
->>>>>>> d6a01d7b
 
     const LayoutRect& clipRect() const { return m_clipRect; }
     const LayoutSize& paintOffset() const { return m_paintOffset; }
