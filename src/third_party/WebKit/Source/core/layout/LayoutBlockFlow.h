--- conflicted
+++ resolved
@@ -193,13 +193,9 @@
     virtual LayoutRect selectionRectForPaintInvalidation(const LayoutBoxModelObject* paintInvalidationContainer) const override final;
     GapRects selectionGapRectsForPaintInvalidation(const LayoutBoxModelObject* paintInvalidationContainer) const;
     GapRects selectionGaps(const LayoutBlock* rootBlock, const LayoutPoint& rootBlockPhysicalPosition, const LayoutSize& offsetFromRootBlock,
-<<<<<<< HEAD
         LayoutUnit& lastLogicalTop, LayoutUnit& lastLogicalLeft, LayoutUnit& lastLogicalRight,
-        const PaintInfo* = 0, ClipScope* = 0) const;
-=======
-        LayoutUnit& lastLogicalTop, LayoutUnit& lastLogicalLeft, LayoutUnit& lastLogicalRight, const PaintInfo*,
+        const PaintInfo*, ClipScope*,
         bool& shouldHighlightBeforeSide, bool& isAfterSideSelected) const;
->>>>>>> f35b5e43
     GapRects inlineSelectionGaps(const LayoutBlock* rootBlock, const LayoutPoint& rootBlockPhysicalPosition, const LayoutSize& offsetFromRootBlock,
         LayoutUnit& lastLogicalTop, LayoutUnit& lastLogicalLeft, LayoutUnit& lastLogicalRight, const PaintInfo*,
         bool& shouldHighlightBeforeSide, bool& isAfterSideSelected) const;
