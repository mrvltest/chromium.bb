--- conflicted
+++ resolved
@@ -193,12 +193,8 @@
     virtual LayoutRect selectionRectForPaintInvalidation(const LayoutBoxModelObject* paintInvalidationContainer) const override final;
     GapRects selectionGapRectsForPaintInvalidation(const LayoutBoxModelObject* paintInvalidationContainer) const;
     GapRects selectionGaps(const LayoutBlock* rootBlock, const LayoutPoint& rootBlockPhysicalPosition, const LayoutSize& offsetFromRootBlock,
-<<<<<<< HEAD
-        LayoutUnit& lastLogicalTop, LayoutUnit& lastLogicalLeft, LayoutUnit& lastLogicalRight, const PaintInfo*,
-=======
         LayoutUnit& lastLogicalTop, LayoutUnit& lastLogicalLeft, LayoutUnit& lastLogicalRight,
         const PaintInfo*, ClipScope*,
->>>>>>> de2fe6b6
         bool& shouldHighlightBeforeSide, bool& isAfterSideSelected) const;
     GapRects inlineSelectionGaps(const LayoutBlock* rootBlock, const LayoutPoint& rootBlockPhysicalPosition, const LayoutSize& offsetFromRootBlock,
         LayoutUnit& lastLogicalTop, LayoutUnit& lastLogicalLeft, LayoutUnit& lastLogicalRight, const PaintInfo*,
