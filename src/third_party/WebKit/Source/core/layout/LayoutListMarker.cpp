/*
 * Copyright (C) 1999 Lars Knoll (knoll@kde.org)
 *           (C) 1999 Antti Koivisto (koivisto@kde.org)
 * Copyright (C) 2003, 2004, 2005, 2006, 2007, 2008 Apple Inc. All rights reserved.
 * Copyright (C) 2006 Andrew Wellington (proton@wiretapped.net)
 * Copyright (C) 2010 Daniel Bates (dbates@intudata.com)
 *
 * This library is free software; you can redistribute it and/or
 * modify it under the terms of the GNU Library General Public
 * License as published by the Free Software Foundation; either
 * version 2 of the License, or (at your option) any later version.
 *
 * This library is distributed in the hope that it will be useful,
 * but WITHOUT ANY WARRANTY; without even the implied warranty of
 * MERCHANTABILITY or FITNESS FOR A PARTICULAR PURPOSE.  See the GNU
 * Library General Public License for more details.
 *
 * You should have received a copy of the GNU Library General Public License
 * along with this library; see the file COPYING.LIB.  If not, write to
 * the Free Software Foundation, Inc., 51 Franklin Street, Fifth Floor,
 * Boston, MA 02110-1301, USA.
 *
 */

#include "config.h"
#include "core/layout/LayoutListMarker.h"

#include "core/fetch/ImageResource.h"
#include "core/layout/LayoutAnalyzer.h"
#include "core/layout/LayoutListItem.h"
#include "core/layout/TextRunConstructor.h"
#include "core/paint/DeprecatedPaintLayer.h"
#include "core/paint/ListMarkerPainter.h"
#include "platform/fonts/Font.h"
#include "wtf/text/StringBuilder.h"

namespace blink {

const int cMarkerPadding = 7;

enum SequenceType { NumericSequence, AlphabeticSequence };

static String toRoman(int number, bool upper)
{
    // FIXME: CSS3 describes how to make this work for much larger numbers,
    // using overbars and special characters. It also specifies the characters
    // in the range U+2160 to U+217F instead of standard ASCII ones.
    ASSERT(number >= 1 && number <= 3999);

    // Big enough to store largest roman number less than 3999 which
    // is 3888 (MMMDCCCLXXXVIII)
    const int lettersSize = 15;
    LChar letters[lettersSize];

    int length = 0;
    const LChar ldigits[] = { 'i', 'v', 'x', 'l', 'c', 'd', 'm' };
    const LChar udigits[] = { 'I', 'V', 'X', 'L', 'C', 'D', 'M' };
    const LChar* digits = upper ? udigits : ldigits;
    int d = 0;
    do {
        int num = number % 10;
        if (num % 5 < 4)
            for (int i = num % 5; i > 0; i--)
                letters[lettersSize - ++length] = digits[d];
        if (num >= 4 && num <= 8)
            letters[lettersSize - ++length] = digits[d + 1];
        if (num == 9)
            letters[lettersSize - ++length] = digits[d + 2];
        if (num % 5 == 4)
            letters[lettersSize - ++length] = digits[d];
        number /= 10;
        d += 2;
    } while (number);

    ASSERT(length <= lettersSize);
    return String(&letters[lettersSize - length], length);
}

// The typedef is needed because taking sizeof(number) in the const expression below doesn't work with some compilers.
// This is likely the case because of the template.
typedef int numberType;

template <typename CharacterType>
static inline String toAlphabeticOrNumeric(numberType number, const CharacterType* sequence, unsigned sequenceSize, SequenceType type)
{
    ASSERT(sequenceSize >= 2);

    const int lettersSize = sizeof(numberType) * 8 + 1; // Binary is the worst case; requires one character per bit plus a minus sign.

    CharacterType letters[lettersSize];

    bool isNegativeNumber = false;
    unsigned numberShadow = number;
    if (type == AlphabeticSequence) {
        ASSERT(number > 0);
        --numberShadow;
    } else if (number < 0) {
        numberShadow = -number;
        isNegativeNumber = true;
    }
    letters[lettersSize - 1] = sequence[numberShadow % sequenceSize];
    int length = 1;

    if (type == AlphabeticSequence) {
        while ((numberShadow /= sequenceSize) > 0) {
            --numberShadow;
            letters[lettersSize - ++length] = sequence[numberShadow % sequenceSize];
        }
    } else {
        while ((numberShadow /= sequenceSize) > 0)
            letters[lettersSize - ++length] = sequence[numberShadow % sequenceSize];
    }
    if (isNegativeNumber)
        letters[lettersSize - ++length] = hyphenMinusCharacter;

    ASSERT(length <= lettersSize);
    return String(&letters[lettersSize - length], length);
}

template <typename CharacterType>
static String toSymbolic(int number, const CharacterType* symbols, unsigned symbolsSize)
{
    ASSERT(number > 0);
    ASSERT(symbolsSize >= 1);
    unsigned numberShadow = number;
    --numberShadow;

    // The asterisks list-style-type is the worst case; we show |numberShadow| asterisks.
    StringBuilder letters;
    letters.append(symbols[numberShadow % symbolsSize]);
    unsigned numSymbols = numberShadow / symbolsSize;
    while (numSymbols--)
        letters.append(symbols[numberShadow % symbolsSize]);
    return letters.toString();
}

template <typename CharacterType>
static String toAlphabetic(int number, const CharacterType* alphabet, unsigned alphabetSize)
{
    return toAlphabeticOrNumeric(number, alphabet, alphabetSize, AlphabeticSequence);
}

template <typename CharacterType>
static String toNumeric(int number, const CharacterType* numerals, unsigned numeralsSize)
{
    return toAlphabeticOrNumeric(number, numerals, numeralsSize, NumericSequence);
}

template <typename CharacterType, size_t size>
static inline String toAlphabetic(int number, const CharacterType(&alphabet)[size])
{
    return toAlphabetic(number, alphabet, size);
}

template <typename CharacterType, size_t size>
static inline String toNumeric(int number, const CharacterType(&alphabet)[size])
{
    return toNumeric(number, alphabet, size);
}

template <typename CharacterType, size_t size>
static inline String toSymbolic(int number, const CharacterType(&alphabet)[size])
{
    return toSymbolic(number, alphabet, size);
}

static int toHebrewUnder1000(int number, UChar letters[5])
{
    // FIXME: CSS3 mentions various refinements not implemented here.
    // FIXME: Should take a look at Mozilla's HebrewToText function (in nsBulletFrame).
    ASSERT(number >= 0 && number < 1000);
    int length = 0;
    int fourHundreds = number / 400;
    for (int i = 0; i < fourHundreds; i++)
        letters[length++] = 1511 + 3;
    number %= 400;
    if (number / 100)
        letters[length++] = 1511 + (number / 100) - 1;
    number %= 100;
    if (number == 15 || number == 16) {
        letters[length++] = 1487 + 9;
        letters[length++] = 1487 + number - 9;
    } else {
        if (int tens = number / 10) {
            static const UChar hebrewTens[9] = { 1497, 1499, 1500, 1502, 1504, 1505, 1506, 1508, 1510 };
            letters[length++] = hebrewTens[tens - 1];
        }
        if (int ones = number % 10)
            letters[length++] = 1487 + ones;
    }
    ASSERT(length <= 5);
    return length;
}

static String toHebrew(int number)
{
    // FIXME: CSS3 mentions ways to make this work for much larger numbers.
    ASSERT(number >= 0 && number <= 999999);

    if (number == 0) {
        static const UChar hebrewZero[3] = { 0x05D0, 0x05E4, 0x05E1 };
        return String(hebrewZero, 3);
    }

    const int lettersSize = 11; // big enough for two 5-digit sequences plus a quote mark between
    UChar letters[lettersSize];

    int length;
    if (number < 1000) {
        length = 0;
    } else {
        length = toHebrewUnder1000(number / 1000, letters);
        letters[length++] = '\'';
        number = number % 1000;
    }
    length += toHebrewUnder1000(number, letters + length);

    ASSERT(length <= lettersSize);
    return String(letters, length);
}

static int toArmenianUnder10000(int number, bool upper, bool addCircumflex, UChar letters[9])
{
    ASSERT(number >= 0 && number < 10000);
    int length = 0;

    int lowerOffset = upper ? 0 : 0x0030;

    if (int thousands = number / 1000) {
        if (thousands == 7) {
            letters[length++] = 0x0552 + lowerOffset;
            if (addCircumflex)
                letters[length++] = 0x0302;
        } else {
            letters[length++] = (0x054C - 1 + lowerOffset) + thousands;
            if (addCircumflex)
                letters[length++] = 0x0302;
        }
    }

    if (int hundreds = (number / 100) % 10) {
        letters[length++] = (0x0543 - 1 + lowerOffset) + hundreds;
        if (addCircumflex)
            letters[length++] = 0x0302;
    }

    if (int tens = (number / 10) % 10) {
        letters[length++] = (0x053A - 1 + lowerOffset) + tens;
        if (addCircumflex)
            letters[length++] = 0x0302;
    }

    if (int ones = number % 10) {
        letters[length++] = (0x531 - 1 + lowerOffset) + ones;
        if (addCircumflex)
            letters[length++] = 0x0302;
    }

    return length;
}

static String toArmenian(int number, bool upper)
{
    ASSERT(number >= 1 && number <= 99999999);

    const int lettersSize = 18; // twice what toArmenianUnder10000 needs
    UChar letters[lettersSize];

    int length = toArmenianUnder10000(number / 10000, upper, true, letters);
    length += toArmenianUnder10000(number % 10000, upper, false, letters + length);

    ASSERT(length <= lettersSize);
    return String(letters, length);
}

static String toGeorgian(int number)
{
    ASSERT(number >= 1 && number <= 19999);

    const int lettersSize = 5;
    UChar letters[lettersSize];

    int length = 0;

    if (number > 9999)
        letters[length++] = 0x10F5;

    if (int thousands = (number / 1000) % 10) {
        static const UChar georgianThousands[9] = {
            0x10E9, 0x10EA, 0x10EB, 0x10EC, 0x10ED, 0x10EE, 0x10F4, 0x10EF, 0x10F0
        };
        letters[length++] = georgianThousands[thousands - 1];
    }

    if (int hundreds = (number / 100) % 10) {
        static const UChar georgianHundreds[9] = {
            0x10E0, 0x10E1, 0x10E2, 0x10F3, 0x10E4, 0x10E5, 0x10E6, 0x10E7, 0x10E8
        };
        letters[length++] = georgianHundreds[hundreds - 1];
    }

    if (int tens = (number / 10) % 10) {
        static const UChar georgianTens[9] = {
            0x10D8, 0x10D9, 0x10DA, 0x10DB, 0x10DC, 0x10F2, 0x10DD, 0x10DE, 0x10DF
        };
        letters[length++] = georgianTens[tens - 1];
    }

    if (int ones = number % 10) {
        static const UChar georgianOnes[9] = {
            0x10D0, 0x10D1, 0x10D2, 0x10D3, 0x10D4, 0x10D5, 0x10D6, 0x10F1, 0x10D7
        };
        letters[length++] = georgianOnes[ones - 1];
    }

    ASSERT(length <= lettersSize);
    return String(letters, length);
}

enum CJKLang {
    Chinese = 1,
    Korean,
    Japanese
};

enum CJKStyle {
    Formal,
    Informal
};

// The table uses the order from the CSS3 specification:
// first 3 group markers, then 3 digit markers, then ten digits, then negative symbols.
static String toCJKIdeographic(int number, const UChar table[26], CJKStyle cjkStyle)
{
    enum AbstractCJKChar {
        NoChar = 0,
        Lang = 0,
        // FourthGroupMarker for simplified chinese has two codepoints, to simplify
        // the main algorithm below use two codepoints for all group markers.
        SecondGroupMarker = 1, ThirdGroupMarker = 3, FourthGroupMarker = 5,
        SecondDigitMarker = 7, ThirdDigitMarker, FourthDigitMarker,
        Digit0, Digit1, Digit2, Digit3, Digit4,
        Digit5, Digit6, Digit7, Digit8, Digit9,
        Neg1, Neg2, Neg3, Neg4, Neg5
    };

    if (number == 0)
        return String(&table[Digit0], 1);

    const bool negative = number < 0;
    if (negative)
        number = -number;

    const int groupLength = 9; // 4 digits, 3 digit markers, group marker of size 2.
    const int bufferLength = 4 * groupLength;
    AbstractCJKChar buffer[bufferLength] = { NoChar };

    for (int i = 0; i < 4; ++i) {
        int groupValue = number % 10000;
        number /= 10000;

        // Process least-significant group first, but put it in the buffer last.
        AbstractCJKChar* group = &buffer[(3 - i) * groupLength];

        if (groupValue && i) {
            group[8] = static_cast<AbstractCJKChar>(SecondGroupMarker + i);
            group[7] = static_cast<AbstractCJKChar>(SecondGroupMarker - 1 + i);
        }

        // Put in the four digits and digit markers for any non-zero digits.
        int digitValue = (groupValue % 10);
        bool trailingZero = table[Lang] == Chinese && !digitValue;
        if (digitValue) {
            bool dropOne = table[Lang] == Korean && cjkStyle == Informal && digitValue == 1 && i > 0;
            if (!dropOne)
                group[6] = static_cast<AbstractCJKChar>(Digit0 + (groupValue % 10));
        }
        if (number != 0 || groupValue > 9) {
            digitValue = ((groupValue / 10) % 10);
            bool dropOne = table[Lang] == Korean && cjkStyle == Informal && digitValue == 1;
            if ((digitValue && !dropOne) || (!digitValue && !trailingZero))
                group[4] = static_cast<AbstractCJKChar>(Digit0 + digitValue);
            trailingZero &= !digitValue;
            if (digitValue)
                group[5] = SecondDigitMarker;
        }
        if (number != 0 || groupValue > 99) {
            digitValue = ((groupValue / 100) % 10);
            bool dropOne = table[Lang] == Korean && cjkStyle == Informal && digitValue == 1;
            if ((digitValue && !dropOne) || (!digitValue && !trailingZero))
                group[2] = static_cast<AbstractCJKChar>(Digit0 + digitValue);
            trailingZero &= !digitValue;
            if (digitValue)
                group[3] = ThirdDigitMarker;
        }
        if (number != 0 || groupValue > 999) {
            digitValue = groupValue / 1000;
            bool dropOne = table[Lang] == Korean && cjkStyle == Informal && digitValue == 1;
            if ((digitValue && !dropOne) || (!digitValue && !trailingZero))
                group[0] = static_cast<AbstractCJKChar>(Digit0 + digitValue);
            if (digitValue)
                group[1] = FourthDigitMarker;
        }

        if (trailingZero && i > 0) {
            group[6] = group[7];
            group[7] = group[8];
            group[8] = Digit0;
        }

        // Remove the tens digit, but leave the marker, for any group that has
        // a value of less than 20.
        if (table[Lang] == Chinese && cjkStyle == Informal && groupValue < 20) {
            ASSERT(group[4] == NoChar || group[4] == Digit0 || group[4] == Digit1);
            group[4] = NoChar;
        }

        if (number == 0)
            break;
    }

    // Convert into characters, omitting consecutive runs of Digit0 and
    // any trailing Digit0.
    int length = 0;
    const int maxLengthForNegativeSymbols = 5;
    UChar characters[bufferLength + maxLengthForNegativeSymbols];
    AbstractCJKChar last = NoChar;
    if (negative) {
        while (UChar a = table[Neg1 + length])
            characters[length++] = a;
    }
    for (int i = 0; i < bufferLength; ++i) {
        AbstractCJKChar a = buffer[i];
        if (a != NoChar) {
            if (a != Digit0 || (table[Lang] == Chinese && last != Digit0)) {
                UChar newChar = table[a];
                if (newChar != NoChar) {
                    characters[length++] = table[a];
                    if (table[Lang] == Korean && (a == SecondGroupMarker || a == ThirdGroupMarker || a == FourthGroupMarker))
                        characters[length++] = ' ';
                }
            }
            last = a;
        }
    }
    if ((table[Lang] == Chinese && last == Digit0) || characters[length - 1] == ' ')
        --length;

    return String(characters, length);
}

static EListStyleType effectiveListMarkerType(EListStyleType type, int value)
{
    // Note, the following switch statement has been explicitly grouped
    // by list-style-type ordinal range.
    switch (type) {
    case ArabicIndic:
    case Bengali:
    case Cambodian:
    case Circle:
    case DecimalLeadingZero:
    case DecimalListStyle:
    case Devanagari:
    case Disc:
    case Gujarati:
    case Gurmukhi:
    case Kannada:
    case Khmer:
    case Lao:
    case Malayalam:
    case Mongolian:
    case Myanmar:
    case NoneListStyle:
    case Oriya:
    case Persian:
    case Square:
    case Telugu:
    case Thai:
    case Tibetan:
    case Urdu:
    case KoreanHangulFormal:
    case KoreanHanjaFormal:
    case KoreanHanjaInformal:
    case CJKIdeographic:
    case SimpChineseFormal:
    case SimpChineseInformal:
    case TradChineseFormal:
    case TradChineseInformal:
        return type; // Can represent all ordinals.
    case Armenian:
    case LowerArmenian:
    case UpperArmenian:
        return (value < 1 || value > 99999999) ? DecimalListStyle : type;
    case Georgian:
        return (value < 1 || value > 19999) ? DecimalListStyle : type;
    case Hebrew:
        return (value < 0 || value > 999999) ? DecimalListStyle : type;
    case LowerRoman:
    case UpperRoman:
        return (value < 1 || value > 3999) ? DecimalListStyle : type;
    case CjkEarthlyBranch:
    case CjkHeavenlyStem:
    case EthiopicHalehameAm:
    case EthiopicHalehame:
    case EthiopicHalehameTiEr:
    case EthiopicHalehameTiEt:
    case Hangul:
    case HangulConsonant:
    case Hiragana:
    case HiraganaIroha:
    case Katakana:
    case KatakanaIroha:
    case LowerAlpha:
    case LowerGreek:
    case LowerLatin:
    case UpperAlpha:
    case UpperLatin:
        return (value < 1) ? DecimalListStyle : type;
    }

    ASSERT_NOT_REACHED();
    return type;
}

UChar LayoutListMarker::listMarkerSuffix(EListStyleType type, int value)
{
    // If the list-style-type cannot represent |value| because it's outside its
    // ordinal range then we fall back to some list style that can represent |value|.
    EListStyleType effectiveType = effectiveListMarkerType(type, value);

    // Note, the following switch statement has been explicitly
    // grouped by list-style-type suffix.
    switch (effectiveType) {
    case Circle:
    case Disc:
    case NoneListStyle:
    case Square:
        return ' ';
    case EthiopicHalehame:
    case EthiopicHalehameAm:
    case EthiopicHalehameTiEr:
    case EthiopicHalehameTiEt:
        return ethiopicPrefaceColonCharacter;
    case Armenian:
    case ArabicIndic:
    case Bengali:
    case Cambodian:
    case CJKIdeographic:
    case CjkEarthlyBranch:
    case CjkHeavenlyStem:
    case DecimalLeadingZero:
    case DecimalListStyle:
    case Devanagari:
    case Georgian:
    case Gujarati:
    case Gurmukhi:
    case Hangul:
    case HangulConsonant:
    case Hebrew:
    case Hiragana:
    case HiraganaIroha:
    case Kannada:
    case Katakana:
    case KatakanaIroha:
    case Khmer:
    case Lao:
    case LowerAlpha:
    case LowerArmenian:
    case LowerGreek:
    case LowerLatin:
    case LowerRoman:
    case Malayalam:
    case Mongolian:
    case Myanmar:
    case Oriya:
    case Persian:
    case Telugu:
    case Thai:
    case Tibetan:
    case UpperAlpha:
    case UpperArmenian:
    case UpperLatin:
    case UpperRoman:
    case Urdu:
        return '.';
    case SimpChineseFormal:
    case SimpChineseInformal:
    case TradChineseFormal:
    case TradChineseInformal:
    case KoreanHangulFormal:
    case KoreanHanjaFormal:
    case KoreanHanjaInformal:
        return 0x3001;
    }

    ASSERT_NOT_REACHED();
    return '.';
}

String listMarkerText(EListStyleType type, int value)
{
    // If the list-style-type, say hebrew, cannot represent |value| because it's outside
    // its ordinal range then we fallback to some list style that can represent |value|.
    switch (effectiveListMarkerType(type, value)) {
    case NoneListStyle:
        return "";

    // We use the same characters for text security.
    // See LayoutText::setInternalString.
    case Circle:
        return String(&whiteBulletCharacter, 1);
    case Disc:
        return String(&bulletCharacter, 1);
    case Square:
        // The CSS 2.1 test suite uses U+25EE BLACK MEDIUM SMALL SQUARE
        // instead, but I think this looks better.
        return String(&blackSquareCharacter, 1);

    case DecimalListStyle:
        return String::number(value);
    case DecimalLeadingZero:
        if (value < -9 || value > 9)
            return String::number(value);
        if (value < 0)
            return "-0" + String::number(-value); // -01 to -09
        return "0" + String::number(value); // 00 to 09

    case ArabicIndic: {
        static const UChar arabicIndicNumerals[10] = {
            0x0660, 0x0661, 0x0662, 0x0663, 0x0664, 0x0665, 0x0666, 0x0667, 0x0668, 0x0669
        };
        return toNumeric(value, arabicIndicNumerals);
    }
    case Bengali: {
        static const UChar bengaliNumerals[10] = {
            0x09E6, 0x09E7, 0x09E8, 0x09E9, 0x09EA, 0x09EB, 0x09EC, 0x09ED, 0x09EE, 0x09EF
        };
        return toNumeric(value, bengaliNumerals);
    }
    case Cambodian:
    case Khmer: {
        static const UChar khmerNumerals[10] = {
            0x17E0, 0x17E1, 0x17E2, 0x17E3, 0x17E4, 0x17E5, 0x17E6, 0x17E7, 0x17E8, 0x17E9
        };
        return toNumeric(value, khmerNumerals);
    }
    case Devanagari: {
        static const UChar devanagariNumerals[10] = {
            0x0966, 0x0967, 0x0968, 0x0969, 0x096A, 0x096B, 0x096C, 0x096D, 0x096E, 0x096F
        };
        return toNumeric(value, devanagariNumerals);
    }
    case Gujarati: {
        static const UChar gujaratiNumerals[10] = {
            0x0AE6, 0x0AE7, 0x0AE8, 0x0AE9, 0x0AEA, 0x0AEB, 0x0AEC, 0x0AED, 0x0AEE, 0x0AEF
        };
        return toNumeric(value, gujaratiNumerals);
    }
    case Gurmukhi: {
        static const UChar gurmukhiNumerals[10] = {
            0x0A66, 0x0A67, 0x0A68, 0x0A69, 0x0A6A, 0x0A6B, 0x0A6C, 0x0A6D, 0x0A6E, 0x0A6F
        };
        return toNumeric(value, gurmukhiNumerals);
    }
    case Kannada: {
        static const UChar kannadaNumerals[10] = {
            0x0CE6, 0x0CE7, 0x0CE8, 0x0CE9, 0x0CEA, 0x0CEB, 0x0CEC, 0x0CED, 0x0CEE, 0x0CEF
        };
        return toNumeric(value, kannadaNumerals);
    }
    case Lao: {
        static const UChar laoNumerals[10] = {
            0x0ED0, 0x0ED1, 0x0ED2, 0x0ED3, 0x0ED4, 0x0ED5, 0x0ED6, 0x0ED7, 0x0ED8, 0x0ED9
        };
        return toNumeric(value, laoNumerals);
    }
    case Malayalam: {
        static const UChar malayalamNumerals[10] = {
            0x0D66, 0x0D67, 0x0D68, 0x0D69, 0x0D6A, 0x0D6B, 0x0D6C, 0x0D6D, 0x0D6E, 0x0D6F
        };
        return toNumeric(value, malayalamNumerals);
    }
    case Mongolian: {
        static const UChar mongolianNumerals[10] = {
            0x1810, 0x1811, 0x1812, 0x1813, 0x1814, 0x1815, 0x1816, 0x1817, 0x1818, 0x1819
        };
        return toNumeric(value, mongolianNumerals);
    }
    case Myanmar: {
        static const UChar myanmarNumerals[10] = {
            0x1040, 0x1041, 0x1042, 0x1043, 0x1044, 0x1045, 0x1046, 0x1047, 0x1048, 0x1049
        };
        return toNumeric(value, myanmarNumerals);
    }
    case Oriya: {
        static const UChar oriyaNumerals[10] = {
            0x0B66, 0x0B67, 0x0B68, 0x0B69, 0x0B6A, 0x0B6B, 0x0B6C, 0x0B6D, 0x0B6E, 0x0B6F
        };
        return toNumeric(value, oriyaNumerals);
    }
    case Persian:
    case Urdu: {
        static const UChar urduNumerals[10] = {
            0x06F0, 0x06F1, 0x06F2, 0x06F3, 0x06F4, 0x06F5, 0x06F6, 0x06F7, 0x06F8, 0x06F9
        };
        return toNumeric(value, urduNumerals);
    }
    case Telugu: {
        static const UChar teluguNumerals[10] = {
            0x0C66, 0x0C67, 0x0C68, 0x0C69, 0x0C6A, 0x0C6B, 0x0C6C, 0x0C6D, 0x0C6E, 0x0C6F
        };
        return toNumeric(value, teluguNumerals);
    }
    case Tibetan: {
        static const UChar tibetanNumerals[10] = {
            0x0F20, 0x0F21, 0x0F22, 0x0F23, 0x0F24, 0x0F25, 0x0F26, 0x0F27, 0x0F28, 0x0F29
        };
        return toNumeric(value, tibetanNumerals);
    }
    case Thai: {
        static const UChar thaiNumerals[10] = {
            0x0E50, 0x0E51, 0x0E52, 0x0E53, 0x0E54, 0x0E55, 0x0E56, 0x0E57, 0x0E58, 0x0E59
        };
        return toNumeric(value, thaiNumerals);
    }

    case LowerAlpha:
    case LowerLatin: {
        static const LChar lowerLatinAlphabet[26] = {
            'a', 'b', 'c', 'd', 'e', 'f', 'g', 'h', 'i', 'j', 'k', 'l', 'm',
            'n', 'o', 'p', 'q', 'r', 's', 't', 'u', 'v', 'w', 'x', 'y', 'z'
        };
        return toAlphabetic(value, lowerLatinAlphabet);
    }
    case UpperAlpha:
    case UpperLatin: {
        static const LChar upperLatinAlphabet[26] = {
            'A', 'B', 'C', 'D', 'E', 'F', 'G', 'H', 'I', 'J', 'K', 'L', 'M',
            'N', 'O', 'P', 'Q', 'R', 'S', 'T', 'U', 'V', 'W', 'X', 'Y', 'Z'
        };
        return toAlphabetic(value, upperLatinAlphabet);
    }
    case LowerGreek: {
        static const UChar lowerGreekAlphabet[24] = {
            0x03B1, 0x03B2, 0x03B3, 0x03B4, 0x03B5, 0x03B6, 0x03B7, 0x03B8,
            0x03B9, 0x03BA, 0x03BB, 0x03BC, 0x03BD, 0x03BE, 0x03BF, 0x03C0,
            0x03C1, 0x03C3, 0x03C4, 0x03C5, 0x03C6, 0x03C7, 0x03C8, 0x03C9
        };
        return toAlphabetic(value, lowerGreekAlphabet);
    }

    case Hiragana: {
        // FIXME: This table comes from the CSS3 draft, and is probably
        // incorrect, given the comments in that draft.
        static const UChar hiraganaAlphabet[48] = {
            0x3042, 0x3044, 0x3046, 0x3048, 0x304A, 0x304B, 0x304D, 0x304F,
            0x3051, 0x3053, 0x3055, 0x3057, 0x3059, 0x305B, 0x305D, 0x305F,
            0x3061, 0x3064, 0x3066, 0x3068, 0x306A, 0x306B, 0x306C, 0x306D,
            0x306E, 0x306F, 0x3072, 0x3075, 0x3078, 0x307B, 0x307E, 0x307F,
            0x3080, 0x3081, 0x3082, 0x3084, 0x3086, 0x3088, 0x3089, 0x308A,
            0x308B, 0x308C, 0x308D, 0x308F, 0x3090, 0x3091, 0x3092, 0x3093
        };
        return toAlphabetic(value, hiraganaAlphabet);
    }
    case HiraganaIroha: {
        // FIXME: This table comes from the CSS3 draft, and is probably
        // incorrect, given the comments in that draft.
        static const UChar hiraganaIrohaAlphabet[47] = {
            0x3044, 0x308D, 0x306F, 0x306B, 0x307B, 0x3078, 0x3068, 0x3061,
            0x308A, 0x306C, 0x308B, 0x3092, 0x308F, 0x304B, 0x3088, 0x305F,
            0x308C, 0x305D, 0x3064, 0x306D, 0x306A, 0x3089, 0x3080, 0x3046,
            0x3090, 0x306E, 0x304A, 0x304F, 0x3084, 0x307E, 0x3051, 0x3075,
            0x3053, 0x3048, 0x3066, 0x3042, 0x3055, 0x304D, 0x3086, 0x3081,
            0x307F, 0x3057, 0x3091, 0x3072, 0x3082, 0x305B, 0x3059
        };
        return toAlphabetic(value, hiraganaIrohaAlphabet);
    }
    case Katakana: {
        // FIXME: This table comes from the CSS3 draft, and is probably
        // incorrect, given the comments in that draft.
        static const UChar katakanaAlphabet[48] = {
            0x30A2, 0x30A4, 0x30A6, 0x30A8, 0x30AA, 0x30AB, 0x30AD, 0x30AF,
            0x30B1, 0x30B3, 0x30B5, 0x30B7, 0x30B9, 0x30BB, 0x30BD, 0x30BF,
            0x30C1, 0x30C4, 0x30C6, 0x30C8, 0x30CA, 0x30CB, 0x30CC, 0x30CD,
            0x30CE, 0x30CF, 0x30D2, 0x30D5, 0x30D8, 0x30DB, 0x30DE, 0x30DF,
            0x30E0, 0x30E1, 0x30E2, 0x30E4, 0x30E6, 0x30E8, 0x30E9, 0x30EA,
            0x30EB, 0x30EC, 0x30ED, 0x30EF, 0x30F0, 0x30F1, 0x30F2, 0x30F3
        };
        return toAlphabetic(value, katakanaAlphabet);
    }
    case KatakanaIroha: {
        // FIXME: This table comes from the CSS3 draft, and is probably
        // incorrect, given the comments in that draft.
        static const UChar katakanaIrohaAlphabet[47] = {
            0x30A4, 0x30ED, 0x30CF, 0x30CB, 0x30DB, 0x30D8, 0x30C8, 0x30C1,
            0x30EA, 0x30CC, 0x30EB, 0x30F2, 0x30EF, 0x30AB, 0x30E8, 0x30BF,
            0x30EC, 0x30BD, 0x30C4, 0x30CD, 0x30CA, 0x30E9, 0x30E0, 0x30A6,
            0x30F0, 0x30CE, 0x30AA, 0x30AF, 0x30E4, 0x30DE, 0x30B1, 0x30D5,
            0x30B3, 0x30A8, 0x30C6, 0x30A2, 0x30B5, 0x30AD, 0x30E6, 0x30E1,
            0x30DF, 0x30B7, 0x30F1, 0x30D2, 0x30E2, 0x30BB, 0x30B9
        };
        return toAlphabetic(value, katakanaIrohaAlphabet);
    }

    case CjkEarthlyBranch: {
        static const UChar cjkEarthlyBranchAlphabet[12] = {
            0x5B50, 0x4E11, 0x5BC5, 0x536F, 0x8FB0, 0x5DF3, 0x5348, 0x672A, 0x7533,
            0x9149, 0x620C, 0x4EA5
        };
        return toAlphabetic(value, cjkEarthlyBranchAlphabet);
    }
    case CjkHeavenlyStem: {
        static const UChar cjkHeavenlyStemAlphabet[10] = {
            0x7532, 0x4E59, 0x4E19, 0x4E01, 0x620A, 0x5DF1, 0x5E9A, 0x8F9B, 0x58EC,
            0x7678
        };
        return toAlphabetic(value, cjkHeavenlyStemAlphabet);
    }
    case HangulConsonant: {
        static const UChar hangulConsonantAlphabet[14] = {
            0x3131, 0x3134, 0x3137, 0x3139, 0x3141, 0x3142, 0x3145, 0x3147, 0x3148,
            0x314A, 0x314B, 0x314C, 0x314D, 0x314E
        };
        return toAlphabetic(value, hangulConsonantAlphabet);
    }
    case Hangul: {
        static const UChar hangulAlphabet[14] = {
            0xAC00, 0xB098, 0xB2E4, 0xB77C, 0xB9C8, 0xBC14, 0xC0AC, 0xC544, 0xC790,
            0xCC28, 0xCE74, 0xD0C0, 0xD30C, 0xD558
        };
        return toAlphabetic(value, hangulAlphabet);
    }
    case EthiopicHalehame: {
        static const UChar ethiopicHalehameGezAlphabet[26] = {
            0x1200, 0x1208, 0x1210, 0x1218, 0x1220, 0x1228, 0x1230, 0x1240, 0x1260,
            0x1270, 0x1280, 0x1290, 0x12A0, 0x12A8, 0x12C8, 0x12D0, 0x12D8, 0x12E8,
            0x12F0, 0x1308, 0x1320, 0x1330, 0x1338, 0x1340, 0x1348, 0x1350
        };
        return toAlphabetic(value, ethiopicHalehameGezAlphabet);
    }
    case EthiopicHalehameAm: {
        static const UChar ethiopicHalehameAmAlphabet[33] = {
            0x1200, 0x1208, 0x1210, 0x1218, 0x1220, 0x1228, 0x1230, 0x1238, 0x1240,
            0x1260, 0x1270, 0x1278, 0x1280, 0x1290, 0x1298, 0x12A0, 0x12A8, 0x12B8,
            0x12C8, 0x12D0, 0x12D8, 0x12E0, 0x12E8, 0x12F0, 0x1300, 0x1308, 0x1320,
            0x1328, 0x1330, 0x1338, 0x1340, 0x1348, 0x1350
        };
        return toAlphabetic(value, ethiopicHalehameAmAlphabet);
    }
    case EthiopicHalehameTiEr: {
        static const UChar ethiopicHalehameTiErAlphabet[31] = {
            0x1200, 0x1208, 0x1210, 0x1218, 0x1228, 0x1230, 0x1238, 0x1240, 0x1250,
            0x1260, 0x1270, 0x1278, 0x1290, 0x1298, 0x12A0, 0x12A8, 0x12B8, 0x12C8,
            0x12D0, 0x12D8, 0x12E0, 0x12E8, 0x12F0, 0x1300, 0x1308, 0x1320, 0x1328,
            0x1330, 0x1338, 0x1348, 0x1350
        };
        return toAlphabetic(value, ethiopicHalehameTiErAlphabet);
    }
    case EthiopicHalehameTiEt: {
        static const UChar ethiopicHalehameTiEtAlphabet[34] = {
            0x1200, 0x1208, 0x1210, 0x1218, 0x1220, 0x1228, 0x1230, 0x1238, 0x1240,
            0x1250, 0x1260, 0x1270, 0x1278, 0x1280, 0x1290, 0x1298, 0x12A0, 0x12A8,
            0x12B8, 0x12C8, 0x12D0, 0x12D8, 0x12E0, 0x12E8, 0x12F0, 0x1300, 0x1308,
            0x1320, 0x1328, 0x1330, 0x1338, 0x1340, 0x1348, 0x1350
        };
        return toAlphabetic(value, ethiopicHalehameTiEtAlphabet);
    }
    case KoreanHangulFormal: {
        static const UChar koreanHangulFormalTable[26] = {
            Korean,
            0xB9CC, 0x0000, 0xC5B5, 0x0000, 0xC870, 0x0000,
            0xC2ED, 0xBC31, 0xCC9C,
            0xC601, 0xC77C, 0xC774, 0xC0BC, 0xC0AC,
            0xC624, 0xC721, 0xCE60, 0xD314, 0xAD6C,
            0xB9C8, 0xC774, 0xB108, 0xC2A4, 0x0020, 0x0000
        };
        return toCJKIdeographic(value, koreanHangulFormalTable, Formal);
    }
    case KoreanHanjaFormal: {
        static const UChar koreanHanjaFormalTable[26] = {
            Korean,
            0x842C, 0x0000, 0x5104, 0x0000, 0x5146, 0x0000,
            0x62FE, 0x767E, 0x4EDF,
            0x96F6, 0x58F9, 0x8CB3, 0x53C3, 0x56DB,
            0x4E94, 0x516D, 0x4E03, 0x516B, 0x4E5D,
            0xB9C8, 0xC774, 0xB108, 0xC2A4, 0x0020, 0x0000
        };
        return toCJKIdeographic(value, koreanHanjaFormalTable, Formal);
    }
    case KoreanHanjaInformal: {
        static const UChar koreanHanjaInformalTable[26] = {
            Korean,
            0x842C, 0x0000, 0x5104, 0x0000, 0x5146, 0x0000,
            0x5341, 0x767E, 0x5343,
            0x96F6, 0x4E00, 0x4E8C, 0x4E09, 0x56DB,
            0x4E94, 0x516D, 0x4E03, 0x516B, 0x4E5D,
            0xB9C8, 0xC774, 0xB108, 0xC2A4, 0x0020, 0x0000
        };
        return toCJKIdeographic(value, koreanHanjaInformalTable, Informal);
    }
    case CJKIdeographic:
    case TradChineseInformal: {
        static const UChar traditionalChineseInformalTable[22] = {
            Chinese,
            0x842C, 0x0000, 0x5104, 0x0000, 0x5146, 0x0000,
            0x5341, 0x767E, 0x5343,
            0x96F6, 0x4E00, 0x4E8C, 0x4E09, 0x56DB,
            0x4E94, 0x516D, 0x4E03, 0x516B, 0x4E5D,
            0x8CA0, 0x0000
        };
        return toCJKIdeographic(value, traditionalChineseInformalTable, Informal);
    }
    case SimpChineseInformal: {
        static const UChar simpleChineseInformalTable[22] = {
            Chinese,
            0x4E07, 0x0000, 0x4EBF, 0x0000, 0x4E07, 0x4EBF,
            0x5341, 0x767E, 0x5343,
            0x96F6, 0x4E00, 0x4E8C, 0x4E09, 0x56DB,
            0x4E94, 0x516D, 0x4E03, 0x516B, 0x4E5D,
            0x8D1F, 0x0000
        };
        return toCJKIdeographic(value, simpleChineseInformalTable, Informal);
    }
    case TradChineseFormal: {
        static const UChar traditionalChineseFormalTable[22] = {
            Chinese,
            0x842C, 0x0000, 0x5104, 0x0000, 0x5146, 0x0000,
            0x62FE, 0x4F70, 0x4EDF,
            0x96F6, 0x58F9, 0x8CB3, 0x53C3, 0x8086,
            0x4F0D, 0x9678, 0x67D2, 0x634C, 0x7396,
            0x8CA0, 0x0000
        };
        return toCJKIdeographic(value, traditionalChineseFormalTable, Formal);
    }
    case SimpChineseFormal: {
        static const UChar simpleChineseFormalTable[22] = {
            Chinese,
            0x4E07, 0x0000, 0x4EBF, 0x0000, 0x4E07, 0x4EBF,
            0x62FE, 0x4F70, 0x4EDF,
            0x96F6, 0x58F9, 0x8D30, 0x53C1, 0x8086,
            0x4F0D, 0x9646, 0x67D2, 0x634C, 0x7396,
            0x8D1F, 0x0000
        };
        return toCJKIdeographic(value, simpleChineseFormalTable, Formal);
    }

    case LowerRoman:
        return toRoman(value, false);
    case UpperRoman:
        return toRoman(value, true);

    case Armenian:
    case UpperArmenian:
        // CSS3 says "armenian" means "lower-armenian".
        // But the CSS2.1 test suite contains uppercase test results for "armenian",
        // so we'll match the test suite.
        return toArmenian(value, true);
    case LowerArmenian:
        return toArmenian(value, false);
    case Georgian:
        return toGeorgian(value);
    case Hebrew:
        return toHebrew(value);
    }

    ASSERT_NOT_REACHED();
    return "";
}

LayoutListMarker::LayoutListMarker(LayoutListItem* item)
    : LayoutBox(nullptr)
    , m_listItem(item)
{
    // init LayoutObject attributes
    setInline(true); // our object is Inline
    setReplaced(true); // pretend to be replaced
}

LayoutListMarker::~LayoutListMarker()
{
}

void LayoutListMarker::willBeDestroyed()
{
    if (m_image)
        m_image->removeClient(this);
    LayoutBox::willBeDestroyed();
}

LayoutListMarker* LayoutListMarker::createAnonymous(LayoutListItem* item)
{
    Document& document = item->document();
    LayoutListMarker* layoutObject = new LayoutListMarker(item);
    layoutObject->setDocumentForAnonymous(&document);
    return layoutObject;
}

void LayoutListMarker::styleWillChange(StyleDifference diff, const ComputedStyle& newStyle)
{
    if (style() && (newStyle.listStylePosition() != style()->listStylePosition() || newStyle.listStyleType() != style()->listStyleType()))
        setNeedsLayoutAndPrefWidthsRecalcAndFullPaintInvalidation(LayoutInvalidationReason::StyleChange);

    LayoutBox::styleWillChange(diff, newStyle);
}

void LayoutListMarker::styleDidChange(StyleDifference diff, const ComputedStyle* oldStyle)
{
    LayoutBox::styleDidChange(diff, oldStyle);

    if (m_image != style()->listStyleImage()) {
        if (m_image)
            m_image->removeClient(this);
        m_image = style()->listStyleImage();
        if (m_image)
            m_image->addClient(this);
    }
}

InlineBox* LayoutListMarker::createInlineBox()
{
    InlineBox* result = LayoutBox::createInlineBox();
    result->setIsText(isText());
    return result;
}

bool LayoutListMarker::isImage() const
{
    return m_image && !m_image->errorOccurred();
}

LayoutRect LayoutListMarker::localSelectionRect()
{
    InlineBox* box = inlineBoxWrapper();
    if (!box)
        return LayoutRect(LayoutPoint(), size());
    RootInlineBox& root = inlineBoxWrapper()->root();
    LayoutUnit newLogicalTop = root.block().style()->isFlippedBlocksWritingMode() ? inlineBoxWrapper()->logicalBottom() - root.selectionBottom() : root.selectionTop() - inlineBoxWrapper()->logicalTop();
    if (root.block().style()->isHorizontalWritingMode())
        return LayoutRect(0, newLogicalTop, size().width(), root.selectionHeight());
    return LayoutRect(newLogicalTop, 0, root.selectionHeight(), size().height());
}

void LayoutListMarker::paint(const PaintInfo& paintInfo, const LayoutPoint& paintOffset)
{
    ListMarkerPainter(*this).paint(paintInfo, paintOffset);
}

void LayoutListMarker::layout()
{
    ASSERT(needsLayout());
    LayoutAnalyzer::Scope analyzer(*this);

    if (isImage()) {
        updateMarginsAndContent();
        setWidth(minPreferredLogicalWidth());
        setHeight(m_image->imageSize(this, style()->effectiveZoom()).height());
    } else {
        setLogicalWidth(minPreferredLogicalWidth());
        setLogicalHeight(style()->fontMetrics().height());
    }

    setMarginStart(0);
    setMarginEnd(0);

    Length startMargin = style()->marginStart();
    Length endMargin = style()->marginEnd();
    if (startMargin.isFixed())
        setMarginStart(startMargin.value());
    if (endMargin.isFixed())
        setMarginEnd(endMargin.value());

    clearNeedsLayout();
}

void LayoutListMarker::imageChanged(WrappedImagePtr o, const IntRect*)
{
    // A list marker can't have a background or border image, so no need to call the base class method.
    if (o != m_image->data())
        return;

    if (size() != m_image->imageSize(this, style()->effectiveZoom()) + LayoutSize(cMarkerPadding, 0) || m_image->errorOccurred())
        setNeedsLayoutAndPrefWidthsRecalcAndFullPaintInvalidation(LayoutInvalidationReason::ImageChanged);
    else
        setShouldDoFullPaintInvalidation();
}

void LayoutListMarker::updateMarginsAndContent()
{
    updateContent();
    updateMargins();
}

void LayoutListMarker::updateContent()
{
    // FIXME: This if-statement is just a performance optimization, but it's messy to use the preferredLogicalWidths dirty bit for this.
    // It's unclear if this is a premature optimization.
    if (!preferredLogicalWidthsDirty())
        return;

    m_text = "";

    if (isImage()) {
        // FIXME: This is a somewhat arbitrary width.  Generated images for markers really won't become particularly useful
        // until we support the CSS3 marker pseudoclass to allow control over the width and height of the marker box.
        int bulletWidth = style()->fontMetrics().ascent() / 2;
        IntSize defaultBulletSize(bulletWidth, bulletWidth);
        IntSize imageSize = calculateImageIntrinsicDimensions(m_image.get(), defaultBulletSize, DoNotScaleByEffectiveZoom);
        m_image->setContainerSizeForLayoutObject(this, imageSize, style()->effectiveZoom());
        return;
    }

    EListStyleType type = style()->listStyleType();
    switch (type) {
    case NoneListStyle:
        break;
    case Circle:
    case Disc:
    case Square:
        m_text = listMarkerText(type, 0); // value is ignored for these types
        break;
    case ArabicIndic:
    case Armenian:
    case Bengali:
    case Cambodian:
    case CJKIdeographic:
    case CjkEarthlyBranch:
    case CjkHeavenlyStem:
    case DecimalLeadingZero:
    case DecimalListStyle:
    case Devanagari:
    case EthiopicHalehame:
    case EthiopicHalehameAm:
    case EthiopicHalehameTiEr:
    case EthiopicHalehameTiEt:
    case Georgian:
    case Gujarati:
    case Gurmukhi:
    case Hangul:
    case HangulConsonant:
    case KoreanHangulFormal:
    case KoreanHanjaFormal:
    case KoreanHanjaInformal:
    case Hebrew:
    case Hiragana:
    case HiraganaIroha:
    case Kannada:
    case Katakana:
    case KatakanaIroha:
    case Khmer:
    case Lao:
    case LowerAlpha:
    case LowerArmenian:
    case LowerGreek:
    case LowerLatin:
    case LowerRoman:
    case Malayalam:
    case Mongolian:
    case Myanmar:
    case Oriya:
    case Persian:
    case SimpChineseFormal:
    case SimpChineseInformal:
    case Telugu:
    case Thai:
    case Tibetan:
    case TradChineseFormal:
    case TradChineseInformal:
    case UpperAlpha:
    case UpperArmenian:
    case UpperLatin:
    case UpperRoman:
    case Urdu:
        m_text = listMarkerText(type, m_listItem->value());
        break;
    }
}

void LayoutListMarker::computePreferredLogicalWidths()
{
    ASSERT(preferredLogicalWidthsDirty());
    updateContent();

    if (isImage()) {
        LayoutSize imageSize = m_image->imageSize(this, style()->effectiveZoom());
        m_minPreferredLogicalWidth = m_maxPreferredLogicalWidth = style()->isHorizontalWritingMode() ? imageSize.width() : imageSize.height();
        m_minPreferredLogicalWidth += cMarkerPadding;
        m_maxPreferredLogicalWidth += cMarkerPadding;
        clearPreferredLogicalWidthsDirty();
        updateMargins();
        return;
    }

    const Font& font = style()->font();

    LayoutUnit logicalWidth = 0;
    EListStyleType type = style()->listStyleType();
    switch (type) {
    case NoneListStyle:
        break;
<<<<<<< HEAD
    case Asterisks:
    case Footnotes:
        logicalWidth = font.width(m_text); // no suffix for these types
        logicalWidth += cMarkerPadding;
        break;
=======
>>>>>>> 617677b2
    case Circle:
    case Disc:
    case Square:
        logicalWidth = (font.fontMetrics().ascent() * 2 / 3 + 1) / 2 + 2;
        logicalWidth += cMarkerPadding;
        break;
    case ArabicIndic:
    case Armenian:
    case Bengali:
    case Cambodian:
    case CJKIdeographic:
    case CjkEarthlyBranch:
    case CjkHeavenlyStem:
    case DecimalLeadingZero:
    case DecimalListStyle:
    case Devanagari:
    case EthiopicHalehame:
    case EthiopicHalehameAm:
    case EthiopicHalehameTiEr:
    case EthiopicHalehameTiEt:
    case Georgian:
    case Gujarati:
    case Gurmukhi:
    case Hangul:
    case HangulConsonant:
    case KoreanHangulFormal:
    case KoreanHanjaFormal:
    case KoreanHanjaInformal:
    case Hebrew:
    case Hiragana:
    case HiraganaIroha:
    case Kannada:
    case Katakana:
    case KatakanaIroha:
    case Khmer:
    case Lao:
    case LowerAlpha:
    case LowerArmenian:
    case LowerGreek:
    case LowerLatin:
    case LowerRoman:
    case Malayalam:
    case Mongolian:
    case Myanmar:
    case Oriya:
    case Persian:
    case SimpChineseFormal:
    case SimpChineseInformal:
    case Telugu:
    case Thai:
    case Tibetan:
    case TradChineseFormal:
    case TradChineseInformal:
    case UpperAlpha:
    case UpperArmenian:
    case UpperLatin:
    case UpperRoman:
    case Urdu:
        if (m_text.isEmpty()) {
            logicalWidth = 0;
        } else {
            LayoutUnit itemWidth = font.width(m_text);
            UChar suffixSpace[1] = { listMarkerSuffix(type, m_listItem->value()) };
            LayoutUnit suffixSpaceWidth = font.width(constructTextRun(this, font, suffixSpace, 1, styleRef(), style()->direction()));
            logicalWidth = itemWidth + suffixSpaceWidth;
            logicalWidth += cMarkerPadding;
        }
        break;
    }

    m_minPreferredLogicalWidth = logicalWidth;
    m_maxPreferredLogicalWidth = logicalWidth;

    clearPreferredLogicalWidthsDirty();

    updateMargins();
}

void LayoutListMarker::updateMargins()
{
    LayoutUnit marginStart = 0;
    LayoutUnit marginEnd = 0;

    if (!isInside()) {
        marginStart = -minPreferredLogicalWidth();
    }

    mutableStyleRef().setMarginStart(Length(marginStart, Fixed));
    mutableStyleRef().setMarginEnd(Length(marginEnd, Fixed));
}

LayoutUnit LayoutListMarker::lineHeight(bool firstLine, LineDirectionMode direction, LinePositionMode linePositionMode) const
{
    if (!isImage())
        return m_listItem->lineHeight(firstLine, direction, PositionOfInteriorLineBoxes);
    return LayoutBox::lineHeight(firstLine, direction, linePositionMode);
}

int LayoutListMarker::baselinePosition(FontBaseline baselineType, bool firstLine, LineDirectionMode direction, LinePositionMode linePositionMode) const
{
    ASSERT(linePositionMode == PositionOnContainingLine);
    if (!isImage())
        return m_listItem->baselinePosition(baselineType, firstLine, direction, PositionOfInteriorLineBoxes);
    return LayoutBox::baselinePosition(baselineType, firstLine, direction, linePositionMode);
}

bool LayoutListMarker::isInside() const
{
    return m_listItem->notInList() || style()->listStylePosition() == INSIDE;
}

IntRect LayoutListMarker::getRelativeMarkerRect()
{
    IntRect relativeRect;

    if (isImage()) {
        relativeRect = IntRect(0, 0, m_image->imageSize(this, style()->effectiveZoom()).width(), m_image->imageSize(this, style()->effectiveZoom()).height());
        if (!style()->isLeftToRightDirection()) {
            relativeRect.move(cMarkerPadding, 0);
        }
        return relativeRect;
    }

    EListStyleType type = style()->listStyleType();
    switch (type) {
    case Disc:
    case Circle:
    case Square: {
        // FIXME: Are these particular rounding rules necessary?
        const FontMetrics& fontMetrics = style()->fontMetrics();
        int ascent = fontMetrics.ascent();
        int bulletWidth = (ascent * 2 / 3 + 1) / 2;
        relativeRect = IntRect(1, 3 * (ascent - ascent * 2 / 3) / 2, bulletWidth, bulletWidth);
        break;
    }
    case NoneListStyle:
        return IntRect();
    case ArabicIndic:
    case Armenian:
    case Bengali:
    case Cambodian:
    case CJKIdeographic:
    case CjkEarthlyBranch:
    case CjkHeavenlyStem:
    case DecimalLeadingZero:
    case DecimalListStyle:
    case Devanagari:
    case EthiopicHalehame:
    case EthiopicHalehameAm:
    case EthiopicHalehameTiEr:
    case EthiopicHalehameTiEt:
    case Georgian:
    case Gujarati:
    case Gurmukhi:
    case Hangul:
    case KoreanHangulFormal:
    case KoreanHanjaFormal:
    case KoreanHanjaInformal:
    case HangulConsonant:
    case Hebrew:
    case Hiragana:
    case HiraganaIroha:
    case Kannada:
    case Katakana:
    case KatakanaIroha:
    case Khmer:
    case Lao:
    case LowerAlpha:
    case LowerArmenian:
    case LowerGreek:
    case LowerLatin:
    case LowerRoman:
    case Malayalam:
    case Mongolian:
    case Myanmar:
    case Oriya:
    case Persian:
    case SimpChineseFormal:
    case SimpChineseInformal:
    case Telugu:
    case Thai:
    case Tibetan:
    case TradChineseFormal:
    case TradChineseInformal:
    case UpperAlpha:
    case UpperArmenian:
    case UpperLatin:
    case UpperRoman:
    case Urdu:
        if (m_text.isEmpty())
            return IntRect();
        const Font& font = style()->font();
        int itemWidth = font.width(m_text);
        UChar suffixSpace[1] = { listMarkerSuffix(type, m_listItem->value()) };
        int suffixSpaceWidth = font.width(constructTextRun(this, font, suffixSpace, 1, styleRef(), style()->direction()));
        relativeRect = IntRect(0, 0, itemWidth + suffixSpaceWidth, font.fontMetrics().height());
    }

    if (!style()->isLeftToRightDirection()) {
        relativeRect.move(cMarkerPadding, 0);
    }

    if (!style()->isHorizontalWritingMode()) {
        relativeRect = relativeRect.transposedRect();
        relativeRect.setX(size().width() - relativeRect.x() - relativeRect.width());
    }

    return relativeRect;
}

void LayoutListMarker::setSelectionState(SelectionState state)
{
    // The selection state for our containing block hierarchy is updated by the base class call.
    LayoutBox::setSelectionState(state);

    if (inlineBoxWrapper() && canUpdateSelectionOnRootLineBoxes())
        inlineBoxWrapper()->root().setHasSelectedChildren(state != SelectionNone);
}

LayoutRect LayoutListMarker::selectionRectForPaintInvalidation(const LayoutBoxModelObject* paintInvalidationContainer) const
{
    ASSERT(!needsLayout());

    if (selectionState() == SelectionNone || !inlineBoxWrapper())
        return LayoutRect();

    RootInlineBox& root = inlineBoxWrapper()->root();
    LayoutRect rect(0, root.selectionTop() - location().y(), size().width(), root.selectionHeight());
    mapRectToPaintInvalidationBacking(paintInvalidationContainer, rect, 0);
    // FIXME: groupedMapping() leaks the squashing abstraction.
    // TODO(shez): Investigate why layer() is sometimes null here.
    if (paintInvalidationContainer->layer() && paintInvalidationContainer->layer()->groupedMapping())
        DeprecatedPaintLayer::mapRectToPaintBackingCoordinates(paintInvalidationContainer, rect);
    return rect;
}

void LayoutListMarker::listItemStyleDidChange()
{
    RefPtr<ComputedStyle> newStyle = ComputedStyle::create();
    // The marker always inherits from the list item, regardless of where it might end
    // up (e.g., in some deeply nested line box). See CSS3 spec.
    newStyle->inheritFrom(m_listItem->styleRef());
    if (style()) {
        // Reuse the current margins. Otherwise resetting the margins to initial values
        // would trigger unnecessary layout.
        newStyle->setMarginStart(style()->marginStart());
        newStyle->setMarginEnd(style()->marginRight());
    }
    setStyle(newStyle.release());
}

} // namespace blink<|MERGE_RESOLUTION|>--- conflicted
+++ resolved
@@ -1197,14 +1197,6 @@
     switch (type) {
     case NoneListStyle:
         break;
-<<<<<<< HEAD
-    case Asterisks:
-    case Footnotes:
-        logicalWidth = font.width(m_text); // no suffix for these types
-        logicalWidth += cMarkerPadding;
-        break;
-=======
->>>>>>> 617677b2
     case Circle:
     case Disc:
     case Square:
