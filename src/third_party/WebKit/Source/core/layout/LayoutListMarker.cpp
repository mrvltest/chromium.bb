--- conflicted
+++ resolved
@@ -162,13 +162,8 @@
     if (o != m_image->data())
         return;
 
-<<<<<<< HEAD
-    LayoutSize imageSize = isImage() ? LayoutSize(imageBulletSize()) : LayoutSize();
+    LayoutSize imageSize = isImage() ? imageBulletSize() : LayoutSize();
     if (size() != imageSize + LayoutSize(cMarkerPaddingPx, 0) || m_image->errorOccurred())
-=======
-    LayoutSize imageSize = isImage() ? imageBulletSize() : LayoutSize();
-    if (size() != imageSize || m_image->errorOccurred())
->>>>>>> b6cd7b0e
         setNeedsLayoutAndPrefWidthsRecalcAndFullPaintInvalidation(LayoutInvalidationReason::ImageChanged);
     else
         setShouldDoFullPaintInvalidation();
@@ -365,17 +360,12 @@
     IntRect relativeRect;
 
     if (isImage()) {
-<<<<<<< HEAD
-        IntSize imageSize = imageBulletSize();
+        IntSize imageSize = flooredIntSize(imageBulletSize());
         relativeRect = IntRect(0, 0, imageSize.width(), imageSize.height());
         if (!style()->isLeftToRightDirection()) {
             relativeRect.move(cMarkerPaddingPx, 0);
         }
         return relativeRect;
-=======
-        IntSize imageSize = flooredIntSize(imageBulletSize());
-        return IntRect(0, 0, imageSize.width(), imageSize.height());
->>>>>>> b6cd7b0e
     }
 
     switch (listStyleCategory()) {
