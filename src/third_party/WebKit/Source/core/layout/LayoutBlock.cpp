--- conflicted
+++ resolved
@@ -1875,11 +1875,7 @@
     if (isTable())
         return LayoutBox::positionForPoint(point);
 
-<<<<<<< HEAD
-    if (0 && isReplaced()) {
-=======
-    if (isAtomicInlineLevel()) {
->>>>>>> b6cd7b0e
+    if (0 && isAtomicInlineLevel()) {
         // FIXME: This seems wrong when the object's writing-mode doesn't match the line's writing-mode.
         LayoutUnit pointLogicalLeft = isHorizontalWritingMode() ? point.x() : point.y();
         LayoutUnit pointLogicalTop = isHorizontalWritingMode() ? point.y() : point.x();
