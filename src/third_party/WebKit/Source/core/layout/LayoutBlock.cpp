--- conflicted
+++ resolved
@@ -1550,11 +1550,7 @@
 {
     return isInlineBlockOrInlineTable() || isFloatingOrOutOfFlowPositioned() || hasOverflowClip() || isFlexItemIncludingDeprecated()
         || style()->specifiesColumns() || isLayoutFlowThread() || isTableCell() || isTableCaption() || isFieldset() || isWritingModeRoot()
-<<<<<<< HEAD
-        || isDocumentElement() || (RuntimeEnabledFeatures::regionBasedColumnsEnabled() ? isColumnSpanAll() : style()->columnSpan()) || isGridItem();
-=======
-        || isDocumentElement() || (document().regionBasedColumnsEnabled() ? isColumnSpanAll() : style()->hasSpanAllColumns()) || isGridItem();
->>>>>>> 2009fa52
+        || isDocumentElement() || (RuntimeEnabledFeatures::regionBasedColumnsEnabled() ? isColumnSpanAll() : style()->hasSpanAllColumns()) || isGridItem();
 }
 
 void LayoutBlock::updateBlockChildDirtyBitsBeforeLayout(bool relayoutChildren, LayoutBox& child)
