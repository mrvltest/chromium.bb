/*
 * Copyright (C) 2000 Lars Knoll (knoll@kde.org)
 * Copyright (C) 2003, 2004, 2006, 2007, 2008, 2009, 2010, 2011 Apple Inc. All right reserved.
 * Copyright (C) 2010 Google Inc. All rights reserved.
 *
 * This library is free software; you can redistribute it and/or
 * modify it under the terms of the GNU Library General Public
 * License as published by the Free Software Foundation; either
 * version 2 of the License, or (at your option) any later version.
 *
 * This library is distributed in the hope that it will be useful,
 * but WITHOUT ANY WARRANTY; without even the implied warranty of
 * MERCHANTABILITY or FITNESS FOR A PARTICULAR PURPOSE.  See the GNU
 * Library General Public License for more details.
 *
 * You should have received a copy of the GNU Library General Public License
 * along with this library; see the file COPYING.LIB.  If not, write to
 * the Free Software Foundation, Inc., 51 Franklin Street, Fifth Floor,
 * Boston, MA 02110-1301, USA.
 *
 */

#include "config.h"

#include "core/dom/AXObjectCache.h"
#include "core/layout/BidiRunForLine.h"
#include "core/layout/LayoutCounter.h"
#include "core/layout/LayoutFlowThread.h"
#include "core/layout/LayoutListMarker.h"
#include "core/layout/LayoutObject.h"
#include "core/layout/LayoutRubyRun.h"
#include "core/layout/LayoutView.h"
#include "core/layout/TextRunConstructor.h"
#include "core/layout/VerticalPositionCache.h"
#include "core/layout/api/LineLayoutItem.h"
#include "core/layout/api/SelectionState.h"
#include "core/layout/line/BreakingContextInlineHeaders.h"
#include "core/layout/line/GlyphOverflow.h"
#include "core/layout/line/LayoutTextInfo.h"
#include "core/layout/line/LineLayoutState.h"
#include "core/layout/line/LineWidth.h"
#include "core/layout/line/WordMeasurement.h"
#include "core/layout/svg/line/SVGRootInlineBox.h"
#include "platform/fonts/Character.h"
#include "platform/text/BidiResolver.h"
#include "wtf/RefCountedLeakCounter.h"
#include "wtf/StdLibExtras.h"
#include "wtf/Vector.h"
#include "wtf/text/CharacterNames.h"

namespace blink {

using namespace WTF::Unicode;

static inline InlineBox* createInlineBoxForLayoutObject(LayoutObject* obj, bool isRootLineBox, bool isOnlyRun = false)
{
    // Callers should handle text themselves.
    ASSERT(!obj->isText());

    if (isRootLineBox)
        return toLayoutBlockFlow(obj)->createAndAppendRootInlineBox();

    if (obj->isBox())
        return toLayoutBox(obj)->createInlineBox();

    return toLayoutInline(obj)->createAndAppendInlineFlowBox();
}

static inline InlineTextBox* createInlineBoxForText(BidiRun& run, bool isOnlyRun)
{
    ASSERT(run.m_object->isText());
    LayoutText* text = toLayoutText(run.m_object);
    InlineTextBox* textBox = text->createInlineTextBox(run.m_start, run.m_stop - run.m_start);
    // We only treat a box as text for a <br> if we are on a line by ourself or in strict mode
    // (Note the use of strict mode.  In "almost strict" mode, we don't treat the box for <br> as text.)
    if (text->isBR())
        textBox->setIsText(isOnlyRun || text->document().inNoQuirksMode());
    textBox->setDirOverride(run.dirOverride(text->style()->rtlOrdering() == VisualOrder));
    if (run.m_hasHyphen)
        textBox->setHasHyphen(true);
    return textBox;
}

static inline void dirtyLineBoxesForObject(LayoutObject* o, bool fullLayout)
{
    if (o->isText()) {
        LayoutText* layoutText = toLayoutText(o);
        layoutText->dirtyOrDeleteLineBoxesIfNeeded(fullLayout);
    } else {
        toLayoutInline(o)->dirtyLineBoxes(fullLayout);
    }
}

static bool parentIsConstructedOrHaveNext(InlineFlowBox* parentBox)
{
    do {
        if (parentBox->isConstructed() || parentBox->nextOnLine())
            return true;
        parentBox = parentBox->parent();
    } while (parentBox);
    return false;
}

InlineFlowBox* LayoutBlockFlow::createLineBoxes(LayoutObject* obj, const LineInfo& lineInfo, InlineBox* childBox)
{
    // See if we have an unconstructed line box for this object that is also
    // the last item on the line.
    unsigned lineDepth = 1;
    InlineFlowBox* parentBox = nullptr;
    InlineFlowBox* result = nullptr;
    do {
        ASSERT_WITH_SECURITY_IMPLICATION(obj->isLayoutInline() || obj == this);

        LayoutInline* inlineFlow = (obj != this) ? toLayoutInline(obj) : 0;

        // Get the last box we made for this layout object.
        parentBox = inlineFlow ? inlineFlow->lastLineBox() : toLayoutBlock(obj)->lastLineBox();

        // If this box or its ancestor is constructed then it is from a previous line, and we need
        // to make a new box for our line.  If this box or its ancestor is unconstructed but it has
        // something following it on the line, then we know we have to make a new box
        // as well.  In this situation our inline has actually been split in two on
        // the same line (this can happen with very fancy language mixtures).
        bool constructedNewBox = false;
        bool allowedToConstructNewBox = !inlineFlow || inlineFlow->alwaysCreateLineBoxes();
        bool canUseExistingParentBox = parentBox && !parentIsConstructedOrHaveNext(parentBox);
        if (allowedToConstructNewBox && !canUseExistingParentBox) {
            // We need to make a new box for this layout object.  Once
            // made, we need to place it at the end of the current line.
            InlineBox* newBox = createInlineBoxForLayoutObject(obj, obj == this);
            ASSERT_WITH_SECURITY_IMPLICATION(newBox->isInlineFlowBox());
            parentBox = toInlineFlowBox(newBox);
            parentBox->setFirstLineStyleBit(lineInfo.isFirstLine());
            parentBox->setIsHorizontal(isHorizontalWritingMode());
            constructedNewBox = true;
        }

        if (constructedNewBox || canUseExistingParentBox) {
            if (!result)
                result = parentBox;

            // If we have hit the block itself, then |box| represents the root
            // inline box for the line, and it doesn't have to be appended to any parent
            // inline.
            if (childBox)
                parentBox->addToLine(childBox);

            if (!constructedNewBox || obj == this)
                break;

            childBox = parentBox;
        }

        // If we've exceeded our line depth, then jump straight to the root and skip all the remaining
        // intermediate inline flows.
        obj = (++lineDepth >= cMaxLineDepth) ? this : obj->parent();

    } while (true);

    return result;
}

template <typename CharacterType>
static inline bool endsWithASCIISpaces(const CharacterType* characters, unsigned pos, unsigned end)
{
    while (isASCIISpace(characters[pos])) {
        pos++;
        if (pos >= end)
            return true;
    }
    return false;
}

static bool reachedEndOfTextRun(const BidiRunList<BidiRun>& bidiRuns)
{
    BidiRun* run = bidiRuns.logicallyLastRun();
    if (!run)
        return true;
    unsigned pos = run->stop();
    LayoutObject* r = run->m_object;
    if (!r->isText() || r->isBR())
        return false;
    LayoutText* layoutText = toLayoutText(r);
    unsigned length = layoutText->textLength();
    if (pos >= length)
        return true;

    if (layoutText->is8Bit())
        return endsWithASCIISpaces(layoutText->characters8(), pos, length);
    return endsWithASCIISpaces(layoutText->characters16(), pos, length);
}

RootInlineBox* LayoutBlockFlow::constructLine(BidiRunList<BidiRun>& bidiRuns, const LineInfo& lineInfo)
{
    ASSERT(bidiRuns.firstRun());

    bool rootHasSelectedChildren = false;
    InlineFlowBox* parentBox = nullptr;
    int runCount = bidiRuns.runCount() - lineInfo.runsFromLeadingWhitespace();
    for (BidiRun* r = bidiRuns.firstRun(); r; r = r->next()) {
        // Create a box for our object.
        bool isOnlyRun = (runCount == 1);
        if (runCount == 2 && !r->m_object->isListMarker())
            isOnlyRun = (!style()->isLeftToRightDirection() ? bidiRuns.lastRun() : bidiRuns.firstRun())->m_object->isListMarker();

        if (lineInfo.isEmpty())
            continue;

        InlineBox* box;
        if (r->m_object->isText())
            box = createInlineBoxForText(*r, isOnlyRun);
        else
            box = createInlineBoxForLayoutObject(r->m_object, false, isOnlyRun);
        r->m_box = box;

        ASSERT(box);
        if (!box)
            continue;

        if (!rootHasSelectedChildren && box->layoutObject().selectionState() != SelectionNone)
            rootHasSelectedChildren = true;

        // If we have no parent box yet, or if the run is not simply a sibling,
        // then we need to construct inline boxes as necessary to properly enclose the
        // run's inline box. Segments can only be siblings at the root level, as
        // they are positioned separately.
        if (!parentBox || parentBox->layoutObject() != r->m_object->parent()) {
            // Create new inline boxes all the way back to the appropriate insertion point.
            parentBox = createLineBoxes(r->m_object->parent(), lineInfo, box);
        } else {
            // Append the inline box to this line.
            parentBox->addToLine(box);
        }

        box->setBidiLevel(r->level());

        if (box->isInlineTextBox()) {
            if (AXObjectCache* cache = document().existingAXObjectCache())
                cache->inlineTextBoxesUpdated(r->m_object);
        }
    }

    // We should have a root inline box.  It should be unconstructed and
    // be the last continuation of our line list.
    ASSERT(lastLineBox() && !lastLineBox()->isConstructed());

    // Set the m_selectedChildren flag on the root inline box if one of the leaf inline box
    // from the bidi runs walk above has a selection state.
    if (rootHasSelectedChildren)
        lastLineBox()->root().setHasSelectedChildren(true);

    // Set bits on our inline flow boxes that indicate which sides should
    // paint borders/margins/padding.  This knowledge will ultimately be used when
    // we determine the horizontal positions and widths of all the inline boxes on
    // the line.
    bool isLogicallyLastRunWrapped = bidiRuns.logicallyLastRun()->m_object && bidiRuns.logicallyLastRun()->m_object->isText() ? !reachedEndOfTextRun(bidiRuns) : true;
    lastLineBox()->determineSpacingForFlowBoxes(lineInfo.isLastLine(), isLogicallyLastRunWrapped, bidiRuns.logicallyLastRun()->m_object);

    // Now mark the line boxes as being constructed.
    lastLineBox()->setConstructed();

    // Return the last line.
    return lastRootBox();
}

ETextAlign LayoutBlockFlow::textAlignmentForLine(bool endsWithSoftBreak) const
{
    ETextAlign alignment = style()->textAlign();
    if (endsWithSoftBreak)
        return alignment;

    TextAlignLast alignmentLast = style()->textAlignLast();
    switch (alignmentLast) {
    case TextAlignLastStart:
        return TASTART;
    case TextAlignLastEnd:
        return TAEND;
    case TextAlignLastLeft:
        return LEFT;
    case TextAlignLastRight:
        return RIGHT;
    case TextAlignLastCenter:
        return CENTER;
    case TextAlignLastJustify:
        return JUSTIFY;
    case TextAlignLastAuto:
        if (alignment == JUSTIFY)
            return TASTART;
        return alignment;
    }

    return alignment;
}

static void updateLogicalWidthForLeftAlignedBlock(bool isLeftToRightDirection, BidiRun* trailingSpaceRun, LayoutUnit& logicalLeft, LayoutUnit totalLogicalWidth, LayoutUnit availableLogicalWidth)
{
    // The direction of the block should determine what happens with wide lines.
    // In particular with RTL blocks, wide lines should still spill out to the left.
    if (isLeftToRightDirection) {
        if (totalLogicalWidth > availableLogicalWidth && trailingSpaceRun)
            trailingSpaceRun->m_box->setLogicalWidth(std::max(LayoutUnit(), trailingSpaceRun->m_box->logicalWidth() - totalLogicalWidth + availableLogicalWidth));
        return;
    }

    if (trailingSpaceRun)
        trailingSpaceRun->m_box->setLogicalWidth(0);
    else if (totalLogicalWidth > availableLogicalWidth)
        logicalLeft -= (totalLogicalWidth - availableLogicalWidth);
}

static void updateLogicalWidthForRightAlignedBlock(bool isLeftToRightDirection, BidiRun* trailingSpaceRun, LayoutUnit& logicalLeft, LayoutUnit& totalLogicalWidth, LayoutUnit availableLogicalWidth)
{
    // Wide lines spill out of the block based off direction.
    // So even if text-align is right, if direction is LTR, wide lines should overflow out of the right
    // side of the block.
    if (isLeftToRightDirection) {
        if (trailingSpaceRun) {
            totalLogicalWidth -= trailingSpaceRun->m_box->logicalWidth();
            trailingSpaceRun->m_box->setLogicalWidth(0);
        }
        if (totalLogicalWidth < availableLogicalWidth)
            logicalLeft += availableLogicalWidth - totalLogicalWidth;
        return;
    }

    if (totalLogicalWidth > availableLogicalWidth && trailingSpaceRun) {
        trailingSpaceRun->m_box->setLogicalWidth(std::max(LayoutUnit(), trailingSpaceRun->m_box->logicalWidth() - totalLogicalWidth + availableLogicalWidth));
        totalLogicalWidth -= trailingSpaceRun->m_box->logicalWidth();
    } else {
        logicalLeft += availableLogicalWidth - totalLogicalWidth;
    }
}

static void updateLogicalWidthForCenterAlignedBlock(bool isLeftToRightDirection, BidiRun* trailingSpaceRun, LayoutUnit& logicalLeft, LayoutUnit& totalLogicalWidth, LayoutUnit availableLogicalWidth)
{
    LayoutUnit trailingSpaceWidth;
    if (trailingSpaceRun) {
        totalLogicalWidth -= trailingSpaceRun->m_box->logicalWidth();
        trailingSpaceWidth = std::min(trailingSpaceRun->m_box->logicalWidth(), (availableLogicalWidth - totalLogicalWidth + 1) / 2);
        trailingSpaceRun->m_box->setLogicalWidth(std::max(LayoutUnit(), trailingSpaceWidth));
    }
    if (isLeftToRightDirection)
        logicalLeft += std::max((availableLogicalWidth - totalLogicalWidth) / 2, LayoutUnit());
    else
        logicalLeft += totalLogicalWidth > availableLogicalWidth ? (availableLogicalWidth - totalLogicalWidth) : (availableLogicalWidth - totalLogicalWidth) / 2 - trailingSpaceWidth;
}

void LayoutBlockFlow::setMarginsForRubyRun(BidiRun* run, LayoutRubyRun* layoutRubyRun, LayoutObject* previousObject, const LineInfo& lineInfo)
{
    int startOverhang;
    int endOverhang;
    LayoutObject* nextObject = nullptr;
    for (BidiRun* runWithNextObject = run->next(); runWithNextObject; runWithNextObject = runWithNextObject->next()) {
        if (!runWithNextObject->m_object->isOutOfFlowPositioned() && !runWithNextObject->m_box->isLineBreak()) {
            nextObject = runWithNextObject->m_object;
            break;
        }
    }
    layoutRubyRun->getOverhang(lineInfo.isFirstLine(), layoutRubyRun->style()->isLeftToRightDirection() ? previousObject : nextObject, layoutRubyRun->style()->isLeftToRightDirection() ? nextObject : previousObject, startOverhang, endOverhang);
    setMarginStartForChild(*layoutRubyRun, -startOverhang);
    setMarginEndForChild(*layoutRubyRun, -endOverhang);
}

static inline void setLogicalWidthForTextRun(RootInlineBox* lineBox, BidiRun* run, LayoutText* layoutText, LayoutUnit xPos, const LineInfo& lineInfo,
    GlyphOverflowAndFallbackFontsMap& textBoxDataMap, VerticalPositionCache& verticalPositionCache, WordMeasurements& wordMeasurements)
{
    HashSet<const SimpleFontData*> fallbackFonts;
    GlyphOverflow glyphOverflow;

    const Font& font = layoutText->style(lineInfo.isFirstLine())->font();

    LayoutUnit hyphenWidth = 0;
    if (toInlineTextBox(run->m_box)->hasHyphen())
        hyphenWidth = layoutText->hyphenWidth(font, run->direction());

    float measuredWidth = 0;
    FloatRect glyphBounds;

    bool kerningIsEnabled = font.fontDescription().typesettingFeatures() & Kerning;

#if OS(MACOSX)
    // FIXME: Having any font feature settings enabled can lead to selection gaps on
    // Chromium-mac. https://bugs.webkit.org/show_bug.cgi?id=113418
    bool canUseSimpleFontCodePath = layoutText->canUseSimpleFontCodePath() && !font.fontDescription().featureSettings();
#else
    bool canUseSimpleFontCodePath = layoutText->canUseSimpleFontCodePath();
#endif

    if (canUseSimpleFontCodePath) {
        int lastEndOffset = run->m_start;
        for (size_t i = 0, size = wordMeasurements.size(); i < size && lastEndOffset < run->m_stop; ++i) {
            const WordMeasurement& wordMeasurement = wordMeasurements[i];
            if (wordMeasurement.startOffset == wordMeasurement.endOffset)
                continue;
            if (wordMeasurement.layoutText != layoutText || wordMeasurement.startOffset != lastEndOffset || wordMeasurement.endOffset > run->m_stop)
                continue;

            lastEndOffset = wordMeasurement.endOffset;
            if (kerningIsEnabled && lastEndOffset == run->m_stop) {
                int wordLength = lastEndOffset - wordMeasurement.startOffset;
                measuredWidth += layoutText->width(wordMeasurement.startOffset, wordLength, xPos, run->direction(), lineInfo.isFirstLine());
                if (i > 0 && wordLength == 1 && layoutText->characterAt(wordMeasurement.startOffset) == ' ')
                    measuredWidth += layoutText->style()->wordSpacing();
            } else {
                FloatRect wordGlyphBounds = wordMeasurement.glyphBounds;
                wordGlyphBounds.move(measuredWidth, 0);
                glyphBounds.unite(wordGlyphBounds);
                measuredWidth += wordMeasurement.width;
            }
            if (!wordMeasurement.fallbackFonts.isEmpty()) {
                HashSet<const SimpleFontData*>::const_iterator end = wordMeasurement.fallbackFonts.end();
                for (HashSet<const SimpleFontData*>::const_iterator it = wordMeasurement.fallbackFonts.begin(); it != end; ++it)
                    fallbackFonts.add(*it);
            }
        }
        if (lastEndOffset != run->m_stop) {
            // If we don't have enough cached data, we'll measure the run again.
            canUseSimpleFontCodePath = false;
            fallbackFonts.clear();
        }
    }

    // Don't put this into 'else' part of the above 'if' because canUseSimpleFontCodePath may be modified in the 'if' block.
    if (!canUseSimpleFontCodePath)
        measuredWidth = layoutText->width(run->m_start, run->m_stop - run->m_start, xPos, run->direction(), lineInfo.isFirstLine(), &fallbackFonts, &glyphBounds);

    // Negative word-spacing and/or letter-spacing may cause some glyphs to overflow the left boundary and result
    // negative measured width. Reset measured width to 0 and adjust glyph bounds accordingly to cover the overflow.
    if (measuredWidth < 0) {
        if (measuredWidth < glyphBounds.x()) {
            glyphBounds.expand(glyphBounds.x() - measuredWidth, 0);
            glyphBounds.setX(measuredWidth);
        }
        measuredWidth = 0;
    }

    glyphOverflow.setFromBounds(glyphBounds, font.fontMetrics().floatAscent(), font.fontMetrics().floatDescent(), measuredWidth);

    run->m_box->setLogicalWidth(measuredWidth + hyphenWidth);
    if (!fallbackFonts.isEmpty()) {
        ASSERT(run->m_box->isText());
        GlyphOverflowAndFallbackFontsMap::ValueType* it = textBoxDataMap.add(toInlineTextBox(run->m_box), std::make_pair(Vector<const SimpleFontData*>(), GlyphOverflow())).storedValue;
        ASSERT(it->value.first.isEmpty());
        copyToVector(fallbackFonts, it->value.first);
        run->m_box->parent()->clearDescendantsHaveSameLineHeightAndBaseline();
    }
    if (!glyphOverflow.isZero()) {
        ASSERT(run->m_box->isText());
        GlyphOverflowAndFallbackFontsMap::ValueType* it = textBoxDataMap.add(toInlineTextBox(run->m_box), std::make_pair(Vector<const SimpleFontData*>(), GlyphOverflow())).storedValue;
        it->value.second = glyphOverflow;
        run->m_box->clearKnownToHaveNoOverflow();
    }
}

static inline void computeExpansionForJustifiedText(BidiRun* firstRun, BidiRun* trailingSpaceRun, Vector<unsigned, 16>& expansionOpportunities, unsigned expansionOpportunityCount, LayoutUnit& totalLogicalWidth, LayoutUnit availableLogicalWidth)
{
    if (!expansionOpportunityCount || availableLogicalWidth <= totalLogicalWidth)
        return;

    size_t i = 0;
    for (BidiRun* r = firstRun; r; r = r->next()) {
        if (!r->m_box || r == trailingSpaceRun)
            continue;

        if (r->m_object->isText()) {
            unsigned opportunitiesInRun = expansionOpportunities[i++];

            ASSERT(opportunitiesInRun <= expansionOpportunityCount);

            // Don't justify for white-space: pre.
            if (r->m_object->style()->whiteSpace() != PRE) {
                InlineTextBox* textBox = toInlineTextBox(r->m_box);
                RELEASE_ASSERT(expansionOpportunityCount);
                int expansion = (availableLogicalWidth - totalLogicalWidth) * opportunitiesInRun / expansionOpportunityCount;
                textBox->setExpansion(expansion);
                totalLogicalWidth += expansion;
            }
            expansionOpportunityCount -= opportunitiesInRun;
            if (!expansionOpportunityCount)
                break;
        }
    }
}

void LayoutBlockFlow::updateLogicalWidthForAlignment(const ETextAlign& textAlign, const RootInlineBox* rootInlineBox, BidiRun* trailingSpaceRun, LayoutUnit& logicalLeft, LayoutUnit& totalLogicalWidth, LayoutUnit& availableLogicalWidth, unsigned expansionOpportunityCount)
{
    TextDirection direction;
    if (rootInlineBox && rootInlineBox->lineLayoutItem().style()->unicodeBidi() == Plaintext)
        direction = rootInlineBox->direction();
    else
        direction = style()->direction();

    // Armed with the total width of the line (without justification),
    // we now examine our text-align property in order to determine where to position the
    // objects horizontally. The total width of the line can be increased if we end up
    // justifying text.
    switch (textAlign) {
    case LEFT:
    case WEBKIT_LEFT:
        updateLogicalWidthForLeftAlignedBlock(style()->isLeftToRightDirection(), trailingSpaceRun, logicalLeft, totalLogicalWidth, availableLogicalWidth);
        break;
    case RIGHT:
    case WEBKIT_RIGHT:
        updateLogicalWidthForRightAlignedBlock(style()->isLeftToRightDirection(), trailingSpaceRun, logicalLeft, totalLogicalWidth, availableLogicalWidth);
        break;
    case CENTER:
    case WEBKIT_CENTER:
        updateLogicalWidthForCenterAlignedBlock(style()->isLeftToRightDirection(), trailingSpaceRun, logicalLeft, totalLogicalWidth, availableLogicalWidth);
        break;
    case JUSTIFY:
        adjustInlineDirectionLineBounds(expansionOpportunityCount, logicalLeft, availableLogicalWidth);
        if (expansionOpportunityCount) {
            if (trailingSpaceRun) {
                totalLogicalWidth -= trailingSpaceRun->m_box->logicalWidth();
                trailingSpaceRun->m_box->setLogicalWidth(0);
            }
            break;
        }
        // Fall through
    case TASTART:
        if (direction == LTR)
            updateLogicalWidthForLeftAlignedBlock(style()->isLeftToRightDirection(), trailingSpaceRun, logicalLeft, totalLogicalWidth, availableLogicalWidth);
        else
            updateLogicalWidthForRightAlignedBlock(style()->isLeftToRightDirection(), trailingSpaceRun, logicalLeft, totalLogicalWidth, availableLogicalWidth);
        break;
    case TAEND:
        if (direction == LTR)
            updateLogicalWidthForRightAlignedBlock(style()->isLeftToRightDirection(), trailingSpaceRun, logicalLeft, totalLogicalWidth, availableLogicalWidth);
        else
            updateLogicalWidthForLeftAlignedBlock(style()->isLeftToRightDirection(), trailingSpaceRun, logicalLeft, totalLogicalWidth, availableLogicalWidth);
        break;
    }
    if (style()->shouldPlaceBlockDirectionScrollbarOnLogicalLeft())
        logicalLeft += verticalScrollbarWidth();
}

static void updateLogicalInlinePositions(LayoutBlockFlow* block, LayoutUnit& lineLogicalLeft, LayoutUnit& lineLogicalRight, LayoutUnit& availableLogicalWidth, bool firstLine, IndentTextOrNot shouldIndentText, LayoutUnit boxLogicalHeight)
{
    LayoutUnit lineLogicalHeight = block->minLineHeightForReplacedObject(firstLine, boxLogicalHeight);
    lineLogicalLeft = block->logicalLeftOffsetForLine(block->logicalHeight(), shouldIndentText == IndentText, lineLogicalHeight);
    lineLogicalRight = block->logicalRightOffsetForLine(block->logicalHeight(), shouldIndentText == IndentText, lineLogicalHeight);
    availableLogicalWidth = lineLogicalRight - lineLogicalLeft;
}

void LayoutBlockFlow::computeInlineDirectionPositionsForLine(RootInlineBox* lineBox, const LineInfo& lineInfo, BidiRun* firstRun, BidiRun* trailingSpaceRun, bool reachedEnd,
    GlyphOverflowAndFallbackFontsMap& textBoxDataMap, VerticalPositionCache& verticalPositionCache, WordMeasurements& wordMeasurements)
{
    ETextAlign textAlign = textAlignmentForLine(!reachedEnd && !lineBox->endsWithBreak());

    // CSS 2.1: "'Text-indent' only affects a line if it is the first formatted line of an element. For example, the first line of an anonymous block
    // box is only affected if it is the first child of its parent element."
    // CSS3 "text-indent", "each-line" affects the first line of the block container as well as each line after a forced line break,
    // but does not affect lines after a soft wrap break.
    bool isFirstLine = lineInfo.isFirstLine() && !(isAnonymousBlock() && parent()->slowFirstChild() != this);
    bool isAfterHardLineBreak = lineBox->prevRootBox() && lineBox->prevRootBox()->endsWithBreak();
    IndentTextOrNot shouldIndentText = requiresIndent(isFirstLine, isAfterHardLineBreak, styleRef());
    LayoutUnit lineLogicalLeft;
    LayoutUnit lineLogicalRight;
    LayoutUnit availableLogicalWidth;
    updateLogicalInlinePositions(this, lineLogicalLeft, lineLogicalRight, availableLogicalWidth, isFirstLine, shouldIndentText, 0);
    bool needsWordSpacing;

    if (firstRun && firstRun->m_object->isReplaced()) {
        LayoutBox* layoutBox = toLayoutBox(firstRun->m_object);
        updateLogicalInlinePositions(this, lineLogicalLeft, lineLogicalRight, availableLogicalWidth, isFirstLine, shouldIndentText, layoutBox->logicalHeight());
    }

    computeInlineDirectionPositionsForSegment(lineBox, lineInfo, textAlign, lineLogicalLeft, availableLogicalWidth, firstRun, trailingSpaceRun, textBoxDataMap, verticalPositionCache, wordMeasurements);
    // The widths of all runs are now known. We can now place every inline box (and
    // compute accurate widths for the inline flow boxes).
    needsWordSpacing = lineBox->isLeftToRightDirection() ? false: true;
    lineBox->placeBoxesInInlineDirection(lineLogicalLeft, needsWordSpacing);
}

BidiRun* LayoutBlockFlow::computeInlineDirectionPositionsForSegment(RootInlineBox* lineBox, const LineInfo& lineInfo, ETextAlign textAlign, LayoutUnit& logicalLeft,
    LayoutUnit& availableLogicalWidth, BidiRun* firstRun, BidiRun* trailingSpaceRun, GlyphOverflowAndFallbackFontsMap& textBoxDataMap, VerticalPositionCache& verticalPositionCache,
    WordMeasurements& wordMeasurements)
{
    bool needsWordSpacing = true;
    LayoutUnit totalLogicalWidth = lineBox->getFlowSpacingLogicalWidth();
    unsigned expansionOpportunityCount = 0;
    bool isAfterExpansion = true;
    Vector<unsigned, 16> expansionOpportunities;
    LayoutObject* previousObject = nullptr;
    TextJustify textJustify = style()->textJustify();

    BidiRun* r = firstRun;
    for (; r; r = r->next()) {
        if (!r->m_box || r->m_object->isOutOfFlowPositioned() || r->m_box->isLineBreak()) {
            continue; // Positioned objects are only participating to figure out their
                // correct static x position.  They have no effect on the width.
                // Similarly, line break boxes have no effect on the width.
        }
        if (r->m_object->isText()) {
            LayoutText* rt = toLayoutText(r->m_object);
            if (textAlign == JUSTIFY && r != trailingSpaceRun && textJustify != TextJustifyNone) {
                if (!isAfterExpansion)
                    toInlineTextBox(r->m_box)->setCanHaveLeadingExpansion(true);
                unsigned opportunitiesInRun;
                if (rt->is8Bit())
                    opportunitiesInRun = Character::expansionOpportunityCount(rt->characters8() + r->m_start, r->m_stop - r->m_start, r->m_box->direction(), isAfterExpansion, textJustify);
                else
                    opportunitiesInRun = Character::expansionOpportunityCount(rt->characters16() + r->m_start, r->m_stop - r->m_start, r->m_box->direction(), isAfterExpansion, textJustify);
                // TODO(leviw): Why append if there are no expansion opportunities?
                expansionOpportunities.append(opportunitiesInRun);
                expansionOpportunityCount += opportunitiesInRun;
            }

            if (rt->textLength()) {
                if (!r->m_start && needsWordSpacing && isSpaceOrNewline(rt->characterAt(r->m_start)))
                    totalLogicalWidth += rt->style(lineInfo.isFirstLine())->font().fontDescription().wordSpacing();
                needsWordSpacing = !isSpaceOrNewline(rt->characterAt(r->m_stop - 1));
            }

            setLogicalWidthForTextRun(lineBox, r, rt, totalLogicalWidth, lineInfo, textBoxDataMap, verticalPositionCache, wordMeasurements);
        } else {
            isAfterExpansion = false;
            if (!r->m_object->isLayoutInline()) {
                LayoutBox* layoutBox = toLayoutBox(r->m_object);
                if (layoutBox->isRubyRun())
                    setMarginsForRubyRun(r, toLayoutRubyRun(layoutBox), previousObject, lineInfo);
                r->m_box->setLogicalWidth(logicalWidthForChild(*layoutBox));
                totalLogicalWidth += marginStartForChild(*layoutBox) + marginEndForChild(*layoutBox);
                needsWordSpacing = true;
            }
        }

        totalLogicalWidth += r->m_box->logicalWidth();
        previousObject = r->m_object;
    }

<<<<<<< HEAD
    if (isAfterExpansion && expansionOpportunityCount) {
=======
    if (isAfterExpansion && expansionOpportunityCount && expansionOpportunities.last()) {
>>>>>>> 8a4399cd
        expansionOpportunities.last()--;
        expansionOpportunityCount--;
    }

    updateLogicalWidthForAlignment(textAlign, lineBox, trailingSpaceRun, logicalLeft, totalLogicalWidth, availableLogicalWidth, expansionOpportunityCount);

    computeExpansionForJustifiedText(firstRun, trailingSpaceRun, expansionOpportunities, expansionOpportunityCount, totalLogicalWidth, availableLogicalWidth);

    return r;
}

void LayoutBlockFlow::computeBlockDirectionPositionsForLine(RootInlineBox* lineBox, BidiRun* firstRun, GlyphOverflowAndFallbackFontsMap& textBoxDataMap,
    VerticalPositionCache& verticalPositionCache)
{
    setLogicalHeight(lineBox->alignBoxesInBlockDirection(logicalHeight(), textBoxDataMap, verticalPositionCache));

    // Now make sure we place replaced layout objects correctly.
    for (BidiRun* r = firstRun; r; r = r->next()) {
        ASSERT(r->m_box);
        if (!r->m_box)
            continue; // Skip runs with no line boxes.

        // Align positioned boxes with the top of the line box.  This is
        // a reasonable approximation of an appropriate y position.
        if (r->m_object->isOutOfFlowPositioned())
            r->m_box->setLogicalTop(logicalHeight());

        // Position is used to properly position both replaced elements and
        // to update the static normal flow x/y of positioned elements.
        if (r->m_object->isText())
            toLayoutText(r->m_object)->positionLineBox(r->m_box);
        else if (r->m_object->isBox())
            toLayoutBox(r->m_object)->positionLineBox(r->m_box);
    }
}

void LayoutBlockFlow::appendFloatingObjectToLastLine(FloatingObject& floatingObject)
{
    ASSERT(!floatingObject.originatingLine());
    floatingObject.setOriginatingLine(lastRootBox());
    lastRootBox()->appendFloat(floatingObject.layoutObject());
}

// This function constructs line boxes for all of the text runs in the resolver and computes their position.
RootInlineBox* LayoutBlockFlow::createLineBoxesFromBidiRuns(unsigned bidiLevel, BidiRunList<BidiRun>& bidiRuns, const InlineIterator& end, LineInfo& lineInfo, VerticalPositionCache& verticalPositionCache, BidiRun* trailingSpaceRun, WordMeasurements& wordMeasurements)
{
    if (!bidiRuns.runCount())
        return nullptr;

    // FIXME: Why is this only done when we had runs?
    lineInfo.setLastLine(!end.object());

    RootInlineBox* lineBox = constructLine(bidiRuns, lineInfo);
    if (!lineBox)
        return nullptr;

    lineBox->setBidiLevel(bidiLevel);
    lineBox->setEndsWithBreak(lineInfo.previousLineBrokeCleanly());

    bool isSVGRootInlineBox = lineBox->isSVGRootInlineBox();

    GlyphOverflowAndFallbackFontsMap textBoxDataMap;

    // Now we position all of our text runs horizontally.
    if (!isSVGRootInlineBox)
        computeInlineDirectionPositionsForLine(lineBox, lineInfo, bidiRuns.firstRun(), trailingSpaceRun, end.atEnd(), textBoxDataMap, verticalPositionCache, wordMeasurements);

    // Now position our text runs vertically.
    computeBlockDirectionPositionsForLine(lineBox, bidiRuns.firstRun(), textBoxDataMap, verticalPositionCache);

    // SVG text layout code computes vertical & horizontal positions on its own.
    // Note that we still need to execute computeVerticalPositionsForLine() as
    // it calls InlineTextBox::positionLineBox(), which tracks whether the box
    // contains reversed text or not. If we wouldn't do that editing and thus
    // text selection in RTL boxes would not work as expected.
    if (isSVGRootInlineBox) {
        ASSERT(isSVGText());
        toSVGRootInlineBox(lineBox)->computePerCharacterLayoutInformation();
    }

    // Compute our overflow now.
    lineBox->computeOverflow(lineBox->lineTop(), lineBox->lineBottom(), textBoxDataMap);

    return lineBox;
}

static void deleteLineRange(LineLayoutState& layoutState, RootInlineBox* startLine, RootInlineBox* stopLine = 0)
{
    RootInlineBox* boxToDelete = startLine;
    while (boxToDelete && boxToDelete != stopLine) {
        layoutState.updatePaintInvalidationRangeFromBox(boxToDelete);
        // Note: deleteLineRange(firstRootBox()) is not identical to deleteLineBoxTree().
        // deleteLineBoxTree uses nextLineBox() instead of nextRootBox() when traversing.
        RootInlineBox* next = boxToDelete->nextRootBox();
        boxToDelete->deleteLine();
        boxToDelete = next;
    }
}

void LayoutBlockFlow::layoutRunsAndFloats(LineLayoutState& layoutState)
{
    // We want to skip ahead to the first dirty line
    InlineBidiResolver resolver;
    RootInlineBox* startLine = determineStartPosition(layoutState, resolver);

    if (containsFloats())
        layoutState.setLastFloat(m_floatingObjects->set().last().get());

    // We also find the first clean line and extract these lines.  We will add them back
    // if we determine that we're able to synchronize after handling all our dirty lines.
    InlineIterator cleanLineStart;
    BidiStatus cleanLineBidiStatus;
    if (!layoutState.isFullLayout() && startLine)
        determineEndPosition(layoutState, startLine, cleanLineStart, cleanLineBidiStatus);

    if (startLine) {
        if (!layoutState.usesPaintInvalidationBounds())
            layoutState.setPaintInvalidationRange(logicalHeight());
        deleteLineRange(layoutState, startLine);
    }

    layoutRunsAndFloatsInRange(layoutState, resolver, cleanLineStart, cleanLineBidiStatus);
    linkToEndLineIfNeeded(layoutState);
    markDirtyFloatsForPaintInvalidation(layoutState.floats());
}

// Before restarting the layout loop with a new logicalHeight, remove all floats that were added and reset the resolver.
inline const InlineIterator& LayoutBlockFlow::restartLayoutRunsAndFloatsInRange(LayoutUnit oldLogicalHeight, LayoutUnit newLogicalHeight,  FloatingObject* lastFloatFromPreviousLine, InlineBidiResolver& resolver,  const InlineIterator& oldEnd)
{
    removeFloatingObjectsBelow(lastFloatFromPreviousLine, oldLogicalHeight);
    setLogicalHeight(newLogicalHeight);
    resolver.setPositionIgnoringNestedIsolates(oldEnd);
    return oldEnd;
}

void LayoutBlockFlow::appendFloatsToLastLine(LineLayoutState& layoutState, const InlineIterator& cleanLineStart)
{
    const FloatingObjectSet& floatingObjectSet = m_floatingObjects->set();
    FloatingObjectSetIterator it = floatingObjectSet.begin();
    FloatingObjectSetIterator end = floatingObjectSet.end();
    if (layoutState.lastFloat()) {
        FloatingObjectSetIterator lastFloatIterator = floatingObjectSet.find(layoutState.lastFloat());
        ASSERT(lastFloatIterator != end);
        ++lastFloatIterator;
        it = lastFloatIterator;
    }
    for (; it != end; ++it) {
        FloatingObject& floatingObject = *it->get();
        // If we've reached the start of clean lines any remaining floating children belong to them.
        if (floatingObject.layoutObject() == cleanLineStart.object() && layoutState.endLine()) {
            layoutState.setLastFloat(&floatingObject);
            return;
        }
        appendFloatingObjectToLastLine(floatingObject);
        ASSERT(floatingObject.layoutObject() == layoutState.floats()[layoutState.floatIndex()].object);
        // If a float's geometry has changed, give up on syncing with clean lines.
        if (layoutState.floats()[layoutState.floatIndex()].rect != floatingObject.frameRect()) {
            // Delete all the remaining lines.
            deleteLineRange(layoutState, layoutState.endLine());
            layoutState.setEndLine(nullptr);
        }
        layoutState.setFloatIndex(layoutState.floatIndex() + 1);
    }
    layoutState.setLastFloat(!floatingObjectSet.isEmpty() ? floatingObjectSet.last().get() : 0);
}

void LayoutBlockFlow::layoutRunsAndFloatsInRange(LineLayoutState& layoutState,
    InlineBidiResolver& resolver, const InlineIterator& cleanLineStart,
    const BidiStatus& cleanLineBidiStatus)
{
    const ComputedStyle& styleToUse = styleRef();
    bool paginated = view()->layoutState() && view()->layoutState()->isPaginated();
    LineMidpointState& lineMidpointState = resolver.midpointState();
    InlineIterator endOfLine = resolver.position();
    LayoutTextInfo layoutTextInfo;
    VerticalPositionCache verticalPositionCache;

    LineBreaker lineBreaker(LineLayoutBlockFlow(this));

    while (!endOfLine.atEnd()) {
        bool logicalWidthIsAvailable = false;

        // FIXME: Is this check necessary before the first iteration or can it be moved to the end?
        if (layoutState.endLine()) {
            layoutState.setEndLineMatched(matchedEndLine(layoutState, resolver, cleanLineStart, cleanLineBidiStatus));
            if (layoutState.endLineMatched()) {
                resolver.setPosition(InlineIterator(resolver.position().root(), 0, 0), 0);
                break;
            }
        }

        lineMidpointState.reset();

        layoutState.lineInfo().setEmpty(true);
        layoutState.lineInfo().resetRunsFromLeadingWhitespace();

        const InlineIterator previousEndofLine = endOfLine;
        bool isNewUBAParagraph = layoutState.lineInfo().previousLineBrokeCleanly();
        FloatingObject* lastFloatFromPreviousLine = (containsFloats()) ? m_floatingObjects->set().last().get() : 0;

        WordMeasurements wordMeasurements;
        endOfLine = lineBreaker.nextLineBreak(resolver, layoutState.lineInfo(), layoutTextInfo,
            lastFloatFromPreviousLine, wordMeasurements);
        layoutTextInfo.m_lineBreakIterator.resetPriorContext();
        if (resolver.position().atEnd()) {
            // FIXME: We shouldn't be creating any runs in nextLineBreak to begin with!
            // Once BidiRunList is separated from BidiResolver this will not be needed.
            resolver.runs().deleteRuns();
            resolver.markCurrentRunEmpty(); // FIXME: This can probably be replaced by an ASSERT (or just removed).
            resolver.setPosition(InlineIterator(resolver.position().root(), 0, 0), 0);
            break;
        }

        ASSERT(endOfLine != resolver.position());

        // This is a short-cut for empty lines.
        if (layoutState.lineInfo().isEmpty()) {
            if (lastRootBox())
                lastRootBox()->setLineBreakInfo(endOfLine.object(), endOfLine.offset(), resolver.status());
        } else {
            VisualDirectionOverride override = (styleToUse.rtlOrdering() == VisualOrder ? (styleToUse.direction() == LTR ? VisualLeftToRightOverride : VisualRightToLeftOverride) : NoVisualOverride);
            if (isNewUBAParagraph && styleToUse.unicodeBidi() == Plaintext && !resolver.context()->parent()) {
                TextDirection direction = determinePlaintextDirectionality(resolver.position().root(), resolver.position().object(), resolver.position().offset());
                resolver.setStatus(BidiStatus(direction, isOverride(styleToUse.unicodeBidi())));
            }
            // FIXME: This ownership is reversed. We should own the BidiRunList and pass it to createBidiRunsForLine.
            BidiRunList<BidiRun>& bidiRuns = resolver.runs();
            constructBidiRunsForLine(resolver, bidiRuns, endOfLine, override, layoutState.lineInfo().previousLineBrokeCleanly(), isNewUBAParagraph);
            ASSERT(resolver.position() == endOfLine);

            BidiRun* trailingSpaceRun = resolver.trailingSpaceRun();

            if (bidiRuns.runCount() && lineBreaker.lineWasHyphenated())
                bidiRuns.logicallyLastRun()->m_hasHyphen = true;

            // Now that the runs have been ordered, we create the line boxes.
            // At the same time we figure out where border/padding/margin should be applied for
            // inline flow boxes.

            LayoutUnit oldLogicalHeight = logicalHeight();
            RootInlineBox* lineBox = createLineBoxesFromBidiRuns(resolver.status().context->level(), bidiRuns, endOfLine, layoutState.lineInfo(), verticalPositionCache, trailingSpaceRun, wordMeasurements);

            bidiRuns.deleteRuns();
            resolver.markCurrentRunEmpty(); // FIXME: This can probably be replaced by an ASSERT (or just removed).

            if (lineBox) {
                lineBox->setLineBreakInfo(endOfLine.object(), endOfLine.offset(), resolver.status());
                if (layoutState.usesPaintInvalidationBounds())
                    layoutState.updatePaintInvalidationRangeFromBox(lineBox);

                if (paginated) {
                    LayoutUnit adjustment = 0;
                    adjustLinePositionForPagination(*lineBox, adjustment);
                    if (adjustment) {
                        LayoutUnit oldLineWidth = availableLogicalWidthForLine(oldLogicalHeight, layoutState.lineInfo().isFirstLine());
                        lineBox->moveInBlockDirection(adjustment);
                        if (layoutState.usesPaintInvalidationBounds())
                            layoutState.updatePaintInvalidationRangeFromBox(lineBox);

                        if (availableLogicalWidthForLine(oldLogicalHeight + adjustment, layoutState.lineInfo().isFirstLine()) != oldLineWidth) {
                            // We have to delete this line, remove all floats that got added, and let line layout re-run.
                            lineBox->deleteLine();
                            endOfLine = restartLayoutRunsAndFloatsInRange(oldLogicalHeight, oldLogicalHeight + adjustment, lastFloatFromPreviousLine, resolver, previousEndofLine);
                            logicalWidthIsAvailable = true;
                        } else {
                            setLogicalHeight(lineBox->lineBottomWithLeading());
                        }
                    }
                }
            }
        }

        if (!logicalWidthIsAvailable) {
            for (size_t i = 0; i < lineBreaker.positionedObjects().size(); ++i)
                setStaticPositions(LineLayoutBlockFlow(this), LineLayoutBox(lineBreaker.positionedObjects()[i]));

            if (!layoutState.lineInfo().isEmpty())
                layoutState.lineInfo().setFirstLine(false);
            clearFloats(lineBreaker.clear());

            if (m_floatingObjects && lastRootBox())
                appendFloatsToLastLine(layoutState, cleanLineStart);
        }

        lineMidpointState.reset();
        resolver.setPosition(endOfLine, numberOfIsolateAncestors(endOfLine));
    }

    // In case we already adjusted the line positions during this layout to avoid widows
    // then we need to ignore the possibility of having a new widows situation.
    // Otherwise, we risk leaving empty containers which is against the block fragmentation principles.
    if (paginated && !style()->hasAutoWidows() && !didBreakAtLineToAvoidWidow()) {
        // Check the line boxes to make sure we didn't create unacceptable widows.
        // However, we'll prioritize orphans - so nothing we do here should create
        // a new orphan.

        RootInlineBox* lineBox = lastRootBox();

        // Count from the end of the block backwards, to see how many hanging
        // lines we have.
        RootInlineBox* firstLineInBlock = firstRootBox();
        int numLinesHanging = 1;
        while (lineBox && lineBox != firstLineInBlock && !lineBox->isFirstAfterPageBreak()) {
            ++numLinesHanging;
            lineBox = lineBox->prevRootBox();
        }

        // If there were no breaks in the block, we didn't create any widows.
        if (!lineBox || !lineBox->isFirstAfterPageBreak() || lineBox == firstLineInBlock)
            return;

        if (numLinesHanging < style()->widows()) {
            // We have detected a widow. Now we need to work out how many
            // lines there are on the previous page, and how many we need
            // to steal.
            int numLinesNeeded = style()->widows() - numLinesHanging;
            RootInlineBox* currentFirstLineOfNewPage = lineBox;

            // Count the number of lines in the previous page.
            lineBox = lineBox->prevRootBox();
            int numLinesInPreviousPage = 1;
            while (lineBox && lineBox != firstLineInBlock && !lineBox->isFirstAfterPageBreak()) {
                ++numLinesInPreviousPage;
                lineBox = lineBox->prevRootBox();
            }

            // If there was an explicit value for orphans, respect that. If not, we still
            // shouldn't create a situation where we make an orphan bigger than the initial value.
            // This means that setting widows implies we also care about orphans, but given
            // the specification says the initial orphan value is non-zero, this is ok. The
            // author is always free to set orphans explicitly as well.
            int orphans = style()->hasAutoOrphans() ? style()->initialOrphans() : style()->orphans();
            int numLinesAvailable = numLinesInPreviousPage - orphans;
            if (numLinesAvailable <= 0)
                return;

            int numLinesToTake = std::min(numLinesAvailable, numLinesNeeded);
            // Wind back from our first widowed line.
            lineBox = currentFirstLineOfNewPage;
            for (int i = 0; i < numLinesToTake; ++i)
                lineBox = lineBox->prevRootBox();

            // We now want to break at this line. Remember for next layout and trigger relayout.
            setBreakAtLineToAvoidWidow(lineCount(lineBox));
            markLinesDirtyInBlockRange(lastRootBox()->lineBottomWithLeading(), lineBox->lineBottomWithLeading(), lineBox);
        }
    }

    clearDidBreakAtLineToAvoidWidow();
}

void LayoutBlockFlow::linkToEndLineIfNeeded(LineLayoutState& layoutState)
{
    if (layoutState.endLine()) {
        if (layoutState.endLineMatched()) {
            bool paginated = view()->layoutState() && view()->layoutState()->isPaginated();
            // Attach all the remaining lines, and then adjust their y-positions as needed.
            LayoutUnit delta = logicalHeight() - layoutState.endLineLogicalTop();
            for (RootInlineBox* line = layoutState.endLine(); line; line = line->nextRootBox()) {
                line->attachLine();
                if (paginated) {
                    delta -= line->paginationStrut();
                    adjustLinePositionForPagination(*line, delta);
                }
                if (delta) {
                    layoutState.updatePaintInvalidationRangeFromBox(line, delta);
                    line->moveInBlockDirection(delta);
                }
                if (Vector<LayoutBox*>* cleanLineFloats = line->floatsPtr()) {
                    for (auto* box : *cleanLineFloats) {
                        FloatingObject* floatingObject = insertFloatingObject(*box);
                        ASSERT(!floatingObject->originatingLine());
                        floatingObject->setOriginatingLine(line);
                        setLogicalHeight(logicalTopForChild(*box) - marginBeforeForChild(*box) + delta);
                        positionNewFloats();
                    }
                }
            }
            setLogicalHeight(lastRootBox()->lineBottomWithLeading());
        } else {
            // Delete all the remaining lines.
            deleteLineRange(layoutState, layoutState.endLine());
        }
    }

    // In case we have a float on the last line, it might not be positioned up to now.
    // This has to be done before adding in the bottom border/padding, or the float will
    // include the padding incorrectly. -dwh
    if (positionNewFloats() && lastRootBox())
        appendFloatsToLastLine(layoutState, InlineIterator());
}

void LayoutBlockFlow::markDirtyFloatsForPaintInvalidation(Vector<FloatWithRect>& floats)
{
    size_t floatCount = floats.size();
    // Floats that did not have layout did not paint invalidations when we laid them out. They would have
    // painted by now if they had moved, but if they stayed at (0, 0), they still need to be
    // painted.
    for (size_t i = 0; i < floatCount; ++i) {
        LayoutBox* f = floats[i].object;
        if (!floats[i].everHadLayout) {
            if (!f->location().x() && !f->location().y())
                f->setShouldDoFullPaintInvalidation();
        }
        insertFloatingObject(*f);
    }
    positionNewFloats();
}

struct InlineMinMaxIterator {
/* InlineMinMaxIterator is a class that will iterate over all layout objects that contribute to
   inline min/max width calculations.  Note the following about the way it walks:
   (1) Positioned content is skipped (since it does not contribute to min/max width of a block)
   (2) We do not drill into the children of floats or replaced elements, since you can't break
       in the middle of such an element.
   (3) Inline flows (e.g., <a>, <span>, <i>) are walked twice, since each side can have
       distinct borders/margin/padding that contribute to the min/max width.
*/
    LayoutObject* parent;
    LayoutObject* current;
    bool endOfInline;

    InlineMinMaxIterator(LayoutObject* p, bool end = false)
        : parent(p), current(p), endOfInline(end)
    {

    }

    LayoutObject* next();
};

LayoutObject* InlineMinMaxIterator::next()
{
    LayoutObject* result = nullptr;
    bool oldEndOfInline = endOfInline;
    endOfInline = false;
    while (current || current == parent) {
        if (!oldEndOfInline && (current == parent || (!current->isFloating() && !current->isReplaced() && !current->isOutOfFlowPositioned())))
            result = current->slowFirstChild();

        if (!result) {
            // We hit the end of our inline. (It was empty, e.g., <span></span>.)
            if (!oldEndOfInline && current->isLayoutInline()) {
                result = current;
                endOfInline = true;
                break;
            }

            while (current && current != parent) {
                result = current->nextSibling();
                if (result)
                    break;
                current = current->parent();
                if (current && current != parent && current->isLayoutInline()) {
                    result = current;
                    endOfInline = true;
                    break;
                }
            }
        }

        if (!result)
            break;

        if (!result->isOutOfFlowPositioned() && (result->isText() || result->isFloating() || result->isReplaced() || result->isLayoutInline()))
            break;

        current = result;
        result = nullptr;
    }

    // Update our position.
    current = result;
    return current;
}

static LayoutUnit getBPMWidth(LayoutUnit childValue, Length cssUnit)
{
    if (cssUnit.type() != Auto)
        return (cssUnit.isFixed() ? static_cast<LayoutUnit>(cssUnit.value()) : childValue);
    return LayoutUnit();
}

static LayoutUnit getBorderPaddingMargin(const LayoutBoxModelObject& child, bool endOfInline)
{
    const ComputedStyle& childStyle = child.styleRef();
    if (endOfInline) {
        return getBPMWidth(child.marginEnd(), childStyle.marginEnd()) +
            getBPMWidth(child.paddingEnd(), childStyle.paddingEnd()) +
            child.borderEnd();
    }
    return getBPMWidth(child.marginStart(), childStyle.marginStart()) +
        getBPMWidth(child.paddingStart(), childStyle.paddingStart()) +
        child.borderStart();
}

static inline void stripTrailingSpace(LayoutUnit& inlineMax, LayoutUnit& inlineMin,
    LayoutObject* trailingSpaceChild)
{
    if (trailingSpaceChild && trailingSpaceChild->isText()) {
        // Collapse away the trailing space at the end of a block by finding
        // the first white-space character and subtracting its width. Subsequent
        // white-space characters have been collapsed into the first one (which
        // can be either a space or a tab character).
        LayoutText* text = toLayoutText(trailingSpaceChild);
        UChar trailingWhitespaceChar = ' ';
        for (unsigned i = text->textLength(); i > 0; i--) {
            UChar c = text->characterAt(i - 1);
            if (!Character::treatAsSpace(c))
                break;
            trailingWhitespaceChar = c;
        }

        // FIXME: This ignores first-line.
        const Font& font = text->style()->font();
        TextRun run = constructTextRun(font, &trailingWhitespaceChar, 1,
            text->styleRef(), text->style()->direction());
        run.setCodePath(text->canUseSimpleFontCodePath()
            ? TextRun::ForceSimple
            : TextRun::ForceComplex);
        float spaceWidth = font.width(run);
        inlineMax -= LayoutUnit::fromFloatCeil(spaceWidth + font.fontDescription().wordSpacing());
        if (inlineMin > inlineMax)
            inlineMin = inlineMax;
    }
}

// When converting between floating point and LayoutUnits we risk losing precision
// with each conversion. When this occurs while accumulating our preferred widths,
// we can wind up with a line width that's larger than our maxPreferredWidth due to
// pure float accumulation.
static inline LayoutUnit adjustFloatForSubPixelLayout(float value)
{
    return LayoutUnit::fromFloatCeil(value);
}

static inline void adjustMinMaxForInlineFlow(LayoutObject* child,
    bool endOfInline, LayoutUnit& childMin, LayoutUnit& childMax)
{
    // Add in padding/border/margin from the appropriate side of
    // the element.
    LayoutUnit bpm = getBorderPaddingMargin(toLayoutInline(*child),
        endOfInline);
    childMin += bpm;
    childMax += bpm;
}

static inline void adjustMarginForInlineReplaced(LayoutObject* child,
    LayoutUnit& childMin, LayoutUnit& childMax)
{
    // Inline replaced elts add in their margins to their min/max values.
    const ComputedStyle& childStyle = child->styleRef();
    Length startMargin = childStyle.marginStart();
    Length endMargin = childStyle.marginEnd();
    LayoutUnit margins;
    if (startMargin.isFixed())
        margins += adjustFloatForSubPixelLayout(startMargin.value());
    if (endMargin.isFixed())
        margins += adjustFloatForSubPixelLayout(endMargin.value());
    childMin += margins;
    childMax += margins;
}

// FIXME: This function should be broken into something less monolithic.
// FIXME: The main loop here is very similar to LineBreaker::nextSegmentBreak. They can probably reuse code.
void LayoutBlockFlow::computeInlinePreferredLogicalWidths(LayoutUnit& minLogicalWidth, LayoutUnit& maxLogicalWidth)
{
    LayoutUnit inlineMax;
    LayoutUnit inlineMin;

    const ComputedStyle& styleToUse = styleRef();
    LayoutBlock* containingBlock = this->containingBlock();
    LayoutUnit cw = containingBlock ? containingBlock->contentLogicalWidth() : LayoutUnit();

    // If we are at the start of a line, we want to ignore all white-space.
    // Also strip spaces if we previously had text that ended in a trailing space.
    bool stripFrontSpaces = true;
    LayoutObject* trailingSpaceChild = nullptr;

    // Firefox and Opera will allow a table cell to grow to fit an image inside it under
    // very specific cirucumstances (in order to match common WinIE layouts).
    // Not supporting the quirk has caused us to mis-layout some real sites. (See Bugzilla 10517.)
    bool allowImagesToBreak = !document().inQuirksMode() || !isTableCell() || !styleToUse.logicalWidth().isIntrinsicOrAuto();

    bool autoWrap, oldAutoWrap;
    autoWrap = oldAutoWrap = styleToUse.autoWrap();

    InlineMinMaxIterator childIterator(this);

    // Only gets added to the max preffered width once.
    bool addedTextIndent = false;
    // Signals the text indent was more negative than the min preferred width
    bool hasRemainingNegativeTextIndent = false;

    LayoutUnit textIndent = minimumValueForLength(styleToUse.textIndent(), cw);
    LayoutObject* prevFloat = nullptr;
    bool isPrevChildInlineFlow = false;
    bool shouldBreakLineAfterText = false;
    while (LayoutObject* child = childIterator.next()) {
        autoWrap = child->isReplaced() ? child->parent()->style()->autoWrap() :
            child->style()->autoWrap();

        if (!child->isBR()) {
            // Step One: determine whether or not we need to go ahead and
            // terminate our current line. Each discrete chunk can become
            // the new min-width, if it is the widest chunk seen so far, and
            // it can also become the max-width.

            // Children fall into three categories:
            // (1) An inline flow object. These objects always have a min/max of 0,
            // and are included in the iteration solely so that their margins can
            // be added in.
            //
            // (2) An inline non-text non-flow object, e.g., an inline replaced element.
            // These objects can always be on a line by themselves, so in this situation
            // we need to go ahead and break the current line, and then add in our own
            // margins and min/max width on its own line, and then terminate the line.
            //
            // (3) A text object. Text runs can have breakable characters at the start,
            // the middle or the end. They may also lose whitespace off the front if
            // we're already ignoring whitespace. In order to compute accurate min-width
            // information, we need three pieces of information.
            // (a) the min-width of the first non-breakable run. Should be 0 if the text string
            // starts with whitespace.
            // (b) the min-width of the last non-breakable run. Should be 0 if the text string
            // ends with whitespace.
            // (c) the min/max width of the string (trimmed for whitespace).
            //
            // If the text string starts with whitespace, then we need to go ahead and
            // terminate our current line (unless we're already in a whitespace stripping
            // mode.
            //
            // If the text string has a breakable character in the middle, but didn't start
            // with whitespace, then we add the width of the first non-breakable run and
            // then end the current line. We then need to use the intermediate min/max width
            // values (if any of them are larger than our current min/max). We then look at
            // the width of the last non-breakable run and use that to start a new line
            // (unless we end in whitespace).
            const ComputedStyle& childStyle = child->styleRef();
            LayoutUnit childMin;
            LayoutUnit childMax;

            if (!child->isText()) {
                // Case (1) and (2). Inline replaced and inline flow elements.
                if (child->isLayoutInline()) {
                    adjustMinMaxForInlineFlow(child, childIterator.endOfInline,
                        childMin, childMax);
                    inlineMin += childMin;
                    inlineMax += childMax;
                    child->clearPreferredLogicalWidthsDirty();
                } else {
                    adjustMarginForInlineReplaced(child, childMin, childMax);
                }
            }

            if (!child->isLayoutInline() && !child->isText()) {
                // Case (2). Inline replaced elements and floats.
                // Go ahead and terminate the current line as far as
                // minwidth is concerned.
                LayoutUnit childMinPreferredLogicalWidth, childMaxPreferredLogicalWidth;
                computeChildPreferredLogicalWidths(*child, childMinPreferredLogicalWidth, childMaxPreferredLogicalWidth);
                childMin += childMinPreferredLogicalWidth;
                childMax += childMaxPreferredLogicalWidth;

                bool clearPreviousFloat;
                if (child->isFloating()) {
                    clearPreviousFloat = (prevFloat
                        && ((prevFloat->styleRef().floating() == LeftFloat && (childStyle.clear() & CLEFT))
                            || (prevFloat->styleRef().floating() == RightFloat && (childStyle.clear() & CRIGHT))));
                    prevFloat = child;
                } else {
                    clearPreviousFloat = false;
                }

                bool canBreakReplacedElement = !child->isImage() || allowImagesToBreak;
                if ((canBreakReplacedElement && (autoWrap || oldAutoWrap) && (!isPrevChildInlineFlow || shouldBreakLineAfterText)) || clearPreviousFloat) {
                    minLogicalWidth = std::max(minLogicalWidth, inlineMin);
                    inlineMin = LayoutUnit();
                }

                // If we're supposed to clear the previous float, then terminate maxwidth as well.
                if (clearPreviousFloat) {
                    maxLogicalWidth = std::max(maxLogicalWidth, inlineMax);
                    inlineMax = LayoutUnit();
                }

                // Add in text-indent. This is added in only once.
                if (!addedTextIndent && !child->isFloating()) {
                    childMin += textIndent;
                    childMax += textIndent;

                    if (childMin < LayoutUnit())
                        textIndent = childMin;
                    else
                        addedTextIndent = true;
                }

                // Add our width to the max.
                inlineMax += std::max(LayoutUnit(), childMax);

                if (!autoWrap || !canBreakReplacedElement || (isPrevChildInlineFlow && !shouldBreakLineAfterText)) {
                    if (child->isFloating())
                        minLogicalWidth = std::max(minLogicalWidth, childMin);
                    else
                        inlineMin += childMin;
                } else {
                    // Now check our line.
                    minLogicalWidth = std::max(minLogicalWidth, childMin);

                    // Now start a new line.
                    inlineMin = LayoutUnit();
                }

                if (autoWrap && canBreakReplacedElement && isPrevChildInlineFlow) {
                    minLogicalWidth = std::max(minLogicalWidth, inlineMin);
                    inlineMin = LayoutUnit();
                }

                // We are no longer stripping whitespace at the start of
                // a line.
                if (!child->isFloating()) {
                    stripFrontSpaces = false;
                    trailingSpaceChild = nullptr;
                }
            } else if (child->isText()) {
                // Case (3). Text.
                LayoutText* t = toLayoutText(child);

                if (t->isWordBreak()) {
                    minLogicalWidth = std::max(minLogicalWidth, inlineMin);
                    inlineMin = LayoutUnit();
                    continue;
                }

                // Determine if we have a breakable character. Pass in
                // whether or not we should ignore any spaces at the front
                // of the string. If those are going to be stripped out,
                // then they shouldn't be considered in the breakable char
                // check.
                bool hasBreakableChar, hasBreak;
                LayoutUnit firstLineMinWidth, lastLineMinWidth;
                bool hasBreakableStart, hasBreakableEnd;
                LayoutUnit firstLineMaxWidth, lastLineMaxWidth;
                t->trimmedPrefWidths(inlineMax,
                    firstLineMinWidth, hasBreakableStart, lastLineMinWidth, hasBreakableEnd,
                    hasBreakableChar, hasBreak, firstLineMaxWidth, lastLineMaxWidth,
                    childMin, childMax, stripFrontSpaces, styleToUse.direction());

                // This text object will not be layed out, but it may still provide a breaking opportunity.
                if (!hasBreak && !childMax) {
                    if (autoWrap && (hasBreakableStart || hasBreakableEnd)) {
                        minLogicalWidth = std::max(minLogicalWidth, inlineMin);
                        inlineMin = LayoutUnit();
                    }
                    continue;
                }

                if (stripFrontSpaces)
                    trailingSpaceChild = child;
                else
                    trailingSpaceChild = nullptr;

                // Add in text-indent. This is added in only once.
                LayoutUnit ti;
                if (!addedTextIndent || hasRemainingNegativeTextIndent) {
                    ti = textIndent;
                    childMin += ti;
                    firstLineMinWidth += ti;

                    // It the text indent negative and larger than the child minimum, we re-use the remainder
                    // in future minimum calculations, but using the negative value again on the maximum
                    // will lead to under-counting the max pref width.
                    if (!addedTextIndent) {
                        childMax += ti;
                        firstLineMaxWidth += ti;
                        addedTextIndent = true;
                    }

                    if (childMin < LayoutUnit()) {
                        textIndent = childMin;
                        hasRemainingNegativeTextIndent = true;
                    }
                }

                // If we have no breakable characters at all,
                // then this is the easy case. We add ourselves to the current
                // min and max and continue.
                if (!hasBreakableChar) {
                    inlineMin += childMin;
                } else {
                    if (hasBreakableStart) {
                        minLogicalWidth = std::max(minLogicalWidth, inlineMin);
                    } else {
                        inlineMin += firstLineMinWidth;
                        minLogicalWidth = std::max(minLogicalWidth, inlineMin);
                        childMin -= ti;
                    }

                    inlineMin = childMin;

                    if (hasBreakableEnd) {
                        minLogicalWidth = std::max(minLogicalWidth, inlineMin);
                        inlineMin = LayoutUnit();
                        shouldBreakLineAfterText = false;
                    } else {
                        minLogicalWidth = std::max(minLogicalWidth, inlineMin);
                        inlineMin = lastLineMinWidth;
                        shouldBreakLineAfterText = true;
                    }
                }

                if (hasBreak) {
                    inlineMax += firstLineMaxWidth;
                    maxLogicalWidth = std::max(maxLogicalWidth, inlineMax);
                    maxLogicalWidth = std::max(maxLogicalWidth, childMax);
                    inlineMax = lastLineMaxWidth;
                    addedTextIndent = true;
                } else {
                    inlineMax += std::max(LayoutUnit(), childMax);
                }
            }

            // Ignore spaces after a list marker.
            if (child->isListMarker())
                stripFrontSpaces = true;
        } else {
            minLogicalWidth = std::max(minLogicalWidth, inlineMin);
            maxLogicalWidth = std::max(maxLogicalWidth, inlineMax);
            inlineMin = inlineMax = LayoutUnit();
            stripFrontSpaces = true;
            trailingSpaceChild = nullptr;
            addedTextIndent = true;
        }

        if (!child->isText() && child->isLayoutInline())
            isPrevChildInlineFlow = true;
        else
            isPrevChildInlineFlow = false;

        oldAutoWrap = autoWrap;
    }

    if (styleToUse.collapseWhiteSpace())
        stripTrailingSpace(inlineMax, inlineMin, trailingSpaceChild);

    minLogicalWidth = std::max(minLogicalWidth, inlineMin);
    maxLogicalWidth = std::max(maxLogicalWidth, inlineMax);
}

static bool isInlineWithOutlineAndContinuation(const LayoutObject& o)
{
    return o.isLayoutInline() && o.styleRef().hasOutline() && !o.isElementContinuation() && toLayoutInline(o).continuation();
}

void LayoutBlockFlow::layoutInlineChildren(bool relayoutChildren, LayoutUnit& paintInvalidationLogicalTop, LayoutUnit& paintInvalidationLogicalBottom, LayoutUnit afterEdge)
{
    LayoutFlowThread* flowThread = flowThreadContainingBlock();
    bool clearLinesForPagination = firstLineBox() && flowThread && !flowThread->hasColumnSets();

    // Figure out if we should clear out our line boxes.
    // FIXME: Handle resize eventually!
    bool isFullLayout = !firstLineBox() || selfNeedsLayout() || relayoutChildren || clearLinesForPagination;
    LineLayoutState layoutState(isFullLayout, paintInvalidationLogicalTop, paintInvalidationLogicalBottom, flowThread);

    if (isFullLayout) {
        // Ensure the old line boxes will be erased.
        if (firstLineBox())
            setShouldDoFullPaintInvalidation();
        lineBoxes()->deleteLineBoxes();
    }

    // Text truncation kicks in in two cases:
    //     1) If your overflow isn't visible and your text-overflow-mode isn't clip.
    //     2) If you're an anonymous block with a block parent that satisfies #1 that was created
    //        to accomodate a block that has inline and block children. This excludes parents where
    //        canCollapseAnonymousBlockChild is false, notabley flex items and grid items.
    // FIXME: CSS3 says that descendants that are clipped must also know how to truncate.  This is insanely
    // difficult to figure out in general (especially in the middle of doing layout), so we only handle the
    // simple case of an anonymous block truncating when it's parent is clipped.
    bool hasTextOverflow = (style()->textOverflow() && hasOverflowClip())
        || (isAnonymousBlock() && parent() && parent()->isLayoutBlock() && toLayoutBlock(parent())->canCollapseAnonymousBlockChild()
            && parent()->style()->textOverflow() && parent()->hasOverflowClip());

    // Walk all the lines and delete our ellipsis line boxes if they exist.
    if (hasTextOverflow)
        deleteEllipsisLineBoxes();

    if (firstChild()) {
        // In full layout mode, clear the line boxes of children upfront. Otherwise,
        // siblings can run into stale root lineboxes during layout. Then layout
        // the replaced elements later. In partial layout mode, line boxes are not
        // deleted and only dirtied. In that case, we can layout the replaced
        // elements at the same time.
        Vector<LayoutBox*> replacedChildren;
        for (InlineWalker walker(this); !walker.atEnd(); walker.advance()) {
            LayoutObject* o = walker.current();

            if (!layoutState.hasInlineChild() && o->isInline())
                layoutState.setHasInlineChild(true);

            if (o->isReplaced() || o->isFloating() || o->isOutOfFlowPositioned()) {
                LayoutBox* box = toLayoutBox(o);

                updateBlockChildDirtyBitsBeforeLayout(relayoutChildren, *box);

                if (o->isOutOfFlowPositioned()) {
                    o->containingBlock()->insertPositionedObject(box);
                } else if (o->isFloating()) {
                    layoutState.floats().append(FloatWithRect(box));
                    if (box->needsLayout()) {
                        box->layout();
                        markLinesDirtyInBlockRange(toLayoutBox(o)->logicalTop(), toLayoutBox(o)->logicalBottom());
                    }
                } else if (isFullLayout || o->needsLayout()) {
                    // Replaced element.
                    box->dirtyLineBoxes(isFullLayout);
                    if (isFullLayout)
                        replacedChildren.append(box);
                    else
                        o->layoutIfNeeded();
                }
            } else if (o->isText() || (o->isLayoutInline() && !walker.atEndOfInline())) {
                if (!o->isText())
                    toLayoutInline(o)->updateAlwaysCreateLineBoxes(layoutState.isFullLayout());
                if (layoutState.isFullLayout() || o->selfNeedsLayout())
                    dirtyLineBoxesForObject(o, layoutState.isFullLayout());
                o->clearNeedsLayout();
            }

            if (isInlineWithOutlineAndContinuation(*o))
                setContainsInlineWithOutlineAndContinuation(true);
        }

        for (size_t i = 0; i < replacedChildren.size(); i++)
            replacedChildren[i]->layoutIfNeeded();

        layoutRunsAndFloats(layoutState);
    }

    // Expand the last line to accommodate Ruby and emphasis marks.
    int lastLineAnnotationsAdjustment = 0;
    if (lastRootBox()) {
        LayoutUnit lowestAllowedPosition = std::max(lastRootBox()->lineBottom(), logicalHeight() + paddingAfter());
        if (!style()->isFlippedLinesWritingMode())
            lastLineAnnotationsAdjustment = lastRootBox()->computeUnderAnnotationAdjustment(lowestAllowedPosition);
        else
            lastLineAnnotationsAdjustment = lastRootBox()->computeOverAnnotationAdjustment(lowestAllowedPosition);
    }

    // Now add in the bottom border/padding.
    setLogicalHeight(logicalHeight() + lastLineAnnotationsAdjustment + afterEdge);

    if (!firstLineBox() && hasLineIfEmpty())
        setLogicalHeight(logicalHeight() + lineHeight(true, isHorizontalWritingMode() ? HorizontalLine : VerticalLine, PositionOfInteriorLineBoxes));

    // See if we have any lines that spill out of our block.  If we do, then we will possibly need to
    // truncate text.
    if (hasTextOverflow)
        checkLinesForTextOverflow();

    // Ensure the new line boxes will be painted.
    if (isFullLayout && firstLineBox())
        setShouldDoFullPaintInvalidation();
}

RootInlineBox* LayoutBlockFlow::determineStartPosition(LineLayoutState& layoutState, InlineBidiResolver& resolver)
{
    RootInlineBox* curr = nullptr;
    RootInlineBox* last = nullptr;
    RootInlineBox* firstLineBoxWithBreakAndClearance = 0;

    // FIXME: This entire float-checking block needs to be broken into a new function.
    if (!layoutState.isFullLayout()) {
        // Paginate all of the clean lines.
        bool paginated = view()->layoutState() && view()->layoutState()->isPaginated();
        LayoutUnit paginationDelta = 0;
        for (curr = firstRootBox(); curr && !curr->isDirty(); curr = curr->nextRootBox()) {
            if (paginated) {
                paginationDelta -= curr->paginationStrut();
                adjustLinePositionForPagination(*curr, paginationDelta);
                if (paginationDelta) {
                    if (containsFloats() || !layoutState.floats().isEmpty()) {
                        // FIXME: Do better eventually.  For now if we ever shift because of pagination and floats are present just go to a full layout.
                        layoutState.markForFullLayout();
                        break;
                    }

                    layoutState.updatePaintInvalidationRangeFromBox(curr, paginationDelta);
                    curr->moveInBlockDirection(paginationDelta);
                }
            }

            // If the linebox breaks cleanly and with clearance then dirty from at least this point onwards so that we can clear the correct floats without difficulty.
            if (!firstLineBoxWithBreakAndClearance && lineBoxHasBRWithClearance(curr))
                firstLineBoxWithBreakAndClearance = curr;

            if (layoutState.isFullLayout())
                break;
        }
    }

    if (layoutState.isFullLayout()) {
        // If we encountered a new float and have inline children, mark ourself to force us to issue paint invalidations.
        if (layoutState.hasInlineChild() && !selfNeedsLayout()) {
            setNeedsLayoutAndFullPaintInvalidation(LayoutInvalidationReason::FloatDescendantChanged, MarkOnlyThis);
            setShouldDoFullPaintInvalidation();
        }

        deleteLineBoxTree();
        curr = nullptr;
        ASSERT(!firstLineBox() && !lastLineBox());
    } else {
        if (firstLineBoxWithBreakAndClearance)
            curr = firstLineBoxWithBreakAndClearance;
        if (curr) {
            // We have a dirty line.
            if (RootInlineBox* prevRootBox = curr->prevRootBox()) {
                // We have a previous line.
                if (!prevRootBox->endsWithBreak() || !prevRootBox->lineBreakObj() || (prevRootBox->lineBreakObj().isText() && prevRootBox->lineBreakPos() >= toLayoutText(prevRootBox->lineBreakObj())->textLength())) {
                    // The previous line didn't break cleanly or broke at a newline
                    // that has been deleted, so treat it as dirty too.
                    curr = prevRootBox;
                }
            }
        } else {
            // No dirty lines were found.
            // If the last line didn't break cleanly, treat it as dirty.
            if (lastRootBox() && !lastRootBox()->endsWithBreak())
                curr = lastRootBox();
        }

        // If we have no dirty lines, then last is just the last root box.
        last = curr ? curr->prevRootBox() : lastRootBox();
    }

    unsigned numCleanFloats = 0;
    if (!layoutState.floats().isEmpty()) {
        LayoutUnit savedLogicalHeight = logicalHeight();
        // Restore floats from clean lines.
        RootInlineBox* line = firstRootBox();
        while (line != curr) {
            if (Vector<LayoutBox*>* cleanLineFloats = line->floatsPtr()) {
                for (auto* box : *cleanLineFloats) {
                    FloatingObject* floatingObject = insertFloatingObject(*box);
                    ASSERT(!floatingObject->originatingLine());
                    floatingObject->setOriginatingLine(line);
                    setLogicalHeight(logicalTopForChild(*box) - marginBeforeForChild(*box));
                    positionNewFloats();
                    ASSERT(layoutState.floats()[numCleanFloats].object == box);
                    numCleanFloats++;
                }
            }
            line = line->nextRootBox();
        }
        setLogicalHeight(savedLogicalHeight);
    }
    layoutState.setFloatIndex(numCleanFloats);

    layoutState.lineInfo().setFirstLine(!last);
    layoutState.lineInfo().setPreviousLineBrokeCleanly(!last || last->endsWithBreak());

    if (last) {
        setLogicalHeight(last->lineBottomWithLeading());
        InlineIterator iter = InlineIterator(LineLayoutBlockFlow(this), LineLayoutItem(last->lineBreakObj()), last->lineBreakPos());
        resolver.setPosition(iter, numberOfIsolateAncestors(iter));
        resolver.setStatus(last->lineBreakBidiStatus());
    } else {
        TextDirection direction = style()->direction();
        if (style()->unicodeBidi() == Plaintext)
            direction = determinePlaintextDirectionality(this);
        resolver.setStatus(BidiStatus(direction, isOverride(style()->unicodeBidi())));
        InlineIterator iter = InlineIterator(LineLayoutBlockFlow(this), bidiFirstSkippingEmptyInlines(LineLayoutBlockFlow(this), resolver.runs(), &resolver), 0);
        resolver.setPosition(iter, numberOfIsolateAncestors(iter));
    }
    return curr;
}


bool LayoutBlockFlow::lineBoxHasBRWithClearance(RootInlineBox* curr)
{
    // If the linebox breaks cleanly and with clearance then dirty from at least this point onwards so that we can clear the correct floats without difficulty.
    if (!curr->endsWithBreak())
        return false;
    InlineBox* lastBox = style()->isLeftToRightDirection() ? curr->lastLeafChild() : curr->firstLeafChild();
    return lastBox && lastBox->lineLayoutItem().isBR() && lastBox->lineLayoutItem().style()->clear() != CNONE;
}

void LayoutBlockFlow::determineEndPosition(LineLayoutState& layoutState, RootInlineBox* startLine, InlineIterator& cleanLineStart, BidiStatus& cleanLineBidiStatus)
{
    ASSERT(!layoutState.endLine());
    RootInlineBox* last = nullptr;
    for (RootInlineBox* curr = startLine->nextRootBox(); curr; curr = curr->nextRootBox()) {
        if (!curr->isDirty() && lineBoxHasBRWithClearance(curr))
            return;

        if (curr->isDirty())
            last = nullptr;
        else if (!last)
            last = curr;
    }

    if (!last)
        return;

    // At this point, |last| is the first line in a run of clean lines that ends with the last line
    // in the block.

    RootInlineBox* prev = last->prevRootBox();
    cleanLineStart = InlineIterator(LineLayoutItem(this), LineLayoutItem(prev->lineBreakObj()), prev->lineBreakPos());
    cleanLineBidiStatus = prev->lineBreakBidiStatus();
    layoutState.setEndLineLogicalTop(prev->lineBottomWithLeading());

    for (RootInlineBox* line = last; line; line = line->nextRootBox())
        line->extractLine(); // Disconnect all line boxes from their layout objects while preserving
            // their connections to one another.

    layoutState.setEndLine(last);
}

bool LayoutBlockFlow::checkPaginationAndFloatsAtEndLine(LineLayoutState& layoutState)
{
    LayoutUnit lineDelta = logicalHeight() - layoutState.endLineLogicalTop();

    bool paginated = view()->layoutState() && view()->layoutState()->isPaginated();
    if (paginated && layoutState.flowThread()) {
        // Check all lines from here to the end, and see if the hypothetical new position for the lines will result
        // in a different available line width.
        for (RootInlineBox* lineBox = layoutState.endLine(); lineBox; lineBox = lineBox->nextRootBox()) {
            if (paginated) {
                // This isn't the real move we're going to do, so don't update the line box's pagination
                // strut yet.
                LayoutUnit oldPaginationStrut = lineBox->paginationStrut();
                lineDelta -= oldPaginationStrut;
                adjustLinePositionForPagination(*lineBox, lineDelta);
                lineBox->setPaginationStrut(oldPaginationStrut);
            }
        }
    }

    if (!lineDelta || !m_floatingObjects)
        return true;

    // See if any floats end in the range along which we want to shift the lines vertically.
    LayoutUnit logicalTop = std::min(logicalHeight(), layoutState.endLineLogicalTop());

    RootInlineBox* lastLine = layoutState.endLine();
    while (RootInlineBox* nextLine = lastLine->nextRootBox())
        lastLine = nextLine;

    LayoutUnit logicalBottom = lastLine->lineBottomWithLeading() + absoluteValue(lineDelta);

    const FloatingObjectSet& floatingObjectSet = m_floatingObjects->set();
    FloatingObjectSetIterator end = floatingObjectSet.end();
    for (FloatingObjectSetIterator it = floatingObjectSet.begin(); it != end; ++it) {
        const FloatingObject& floatingObject = *it->get();
        if (logicalBottomForFloat(floatingObject) >= logicalTop && logicalBottomForFloat(floatingObject) < logicalBottom)
            return false;
    }

    return true;
}

bool LayoutBlockFlow::matchedEndLine(LineLayoutState& layoutState, const InlineBidiResolver& resolver, const InlineIterator& endLineStart, const BidiStatus& endLineStatus)
{
    if (resolver.position() == endLineStart) {
        if (resolver.status() != endLineStatus)
            return false;

        return checkPaginationAndFloatsAtEndLine(layoutState);
    }

    // The first clean line doesn't match, but we can check a handful of following lines to try
    // to match back up.
    static int numLines = 8; // The # of lines we're willing to match against.
    RootInlineBox* originalEndLine = layoutState.endLine();
    RootInlineBox* line = originalEndLine;
    for (int i = 0; i < numLines && line; i++, line = line->nextRootBox()) {
        if (line->lineBreakObj() == resolver.position().object() && line->lineBreakPos() == resolver.position().offset()) {
            // We have a match.
            if (line->lineBreakBidiStatus() != resolver.status())
                return false; // ...but the bidi state doesn't match.

            bool matched = false;
            RootInlineBox* result = line->nextRootBox();
            layoutState.setEndLine(result);
            if (result) {
                layoutState.setEndLineLogicalTop(line->lineBottomWithLeading());
                matched = checkPaginationAndFloatsAtEndLine(layoutState);
            }

            // Now delete the lines that we failed to sync.
            deleteLineRange(layoutState, originalEndLine, result);
            return matched;
        }
    }

    return false;
}

bool LayoutBlockFlow::generatesLineBoxesForInlineChild(LayoutObject* inlineObj)

{
    ASSERT(inlineObj->parent() == this);

    InlineIterator it(LineLayoutBlockFlow(this), LineLayoutItem(inlineObj), 0);
    // FIXME: We should pass correct value for WhitespacePosition.
    while (!it.atEnd() && !requiresLineBox(it))
        it.increment();

    return !it.atEnd();
}


void LayoutBlockFlow::addOverflowFromInlineChildren()
{
    LayoutUnit endPadding = hasOverflowClip() ? paddingEnd() : LayoutUnit();
    // FIXME: Need to find another way to do this, since scrollbars could show when we don't want them to.
    if (hasOverflowClip() && !endPadding && node() && node()->isRootEditableElement() && style()->isLeftToRightDirection())
        endPadding = 1;
    for (RootInlineBox* curr = firstRootBox(); curr; curr = curr->nextRootBox()) {
        addLayoutOverflow(curr->paddedLayoutOverflowRect(endPadding));
        LayoutRect visualOverflow = curr->visualOverflowRect(curr->lineTop(), curr->lineBottom());
        addContentsVisualOverflow(visualOverflow);
    }

    if (!containsInlineWithOutlineAndContinuation())
        return;

    // Add outline rects of continuations of descendant inlines into visual overflow of this block.
    LayoutRect outlineBoundsOfAllContinuations;
    for (InlineWalker walker(this); !walker.atEnd(); walker.advance()) {
        const LayoutObject& o = *walker.current();
        if (!isInlineWithOutlineAndContinuation(o))
            continue;

        Vector<LayoutRect> outlineRects;
        toLayoutInline(o).addOutlineRectsForContinuations(outlineRects, LayoutPoint(), o.outlineRectsShouldIncludeBlockVisualOverflow());
        if (!outlineRects.isEmpty()) {
            LayoutRect outlineBounds = unionRectEvenIfEmpty(outlineRects);
            outlineBounds.inflate(o.styleRef().outlineOutsetExtent());
            outlineBoundsOfAllContinuations.unite(outlineBounds);
        }
    }
    addContentsVisualOverflow(outlineBoundsOfAllContinuations);
}

void LayoutBlockFlow::deleteEllipsisLineBoxes()
{
    ETextAlign textAlign = style()->textAlign();
    bool firstLine = true;
    for (RootInlineBox* curr = firstRootBox(); curr; curr = curr->nextRootBox()) {
        if (curr->hasEllipsisBox()) {
            curr->clearTruncation();

            // Shift the line back where it belongs if we cannot accomodate an ellipsis.
            LayoutUnit logicalLeft = logicalLeftOffsetForLine(curr->lineTop(), firstLine);
            LayoutUnit availableLogicalWidth = logicalRightOffsetForLine(curr->lineTop(), false) - logicalLeft;
            LayoutUnit totalLogicalWidth = curr->logicalWidth();
            updateLogicalWidthForAlignment(textAlign, curr, 0, logicalLeft, totalLogicalWidth, availableLogicalWidth, 0);

            curr->moveInInlineDirection(logicalLeft - curr->logicalLeft());
        }
        firstLine = false;
    }
}

void LayoutBlockFlow::checkLinesForTextOverflow()
{
    // Determine the width of the ellipsis using the current font.
    const Font& font = style()->font();

    const size_t fullStopStringLength = 3;
    const UChar fullStopString[] = {fullstopCharacter, fullstopCharacter, fullstopCharacter};
    DEFINE_STATIC_LOCAL(AtomicString, fullstopCharacterStr, (fullStopString, fullStopStringLength));
    DEFINE_STATIC_LOCAL(AtomicString, ellipsisStr, (&horizontalEllipsisCharacter, 1));
    AtomicString& selectedEllipsisStr = ellipsisStr;

    const Font& firstLineFont = firstLineStyle()->font();
    // FIXME: We should probably not hard-code the direction here. https://crbug.com/333004
    TextDirection ellipsisDirection = LTR;
    float firstLineEllipsisWidth = 0;
    float ellipsisWidth = 0;

    // As per CSS3 http://www.w3.org/TR/2003/CR-css3-text-20030514/ sequence of three
    // Full Stops (002E) can be used.
    ASSERT(firstLineFont.primaryFont());
    if (firstLineFont.primaryFont()->glyphForCharacter(horizontalEllipsisCharacter)) {
        firstLineEllipsisWidth = firstLineFont.width(constructTextRun(firstLineFont, &horizontalEllipsisCharacter, 1, *firstLineStyle(), ellipsisDirection));
    } else {
        selectedEllipsisStr = fullstopCharacterStr;
        firstLineEllipsisWidth = firstLineFont.width(constructTextRun(firstLineFont, fullStopString, fullStopStringLength, *firstLineStyle(), ellipsisDirection));
    }
    ellipsisWidth = (font == firstLineFont) ? firstLineEllipsisWidth : 0;

    if (!ellipsisWidth) {
        ASSERT(font.primaryFont());
        if (font.primaryFont()->glyphForCharacter(horizontalEllipsisCharacter)) {
            selectedEllipsisStr = ellipsisStr;
            ellipsisWidth = font.width(constructTextRun(font, &horizontalEllipsisCharacter, 1, styleRef(), ellipsisDirection));
        } else {
            selectedEllipsisStr = fullstopCharacterStr;
            ellipsisWidth = font.width(constructTextRun(font, fullStopString, fullStopStringLength, styleRef(), ellipsisDirection));
        }
    }

    // For LTR text truncation, we want to get the right edge of our padding box, and then we want to see
    // if the right edge of a line box exceeds that.  For RTL, we use the left edge of the padding box and
    // check the left edge of the line box to see if it is less
    // Include the scrollbar for overflow blocks, which means we want to use "contentWidth()"
    bool ltr = style()->isLeftToRightDirection();
    ETextAlign textAlign = style()->textAlign();
    bool firstLine = true;
    for (RootInlineBox* curr = firstRootBox(); curr; curr = curr->nextRootBox()) {
        LayoutUnit currLogicalLeft = curr->logicalLeft();
        LayoutUnit blockRightEdge = logicalRightOffsetForLine(curr->lineTop(), firstLine);
        LayoutUnit blockLeftEdge = logicalLeftOffsetForLine(curr->lineTop(), firstLine);
        LayoutUnit lineBoxEdge = ltr ? currLogicalLeft + curr->logicalWidth() : currLogicalLeft;
        if ((ltr && lineBoxEdge > blockRightEdge) || (!ltr && lineBoxEdge < blockLeftEdge)) {
            // This line spills out of our box in the appropriate direction.  Now we need to see if the line
            // can be truncated.  In order for truncation to be possible, the line must have sufficient space to
            // accommodate our truncation string, and no replaced elements (images, tables) can overlap the ellipsis
            // space.

            LayoutUnit width = firstLine ? firstLineEllipsisWidth : ellipsisWidth;
            LayoutUnit blockEdge = ltr ? blockRightEdge : blockLeftEdge;
            if (curr->lineCanAccommodateEllipsis(ltr, blockEdge, lineBoxEdge, width)) {
                LayoutUnit totalLogicalWidth = curr->placeEllipsis(selectedEllipsisStr, ltr, blockLeftEdge, blockRightEdge, width);
                LayoutUnit logicalLeft; // We are only interested in the delta from the base position.
                LayoutUnit availableLogicalWidth = blockRightEdge - blockLeftEdge;
                updateLogicalWidthForAlignment(textAlign, curr, 0, logicalLeft, totalLogicalWidth, availableLogicalWidth, 0);
                if (ltr)
                    curr->moveInInlineDirection(logicalLeft);
                else
                    curr->moveInInlineDirection(logicalLeft - (availableLogicalWidth - totalLogicalWidth));
            }
        }
        firstLine = false;
    }
}

bool LayoutBlockFlow::positionNewFloatOnLine(FloatingObject& newFloat, FloatingObject* lastFloatFromPreviousLine, LineInfo& lineInfo, LineWidth& width)
{
    if (!positionNewFloats(&width))
        return false;

    // We only connect floats to lines for pagination purposes if the floats occur at the start of
    // the line and the previous line had a hard break (so this line is either the first in the block
    // or follows a <br>).
    if (!newFloat.paginationStrut() || !lineInfo.previousLineBrokeCleanly() || !lineInfo.isEmpty())
        return true;

    const FloatingObjectSet& floatingObjectSet = m_floatingObjects->set();
    ASSERT(floatingObjectSet.last() == &newFloat);

    LayoutUnit floatLogicalTop = logicalTopForFloat(newFloat);
    int paginationStrut = newFloat.paginationStrut();

    if (floatLogicalTop - paginationStrut != logicalHeight() + lineInfo.floatPaginationStrut())
        return true;

    FloatingObjectSetIterator it = floatingObjectSet.end();
    --it; // Last float is newFloat, skip that one.
    FloatingObjectSetIterator begin = floatingObjectSet.begin();
    while (it != begin) {
        --it;
        FloatingObject& floatingObject = *it->get();
        if (&floatingObject == lastFloatFromPreviousLine)
            break;
        if (logicalTopForFloat(floatingObject) == logicalHeight() + lineInfo.floatPaginationStrut()) {
            floatingObject.setPaginationStrut(paginationStrut + floatingObject.paginationStrut());
            LayoutBox* floatBox = floatingObject.layoutObject();
            setLogicalTopForChild(*floatBox, logicalTopForChild(*floatBox) + marginBeforeForChild(*floatBox) + paginationStrut);
            if (floatBox->isLayoutBlock())
                floatBox->forceChildLayout();
            else
                floatBox->layoutIfNeeded();
            // Save the old logical top before calling removePlacedObject which will set
            // isPlaced to false. Otherwise it will trigger an assert in logicalTopForFloat.
            LayoutUnit oldLogicalTop = logicalTopForFloat(floatingObject);
            m_floatingObjects->removePlacedObject(floatingObject);
            setLogicalTopForFloat(floatingObject, oldLogicalTop + paginationStrut);
            m_floatingObjects->addPlacedObject(floatingObject);
        }
    }

    // Just update the line info's pagination strut without altering our logical height yet. If the line ends up containing
    // no content, then we don't want to improperly grow the height of the block.
    lineInfo.setFloatPaginationStrut(lineInfo.floatPaginationStrut() + paginationStrut);
    return true;
}

LayoutUnit LayoutBlockFlow::startAlignedOffsetForLine(LayoutUnit position, bool firstLine)
{
    ETextAlign textAlign = style()->textAlign();

    if (textAlign == TASTART) // FIXME: Handle TAEND here
        return startOffsetForLine(position, firstLine);

    // updateLogicalWidthForAlignment() handles the direction of the block so no need to consider it here
    LayoutUnit totalLogicalWidth;
    LayoutUnit logicalLeft = logicalLeftOffsetForLine(logicalHeight(), false);
    LayoutUnit availableLogicalWidth = logicalRightOffsetForLine(logicalHeight(), false) - logicalLeft;
    updateLogicalWidthForAlignment(textAlign, 0, 0, logicalLeft, totalLogicalWidth, availableLogicalWidth, 0);

    if (!style()->isLeftToRightDirection())
        return logicalWidth() - logicalLeft;
    return logicalLeft;
}

}<|MERGE_RESOLUTION|>--- conflicted
+++ resolved
@@ -629,11 +629,7 @@
         previousObject = r->m_object;
     }
 
-<<<<<<< HEAD
-    if (isAfterExpansion && expansionOpportunityCount) {
-=======
     if (isAfterExpansion && expansionOpportunityCount && expansionOpportunities.last()) {
->>>>>>> 8a4399cd
         expansionOpportunities.last()--;
         expansionOpportunityCount--;
     }
