/*
 * (C) 1999 Lars Knoll (knoll@kde.org)
 * (C) 2000 Dirk Mueller (mueller@kde.org)
 * Copyright (C) 2004, 2005, 2006, 2007 Apple Inc. All rights reserved.
 * Copyright (C) 2006 Andrew Wellington (proton@wiretapped.net)
 * Copyright (C) 2006 Graham Dennis (graham.dennis@gmail.com)
 *
 * This library is free software; you can redistribute it and/or
 * modify it under the terms of the GNU Library General Public
 * License as published by the Free Software Foundation; either
 * version 2 of the License, or (at your option) any later version.
 *
 * This library is distributed in the hope that it will be useful,
 * but WITHOUT ANY WARRANTY; without even the implied warranty of
 * MERCHANTABILITY or FITNESS FOR A PARTICULAR PURPOSE.  See the GNU
 * Library General Public License for more details.
 *
 * You should have received a copy of the GNU Library General Public License
 * along with this library; see the file COPYING.LIB.  If not, write to
 * the Free Software Foundation, Inc., 51 Franklin Street, Fifth Floor,
 * Boston, MA 02110-1301, USA.
 *
 */

#include "config.h"
#include "core/layout/LayoutText.h"

#include "core/dom/AXObjectCache.h"
#include "core/dom/Text.h"
#include "core/editing/VisiblePosition.h"
#include "core/editing/iterators/TextIterator.h"
#include "core/frame/FrameView.h"
#include "core/frame/Settings.h"
#include "core/html/parser/TextResourceDecoder.h"
#include "core/layout/LayoutBlock.h"
#include "core/layout/LayoutTextCombine.h"
#include "core/layout/LayoutView.h"
#include "core/layout/TextRunConstructor.h"
#include "core/layout/line/AbstractInlineTextBox.h"
#include "core/layout/line/EllipsisBox.h"
#include "core/layout/line/InlineTextBox.h"
#include "core/paint/DeprecatedPaintLayer.h"
#include "platform/fonts/Character.h"
#include "platform/fonts/FontCache.h"
#include "platform/geometry/FloatQuad.h"
#include "platform/text/BidiResolver.h"
#include "platform/text/TextBreakIterator.h"
#include "platform/text/TextRunIterator.h"
#include "wtf/text/StringBuffer.h"
#include "wtf/text/StringBuilder.h"
#include "wtf/unicode/CharacterNames.h"

using namespace WTF;
using namespace Unicode;

namespace blink {

struct SameSizeAsLayoutText : public LayoutObject {
    uint32_t bitfields : 16;
    float widths[4];
    String text;
    void* pointers[2];
};

static_assert(sizeof(LayoutText) == sizeof(SameSizeAsLayoutText), "LayoutText should stay small");

class SecureTextTimer;
typedef HashMap<LayoutText*, SecureTextTimer*> SecureTextTimerMap;
static SecureTextTimerMap* gSecureTextTimers = 0;

class SecureTextTimer final : public TimerBase {
public:
    SecureTextTimer(LayoutText* layoutText)
        : m_layoutText(layoutText)
        , m_lastTypedCharacterOffset(-1)
    {
    }

    void restartWithNewText(unsigned lastTypedCharacterOffset)
    {
        m_lastTypedCharacterOffset = lastTypedCharacterOffset;
        if (Settings* settings = m_layoutText->document().settings())
            startOneShot(settings->passwordEchoDurationInSeconds(), FROM_HERE);
    }
    void invalidate() { m_lastTypedCharacterOffset = -1; }
    unsigned lastTypedCharacterOffset() { return m_lastTypedCharacterOffset; }

private:
    virtual void fired() override
    {
        ASSERT(gSecureTextTimers->contains(m_layoutText));
        m_layoutText->setText(m_layoutText->text().impl(), true /* forcing setting text as it may be masked later */);
    }

    LayoutText* m_layoutText;
    int m_lastTypedCharacterOffset;
};

static void makeCapitalized(String* string, UChar previous)
{
    if (string->isNull())
        return;

    unsigned length = string->length();
    const StringImpl& input = *string->impl();

    if (length >= std::numeric_limits<unsigned>::max())
        CRASH();

    StringBuffer<UChar> stringWithPrevious(length + 1);
    stringWithPrevious[0] = previous == noBreakSpaceCharacter ? spaceCharacter : previous;
    for (unsigned i = 1; i < length + 1; i++) {
        // Replace &nbsp with a real space since ICU no longer treats &nbsp as a word separator.
        if (input[i - 1] == noBreakSpaceCharacter)
            stringWithPrevious[i] = spaceCharacter;
        else
            stringWithPrevious[i] = input[i - 1];
    }

    TextBreakIterator* boundary = wordBreakIterator(stringWithPrevious.characters(), length + 1);
    if (!boundary)
        return;

    StringBuilder result;
    result.reserveCapacity(length);

    int32_t endOfWord;
    int32_t startOfWord = boundary->first();
    for (endOfWord = boundary->next(); endOfWord != TextBreakDone; startOfWord = endOfWord, endOfWord = boundary->next()) {
        if (startOfWord) // Ignore first char of previous string
            result.append(input[startOfWord - 1] == noBreakSpaceCharacter ? noBreakSpaceCharacter : toTitleCase(stringWithPrevious[startOfWord]));
        for (int i = startOfWord + 1; i < endOfWord; i++)
            result.append(input[i - 1]);
    }

    *string = result.toString();
}

LayoutText::LayoutText(Node* node, PassRefPtr<StringImpl> str)
    : LayoutObject(!node || node->isDocumentNode() ? 0 : node)
    , m_hasTab(false)
    , m_linesDirty(false)
    , m_containsReversedText(false)
    , m_knownToHaveNoOverflowAndNoFallbackFonts(false)
    , m_minWidth(-1)
    , m_maxWidth(-1)
    , m_firstLineMinWidth(0)
    , m_lastLineLineMinWidth(0)
    , m_text(str)
    , m_firstTextBox(0)
    , m_lastTextBox(0)
{
    ASSERT(m_text);
    // FIXME: Some clients of LayoutText (and subclasses) pass Document as node to create anonymous layoutObject.
    // They should be switched to passing null and using setDocumentForAnonymous.
    if (node && node->isDocumentNode())
        setDocumentForAnonymous(toDocument(node));

    m_canUseSimpleFontCodePath = computeCanUseSimpleFontCodePath();
    setIsText();

    view()->frameView()->incrementVisuallyNonEmptyCharacterCount(m_text.length());
}

#if ENABLE(ASSERT)

LayoutText::~LayoutText()
{
    ASSERT(!m_firstTextBox);
    ASSERT(!m_lastTextBox);
}

#endif

bool LayoutText::isTextFragment() const
{
    return false;
}

bool LayoutText::isWordBreak() const
{
    return false;
}

void LayoutText::styleDidChange(StyleDifference diff, const ComputedStyle* oldStyle)
{
    // There is no need to ever schedule paint invalidations from a style change of a text run, since
    // we already did this for the parent of the text run.
    // We do have to schedule layouts, though, since a style change can force us to
    // need to relayout.
    if (diff.needsFullLayout()) {
        setNeedsLayoutAndPrefWidthsRecalc(LayoutInvalidationReason::StyleChange);
        m_knownToHaveNoOverflowAndNoFallbackFonts = false;
    }

    const ComputedStyle& newStyle = styleRef();
    ETextTransform oldTransform = oldStyle ? oldStyle->textTransform() : TTNONE;
    ETextSecurity oldSecurity = oldStyle ? oldStyle->textSecurity() : TSNONE;
    if (oldTransform != newStyle.textTransform() || oldSecurity != newStyle.textSecurity())
        transformText();

    // This is an optimization that kicks off font load before layout.
    // In order to make it fast, we only check if the first character of the
    // text is included in the unicode ranges of the fonts.
    if (!text().containsOnlyWhitespace())
        newStyle.font().willUseFontData(text().characterStartingAt(0));
}

void LayoutText::removeAndDestroyTextBoxes()
{
    if (!documentBeingDestroyed()) {
        if (firstTextBox()) {
            if (isBR()) {
                RootInlineBox* next = firstTextBox()->root().nextRootBox();
                if (next)
                    next->markDirty();
            }
            for (InlineTextBox* box = firstTextBox(); box; box = box->nextTextBox())
                box->remove();
        } else if (parent()) {
            parent()->dirtyLinesFromChangedChild(this);
        }
    }
    deleteTextBoxes();
}

void LayoutText::willBeDestroyed()
{
    if (SecureTextTimer* secureTextTimer = gSecureTextTimers ? gSecureTextTimers->take(this) : 0)
        delete secureTextTimer;

    removeAndDestroyTextBoxes();
    LayoutObject::willBeDestroyed();
}

void LayoutText::extractTextBox(InlineTextBox* box)
{
    checkConsistency();

    m_lastTextBox = box->prevTextBox();
    if (box == m_firstTextBox)
        m_firstTextBox = 0;
    if (box->prevTextBox())
        box->prevTextBox()->setNextTextBox(0);
    box->setPreviousTextBox(0);
    for (InlineTextBox* curr = box; curr; curr = curr->nextTextBox())
        curr->setExtracted();

    checkConsistency();
}

void LayoutText::attachTextBox(InlineTextBox* box)
{
    checkConsistency();

    if (m_lastTextBox) {
        m_lastTextBox->setNextTextBox(box);
        box->setPreviousTextBox(m_lastTextBox);
    } else {
        m_firstTextBox = box;
    }
    InlineTextBox* last = box;
    for (InlineTextBox* curr = box; curr; curr = curr->nextTextBox()) {
        curr->setExtracted(false);
        last = curr;
    }
    m_lastTextBox = last;

    checkConsistency();
}

void LayoutText::removeTextBox(InlineTextBox* box)
{
    checkConsistency();

    if (box == m_firstTextBox)
        m_firstTextBox = box->nextTextBox();
    if (box == m_lastTextBox)
        m_lastTextBox = box->prevTextBox();
    if (box->nextTextBox())
        box->nextTextBox()->setPreviousTextBox(box->prevTextBox());
    if (box->prevTextBox())
        box->prevTextBox()->setNextTextBox(box->nextTextBox());

    checkConsistency();
}

void LayoutText::deleteTextBoxes()
{
    if (firstTextBox()) {
        InlineTextBox* next;
        for (InlineTextBox* curr = firstTextBox(); curr; curr = next) {
            next = curr->nextTextBox();
            curr->destroy();
        }
        m_firstTextBox = m_lastTextBox = 0;
    }
}

PassRefPtr<StringImpl> LayoutText::originalText() const
{
    Node* e = node();
    return (e && e->isTextNode()) ? toText(e)->dataImpl() : 0;
}

String LayoutText::plainText() const
{
    if (node())
        return blink::plainText(rangeOfContents(node()).get());

    // FIXME: this is just a stopgap until TextIterator is adapted to support generated text.
    StringBuilder plainTextBuilder;
    for (InlineTextBox* textBox = firstTextBox(); textBox; textBox = textBox->nextTextBox()) {
        String text = m_text.substring(textBox->start(), textBox->len()).simplifyWhiteSpace(WTF::DoNotStripWhiteSpace);
        plainTextBuilder.append(text);
        if (textBox->nextTextBox() && textBox->nextTextBox()->start() > textBox->end() && text.length() && !text.right(1).containsOnlyWhitespace())
            plainTextBuilder.append(spaceCharacter);
    }
    return plainTextBuilder.toString();
}

void LayoutText::absoluteRects(Vector<IntRect>& rects, const LayoutPoint& accumulatedOffset) const
{
    for (InlineTextBox* box = firstTextBox(); box; box = box->nextTextBox())
        rects.append(enclosingIntRect(FloatRect(FloatPoint(accumulatedOffset) + box->topLeft().toFloatPoint(), box->size().toFloatSize())));
}

static FloatRect localQuadForTextBox(InlineTextBox* box, unsigned start, unsigned end, bool useSelectionHeight)
{
    unsigned realEnd = std::min(box->end() + 1, end);
    LayoutRect r = box->localSelectionRect(start, realEnd);
    if (r.height()) {
        if (!useSelectionHeight) {
            // Change the height and y position (or width and x for vertical text)
            // because selectionRect uses selection-specific values.
            if (box->isHorizontal()) {
                r.setHeight(box->height());
                r.setY(box->y());
            } else {
                r.setWidth(box->width());
                r.setX(box->x());
            }
        }
        return FloatRect(r);
    }
    return FloatRect();
}

void LayoutText::absoluteRectsForRange(Vector<IntRect>& rects, unsigned start, unsigned end, bool useSelectionHeight, bool* wasFixed)
{
    // Work around signed/unsigned issues. This function takes unsigneds, and is often passed UINT_MAX
    // to mean "all the way to the end". InlineTextBox coordinates are unsigneds, so changing this
    // function to take ints causes various internal mismatches. But selectionRect takes ints, and
    // passing UINT_MAX to it causes trouble. Ideally we'd change selectionRect to take unsigneds, but
    // that would cause many ripple effects, so for now we'll just clamp our unsigned parameters to INT_MAX.
    ASSERT(end == UINT_MAX || end <= INT_MAX);
    ASSERT(start <= INT_MAX);
    start = std::min(start, static_cast<unsigned>(INT_MAX));
    end = std::min(end, static_cast<unsigned>(INT_MAX));

    for (InlineTextBox* box = firstTextBox(); box; box = box->nextTextBox()) {
        // Note: box->end() returns the index of the last character, not the index past it
        if (start <= box->start() && box->end() < end) {
            FloatRect r = box->calculateBoundaries().toFloatRect();
            if (useSelectionHeight) {
                LayoutRect selectionRect = box->localSelectionRect(start, end);
                if (box->isHorizontal()) {
                    r.setHeight(selectionRect.height().toFloat());
                    r.setY(selectionRect.y().toFloat());
                } else {
                    r.setWidth(selectionRect.width().toFloat());
                    r.setX(selectionRect.x().toFloat());
                }
            }
            rects.append(localToAbsoluteQuad(r, 0, wasFixed).enclosingBoundingBox());
        } else {
            // FIXME: This code is wrong. It's converting local to absolute twice. http://webkit.org/b/65722
            FloatRect rect = localQuadForTextBox(box, start, end, useSelectionHeight);
            if (!rect.isZero())
                rects.append(localToAbsoluteQuad(rect, 0, wasFixed).enclosingBoundingBox());
        }
    }
}

static IntRect ellipsisRectForBox(InlineTextBox* box, unsigned startPos, unsigned endPos)
{
    if (!box)
        return IntRect();

    unsigned short truncation = box->truncation();
    if (truncation == cNoTruncation)
        return IntRect();

    IntRect rect;
    if (EllipsisBox* ellipsis = box->root().ellipsisBox()) {
        int ellipsisStartPosition = std::max<int>(startPos - box->start(), 0);
        int ellipsisEndPosition = std::min<int>(endPos - box->start(), box->len());

        // The ellipsis should be considered to be selected if the end of
        // the selection is past the beginning of the truncation and the
        // beginning of the selection is before or at the beginning of the truncation.
        if (ellipsisEndPosition >= truncation && ellipsisStartPosition <= truncation)
            return ellipsis->selectionRect();
    }

    return IntRect();
}

void LayoutText::absoluteQuads(Vector<FloatQuad>& quads, bool* wasFixed, ClippingOption option) const
{
    for (InlineTextBox* box = firstTextBox(); box; box = box->nextTextBox()) {
        FloatRect boundaries = box->calculateBoundaries().toFloatRect();

        // Shorten the width of this text box if it ends in an ellipsis.
        // FIXME: ellipsisRectForBox should switch to return FloatRect soon with the subpixellayout branch.
        IntRect ellipsisRect = (option == ClipToEllipsis) ? ellipsisRectForBox(box, 0, textLength()) : IntRect();
        if (!ellipsisRect.isEmpty()) {
            if (style()->isHorizontalWritingMode())
                boundaries.setWidth(ellipsisRect.maxX() - boundaries.x());
            else
                boundaries.setHeight(ellipsisRect.maxY() - boundaries.y());
        }
        quads.append(localToAbsoluteQuad(boundaries, 0, wasFixed));
    }
}

void LayoutText::absoluteQuads(Vector<FloatQuad>& quads, bool* wasFixed) const
{
    absoluteQuads(quads, wasFixed, NoClipping);
}

void LayoutText::absoluteQuadsForRange(Vector<FloatQuad>& quads, unsigned start, unsigned end, bool useSelectionHeight, bool* wasFixed)
{
    // Work around signed/unsigned issues. This function takes unsigneds, and is often passed UINT_MAX
    // to mean "all the way to the end". InlineTextBox coordinates are unsigneds, so changing this
    // function to take ints causes various internal mismatches. But selectionRect takes ints, and
    // passing UINT_MAX to it causes trouble. Ideally we'd change selectionRect to take unsigneds, but
    // that would cause many ripple effects, so for now we'll just clamp our unsigned parameters to INT_MAX.
    ASSERT(end == UINT_MAX || end <= INT_MAX);
    ASSERT(start <= INT_MAX);
    start = std::min(start, static_cast<unsigned>(INT_MAX));
    end = std::min(end, static_cast<unsigned>(INT_MAX));

    for (InlineTextBox* box = firstTextBox(); box; box = box->nextTextBox()) {
        // Note: box->end() returns the index of the last character, not the index past it
        if (start <= box->start() && box->end() < end) {
            FloatRect r = box->calculateBoundaries().toFloatRect();
            if (useSelectionHeight) {
                LayoutRect selectionRect = box->localSelectionRect(start, end);
                if (box->isHorizontal()) {
                    r.setHeight(selectionRect.height().toFloat());
                    r.setY(selectionRect.y().toFloat());
                } else {
                    r.setWidth(selectionRect.width().toFloat());
                    r.setX(selectionRect.x().toFloat());
                }
            }
            quads.append(localToAbsoluteQuad(r, 0, wasFixed));
        } else {
            FloatRect rect = localQuadForTextBox(box, start, end, useSelectionHeight);
            if (!rect.isZero())
                quads.append(localToAbsoluteQuad(rect, 0, wasFixed));
        }
    }
}

enum ShouldAffinityBeDownstream { AlwaysDownstream, AlwaysUpstream, UpstreamIfPositionIsNotAtStart };

static bool lineDirectionPointFitsInBox(int pointLineDirection, InlineTextBox* box, ShouldAffinityBeDownstream& shouldAffinityBeDownstream)
{
    shouldAffinityBeDownstream = AlwaysDownstream;

    // the x coordinate is equal to the left edge of this box
    // the affinity must be downstream so the position doesn't jump back to the previous line
    // except when box is the first box in the line
    if (pointLineDirection <= box->logicalLeft()) {
        shouldAffinityBeDownstream = !box->prevLeafChild() ? UpstreamIfPositionIsNotAtStart : AlwaysDownstream;
        return true;
    }

    // and the x coordinate is to the left of the right edge of this box
    // check to see if position goes in this box
    if (pointLineDirection < box->logicalRight()) {
        shouldAffinityBeDownstream = UpstreamIfPositionIsNotAtStart;
        return true;
    }

    // box is first on line
    // and the x coordinate is to the left of the first text box left edge
    if (!box->prevLeafChildIgnoringLineBreak() && pointLineDirection < box->logicalLeft())
        return true;

    if (!box->nextLeafChildIgnoringLineBreak()) {
        // box is last on line
        // and the x coordinate is to the right of the last text box right edge
        // generate VisiblePosition, use UPSTREAM affinity if possible
        shouldAffinityBeDownstream = UpstreamIfPositionIsNotAtStart;
        return true;
    }

    return false;
}

static PositionWithAffinity createPositionWithAffinityForBox(const InlineBox* box, int offset, ShouldAffinityBeDownstream shouldAffinityBeDownstream)
{
    EAffinity affinity = VP_DEFAULT_AFFINITY;
    switch (shouldAffinityBeDownstream) {
    case AlwaysDownstream:
        affinity = DOWNSTREAM;
        break;
    case AlwaysUpstream:
        affinity = VP_UPSTREAM_IF_POSSIBLE;
        break;
    case UpstreamIfPositionIsNotAtStart:
        affinity = offset > box->caretMinOffset() ? VP_UPSTREAM_IF_POSSIBLE : DOWNSTREAM;
        break;
    }
    int textStartOffset = box->layoutObject().isText() ? toLayoutText(box->layoutObject()).textStartOffset() : 0;
    return box->layoutObject().createPositionWithAffinity(offset + textStartOffset, affinity);
}

static PositionWithAffinity createPositionWithAffinityForBoxAfterAdjustingOffsetForBiDi(const InlineTextBox* box, int offset, ShouldAffinityBeDownstream shouldAffinityBeDownstream)
{
    ASSERT(box);
    ASSERT(offset >= 0);

    if (offset && static_cast<unsigned>(offset) < box->len())
        return createPositionWithAffinityForBox(box, box->start() + offset, shouldAffinityBeDownstream);

    bool positionIsAtStartOfBox = !offset;
    if (positionIsAtStartOfBox == box->isLeftToRightDirection()) {
        // offset is on the left edge

        const InlineBox* prevBox = box->prevLeafChildIgnoringLineBreak();
        if ((prevBox && prevBox->bidiLevel() == box->bidiLevel())
            || box->layoutObject().containingBlock()->style()->direction() == box->direction()) // FIXME: left on 12CBA
            return createPositionWithAffinityForBox(box, box->caretLeftmostOffset(), shouldAffinityBeDownstream);

        if (prevBox && prevBox->bidiLevel() > box->bidiLevel()) {
            // e.g. left of B in aDC12BAb
            const InlineBox* leftmostBox;
            do {
                leftmostBox = prevBox;
                prevBox = leftmostBox->prevLeafChildIgnoringLineBreak();
            } while (prevBox && prevBox->bidiLevel() > box->bidiLevel());
            return createPositionWithAffinityForBox(leftmostBox, leftmostBox->caretRightmostOffset(), shouldAffinityBeDownstream);
        }

        if (!prevBox || prevBox->bidiLevel() < box->bidiLevel()) {
            // e.g. left of D in aDC12BAb
            const InlineBox* rightmostBox;
            const InlineBox* nextBox = box;
            do {
                rightmostBox = nextBox;
                nextBox = rightmostBox->nextLeafChildIgnoringLineBreak();
            } while (nextBox && nextBox->bidiLevel() >= box->bidiLevel());
            return createPositionWithAffinityForBox(rightmostBox,
                box->isLeftToRightDirection() ? rightmostBox->caretMaxOffset() : rightmostBox->caretMinOffset(), shouldAffinityBeDownstream);
        }

        return createPositionWithAffinityForBox(box, box->caretRightmostOffset(), shouldAffinityBeDownstream);
    }

    const InlineBox* nextBox = box->nextLeafChildIgnoringLineBreak();
    if ((nextBox && nextBox->bidiLevel() == box->bidiLevel())
        || box->layoutObject().containingBlock()->style()->direction() == box->direction())
        return createPositionWithAffinityForBox(box, box->caretRightmostOffset(), shouldAffinityBeDownstream);

    // offset is on the right edge
    if (nextBox && nextBox->bidiLevel() > box->bidiLevel()) {
        // e.g. right of C in aDC12BAb
        const InlineBox* rightmostBox;
        do {
            rightmostBox = nextBox;
            nextBox = rightmostBox->nextLeafChildIgnoringLineBreak();
        } while (nextBox && nextBox->bidiLevel() > box->bidiLevel());
        return createPositionWithAffinityForBox(rightmostBox, rightmostBox->caretLeftmostOffset(), shouldAffinityBeDownstream);
    }

    if (!nextBox || nextBox->bidiLevel() < box->bidiLevel()) {
        // e.g. right of A in aDC12BAb
        const InlineBox* leftmostBox;
        const InlineBox* prevBox = box;
        do {
            leftmostBox = prevBox;
            prevBox = leftmostBox->prevLeafChildIgnoringLineBreak();
        } while (prevBox && prevBox->bidiLevel() >= box->bidiLevel());
        return createPositionWithAffinityForBox(leftmostBox,
            box->isLeftToRightDirection() ? leftmostBox->caretMinOffset() : leftmostBox->caretMaxOffset(), shouldAffinityBeDownstream);
    }

    return createPositionWithAffinityForBox(box, box->caretLeftmostOffset(), shouldAffinityBeDownstream);
}

PositionWithAffinity LayoutText::positionForPoint(const LayoutPoint& point)
{
    if (!firstTextBox() || textLength() == 0)
        return createPositionWithAffinity(0, DOWNSTREAM);

    LayoutUnit pointLineDirection = firstTextBox()->isHorizontal() ? point.x() : point.y();
    LayoutUnit pointBlockDirection = firstTextBox()->isHorizontal() ? point.y() : point.x();
    bool blocksAreFlipped = style()->isFlippedBlocksWritingMode();

    InlineTextBox* lastBox = 0;
    for (InlineTextBox* box = firstTextBox(); box; box = box->nextTextBox()) {
        if (box->isLineBreak() && !box->prevLeafChild() && box->nextLeafChild() && !box->nextLeafChild()->isLineBreak())
            box = box->nextTextBox();

        RootInlineBox& rootBox = box->root();
        LayoutUnit top = std::min(rootBox.selectionTop(), rootBox.lineTop());
        if (pointBlockDirection > top || (!blocksAreFlipped && pointBlockDirection == top)) {
            LayoutUnit bottom = rootBox.selectionBottom();
            if (rootBox.nextRootBox())
                bottom = std::min(bottom, rootBox.nextRootBox()->lineTop());

            if (pointBlockDirection < bottom || (blocksAreFlipped && pointBlockDirection == bottom)) {
                ShouldAffinityBeDownstream shouldAffinityBeDownstream;
                if (lineDirectionPointFitsInBox(pointLineDirection, box, shouldAffinityBeDownstream))
                    return createPositionWithAffinityForBoxAfterAdjustingOffsetForBiDi(box, box->offsetForPosition(pointLineDirection.toFloat()), shouldAffinityBeDownstream);
            }
        }
        lastBox = box;
    }

    if (lastBox) {
        ShouldAffinityBeDownstream shouldAffinityBeDownstream;
        lineDirectionPointFitsInBox(pointLineDirection, lastBox, shouldAffinityBeDownstream);
        return createPositionWithAffinityForBoxAfterAdjustingOffsetForBiDi(lastBox, lastBox->offsetForPosition(pointLineDirection.toFloat()) + lastBox->start(), shouldAffinityBeDownstream);
    }
    return createPositionWithAffinity(0, DOWNSTREAM);
}

LayoutRect LayoutText::localCaretRect(InlineBox* inlineBox, int caretOffset, LayoutUnit* extraWidthToEndOfLine)
{
    if (!inlineBox)
        return LayoutRect();

    ASSERT(inlineBox->isInlineTextBox());
    if (!inlineBox->isInlineTextBox())
        return LayoutRect();

    InlineTextBox* box = toInlineTextBox(inlineBox);

    int height = box->root().selectionHeight();
    int top = box->root().selectionTop();

    // Go ahead and round left to snap it to the nearest pixel.
    float left = box->positionForOffset(caretOffset);

    // Distribute the caret's width to either side of the offset.
    int caretWidthLeftOfOffset = caretWidth / 2;
    left -= caretWidthLeftOfOffset;
    int caretWidthRightOfOffset = caretWidth - caretWidthLeftOfOffset;

    left = roundf(left);

    float rootLeft = box->root().logicalLeft();
    float rootRight = box->root().logicalRight();

    // FIXME: should we use the width of the root inline box or the
    // width of the containing block for this?
    if (extraWidthToEndOfLine)
        *extraWidthToEndOfLine = (box->root().logicalWidth() + rootLeft) - (left + 1);

    LayoutBlock* cb = containingBlock();
    const ComputedStyle& cbStyle = cb->styleRef();

    float leftEdge;
    float rightEdge;
    leftEdge = std::min<float>(0, rootLeft);
    rightEdge = std::max<float>(cb->logicalWidth().toFloat(), rootRight);

    bool rightAligned = false;
    switch (cbStyle.textAlign()) {
    case RIGHT:
    case WEBKIT_RIGHT:
        rightAligned = true;
        break;
    case LEFT:
    case WEBKIT_LEFT:
    case CENTER:
    case WEBKIT_CENTER:
        break;
    case JUSTIFY:
    case TASTART:
        rightAligned = !cbStyle.isLeftToRightDirection();
        break;
    case TAEND:
        rightAligned = cbStyle.isLeftToRightDirection();
        break;
    }

    // for unicode-bidi: plaintext, use inlineBoxBidiLevel() to test the correct direction for the cursor.
    if (rightAligned && style()->unicodeBidi() == Plaintext) {
        if (inlineBox->bidiLevel()%2 != 1)
            rightAligned = false;
    }

    if (rightAligned) {
        left = std::max(left, leftEdge);
        left = std::min(left, rootRight - caretWidth);
    } else {
        left = std::min(left, rightEdge - caretWidthRightOfOffset);
        left = std::max(left, rootLeft);
    }

    return LayoutRect(style()->isHorizontalWritingMode() ? IntRect(left, top, caretWidth, height) : IntRect(top, left, height, caretWidth));
}

ALWAYS_INLINE float LayoutText::widthFromCache(const Font& f, int start, int len, float xPos, TextDirection textDirection, HashSet<const SimpleFontData*>* fallbackFonts, GlyphOverflow* glyphOverflow) const
{
    if (style()->hasTextCombine() && isCombineText()) {
        const LayoutTextCombine* combineText = toLayoutTextCombine(this);
        if (combineText->isCombined())
            return combineText->combinedTextWidth(f);
    }

    TextRun run = constructTextRun(const_cast<LayoutText*>(this), f, this, start, len, styleRef(), textDirection);
    run.setCharactersLength(textLength() - start);
    ASSERT(run.charactersLength() >= run.length());
    run.setCodePath(canUseSimpleFontCodePath() ? TextRun::ForceSimple : TextRun::ForceComplex);
    run.setTabSize(!style()->collapseWhiteSpace(), style()->tabSize());
    run.setXPos(xPos);
    return f.width(run, fallbackFonts, glyphOverflow);
}

void LayoutText::trimmedPrefWidths(FloatWillBeLayoutUnit leadWidth,
    FloatWillBeLayoutUnit& firstLineMinWidth, bool& hasBreakableStart,
    FloatWillBeLayoutUnit& lastLineMinWidth, bool& hasBreakableEnd,
    bool& hasBreakableChar, bool& hasBreak,
    FloatWillBeLayoutUnit& firstLineMaxWidth, FloatWillBeLayoutUnit& lastLineMaxWidth,
    FloatWillBeLayoutUnit& minWidth, FloatWillBeLayoutUnit& maxWidth, bool& stripFrontSpaces,
    TextDirection direction)
{
    float floatMinWidth = 0.0f, floatMaxWidth = 0.0f;

    bool collapseWhiteSpace = style()->collapseWhiteSpace();
    if (!collapseWhiteSpace)
        stripFrontSpaces = false;

    if (m_hasTab || preferredLogicalWidthsDirty())
        computePreferredLogicalWidths(leadWidth);

    hasBreakableStart = !stripFrontSpaces && m_hasBreakableStart;
    hasBreakableEnd = m_hasBreakableEnd;

    int len = textLength();

    if (!len || (stripFrontSpaces && text().impl()->containsOnlyWhitespace())) {
        firstLineMinWidth = FloatWillBeLayoutUnit();
        lastLineMinWidth = FloatWillBeLayoutUnit();
        firstLineMaxWidth = FloatWillBeLayoutUnit();
        lastLineMaxWidth = FloatWillBeLayoutUnit();
        minWidth = FloatWillBeLayoutUnit();
        maxWidth = FloatWillBeLayoutUnit();
        hasBreak = false;
        return;
    }

    floatMinWidth = m_minWidth;
    floatMaxWidth = m_maxWidth;

    firstLineMinWidth = m_firstLineMinWidth;
    lastLineMinWidth = m_lastLineLineMinWidth;

    hasBreakableChar = m_hasBreakableChar;
    hasBreak = m_hasBreak;

    ASSERT(m_text);
    StringImpl& text = *m_text.impl();
    if (text[0] == spaceCharacter || (text[0] == newlineCharacter && !style()->preserveNewline()) || text[0] == tabulationCharacter) {
        const Font& font = style()->font(); // FIXME: This ignores first-line.
        if (stripFrontSpaces) {
            const UChar spaceChar = spaceCharacter;
            TextRun run = constructTextRun(this, font, &spaceChar, 1, styleRef(), direction);
            run.setCodePath(canUseSimpleFontCodePath() ? TextRun::ForceSimple : TextRun::ForceComplex);
            float spaceWidth = font.width(run);
            floatMaxWidth -= spaceWidth;
        } else {
            floatMaxWidth += font.fontDescription().wordSpacing();
        }
    }

    stripFrontSpaces = collapseWhiteSpace && m_hasEndWhiteSpace;

    if (!style()->autoWrap() || floatMinWidth > floatMaxWidth)
        floatMinWidth = floatMaxWidth;

    // Compute our max widths by scanning the string for newlines.
    if (hasBreak) {
        const Font& f = style()->font(); // FIXME: This ignores first-line.
        bool firstLine = true;
        firstLineMaxWidth = floatMaxWidth;
        lastLineMaxWidth = floatMaxWidth;
        for (int i = 0; i < len; i++) {
            int linelen = 0;
            while (i + linelen < len && text[i + linelen] != newlineCharacter)
                linelen++;

            if (linelen) {
                lastLineMaxWidth = widthFromCache(f, i, linelen, leadWidth + lastLineMaxWidth, direction, 0, 0);
                if (firstLine) {
                    firstLine = false;
                    leadWidth = FloatWillBeLayoutUnit();
                    firstLineMaxWidth = lastLineMaxWidth;
                }
                i += linelen;
            } else if (firstLine) {
                firstLineMaxWidth = FloatWillBeLayoutUnit();
                firstLine = false;
                leadWidth = FloatWillBeLayoutUnit();
            }

            if (i == len - 1) {
                // A <pre> run that ends with a newline, as in, e.g.,
                // <pre>Some text\n\n<span>More text</pre>
                lastLineMaxWidth = FloatWillBeLayoutUnit();
            }
        }
    }

    minWidth = LayoutUnit::fromFloatCeil(floatMinWidth);
    maxWidth = LayoutUnit::fromFloatCeil(floatMaxWidth);
}

float LayoutText::minLogicalWidth() const
{
    if (preferredLogicalWidthsDirty())
        const_cast<LayoutText*>(this)->computePreferredLogicalWidths(0);

    return m_minWidth;
}

float LayoutText::maxLogicalWidth() const
{
    if (preferredLogicalWidthsDirty())
        const_cast<LayoutText*>(this)->computePreferredLogicalWidths(0);

    return m_maxWidth;
}

void LayoutText::computePreferredLogicalWidths(float leadWidth)
{
    HashSet<const SimpleFontData*> fallbackFonts;
    GlyphOverflow glyphOverflow;
    computePreferredLogicalWidths(leadWidth, fallbackFonts, glyphOverflow);

    // We shouldn't change our mind once we "know".
    ASSERT(!m_knownToHaveNoOverflowAndNoFallbackFonts || (fallbackFonts.isEmpty() && glyphOverflow.isZero()));
    m_knownToHaveNoOverflowAndNoFallbackFonts = fallbackFonts.isEmpty() && glyphOverflow.isZero();
}

static inline float hyphenWidth(LayoutText* layoutObject, const Font& font, TextDirection direction)
{
    const ComputedStyle& style = layoutObject->styleRef();
    return font.width(constructTextRun(layoutObject, font, style.hyphenString().string(), style, direction));
}

void LayoutText::computePreferredLogicalWidths(float leadWidth, HashSet<const SimpleFontData*>& fallbackFonts, GlyphOverflow& glyphOverflow)
{
    ASSERT(m_hasTab || preferredLogicalWidthsDirty() || !m_knownToHaveNoOverflowAndNoFallbackFonts);

    m_minWidth = 0;
    m_maxWidth = 0;
    m_firstLineMinWidth = 0;
    m_lastLineLineMinWidth = 0;

    if (isBR())
        return;

    float currMinWidth = 0;
    float currMaxWidth = 0;
    m_hasBreakableChar = false;
    m_hasBreak = false;
    m_hasTab = false;
    m_hasBreakableStart = false;
    m_hasBreakableEnd = false;
    m_hasEndWhiteSpace = false;

    const ComputedStyle& styleToUse = styleRef();
    const Font& f = styleToUse.font(); // FIXME: This ignores first-line.
    float wordSpacing = styleToUse.wordSpacing();
    int len = textLength();
    LazyLineBreakIterator breakIterator(m_text, styleToUse.locale());
    bool needsWordSpacing = false;
    bool ignoringSpaces = false;
    bool isSpace = false;
    bool firstWord = true;
    bool firstLine = true;
    int nextBreakable = -1;
    int lastWordBoundary = 0;
    float cachedWordTrailingSpaceWidth[2] = { 0, 0 }; // LTR, RTL

    int firstGlyphLeftOverflow = -1;

    bool breakAll = (styleToUse.wordBreak() == BreakAllWordBreak || styleToUse.wordBreak() == BreakWordBreak) && styleToUse.autoWrap();
<<<<<<< HEAD
    bool keepAll = styleToUse.wordBreak() == KeepAllWordBreak && styleToUse.autoWrap();
=======
    EWordBreak effectiveWordBreak = styleToUse.autoWrap() ? styleToUse.wordBreak() : NormalWordBreak;
>>>>>>> 901964d0

    BidiResolver<TextRunIterator, BidiCharacterRun> bidiResolver;
    BidiCharacterRun* run;
    TextDirection textDirection = styleToUse.direction();
    if (is8Bit() || isOverride(styleToUse.unicodeBidi())) {
        run = 0;
    } else {
        TextRun textRun(text());
        BidiStatus status(textDirection, false);
        bidiResolver.setStatus(status);
        bidiResolver.setPositionIgnoringNestedIsolates(TextRunIterator(&textRun, 0));
        bool hardLineBreak = false;
        bool reorderRuns = false;
        bidiResolver.createBidiRunsForLine(TextRunIterator(&textRun, textRun.length()), NoVisualOverride, hardLineBreak, reorderRuns);
        BidiRunList<BidiCharacterRun>& bidiRuns = bidiResolver.runs();
        run = bidiRuns.firstRun();
    }

    for (int i = 0; i < len; i++) {
        UChar c = uncheckedCharacterAt(i);

        if (run) {
            // Treat adjacent runs with the same resolved directionality
            // (TextDirection as opposed to WTF::Unicode::Direction) as belonging
            // to the same run to avoid breaking unnecessarily.
            while (i >= run->stop() || (run->next() && run->next()->direction() == run->direction()))
                run = run->next();

            ASSERT(run);
            ASSERT(i <= run->stop());
            textDirection = run->direction();
        }

        bool previousCharacterIsSpace = isSpace;
        bool isNewline = false;
        if (c == newlineCharacter) {
            if (styleToUse.preserveNewline()) {
                m_hasBreak = true;
                isNewline = true;
                isSpace = false;
            } else {
                isSpace = true;
            }
        } else if (c == tabulationCharacter) {
            if (!styleToUse.collapseWhiteSpace()) {
                m_hasTab = true;
                isSpace = false;
            } else {
                isSpace = true;
            }
        } else {
            isSpace = c == spaceCharacter;
        }

        bool isBreakableLocation = isNewline || (isSpace && styleToUse.autoWrap());
        if (!i)
            m_hasBreakableStart = isBreakableLocation;
        if (i == len - 1) {
            m_hasBreakableEnd = isBreakableLocation;
            m_hasEndWhiteSpace = isNewline || isSpace;
        }

        if (!ignoringSpaces && styleToUse.collapseWhiteSpace() && previousCharacterIsSpace && isSpace)
            ignoringSpaces = true;

        if (ignoringSpaces && !isSpace)
            ignoringSpaces = false;

        // Ignore spaces and soft hyphens
        if (ignoringSpaces) {
            ASSERT(lastWordBoundary == i);
            lastWordBoundary++;
            continue;
        }
        if (c == softHyphenCharacter) {
            currMaxWidth += widthFromCache(f, lastWordBoundary, i - lastWordBoundary, leadWidth + currMaxWidth, textDirection, &fallbackFonts, &glyphOverflow);
            if (firstGlyphLeftOverflow < 0)
                firstGlyphLeftOverflow = glyphOverflow.left;
            lastWordBoundary = i + 1;
            continue;
        }

<<<<<<< HEAD
        bool hasBreak = breakIterator.isBreakable(i, nextBreakable, breakAll ? LineBreakType::BreakAll : keepAll ? LineBreakType::KeepAll : LineBreakType::Normal);
=======
        bool hasBreak = breakIterator.isBreakable(i, nextBreakable, effectiveWordBreak, breakAll ? LineBreakType::BreakAll : LineBreakType::Normal);
>>>>>>> 901964d0
        bool betweenWords = true;
        int j = i;
        while (c != newlineCharacter && c != spaceCharacter && c != tabulationCharacter && (c != softHyphenCharacter)) {
            j++;
            if (j == len)
                break;
            c = uncheckedCharacterAt(j);
<<<<<<< HEAD
            if (breakIterator.isBreakable(j, nextBreakable) && characterAt(j - 1) != softHyphenCharacter)
=======
            if (breakIterator.isBreakable(j, nextBreakable, effectiveWordBreak) && characterAt(j - 1) != softHyphen)
>>>>>>> 901964d0
                break;
            if (breakAll) {
                betweenWords = false;
                break;
            }
        }

        // Terminate word boundary at bidi run boundary.
        if (run)
            j = std::min(j, run->stop() + 1);
        int wordLen = j - i;
        if (wordLen) {
            bool isSpace = (j < len) && c == spaceCharacter;

            // Non-zero only when kerning is enabled, in which case we measure words with their trailing
            // space, then subtract its width.
            float wordTrailingSpaceWidth = 0;
            if (isSpace && (f.fontDescription().typesettingFeatures() & Kerning)) {
                ASSERT(textDirection >=0 && textDirection <= 1);
                if (!cachedWordTrailingSpaceWidth[textDirection])
                    cachedWordTrailingSpaceWidth[textDirection] = f.width(constructTextRun(this, f, &spaceCharacter, 1, styleToUse, textDirection)) + wordSpacing;
                wordTrailingSpaceWidth = cachedWordTrailingSpaceWidth[textDirection];
            }

            float w;
            if (wordTrailingSpaceWidth && isSpace) {
                w = widthFromCache(f, i, wordLen + 1, leadWidth + currMaxWidth, textDirection, &fallbackFonts, &glyphOverflow) - wordTrailingSpaceWidth;
            } else {
                w = widthFromCache(f, i, wordLen, leadWidth + currMaxWidth, textDirection, &fallbackFonts, &glyphOverflow);
                if (c == softHyphenCharacter)
                    currMinWidth += hyphenWidth(this, f, textDirection);
            }

            if (firstGlyphLeftOverflow < 0)
                firstGlyphLeftOverflow = glyphOverflow.left;
            currMinWidth += w;
            if (betweenWords) {
                if (lastWordBoundary == i)
                    currMaxWidth += w;
                else
                    currMaxWidth += widthFromCache(f, lastWordBoundary, j - lastWordBoundary, leadWidth + currMaxWidth, textDirection, &fallbackFonts, &glyphOverflow);
                lastWordBoundary = j;
            }

            bool isCollapsibleWhiteSpace = (j < len) && styleToUse.isCollapsibleWhiteSpace(c);
            if (j < len && styleToUse.autoWrap())
                m_hasBreakableChar = true;

            // Add in wordSpacing to our currMaxWidth, but not if this is the last word on a line or the
            // last word in the run.
            if (wordSpacing && (isSpace || isCollapsibleWhiteSpace) && !containsOnlyWhitespace(j, len-j))
                currMaxWidth += wordSpacing;

            if (firstWord) {
                firstWord = false;
                // If the first character in the run is breakable, then we consider ourselves to have a beginning
                // minimum width of 0, since a break could occur right before our run starts, preventing us from ever
                // being appended to a previous text run when considering the total minimum width of the containing block.
                if (hasBreak)
                    m_hasBreakableChar = true;
                m_firstLineMinWidth = hasBreak ? 0 : currMinWidth;
            }
            m_lastLineLineMinWidth = currMinWidth;

            if (currMinWidth > m_minWidth)
                m_minWidth = currMinWidth;
            currMinWidth = 0;

            i += wordLen - 1;
        } else {
            // Nowrap can never be broken, so don't bother setting the
            // breakable character boolean. Pre can only be broken if we encounter a newline.
            if (style()->autoWrap() || isNewline)
                m_hasBreakableChar = true;

            if (currMinWidth > m_minWidth)
                m_minWidth = currMinWidth;
            currMinWidth = 0;

            if (isNewline) { // Only set if preserveNewline was true and we saw a newline.
                if (firstLine) {
                    firstLine = false;
                    leadWidth = 0;
                    if (!styleToUse.autoWrap())
                        m_firstLineMinWidth = currMaxWidth;
                }

                if (currMaxWidth > m_maxWidth)
                    m_maxWidth = currMaxWidth;
                currMaxWidth = 0;
            } else {
                TextRun run = constructTextRun(this, f, this, i, 1, styleToUse, textDirection);
                run.setCharactersLength(len - i);
                run.setCodePath(canUseSimpleFontCodePath() ? TextRun::ForceSimple : TextRun::ForceComplex);
                ASSERT(run.charactersLength() >= run.length());
                run.setTabSize(!style()->collapseWhiteSpace(), style()->tabSize());
                run.setXPos(leadWidth + currMaxWidth);

                currMaxWidth += f.width(run);
                glyphOverflow.right = 0;
                needsWordSpacing = isSpace && !previousCharacterIsSpace && i == len - 1;
            }
            ASSERT(lastWordBoundary == i);
            lastWordBoundary++;
        }
    }
    if (run)
        bidiResolver.runs().deleteRuns();

    if (firstGlyphLeftOverflow > 0)
        glyphOverflow.left = firstGlyphLeftOverflow;

    if ((needsWordSpacing && len > 1) || (ignoringSpaces && !firstWord))
        currMaxWidth += wordSpacing;

    m_minWidth = std::max(currMinWidth, m_minWidth);
    m_maxWidth = std::max(currMaxWidth, m_maxWidth);

    if (!styleToUse.autoWrap())
        m_minWidth = m_maxWidth;

    if (styleToUse.whiteSpace() == PRE) {
        if (firstLine)
            m_firstLineMinWidth = m_maxWidth;
        m_lastLineLineMinWidth = currMaxWidth;
    }

    clearPreferredLogicalWidthsDirty();
}

bool LayoutText::isAllCollapsibleWhitespace() const
{
    unsigned length = textLength();
    if (is8Bit()) {
        for (unsigned i = 0; i < length; ++i) {
            if (!style()->isCollapsibleWhiteSpace(characters8()[i]))
                return false;
        }
        return true;
    }
    for (unsigned i = 0; i < length; ++i) {
        if (!style()->isCollapsibleWhiteSpace(characters16()[i]))
            return false;
    }
    return true;
}

bool LayoutText::containsOnlyWhitespace(unsigned from, unsigned len) const
{
    ASSERT(m_text);
    StringImpl& text = *m_text.impl();
    unsigned currPos;
    for (currPos = from;
    currPos < from + len && (text[currPos] == newlineCharacter || text[currPos] == spaceCharacter || text[currPos] == tabulationCharacter);
    currPos++) { }
    return currPos >= (from + len);
}

FloatPoint LayoutText::firstRunOrigin() const
{
    return IntPoint(firstRunX(), firstRunY());
}

float LayoutText::firstRunX() const
{
    return m_firstTextBox ? m_firstTextBox->x().toFloat() : 0;
}

float LayoutText::firstRunY() const
{
    return m_firstTextBox ? m_firstTextBox->y().toFloat() : 0;
}

void LayoutText::setSelectionState(SelectionState state)
{
    LayoutObject::setSelectionState(state);

    if (canUpdateSelectionOnRootLineBoxes()) {
        if (state == SelectionStart || state == SelectionEnd || state == SelectionBoth) {
            int startPos, endPos;
            selectionStartEnd(startPos, endPos);
            if (selectionState() == SelectionStart) {
                endPos = textLength();

                // to handle selection from end of text to end of line
                if (startPos && startPos == endPos)
                    startPos = endPos - 1;
            } else if (selectionState() == SelectionEnd) {
                startPos = 0;
            }

            for (InlineTextBox* box = firstTextBox(); box; box = box->nextTextBox()) {
                if (box->isSelected(startPos, endPos)) {
                    box->root().setHasSelectedChildren(true);
                }
            }
        } else {
            for (InlineTextBox* box = firstTextBox(); box; box = box->nextTextBox()) {
                box->root().setHasSelectedChildren(state == SelectionInside);
            }
        }
    }

    // The containing block can be null in case of an orphaned tree.
    LayoutBlock* containingBlock = this->containingBlock();
    if (containingBlock && !containingBlock->isLayoutView())
        containingBlock->setSelectionState(state);
}

void LayoutText::setTextWithOffset(PassRefPtr<StringImpl> text, unsigned offset, unsigned len, bool force)
{
    if (!force && equal(m_text.impl(), text.get()))
        return;

    unsigned oldLen = textLength();
    unsigned newLen = text->length();
    int delta = newLen - oldLen;
    unsigned end = len ? offset + len - 1 : offset;

    RootInlineBox* firstRootBox = 0;
    RootInlineBox* lastRootBox = 0;

    bool dirtiedLines = false;

    // Dirty all text boxes that include characters in between offset and offset+len.
    for (InlineTextBox* curr = firstTextBox(); curr; curr = curr->nextTextBox()) {
        // FIXME: This shouldn't rely on the end of a dirty line box. See https://bugs.webkit.org/show_bug.cgi?id=97264
        // Text run is entirely before the affected range.
        if (curr->end() < offset)
            continue;

        // Text run is entirely after the affected range.
        if (curr->start() > end) {
            curr->offsetRun(delta);
            RootInlineBox* root = &curr->root();
            if (!firstRootBox) {
                firstRootBox = root;
                // The affected area was in between two runs. Go ahead and mark the root box of
                // the run after the affected area as dirty.
                firstRootBox->markDirty();
                dirtiedLines = true;
            }
            lastRootBox = root;
        } else if (curr->end() >= offset && curr->end() <= end) {
            // Text run overlaps with the left end of the affected range.
            curr->dirtyLineBoxes();
            dirtiedLines = true;
        } else if (curr->start() <= offset && curr->end() >= end) {
            // Text run subsumes the affected range.
            curr->dirtyLineBoxes();
            dirtiedLines = true;
        } else if (curr->start() <= end && curr->end() >= end) {
            // Text run overlaps with right end of the affected range.
            curr->dirtyLineBoxes();
            dirtiedLines = true;
        }
    }

    // Now we have to walk all of the clean lines and adjust their cached line break information
    // to reflect our updated offsets.
    if (lastRootBox)
        lastRootBox = lastRootBox->nextRootBox();
    if (firstRootBox) {
        RootInlineBox* prev = firstRootBox->prevRootBox();
        if (prev)
            firstRootBox = prev;
    } else if (lastTextBox()) {
        ASSERT(!lastRootBox);
        firstRootBox = &lastTextBox()->root();
        firstRootBox->markDirty();
        dirtiedLines = true;
    }
    for (RootInlineBox* curr = firstRootBox; curr && curr != lastRootBox; curr = curr->nextRootBox()) {
        if (curr->lineBreakObj() == this && curr->lineBreakPos() > end)
            curr->setLineBreakPos(clampTo<int>(curr->lineBreakPos() + delta));
    }

    // If the text node is empty, dirty the line where new text will be inserted.
    if (!firstTextBox() && parent()) {
        parent()->dirtyLinesFromChangedChild(this);
        dirtiedLines = true;
    }

    m_linesDirty = dirtiedLines;
    setText(text, force || dirtiedLines);
}

void LayoutText::transformText()
{
    if (RefPtr<StringImpl> textToTransform = originalText())
        setText(textToTransform.release(), true);
}

static inline bool isInlineFlowOrEmptyText(const LayoutObject* o)
{
    if (o->isLayoutInline())
        return true;
    if (!o->isText())
        return false;
    return toLayoutText(o)->text().isEmpty();
}

UChar LayoutText::previousCharacter() const
{
    // find previous text layoutObject if one exists
    const LayoutObject* previousText = previousInPreOrder();
    for (; previousText; previousText = previousText->previousInPreOrder()) {
        if (!isInlineFlowOrEmptyText(previousText))
            break;
    }
    UChar prev = spaceCharacter;
    if (previousText && previousText->isText()) {
        if (StringImpl* previousString = toLayoutText(previousText)->text().impl())
            prev = (*previousString)[previousString->length() - 1];
    }
    return prev;
}

void LayoutText::addLayerHitTestRects(LayerHitTestRects&, const DeprecatedPaintLayer* currentLayer, const LayoutPoint& layerOffset, const LayoutRect& containerRect) const
{
    // Text nodes aren't event targets, so don't descend any further.
}

void applyTextTransform(const ComputedStyle* style, String& text, UChar previousCharacter)
{
    if (!style)
        return;

    switch (style->textTransform()) {
    case TTNONE:
        break;
    case CAPITALIZE:
        makeCapitalized(&text, previousCharacter);
        break;
    case UPPERCASE:
        text = text.upper(style->locale());
        break;
    case LOWERCASE:
        text = text.lower(style->locale());
        break;
    }
}

void LayoutText::setTextInternal(PassRefPtr<StringImpl> text)
{
    ASSERT(text);
    m_text = text;

    if (style()) {
        applyTextTransform(style(), m_text, previousCharacter());

        // We use the same characters here as for list markers.
        // See the listMarkerText function in LayoutListMarker.cpp.
        switch (style()->textSecurity()) {
        case TSNONE:
            break;
        case TSCIRCLE:
            secureText(whiteBulletCharacter);
            break;
        case TSDISC:
            secureText(bulletCharacter);
            break;
        case TSSQUARE:
            secureText(blackSquareCharacter);
        }
    }

    ASSERT(m_text);
    ASSERT(!isBR() || (textLength() == 1 && m_text[0] == newlineCharacter));

    m_canUseSimpleFontCodePath = computeCanUseSimpleFontCodePath();
}

void LayoutText::secureText(UChar mask)
{
    if (!m_text.length())
        return;

    int lastTypedCharacterOffsetToReveal = -1;
    UChar revealedText;
    SecureTextTimer* secureTextTimer = gSecureTextTimers ? gSecureTextTimers->get(this) : 0;
    if (secureTextTimer && secureTextTimer->isActive()) {
        lastTypedCharacterOffsetToReveal = secureTextTimer->lastTypedCharacterOffset();
        if (lastTypedCharacterOffsetToReveal >= 0)
            revealedText = m_text[lastTypedCharacterOffsetToReveal];
    }

    m_text.fill(mask);
    if (lastTypedCharacterOffsetToReveal >= 0) {
        m_text.replace(lastTypedCharacterOffsetToReveal, 1, String(&revealedText, 1));
        // m_text may be updated later before timer fires. We invalidate the lastTypedCharacterOffset to avoid inconsistency.
        secureTextTimer->invalidate();
    }
}

void LayoutText::setText(PassRefPtr<StringImpl> text, bool force)
{
    ASSERT(text);

    if (!force && equal(m_text.impl(), text.get()))
        return;

    setTextInternal(text);
    // If preferredLogicalWidthsDirty() of an orphan child is true, LayoutObjectChildList::
    // insertChildNode() fails to set true to owner. To avoid that, we call
    // setNeedsLayoutAndPrefWidthsRecalc() only if this LayoutText has parent.
    if (parent())
        setNeedsLayoutAndPrefWidthsRecalc(LayoutInvalidationReason::TextChanged);
    m_knownToHaveNoOverflowAndNoFallbackFonts = false;

    if (AXObjectCache* cache = document().existingAXObjectCache())
        cache->textChanged(this);
}

void LayoutText::dirtyOrDeleteLineBoxesIfNeeded(bool fullLayout)
{
    if (fullLayout)
        deleteTextBoxes();
    else if (!m_linesDirty)
        dirtyLineBoxes();
    m_linesDirty = false;
}

void LayoutText::dirtyLineBoxes()
{
    for (InlineTextBox* box = firstTextBox(); box; box = box->nextTextBox())
        box->dirtyLineBoxes();
    m_linesDirty = false;
}

InlineTextBox* LayoutText::createTextBox(int start, unsigned short length)
{
    return new InlineTextBox(*this, start, length);
}

InlineTextBox* LayoutText::createInlineTextBox(int start, unsigned short length)
{
    InlineTextBox* textBox = createTextBox(start, length);
    if (!m_firstTextBox) {
        m_firstTextBox = m_lastTextBox = textBox;
    } else {
        m_lastTextBox->setNextTextBox(textBox);
        textBox->setPreviousTextBox(m_lastTextBox);
        m_lastTextBox = textBox;
    }
    return textBox;
}

void LayoutText::positionLineBox(InlineBox* box)
{
    InlineTextBox* s = toInlineTextBox(box);

    // FIXME: should not be needed!!!
    if (!s->len()) {
        // We want the box to be destroyed.
        s->remove(DontMarkLineBoxes);
        if (m_firstTextBox == s)
            m_firstTextBox = s->nextTextBox();
        else
            s->prevTextBox()->setNextTextBox(s->nextTextBox());
        if (m_lastTextBox == s)
            m_lastTextBox = s->prevTextBox();
        else
            s->nextTextBox()->setPreviousTextBox(s->prevTextBox());
        s->destroy();
        return;
    }

    m_containsReversedText |= !s->isLeftToRightDirection();
}

float LayoutText::width(unsigned from, unsigned len, float xPos, TextDirection textDirection, bool firstLine, HashSet<const SimpleFontData*>* fallbackFonts, GlyphOverflow* glyphOverflow) const
{
    if (from >= textLength())
        return 0;

    if (from + len > textLength())
        len = textLength() - from;

    return width(from, len, style(firstLine)->font(), xPos, textDirection, fallbackFonts, glyphOverflow);
}

float LayoutText::width(unsigned from, unsigned len, const Font& f, float xPos, TextDirection textDirection, HashSet<const SimpleFontData*>* fallbackFonts, GlyphOverflow* glyphOverflow) const
{
    ASSERT(from + len <= textLength());
    if (!textLength())
        return 0;

    float w;
    if (&f == &style()->font()) {
        if (!style()->preserveNewline() && !from && len == textLength() && (!glyphOverflow || !glyphOverflow->computeBounds)) {
            if (fallbackFonts) {
                ASSERT(glyphOverflow);
                if (preferredLogicalWidthsDirty() || !m_knownToHaveNoOverflowAndNoFallbackFonts) {
                    const_cast<LayoutText*>(this)->computePreferredLogicalWidths(0, *fallbackFonts, *glyphOverflow);
                    // We shouldn't change our mind once we "know".
                    ASSERT(!m_knownToHaveNoOverflowAndNoFallbackFonts
                        || (fallbackFonts->isEmpty() && glyphOverflow->isZero()));
                    m_knownToHaveNoOverflowAndNoFallbackFonts = fallbackFonts->isEmpty() && glyphOverflow->isZero();
                }
                w = m_maxWidth;
            } else {
                w = maxLogicalWidth();
            }
        } else {
            w = widthFromCache(f, from, len, xPos, textDirection, fallbackFonts, glyphOverflow);
        }
    } else {
        TextRun run = constructTextRun(const_cast<LayoutText*>(this), f, this, from, len, styleRef(), textDirection);
        run.setCharactersLength(textLength() - from);
        ASSERT(run.charactersLength() >= run.length());

        run.setCodePath(canUseSimpleFontCodePath() ? TextRun::ForceSimple : TextRun::ForceComplex);
        run.setTabSize(!style()->collapseWhiteSpace(), style()->tabSize());
        run.setXPos(xPos);
        w = f.width(run, fallbackFonts, glyphOverflow);
    }

    return w;
}

IntRect LayoutText::linesBoundingBox() const
{
    IntRect result;

    ASSERT(!firstTextBox() == !lastTextBox()); // Either both are null or both exist.
    if (firstTextBox() && lastTextBox()) {
        // Return the width of the minimal left side and the maximal right side.
        float logicalLeftSide = 0;
        float logicalRightSide = 0;
        for (InlineTextBox* curr = firstTextBox(); curr; curr = curr->nextTextBox()) {
            if (curr == firstTextBox() || curr->logicalLeft() < logicalLeftSide)
                logicalLeftSide = curr->logicalLeft();
            if (curr == firstTextBox() || curr->logicalRight() > logicalRightSide)
                logicalRightSide = curr->logicalRight();
        }

        bool isHorizontal = style()->isHorizontalWritingMode();

        float x = isHorizontal ? logicalLeftSide : firstTextBox()->x().toFloat();
        float y = isHorizontal ? firstTextBox()->y().toFloat() : logicalLeftSide;
        float width = isHorizontal ? logicalRightSide - logicalLeftSide : lastTextBox()->logicalBottom() - x;
        float height = isHorizontal ? lastTextBox()->logicalBottom() - y : logicalRightSide - logicalLeftSide;
        result = enclosingIntRect(FloatRect(x, y, width, height));
    }

    return result;
}

LayoutRect LayoutText::linesVisualOverflowBoundingBox() const
{
    if (!firstTextBox())
        return LayoutRect();

    // Return the width of the minimal left side and the maximal right side.
    LayoutUnit logicalLeftSide = LayoutUnit::max();
    LayoutUnit logicalRightSide = LayoutUnit::min();
    for (InlineTextBox* curr = firstTextBox(); curr; curr = curr->nextTextBox()) {
        LayoutRect logicalVisualOverflow = curr->logicalOverflowRect();
        logicalLeftSide = std::min(logicalLeftSide, logicalVisualOverflow.x());
        logicalRightSide = std::max(logicalRightSide, logicalVisualOverflow.maxX());
    }

    LayoutUnit logicalTop = firstTextBox()->logicalTopVisualOverflow();
    LayoutUnit logicalWidth = logicalRightSide - logicalLeftSide;
    LayoutUnit logicalHeight = lastTextBox()->logicalBottomVisualOverflow() - logicalTop;

    LayoutRect rect(logicalLeftSide, logicalTop, logicalWidth, logicalHeight);
    if (!style()->isHorizontalWritingMode())
        rect = rect.transposedRect();
    return rect;
}

LayoutRect LayoutText::clippedOverflowRectForPaintInvalidation(const LayoutBoxModelObject* paintInvalidationContainer, const PaintInvalidationState* paintInvalidationState) const
{
    if (style()->visibility() != VISIBLE)
        return LayoutRect();

    LayoutRect paintInvalidationRect(linesVisualOverflowBoundingBox());
    mapRectToPaintInvalidationBacking(paintInvalidationContainer, paintInvalidationRect, paintInvalidationState);
    return paintInvalidationRect;
}

LayoutRect LayoutText::selectionRectForPaintInvalidation(const LayoutBoxModelObject* paintInvalidationContainer) const
{
    ASSERT(!needsLayout());

    if (selectionState() == SelectionNone)
        return LayoutRect();
    LayoutBlock* cb = containingBlock();
    if (!cb)
        return LayoutRect();

    // Now calculate startPos and endPos for painting selection.
    // We include a selection while endPos > 0
    int startPos, endPos;
    if (selectionState() == SelectionInside) {
        // We are fully selected.
        startPos = 0;
        endPos = textLength();
    } else {
        selectionStartEnd(startPos, endPos);
        if (selectionState() == SelectionStart)
            endPos = textLength();
        else if (selectionState() == SelectionEnd)
            startPos = 0;
    }

    LayoutRect rect;

    if (startPos == endPos)
        return rect;

    for (InlineTextBox* box = firstTextBox(); box; box = box->nextTextBox()) {
        rect.unite(box->localSelectionRect(startPos, endPos));
        rect.unite(LayoutRect(ellipsisRectForBox(box, startPos, endPos)));
    }

    mapRectToPaintInvalidationBacking(paintInvalidationContainer, rect, 0);
    // FIXME: groupedMapping() leaks the squashing abstraction.
    if (paintInvalidationContainer->layer()->groupedMapping())
        DeprecatedPaintLayer::mapRectToPaintBackingCoordinates(paintInvalidationContainer, rect);
    return rect;
}

int LayoutText::caretMinOffset() const
{
    InlineTextBox* box = firstTextBox();
    if (!box)
        return 0;
    int minOffset = box->start();
    for (box = box->nextTextBox(); box; box = box->nextTextBox())
        minOffset = std::min<int>(minOffset, box->start());
    return minOffset;
}

int LayoutText::caretMaxOffset() const
{
    InlineTextBox* box = lastTextBox();
    if (!lastTextBox())
        return textLength();

    int maxOffset = box->start() + box->len();
    for (box = box->prevTextBox(); box; box = box->prevTextBox())
        maxOffset = std::max<int>(maxOffset, box->start() + box->len());
    return maxOffset;
}

unsigned LayoutText::resolvedTextLength() const
{
    int len = 0;
    for (InlineTextBox* box = firstTextBox(); box; box = box->nextTextBox())
        len += box->len();
    return len;
}

int LayoutText::previousOffset(int current) const
{
    if (m_text.is8Bit())
        return current - 1;

    StringImpl* textImpl = m_text.impl();
    TextBreakIterator* iterator = cursorMovementIterator(textImpl->characters16(), textImpl->length());
    if (!iterator)
        return current - 1;

    long result = iterator->preceding(current);
    if (result == TextBreakDone)
        result = current - 1;


    return result;
}

#if OS(POSIX)

#define HANGUL_CHOSEONG_START (0x1100)
#define HANGUL_CHOSEONG_END (0x115F)
#define HANGUL_JUNGSEONG_START (0x1160)
#define HANGUL_JUNGSEONG_END (0x11A2)
#define HANGUL_JONGSEONG_START (0x11A8)
#define HANGUL_JONGSEONG_END (0x11F9)
#define HANGUL_SYLLABLE_START (0xAC00)
#define HANGUL_SYLLABLE_END (0xD7AF)
#define HANGUL_JONGSEONG_COUNT (28)

enum HangulState {
    HangulStateL,
    HangulStateV,
    HangulStateT,
    HangulStateLV,
    HangulStateLVT,
    HangulStateBreak
};

inline bool isHangulLVT(UChar32 character)
{
    return (character - HANGUL_SYLLABLE_START) % HANGUL_JONGSEONG_COUNT;
}

inline bool isMark(UChar32 c)
{
    int8_t charType = u_charType(c);
    return charType == U_NON_SPACING_MARK || charType == U_ENCLOSING_MARK || charType == U_COMBINING_SPACING_MARK;
}

inline bool isRegionalIndicator(UChar32 c)
{
    // National flag emoji each consists of a pair of regional indicator symbols.
    return 0x1F1E6 <= c && c <= 0x1F1FF;
}

#endif

int LayoutText::previousOffsetForBackwardDeletion(int current) const
{
#if OS(POSIX)
    ASSERT(m_text);
    StringImpl& text = *m_text.impl();
    UChar32 character;
    bool sawRegionalIndicator = false;
    while (current > 0) {
        if (U16_IS_TRAIL(text[--current]))
            --current;
        if (current < 0)
            break;

        UChar32 character = text.characterStartingAt(current);

        if (sawRegionalIndicator) {
            // We don't check if the pair of regional indicator symbols before current position can actually be combined
            // into a flag, and just delete it. This may not agree with how the pair is rendered in edge cases,
            // but is good enough in practice.
            if (isRegionalIndicator(character))
                break;
            // Don't delete a preceding character that isn't a regional indicator symbol.
            U16_FWD_1_UNSAFE(text, current);
        }

        // We don't combine characters in Armenian ... Limbu range for backward deletion.
        if ((character >= 0x0530) && (character < 0x1950))
            break;

        if (isRegionalIndicator(character)) {
            sawRegionalIndicator = true;
            continue;
        }

        if (!isMark(character) && (character != 0xFF9E) && (character != 0xFF9F))
            break;
    }

    if (current <= 0)
        return current;

    // Hangul
    character = text.characterStartingAt(current);
    if (((character >= HANGUL_CHOSEONG_START) && (character <= HANGUL_JONGSEONG_END)) || ((character >= HANGUL_SYLLABLE_START) && (character <= HANGUL_SYLLABLE_END))) {
        HangulState state;

        if (character < HANGUL_JUNGSEONG_START)
            state = HangulStateL;
        else if (character < HANGUL_JONGSEONG_START)
            state = HangulStateV;
        else if (character < HANGUL_SYLLABLE_START)
            state = HangulStateT;
        else
            state = isHangulLVT(character) ? HangulStateLVT : HangulStateLV;

        while (current > 0 && ((character = text.characterStartingAt(current - 1)) >= HANGUL_CHOSEONG_START) && (character <= HANGUL_SYLLABLE_END) && ((character <= HANGUL_JONGSEONG_END) || (character >= HANGUL_SYLLABLE_START))) {
            switch (state) {
            case HangulStateV:
                if (character <= HANGUL_CHOSEONG_END)
                    state = HangulStateL;
                else if ((character >= HANGUL_SYLLABLE_START) && (character <= HANGUL_SYLLABLE_END) && !isHangulLVT(character))
                    state = HangulStateLV;
                else if (character > HANGUL_JUNGSEONG_END)
                    state = HangulStateBreak;
                break;
            case HangulStateT:
                if ((character >= HANGUL_JUNGSEONG_START) && (character <= HANGUL_JUNGSEONG_END))
                    state = HangulStateV;
                else if ((character >= HANGUL_SYLLABLE_START) && (character <= HANGUL_SYLLABLE_END))
                    state = (isHangulLVT(character) ? HangulStateLVT : HangulStateLV);
                else if (character < HANGUL_JUNGSEONG_START)
                    state = HangulStateBreak;
                break;
            default:
                state = (character < HANGUL_JUNGSEONG_START) ? HangulStateL : HangulStateBreak;
                break;
            }
            if (state == HangulStateBreak)
                break;

            --current;
        }
    }

    return current;
#else
    // Platforms other than Unix-like delete by one code point.
    if (U16_IS_TRAIL(m_text[--current]))
        --current;
    if (current < 0)
        current = 0;
    return current;
#endif
}

int LayoutText::nextOffset(int current) const
{
    if (m_text.is8Bit())
        return current + 1;

    StringImpl* textImpl = m_text.impl();
    TextBreakIterator* iterator = cursorMovementIterator(textImpl->characters16(), textImpl->length());
    if (!iterator)
        return current + 1;

    long result = iterator->following(current);
    if (result == TextBreakDone)
        result = current + 1;

    return result;
}

bool LayoutText::computeCanUseSimpleFontCodePath() const
{
    if (m_text.is8Bit())
        return true;
    return Character::characterRangeCodePath(characters16(), length()) == SimplePath;
}

#if ENABLE(ASSERT)

void LayoutText::checkConsistency() const
{
#ifdef CHECK_CONSISTENCY
    const InlineTextBox* prev = 0;
    for (const InlineTextBox* child = m_firstTextBox; child != 0; child = child->nextTextBox()) {
        ASSERT(child->layoutObject() == this);
        ASSERT(child->prevTextBox() == prev);
        prev = child;
    }
    ASSERT(prev == m_lastTextBox);
#endif
}

#endif

void LayoutText::momentarilyRevealLastTypedCharacter(unsigned lastTypedCharacterOffset)
{
    if (!gSecureTextTimers)
        gSecureTextTimers = new SecureTextTimerMap;

    SecureTextTimer* secureTextTimer = gSecureTextTimers->get(this);
    if (!secureTextTimer) {
        secureTextTimer = new SecureTextTimer(this);
        gSecureTextTimers->add(this, secureTextTimer);
    }
    secureTextTimer->restartWithNewText(lastTypedCharacterOffset);
}

PassRefPtr<AbstractInlineTextBox> LayoutText::firstAbstractInlineTextBox()
{
    return AbstractInlineTextBox::getOrCreate(this, m_firstTextBox);
}

void LayoutText::invalidateDisplayItemClients(const LayoutBoxModelObject& paintInvalidationContainer) const
{
    LayoutObject::invalidateDisplayItemClients(paintInvalidationContainer);
    for (InlineTextBox* box = firstTextBox(); box; box = box->nextTextBox())
        paintInvalidationContainer.invalidateDisplayItemClientOnBacking(*box);
}

} // namespace blink<|MERGE_RESOLUTION|>--- conflicted
+++ resolved
@@ -894,11 +894,18 @@
     int firstGlyphLeftOverflow = -1;
 
     bool breakAll = (styleToUse.wordBreak() == BreakAllWordBreak || styleToUse.wordBreak() == BreakWordBreak) && styleToUse.autoWrap();
-<<<<<<< HEAD
     bool keepAll = styleToUse.wordBreak() == KeepAllWordBreak && styleToUse.autoWrap();
-=======
-    EWordBreak effectiveWordBreak = styleToUse.autoWrap() ? styleToUse.wordBreak() : NormalWordBreak;
->>>>>>> 901964d0
+    bool keepAllIfKorean = styleToUse.wordBreak() == KeepAllIfKoreanWordBreak && styleToUse.autoWrap();
+    LineBreakType lineBreakType;
+    if (breakAll) {
+        lineBreakType = LineBreakType::BreakAll;
+    } else if (keepAll) {
+        lineBreakType = LineBreakType::KeepAll;
+    } else if (keepAllIfKorean) {
+        lineBreakType = LineBreakType::KeepAllIfKorean;
+    } else {
+        lineBreakType = LineBreakType::Normal;
+    }
 
     BidiResolver<TextRunIterator, BidiCharacterRun> bidiResolver;
     BidiCharacterRun* run;
@@ -981,11 +988,7 @@
             continue;
         }
 
-<<<<<<< HEAD
-        bool hasBreak = breakIterator.isBreakable(i, nextBreakable, breakAll ? LineBreakType::BreakAll : keepAll ? LineBreakType::KeepAll : LineBreakType::Normal);
-=======
-        bool hasBreak = breakIterator.isBreakable(i, nextBreakable, effectiveWordBreak, breakAll ? LineBreakType::BreakAll : LineBreakType::Normal);
->>>>>>> 901964d0
+        bool hasBreak = breakIterator.isBreakable(i, nextBreakable, lineBreakType);
         bool betweenWords = true;
         int j = i;
         while (c != newlineCharacter && c != spaceCharacter && c != tabulationCharacter && (c != softHyphenCharacter)) {
@@ -993,11 +996,7 @@
             if (j == len)
                 break;
             c = uncheckedCharacterAt(j);
-<<<<<<< HEAD
-            if (breakIterator.isBreakable(j, nextBreakable) && characterAt(j - 1) != softHyphenCharacter)
-=======
-            if (breakIterator.isBreakable(j, nextBreakable, effectiveWordBreak) && characterAt(j - 1) != softHyphen)
->>>>>>> 901964d0
+            if (breakIterator.isBreakable(j, nextBreakable, lineBreakType) && characterAt(j - 1) != softHyphenCharacter)
                 break;
             if (breakAll) {
                 betweenWords = false;
