--- conflicted
+++ resolved
@@ -1547,15 +1547,11 @@
     if (!isSelectable())
         return Color::transparent;
 
-<<<<<<< HEAD
-    if (RefPtr<ComputedStyle> pseudoStyle = getUncachedPseudoStyleFromParentOrShadowHost())
-=======
     // anonymous blocks don't have pseudo styles
     if (isAnonymous() && parent())
         return parent()->selectionBackgroundColor();
 
-    if (RefPtr<LayoutStyle> pseudoStyle = getUncachedPseudoStyleFromParentOrShadowHost())
->>>>>>> 017dcf9f
+    if (RefPtr<ComputedStyle> pseudoStyle = getUncachedPseudoStyleFromParentOrShadowHost())
         return resolveColor(*pseudoStyle, CSSPropertyBackgroundColor).blendWithWhite();
     return frame()->selection().isFocusedAndActive() ?
         LayoutTheme::theme().activeSelectionBackgroundColor() :
@@ -1569,15 +1565,11 @@
     if (!isSelectable() || (frame()->view()->paintBehavior() & PaintBehaviorSelectionOnly))
         return resolveColor(colorProperty);
 
-<<<<<<< HEAD
-    if (RefPtr<ComputedStyle> pseudoStyle = getUncachedPseudoStyleFromParentOrShadowHost())
-=======
     // anonymous blocks don't have pseudo styles
     if (isAnonymous() && parent())
         return parent()->selectionColor(colorProperty);
 
-    if (RefPtr<LayoutStyle> pseudoStyle = getUncachedPseudoStyleFromParentOrShadowHost())
->>>>>>> 017dcf9f
+    if (RefPtr<ComputedStyle> pseudoStyle = getUncachedPseudoStyleFromParentOrShadowHost())
         return resolveColor(*pseudoStyle, colorProperty);
     if (!LayoutTheme::theme().supportsSelectionForegroundColors())
         return resolveColor(colorProperty);
