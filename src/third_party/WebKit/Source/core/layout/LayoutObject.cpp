/*
 * Copyright (C) 1999 Lars Knoll (knoll@kde.org)
 *           (C) 1999 Antti Koivisto (koivisto@kde.org)
 *           (C) 2000 Dirk Mueller (mueller@kde.org)
 *           (C) 2004 Allan Sandfeld Jensen (kde@carewolf.com)
 * Copyright (C) 2004, 2005, 2006, 2007, 2008, 2011 Apple Inc. All rights reserved.
 * Copyright (C) 2009 Google Inc. All rights reserved.
 * Copyright (C) 2009 Torch Mobile Inc. All rights reserved. (http://www.torchmobile.com/)
 *
 * This library is free software; you can redistribute it and/or
 * modify it under the terms of the GNU Library General Public
 * License as published by the Free Software Foundation; either
 * version 2 of the License, or (at your option) any later version.
 *
 * This library is distributed in the hope that it will be useful,
 * but WITHOUT ANY WARRANTY; without even the implied warranty of
 * MERCHANTABILITY or FITNESS FOR A PARTICULAR PURPOSE.  See the GNU
 * Library General Public License for more details.
 *
 * You should have received a copy of the GNU Library General Public License
 * along with this library; see the file COPYING.LIB.  If not, write to
 * the Free Software Foundation, Inc., 51 Franklin Street, Fifth Floor,
 * Boston, MA 02110-1301, USA.
 *
 */

#include "config.h"
#include "core/layout/LayoutObject.h"

#include "core/HTMLNames.h"
#include "core/css/resolver/StyleResolver.h"
#include "core/dom/AXObjectCache.h"
#include "core/dom/ElementTraversal.h"
#include "core/dom/StyleEngine.h"
#include "core/dom/shadow/ShadowRoot.h"
#include "core/editing/EditingBoundary.h"
#include "core/editing/EditingUtilities.h"
#include "core/editing/FrameSelection.h"
#include "core/editing/TextAffinity.h"
#include "core/fetch/ResourceLoadPriorityOptimizer.h"
#include "core/fetch/ResourceLoader.h"
#include "core/frame/DeprecatedScheduleStyleRecalcDuringLayout.h"
#include "core/frame/EventHandlerRegistry.h"
#include "core/frame/FrameView.h"
#include "core/frame/LocalFrame.h"
#include "core/frame/Settings.h"
#include "core/frame/UseCounter.h"
#include "core/html/HTMLAnchorElement.h"
#include "core/html/HTMLElement.h"
#include "core/html/HTMLHtmlElement.h"
#include "core/html/HTMLTableCellElement.h"
#include "core/html/HTMLTableElement.h"
#include "core/input/EventHandler.h"
#include "core/layout/HitTestResult.h"
#include "core/layout/LayoutCounter.h"
#include "core/layout/LayoutDeprecatedFlexibleBox.h"
#include "core/layout/LayoutFlexibleBox.h"
#include "core/layout/LayoutFlowThread.h"
#include "core/layout/LayoutGeometryMap.h"
#include "core/layout/LayoutGrid.h"
#include "core/layout/LayoutImage.h"
#include "core/layout/LayoutImageResourceStyleImage.h"
#include "core/layout/LayoutInline.h"
#include "core/layout/LayoutListItem.h"
#include "core/layout/LayoutMultiColumnSpannerPlaceholder.h"
#include "core/layout/LayoutObjectInlines.h"
#include "core/layout/LayoutPart.h"
#include "core/layout/LayoutScrollbarPart.h"
#include "core/layout/LayoutTableCaption.h"
#include "core/layout/LayoutTableCell.h"
#include "core/layout/LayoutTableCol.h"
#include "core/layout/LayoutTableRow.h"
#include "core/layout/LayoutTheme.h"
#include "core/layout/LayoutView.h"
#include "core/layout/compositing/DeprecatedPaintLayerCompositor.h"
#include "core/page/AutoscrollController.h"
#include "core/page/Page.h"
#include "core/paint/DeprecatedPaintLayer.h"
#include "core/paint/ObjectPainter.h"
#include "core/style/ContentData.h"
#include "core/style/ShadowList.h"
#include "platform/JSONValues.h"
#include "platform/RuntimeEnabledFeatures.h"
#include "platform/TraceEvent.h"
#include "platform/TracedValue.h"
#include "platform/geometry/TransformState.h"
#include "platform/graphics/GraphicsContext.h"
#include "platform/graphics/paint/DisplayItemList.h"
#include "wtf/Partitions.h"
#include "wtf/RefCountedLeakCounter.h"
#include "wtf/text/StringBuilder.h"
#include "wtf/text/WTFString.h"
#include <algorithm>
#ifndef NDEBUG
#include <stdio.h>
#endif

namespace blink {

namespace {

static bool gModifyLayoutTreeStructureAnyState = false;

static bool gDisablePaintInvalidationStateAsserts = false;

} // namespace

using namespace HTMLNames;

const LayoutUnit& caretWidth()
{
    static LayoutUnit gCaretWidth(1);
    return gCaretWidth;
}

#if ENABLE(ASSERT)

LayoutObject::SetLayoutNeededForbiddenScope::SetLayoutNeededForbiddenScope(LayoutObject& layoutObject)
    : m_layoutObject(layoutObject)
    , m_preexistingForbidden(m_layoutObject.isSetNeedsLayoutForbidden())
{
    m_layoutObject.setNeedsLayoutIsForbidden(true);
}

LayoutObject::SetLayoutNeededForbiddenScope::~SetLayoutNeededForbiddenScope()
{
    m_layoutObject.setNeedsLayoutIsForbidden(m_preexistingForbidden);
}
#endif

struct SameSizeAsLayoutObject {
    virtual ~SameSizeAsLayoutObject() { } // Allocate vtable pointer.
    void* pointers[5];
#if ENABLE(ASSERT)
    unsigned m_debugBitfields : 2;
#endif
    unsigned m_bitfields;
    unsigned m_bitfields2;
    LayoutRect rect; // Stores the previous paint invalidation rect.
    LayoutPoint position; // Stores the previous position from the paint invalidation container.
};

static_assert(sizeof(LayoutObject) == sizeof(SameSizeAsLayoutObject), "LayoutObject should stay small");

bool LayoutObject::s_affectsParentBlock = false;

typedef HashMap<const LayoutObject*, LayoutRect> SelectionPaintInvalidationMap;
static SelectionPaintInvalidationMap* selectionPaintInvalidationMap = nullptr;

void* LayoutObject::operator new(size_t sz)
{
    ASSERT(isMainThread());
    return partitionAlloc(WTF::Partitions::layoutPartition(), sz);
}

void LayoutObject::operator delete(void* ptr)
{
    ASSERT(isMainThread());
    partitionFree(ptr);
}

LayoutObject* LayoutObject::createObject(Element* element, const ComputedStyle& style)
{
    ASSERT(isAllowedToModifyLayoutTreeStructure(element->document()));

    // Minimal support for content properties replacing an entire element.
    // Works only if we have exactly one piece of content and it's a URL.
    // Otherwise acts as if we didn't support this feature.
    const ContentData* contentData = style.contentData();
    if (contentData && !contentData->next() && contentData->isImage() && !element->isPseudoElement()) {
        LayoutImage* image = new LayoutImage(element);
        // LayoutImageResourceStyleImage requires a style being present on the image but we don't want to
        // trigger a style change now as the node is not fully attached. Moving this code to style change
        // doesn't make sense as it should be run once at layoutObject creation.
        image->setStyleInternal(const_cast<ComputedStyle*>(&style));
        if (const StyleImage* styleImage = toImageContentData(contentData)->image()) {
            image->setImageResource(LayoutImageResourceStyleImage::create(const_cast<StyleImage*>(styleImage)));
            image->setIsGeneratedContent();
        } else {
            image->setImageResource(LayoutImageResource::create());
        }
        image->setStyleInternal(nullptr);
        return image;
    }

    switch (style.display()) {
    case NONE:
        return nullptr;
    case INLINE:
        return new LayoutInline(element);
    case BLOCK:
    case INLINE_BLOCK:
        return new LayoutBlockFlow(element);
    case LIST_ITEM:
        return new LayoutListItem(element);
    case TABLE:
    case INLINE_TABLE:
        return new LayoutTable(element);
    case TABLE_ROW_GROUP:
    case TABLE_HEADER_GROUP:
    case TABLE_FOOTER_GROUP:
        return new LayoutTableSection(element);
    case TABLE_ROW:
        return new LayoutTableRow(element);
    case TABLE_COLUMN_GROUP:
    case TABLE_COLUMN:
        return new LayoutTableCol(element);
    case TABLE_CELL:
        return new LayoutTableCell(element);
    case TABLE_CAPTION:
        return new LayoutTableCaption(element);
    case BOX:
    case INLINE_BOX:
        return new LayoutDeprecatedFlexibleBox(*element);
    case FLEX:
    case INLINE_FLEX:
        return new LayoutFlexibleBox(element);
    case GRID:
    case INLINE_GRID:
        return new LayoutGrid(element);
    }

    return nullptr;
}

DEFINE_DEBUG_ONLY_GLOBAL(WTF::RefCountedLeakCounter, layoutObjectCounter, ("LayoutObject"));

LayoutObject::LayoutObject(Node* node)
    : ImageResourceClient()
    , m_style(nullptr)
    , m_node(node)
    , m_parent(nullptr)
    , m_previous(nullptr)
    , m_next(nullptr)
#if ENABLE(ASSERT)
    , m_hasAXObject(false)
    , m_setNeedsLayoutForbidden(false)
#endif
    , m_bitfields(node)
{
#ifndef NDEBUG
    layoutObjectCounter.increment();
#endif
    InstanceCounters::incrementCounter(InstanceCounters::LayoutObjectCounter);
}

LayoutObject::~LayoutObject()
{
    ASSERT(!m_hasAXObject);
#ifndef NDEBUG
    layoutObjectCounter.decrement();
#endif
    InstanceCounters::decrementCounter(InstanceCounters::LayoutObjectCounter);
}

bool LayoutObject::isDescendantOf(const LayoutObject* obj) const
{
    for (const LayoutObject* r = this; r; r = r->m_parent) {
        if (r == obj)
            return true;
    }
    return false;
}

bool LayoutObject::isHR() const
{
    return isHTMLHRElement(node());
}

bool LayoutObject::isLegend() const
{
    return isHTMLLegendElement(node());
}

void LayoutObject::setIsInsideFlowThreadIncludingDescendants(bool insideFlowThread)
{
    LayoutObject* next;
    for (LayoutObject *object = this; object; object = next) {
        // If object is a fragmentation context it already updated the descendants flag accordingly.
        if (object->isLayoutFlowThread()) {
            next = object->nextInPreOrderAfterChildren(this);
            continue;
        }
        next = object->nextInPreOrder(this);
        ASSERT(insideFlowThread != object->isInsideFlowThread());
        object->setIsInsideFlowThread(insideFlowThread);
    }
}

bool LayoutObject::requiresAnonymousTableWrappers(const LayoutObject* newChild) const
{
    // Check should agree with:
    // CSS 2.1 Tables: 17.2.1 Anonymous table objects
    // http://www.w3.org/TR/CSS21/tables.html#anonymous-boxes
    if (newChild->isLayoutTableCol()) {
        const LayoutTableCol* newTableColumn = toLayoutTableCol(newChild);
        bool isColumnInColumnGroup = newTableColumn->isTableColumn() && isLayoutTableCol();
        return !isTable() && !isColumnInColumnGroup;
    }
    if (newChild->isTableCaption())
        return !isTable();
    if (newChild->isTableSection())
        return !isTable();
    if (newChild->isTableRow())
        return !isTableSection();
    if (newChild->isTableCell())
        return !isTableRow();
    return false;
}

void LayoutObject::addChild(LayoutObject* newChild, LayoutObject* beforeChild)
{
    ASSERT(isAllowedToModifyLayoutTreeStructure(document()));

    LayoutObjectChildList* children = virtualChildren();
    ASSERT(children);
    if (!children)
        return;

    if (requiresAnonymousTableWrappers(newChild)) {
        // Generate an anonymous table or reuse existing one from previous child
        // Per: 17.2.1 Anonymous table objects 3. Generate missing parents
        // http://www.w3.org/TR/CSS21/tables.html#anonymous-boxes
        LayoutTable* table;
        LayoutObject* afterChild = beforeChild ? beforeChild->previousSibling() : children->lastChild();
        if (afterChild && afterChild->isAnonymous() && afterChild->isTable() && !afterChild->isBeforeContent()) {
            table = toLayoutTable(afterChild);
        } else {
            table = LayoutTable::createAnonymousWithParent(this);
            addChild(table, beforeChild);
        }
        table->addChild(newChild);
    } else {
        children->insertChildNode(this, newChild, beforeChild);
    }

    if (newChild->isText() && newChild->style()->textTransform() == CAPITALIZE)
        toLayoutText(newChild)->transformText();

    // SVG creates layoutObjects for <g display="none">, as SVG requires children of hidden
    // <g>s to have layoutObjects - at least that's how our implementation works. Consider:
    // <g display="none"><foreignObject><body style="position: relative">FOO...
    // - layerTypeRequired() would return true for the <body>, creating a new Layer
    // - when the document is painted, both layers are painted. The <body> layer doesn't
    //   know that it's inside a "hidden SVG subtree", and thus paints, even if it shouldn't.
    // To avoid the problem alltogether, detect early if we're inside a hidden SVG subtree
    // and stop creating layers at all for these cases - they're not used anyways.
    if (newChild->hasLayer() && !layerCreationAllowedForSubtree())
        toLayoutBoxModelObject(newChild)->layer()->removeOnlyThisLayer();
}

void LayoutObject::removeChild(LayoutObject* oldChild)
{
    ASSERT(isAllowedToModifyLayoutTreeStructure(document()));

    LayoutObjectChildList* children = virtualChildren();
    ASSERT(children);
    if (!children)
        return;

    children->removeChildNode(this, oldChild);
}

void LayoutObject::registerSubtreeChangeListenerOnDescendants(bool value)
{
    // If we're set to the same value then we're done as that means it's
    // set down the tree that way already.
    if (m_bitfields.subtreeChangeListenerRegistered() == value)
        return;

    m_bitfields.setSubtreeChangeListenerRegistered(value);

    for (LayoutObject* curr = slowFirstChild(); curr; curr = curr->nextSibling())
        curr->registerSubtreeChangeListenerOnDescendants(value);
}

void LayoutObject::notifyAncestorsOfSubtreeChange()
{
    if (m_bitfields.notifiedOfSubtreeChange())
        return;

    m_bitfields.setNotifiedOfSubtreeChange(true);
    if (parent())
        parent()->notifyAncestorsOfSubtreeChange();
}

void LayoutObject::notifyOfSubtreeChange()
{
    if (!m_bitfields.subtreeChangeListenerRegistered())
        return;
    if (m_bitfields.notifiedOfSubtreeChange())
        return;

    notifyAncestorsOfSubtreeChange();

    // We can modify the layout tree during layout which means that we may
    // try to schedule this during performLayout. This should no longer
    // happen when crbug.com/370457 is fixed.
    DeprecatedScheduleStyleRecalcDuringLayout marker(document().lifecycle());
    document().scheduleLayoutTreeUpdateIfNeeded();
}

void LayoutObject::handleSubtreeModifications()
{
    ASSERT(wasNotifiedOfSubtreeChange());
    ASSERT(document().lifecycle().stateAllowsLayoutTreeNotifications());

    if (consumesSubtreeChangeNotification())
        subtreeDidChange();

    m_bitfields.setNotifiedOfSubtreeChange(false);

    for (LayoutObject* object = slowFirstChild(); object; object = object->nextSibling()) {
        if (!object->wasNotifiedOfSubtreeChange())
            continue;
        object->handleSubtreeModifications();
    }
}

LayoutObject* LayoutObject::nextInPreOrder() const
{
    if (LayoutObject* o = slowFirstChild())
        return o;

    return nextInPreOrderAfterChildren();
}

LayoutObject* LayoutObject::nextInPreOrderAfterChildren() const
{
    LayoutObject* o = nextSibling();
    if (!o) {
        o = parent();
        while (o && !o->nextSibling())
            o = o->parent();
        if (o)
            o = o->nextSibling();
    }

    return o;
}

LayoutObject* LayoutObject::nextInPreOrder(const LayoutObject* stayWithin) const
{
    if (LayoutObject* o = slowFirstChild())
        return o;

    return nextInPreOrderAfterChildren(stayWithin);
}

LayoutObject* LayoutObject::nextInPreOrderAfterChildren(const LayoutObject* stayWithin) const
{
    if (this == stayWithin)
        return nullptr;

    const LayoutObject* current = this;
    LayoutObject* next = current->nextSibling();
    for (; !next; next = current->nextSibling()) {
        current = current->parent();
        if (!current || current == stayWithin)
            return nullptr;
    }
    return next;
}

LayoutObject* LayoutObject::previousInPreOrder() const
{
    if (LayoutObject* o = previousSibling()) {
        while (LayoutObject* lastChild = o->slowLastChild())
            o = lastChild;
        return o;
    }

    return parent();
}

LayoutObject* LayoutObject::previousInPreOrder(const LayoutObject* stayWithin) const
{
    if (this == stayWithin)
        return nullptr;

    return previousInPreOrder();
}

LayoutObject* LayoutObject::childAt(unsigned index) const
{
    LayoutObject* child = slowFirstChild();
    for (unsigned i = 0; child && i < index; i++)
        child = child->nextSibling();
    return child;
}

LayoutObject* LayoutObject::lastLeafChild() const
{
    LayoutObject* r = slowLastChild();
    while (r) {
        LayoutObject* n = nullptr;
        n = r->slowLastChild();
        if (!n)
            break;
        r = n;
    }
    return r;
}

static void addLayers(LayoutObject* obj, DeprecatedPaintLayer* parentLayer, LayoutObject*& newObject,
    DeprecatedPaintLayer*& beforeChild)
{
    if (obj->hasLayer()) {
        if (!beforeChild && newObject) {
            // We need to figure out the layer that follows newObject. We only do
            // this the first time we find a child layer, and then we update the
            // pointer values for newObject and beforeChild used by everyone else.
            beforeChild = newObject->parent()->findNextLayer(parentLayer, newObject);
            newObject = nullptr;
        }
        parentLayer->addChild(toLayoutBoxModelObject(obj)->layer(), beforeChild);
        return;
    }

    for (LayoutObject* curr = obj->slowFirstChild(); curr; curr = curr->nextSibling())
        addLayers(curr, parentLayer, newObject, beforeChild);
}

void LayoutObject::addLayers(DeprecatedPaintLayer* parentLayer)
{
    if (!parentLayer)
        return;

    LayoutObject* object = this;
    DeprecatedPaintLayer* beforeChild = nullptr;
    blink::addLayers(this, parentLayer, object, beforeChild);
}

void LayoutObject::removeLayers(DeprecatedPaintLayer* parentLayer)
{
    if (!parentLayer)
        return;

    if (hasLayer()) {
        parentLayer->removeChild(toLayoutBoxModelObject(this)->layer());
        return;
    }

    for (LayoutObject* curr = slowFirstChild(); curr; curr = curr->nextSibling())
        curr->removeLayers(parentLayer);
}

void LayoutObject::moveLayers(DeprecatedPaintLayer* oldParent, DeprecatedPaintLayer* newParent)
{
    if (!newParent)
        return;

    if (hasLayer()) {
        DeprecatedPaintLayer* layer = toLayoutBoxModelObject(this)->layer();
        ASSERT(oldParent == layer->parent());
        if (oldParent)
            oldParent->removeChild(layer);
        newParent->addChild(layer);
        return;
    }

    for (LayoutObject* curr = slowFirstChild(); curr; curr = curr->nextSibling())
        curr->moveLayers(oldParent, newParent);
}

DeprecatedPaintLayer* LayoutObject::findNextLayer(DeprecatedPaintLayer* parentLayer, LayoutObject* startPoint, bool checkParent)
{
    // Error check the parent layer passed in. If it's null, we can't find anything.
    if (!parentLayer)
        return 0;

    // Step 1: If our layer is a child of the desired parent, then return our layer.
    DeprecatedPaintLayer* ourLayer = hasLayer() ? toLayoutBoxModelObject(this)->layer() : nullptr;
    if (ourLayer && ourLayer->parent() == parentLayer)
        return ourLayer;

    // Step 2: If we don't have a layer, or our layer is the desired parent, then descend
    // into our siblings trying to find the next layer whose parent is the desired parent.
    if (!ourLayer || ourLayer == parentLayer) {
        for (LayoutObject* curr = startPoint ? startPoint->nextSibling() : slowFirstChild();
            curr; curr = curr->nextSibling()) {
            DeprecatedPaintLayer* nextLayer = curr->findNextLayer(parentLayer, nullptr, false);
            if (nextLayer)
                return nextLayer;
        }
    }

    // Step 3: If our layer is the desired parent layer, then we're finished. We didn't
    // find anything.
    if (parentLayer == ourLayer)
        return nullptr;

    // Step 4: If |checkParent| is set, climb up to our parent and check its siblings that
    // follow us to see if we can locate a layer.
    if (checkParent && parent())
        return parent()->findNextLayer(parentLayer, this, true);

    return nullptr;
}

DeprecatedPaintLayer* LayoutObject::enclosingLayer() const
{
    for (const LayoutObject* current = this; current; current = current->parent()) {
        if (current->hasLayer())
            return toLayoutBoxModelObject(current)->layer();
    }
    // FIXME: we should get rid of detached layout subtrees, at which point this code should
    // not be reached. crbug.com/411429
    return nullptr;
}

bool LayoutObject::scrollRectToVisible(const LayoutRect& rect, const ScrollAlignment& alignX, const ScrollAlignment& alignY)
{
    LayoutBox* enclosingBox = this->enclosingBox();
    if (!enclosingBox)
        return false;

    enclosingBox->scrollRectToVisible(rect, alignX, alignY);
    return true;
}

LayoutBox* LayoutObject::enclosingBox() const
{
    LayoutObject* curr = const_cast<LayoutObject*>(this);
    while (curr) {
        if (curr->isBox())
            return toLayoutBox(curr);
        curr = curr->parent();
    }

    ASSERT_NOT_REACHED();
    return nullptr;
}

LayoutBoxModelObject* LayoutObject::enclosingBoxModelObject() const
{
    LayoutObject* curr = const_cast<LayoutObject*>(this);
    while (curr) {
        if (curr->isBoxModelObject())
            return toLayoutBoxModelObject(curr);
        curr = curr->parent();
    }

    ASSERT_NOT_REACHED();
    return nullptr;
}

LayoutBox* LayoutObject::enclosingScrollableBox() const
{
    for (LayoutObject* ancestor = parent(); ancestor; ancestor = ancestor->parent()) {
        if (!ancestor->isBox())
            continue;

        LayoutBox* ancestorBox = toLayoutBox(ancestor);
        if (ancestorBox->canBeScrolledAndHasScrollableArea())
            return ancestorBox;
    }

    return nullptr;
}

LayoutFlowThread* LayoutObject::locateFlowThreadContainingBlock() const
{
    ASSERT(isInsideFlowThread());

    // See if we have the thread cached because we're in the middle of layout.
    if (LayoutState* layoutState = view()->layoutState()) {
        if (LayoutFlowThread* flowThread = layoutState->flowThread())
            return flowThread;
    }

    // Not in the middle of layout so have to find the thread the slow way.
    return LayoutFlowThread::locateFlowThreadContainingBlockOf(*this);
}

bool LayoutObject::skipInvalidationWhenLaidOutChildren() const
{
    if (!m_bitfields.neededLayoutBecauseOfChildren())
        return false;

    // SVG layoutObjects need to be invalidated when their children are laid out.
    // LayoutBlocks with line boxes are responsible to invalidate them so we can't ignore them.
    if (isSVG() || (isLayoutBlockFlow() && toLayoutBlockFlow(this)->firstLineBox()))
        return false;

    // In case scrollbars got repositioned (which will typically happen if the layout object got
    // resized), we cannot skip invalidation.
    if (hasNonCompositedScrollbars())
        return false;

    return !hasBoxEffect();
}

LayoutBlock* LayoutObject::firstLineBlock() const
{
    return nullptr;
}

static inline bool objectIsRelayoutBoundary(const LayoutObject* object)
{
    // FIXME: In future it may be possible to broaden these conditions in order to improve performance.
    if (object->isTextControl())
        return true;

    if (object->isSVGRoot())
        return true;

    if (!object->hasOverflowClip())
        return false;

    if (object->style()->width().isIntrinsicOrAuto() || object->style()->height().isIntrinsicOrAuto() || object->style()->height().hasPercent())
        return false;

    // Table parts can't be relayout roots since the table is responsible for layouting all the parts.
    if (object->isTablePart())
        return false;

    // Inside multicol it's generally problematic to allow relayout roots. The multicol container
    // itself may be scheduled for relayout as well (due to other changes that may have happened
    // since the previous layout pass), which might affect the column heights, which may affect how
    // this object breaks across columns). Spanners may also have been added or removed since the
    // previous layout pass, which is just another way of affecting the column heights (and the
    // number of rows). Instead of identifying cases where it's safe to allow relayout roots, just
    // disallow them inside multicol.
    if (object->isInsideFlowThread())
        return false;

    return true;
}

void LayoutObject::markContainerChainForLayout(bool scheduleRelayout, SubtreeLayoutScope* layouter)
{
    ASSERT(!isSetNeedsLayoutForbidden());
    ASSERT(!layouter || this != layouter->root());

    LayoutObject* object = container();
    LayoutObject* last = this;

    bool simplifiedNormalFlowLayout = needsSimplifiedNormalFlowLayout() && !selfNeedsLayout() && !normalChildNeedsLayout();

    while (object) {
        if (object->selfNeedsLayout())
            return;

        // Don't mark the outermost object of an unrooted subtree. That object will be
        // marked when the subtree is added to the document.
        LayoutObject* container = object->container();
        if (!container && !object->isLayoutView())
            return;
        if (!last->isTextOrSVGChild() && last->style()->hasOutOfFlowPosition()) {
            bool willSkipRelativelyPositionedInlines = !object->isLayoutBlock() || object->isAnonymousBlock();
            // Skip relatively positioned inlines and anonymous blocks to get to the enclosing LayoutBlock.
            while (object && (!object->isLayoutBlock() || object->isAnonymousBlock()))
                object = object->container();
            if (!object || object->posChildNeedsLayout())
                return;
            if (willSkipRelativelyPositionedInlines)
                container = object->container();
            object->setPosChildNeedsLayout(true);
            simplifiedNormalFlowLayout = true;
            ASSERT(!object->isSetNeedsLayoutForbidden());
        } else if (simplifiedNormalFlowLayout) {
            if (object->needsSimplifiedNormalFlowLayout())
                return;
            object->setNeedsSimplifiedNormalFlowLayout(true);
            ASSERT(!object->isSetNeedsLayoutForbidden());
        } else {
            if (object->normalChildNeedsLayout())
                return;
            object->setNormalChildNeedsLayout(true);
            ASSERT(!object->isSetNeedsLayoutForbidden());
        }

        if (layouter) {
            layouter->recordObjectMarkedForLayout(object);
            if (object == layouter->root())
                return;
        }

        last = object;
        if (scheduleRelayout && objectIsRelayoutBoundary(last))
            break;
        object = container;
    }

    if (scheduleRelayout)
        last->scheduleRelayout();
}

#if ENABLE(ASSERT)
void LayoutObject::checkBlockPositionedObjectsNeedLayout()
{
    ASSERT(!needsLayout());

    if (isLayoutBlock())
        toLayoutBlock(this)->checkPositionedObjectsNeedLayout();
}
#endif

void LayoutObject::setPreferredLogicalWidthsDirty(MarkingBehavior markParents)
{
    m_bitfields.setPreferredLogicalWidthsDirty(true);
    if (markParents == MarkContainerChain && (isText() || !style()->hasOutOfFlowPosition()))
        invalidateContainerPreferredLogicalWidths();
}

void LayoutObject::clearPreferredLogicalWidthsDirty()
{
    m_bitfields.setPreferredLogicalWidthsDirty(false);
}

inline void LayoutObject::invalidateContainerPreferredLogicalWidths()
{
    // In order to avoid pathological behavior when inlines are deeply nested, we do include them
    // in the chain that we mark dirty (even though they're kind of irrelevant).
    LayoutObject* o = isTableCell() ? containingBlock() : container();
    while (o && !o->preferredLogicalWidthsDirty()) {
        // Don't invalidate the outermost object of an unrooted subtree. That object will be
        // invalidated when the subtree is added to the document.
        LayoutObject* container = o->isTableCell() ? o->containingBlock() : o->container();
        if (!container && !o->isLayoutView())
            break;

        o->m_bitfields.setPreferredLogicalWidthsDirty(true);
        if (o->style()->hasOutOfFlowPosition()) {
            // A positioned object has no effect on the min/max width of its containing block ever.
            // We can optimize this case and not go up any further.
            break;
        }
        o = container;
    }
}

LayoutBlock* LayoutObject::containerForFixedPosition(const LayoutBoxModelObject* paintInvalidationContainer, bool* paintInvalidationContainerSkipped) const
{
    ASSERT(!paintInvalidationContainerSkipped || !*paintInvalidationContainerSkipped);
    ASSERT(!isText());
    ASSERT(style()->position() == FixedPosition);

    LayoutObject* ancestor = parent();
    for (; ancestor && !ancestor->canContainFixedPositionObjects(); ancestor = ancestor->parent()) {
        if (paintInvalidationContainerSkipped && ancestor == paintInvalidationContainer)
            *paintInvalidationContainerSkipped = true;
    }

    ASSERT(!ancestor || !ancestor->isAnonymousBlock());
    return toLayoutBlock(ancestor);
}

LayoutBlock* LayoutObject::containingBlockForAbsolutePosition() const
{
    LayoutObject* o = parent();
    while (o) {
        if (o->style()->position() != StaticPosition && (!o->isInline() || o->isReplaced()))
            break;

        if (o->canContainFixedPositionObjects())
            break;

        // For relpositioned inlines, we return the nearest non-anonymous enclosing block. We don't try
        // to return the inline itself.  This allows us to avoid having a positioned objects
        // list in all LayoutInlines and lets us return a strongly-typed LayoutBlock* result
        // from this method.  The container() method can actually be used to obtain the
        // inline directly.
        if (o->style()->hasInFlowPosition() && o->isInline() && !o->isReplaced()) {
            o = o->containingBlock();
            break;
        }

        o = o->parent();
    }

    if (o && !o->isLayoutBlock())
        o = o->containingBlock();

    while (o && o->isAnonymousBlock())
        o = o->containingBlock();

    if (!o || !o->isLayoutBlock())
        return nullptr; // This can still happen in case of an orphaned tree

    return toLayoutBlock(o);
}

LayoutBlock* LayoutObject::containingBlock() const
{
    LayoutObject* o = parent();
    if (!o && isLayoutScrollbarPart())
        o = toLayoutScrollbarPart(this)->layoutObjectOwningScrollbar();
    if (!isTextOrSVGChild()) {
        if (m_style->position() == FixedPosition)
            return containerForFixedPosition();
        if (m_style->position() == AbsolutePosition)
            return containingBlockForAbsolutePosition();
    }
    if (isColumnSpanAll()) {
        o = spannerPlaceholder()->containingBlock();
    } else {
        while (o && ((o->isInline() && !o->isReplaced()) || !o->isLayoutBlock()))
            o = o->parent();
    }

    if (!o || !o->isLayoutBlock())
        return nullptr; // This can still happen in case of an orphaned tree

    return toLayoutBlock(o);
}

bool LayoutObject::mustInvalidateFillLayersPaintOnHeightChange(const FillLayer& layer) const
{
    // Nobody will use multiple layers without wanting fancy positioning.
    if (layer.next())
        return true;

    // Make sure we have a valid image.
    StyleImage* img = layer.image();
    if (!img || !img->canRender(*this, style()->effectiveZoom()))
        return false;

    if (layer.repeatY() != RepeatFill && layer.repeatY() != NoRepeatFill)
        return true;

    // TODO(alancutter): Make this work correctly for calc lengths.
    if (layer.yPosition().hasPercent() && !layer.yPosition().isZero())
        return true;

    if (layer.backgroundYOrigin() != TopEdge)
        return true;

    EFillSizeType sizeType = layer.sizeType();

    if (sizeType == Contain || sizeType == Cover)
        return true;

    if (sizeType == SizeLength) {
        // TODO(alancutter): Make this work correctly for calc lengths.
        if (layer.sizeLength().height().hasPercent() && !layer.sizeLength().height().isZero())
            return true;
        if (img->isGeneratedImage() && layer.sizeLength().height().isAuto())
            return true;
    } else if (img->usesImageContainerSize()) {
        return true;
    }

    return false;
}

FloatRect LayoutObject::absoluteBoundingBoxFloatRect() const
{
    Vector<FloatQuad> quads;
    absoluteQuads(quads);

    size_t n = quads.size();
    if (n == 0)
        return FloatRect();

    FloatRect result = quads[0].boundingBox();
    for (size_t i = 1; i < n; ++i)
        result.unite(quads[i].boundingBox());
    return result;
}

IntRect LayoutObject::absoluteBoundingBoxRect() const
{
    Vector<FloatQuad> quads;
    absoluteQuads(quads);

    size_t n = quads.size();
    if (!n)
        return IntRect();

    IntRect result = quads[0].enclosingBoundingBox();
    for (size_t i = 1; i < n; ++i)
        result.unite(quads[i].enclosingBoundingBox());
    return result;
}

IntRect LayoutObject::absoluteBoundingBoxRectIgnoringTransforms() const
{
    FloatPoint absPos = localToAbsolute();
    Vector<IntRect> rects;
    absoluteRects(rects, flooredLayoutPoint(absPos));

    size_t n = rects.size();
    if (!n)
        return IntRect();

    IntRect result = rects[0];
    for (size_t i = 1; i < n; ++i)
        result.unite(rects[i]);
    return result;
}

IntRect LayoutObject::absoluteOutlineBoundingBoxRect() const
{
    Vector<LayoutRect> rects;
    const LayoutBoxModelObject* container = enclosingLayer()->layoutObject();
    addOutlineRects(rects, LayoutPoint(localToContainerPoint(FloatPoint(), container)));
    return container->localToAbsoluteQuad(FloatQuad(unionRect(rects))).enclosingBoundingBox();
}

FloatRect LayoutObject::absoluteBoundingBoxRectForRange(const Range* range)
{
    if (!range || !range->startContainer())
        return FloatRect();

    range->ownerDocument().updateLayout();

    Vector<FloatQuad> quads;
    range->textQuads(quads);

    FloatRect result;
    for (size_t i = 0; i < quads.size(); ++i)
        result.unite(quads[i].boundingBox());

    return result;
}

void LayoutObject::addAbsoluteRectForLayer(IntRect& result)
{
    if (hasLayer())
        result.unite(absoluteBoundingBoxRect());
    for (LayoutObject* current = slowFirstChild(); current; current = current->nextSibling())
        current->addAbsoluteRectForLayer(result);
}

IntRect LayoutObject::paintingRootRect(IntRect& topLevelRect)
{
    IntRect result = absoluteBoundingBoxRect();
    for (LayoutObject* current = slowFirstChild(); current; current = current->nextSibling())
        current->addAbsoluteRectForLayer(result);
    return result;
}

void LayoutObject::paint(const PaintInfo&, const LayoutPoint&)
{
}

const LayoutBoxModelObject* LayoutObject::containerForPaintInvalidation() const
{
    RELEASE_ASSERT(isRooted());
    return adjustCompositedContainerForSpecialAncestors(enclosingCompositedContainer());
}

const LayoutBoxModelObject& LayoutObject::containerForPaintInvalidationOnRootedTree() const
{
    RELEASE_ASSERT(isRooted());

    const LayoutBoxModelObject* paintInvalidationContainer = containerForPaintInvalidation();
    ASSERT(paintInvalidationContainer);

    return *paintInvalidationContainer;
}

const LayoutBoxModelObject* LayoutObject::enclosingCompositedContainer() const
{
    LayoutBoxModelObject* container = nullptr;
    // FIXME: CompositingState is not necessarily up to date for many callers of this function.
    DisableCompositingQueryAsserts disabler;

    if (DeprecatedPaintLayer* compositingLayer = enclosingLayer()->enclosingLayerForPaintInvalidationCrossingFrameBoundaries())
        container = compositingLayer->layoutObject();
    return container;
}

const LayoutBoxModelObject* LayoutObject::adjustCompositedContainerForSpecialAncestors(const LayoutBoxModelObject* paintInvalidationContainer) const
{
    if (paintInvalidationContainer)
        return paintInvalidationContainer;

    LayoutView* layoutView = view();
    while (layoutView->frame()->ownerLayoutObject())
        layoutView = layoutView->frame()->ownerLayoutObject()->view();
    return layoutView;
}

String LayoutObject::decoratedName() const
{
    StringBuilder name;
    name.append(this->name());

    if (isAnonymous())
        name.append(" (anonymous)");
    // FIXME: Remove the special case for LayoutView here (requires rebaseline of all tests).
    if (isOutOfFlowPositioned() && !isLayoutView())
        name.append(" (positioned)");
    if (isRelPositioned())
        name.append(" (relative positioned)");
    if (isStickyPositioned())
        name.append(" (sticky positioned)");
    if (isFloating())
        name.append(" (floating)");
    if (spannerPlaceholder())
        name.append(" (column spanner)");

    return name.toString();
}

String LayoutObject::debugName() const
{
    StringBuilder name;
    name.append(decoratedName());

    if (const Node* node = this->node()) {
        name.append(' ');
        name.append(node->debugName());
    }
    return name.toString();
}

bool LayoutObject::isPaintInvalidationContainer() const
{
    return hasLayer() && toLayoutBoxModelObject(this)->layer()->isPaintInvalidationContainer();
}

template <typename T>
void addJsonObjectForRect(TracedValue* value, const char* name, const T& rect)
{
    value->beginDictionary(name);
    value->setDouble("x", rect.x());
    value->setDouble("y", rect.y());
    value->setDouble("width", rect.width());
    value->setDouble("height", rect.height());
    value->endDictionary();
}

template <typename T>
void addJsonObjectForPoint(TracedValue* value, const char* name, const T& point)
{
    value->beginDictionary(name);
    value->setDouble("x", point.x());
    value->setDouble("y", point.y());
    value->endDictionary();
}

static PassRefPtr<TraceEvent::ConvertableToTraceFormat> jsonObjectForPaintInvalidationInfo(const LayoutRect& rect, const String& invalidationReason)
{
    RefPtr<TracedValue> value = TracedValue::create();
    addJsonObjectForRect(value.get(), "rect", rect);
    value->setString("invalidation_reason", invalidationReason);
    return value;
}

LayoutRect LayoutObject::computePaintInvalidationRect(const LayoutBoxModelObject* paintInvalidationContainer, const PaintInvalidationState* paintInvalidationState) const
{
    return clippedOverflowRectForPaintInvalidation(paintInvalidationContainer, paintInvalidationState);
}

void LayoutObject::invalidatePaintUsingContainer(const LayoutBoxModelObject& paintInvalidationContainer, const LayoutRect& r, PaintInvalidationReason invalidationReason) const
{
    ASSERT(gDisablePaintInvalidationStateAsserts || document().lifecycle().state() == DocumentLifecycle::InPaintInvalidation);

    if (r.isEmpty())
        return;

    RELEASE_ASSERT(isRooted());

    // FIXME: Unify "devtools.timeline.invalidationTracking" and "blink.invalidation". crbug.com/413527.
    TRACE_EVENT_INSTANT1(TRACE_DISABLED_BY_DEFAULT("devtools.timeline.invalidationTracking"),
        "PaintInvalidationTracking",
        TRACE_EVENT_SCOPE_THREAD,
        "data", InspectorPaintInvalidationTrackingEvent::data(this, paintInvalidationContainer));
    TRACE_EVENT2(TRACE_DISABLED_BY_DEFAULT("blink.invalidation"), "LayoutObject::invalidatePaintUsingContainer()",
        "object", this->debugName().ascii(),
        "info", jsonObjectForPaintInvalidationInfo(r, paintInvalidationReasonToString(invalidationReason)));

    if (paintInvalidationContainer.isLayoutView()) {
        toLayoutView(&paintInvalidationContainer)->invalidatePaintForRectangle(r, invalidationReason);
        return;
    }

    if (paintInvalidationContainer.view()->usesCompositing()) {
        ASSERT(paintInvalidationContainer.isPaintInvalidationContainer());
        paintInvalidationContainer.setBackingNeedsPaintInvalidationInRect(r, invalidationReason);
    }
}

void LayoutObject::invalidateDisplayItemClient(const DisplayItemClientWrapper& displayItemClient) const
{
    if (!RuntimeEnabledFeatures::slimmingPaintEnabled())
        return;

    // Not using enclosingCompositedContainer() directly because this object may be in an orphaned subtree.
    if (const DeprecatedPaintLayer* enclosingLayer = this->enclosingLayer()) {
        // This is valid because we want to invalidate the client in the display item list of the current backing.
        DisableCompositingQueryAsserts disabler;
        if (const DeprecatedPaintLayer* paintInvalidationLayer = enclosingLayer->enclosingLayerForPaintInvalidationCrossingFrameBoundaries())
            paintInvalidationLayer->layoutObject()->invalidateDisplayItemClientOnBacking(displayItemClient);
    }
}

void LayoutObject::invalidateDisplayItemClients(const LayoutBoxModelObject& paintInvalidationContainer) const
{
    ASSERT(RuntimeEnabledFeatures::slimmingPaintEnabled());
    paintInvalidationContainer.invalidateDisplayItemClientOnBacking(*this);
}

LayoutRect LayoutObject::boundsRectForPaintInvalidation(const LayoutBoxModelObject* paintInvalidationContainer, const PaintInvalidationState* paintInvalidationState) const
{
    if (!paintInvalidationContainer)
        return computePaintInvalidationRect(paintInvalidationContainer, paintInvalidationState);
    return DeprecatedPaintLayer::computePaintInvalidationRect(this, paintInvalidationContainer->layer(), paintInvalidationState);
}

const LayoutBoxModelObject* LayoutObject::invalidatePaintRectangleInternal(const LayoutRect& r) const
{
    RELEASE_ASSERT(isRooted());

    if (r.isEmpty())
        return nullptr;

    if (view()->document().printing())
        return nullptr; // Don't invalidate paints if we're printing.

    LayoutRect dirtyRect(r);

    const LayoutBoxModelObject& paintInvalidationContainer = containerForPaintInvalidationOnRootedTree();
    DeprecatedPaintLayer::mapRectToPaintInvalidationBacking(this, &paintInvalidationContainer, dirtyRect);
    invalidatePaintUsingContainer(paintInvalidationContainer, dirtyRect, PaintInvalidationRectangle);
    return &paintInvalidationContainer;
}

void LayoutObject::invalidatePaintRectangle(const LayoutRect& r) const
{
    if (const LayoutBoxModelObject* paintInvalidationContainer = invalidatePaintRectangleInternal(r)) {
        if (RuntimeEnabledFeatures::slimmingPaintEnabled())
            invalidateDisplayItemClients(*paintInvalidationContainer);
    }
}

void LayoutObject::invalidateTreeIfNeeded(PaintInvalidationState& paintInvalidationState)
{
    ASSERT(!needsLayout());

    // If we didn't need paint invalidation then our children don't need as well.
    // Skip walking down the tree as everything should be fine below us.
    if (!shouldCheckForPaintInvalidation(paintInvalidationState))
        return;

    PaintInvalidationReason reason = invalidatePaintIfNeeded(paintInvalidationState, paintInvalidationState.paintInvalidationContainer());
    clearPaintInvalidationState(paintInvalidationState);

    if (reason == PaintInvalidationDelayedFull)
        paintInvalidationState.pushDelayedPaintInvalidationTarget(*this);

    invalidatePaintOfSubtreesIfNeeded(paintInvalidationState);
}

void LayoutObject::invalidatePaintOfSubtreesIfNeeded(PaintInvalidationState& childPaintInvalidationState)
{
    for (LayoutObject* child = slowFirstChild(); child; child = child->nextSibling()) {
        if (!child->isOutOfFlowPositioned())
            child->invalidateTreeIfNeeded(childPaintInvalidationState);
    }
}

static PassRefPtr<TraceEvent::ConvertableToTraceFormat> jsonObjectForOldAndNewRects(const LayoutRect& oldRect, const LayoutPoint& oldLocation, const LayoutRect& newRect, const LayoutPoint& newLocation)
{
    RefPtr<TracedValue> value = TracedValue::create();
    addJsonObjectForRect(value.get(), "oldRect", oldRect);
    addJsonObjectForPoint(value.get(), "oldLocation", oldLocation);
    addJsonObjectForRect(value.get(), "newRect", newRect);
    addJsonObjectForPoint(value.get(), "newLocation", newLocation);
    return value;
}

LayoutRect LayoutObject::selectionRectInViewCoordinates() const
{
    return selectionRectForPaintInvalidation(view());
}

LayoutRect LayoutObject::previousSelectionRectForPaintInvalidation() const
{
    if (!selectionPaintInvalidationMap)
        return LayoutRect();

    return selectionPaintInvalidationMap->get(this);
}

void LayoutObject::setPreviousSelectionRectForPaintInvalidation(const LayoutRect& selectionRect)
{
    if (!selectionPaintInvalidationMap) {
        if (selectionRect.isEmpty())
            return;
        selectionPaintInvalidationMap = new SelectionPaintInvalidationMap();
    }

    if (selectionRect.isEmpty())
        selectionPaintInvalidationMap->remove(this);
    else
        selectionPaintInvalidationMap->set(this, selectionRect);
}

// TODO(wangxianzhu): Remove this for slimming paint v2 because we won't care about paint invalidation rects.
inline void LayoutObject::invalidateSelectionIfNeeded(const LayoutBoxModelObject& paintInvalidationContainer, PaintInvalidationReason invalidationReason)
{
    // Update selection rect when we are doing full invalidation (in case that the object is moved, composite status changed, etc.)
    // or shouldInvalidationSelection is set (in case that the selection itself changed).
    bool fullInvalidation = view()->doingFullPaintInvalidation() || isFullPaintInvalidationReason(invalidationReason);
    if (!fullInvalidation && !shouldInvalidateSelection())
        return;

    LayoutRect oldSelectionRect = previousSelectionRectForPaintInvalidation();
    LayoutRect newSelectionRect = selectionRectForPaintInvalidation(&paintInvalidationContainer);

    // Composited scrolling should not be included in the bounds and position tracking, because the graphics layer backing the scroller
    // does not move on scroll.
    if (paintInvalidationContainer.usesCompositedScrolling() && &paintInvalidationContainer != this) {
        LayoutSize inverseOffset(toLayoutBox(&paintInvalidationContainer)->scrolledContentOffset());
        newSelectionRect.move(inverseOffset);
    }

    setPreviousSelectionRectForPaintInvalidation(newSelectionRect);

    if (RuntimeEnabledFeatures::slimmingPaintEnabled() && shouldInvalidateSelection())
        invalidateDisplayItemClients(paintInvalidationContainer);

    if (fullInvalidation)
        return;

    fullyInvalidatePaint(paintInvalidationContainer, PaintInvalidationSelection, oldSelectionRect, newSelectionRect);
}

PaintInvalidationReason LayoutObject::invalidatePaintIfNeeded(PaintInvalidationState& paintInvalidationState, const LayoutBoxModelObject& paintInvalidationContainer)
{
    LayoutView* v = view();
    if (v->document().printing())
        return PaintInvalidationNone; // Don't invalidate paints if we're printing.

    const LayoutRect oldBounds = previousPaintInvalidationRect();
    const LayoutPoint oldLocation = previousPositionFromPaintInvalidationBacking();
    LayoutRect newBounds = boundsRectForPaintInvalidation(&paintInvalidationContainer, &paintInvalidationState);
    LayoutPoint newLocation = DeprecatedPaintLayer::positionFromPaintInvalidationBacking(this, &paintInvalidationContainer, &paintInvalidationState);

    // Composited scrolling should not be included in the bounds and position tracking, because the graphics layer backing the scroller
    // does not move on scroll.
    if (paintInvalidationContainer.usesCompositedScrolling() && &paintInvalidationContainer != this) {
        LayoutSize inverseOffset(toLayoutBox(&paintInvalidationContainer)->scrolledContentOffset());
        newLocation.move(inverseOffset);
        newBounds.move(inverseOffset);
    }

    setPreviousPaintInvalidationRect(newBounds);
    setPreviousPositionFromPaintInvalidationBacking(newLocation);

    PaintInvalidationReason invalidationReason = paintInvalidationReason(paintInvalidationContainer, oldBounds, oldLocation, newBounds, newLocation);

    // We need to invalidate the selection before checking for whether we are doing a full invalidation.
    // This is because we need to update the old rect regardless.
    invalidateSelectionIfNeeded(paintInvalidationContainer, invalidationReason);

    // If we are set to do a full paint invalidation that means the LayoutView will issue
    // paint invalidations. We can then skip issuing of paint invalidations for the child
    // layoutObjects as they'll be covered by the LayoutView.
    // However, slimming paint mode requires paint invalidation of the child layoutObjects.
    if (view()->doingFullPaintInvalidation() && !RuntimeEnabledFeatures::slimmingPaintEnabled())
        return invalidationReason;

    TRACE_EVENT2(TRACE_DISABLED_BY_DEFAULT("blink.invalidation"), "LayoutObject::invalidatePaintIfNeeded()",
        "object", this->debugName().ascii(),
        "info", jsonObjectForOldAndNewRects(oldBounds, oldLocation, newBounds, newLocation));

    if (RuntimeEnabledFeatures::slimmingPaintEnabled()) {
        bool boxDecorationBackgroundObscured = boxDecorationBackgroundIsKnownToBeObscured();
        if (!isFullPaintInvalidationReason(invalidationReason) && boxDecorationBackgroundObscured != m_bitfields.lastBoxDecorationBackgroundObscured())
            invalidationReason = PaintInvalidationBackgroundObscurationChange;
        m_bitfields.setLastBoxDecorationBackgroundObscured(boxDecorationBackgroundObscured);
    }

    if (invalidationReason == PaintInvalidationNone) {
        // TODO(trchen): Currently we don't keep track of paint offset of layout objects.
        // There are corner cases that the display items need to be invalidated for paint offset
        // mutation, but incurs no pixel difference (i.e. bounds stay the same) so no rect-based
        // invalidation is issued. See crbug.com/508383 and crbug.com/515977.
        // This is a workaround to force display items to update paint offset.
        if (RuntimeEnabledFeatures::slimmingPaintEnabled() && paintInvalidationState.ancestorHadPaintInvalidationForLocationChange())
            invalidateDisplayItemClients(paintInvalidationContainer);

        return invalidationReason;
    }

    if (RuntimeEnabledFeatures::slimmingPaintEnabled())
        invalidateDisplayItemClients(paintInvalidationContainer);

    if (invalidationReason == PaintInvalidationIncremental) {
        incrementallyInvalidatePaint(paintInvalidationContainer, oldBounds, newBounds, newLocation);
        return invalidationReason;
    }

    fullyInvalidatePaint(paintInvalidationContainer, invalidationReason, oldBounds, newBounds);

    return invalidationReason;
}

PaintInvalidationReason LayoutObject::paintInvalidationReason(const LayoutBoxModelObject& paintInvalidationContainer,
    const LayoutRect& oldBounds, const LayoutPoint& oldPositionFromPaintInvalidationBacking,
    const LayoutRect& newBounds, const LayoutPoint& newPositionFromPaintInvalidationBacking) const
{
    // First check for InvalidationLocationChange to avoid it from being hidden by other
    // invalidation reasons because we'll need to force check for paint invalidation for
    // children when location of this object changed.
    if (newPositionFromPaintInvalidationBacking != oldPositionFromPaintInvalidationBacking)
        return PaintInvalidationLocationChange;

    if (shouldDoFullPaintInvalidation())
        return m_bitfields.fullPaintInvalidationReason();

    // The focus ring may change because of position change of descendants. For simplicity,
    // just force full paint invalidation if this object is marked for checking paint invalidation
    // for any reason.
    // TODO(wangxianzhu): extend this to all outlines.
    if (styleRef().outlineStyleIsAuto())
        return PaintInvalidationOutline;

    // If the bounds are the same then we know that none of the statements below
    // can match, so we can early out since we will not need to do any
    // invalidation.
    if (oldBounds == newBounds)
        return PaintInvalidationNone;

    // If we shifted, we don't know the exact reason so we are conservative and trigger a full invalidation. Shifting could
    // be caused by some layout property (left / top) or some in-flow layoutObject inserted / removed before us in the tree.
    if (newBounds.location() != oldBounds.location())
        return PaintInvalidationBoundsChange;

    // This covers the case where we mark containing blocks for layout
    // and they change size but don't have anything to paint. This is
    // a pretty common case for <body> as we add / remove children
    // (and the default background is done by FrameView).
    if (skipInvalidationWhenLaidOutChildren())
        return PaintInvalidationNone;

    // If the size is zero on one of our bounds then we know we're going to have
    // to do a full invalidation of either old bounds or new bounds. If we fall
    // into the incremental invalidation we'll issue two invalidations instead
    // of one.
    if (oldBounds.isEmpty())
        return PaintInvalidationBecameVisible;
    if (newBounds.isEmpty())
        return PaintInvalidationBecameInvisible;

    return PaintInvalidationIncremental;
}

void LayoutObject::adjustInvalidationRectForCompositedScrolling(LayoutRect& rect, const LayoutBoxModelObject& paintInvalidationContainer) const
{
    if (paintInvalidationContainer.usesCompositedScrolling() && &paintInvalidationContainer != this) {
        LayoutSize offset(-toLayoutBox(&paintInvalidationContainer)->scrolledContentOffset());
        rect.move(offset);
    }
}

LayoutRect LayoutObject::previousPaintInvalidationRectIncludingCompositedScrolling(const LayoutBoxModelObject& paintInvalidationContainer) const
{
    LayoutRect invalidationRect = previousPaintInvalidationRect();
    adjustInvalidationRectForCompositedScrolling(invalidationRect, paintInvalidationContainer);
    return invalidationRect;
}

void LayoutObject::adjustPreviousPaintInvalidationForScrollIfNeeded(const DoubleSize& scrollDelta)
{
    if (containerForPaintInvalidation()->usesCompositedScrolling())
        return;
    m_previousPaintInvalidationRect.move(LayoutSize(scrollDelta));
}

void LayoutObject::incrementallyInvalidatePaint(const LayoutBoxModelObject& paintInvalidationContainer, const LayoutRect& oldBounds, const LayoutRect& newBounds, const LayoutPoint& positionFromPaintInvalidationBacking)
{
    ASSERT(oldBounds.location() == newBounds.location());

    LayoutUnit deltaRight = newBounds.maxX() - oldBounds.maxX();
    if (deltaRight > 0) {
        LayoutRect invalidationRect(oldBounds.maxX(), newBounds.y(), deltaRight, newBounds.height());
        adjustInvalidationRectForCompositedScrolling(invalidationRect, paintInvalidationContainer);
        invalidatePaintUsingContainer(paintInvalidationContainer, invalidationRect, PaintInvalidationIncremental);
    } else if (deltaRight < 0) {
        LayoutRect invalidationRect(newBounds.maxX(), oldBounds.y(), -deltaRight, oldBounds.height());
        adjustInvalidationRectForCompositedScrolling(invalidationRect, paintInvalidationContainer);
        invalidatePaintUsingContainer(paintInvalidationContainer, invalidationRect, PaintInvalidationIncremental);
    }

    LayoutUnit deltaBottom = newBounds.maxY() - oldBounds.maxY();
    if (deltaBottom > 0) {
        LayoutRect invalidationRect(newBounds.x(), oldBounds.maxY(), newBounds.width(), deltaBottom);
        adjustInvalidationRectForCompositedScrolling(invalidationRect, paintInvalidationContainer);
        invalidatePaintUsingContainer(paintInvalidationContainer, invalidationRect, PaintInvalidationIncremental);
    } else if (deltaBottom < 0) {
        LayoutRect invalidationRect(oldBounds.x(), newBounds.maxY(), oldBounds.width(), -deltaBottom);
        adjustInvalidationRectForCompositedScrolling(invalidationRect, paintInvalidationContainer);
        invalidatePaintUsingContainer(paintInvalidationContainer, invalidationRect, PaintInvalidationIncremental);
    }
}

void LayoutObject::fullyInvalidatePaint(const LayoutBoxModelObject& paintInvalidationContainer, PaintInvalidationReason invalidationReason, const LayoutRect& oldBounds, const LayoutRect& newBounds)
{
    // Otherwise do full paint invalidation.
    LayoutRect invalidationRect = oldBounds;
    adjustInvalidationRectForCompositedScrolling(invalidationRect, paintInvalidationContainer);
    invalidatePaintUsingContainer(paintInvalidationContainer, invalidationRect, invalidationReason);
    if (newBounds != oldBounds) {
        invalidationRect = newBounds;
        adjustInvalidationRectForCompositedScrolling(invalidationRect, paintInvalidationContainer);
        invalidatePaintUsingContainer(paintInvalidationContainer, invalidationRect, invalidationReason);
    }
}

void LayoutObject::invalidatePaintForOverflow()
{
}

void LayoutObject::invalidatePaintForOverflowIfNeeded()
{
    if (shouldInvalidateOverflowForPaint())
        invalidatePaintForOverflow();
}

LayoutRect LayoutObject::rectWithOutlineForPaintInvalidation(const LayoutBoxModelObject* paintInvalidationContainer, LayoutUnit outlineWidth, const PaintInvalidationState* paintInvalidationState) const
{
    LayoutRect r(clippedOverflowRectForPaintInvalidation(paintInvalidationContainer, paintInvalidationState));
    r.inflate(outlineWidth);
    return r;
}

LayoutRect LayoutObject::absoluteClippedOverflowRect() const
{
    return clippedOverflowRectForPaintInvalidation(view());
}

LayoutRect LayoutObject::clippedOverflowRectForPaintInvalidation(const LayoutBoxModelObject*, const PaintInvalidationState*) const
{
    ASSERT_NOT_REACHED();
    return LayoutRect();
}

void LayoutObject::mapRectToPaintInvalidationBacking(const LayoutBoxModelObject* paintInvalidationContainer, LayoutRect& rect, const PaintInvalidationState* paintInvalidationState) const
{
    if (paintInvalidationContainer == this)
        return;

    if (paintInvalidationState && paintInvalidationState->canMapToContainer(paintInvalidationContainer)) {
        rect.move(paintInvalidationState->paintOffset());
        if (paintInvalidationState->isClipped())
            rect.intersect(paintInvalidationState->clipRect());
        return;
    }

    if (LayoutObject* o = parent()) {
        if (o->hasOverflowClip()) {
            LayoutBox* boxParent = toLayoutBox(o);
            boxParent->applyCachedClipAndScrollOffsetForPaintInvalidation(rect);
            if (rect.isEmpty())
                return;
        }

        o->mapRectToPaintInvalidationBacking(paintInvalidationContainer, rect, paintInvalidationState);
    }
}

void LayoutObject::dirtyLinesFromChangedChild(LayoutObject*)
{
}

#ifndef NDEBUG

void LayoutObject::showTreeForThis() const
{
    if (node())
        node()->showTreeForThis();
}

void LayoutObject::showLayoutTreeForThis() const
{
    showLayoutTree(this, 0);
}

void LayoutObject::showLineTreeForThis() const
{
    if (containingBlock())
        containingBlock()->showLineTreeAndMark(0, 0, 0, 0, this);
}

void LayoutObject::showLayoutObject() const
{
    showLayoutObject(0);
}

void LayoutObject::showLayoutObject(int printedCharacters) const
{
    printedCharacters += fprintf(stderr, "%s %p", decoratedName().ascii().data(), this);

    if (isText() && toLayoutText(this)->isTextFragment())
        printedCharacters += fprintf(stderr, " \"%s\" ", toLayoutText(this)->text().ascii().data());

    if (virtualContinuation())
        printedCharacters += fprintf(stderr, " continuation=%p", virtualContinuation());

    if (node()) {
        if (printedCharacters)
            for (; printedCharacters < showTreeCharacterOffset; printedCharacters++)
                fputc(' ', stderr);
        fputc('\t', stderr);
        node()->showNode();
    } else {
        fputc('\n', stderr);
    }
}

void LayoutObject::showLayoutTreeAndMark(const LayoutObject* markedObject1, const char* markedLabel1, const LayoutObject* markedObject2, const char* markedLabel2, int depth) const
{
    int printedCharacters = 0;
    if (markedObject1 == this && markedLabel1)
        printedCharacters += fprintf(stderr, "%s", markedLabel1);
    if (markedObject2 == this && markedLabel2)
        printedCharacters += fprintf(stderr, "%s", markedLabel2);
    for (; printedCharacters < depth * 2; printedCharacters++)
        fputc(' ', stderr);

    showLayoutObject(printedCharacters);

    for (const LayoutObject* child = slowFirstChild(); child; child = child->nextSibling())
        child->showLayoutTreeAndMark(markedObject1, markedLabel1, markedObject2, markedLabel2, depth + 1);
}

#endif // NDEBUG

bool LayoutObject::isSelectable() const
{
    return !isInert() && !(style()->userSelect() == SELECT_NONE && style()->userModify() == READ_ONLY);
}

Color LayoutObject::selectionBackgroundColor() const
{
    if (!isSelectable())
        return Color::transparent;

    // anonymous blocks don't have pseudo styles
    if (isAnonymous() && parent())
        return parent()->selectionBackgroundColor();

    if (RefPtr<ComputedStyle> pseudoStyle = getUncachedPseudoStyleFromParentOrShadowHost())
        return resolveColor(*pseudoStyle, CSSPropertyBackgroundColor).blendWithWhite();
    return frame()->selection().isFocusedAndActive() ?
        LayoutTheme::theme().activeSelectionBackgroundColor() :
        LayoutTheme::theme().inactiveSelectionBackgroundColor();
}

Color LayoutObject::selectionColor(int colorProperty, const GlobalPaintFlags globalPaintFlags) const
{
    // If the element is unselectable, or we are only painting the selection,
    // don't override the foreground color with the selection foreground color.
    if (!isSelectable() || (globalPaintFlags & GlobalPaintSelectionOnly))
        return resolveColor(colorProperty);

    // anonymous blocks don't have pseudo styles
    if (isAnonymous() && parent())
<<<<<<< HEAD
        return parent()->selectionColor(colorProperty);
=======
        return parent()->selectionColor(colorProperty, globalPaintFlags);
>>>>>>> db960c73

    if (RefPtr<ComputedStyle> pseudoStyle = getUncachedPseudoStyleFromParentOrShadowHost())
        return resolveColor(*pseudoStyle, colorProperty);
    if (!LayoutTheme::theme().supportsSelectionForegroundColors())
        return resolveColor(colorProperty);
    return frame()->selection().isFocusedAndActive() ?
        LayoutTheme::theme().activeSelectionForegroundColor() :
        LayoutTheme::theme().inactiveSelectionForegroundColor();
}

Color LayoutObject::selectionForegroundColor(const GlobalPaintFlags globalPaintFlags) const
{
    return selectionColor(CSSPropertyWebkitTextFillColor, globalPaintFlags);
}

Color LayoutObject::selectionEmphasisMarkColor(const GlobalPaintFlags globalPaintFlags) const
{
    return selectionColor(CSSPropertyWebkitTextEmphasisColor, globalPaintFlags);
}

void LayoutObject::selectionStartEnd(int& spos, int& epos) const
{
    view()->selectionStartEnd(spos, epos);
}

// Called when an object that was floating or positioned becomes a normal flow object
// again.  We have to make sure the layout tree updates as needed to accommodate the new
// normal flow object.
static inline void handleDynamicFloatPositionChange(LayoutObject* object)
{
    // We have gone from not affecting the inline status of the parent flow to suddenly
    // having an impact.  See if there is a mismatch between the parent flow's
    // childrenInline() state and our state.
    object->setInline(object->style()->isDisplayInlineType());
    if (object->isInline() != object->parent()->childrenInline()) {
        if (!object->isInline()) {
            toLayoutBoxModelObject(object->parent())->childBecameNonInline(object);
        } else {
            // An anonymous block must be made to wrap this inline.
            LayoutBlock* block = toLayoutBlock(object->parent())->createAnonymousBlock();
            LayoutObjectChildList* childlist = object->parent()->virtualChildren();
            childlist->insertChildNode(object->parent(), block, object);
            block->children()->appendChildNode(block, childlist->removeChildNode(object->parent(), object));
        }
    }
}

StyleDifference LayoutObject::adjustStyleDifference(StyleDifference diff) const
{
    if (diff.transformChanged() && isSVG())
        diff.setNeedsFullLayout();

    // If transform changed, and the layer does not paint into its own separate backing, then we need to invalidate paints.
    if (diff.transformChanged()) {
        // Text nodes share style with their parents but transforms don't apply to them,
        // hence the !isText() check.
        if (!isText() && (!hasLayer() || !toLayoutBoxModelObject(this)->layer()->hasStyleDeterminedDirectCompositingReasons()))
            diff.setNeedsPaintInvalidationLayer();
    }

    // If opacity or zIndex changed, and the layer does not paint into its own separate backing, then we need to invalidate paints (also
    // ignoring text nodes)
    if (diff.opacityChanged() || diff.zIndexChanged()) {
        if (!isText() && (!hasLayer() || !toLayoutBoxModelObject(this)->layer()->hasStyleDeterminedDirectCompositingReasons()))
            diff.setNeedsPaintInvalidationLayer();
    }

    // If filter changed, and the layer does not paint into its own separate backing or it paints with filters, then we need to invalidate paints.
    if (diff.filterChanged() && hasLayer()) {
        DeprecatedPaintLayer* layer = toLayoutBoxModelObject(this)->layer();
        if (!layer->hasStyleDeterminedDirectCompositingReasons() || layer->paintsWithFilters())
            diff.setNeedsPaintInvalidationLayer();
    }

    // Optimization: for decoration/color property changes, invalidation is only needed if we have style or text affected by these properties.
    if (diff.textDecorationOrColorChanged() && !diff.needsPaintInvalidation()) {
        if (style()->hasBorder() || style()->hasOutline()
            // Skip any text nodes that do not contain text boxes. Whitespace cannot be
            // skipped or we will miss invalidating decorations (e.g., underlines).
            || (isText() && !isBR() && toLayoutText(this)->hasTextBoxes()))
            diff.setNeedsPaintInvalidationObject();
    }

    // The answer to layerTypeRequired() for plugins, iframes, and canvas can change without the actual
    // style changing, since it depends on whether we decide to composite these elements. When the
    // layer status of one of these elements changes, we need to force a layout.
    if (!diff.needsFullLayout() && style() && isBoxModelObject()) {
        bool requiresLayer = toLayoutBoxModelObject(this)->layerTypeRequired() != NoDeprecatedPaintLayer;
        if (hasLayer() != requiresLayer)
            diff.setNeedsFullLayout();
    }

    // If we have no layer(), just treat a PaintInvalidationLayer hint as a normal paint invalidation.
    if (diff.needsPaintInvalidationLayer() && !hasLayer()) {
        diff.clearNeedsPaintInvalidation();
        diff.setNeedsPaintInvalidationObject();
    }

    return diff;
}

void LayoutObject::setPseudoStyle(PassRefPtr<ComputedStyle> pseudoStyle)
{
    ASSERT(pseudoStyle->styleType() == BEFORE || pseudoStyle->styleType() == AFTER || pseudoStyle->styleType() == FIRST_LETTER);

    // FIXME: We should consider just making all pseudo items use an inherited style.

    // Images are special and must inherit the pseudoStyle so the width and height of
    // the pseudo element doesn't change the size of the image. In all other cases we
    // can just share the style.
    //
    // Quotes are also LayoutInline, so we need to create an inherited style to avoid
    // getting an inline with positioning or an invalid display.
    //
    if (isImage() || isQuote()) {
        RefPtr<ComputedStyle> style = ComputedStyle::create();
        style->inheritFrom(*pseudoStyle);
        setStyle(style.release());
        return;
    }

    setStyle(pseudoStyle);
}

void LayoutObject::firstLineStyleDidChange(const ComputedStyle& oldStyle, const ComputedStyle& newStyle)
{
    StyleDifference diff = oldStyle.visualInvalidationDiff(newStyle);
    if (diff.hasDifference()) {
        // TODO(rune@opera.com): We should use the diff to determine whether a repaint vs. layout
        // is needed, but for now just assume a layout will be required. The diff code
        // in LayoutObject::setStyle would need to be factored out so that it could be reused.
        setNeedsLayoutAndPrefWidthsRecalcAndFullPaintInvalidation(LayoutInvalidationReason::StyleChange);
    }
}

void LayoutObject::markContainingBlocksForOverflowRecalc()
{
    for (LayoutBlock* container = containingBlock(); container && !container->childNeedsOverflowRecalcAfterStyleChange(); container = container->containingBlock())
        container->setChildNeedsOverflowRecalcAfterStyleChange(true);
}

void LayoutObject::setNeedsOverflowRecalcAfterStyleChange()
{
    bool neededRecalc = needsOverflowRecalcAfterStyleChange();
    setSelfNeedsOverflowRecalcAfterStyleChange(true);
    if (!neededRecalc)
        markContainingBlocksForOverflowRecalc();
}

void LayoutObject::setStyle(PassRefPtr<ComputedStyle> style)
{
    ASSERT(style);

    if (m_style == style) {
        // We need to run through adjustStyleDifference() for iframes, plugins, and canvas so
        // style sharing is disabled for them. That should ensure that we never hit this code path.
        ASSERT(!isLayoutIFrame() && !isEmbeddedObject() && !isCanvas());
        return;
    }

    StyleDifference diff;
    if (m_style)
        diff = m_style->visualInvalidationDiff(*style);

    diff = adjustStyleDifference(diff);

    if (m_style) {
        LayoutFlowThread* flowThread = flowThreadContainingBlock();
        if (flowThread && flowThread != this)
            flowThread->flowThreadDescendantStyleWillChange(this, diff, *style);
    }
    styleWillChange(diff, *style);

    RefPtr<ComputedStyle> oldStyle = m_style.release();
    setStyleInternal(style);

    updateFillImages(oldStyle ? &oldStyle->backgroundLayers() : 0, m_style->backgroundLayers());
    updateFillImages(oldStyle ? &oldStyle->maskLayers() : 0, m_style->maskLayers());

    updateImage(oldStyle ? oldStyle->borderImage().image() : 0, m_style->borderImage().image());
    updateImage(oldStyle ? oldStyle->maskBoxImage().image() : 0, m_style->maskBoxImage().image());

    updateShapeImage(oldStyle ? oldStyle->shapeOutside() : 0, m_style->shapeOutside());

    bool doesNotNeedLayoutOrPaintInvalidation = !m_parent;

    styleDidChange(diff, oldStyle.get());
    if (oldStyle.get()) {
        LayoutFlowThread* flowThread = flowThreadContainingBlock();
        if (flowThread && flowThread != this)
            flowThread->flowThreadDescendantStyleDidChange(this, diff, *oldStyle.get());
    }

    // FIXME: |this| might be destroyed here. This can currently happen for a LayoutTextFragment when
    // its first-letter block gets an update in LayoutTextFragment::styleDidChange. For LayoutTextFragment(s),
    // we will safely bail out with the doesNotNeedLayoutOrPaintInvalidation flag. We might want to broaden
    // this condition in the future as we move layoutObject changes out of layout and into style changes.
    if (doesNotNeedLayoutOrPaintInvalidation)
        return;

    // Now that the layer (if any) has been updated, we need to adjust the diff again,
    // check whether we should layout now, and decide if we need to invalidate paints.
    StyleDifference updatedDiff = adjustStyleDifference(diff);

    if (!diff.needsFullLayout()) {
        if (updatedDiff.needsFullLayout())
            setNeedsLayoutAndPrefWidthsRecalc(LayoutInvalidationReason::StyleChange);
        else if (updatedDiff.needsPositionedMovementLayout())
            setNeedsPositionedMovementLayout();
    }

    if (diff.transformChanged() && !needsLayout()) {
        if (LayoutBlock* container = containingBlock())
            container->setNeedsOverflowRecalcAfterStyleChange();
    }

    if (updatedDiff.needsPaintInvalidationLayer())
        setShouldDoFullPaintInvalidationIncludingNonCompositingDescendants();
    else if (diff.needsPaintInvalidationObject() || updatedDiff.needsPaintInvalidationObject())
        setShouldDoFullPaintInvalidation();
}

void LayoutObject::styleWillChange(StyleDifference diff, const ComputedStyle& newStyle)
{
    if (m_style) {
        // If our z-index changes value or our visibility changes,
        // we need to dirty our stacking context's z-order list.
        bool visibilityChanged = m_style->visibility() != newStyle.visibility()
            || m_style->zIndex() != newStyle.zIndex()
            || m_style->hasAutoZIndex() != newStyle.hasAutoZIndex();
        if (visibilityChanged) {
            document().setAnnotatedRegionsDirty(true);
            if (AXObjectCache* cache = document().existingAXObjectCache())
                cache->childrenChanged(parent());
        }

        // Keep layer hierarchy visibility bits up to date if visibility changes.
        if (m_style->visibility() != newStyle.visibility()) {
            // We might not have an enclosing layer yet because we might not be in the tree.
            if (DeprecatedPaintLayer* layer = enclosingLayer())
                layer->potentiallyDirtyVisibleContentStatus(newStyle.visibility());
        }

        if (isFloating() && (m_style->floating() != newStyle.floating())) {
            // For changes in float styles, we need to conceivably remove ourselves
            // from the floating objects list.
            toLayoutBox(this)->removeFloatingOrPositionedChildFromBlockLists();
        } else if (isOutOfFlowPositioned() && (m_style->position() != newStyle.position())) {
            // For changes in positioning styles, we need to conceivably remove ourselves
            // from the positioned objects list.
            toLayoutBox(this)->removeFloatingOrPositionedChildFromBlockLists();
        }

        s_affectsParentBlock = isFloatingOrOutOfFlowPositioned()
            && (!newStyle.isFloating() && !newStyle.hasOutOfFlowPosition())
            && parent() && (parent()->isLayoutBlockFlow() || parent()->isLayoutInline());

        // Clearing these bits is required to avoid leaving stale layoutObjects.
        // FIXME: We shouldn't need that hack if our logic was totally correct.
        if (diff.needsLayout()) {
            setFloating(false);
            clearPositionedState();
        }
    } else {
        s_affectsParentBlock = false;
    }

    // Elements with non-auto touch-action will send a SetTouchAction message
    // on touchstart in EventHandler::handleTouchEvent, and so effectively have
    // a touchstart handler that must be reported.
    //
    // Since a CSS property cannot be applied directly to a text node, a
    // handler will have already been added for its parent so ignore it.
    TouchAction oldTouchAction = m_style ? m_style->touchAction() : TouchActionAuto;
    if (node() && !node()->isTextNode() && (oldTouchAction == TouchActionAuto) != (newStyle.touchAction() == TouchActionAuto)) {
        EventHandlerRegistry& registry = document().frameHost()->eventHandlerRegistry();
        if (newStyle.touchAction() != TouchActionAuto)
            registry.didAddEventHandler(*node(), EventHandlerRegistry::TouchEvent);
        else
            registry.didRemoveEventHandler(*node(), EventHandlerRegistry::TouchEvent);
    }
}

static bool areNonIdenticalCursorListsEqual(const ComputedStyle* a, const ComputedStyle* b)
{
    ASSERT(a->cursors() != b->cursors());
    return a->cursors() && b->cursors() && *a->cursors() == *b->cursors();
}

static inline bool areCursorsEqual(const ComputedStyle* a, const ComputedStyle* b)
{
    return a->cursor() == b->cursor() && (a->cursors() == b->cursors() || areNonIdenticalCursorListsEqual(a, b));
}

void LayoutObject::styleDidChange(StyleDifference diff, const ComputedStyle* oldStyle)
{
    if (s_affectsParentBlock)
        handleDynamicFloatPositionChange(this);

    if (!m_parent)
        return;

    if (diff.needsFullLayout()) {
        LayoutCounter::layoutObjectStyleChanged(*this, oldStyle, *m_style);

        // If the object already needs layout, then setNeedsLayout won't do
        // any work. But if the containing block has changed, then we may need
        // to mark the new containing blocks for layout. The change that can
        // directly affect the containing block of this object is a change to
        // the position style.
        if (needsLayout() && oldStyle->position() != m_style->position())
            markContainerChainForLayout();

        // Ditto.
        if (needsOverflowRecalcAfterStyleChange() && oldStyle->position() != m_style->position())
            markContainingBlocksForOverflowRecalc();

        setNeedsLayoutAndPrefWidthsRecalc(LayoutInvalidationReason::StyleChange);
    } else if (diff.needsPositionedMovementLayout()) {
        setNeedsPositionedMovementLayout();
    }

    // Don't check for paint invalidation here; we need to wait until the layer has been
    // updated by subclasses before we know if we have to invalidate paints (in setStyle()).

    if (oldStyle && !areCursorsEqual(oldStyle, style())) {
        if (LocalFrame* frame = this->frame()) {
            // Cursor update scheduling is done by the local root, which is the main frame if there
            // are no RemoteFrame ancestors in the frame tree. Use of localFrameRoot() is
            // discouraged but will change when cursor update scheduling is moved from EventHandler
            // to PageEventHandler.
            frame->localFrameRoot()->eventHandler().scheduleCursorUpdate();
        }
    }
}

void LayoutObject::propagateStyleToAnonymousChildren(bool blockChildrenOnly)
{
    // FIXME: We could save this call when the change only affected non-inherited properties.
    for (LayoutObject* child = slowFirstChild(); child; child = child->nextSibling()) {
        if (!child->isAnonymous() || child->style()->styleType() != NOPSEUDO)
            continue;

        if (blockChildrenOnly && !child->isLayoutBlock())
            continue;

        if (child->isLayoutFullScreen() || child->isLayoutFullScreenPlaceholder())
            continue;

        RefPtr<ComputedStyle> newStyle = ComputedStyle::createAnonymousStyleWithDisplay(styleRef(), child->style()->display());

        // Preserve the position style of anonymous block continuations as they can have relative position when
        // they contain block descendants of relative positioned inlines.
        if (child->isInFlowPositioned() && toLayoutBlock(child)->isAnonymousBlockContinuation())
            newStyle->setPosition(child->style()->position());

        updateAnonymousChildStyle(*child, *newStyle);

        child->setStyle(newStyle.release());
    }
}

void LayoutObject::updateFillImages(const FillLayer* oldLayers, const FillLayer& newLayers)
{
    // Optimize the common case
    if (oldLayers && !oldLayers->next() && !newLayers.next() && (oldLayers->image() == newLayers.image()))
        return;

    // Go through the new layers and addClients first, to avoid removing all clients of an image.
    for (const FillLayer* currNew = &newLayers; currNew; currNew = currNew->next()) {
        if (currNew->image())
            currNew->image()->addClient(this);
    }

    for (const FillLayer* currOld = oldLayers; currOld; currOld = currOld->next()) {
        if (currOld->image())
            currOld->image()->removeClient(this);
    }
}

void LayoutObject::updateImage(StyleImage* oldImage, StyleImage* newImage)
{
    if (oldImage != newImage) {
        if (oldImage)
            oldImage->removeClient(this);
        if (newImage)
            newImage->addClient(this);
    }
}

void LayoutObject::updateShapeImage(const ShapeValue* oldShapeValue, const ShapeValue* newShapeValue)
{
    if (oldShapeValue || newShapeValue)
        updateImage(oldShapeValue ? oldShapeValue->image() : 0, newShapeValue ? newShapeValue->image() : 0);
}

LayoutRect LayoutObject::viewRect() const
{
    return view()->viewRect();
}

FloatPoint LayoutObject::localToAbsolute(const FloatPoint& localPoint, MapCoordinatesFlags mode) const
{
    TransformState transformState(TransformState::ApplyTransformDirection, localPoint);
    mapLocalToContainer(0, transformState, mode | ApplyContainerFlip);
    transformState.flatten();

    return transformState.lastPlanarPoint();
}

FloatPoint LayoutObject::absoluteToLocal(const FloatPoint& containerPoint, MapCoordinatesFlags mode) const
{
    TransformState transformState(TransformState::UnapplyInverseTransformDirection, containerPoint);
    mapAbsoluteToLocalPoint(mode, transformState);
    transformState.flatten();

    return transformState.lastPlanarPoint();
}

FloatQuad LayoutObject::absoluteToLocalQuad(const FloatQuad& quad, MapCoordinatesFlags mode) const
{
    TransformState transformState(TransformState::UnapplyInverseTransformDirection, quad.boundingBox().center(), quad);
    mapAbsoluteToLocalPoint(mode, transformState);
    transformState.flatten();
    return transformState.lastPlanarQuad();
}

void LayoutObject::mapLocalToContainer(const LayoutBoxModelObject* paintInvalidationContainer, TransformState& transformState, MapCoordinatesFlags mode, bool* wasFixed, const PaintInvalidationState* paintInvalidationState) const
{
    if (paintInvalidationContainer == this)
        return;

    LayoutObject* o = parent();
    if (!o)
        return;

    // FIXME: this should call offsetFromContainer to share code, but I'm not sure it's ever called.
    LayoutPoint centerPoint = roundedLayoutPoint(transformState.mappedPoint());
    if (mode & ApplyContainerFlip && o->isBox()) {
        if (o->style()->isFlippedBlocksWritingMode())
            transformState.move(toLayoutBox(o)->flipForWritingMode(roundedLayoutPoint(transformState.mappedPoint())) - centerPoint);
        mode &= ~ApplyContainerFlip;
    }

    transformState.move(o->columnOffset(roundedLayoutPoint(transformState.mappedPoint())));

    if (o->hasOverflowClip())
        transformState.move(-toLayoutBox(o)->scrolledContentOffset());

    o->mapLocalToContainer(paintInvalidationContainer, transformState, mode, wasFixed, paintInvalidationState);
}

const LayoutObject* LayoutObject::pushMappingToContainer(const LayoutBoxModelObject* ancestorToStopAt, LayoutGeometryMap& geometryMap) const
{
    ASSERT_NOT_REACHED();
    return nullptr;
}

void LayoutObject::mapAbsoluteToLocalPoint(MapCoordinatesFlags mode, TransformState& transformState) const
{
    LayoutObject* o = parent();
    if (o) {
        o->mapAbsoluteToLocalPoint(mode, transformState);
        if (o->hasOverflowClip())
            transformState.move(toLayoutBox(o)->scrolledContentOffset());
    }
}

bool LayoutObject::shouldUseTransformFromContainer(const LayoutObject* containerObject) const
{
    // hasTransform() indicates whether the object has transform, transform-style or perspective. We just care about transform,
    // so check the layer's transform directly.
    return (hasLayer() && toLayoutBoxModelObject(this)->layer()->transform()) || (containerObject && containerObject->style()->hasPerspective());
}

void LayoutObject::getTransformFromContainer(const LayoutObject* containerObject, const LayoutSize& offsetInContainer, TransformationMatrix& transform) const
{
    transform.makeIdentity();
    transform.translate(offsetInContainer.width().toFloat(), offsetInContainer.height().toFloat());
    DeprecatedPaintLayer* layer = hasLayer() ? toLayoutBoxModelObject(this)->layer() : 0;
    if (layer && layer->transform())
        transform.multiply(layer->currentTransform());

    if (containerObject && containerObject->hasLayer() && containerObject->style()->hasPerspective()) {
        // Perpsective on the container affects us, so we have to factor it in here.
        ASSERT(containerObject->hasLayer());
        FloatPoint perspectiveOrigin = toLayoutBoxModelObject(containerObject)->layer()->perspectiveOrigin();

        TransformationMatrix perspectiveMatrix;
        perspectiveMatrix.applyPerspective(containerObject->style()->perspective());

        transform.translateRight3d(-perspectiveOrigin.x(), -perspectiveOrigin.y(), 0);
        transform = perspectiveMatrix * transform;
        transform.translateRight3d(perspectiveOrigin.x(), perspectiveOrigin.y(), 0);
    }
}

FloatQuad LayoutObject::localToContainerQuad(const FloatQuad& localQuad, const LayoutBoxModelObject* paintInvalidationContainer, MapCoordinatesFlags mode, bool* wasFixed, bool useTransform) const
{
    // Track the point at the center of the quad's bounding box. As mapLocalToContainer() calls offsetFromContainer(),
    // it will use that point as the reference point to decide which column's transform to apply in multiple-column blocks.
    TransformState transformState(TransformState::ApplyTransformDirection, localQuad.boundingBox().center(), localQuad);
    mapLocalToContainer(paintInvalidationContainer, transformState, mode | ApplyContainerFlip | (useTransform? UseTransforms : 0), wasFixed);
    transformState.flatten();

    return transformState.lastPlanarQuad();
}

FloatPoint LayoutObject::localToContainerPoint(const FloatPoint& localPoint, const LayoutBoxModelObject* paintInvalidationContainer, MapCoordinatesFlags mode, bool* wasFixed, const PaintInvalidationState* paintInvalidationState) const
{
    TransformState transformState(TransformState::ApplyTransformDirection, localPoint);
    mapLocalToContainer(paintInvalidationContainer, transformState, mode | ApplyContainerFlip | UseTransforms, wasFixed, paintInvalidationState);
    transformState.flatten();

    return transformState.lastPlanarPoint();
}

FloatPoint LayoutObject::localToInvalidationBackingPoint(const LayoutPoint& localPoint, DeprecatedPaintLayer** backingLayer)
{
    const LayoutBoxModelObject& paintInvalidationContainer = containerForPaintInvalidationOnRootedTree();
    ASSERT(paintInvalidationContainer.layer());

    if (backingLayer)
        *backingLayer = paintInvalidationContainer.layer();
    FloatPoint containerPoint = localToContainerPoint(FloatPoint(localPoint), &paintInvalidationContainer, TraverseDocumentBoundaries);

    // A layoutObject can have no invalidation backing if it is from a detached frame,
    // or when forced compositing is disabled.
    if (paintInvalidationContainer.layer()->compositingState() == NotComposited)
        return containerPoint;

    DeprecatedPaintLayer::mapPointToPaintBackingCoordinates(&paintInvalidationContainer, containerPoint);
    return containerPoint;
}

LayoutSize LayoutObject::offsetFromContainer(const LayoutObject* o, const LayoutPoint& point, bool* offsetDependsOnPoint) const
{
    ASSERT(o == container());

    LayoutSize offset = o->columnOffset(point);

    if (o->hasOverflowClip())
        offset -= toLayoutBox(o)->scrolledContentOffset();

    if (offsetDependsOnPoint)
        *offsetDependsOnPoint = o->isLayoutFlowThread();

    return offset;
}

LayoutSize LayoutObject::offsetFromAncestorContainer(const LayoutObject* container) const
{
    if (container == this)
        return LayoutSize();

    LayoutSize offset;
    LayoutPoint referencePoint;
    const LayoutObject* currContainer = this;
    do {
        const LayoutObject* nextContainer = currContainer->container();
        ASSERT(nextContainer); // This means we reached the top without finding container.
        if (!nextContainer)
            break;
        ASSERT(!currContainer->hasTransformRelatedProperty());
        LayoutSize currentOffset = currContainer->offsetFromContainer(nextContainer, referencePoint);
        offset += currentOffset;
        referencePoint.move(currentOffset);
        currContainer = nextContainer;
    } while (currContainer != container);

    return offset;
}

LayoutRect LayoutObject::localCaretRect(InlineBox*, int, LayoutUnit* extraWidthToEndOfLine)
{
    if (extraWidthToEndOfLine)
        *extraWidthToEndOfLine = 0;

    return LayoutRect();
}

void LayoutObject::computeLayerHitTestRects(LayerHitTestRects& layerRects) const
{
    // Figure out what layer our container is in. Any offset (or new layer) for this
    // layoutObject within it's container will be applied in addLayerHitTestRects.
    LayoutPoint layerOffset;
    const DeprecatedPaintLayer* currentLayer = nullptr;

    if (!hasLayer()) {
        LayoutObject* container = this->container();
        currentLayer = container->enclosingLayer();
        if (container && currentLayer->layoutObject() != container) {
            layerOffset.move(container->offsetFromAncestorContainer(currentLayer->layoutObject()));
            // If the layer itself is scrolled, we have to undo the subtraction of its scroll
            // offset since we want the offset relative to the scrolling content, not the
            // element itself.
            if (currentLayer->layoutObject()->hasOverflowClip())
                layerOffset.move(currentLayer->layoutBox()->scrolledContentOffset());
        }
    }

    this->addLayerHitTestRects(layerRects, currentLayer, layerOffset, LayoutRect());
}

void LayoutObject::addLayerHitTestRects(LayerHitTestRects& layerRects, const DeprecatedPaintLayer* currentLayer, const LayoutPoint& layerOffset, const LayoutRect& containerRect) const
{
    ASSERT(currentLayer);
    ASSERT(currentLayer == this->enclosingLayer());

    // Compute the rects for this layoutObject only and add them to the results.
    // Note that we could avoid passing the offset and instead adjust each result, but this
    // seems slightly simpler.
    Vector<LayoutRect> ownRects;
    LayoutRect newContainerRect;
    computeSelfHitTestRects(ownRects, layerOffset);

    // When we get to have a lot of rects on a layer, the performance cost of tracking those
    // rects outweighs the benefit of doing compositor thread hit testing.
    // FIXME: This limit needs to be low due to the O(n^2) algorithm in
    // WebLayer::setTouchEventHandlerRegion - crbug.com/300282.
    const size_t maxRectsPerLayer = 100;

    LayerHitTestRects::iterator iter = layerRects.find(currentLayer);
    Vector<LayoutRect>* iterValue;
    if (iter == layerRects.end())
        iterValue = &layerRects.add(currentLayer, Vector<LayoutRect>()).storedValue->value;
    else
        iterValue = &iter->value;
    for (size_t i = 0; i < ownRects.size(); i++) {
        if (!containerRect.contains(ownRects[i])) {
            iterValue->append(ownRects[i]);
            if (iterValue->size() > maxRectsPerLayer) {
                // Just mark the entire layer instead, and switch to walking the layer
                // tree instead of the layout tree.
                layerRects.remove(currentLayer);
                currentLayer->addLayerHitTestRects(layerRects);
                return;
            }
            if (newContainerRect.isEmpty())
                newContainerRect = ownRects[i];
        }
    }
    if (newContainerRect.isEmpty())
        newContainerRect = containerRect;

    // If it's possible for children to have rects outside our bounds, then we need to descend into
    // the children and compute them.
    // Ideally there would be other cases where we could detect that children couldn't have rects
    // outside our bounds and prune the tree walk.
    // Note that we don't use Region here because Union is O(N) - better to just keep a list of
    // partially redundant rectangles. If we find examples where this is expensive, then we could
    // rewrite Region to be more efficient. See https://bugs.webkit.org/show_bug.cgi?id=100814.
    if (!isLayoutView()) {
        for (LayoutObject* curr = slowFirstChild(); curr; curr = curr->nextSibling()) {
            curr->addLayerHitTestRects(layerRects, currentLayer,  layerOffset, newContainerRect);
        }
    }
}

bool LayoutObject::isRooted() const
{
    const LayoutObject* object = this;
    while (object->parent() && !object->hasLayer())
        object = object->parent();
    if (object->hasLayer())
        return toLayoutBoxModelObject(object)->layer()->root()->isRootLayer();
    return false;
}

RespectImageOrientationEnum LayoutObject::shouldRespectImageOrientation() const
{
    // Respect the image's orientation if it's being used as a full-page image or
    // it's an <img> and the setting to respect it everywhere is set or the <img>
    // has image-orientation: from-image style. FIXME: crbug.com/498233
    if (document().isImageDocument())
        return RespectImageOrientation;

    if (!isHTMLImageElement(node()))
        return DoNotRespectImageOrientation;

    if (document().settings() && document().settings()->shouldRespectImageOrientation())
        return RespectImageOrientation;

    if (style() && style()->respectImageOrientation() == RespectImageOrientation)
        return RespectImageOrientation;

    return DoNotRespectImageOrientation;
}

LayoutObject* LayoutObject::container(const LayoutBoxModelObject* paintInvalidationContainer, bool* paintInvalidationContainerSkipped) const
{
    if (paintInvalidationContainerSkipped)
        *paintInvalidationContainerSkipped = false;

    // This method is extremely similar to containingBlock(), but with a few notable
    // exceptions.
    // (1) It can be used on orphaned subtrees, i.e., it can be called safely even when
    // the object is not part of the primary document subtree yet.
    // (2) For normal flow elements, it just returns the parent.
    // (3) For absolute positioned elements, it will return a relative positioned inline.
    // containingBlock() simply skips relpositioned inlines and lets an enclosing block handle
    // the layout of the positioned object.  This does mean that computePositionedLogicalWidth and
    // computePositionedLogicalHeight have to use container().
    LayoutObject* o = parent();

    if (isTextOrSVGChild())
        return o;

    EPosition pos = m_style->position();
    if (pos == FixedPosition)
        return containerForFixedPosition(paintInvalidationContainer, paintInvalidationContainerSkipped);

    if (pos == AbsolutePosition) {
        // We technically just want our containing block, but
        // we may not have one if we're part of an uninstalled
        // subtree. We'll climb as high as we can though.
        while (o) {
            if (o->style()->position() != StaticPosition)
                break;

            if (o->canContainFixedPositionObjects())
                break;

            if (paintInvalidationContainerSkipped && o == paintInvalidationContainer)
                *paintInvalidationContainerSkipped = true;

            o = o->parent();
        }
    } else if (isColumnSpanAll()) {
        LayoutObject* multicolContainer = spannerPlaceholder()->container();
        if (paintInvalidationContainerSkipped && paintInvalidationContainer) {
            // We jumped directly from the spanner to the multicol container. Need to check if
            // we skipped |paintInvalidationContainer| on the way.
            for (LayoutObject* walker = parent(); walker && walker != multicolContainer; walker = walker->parent()) {
                if (walker == paintInvalidationContainer) {
                    *paintInvalidationContainerSkipped = true;
                    break;
                }
            }
        }
        return multicolContainer;
    }

    return o;
}

LayoutObject* LayoutObject::containerCrossingFrameBoundaries() const
{
    return isLayoutView() ? frame()->ownerLayoutObject() : container();
}

bool LayoutObject::isSelectionBorder() const
{
    SelectionState st = selectionState();
    return st == SelectionStart || st == SelectionEnd || st == SelectionBoth;
}

inline void LayoutObject::clearLayoutRootIfNeeded() const
{
    if (FrameView* view = frameView()) {
        if (!documentBeingDestroyed())
            view->clearLayoutSubtreeRoot(*this);
    }
}

void LayoutObject::willBeDestroyed()
{
    // Destroy any leftover anonymous children.
    LayoutObjectChildList* children = virtualChildren();
    if (children)
        children->destroyLeftoverChildren();

    if (LocalFrame* frame = this->frame()) {
        // If this layoutObject is being autoscrolled, stop the autoscrolling.
        if (frame->page())
            frame->page()->autoscrollController().stopAutoscrollIfNeeded(this);
    }

    // For accessibility management, notify the parent of the imminent change to its child set.
    // We do it now, before remove(), while the parent pointer is still available.
    if (AXObjectCache* cache = document().existingAXObjectCache())
        cache->childrenChanged(this->parent());

    remove();

    // The remove() call above may invoke axObjectCache()->childrenChanged() on the parent, which may require the AX layout
    // object for this layoutObject. So we remove the AX layout object now, after the layoutObject is removed.
    if (AXObjectCache* cache = document().existingAXObjectCache())
        cache->remove(this);

    // If this layoutObject had a parent, remove should have destroyed any counters
    // attached to this layoutObject and marked the affected other counters for
    // reevaluation. This apparently redundant check is here for the case when
    // this layoutObject had no parent at the time remove() was called.

    if (hasCounterNodeMap())
        LayoutCounter::destroyCounterNodes(*this);

    // Remove the handler if node had touch-action set. Handlers are not added
    // for text nodes so don't try removing for one too. Need to check if
    // m_style is null in cases of partial construction. Any handler we added
    // previously may have already been removed by the Document independently.
    if (node() && !node()->isTextNode() && m_style && m_style->touchAction() != TouchActionAuto) {
        EventHandlerRegistry& registry = document().frameHost()->eventHandlerRegistry();
        if (registry.eventHandlerTargets(EventHandlerRegistry::TouchEvent)->contains(node()))
            registry.didRemoveEventHandler(*node(), EventHandlerRegistry::TouchEvent);
    }

    setAncestorLineBoxDirty(false);

    if (selectionPaintInvalidationMap)
        selectionPaintInvalidationMap->remove(this);

    clearLayoutRootIfNeeded();

    if (m_style) {
        for (const FillLayer* bgLayer = &m_style->backgroundLayers(); bgLayer; bgLayer = bgLayer->next()) {
            if (StyleImage* backgroundImage = bgLayer->image())
                backgroundImage->removeClient(this);
        }

        for (const FillLayer* maskLayer = &m_style->maskLayers(); maskLayer; maskLayer = maskLayer->next()) {
            if (StyleImage* maskImage = maskLayer->image())
                maskImage->removeClient(this);
        }

        if (StyleImage* borderImage = m_style->borderImage().image())
            borderImage->removeClient(this);

        if (StyleImage* maskBoxImage = m_style->maskBoxImage().image())
            maskBoxImage->removeClient(this);

        removeShapeImageClient(m_style->shapeOutside());
    }
    ResourceLoadPriorityOptimizer::resourceLoadPriorityOptimizer()->removeLayoutObject(this);

    if (frameView())
        setIsSlowRepaintObject(false);
}

void LayoutObject::insertedIntoTree()
{
    // FIXME: We should ASSERT(isRooted()) here but generated content makes some out-of-order insertion.

    // Keep our layer hierarchy updated. Optimize for the common case where we don't have any children
    // and don't have a layer attached to ourselves.
    DeprecatedPaintLayer* layer = nullptr;
    if (slowFirstChild() || hasLayer()) {
        layer = parent()->enclosingLayer();
        addLayers(layer);
    }

    // If |this| is visible but this object was not, tell the layer it has some visible content
    // that needs to be drawn and layer visibility optimization can't be used
    if (parent()->style()->visibility() != VISIBLE && style()->visibility() == VISIBLE && !hasLayer()) {
        if (!layer)
            layer = parent()->enclosingLayer();
        if (layer)
            layer->dirtyVisibleContentStatus();
    }

    if (parent()->childrenInline())
        parent()->dirtyLinesFromChangedChild(this);

    if (LayoutFlowThread* flowThread = flowThreadContainingBlock())
        flowThread->flowThreadDescendantWasInserted(this);
}

void LayoutObject::willBeRemovedFromTree()
{
    // FIXME: We should ASSERT(isRooted()) but we have some out-of-order removals which would need to be fixed first.

    // If we remove a visible child from an invisible parent, we don't know the layer visibility any more.
    DeprecatedPaintLayer* layer = nullptr;
    if (parent()->style()->visibility() != VISIBLE && style()->visibility() == VISIBLE && !hasLayer()) {
        layer = parent()->enclosingLayer();
        if (layer)
            layer->dirtyVisibleContentStatus();
    }

    // Keep our layer hierarchy updated.
    if (slowFirstChild() || hasLayer()) {
        if (!layer)
            layer = parent()->enclosingLayer();
        removeLayers(layer);
    }

    if (isOutOfFlowPositioned() && parent()->childrenInline())
        parent()->dirtyLinesFromChangedChild(this);

    removeFromLayoutFlowThread();

    // Update cached boundaries in SVG layoutObjects if a child is removed.
    if (parent()->isSVG())
        parent()->setNeedsBoundariesUpdate();
}

void LayoutObject::removeFromLayoutFlowThread()
{
    if (!isInsideFlowThread())
        return;

    // Sometimes we remove the element from the flow, but it's not destroyed at that time.
    // It's only until later when we actually destroy it and remove all the children from it.
    // Currently, that happens for firstLetter elements and list markers.
    // Pass in the flow thread so that we don't have to look it up for all the children.
    // If we're a column spanner, we need to use our parent to find the flow thread, since a spanner
    // doesn't have the flow thread in its containing block chain. We still need to notify the flow
    // thread when the layoutObject removed happens to be a spanner, so that we get rid of the spanner
    // placeholder, and column sets around the placeholder get merged.
    LayoutFlowThread* flowThread = isColumnSpanAll() ? parent()->flowThreadContainingBlock() : flowThreadContainingBlock();
    removeFromLayoutFlowThreadRecursive(flowThread);
}

void LayoutObject::removeFromLayoutFlowThreadRecursive(LayoutFlowThread* layoutFlowThread)
{
    if (const LayoutObjectChildList* children = virtualChildren()) {
        for (LayoutObject* child = children->firstChild(); child; child = child->nextSibling()) {
            if (child->isLayoutFlowThread())
                continue; // Don't descend into inner fragmentation contexts.
            child->removeFromLayoutFlowThreadRecursive(child->isLayoutFlowThread() ? toLayoutFlowThread(child) : layoutFlowThread);
        }
    }

    if (layoutFlowThread && layoutFlowThread != this)
        layoutFlowThread->flowThreadDescendantWillBeRemoved(this);
    setIsInsideFlowThread(false);
    RELEASE_ASSERT(!spannerPlaceholder());
}

void LayoutObject::destroyAndCleanupAnonymousWrappers()
{
    // If the tree is destroyed, there is no need for a clean-up phase.
    if (documentBeingDestroyed()) {
        destroy();
        return;
    }

    LayoutObject* destroyRoot = this;
    for (LayoutObject* destroyRootParent = destroyRoot->parent(); destroyRootParent && destroyRootParent->isAnonymous(); destroyRoot = destroyRootParent, destroyRootParent = destroyRootParent->parent()) {
        // Anonymous block continuations are tracked and destroyed elsewhere (see the bottom of LayoutBlock::removeChild)
        if (destroyRootParent->isLayoutBlock() && toLayoutBlock(destroyRootParent)->isAnonymousBlockContinuation())
            break;
        // A flow thread is tracked by its containing block. Whether its children are removed or not is irrelevant.
        if (destroyRootParent->isLayoutFlowThread())
            break;

        if (destroyRootParent->slowFirstChild() != destroyRoot || destroyRootParent->slowLastChild() != destroyRoot)
            break; // Need to keep the anonymous parent, since it won't become empty by the removal of this layoutObject.
    }

    destroyRoot->destroy();

    // WARNING: |this| is deleted here.
}

void LayoutObject::destroy()
{
    willBeDestroyed();
    delete this;
}

void LayoutObject::removeShapeImageClient(ShapeValue* shapeValue)
{
    if (!shapeValue)
        return;
    if (StyleImage* shapeImage = shapeValue->image())
        shapeImage->removeClient(this);
}

PositionWithAffinity LayoutObject::positionForPoint(const LayoutPoint&)
{
    return createPositionWithAffinity(caretMinOffset());
}

void LayoutObject::updateDragState(bool dragOn)
{
    bool valueChanged = (dragOn != isDragging());
    setIsDragging(dragOn);
    if (valueChanged && node()) {
        if (node()->isElementNode() && toElement(node())->childrenOrSiblingsAffectedByDrag())
            node()->setNeedsStyleRecalc(SubtreeStyleChange, StyleChangeReasonForTracing::create(StyleChangeReason::Drag));
        else if (style()->affectedByDrag())
            node()->setNeedsStyleRecalc(LocalStyleChange, StyleChangeReasonForTracing::create(StyleChangeReason::Drag));
    }
    for (LayoutObject* curr = slowFirstChild(); curr; curr = curr->nextSibling())
        curr->updateDragState(dragOn);
}

CompositingState LayoutObject::compositingState() const
{
    return hasLayer() ? toLayoutBoxModelObject(this)->layer()->compositingState() : NotComposited;
}

CompositingReasons LayoutObject::additionalCompositingReasons() const
{
    return CompositingReasonNone;
}

bool LayoutObject::hitTest(HitTestResult& result, const HitTestLocation& locationInContainer, const LayoutPoint& accumulatedOffset, HitTestFilter hitTestFilter)
{
    bool inside = false;
    if (hitTestFilter != HitTestSelf) {
        // First test the foreground layer (lines and inlines).
        inside = nodeAtPoint(result, locationInContainer, accumulatedOffset, HitTestForeground);

        // Test floats next.
        if (!inside)
            inside = nodeAtPoint(result, locationInContainer, accumulatedOffset, HitTestFloat);

        // Finally test to see if the mouse is in the background (within a child block's background).
        if (!inside)
            inside = nodeAtPoint(result, locationInContainer, accumulatedOffset, HitTestChildBlockBackgrounds);
    }

    // See if the mouse is inside us but not any of our descendants
    if (hitTestFilter != HitTestDescendants && !inside)
        inside = nodeAtPoint(result, locationInContainer, accumulatedOffset, HitTestBlockBackground);

    return inside;
}

void LayoutObject::updateHitTestResult(HitTestResult& result, const LayoutPoint& point)
{
    if (result.innerNode())
        return;

    Node* node = this->node();

    // If we hit the anonymous layoutObjects inside generated content we should
    // actually hit the generated content so walk up to the PseudoElement.
    if (!node && parent() && parent()->isBeforeOrAfterContent()) {
        for (LayoutObject* layoutObject = parent(); layoutObject && !node; layoutObject = layoutObject->parent())
            node = layoutObject->node();
    }

    if (node)
        result.setNodeAndPosition(node, point);
}

bool LayoutObject::nodeAtPoint(HitTestResult&, const HitTestLocation& /*locationInContainer*/, const LayoutPoint& /*accumulatedOffset*/, HitTestAction)
{
    return false;
}

void LayoutObject::scheduleRelayout()
{
    if (isLayoutView()) {
        FrameView* view = toLayoutView(this)->frameView();
        if (view)
            view->scheduleRelayout();
    } else {
        if (isRooted()) {
            if (LayoutView* layoutView = view()) {
                if (FrameView* frameView = layoutView->frameView())
                    frameView->scheduleRelayoutOfSubtree(this);
            }
        }
    }
}

void LayoutObject::forceLayout()
{
    setSelfNeedsLayout(true);
    setShouldDoFullPaintInvalidation();
    layout();
}

// FIXME: Does this do anything different than forceLayout given that we don't walk
// the containing block chain. If not, we should change all callers to use forceLayout.
void LayoutObject::forceChildLayout()
{
    setNormalChildNeedsLayout(true);
    layout();
}

enum StyleCacheState {
    Cached,
    Uncached
};

static PassRefPtr<ComputedStyle> firstLineStyleForCachedUncachedType(StyleCacheState type, const LayoutObject* layoutObject, ComputedStyle* style)
{
    const LayoutObject* layoutObjectForFirstLineStyle = layoutObject;
    if (layoutObject->isBeforeOrAfterContent())
        layoutObjectForFirstLineStyle = layoutObject->parent();

    if (layoutObjectForFirstLineStyle->isLayoutBlockFlow() || layoutObjectForFirstLineStyle->isLayoutButton()) {
        if (LayoutBlock* firstLineBlock = layoutObjectForFirstLineStyle->firstLineBlock()) {
            if (type == Cached)
                return firstLineBlock->getCachedPseudoStyle(FIRST_LINE, style);
            return firstLineBlock->getUncachedPseudoStyle(PseudoStyleRequest(FIRST_LINE), style, firstLineBlock == layoutObject ? style : 0);
        }
    } else if (!layoutObjectForFirstLineStyle->isAnonymous() && layoutObjectForFirstLineStyle->isLayoutInline()
        && !layoutObjectForFirstLineStyle->node()->isFirstLetterPseudoElement()) {
        const ComputedStyle* parentStyle = layoutObjectForFirstLineStyle->parent()->firstLineStyle();
        if (parentStyle != layoutObjectForFirstLineStyle->parent()->style()) {
            if (type == Cached) {
                // A first-line style is in effect. Cache a first-line style for ourselves.
                layoutObjectForFirstLineStyle->mutableStyleRef().setHasPseudoStyle(FIRST_LINE_INHERITED);
                return layoutObjectForFirstLineStyle->getCachedPseudoStyle(FIRST_LINE_INHERITED, parentStyle);
            }
            return layoutObjectForFirstLineStyle->getUncachedPseudoStyle(PseudoStyleRequest(FIRST_LINE_INHERITED), parentStyle, style);
        }
    }
    return nullptr;
}

PassRefPtr<ComputedStyle> LayoutObject::uncachedFirstLineStyle(ComputedStyle* style) const
{
    if (!document().styleEngine().usesFirstLineRules())
        return nullptr;

    ASSERT(!isText());

    return firstLineStyleForCachedUncachedType(Uncached, this, style);
}

ComputedStyle* LayoutObject::cachedFirstLineStyle() const
{
    ASSERT(document().styleEngine().usesFirstLineRules());

    if (RefPtr<ComputedStyle> style = firstLineStyleForCachedUncachedType(Cached, isText() ? parent() : this, m_style.get()))
        return style.get();

    return m_style.get();
}

ComputedStyle* LayoutObject::getCachedPseudoStyle(PseudoId pseudo, const ComputedStyle* parentStyle) const
{
    if (pseudo < FIRST_INTERNAL_PSEUDOID && !style()->hasPseudoStyle(pseudo))
        return nullptr;

    ComputedStyle* cachedStyle = style()->getCachedPseudoStyle(pseudo);
    if (cachedStyle)
        return cachedStyle;

    RefPtr<ComputedStyle> result = getUncachedPseudoStyle(PseudoStyleRequest(pseudo), parentStyle);
    if (result)
        return mutableStyleRef().addCachedPseudoStyle(result.release());
    return nullptr;
}

PassRefPtr<ComputedStyle> LayoutObject::getUncachedPseudoStyle(const PseudoStyleRequest& pseudoStyleRequest, const ComputedStyle* parentStyle, const ComputedStyle* ownStyle) const
{
    if (pseudoStyleRequest.pseudoId < FIRST_INTERNAL_PSEUDOID && !ownStyle && !style()->hasPseudoStyle(pseudoStyleRequest.pseudoId))
        return nullptr;

    if (!parentStyle) {
        ASSERT(!ownStyle);
        parentStyle = style();
    }

    if (!node())
        return nullptr;

    Element* element = Traversal<Element>::firstAncestorOrSelf(*node());
    if (!element)
        return nullptr;

    if (pseudoStyleRequest.pseudoId == FIRST_LINE_INHERITED) {
        RefPtr<ComputedStyle> result = document().ensureStyleResolver().styleForElement(element, parentStyle, DisallowStyleSharing);
        result->setStyleType(FIRST_LINE_INHERITED);
        return result.release();
    }

    return document().ensureStyleResolver().pseudoStyleForElement(element, pseudoStyleRequest, parentStyle);
}

PassRefPtr<ComputedStyle> LayoutObject::getUncachedPseudoStyleFromParentOrShadowHost() const
{
    if (!node())
        return nullptr;

    if (ShadowRoot* root = node()->containingShadowRoot()) {
        if (root->type() == ShadowRootType::UserAgent) {
            if (Element* shadowHost = node()->shadowHost()) {
                return shadowHost->layoutObject()->getUncachedPseudoStyle(PseudoStyleRequest(SELECTION));
            }
        }
    }

    return getUncachedPseudoStyle(PseudoStyleRequest(SELECTION));
}

void LayoutObject::getTextDecorations(unsigned decorations, AppliedTextDecoration& underline, AppliedTextDecoration& overline, AppliedTextDecoration& linethrough, bool quirksMode, bool firstlineStyle)
{
    LayoutObject* curr = this;
    const ComputedStyle* styleToUse = nullptr;
    unsigned currDecs = TextDecorationNone;
    Color resultColor;
    TextDecorationStyle resultStyle;
    do {
        styleToUse = curr->style(firstlineStyle);
        currDecs = styleToUse->textDecoration();
        currDecs &= decorations;
        resultColor = styleToUse->visitedDependentColor(CSSPropertyTextDecorationColor);
        resultStyle = styleToUse->textDecorationStyle();
        // Parameter 'decorations' is cast as an int to enable the bitwise operations below.
        if (currDecs) {
            if (currDecs & TextDecorationUnderline) {
                decorations &= ~TextDecorationUnderline;
                underline.color = resultColor;
                underline.style = resultStyle;
            }
            if (currDecs & TextDecorationOverline) {
                decorations &= ~TextDecorationOverline;
                overline.color = resultColor;
                overline.style = resultStyle;
            }
            if (currDecs & TextDecorationLineThrough) {
                decorations &= ~TextDecorationLineThrough;
                linethrough.color = resultColor;
                linethrough.style = resultStyle;
            }
        }
        if (curr->isRubyText())
            return;
        curr = curr->parent();
        if (curr && curr->isAnonymousBlock() && toLayoutBlock(curr)->continuation())
            curr = toLayoutBlock(curr)->continuation();
    } while (curr && decorations && (!quirksMode || !curr->node() || (!isHTMLAnchorElement(*curr->node()) && !isHTMLFontElement(*curr->node()))));

    // If we bailed out, use the element we bailed out at (typically a <font> or <a> element).
    if (decorations && curr) {
        styleToUse = curr->style(firstlineStyle);
        resultColor = styleToUse->visitedDependentColor(CSSPropertyTextDecorationColor);
        if (decorations & TextDecorationUnderline) {
            underline.color = resultColor;
            underline.style = resultStyle;
        }
        if (decorations & TextDecorationOverline) {
            overline.color = resultColor;
            overline.style = resultStyle;
        }
        if (decorations & TextDecorationLineThrough) {
            linethrough.color = resultColor;
            linethrough.style = resultStyle;
        }
    }
}

void LayoutObject::addAnnotatedRegions(Vector<AnnotatedRegionValue>& regions)
{
    // Convert the style regions to absolute coordinates.
    if (style()->visibility() != VISIBLE || !isBox())
        return;

    if (style()->getDraggableRegionMode() == DraggableRegionNone)
        return;

    LayoutBox* box = toLayoutBox(this);
    FloatRect localBounds(FloatPoint(), FloatSize(box->size()));
    FloatRect absBounds = localToAbsoluteQuad(localBounds).boundingBox();

    AnnotatedRegionValue region;
    region.draggable = style()->getDraggableRegionMode() == DraggableRegionDrag;
    region.bounds = LayoutRect(absBounds);
    regions.append(region);
}

bool LayoutObject::willRenderImage(ImageResource*)
{
    // Without visibility we won't render (and therefore don't care about animation).
    if (style()->visibility() != VISIBLE)
        return false;

    // We will not render a new image when Active DOM is suspended
    if (document().activeDOMObjectsAreSuspended())
        return false;

    // If we're not in a window (i.e., we're dormant from being in a background tab)
    // then we don't want to render either.
    return document().view()->isVisible();
}

bool LayoutObject::getImageAnimationPolicy(ImageResource*, ImageAnimationPolicy& policy)
{
    if (!document().settings())
        return false;
    policy = document().settings()->imageAnimationPolicy();
    return true;
}

int LayoutObject::caretMinOffset() const
{
    return 0;
}

int LayoutObject::caretMaxOffset() const
{
    if (isReplaced())
        return node() ? std::max(1U, node()->countChildren()) : 1;
    if (isHR())
        return 1;
    return 0;
}

int LayoutObject::previousOffset(int current) const
{
    return current - 1;
}

int LayoutObject::previousOffsetForBackwardDeletion(int current) const
{
    return current - 1;
}

int LayoutObject::nextOffset(int current) const
{
    return current + 1;
}

bool LayoutObject::isInert() const
{
    const LayoutObject* layoutObject = this;
    while (!layoutObject->node())
        layoutObject = layoutObject->parent();
    return layoutObject->node()->isInert();
}

void LayoutObject::imageChanged(ImageResource* image, const IntRect* rect)
{
    ASSERT(m_node);
    imageChanged(static_cast<WrappedImagePtr>(image), rect);
}

Element* LayoutObject::offsetParent() const
{
    if (isDocumentElement() || isBody())
        return nullptr;

    if (isOutOfFlowPositioned() && style()->position() == FixedPosition)
        return nullptr;

    float effectiveZoom = style()->effectiveZoom();
    Node* node = nullptr;
    for (LayoutObject* ancestor = parent(); ancestor; ancestor = ancestor->parent()) {
        // Spec: http://www.w3.org/TR/cssom-view/#offset-attributes

        node = ancestor->node();

        if (!node)
            continue;

        if (ancestor->isPositioned())
            break;

        if (isHTMLBodyElement(*node))
            break;

        if (!isPositioned() && (isHTMLTableElement(*node) || isHTMLTableCellElement(*node)))
            break;

        // Webkit specific extension where offsetParent stops at zoom level changes.
        if (effectiveZoom != ancestor->style()->effectiveZoom())
            break;
    }

    return node && node->isElementNode() ? toElement(node) : nullptr;
}

PositionWithAffinity LayoutObject::createPositionWithAffinity(int offset, TextAffinity affinity)
{
    // If this is a non-anonymous layoutObject in an editable area, then it's simple.
    if (Node* node = nonPseudoNode()) {
        if (!node->hasEditableStyle()) {
            // If it can be found, we prefer a visually equivalent position that is editable.
            const Position position = Position(node, offset);
            Position candidate = mostForwardCaretPosition(position, CanCrossEditingBoundary);
            if (candidate.anchorNode()->hasEditableStyle())
                return PositionWithAffinity(candidate, affinity);
            candidate = mostBackwardCaretPosition(position, CanCrossEditingBoundary);
            if (candidate.anchorNode()->hasEditableStyle())
                return PositionWithAffinity(candidate, affinity);
        }
        // FIXME: Eliminate legacy editing positions
        return PositionWithAffinity(Position::editingPositionOf(node, offset), affinity);
    }

    // We don't want to cross the boundary between editable and non-editable
    // regions of the document, but that is either impossible or at least
    // extremely unlikely in any normal case because we stop as soon as we
    // find a single non-anonymous layoutObject.

    // Find a nearby non-anonymous layoutObject.
    LayoutObject* child = this;
    while (LayoutObject* parent = child->parent()) {
        // Find non-anonymous content after.
        for (LayoutObject* layoutObject = child->nextInPreOrder(parent); layoutObject; layoutObject = layoutObject->nextInPreOrder(parent)) {
            if (Node* node = layoutObject->nonPseudoNode())
                return PositionWithAffinity(firstPositionInOrBeforeNode(node));
        }

        // Find non-anonymous content before.
        for (LayoutObject* layoutObject = child->previousInPreOrder(); layoutObject; layoutObject = layoutObject->previousInPreOrder()) {
            if (layoutObject == parent)
                break;
            if (Node* node = layoutObject->nonPseudoNode())
                return PositionWithAffinity(lastPositionInOrAfterNode(node));
        }

        // Use the parent itself unless it too is anonymous.
        if (Node* node = parent->nonPseudoNode())
            return PositionWithAffinity(firstPositionInOrBeforeNode(node));

        // Repeat at the next level up.
        child = parent;
    }

    // Everything was anonymous. Give up.
    return PositionWithAffinity();
}

PositionWithAffinity LayoutObject::createPositionWithAffinity(int offset)
{
    return createPositionWithAffinity(offset, TextAffinity::Downstream);
}

PositionWithAffinity LayoutObject::createPositionWithAffinity(const Position& position)
{
    if (position.isNotNull())
        return PositionWithAffinity(position);

    ASSERT(!node());
    return createPositionWithAffinity(0);
}

CursorDirective LayoutObject::getCursor(const LayoutPoint&, Cursor&) const
{
    return SetCursorBasedOnStyle;
}

bool LayoutObject::canUpdateSelectionOnRootLineBoxes() const
{
    if (needsLayout())
        return false;

    const LayoutBlock* containingBlock = this->containingBlock();
    return containingBlock ? !containingBlock->needsLayout() : false;
}

void LayoutObject::setNeedsBoundariesUpdate()
{
    if (LayoutObject* layoutObject = parent())
        layoutObject->setNeedsBoundariesUpdate();
}

FloatRect LayoutObject::objectBoundingBox() const
{
    ASSERT_NOT_REACHED();
    return FloatRect();
}

FloatRect LayoutObject::strokeBoundingBox() const
{
    ASSERT_NOT_REACHED();
    return FloatRect();
}

// Returns the smallest rectangle enclosing all of the painted content
// respecting clipping, masking, filters, opacity, stroke-width and markers
FloatRect LayoutObject::paintInvalidationRectInLocalCoordinates() const
{
    ASSERT_NOT_REACHED();
    return FloatRect();
}

AffineTransform LayoutObject::localTransform() const
{
    static const AffineTransform identity;
    return identity;
}

const AffineTransform& LayoutObject::localToParentTransform() const
{
    static const AffineTransform identity;
    return identity;
}

bool LayoutObject::nodeAtFloatPoint(HitTestResult&, const FloatPoint&, HitTestAction)
{
    ASSERT_NOT_REACHED();
    return false;
}

bool LayoutObject::isRelayoutBoundaryForInspector() const
{
    return objectIsRelayoutBoundary(this);
}

static PaintInvalidationReason documentLifecycleBasedPaintInvalidationReason(const DocumentLifecycle& documentLifecycle)
{
    switch (documentLifecycle.state()) {
    case DocumentLifecycle::InStyleRecalc:
        return PaintInvalidationStyleChange;
    case DocumentLifecycle::InPreLayout:
    case DocumentLifecycle::InPerformLayout:
    case DocumentLifecycle::AfterPerformLayout:
        return PaintInvalidationForcedByLayout;
    case DocumentLifecycle::InCompositingUpdate:
        return PaintInvalidationCompositingUpdate;
    default:
        return PaintInvalidationFull;
    }
}

inline void LayoutObject::markContainerChainForPaintInvalidation()
{
    for (LayoutObject* container = this->containerCrossingFrameBoundaries(); container && !container->shouldCheckForPaintInvalidationRegardlessOfPaintInvalidationState(); container = container->containerCrossingFrameBoundaries())
        container->m_bitfields.setChildShouldCheckForPaintInvalidation(true);
}

void LayoutObject::setShouldInvalidateSelection()
{
    if (!canUpdateSelectionOnRootLineBoxes())
        return;

    m_bitfields.setShouldInvalidateSelection(true);
    markContainerChainForPaintInvalidation();
}

void LayoutObject::setShouldDoFullPaintInvalidation(PaintInvalidationReason reason)
{
    // Only full invalidation reasons are allowed.
    ASSERT(isFullPaintInvalidationReason(reason));

    bool isUpgradingDelayedFullToFull = m_bitfields.fullPaintInvalidationReason() == PaintInvalidationDelayedFull && reason != PaintInvalidationDelayedFull;

    if (m_bitfields.fullPaintInvalidationReason() == PaintInvalidationNone || isUpgradingDelayedFullToFull) {
        if (reason == PaintInvalidationFull)
            reason = documentLifecycleBasedPaintInvalidationReason(document().lifecycle());
        m_bitfields.setFullPaintInvalidationReason(reason);
    }

    if (!isUpgradingDelayedFullToFull) {
        ASSERT(document().lifecycle().state() != DocumentLifecycle::InPaintInvalidation);
        frame()->page()->animator().scheduleVisualUpdate(); // In case that this is called outside of FrameView::updateLayoutAndStyleForPainting().
        markContainerChainForPaintInvalidation();
    }
}

void LayoutObject::setMayNeedPaintInvalidation()
{
    if (mayNeedPaintInvalidation())
        return;
    m_bitfields.setMayNeedPaintInvalidation(true);
    markContainerChainForPaintInvalidation();
    frame()->page()->animator().scheduleVisualUpdate(); // In case that this is called outside of FrameView::updateLayoutAndStyleForPainting().
}

void LayoutObject::clearPaintInvalidationState(const PaintInvalidationState& paintInvalidationState)
{
    // paintInvalidationStateIsDirty should be kept in sync with the
    // booleans that are cleared below.
    ASSERT(paintInvalidationState.ancestorHadPaintInvalidationForLocationChange() || paintInvalidationStateIsDirty());
    clearShouldDoFullPaintInvalidation();
    m_bitfields.setChildShouldCheckForPaintInvalidation(false);
    m_bitfields.setNeededLayoutBecauseOfChildren(false);
    m_bitfields.setShouldInvalidateOverflowForPaint(false);
    m_bitfields.setMayNeedPaintInvalidation(false);
    m_bitfields.setShouldInvalidateSelection(false);
}

bool LayoutObject::isAllowedToModifyLayoutTreeStructure(Document& document)
{
    return DeprecatedDisableModifyLayoutTreeStructureAsserts::canModifyLayoutTreeStateInAnyState()
        || document.lifecycle().stateAllowsLayoutTreeMutations();
}

DeprecatedDisableModifyLayoutTreeStructureAsserts::DeprecatedDisableModifyLayoutTreeStructureAsserts()
    : m_disabler(gModifyLayoutTreeStructureAnyState, true)
{
}

bool DeprecatedDisableModifyLayoutTreeStructureAsserts::canModifyLayoutTreeStateInAnyState()
{
    return gModifyLayoutTreeStructureAnyState;
}

DisablePaintInvalidationStateAsserts::DisablePaintInvalidationStateAsserts()
    : m_disabler(gDisablePaintInvalidationStateAsserts, true)
{
}

namespace {

// TODO(trchen): Use std::function<void, LayoutObject&> and lambda when available.
class LayoutObjectTraversalFunctor {
public:
    virtual void operator()(LayoutObject&) const = 0;
};

void traverseNonCompositingDescendants(LayoutObject&, const LayoutObjectTraversalFunctor&);

void findNonCompositedDescendantLayerToTraverse(LayoutObject& object, const LayoutObjectTraversalFunctor& functor)
{
    LayoutObject* descendant = object.nextInPreOrder(&object);
    while (descendant) {
        // Case 1: If the descendant has no layer, keep searching until we find a layer.
        if (!descendant->hasLayer()) {
            descendant = descendant->nextInPreOrder(&object);
            continue;
        }
        // Case 2: The descendant has a layer and is not composited.
        // The invalidation container of its subtree is our parent,
        // thus recur into the subtree.
        if (!descendant->isPaintInvalidationContainer()) {
            traverseNonCompositingDescendants(*descendant, functor);
            descendant = descendant->nextInPreOrderAfterChildren(&object);
            continue;
        }
        // Case 3: The descendant is an invalidation container and is a stacking context.
        // No objects in the subtree can have invalidation container outside of it,
        // thus skip the whole subtree.
        if (descendant->styleRef().isStackingContext()) {
            descendant = descendant->nextInPreOrderAfterChildren(&object);
            continue;
        }
        // Case 4: The descendant is an invalidation container but not a stacking context.
        // This is the same situation as the root, thus keep searching.
        descendant = descendant->nextInPreOrder(&object);
    }
}

void traverseNonCompositingDescendants(LayoutObject& object, const LayoutObjectTraversalFunctor& functor)
{
    functor(object);
    LayoutObject* descendant = object.nextInPreOrder(&object);
    while (descendant) {
        if (!descendant->isPaintInvalidationContainer()) {
            functor(*descendant);
            descendant = descendant->nextInPreOrder(&object);
            continue;
        }
        if (descendant->styleRef().isStackingContext()) {
            descendant = descendant->nextInPreOrderAfterChildren(&object);
            continue;
        }

        // If a paint invalidation container is not a stacking context,
        // some of its descendants may belong to the parent container.
        findNonCompositedDescendantLayerToTraverse(*descendant, functor);
        descendant = descendant->nextInPreOrderAfterChildren(&object);
    }
}

} // unnamed namespace

void LayoutObject::invalidateDisplayItemClientForNonCompositingDescendantsOf(const LayoutObject& object) const
{
    ASSERT(RuntimeEnabledFeatures::slimmingPaintEnabled());

    // Not using enclosingCompositedContainer() directly because this object may be in an orphaned subtree.
    const DeprecatedPaintLayer* enclosingLayer = this->enclosingLayer();
    if (!enclosingLayer)
        return;

    // This is valid because we want to invalidate the client in the display item list of the current backing.
    DisableCompositingQueryAsserts disabler;
    const DeprecatedPaintLayer* paintInvalidationLayer = enclosingLayer->enclosingLayerForPaintInvalidationCrossingFrameBoundaries();
    if (!paintInvalidationLayer)
        return;

    class Functor : public LayoutObjectTraversalFunctor {
    public:
        explicit Functor(const LayoutBoxModelObject& paintInvalidationContainer) : m_paintInvalidationContainer(paintInvalidationContainer) { }
        void operator()(LayoutObject& object) const override
        {
            object.invalidateDisplayItemClients(m_paintInvalidationContainer);
        }
    private:
        const LayoutBoxModelObject& m_paintInvalidationContainer;
    };

    const LayoutBoxModelObject& paintInvalidationContainer = *paintInvalidationLayer->layoutObject();
    traverseNonCompositingDescendants(const_cast<LayoutObject&>(object), Functor(paintInvalidationContainer));
}

void LayoutObject::invalidatePaintIncludingNonCompositingDescendants()
{
    class Functor : public LayoutObjectTraversalFunctor {
    public:
        explicit Functor(const LayoutBoxModelObject& paintInvalidationContainer) : m_paintInvalidationContainer(paintInvalidationContainer) { }
        void operator()(LayoutObject& object) const override
        {
            LayoutRect invalidationRect = object.previousPaintInvalidationRect();
            object.adjustInvalidationRectForCompositedScrolling(invalidationRect, m_paintInvalidationContainer);
            object.invalidatePaintUsingContainer(m_paintInvalidationContainer, invalidationRect, PaintInvalidationLayer);
            if (RuntimeEnabledFeatures::slimmingPaintEnabled())
                object.invalidateDisplayItemClients(m_paintInvalidationContainer);
        }
    private:
        const LayoutBoxModelObject& m_paintInvalidationContainer;
    };

    // Since we're only painting non-composited layers, we know that they all share the same paintInvalidationContainer.
    const LayoutBoxModelObject& paintInvalidationContainer = containerForPaintInvalidationOnRootedTree();
    traverseNonCompositingDescendants(*this, Functor(paintInvalidationContainer));
}

// FIXME: If we had a flag to force invalidations in a whole subtree, we could get rid of this function (crbug.com/410097).
void LayoutObject::setShouldDoFullPaintInvalidationIncludingNonCompositingDescendants()
{
    class Functor : public LayoutObjectTraversalFunctor {
    public:
        void operator()(LayoutObject& object) const override
        {
            object.setShouldDoFullPaintInvalidation();
        }
    };

    // Need to access the current compositing status.
    DisableCompositingQueryAsserts disabler;
    traverseNonCompositingDescendants(*this, Functor());
}

void LayoutObject::setIsSlowRepaintObject(bool isSlowRepaintObject)
{
    ASSERT(frameView());
    if (m_bitfields.isSlowRepaintObject() == isSlowRepaintObject)
        return;
    m_bitfields.setIsSlowRepaintObject(isSlowRepaintObject);
    if (isSlowRepaintObject)
        frameView()->addSlowRepaintObject();
    else
        frameView()->removeSlowRepaintObject();
}

} // namespace blink

#ifndef NDEBUG

void showTree(const blink::LayoutObject* object)
{
    if (object)
        object->showTreeForThis();
    else
        fprintf(stderr, "Cannot showTree. Root is (nil)\n");
}

void showLineTree(const blink::LayoutObject* object)
{
    if (object)
        object->showLineTreeForThis();
    else
        fprintf(stderr, "Cannot showLineTree. Root is (nil)\n");
}

void showLayoutTree(const blink::LayoutObject* object1)
{
    showLayoutTree(object1, 0);
}

void showLayoutTree(const blink::LayoutObject* object1, const blink::LayoutObject* object2)
{
    if (object1) {
        const blink::LayoutObject* root = object1;
        while (root->parent())
            root = root->parent();
        root->showLayoutTreeAndMark(object1, "*", object2, "-", 0);
    } else {
        fprintf(stderr, "Cannot showLayoutTree. Root is (nil)\n");
    }
}

#endif<|MERGE_RESOLUTION|>--- conflicted
+++ resolved
@@ -1653,11 +1653,7 @@
 
     // anonymous blocks don't have pseudo styles
     if (isAnonymous() && parent())
-<<<<<<< HEAD
-        return parent()->selectionColor(colorProperty);
-=======
         return parent()->selectionColor(colorProperty, globalPaintFlags);
->>>>>>> db960c73
 
     if (RefPtr<ComputedStyle> pseudoStyle = getUncachedPseudoStyleFromParentOrShadowHost())
         return resolveColor(*pseudoStyle, colorProperty);
