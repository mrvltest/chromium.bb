/*
 * Copyright (C) 1997 Martin Jones (mjones@kde.org)
 *           (C) 1997 Torben Weis (weis@kde.org)
 *           (C) 1998 Waldo Bastian (bastian@kde.org)
 *           (C) 1999 Lars Knoll (knoll@kde.org)
 *           (C) 1999 Antti Koivisto (koivisto@kde.org)
 * Copyright (C) 2003, 2004, 2005, 2006, 2008, 2009, 2010, 2013 Apple Inc. All rights reserved.
 * Copyright (C) 2006 Alexey Proskuryakov (ap@nypop.com)
 *
 * This library is free software; you can redistribute it and/or
 * modify it under the terms of the GNU Library General Public
 * License as published by the Free Software Foundation; either
 * version 2 of the License, or (at your option) any later version.
 *
 * This library is distributed in the hope that it will be useful,
 * but WITHOUT ANY WARRANTY; without even the implied warranty of
 * MERCHANTABILITY or FITNESS FOR A PARTICULAR PURPOSE.  See the GNU
 * Library General Public License for more details.
 *
 * You should have received a copy of the GNU Library General Public License
 * along with this library; see the file COPYING.LIB.  If not, write to
 * the Free Software Foundation, Inc., 51 Franklin Street, Fifth Floor,
 * Boston, MA 02110-1301, USA.
 */

#include "config.h"
#include "core/layout/LayoutTableSection.h"

#include "core/layout/HitTestResult.h"
#include "core/layout/LayoutAnalyzer.h"
#include "core/layout/LayoutTableCell.h"
#include "core/layout/LayoutTableCol.h"
#include "core/layout/LayoutTableRow.h"
#include "core/layout/LayoutView.h"
#include "core/layout/SubtreeLayoutScope.h"
#include "core/paint/TableSectionPainter.h"
#include "wtf/HashSet.h"
#include <limits>

namespace blink {

using namespace HTMLNames;

// This variable is used to balance the memory consumption vs the paint invalidation time on big tables.
static unsigned gMinTableSizeToUseFastPaintPathWithOverflowingCell = 75 * 75;

static inline void setRowLogicalHeightToRowStyleLogicalHeight(LayoutTableSection::RowStruct& row)
{
    ASSERT(row.rowLayoutObject);
    row.logicalHeight = row.rowLayoutObject->style()->logicalHeight();
}

static inline void updateLogicalHeightForCell(LayoutTableSection::RowStruct&
row, const LayoutTableCell* cell)
{
    // We ignore height settings on rowspan cells.
    if (cell->rowSpan() != 1)
        return;

    Length logicalHeight = cell->style()->logicalHeight();
    if (logicalHeight.isPositive()) {
        Length cRowLogicalHeight = row.logicalHeight;
        switch (logicalHeight.type()) {
        case Percent:
            // TODO(alancutter): Make this work correctly for calc lengths.
            if (!(cRowLogicalHeight.hasPercent())
                || (cRowLogicalHeight.hasPercent() && cRowLogicalHeight.percent() < logicalHeight.percent()))
                row.logicalHeight = logicalHeight;
            break;
        case Fixed:
            if (cRowLogicalHeight.type() < Percent
                || (cRowLogicalHeight.isFixed() && cRowLogicalHeight.value() < logicalHeight.value()))
                row.logicalHeight = logicalHeight;
            break;
        default:
            break;
        }
    }
}

LayoutTableSection::LayoutTableSection(Element* element)
    : LayoutBox(element)
    , m_cCol(0)
    , m_cRow(0)
    , m_outerBorderStart(0)
    , m_outerBorderEnd(0)
    , m_outerBorderBefore(0)
    , m_outerBorderAfter(0)
    , m_needsCellRecalc(false)
    , m_forceSlowPaintPathWithOverflowingCell(false)
    , m_hasMultipleCellLevels(false)
{
    // init LayoutObject attributes
    setInline(false); // our object is not Inline
}

LayoutTableSection::~LayoutTableSection()
{
}

void LayoutTableSection::styleDidChange(StyleDifference diff, const ComputedStyle* oldStyle)
{
    LayoutBox::styleDidChange(diff, oldStyle);
    propagateStyleToAnonymousChildren();

    // If border was changed, notify table.
    LayoutTable* table = this->table();
    if (table && !table->selfNeedsLayout() && !table->normalChildNeedsLayout() && oldStyle && oldStyle->border() != style()->border())
        table->invalidateCollapsedBorders();
}

void LayoutTableSection::willBeRemovedFromTree()
{
    LayoutBox::willBeRemovedFromTree();

    // Preventively invalidate our cells as we may be re-inserted into
    // a new table which would require us to rebuild our structure.
    setNeedsCellRecalc();
}

void LayoutTableSection::addChild(LayoutObject* child, LayoutObject* beforeChild)
{
    if (!child->isTableRow()) {
        LayoutObject* last = beforeChild;
        if (!last)
            last = lastRow();
        if (last && last->isAnonymous() && !last->isBeforeOrAfterContent()) {
            if (beforeChild == last)
                beforeChild = last->slowFirstChild();
            last->addChild(child, beforeChild);
            return;
        }

        if (beforeChild && !beforeChild->isAnonymous() && beforeChild->parent() == this) {
            LayoutObject* row = beforeChild->previousSibling();
            if (row && row->isTableRow() && row->isAnonymous()) {
                row->addChild(child);
                return;
            }
        }

        // If beforeChild is inside an anonymous cell/row, insert into the cell or into
        // the anonymous row containing it, if there is one.
        LayoutObject* lastBox = last;
        while (lastBox && lastBox->parent()->isAnonymous() && !lastBox->isTableRow())
            lastBox = lastBox->parent();
        if (lastBox && lastBox->isAnonymous() && !lastBox->isBeforeOrAfterContent()) {
            lastBox->addChild(child, beforeChild);
            return;
        }

        LayoutObject* row = LayoutTableRow::createAnonymousWithParent(this);
        addChild(row, beforeChild);
        row->addChild(child);
        return;
    }

    if (beforeChild)
        setNeedsCellRecalc();

    unsigned insertionRow = m_cRow;
    ++m_cRow;
    m_cCol = 0;

    ensureRows(m_cRow);

    LayoutTableRow* row = toLayoutTableRow(child);
    m_grid[insertionRow].rowLayoutObject = row;
    row->setRowIndex(insertionRow);

    if (!beforeChild)
        setRowLogicalHeightToRowStyleLogicalHeight(m_grid[insertionRow]);

    if (beforeChild && beforeChild->parent() != this)
        beforeChild = splitAnonymousBoxesAroundChild(beforeChild);

    ASSERT(!beforeChild || beforeChild->isTableRow());
    LayoutBox::addChild(child, beforeChild);
}

void LayoutTableSection::ensureRows(unsigned numRows)
{
    if (numRows <= m_grid.size())
        return;

    unsigned oldSize = m_grid.size();
    m_grid.grow(numRows);

    unsigned effectiveColumnCount = std::max(1u, table()->numEffCols());
    for (unsigned row = oldSize; row < m_grid.size(); ++row)
        m_grid[row].row.grow(effectiveColumnCount);
}

void LayoutTableSection::addCell(LayoutTableCell* cell, LayoutTableRow* row)
{
    // We don't insert the cell if we need cell recalc as our internal columns' representation
    // will have drifted from the table's representation. Also recalcCells will call addCell
    // at a later time after sync'ing our columns' with the table's.
    if (needsCellRecalc())
        return;

    unsigned rSpan = cell->rowSpan();
    unsigned cSpan = cell->colSpan();
    const Vector<LayoutTable::ColumnStruct>& columns = table()->columns();
    unsigned nCols = columns.size();
    unsigned insertionRow = row->rowIndex();

    // ### mozilla still seems to do the old HTML way, even for strict DTD
    // (see the annotation on table cell layouting in the CSS specs and the testcase below:
    // <TABLE border>
    // <TR><TD>1 <TD rowspan="2">2 <TD>3 <TD>4
    // <TR><TD colspan="2">5
    // </TABLE>
    while (m_cCol < nCols && (cellAt(insertionRow, m_cCol).hasCells() || cellAt(insertionRow, m_cCol).inColSpan))
        m_cCol++;

    updateLogicalHeightForCell(m_grid[insertionRow], cell);

    ensureRows(insertionRow + rSpan);

    m_grid[insertionRow].rowLayoutObject = row;

    unsigned col = m_cCol;
    // tell the cell where it is
    bool inColSpan = false;
    while (cSpan) {
        unsigned currentSpan;
        if (m_cCol >= nCols) {
            table()->appendColumn(cSpan);
            currentSpan = cSpan;
        } else {
            if (cSpan < columns[m_cCol].span)
                table()->splitColumn(m_cCol, cSpan);
            currentSpan = columns[m_cCol].span;
        }
        for (unsigned r = 0; r < rSpan; r++) {
            CellStruct& c = cellAt(insertionRow + r, m_cCol);
            ASSERT(cell);
            c.cells.append(cell);
            // If cells overlap then we take the slow path for painting.
            if (c.cells.size() > 1)
                m_hasMultipleCellLevels = true;
            if (inColSpan)
                c.inColSpan = true;
        }
        m_cCol++;
        cSpan -= currentSpan;
        inColSpan = true;
    }
    cell->setCol(table()->effColToCol(col));
}

bool LayoutTableSection::rowHasOnlySpanningCells(unsigned row)
{
    unsigned totalCols = m_grid[row].row.size();

    if (!totalCols)
        return false;

    for (unsigned col = 0; col < totalCols; col++) {
        const CellStruct& rowSpanCell = cellAt(row, col);

        // Empty cell is not a valid cell so it is not a rowspan cell.
        if (rowSpanCell.cells.isEmpty())
            return false;

        if (rowSpanCell.cells[0]->rowSpan() == 1)
            return false;
    }

    return true;
}

void LayoutTableSection::populateSpanningRowsHeightFromCell(LayoutTableCell* cell, struct SpanningRowsHeight& spanningRowsHeight)
{
    const unsigned rowSpan = cell->rowSpan();
    const unsigned rowIndex = cell->rowIndex();

    spanningRowsHeight.spanningCellHeightIgnoringBorderSpacing = cell->logicalHeightForRowSizing();

    spanningRowsHeight.rowHeight.resize(rowSpan);
    spanningRowsHeight.totalRowsHeight = 0;
    for (unsigned row = 0; row < rowSpan; row++) {
        unsigned actualRow = row + rowIndex;

        spanningRowsHeight.rowHeight[row] = m_rowPos[actualRow + 1] - m_rowPos[actualRow] - borderSpacingForRow(actualRow);
        if (!spanningRowsHeight.rowHeight[row])
            spanningRowsHeight.isAnyRowWithOnlySpanningCells |= rowHasOnlySpanningCells(actualRow);

        spanningRowsHeight.totalRowsHeight += spanningRowsHeight.rowHeight[row];
        spanningRowsHeight.spanningCellHeightIgnoringBorderSpacing -= borderSpacingForRow(actualRow);
    }
    // We don't span the following row so its border-spacing (if any) should be included.
    spanningRowsHeight.spanningCellHeightIgnoringBorderSpacing += borderSpacingForRow(rowIndex + rowSpan - 1);
}

void LayoutTableSection::distributeExtraRowSpanHeightToPercentRows(LayoutTableCell* cell, int totalPercent, int& extraRowSpanningHeight, Vector<int>& rowsHeight)
{
    if (!extraRowSpanningHeight || !totalPercent)
        return;

    const unsigned rowSpan = cell->rowSpan();
    const unsigned rowIndex = cell->rowIndex();
    int percent = std::min(totalPercent, 100);
    const int tableHeight = m_rowPos[m_grid.size()] + extraRowSpanningHeight;

    // Our algorithm matches Firefox. Extra spanning height would be distributed Only in first percent height rows
    // those total percent is 100. Other percent rows would be uneffected even extra spanning height is remain.
    int accumulatedPositionIncrease = 0;
    for (unsigned row = rowIndex; row < (rowIndex + rowSpan); row++) {
        if (percent > 0 && extraRowSpanningHeight > 0) {
            // TODO(alancutter): Make this work correctly for calc lengths.
            if (m_grid[row].logicalHeight.hasPercent()) {
                int toAdd = (tableHeight * m_grid[row].logicalHeight.percent() / 100) - rowsHeight[row - rowIndex];
                // FIXME: Note that this is wrong if we have a percentage above 100% and may make us grow
                // above the available space.

                toAdd = std::min(toAdd, extraRowSpanningHeight);
                accumulatedPositionIncrease += toAdd;
                extraRowSpanningHeight -= toAdd;
                percent -= m_grid[row].logicalHeight.percent();
            }
        }
        m_rowPos[row + 1] += accumulatedPositionIncrease;
    }
}


static void updatePositionIncreasedWithRowHeight(int extraHeight, float rowHeight, float totalHeight, int& accumulatedPositionIncrease, int& remainder)
{
    static_assert(sizeof(long long int) > sizeof(int), "int should be smaller than long long");

    // Sometimes the multiplication of the 2 values below will overflow a float.
    // So we convert them to 'long long' instead of 'float' to avoid the overflow
    // and multiply with 100 for taking 2 decimal degits in calculation.
    long long rHeight = rowHeight * 100;
    long long tHeight = totalHeight * 100;

    accumulatedPositionIncrease += (extraHeight * rHeight) / tHeight;
    remainder += ((extraHeight * rHeight) % tHeight) / 100;
}

// This is mainly used to distribute whole extra rowspanning height in percent rows when all spanning rows are
// percent rows.
// Distributing whole extra rowspanning height in percent rows based on the ratios of percent because this method works
// same as percent distribution when only percent rows are present and percent is 100. Also works perfectly fine when
// percent is not equal to 100.
void LayoutTableSection::distributeWholeExtraRowSpanHeightToPercentRows(LayoutTableCell* cell, float totalPercent, int& extraRowSpanningHeight, Vector<int>& rowsHeight)
{
    if (!extraRowSpanningHeight || !totalPercent)
        return;

    const unsigned rowSpan = cell->rowSpan();
    const unsigned rowIndex = cell->rowIndex();
    int remainder = 0;

    int accumulatedPositionIncrease = 0;
    for (unsigned row = rowIndex; row < (rowIndex + rowSpan); row++) {
        // TODO(alancutter): Make this work correctly for calc lengths.
        if (m_grid[row].logicalHeight.hasPercent()) {
            updatePositionIncreasedWithRowHeight(extraRowSpanningHeight, m_grid[row].logicalHeight.percent(), totalPercent, accumulatedPositionIncrease, remainder);

            // While whole extra spanning height is distributing in percent spanning rows, rational parts remains
            // in every integer division. So accumulating all remainder part in integer division and when total remainder
            // is equvalent to divisor then 1 unit increased in row position.
            // Note that this algorithm is biased towards adding more space towards the lower rows.
            if (remainder >= totalPercent) {
                remainder -= totalPercent;
                accumulatedPositionIncrease++;
            }
        }
        m_rowPos[row + 1] += accumulatedPositionIncrease;
    }

    ASSERT(!remainder);

    extraRowSpanningHeight -= accumulatedPositionIncrease;
}

void LayoutTableSection::distributeExtraRowSpanHeightToAutoRows(LayoutTableCell* cell, int totalAutoRowsHeight, int& extraRowSpanningHeight, Vector<int>& rowsHeight)
{
    if (!extraRowSpanningHeight || !totalAutoRowsHeight)
        return;

    const unsigned rowSpan = cell->rowSpan();
    const unsigned rowIndex = cell->rowIndex();
    int accumulatedPositionIncrease = 0;
    int remainder = 0;

    // Aspect ratios of auto rows should not change otherwise table may look different than user expected.
    // So extra height distributed in auto spanning rows based on their weight in spanning cell.
    for (unsigned row = rowIndex; row < (rowIndex + rowSpan); row++) {
        if (m_grid[row].logicalHeight.isAuto()) {
            updatePositionIncreasedWithRowHeight(extraRowSpanningHeight, rowsHeight[row - rowIndex], totalAutoRowsHeight, accumulatedPositionIncrease, remainder);

            // While whole extra spanning height is distributing in auto spanning rows, rational parts remains
            // in every integer division. So accumulating all remainder part in integer division and when total remainder
            // is equvalent to divisor then 1 unit increased in row position.
            // Note that this algorithm is biased towards adding more space towards the lower rows.
            if (remainder >= totalAutoRowsHeight) {
                remainder -= totalAutoRowsHeight;
                accumulatedPositionIncrease++;
            }
        }
        m_rowPos[row + 1] += accumulatedPositionIncrease;
    }

    ASSERT(!remainder);

    extraRowSpanningHeight -= accumulatedPositionIncrease;
}

void LayoutTableSection::distributeExtraRowSpanHeightToRemainingRows(LayoutTableCell* cell, int totalRemainingRowsHeight, int& extraRowSpanningHeight, Vector<int>& rowsHeight)
{
    if (!extraRowSpanningHeight || !totalRemainingRowsHeight)
        return;

    const unsigned rowSpan = cell->rowSpan();
    const unsigned rowIndex = cell->rowIndex();
    int accumulatedPositionIncrease = 0;
    int remainder = 0;

    // Aspect ratios of the rows should not change otherwise table may look different than user expected.
    // So extra height distribution in remaining spanning rows based on their weight in spanning cell.
    for (unsigned row = rowIndex; row < (rowIndex + rowSpan); row++) {
        if (!m_grid[row].logicalHeight.hasPercent()) {
            updatePositionIncreasedWithRowHeight(extraRowSpanningHeight, rowsHeight[row - rowIndex], totalRemainingRowsHeight, accumulatedPositionIncrease, remainder);

            // While whole extra spanning height is distributing in remaining spanning rows, rational parts remains
            // in every integer division. So accumulating all remainder part in integer division and when total remainder
            // is equvalent to divisor then 1 unit increased in row position.
            // Note that this algorithm is biased towards adding more space towards the lower rows.
            if (remainder >= totalRemainingRowsHeight) {
                remainder -= totalRemainingRowsHeight;
                accumulatedPositionIncrease++;
            }
        }
        m_rowPos[row + 1] += accumulatedPositionIncrease;
    }

    ASSERT(!remainder);

    extraRowSpanningHeight -= accumulatedPositionIncrease;
}

static bool cellIsFullyIncludedInOtherCell(const LayoutTableCell* cell1, const LayoutTableCell* cell2)
{
    return (cell1->rowIndex() >= cell2->rowIndex() && (cell1->rowIndex() + cell1->rowSpan()) <= (cell2->rowIndex() + cell2->rowSpan()));
}

// To avoid unneeded extra height distributions, we apply the following sorting algorithm:
static bool compareRowSpanCellsInHeightDistributionOrder(const LayoutTableCell* cell1, const LayoutTableCell* cell2)
{
    // Sorting bigger height cell first if cells are at same index with same span because we will skip smaller
    // height cell to distribute it's extra height.
    if (cell1->rowIndex() == cell2->rowIndex() && cell1->rowSpan() == cell2->rowSpan())
        return (cell1->logicalHeightForRowSizing() > cell2->logicalHeightForRowSizing());
    // Sorting inner most cell first because if inner spanning cell'e extra height is distributed then outer
    // spanning cell's extra height will adjust accordingly. In reverse order, there is more chances that outer
    // spanning cell's height will exceed than defined by user.
    if (cellIsFullyIncludedInOtherCell(cell1, cell2))
        return true;
    // Sorting lower row index first because first we need to apply the extra height of spanning cell which
    // comes first in the table so lower rows's position would increment in sequence.
    if (!cellIsFullyIncludedInOtherCell(cell2, cell1))
        return (cell1->rowIndex() < cell2->rowIndex());

    return false;
}

unsigned LayoutTableSection::calcRowHeightHavingOnlySpanningCells(unsigned row, int& accumulatedCellPositionIncrease, unsigned rowToApplyExtraHeight, unsigned& extraTableHeightToPropgate, Vector<int>& rowsCountWithOnlySpanningCells)
{
    ASSERT(rowHasOnlySpanningCells(row));

    unsigned totalCols = m_grid[row].row.size();

    if (!totalCols)
        return 0;

    unsigned rowHeight = 0;

    for (unsigned col = 0; col < totalCols; col++) {
        const CellStruct& rowSpanCell = cellAt(row, col);

        if (!rowSpanCell.cells.size())
            continue;

        LayoutTableCell* cell = rowSpanCell.cells[0];

        if (cell->rowSpan() < 2)
            continue;

        const unsigned cellRowIndex = cell->rowIndex();
        const unsigned cellRowSpan = cell->rowSpan();

        // As we are going from the top of the table to the bottom to calculate the row
        // heights for rows that only contain spanning cells and all previous rows are
        // processed we only need to find the number of rows with spanning cells from the
        // current cell to the end of the current cells spanning height.
        unsigned startRowForSpanningCellCount = std::max(cellRowIndex, row);
        unsigned endRow = cellRowIndex + cellRowSpan;
        unsigned spanningCellsRowsCountHavingZeroHeight = rowsCountWithOnlySpanningCells[endRow - 1];

        if (startRowForSpanningCellCount)
            spanningCellsRowsCountHavingZeroHeight -= rowsCountWithOnlySpanningCells[startRowForSpanningCellCount - 1];

        int totalRowspanCellHeight = (m_rowPos[endRow] - m_rowPos[cellRowIndex]) - borderSpacingForRow(endRow - 1);

        totalRowspanCellHeight += accumulatedCellPositionIncrease;
        if (rowToApplyExtraHeight >= cellRowIndex && rowToApplyExtraHeight < endRow)
            totalRowspanCellHeight += extraTableHeightToPropgate;

        if (totalRowspanCellHeight < cell->logicalHeightForRowSizing()) {
            unsigned extraHeightRequired = cell->logicalHeightForRowSizing() - totalRowspanCellHeight;

            rowHeight = std::max(rowHeight, extraHeightRequired / spanningCellsRowsCountHavingZeroHeight);
        }
    }

    return rowHeight;
}

void LayoutTableSection::updateRowsHeightHavingOnlySpanningCells(LayoutTableCell* cell, struct SpanningRowsHeight& spanningRowsHeight, unsigned& extraHeightToPropagate, Vector<int>& rowsCountWithOnlySpanningCells)
{
    ASSERT(spanningRowsHeight.rowHeight.size());

    int accumulatedPositionIncrease = 0;
    const unsigned rowSpan = cell->rowSpan();
    const unsigned rowIndex = cell->rowIndex();

    ASSERT_UNUSED(rowSpan, rowSpan == spanningRowsHeight.rowHeight.size());

    for (unsigned row = 0; row < spanningRowsHeight.rowHeight.size(); row++) {
        unsigned actualRow = row + rowIndex;
        if (!spanningRowsHeight.rowHeight[row] && rowHasOnlySpanningCells(actualRow)) {
            spanningRowsHeight.rowHeight[row] = calcRowHeightHavingOnlySpanningCells(actualRow, accumulatedPositionIncrease, rowIndex + rowSpan, extraHeightToPropagate, rowsCountWithOnlySpanningCells);
            accumulatedPositionIncrease += spanningRowsHeight.rowHeight[row];
        }
        m_rowPos[actualRow + 1] += accumulatedPositionIncrease;
    }

    spanningRowsHeight.totalRowsHeight += accumulatedPositionIncrease;
}

// Distribute rowSpan cell height in rows those comes in rowSpan cell based on the ratio of row's height if
// 1. RowSpan cell height is greater then the total height of rows in rowSpan cell
void LayoutTableSection::distributeRowSpanHeightToRows(SpanningLayoutTableCells& rowSpanCells)
{
    ASSERT(rowSpanCells.size());

    // 'rowSpanCells' list is already sorted based on the cells rowIndex in ascending order
    // Arrange row spanning cell in the order in which we need to process first.
    std::sort(rowSpanCells.begin(), rowSpanCells.end(), compareRowSpanCellsInHeightDistributionOrder);

    unsigned extraHeightToPropagate = 0;
    unsigned lastRowIndex = 0;
    unsigned lastRowSpan = 0;

    Vector<int> rowsCountWithOnlySpanningCells;

    // At this stage, Height of the rows are zero for the one containing only spanning cells.
    int count = 0;
    for (unsigned row = 0; row < m_grid.size(); row++) {
        if (rowHasOnlySpanningCells(row))
            count++;
        rowsCountWithOnlySpanningCells.append(count);
    }

    for (unsigned i = 0; i < rowSpanCells.size(); i++) {
        LayoutTableCell* cell = rowSpanCells[i];

        unsigned rowIndex = cell->rowIndex();

        unsigned rowSpan = cell->rowSpan();

        unsigned spanningCellEndIndex = rowIndex + rowSpan;
        unsigned lastSpanningCellEndIndex = lastRowIndex + lastRowSpan;

        // Only heightest spanning cell will distribute it's extra height in row if more then one spanning cells
        // present at same level.
        if (rowIndex == lastRowIndex && rowSpan == lastRowSpan)
            continue;

        int originalBeforePosition = m_rowPos[spanningCellEndIndex];

        // When 2 spanning cells are ending at same row index then while extra height distribution of first spanning
        // cell updates position of the last row so getting the original position of the last row in second spanning
        // cell need to reduce the height changed by first spanning cell.
        if (spanningCellEndIndex == lastSpanningCellEndIndex)
            originalBeforePosition -= extraHeightToPropagate;

        if (extraHeightToPropagate) {
            for (unsigned row = lastSpanningCellEndIndex + 1; row <= spanningCellEndIndex; row++)
                m_rowPos[row] += extraHeightToPropagate;
        }

        lastRowIndex = rowIndex;
        lastRowSpan = rowSpan;

        struct SpanningRowsHeight spanningRowsHeight;

        populateSpanningRowsHeightFromCell(cell, spanningRowsHeight);

        // Here we are handling only row(s) who have only rowspanning cells and do not have any empty cell.
        if (spanningRowsHeight.isAnyRowWithOnlySpanningCells)
            updateRowsHeightHavingOnlySpanningCells(cell, spanningRowsHeight, extraHeightToPropagate, rowsCountWithOnlySpanningCells);

        // This code handle row(s) that have rowspanning cell(s) and at least one empty cell.
        // Such rows are not handled below and end up having a height of 0. That would mean
        // content overlapping if one of their cells has any content. To avoid the problem, we
        // add all the remaining spanning cells' height to the last spanned row.
        // This means that we could grow a row past its 'height' or break percentage spreading
        // however this is better than overlapping content.
        // FIXME: Is there a better algorithm?
        if (!spanningRowsHeight.totalRowsHeight) {
            if (spanningRowsHeight.spanningCellHeightIgnoringBorderSpacing)
                m_rowPos[spanningCellEndIndex] += spanningRowsHeight.spanningCellHeightIgnoringBorderSpacing + borderSpacingForRow(spanningCellEndIndex - 1);

            extraHeightToPropagate = m_rowPos[spanningCellEndIndex] - originalBeforePosition;
            continue;
        }

        if (spanningRowsHeight.spanningCellHeightIgnoringBorderSpacing <= spanningRowsHeight.totalRowsHeight) {
            extraHeightToPropagate = m_rowPos[rowIndex + rowSpan] - originalBeforePosition;
            continue;
        }

        // Below we are handling only row(s) who have at least one visible cell without rowspan value.
        float totalPercent = 0;
        int totalAutoRowsHeight = 0;
        int totalRemainingRowsHeight = spanningRowsHeight.totalRowsHeight;

        // FIXME: Inner spanning cell height should not change if it have fixed height when it's parent spanning cell
        // is distributing it's extra height in rows.

        // Calculate total percentage, total auto rows height and total rows height except percent rows.
        for (unsigned row = rowIndex; row < spanningCellEndIndex; row++) {
            // TODO(alancutter): Make this work correctly for calc lengths.
            if (m_grid[row].logicalHeight.hasPercent()) {
                totalPercent += m_grid[row].logicalHeight.percent();
                totalRemainingRowsHeight -= spanningRowsHeight.rowHeight[row - rowIndex];
            } else if (m_grid[row].logicalHeight.isAuto()) {
                totalAutoRowsHeight += spanningRowsHeight.rowHeight[row - rowIndex];
            }
        }

        int extraRowSpanningHeight = spanningRowsHeight.spanningCellHeightIgnoringBorderSpacing - spanningRowsHeight.totalRowsHeight;

        if (totalPercent < 100 && !totalAutoRowsHeight && !totalRemainingRowsHeight) {
            // Distributing whole extra rowspanning height in percent row when only non-percent rows height is 0.
            distributeWholeExtraRowSpanHeightToPercentRows(cell, totalPercent, extraRowSpanningHeight, spanningRowsHeight.rowHeight);
        } else {
            distributeExtraRowSpanHeightToPercentRows(cell, totalPercent, extraRowSpanningHeight, spanningRowsHeight.rowHeight);
            distributeExtraRowSpanHeightToAutoRows(cell, totalAutoRowsHeight, extraRowSpanningHeight, spanningRowsHeight.rowHeight);
            distributeExtraRowSpanHeightToRemainingRows(cell, totalRemainingRowsHeight, extraRowSpanningHeight, spanningRowsHeight.rowHeight);
        }

        ASSERT(!extraRowSpanningHeight);

        // Getting total changed height in the table
        extraHeightToPropagate = m_rowPos[spanningCellEndIndex] - originalBeforePosition;
    }

    if (extraHeightToPropagate) {
        // Apply changed height by rowSpan cells to rows present at the end of the table
        for (unsigned row = lastRowIndex + lastRowSpan + 1; row <= m_grid.size(); row++)
            m_rowPos[row] += extraHeightToPropagate;
    }
}

// Find out the baseline of the cell
// If the cell's baseline is more then the row's baseline then the cell's baseline become the row's baseline
// and if the row's baseline goes out of the row's boundries then adjust row height accordingly.
void LayoutTableSection::updateBaselineForCell(LayoutTableCell* cell, unsigned row, LayoutUnit& baselineDescent)
{
    if (!cell->isBaselineAligned())
        return;

    // Ignoring the intrinsic padding as it depends on knowing the row's baseline, which won't be accurate
    // until the end of this function.
    LayoutUnit baselinePosition = cell->cellBaselinePosition() - cell->intrinsicPaddingBefore();
    if (baselinePosition > cell->borderBefore() + (cell->paddingBefore() - cell->intrinsicPaddingBefore())) {
        m_grid[row].baseline = std::max(m_grid[row].baseline, baselinePosition);

        int cellStartRowBaselineDescent = 0;
        if (cell->rowSpan() == 1) {
            baselineDescent = std::max(baselineDescent, cell->logicalHeightForRowSizing() - baselinePosition);
            cellStartRowBaselineDescent = baselineDescent;
        }
        m_rowPos[row + 1] = std::max<int>(m_rowPos[row + 1], m_rowPos[row] + m_grid[row].baseline + cellStartRowBaselineDescent);
    }
}

static LayoutUnit shezOffsetFromLogicalTopOfFirstPage(LayoutState* layoutState)
{
    ASSERT(layoutState);
    ASSERT(layoutState->isPaginated());
    LayoutSize offsetDelta = layoutState->layoutOffset() - layoutState->pageOffset();
    return offsetDelta.height();
}

static LayoutUnit shezPageRemainingLogicalHeightForOffset(LayoutState* layoutState, LayoutUnit offset)
{
    offset += shezOffsetFromLogicalTopOfFirstPage(layoutState);

    LayoutUnit pageLogicalHeight = layoutState->pageLogicalHeight();
    LayoutUnit remainingHeight = pageLogicalHeight - intMod(offset, pageLogicalHeight);

    // If includeBoundaryPoint is true the line exactly on the top edge of a
    // column will act as being part of the previous column.
    remainingHeight = intMod(remainingHeight, pageLogicalHeight);

    return remainingHeight;
}

int LayoutTableSection::calcRowLogicalHeight()
{
#if ENABLE(ASSERT)
    SetLayoutNeededForbiddenScope layoutForbiddenScope(*this);
#endif

    ASSERT(!needsLayout());

    LayoutTableCell* cell;

    // We may have to forcefully lay out cells here, in which case we need a layout
    // state. Technically, we should also push state for the row, but since rows don't push a
    // coordinate transform, that's not necessary.
    LayoutState state(*this, locationOffset());

    m_rowPos.resize(m_grid.size() + 1);

    // We ignore the border-spacing on any non-top section as it is already included in the previous section's last row position.
    if (this == table()->topSection())
        m_rowPos[0] = table()->vBorderSpacing();
    else
        m_rowPos[0] = 0;

    SpanningLayoutTableCells rowSpanCells;
#if ENABLE(ASSERT)
    HashSet<const LayoutTableCell*> uniqueCells;
#endif

    for (unsigned r = 0; r < m_grid.size(); r++) {
        m_grid[r].baseline = -1;
        LayoutUnit baselineDescent = 0;

        // Our base size is the biggest logical height from our cells' styles (excluding row spanning cells).
        m_rowPos[r + 1] = std::max(m_rowPos[r] + minimumValueForLength(m_grid[r].logicalHeight, 0).round(), 0);

        Row& row = m_grid[r].row;
        unsigned totalCols = row.size();
        LayoutTableCell* lastRowSpanCell = 0;

        for (unsigned c = 0; c < totalCols; c++) {
            CellStruct& current = cellAt(r, c);
            for (unsigned i = 0; i < current.cells.size(); i++) {
                cell = current.cells[i];
                if (current.inColSpan && cell->rowSpan() == 1)
                    continue;

                if (cell->rowSpan() > 1) {
                    // For row spanning cells, we only handle them for the first row they span. This ensures we take their baseline into account.
                    if (lastRowSpanCell != cell && cell->rowIndex() == r) {
#if ENABLE(ASSERT)
                        ASSERT(!uniqueCells.contains(cell));
                        uniqueCells.add(cell);
#endif

                        rowSpanCells.append(cell);
                        lastRowSpanCell = cell;

                        // Find out the baseline. The baseline is set on the first row in a rowSpan.
                        updateBaselineForCell(cell, r, baselineDescent);
                    }
                    continue;
                }

                ASSERT(cell->rowSpan() == 1);

                if (cell->hasOverrideLogicalContentHeight()) {
                    cell->clearIntrinsicPadding();
                    cell->clearOverrideSize();
                    cell->forceChildLayout();
                }

                m_rowPos[r + 1] = std::max(m_rowPos[r + 1], m_rowPos[r] + cell->logicalHeightForRowSizing());

                // Find out the baseline.
                updateBaselineForCell(cell, r, baselineDescent);
            }
        }

        // Add the border-spacing to our final position.
        m_rowPos[r + 1] += borderSpacingForRow(r);
        m_rowPos[r + 1] = std::max(m_rowPos[r + 1], m_rowPos[r]);
    }

    if (!rowSpanCells.isEmpty())
        distributeRowSpanHeightToRows(rowSpanCells);

    if (view()->layoutState()->pageLogicalHeight()) {
        LayoutUnit paginationDelta = 0;
        for (unsigned r = 0; r < m_grid.size(); r++) {
            paginationDelta += m_grid[r].paginationStrut;
            m_rowPos[r] += floorToInt(paginationDelta);
        }
        m_rowPos[m_grid.size()] += floorToInt(paginationDelta);
    }

    ASSERT(!needsLayout());

    return m_rowPos[m_grid.size()];
}

void LayoutTableSection::layout()
{
    ASSERT(needsLayout());
    LayoutAnalyzer::Scope analyzer(*this);
    ASSERT(!needsCellRecalc());
    ASSERT(!table()->needsSectionRecalc());

    // addChild may over-grow m_grid but we don't want to throw away the memory too early as addChild
    // can be called in a loop (e.g during parsing). Doing it now ensures we have a stable-enough structure.
    m_grid.shrinkToFit();

    LayoutState state(*this, locationOffset());

    const Vector<int>& columnPos = table()->columnPositions();

    SubtreeLayoutScope layouter(*this);
    for (unsigned r = 0; r < m_grid.size(); ++r) {
        Row& row = m_grid[r].row;
        unsigned cols = row.size();
        // First, propagate our table layout's information to the cells. This will mark the row as needing layout
        // if there was a column logical width change.
        for (unsigned startColumn = 0; startColumn < cols; ++startColumn) {
            CellStruct& current = row[startColumn];
            LayoutTableCell* cell = current.primaryCell();
            if (!cell || current.inColSpan)
                continue;

            unsigned endCol = startColumn;
            unsigned cspan = cell->colSpan();
            while (cspan && endCol < cols) {
                ASSERT(endCol < table()->columns().size());
                cspan -= table()->columns()[endCol].span;
                endCol++;
            }
            int tableLayoutLogicalWidth = columnPos[endCol] - columnPos[startColumn] - table()->hBorderSpacing();
            cell->setCellLogicalWidth(tableLayoutLogicalWidth, layouter);
        }

        if (LayoutTableRow* rowLayoutObject = m_grid[r].rowLayoutObject) {
            if (!rowLayoutObject->needsLayout())
                rowLayoutObject->markForPaginationRelayoutIfNeeded(layouter);
            rowLayoutObject->layoutIfNeeded();
        }
    }

    clearNeedsLayout();
}

void LayoutTableSection::distributeExtraLogicalHeightToPercentRows(int& extraLogicalHeight, int totalPercent)
{
    if (!totalPercent)
        return;

    unsigned totalRows = m_grid.size();
    int totalHeight = m_rowPos[totalRows] + extraLogicalHeight;
    int totalLogicalHeightAdded = 0;
    totalPercent = std::min(totalPercent, 100);
    int rowHeight = m_rowPos[1] - m_rowPos[0];
    for (unsigned r = 0; r < totalRows; ++r) {
        // TODO(alancutter): Make this work correctly for calc lengths.
        if (totalPercent > 0 && m_grid[r].logicalHeight.hasPercent()) {
            int toAdd = std::min<int>(extraLogicalHeight, (totalHeight * m_grid[r].logicalHeight.percent() / 100) - rowHeight);
            // If toAdd is negative, then we don't want to shrink the row (this bug
            // affected Outlook Web Access).
            toAdd = std::max(0, toAdd);
            totalLogicalHeightAdded += toAdd;
            extraLogicalHeight -= toAdd;
            totalPercent -= m_grid[r].logicalHeight.percent();
        }
        ASSERT(totalRows >= 1);
        if (r < totalRows - 1)
            rowHeight = m_rowPos[r + 2] - m_rowPos[r + 1];
        m_rowPos[r + 1] += totalLogicalHeightAdded;
    }
}

void LayoutTableSection::distributeExtraLogicalHeightToAutoRows(int& extraLogicalHeight, unsigned autoRowsCount)
{
    if (!autoRowsCount)
        return;

    int totalLogicalHeightAdded = 0;
    for (unsigned r = 0; r < m_grid.size(); ++r) {
        if (autoRowsCount > 0 && m_grid[r].logicalHeight.isAuto()) {
            // Recomputing |extraLogicalHeightForRow| guarantees that we properly ditribute round |extraLogicalHeight|.
            int extraLogicalHeightForRow = extraLogicalHeight / autoRowsCount;
            totalLogicalHeightAdded += extraLogicalHeightForRow;
            extraLogicalHeight -= extraLogicalHeightForRow;
            --autoRowsCount;
        }
        m_rowPos[r + 1] += totalLogicalHeightAdded;
    }
}

void LayoutTableSection::distributeRemainingExtraLogicalHeight(int& extraLogicalHeight)
{
    unsigned totalRows = m_grid.size();

    if (extraLogicalHeight <= 0 || !m_rowPos[totalRows])
        return;

    // FIXME: m_rowPos[totalRows] - m_rowPos[0] is the total rows' size.
    int totalRowSize = m_rowPos[totalRows];
    int totalLogicalHeightAdded = 0;
    int previousRowPosition = m_rowPos[0];
    for (unsigned r = 0; r < totalRows; r++) {
        // weight with the original height
        totalLogicalHeightAdded += extraLogicalHeight * (m_rowPos[r + 1] - previousRowPosition) / totalRowSize;
        previousRowPosition = m_rowPos[r + 1];
        m_rowPos[r + 1] += totalLogicalHeightAdded;
    }

    extraLogicalHeight -= totalLogicalHeightAdded;
}

int LayoutTableSection::distributeExtraLogicalHeightToRows(int extraLogicalHeight)
{
    if (!extraLogicalHeight)
        return extraLogicalHeight;

    unsigned totalRows = m_grid.size();
    if (!totalRows)
        return extraLogicalHeight;

    if (!m_rowPos[totalRows] && nextSibling())
        return extraLogicalHeight;

    unsigned autoRowsCount = 0;
    int totalPercent = 0;
    for (unsigned r = 0; r < totalRows; r++) {
        if (m_grid[r].logicalHeight.isAuto())
            ++autoRowsCount;
        else if (m_grid[r].logicalHeight.hasPercent())
            totalPercent += m_grid[r].logicalHeight.percent();
    }

    int remainingExtraLogicalHeight = extraLogicalHeight;
    distributeExtraLogicalHeightToPercentRows(remainingExtraLogicalHeight, totalPercent);
    distributeExtraLogicalHeightToAutoRows(remainingExtraLogicalHeight, autoRowsCount);
    distributeRemainingExtraLogicalHeight(remainingExtraLogicalHeight);
    return extraLogicalHeight - remainingExtraLogicalHeight;
}

static bool shouldFlexCellChild(LayoutObject* cellDescendant)
{
    return cellDescendant->isReplaced() || (cellDescendant->isBox() && toLayoutBox(cellDescendant)->scrollsOverflow());
}

void LayoutTableSection::layoutRows()
{
#if ENABLE(ASSERT)
    SetLayoutNeededForbiddenScope layoutForbiddenScope(*this);
#endif

    ASSERT(!needsLayout());

    LayoutAnalyzer::Scope analyzer(*this);

    // FIXME: Changing the height without a layout can change the overflow so it seems wrong.

    unsigned totalRows = m_grid.size();
    bool needToRelayout = false;

    for (unsigned r = 0; r < totalRows; r++)
        m_grid[r].paginationStrut = 0;

    // Set the width of our section now.  The rows will also be this width.
    setLogicalWidth(table()->contentLogicalWidth());
    m_overflow.clear();
    m_overflowingCells.clear();
    m_forceSlowPaintPathWithOverflowingCell = false;

    int vspacing = table()->vBorderSpacing();
    unsigned nEffCols = table()->numEffCols();
    unsigned rowStart = 0;

    LayoutState state(*this, locationOffset());

redoLayout:
    for (unsigned r = rowStart; r < totalRows; r++) {
        // Set the row's x/y position and width/height.
<<<<<<< HEAD
        LayoutTableRow* rowRenderer = m_grid[r].rowRenderer;
        if (rowRenderer) {
            rowRenderer->setLocation(LayoutPoint(0, m_rowPos[r]));
            rowRenderer->setLogicalWidth(logicalWidth());
=======
        LayoutTableRow* rowLayoutObject = m_grid[r].rowLayoutObject;
        if (rowLayoutObject) {
            rowLayoutObject->setLocation(LayoutPoint(0, m_rowPos[r]));
            rowLayoutObject->setLogicalWidth(logicalWidth());
>>>>>>> de2fe6b6

            int rHeight = m_rowPos[r + 1] - m_rowPos[r] - vspacing;
            if (r < totalRows-1)
                rHeight -= floorToInt(m_grid[r + 1].paginationStrut);

<<<<<<< HEAD
            rowRenderer->setLogicalHeight(rHeight);
            rowRenderer->updateLayerTransformAfterLayout();
            rowRenderer->clearAllOverflows();
            rowRenderer->addVisualEffectOverflow();
=======
            rowLayoutObject->setLogicalHeight(rHeight);
            rowLayoutObject->updateLayerTransformAfterLayout();
            rowLayoutObject->clearAllOverflows();
            rowLayoutObject->addVisualEffectOverflow();
>>>>>>> de2fe6b6
        }

        LayoutUnit maxCellHeight = 0;
        for (unsigned c = 0; c < nEffCols; c++) {
            CellStruct& cs = cellAt(r, c);
            LayoutTableCell* cell = cs.primaryCell();

            if (!cell || cs.inColSpan)
                continue;

            unsigned rowIndex = cell->rowIndex();
            int rHeight = m_rowPos[rowIndex + cell->rowSpan()] - m_rowPos[rowIndex] - vspacing;
            for (unsigned ri = rowIndex+1; ri < totalRows && ri <= rowIndex+cell->rowSpan(); ++ri) {
                rHeight -= floorToInt(m_grid[ri].paginationStrut);
            }

            // Force percent height children to lay themselves out again.
            // This will cause these children to grow to fill the cell.
            // FIXME: There is still more work to do here to fully match WinIE (should
            // it become necessary to do so).  In quirks mode, WinIE behaves like we
            // do, but it will clip the cells that spill out of the table section.  In
            // strict mode, Mozilla and WinIE both regrow the table to accommodate the
            // new height of the cell (thus letting the percentages cause growth one
            // time only).  We may also not be handling row-spanning cells correctly.
            //
            // Note also the oddity where replaced elements always flex, and yet blocks/tables do
            // not necessarily flex.  WinIE is crazy and inconsistent, and we can't hope to
            // match the behavior perfectly, but we'll continue to refine it as we discover new
            // bugs. :)
            bool cellChildrenFlex = false;
            bool flexAllChildren = cell->style()->logicalHeight().isFixed()
                || (!table()->style()->logicalHeight().isAuto() && rHeight != cell->logicalHeight());

            for (LayoutObject* child = cell->firstChild(); child; child = child->nextSibling()) {
                if (!child->isText() && child->style()->logicalHeight().hasPercent()
                    && (flexAllChildren || shouldFlexCellChild(child))
                    && (!child->isTable() || toLayoutTable(child)->hasSections())) {
                    cellChildrenFlex = true;
                    break;
                }
            }

            if (!cellChildrenFlex) {
                if (TrackedLayoutBoxListHashSet* percentHeightDescendants = cell->percentHeightDescendants()) {
                    for (auto* descendant : *percentHeightDescendants) {
                        if (flexAllChildren || shouldFlexCellChild(descendant)) {
                            cellChildrenFlex = true;
                            break;
                        }
                    }
                }
            }

            if (cellChildrenFlex) {
                // Alignment within a cell is based off the calculated
                // height, which becomes irrelevant once the cell has
                // been resized based off its percentage.
                cell->setOverrideLogicalContentHeightFromRowHeight(rHeight);
                cell->forceChildLayout();

                // If the baseline moved, we may have to update the data for our row. Find out the new baseline.
                if (cell->isBaselineAligned()) {
                    LayoutUnit baseline = cell->cellBaselinePosition();
                    if (baseline > cell->borderBefore() + cell->paddingBefore())
                        m_grid[r].baseline = std::max(m_grid[r].baseline, baseline);
                }
            }

            SubtreeLayoutScope layouter(*cell);
            cell->computeIntrinsicPadding(rHeight, layouter);

            LayoutRect oldCellRect = cell->frameRect();

            setLogicalPositionForCell(cell, c);

            if (!cell->needsLayout())
                cell->markForPaginationRelayoutIfNeeded(layouter);

            cell->layoutIfNeeded();

<<<<<<< HEAD
            if (rowRenderer)
                rowRenderer->addOverflowFromCell(cell);
=======
            if (rowLayoutObject)
                rowLayoutObject->addOverflowFromCell(cell);
>>>>>>> de2fe6b6

            LayoutSize childOffset(cell->location() - oldCellRect.location());
            if (childOffset.width() || childOffset.height()) {
                // If the child moved, we have to issue paint invalidations to it as well as any floating/positioned
                // descendants. An exception is if we need a layout. In this case, we know we're going to
                // issue paint invalidations ourselves (and the child) anyway.
                if (!table()->selfNeedsLayout())
                    cell->setMayNeedPaintInvalidation();
            }

            if (rowIndex == r && rHeight > maxCellHeight) {
                maxCellHeight = rHeight;
            }
        }

        if (view()->layoutState()->pageLogicalHeight()) {
            LayoutUnit remaining = shezPageRemainingLogicalHeightForOffset(view()->layoutState(), m_rowPos[r] - m_grid[r].paginationStrut);
            LayoutUnit newStrut = floorToInt((maxCellHeight > remaining) ? remaining : LayoutUnit());
            LayoutUnit delta = newStrut - m_grid[r].paginationStrut;
            if (0 != delta) {
                for (unsigned ri = r; ri <= totalRows; ri++)
                    m_rowPos[ri] += floorToInt(delta);
                m_grid[r].paginationStrut = newStrut;
                needToRelayout = true;
                rowStart = r;
                break;
            }
        }
    }

    if (needToRelayout) {
        needToRelayout = false;
        goto redoLayout;
    }

    ASSERT(!needsLayout());

    setLogicalHeight(m_rowPos[totalRows]);

    computeOverflowFromCells(totalRows, nEffCols);
}

void LayoutTableSection::computeOverflowFromCells()
{
    unsigned totalRows = m_grid.size();
    unsigned nEffCols = table()->numEffCols();
    computeOverflowFromCells(totalRows, nEffCols);
}

void LayoutTableSection::computeOverflowFromCells(unsigned totalRows, unsigned nEffCols)
{
    unsigned totalCellsCount = nEffCols * totalRows;
    unsigned maxAllowedOverflowingCellsCount = totalCellsCount < gMinTableSizeToUseFastPaintPathWithOverflowingCell ? 0 : gMaxAllowedOverflowingCellRatioForFastPaintPath * totalCellsCount;

#if ENABLE(ASSERT)
    bool hasOverflowingCell = false;
#endif
    // Now that our height has been determined, add in overflow from cells.
    for (unsigned r = 0; r < totalRows; r++) {
        for (unsigned c = 0; c < nEffCols; c++) {
            CellStruct& cs = cellAt(r, c);
            LayoutTableCell* cell = cs.primaryCell();
            if (!cell || cs.inColSpan)
                continue;
            if (r < totalRows - 1 && cell == primaryCellAt(r + 1, c))
                continue;
            addOverflowFromChild(cell);
#if ENABLE(ASSERT)
            hasOverflowingCell |= cell->hasVisualOverflow();
#endif
            if (cell->hasVisualOverflow() && !m_forceSlowPaintPathWithOverflowingCell) {
                m_overflowingCells.add(cell);
                if (m_overflowingCells.size() > maxAllowedOverflowingCellsCount) {
                    // We need to set m_forcesSlowPaintPath only if there is a least one overflowing cells as the hit testing code rely on this information.
                    m_forceSlowPaintPathWithOverflowingCell = true;
                    // The slow path does not make any use of the overflowing cells info, don't hold on to the memory.
                    m_overflowingCells.clear();
                }
            }
        }
    }

    ASSERT(hasOverflowingCell == this->hasOverflowingCell());
}

int LayoutTableSection::calcBlockDirectionOuterBorder(BlockBorderSide side) const
{
    unsigned totalCols = table()->numEffCols();
    if (!m_grid.size() || !totalCols)
        return 0;

    unsigned borderWidth = 0;

    const BorderValue& sb = side == BorderBefore ? style()->borderBefore() : style()->borderAfter();
    if (sb.style() == BHIDDEN)
        return -1;
    if (sb.style() > BHIDDEN)
        borderWidth = sb.width();

    const BorderValue& rb = side == BorderBefore ? firstRow()->style()->borderBefore() : lastRow()->style()->borderAfter();
    if (rb.style() == BHIDDEN)
        return -1;
    if (rb.style() > BHIDDEN && rb.width() > borderWidth)
        borderWidth = rb.width();

    bool allHidden = true;
    for (unsigned c = 0; c < totalCols; c++) {
        const CellStruct& current = cellAt(side == BorderBefore ? 0 : m_grid.size() - 1, c);
        if (current.inColSpan || !current.hasCells())
            continue;
        const ComputedStyle& primaryCellStyle = current.primaryCell()->styleRef();
        const BorderValue& cb = side == BorderBefore ? primaryCellStyle.borderBefore() : primaryCellStyle.borderAfter(); // FIXME: Make this work with perpendicular and flipped cells.
        // FIXME: Don't repeat for the same col group
        LayoutTableCol* colGroup = table()->colElement(c);
        if (colGroup) {
            const BorderValue& gb = side == BorderBefore ? colGroup->style()->borderBefore() : colGroup->style()->borderAfter();
            if (gb.style() == BHIDDEN || cb.style() == BHIDDEN)
                continue;
            allHidden = false;
            if (gb.style() > BHIDDEN && gb.width() > borderWidth)
                borderWidth = gb.width();
            if (cb.style() > BHIDDEN && cb.width() > borderWidth)
                borderWidth = cb.width();
        } else {
            if (cb.style() == BHIDDEN)
                continue;
            allHidden = false;
            if (cb.style() > BHIDDEN && cb.width() > borderWidth)
                borderWidth = cb.width();
        }
    }
    if (allHidden)
        return -1;

    if (side == BorderAfter)
        borderWidth++; // Distribute rounding error
    return borderWidth / 2;
}

int LayoutTableSection::calcInlineDirectionOuterBorder(InlineBorderSide side) const
{
    unsigned totalCols = table()->numEffCols();
    if (!m_grid.size() || !totalCols)
        return 0;
    unsigned colIndex = side == BorderStart ? 0 : totalCols - 1;

    unsigned borderWidth = 0;

    const BorderValue& sb = side == BorderStart ? style()->borderStart() : style()->borderEnd();
    if (sb.style() == BHIDDEN)
        return -1;
    if (sb.style() > BHIDDEN)
        borderWidth = sb.width();

    if (LayoutTableCol* colGroup = table()->colElement(colIndex)) {
        const BorderValue& gb = side == BorderStart ? colGroup->style()->borderStart() : colGroup->style()->borderEnd();
        if (gb.style() == BHIDDEN)
            return -1;
        if (gb.style() > BHIDDEN && gb.width() > borderWidth)
            borderWidth = gb.width();
    }

    bool allHidden = true;
    for (unsigned r = 0; r < m_grid.size(); r++) {
        const CellStruct& current = cellAt(r, colIndex);
        if (!current.hasCells())
            continue;
        // FIXME: Don't repeat for the same cell
        const ComputedStyle& primaryCellStyle = current.primaryCell()->styleRef();
        const ComputedStyle& primaryCellParentStyle = current.primaryCell()->parent()->styleRef();
        const BorderValue& cb = side == BorderStart ? primaryCellStyle.borderStart() : primaryCellStyle.borderEnd(); // FIXME: Make this work with perpendicular and flipped cells.
        const BorderValue& rb = side == BorderStart ? primaryCellParentStyle.borderStart() : primaryCellParentStyle.borderEnd();
        if (cb.style() == BHIDDEN || rb.style() == BHIDDEN)
            continue;
        allHidden = false;
        if (cb.style() > BHIDDEN && cb.width() > borderWidth)
            borderWidth = cb.width();
        if (rb.style() > BHIDDEN && rb.width() > borderWidth)
            borderWidth = rb.width();
    }
    if (allHidden)
        return -1;

    if ((side == BorderStart) != table()->style()->isLeftToRightDirection())
        borderWidth++; // Distribute rounding error
    return borderWidth / 2;
}

void LayoutTableSection::recalcOuterBorder()
{
    m_outerBorderBefore = calcBlockDirectionOuterBorder(BorderBefore);
    m_outerBorderAfter = calcBlockDirectionOuterBorder(BorderAfter);
    m_outerBorderStart = calcInlineDirectionOuterBorder(BorderStart);
    m_outerBorderEnd = calcInlineDirectionOuterBorder(BorderEnd);
}

int LayoutTableSection::firstLineBoxBaseline() const
{
    if (!m_grid.size())
        return -1;

    int firstLineBaseline = m_grid[0].baseline;
    if (firstLineBaseline >= 0)
        return firstLineBaseline + m_rowPos[0];

    const Row& firstRow = m_grid[0].row;
    for (size_t i = 0; i < firstRow.size(); ++i) {
        const CellStruct& cs = firstRow.at(i);
        const LayoutTableCell* cell = cs.primaryCell();
        if (cell)
            firstLineBaseline = std::max<int>(firstLineBaseline, cell->logicalTop() + cell->borderBefore() + cell->paddingBefore() + cell->contentLogicalHeight());
    }

    return firstLineBaseline;
}

void LayoutTableSection::paint(const PaintInfo& paintInfo, const LayoutPoint& paintOffset)
{
    TableSectionPainter(*this).paint(paintInfo, paintOffset);
}

LayoutRect LayoutTableSection::logicalRectForWritingModeAndDirection(const LayoutRect& rect) const
{
    LayoutRect tableAlignedRect(rect);

    flipForWritingMode(tableAlignedRect);

    if (!style()->isHorizontalWritingMode())
        tableAlignedRect = tableAlignedRect.transposedRect();

    const Vector<int>& columnPos = table()->columnPositions();
    // FIXME: The table's direction should determine our row's direction, not the section's (see bug 96691).
    if (!style()->isLeftToRightDirection())
        tableAlignedRect.setX(columnPos[columnPos.size() - 1] - tableAlignedRect.maxX());

    return tableAlignedRect;
}

CellSpan LayoutTableSection::dirtiedRows(const LayoutRect& damageRect) const
{
    if (m_forceSlowPaintPathWithOverflowingCell)
        return fullTableRowSpan();

    CellSpan coveredRows = spannedRows(damageRect);

    // To issue paint invalidations for the border we might need to paint invalidate the first or last row even if they are not spanned themselves.
    if (coveredRows.start() >= m_rowPos.size() - 1 && m_rowPos[m_rowPos.size() - 1] + table()->outerBorderAfter() >= damageRect.y())
        coveredRows.decreaseStart();

    if (!coveredRows.end() && m_rowPos[0] - table()->outerBorderBefore() <= damageRect.maxY())
        coveredRows.increaseEnd();

    return coveredRows;
}

CellSpan LayoutTableSection::dirtiedColumns(const LayoutRect& damageRect) const
{
    if (m_forceSlowPaintPathWithOverflowingCell)
        return fullTableColumnSpan();

    CellSpan coveredColumns = spannedColumns(damageRect);

    const Vector<int>& columnPos = table()->columnPositions();
    // To issue paint invalidations for the border we might need to paint invalidate the first or last column even if they are not spanned themselves.
    if (coveredColumns.start() >= columnPos.size() - 1 && columnPos[columnPos.size() - 1] + table()->outerBorderEnd() >= damageRect.x())
        coveredColumns.decreaseStart();

    if (!coveredColumns.end() && columnPos[0] - table()->outerBorderStart() <= damageRect.maxX())
        coveredColumns.increaseEnd();

    return coveredColumns;
}

CellSpan LayoutTableSection::spannedRows(const LayoutRect& flippedRect) const
{
    // Find the first row that starts after rect top.
    unsigned nextRow = std::upper_bound(m_rowPos.begin(), m_rowPos.end(), flippedRect.y()) - m_rowPos.begin();

    if (nextRow == m_rowPos.size())
        return CellSpan(m_rowPos.size() - 1, m_rowPos.size() - 1); // After all rows.

    unsigned startRow = nextRow > 0 ? nextRow - 1 : 0;

    // Find the first row that starts after rect bottom.
    unsigned endRow;
    if (m_rowPos[nextRow] >= flippedRect.maxY()) {
        endRow = nextRow;
    } else {
        endRow = std::upper_bound(m_rowPos.begin() + nextRow, m_rowPos.end(), flippedRect.maxY()) - m_rowPos.begin();
        if (endRow == m_rowPos.size())
            endRow = m_rowPos.size() - 1;
    }

    return CellSpan(startRow, endRow);
}

CellSpan LayoutTableSection::spannedColumns(const LayoutRect& flippedRect) const
{
    const Vector<int>& columnPos = table()->columnPositions();

    // Find the first column that starts after rect left.
    // lower_bound doesn't handle the edge between two cells properly as it would wrongly return the
    // cell on the logical top/left.
    // upper_bound on the other hand properly returns the cell on the logical bottom/right, which also
    // matches the behavior of other browsers.
    unsigned nextColumn = std::upper_bound(columnPos.begin(), columnPos.end(), flippedRect.x()) - columnPos.begin();

    if (nextColumn == columnPos.size())
        return CellSpan(columnPos.size() - 1, columnPos.size() - 1); // After all columns.

    unsigned startColumn = nextColumn > 0 ? nextColumn - 1 : 0;

    // Find the first column that starts after rect right.
    unsigned endColumn;
    if (columnPos[nextColumn] >= flippedRect.maxX()) {
        endColumn = nextColumn;
    } else {
        endColumn = std::upper_bound(columnPos.begin() + nextColumn, columnPos.end(), flippedRect.maxX()) - columnPos.begin();
        if (endColumn == columnPos.size())
            endColumn = columnPos.size() - 1;
    }

    return CellSpan(startColumn, endColumn);
}


void LayoutTableSection::paintObject(const PaintInfo& paintInfo, const LayoutPoint& paintOffset)
{
    TableSectionPainter(*this).paintObject(paintInfo, paintOffset);
}

void LayoutTableSection::imageChanged(WrappedImagePtr, const IntRect*)
{
    // FIXME: Examine cells and issue paint invalidations of only the rect the image paints in.
    setShouldDoFullPaintInvalidation();
}

void LayoutTableSection::recalcCells()
{
    ASSERT(m_needsCellRecalc);
    // We reset the flag here to ensure that |addCell| works. This is safe to do as
    // fillRowsWithDefaultStartingAtPosition makes sure we match the table's columns
    // representation.
    m_needsCellRecalc = false;

    m_cCol = 0;
    m_cRow = 0;
    m_grid.clear();

    for (LayoutTableRow* row = firstRow(); row; row = row->nextRow()) {
        unsigned insertionRow = m_cRow;
        ++m_cRow;
        m_cCol = 0;
        ensureRows(m_cRow);

        m_grid[insertionRow].rowLayoutObject = row;
        row->setRowIndex(insertionRow);
        setRowLogicalHeightToRowStyleLogicalHeight(m_grid[insertionRow]);

        for (LayoutTableCell* cell = row->firstCell(); cell; cell = cell->nextCell())
            addCell(cell, row);
    }

    m_grid.shrinkToFit();
    setNeedsLayoutAndFullPaintInvalidation(LayoutInvalidationReason::Unknown);
}

// FIXME: This function could be made O(1) in certain cases (like for the non-most-constrainive cells' case).
void LayoutTableSection::rowLogicalHeightChanged(LayoutTableRow* row)
{
    if (needsCellRecalc())
        return;

    unsigned rowIndex = row->rowIndex();
    setRowLogicalHeightToRowStyleLogicalHeight(m_grid[rowIndex]);

    for (LayoutTableCell* cell = m_grid[rowIndex].rowLayoutObject->firstCell(); cell; cell = cell->nextCell())
        updateLogicalHeightForCell(m_grid[rowIndex], cell);
}

void LayoutTableSection::setNeedsCellRecalc()
{
    m_needsCellRecalc = true;
    if (LayoutTable* t = table())
        t->setNeedsSectionRecalc();
}

unsigned LayoutTableSection::numColumns() const
{
    unsigned result = 0;

    for (unsigned r = 0; r < m_grid.size(); ++r) {
        for (unsigned c = result; c < table()->numEffCols(); ++c) {
            const CellStruct& cell = cellAt(r, c);
            if (cell.hasCells() || cell.inColSpan)
                result = c;
        }
    }

    return result + 1;
}

const BorderValue& LayoutTableSection::borderAdjoiningStartCell(const LayoutTableCell* cell) const
{
    ASSERT(cell->isFirstOrLastCellInRow());
    return hasSameDirectionAs(cell) ? style()->borderStart() : style()->borderEnd();
}

const BorderValue& LayoutTableSection::borderAdjoiningEndCell(const LayoutTableCell* cell) const
{
    ASSERT(cell->isFirstOrLastCellInRow());
    return hasSameDirectionAs(cell) ? style()->borderEnd() : style()->borderStart();
}

const LayoutTableCell* LayoutTableSection::firstRowCellAdjoiningTableStart() const
{
    unsigned adjoiningStartCellColumnIndex = hasSameDirectionAs(table()) ? 0 : table()->lastColumnIndex();
    return cellAt(0, adjoiningStartCellColumnIndex).primaryCell();
}

const LayoutTableCell* LayoutTableSection::firstRowCellAdjoiningTableEnd() const
{
    unsigned adjoiningEndCellColumnIndex = hasSameDirectionAs(table()) ? table()->lastColumnIndex() : 0;
    return cellAt(0, adjoiningEndCellColumnIndex).primaryCell();
}

void LayoutTableSection::appendColumn(unsigned pos)
{
    ASSERT(!m_needsCellRecalc);

    for (unsigned row = 0; row < m_grid.size(); ++row)
        m_grid[row].row.resize(pos + 1);
}

void LayoutTableSection::splitColumn(unsigned pos, unsigned first)
{
    ASSERT(!m_needsCellRecalc);

    if (m_cCol > pos)
        m_cCol++;
    for (unsigned row = 0; row < m_grid.size(); ++row) {
        Row& r = m_grid[row].row;
        r.insert(pos + 1, CellStruct());
        if (r[pos].hasCells()) {
            r[pos + 1].cells.appendVector(r[pos].cells);
            LayoutTableCell* cell = r[pos].primaryCell();
            ASSERT(cell);
            ASSERT(cell->colSpan() >= (r[pos].inColSpan ? 1u : 0));
            unsigned colleft = cell->colSpan() - r[pos].inColSpan;
            if (first > colleft)
                r[pos + 1].inColSpan = 0;
            else
                r[pos + 1].inColSpan = first + r[pos].inColSpan;
        } else {
            r[pos + 1].inColSpan = 0;
        }
    }
}

// Hit Testing
bool LayoutTableSection::nodeAtPoint(HitTestResult& result, const HitTestLocation& locationInContainer, const LayoutPoint& accumulatedOffset, HitTestAction action)
{
    // If we have no children then we have nothing to do.
    if (!firstRow())
        return false;

    // Table sections cannot ever be hit tested.  Effectively they do not exist.
    // Just forward to our children always.
    LayoutPoint adjustedLocation = accumulatedOffset + location();

    if (hasOverflowClip() && !locationInContainer.intersects(overflowClipRect(adjustedLocation)))
        return false;

    if (hasOverflowingCell()) {
        for (LayoutTableRow* row = lastRow(); row; row = row->previousRow()) {
            // FIXME: We have to skip over inline flows, since they can show up inside table rows
            // at the moment (a demoted inline <form> for example). If we ever implement a
            // table-specific hit-test method (which we should do for performance reasons anyway),
            // then we can remove this check.
            if (!row->hasSelfPaintingLayer()) {
                LayoutPoint childPoint = flipForWritingModeForChild(row, adjustedLocation);
                if (row->nodeAtPoint(result, locationInContainer, childPoint, action)) {
                    updateHitTestResult(result, toLayoutPoint(locationInContainer.point() - childPoint));
                    return true;
                }
            }
        }
        return false;
    }

    recalcCellsIfNeeded();

    LayoutRect hitTestRect = LayoutRect(locationInContainer.boundingBox());
    hitTestRect.moveBy(-adjustedLocation);

    LayoutRect tableAlignedRect = logicalRectForWritingModeAndDirection(hitTestRect);
    CellSpan rowSpan = spannedRows(tableAlignedRect);
    CellSpan columnSpan = spannedColumns(tableAlignedRect);

    // Now iterate over the spanned rows and columns.
    for (unsigned hitRow = rowSpan.start(); hitRow < rowSpan.end(); ++hitRow) {
        for (unsigned hitColumn = columnSpan.start(); hitColumn < columnSpan.end(); ++hitColumn) {
            CellStruct& current = cellAt(hitRow, hitColumn);

            // If the cell is empty, there's nothing to do
            if (!current.hasCells())
                continue;

            for (unsigned i = current.cells.size() ; i; ) {
                --i;
                LayoutTableCell* cell = current.cells[i];
                LayoutPoint cellPoint = flipForWritingModeForChild(cell, adjustedLocation);
                if (static_cast<LayoutObject*>(cell)->nodeAtPoint(result, locationInContainer, cellPoint, action)) {
                    updateHitTestResult(result, locationInContainer.point() - toLayoutSize(cellPoint));
                    return true;
                }
            }
            if (!result.hitTestRequest().listBased())
                break;
        }
        if (!result.hitTestRequest().listBased())
            break;
    }

    return false;
}

void LayoutTableSection::removeCachedCollapsedBorders(const LayoutTableCell* cell)
{
    if (!table()->collapseBorders())
        return;

    for (int side = CBSBefore; side <= CBSEnd; ++side)
        m_cellsCollapsedBorders.remove(std::make_pair(cell, side));
}

bool LayoutTableSection::setCachedCollapsedBorder(const LayoutTableCell* cell, CollapsedBorderSide side, const CollapsedBorderValue& border)
{
    ASSERT(table()->collapseBorders());
    CellsCollapsedBordersMap::iterator it = m_cellsCollapsedBorders.find(std::make_pair(cell, side));
    if (it == m_cellsCollapsedBorders.end()) {
        m_cellsCollapsedBorders.add(std::make_pair(cell, side), border);
        return true;
    }
    if (!it->value.equals(border)) {
        it->value = border;
        return true;
    }
    return false;
}

const CollapsedBorderValue& LayoutTableSection::cachedCollapsedBorder(const LayoutTableCell* cell, CollapsedBorderSide side) const
{
    ASSERT(table()->collapseBorders());
    CellsCollapsedBordersMap::const_iterator it = m_cellsCollapsedBorders.find(std::make_pair(cell, side));
    ASSERT_WITH_SECURITY_IMPLICATION(it != m_cellsCollapsedBorders.end());
    return it->value;
}

LayoutTableSection* LayoutTableSection::createAnonymousWithParent(const LayoutObject* parent)
{
    RefPtr<ComputedStyle> newStyle = ComputedStyle::createAnonymousStyleWithDisplay(parent->styleRef(), TABLE_ROW_GROUP);
    LayoutTableSection* newSection = new LayoutTableSection(0);
    newSection->setDocumentForAnonymous(&parent->document());
    newSection->setStyle(newStyle.release());
    return newSection;
}

void LayoutTableSection::setLogicalPositionForCell(LayoutTableCell* cell, unsigned effectiveColumn) const
{
    LayoutPoint cellLocation(0, m_rowPos[cell->rowIndex()]);
    int horizontalBorderSpacing = table()->hBorderSpacing();

    // FIXME: The table's direction should determine our row's direction, not the section's (see bug 96691).
    if (!style()->isLeftToRightDirection())
        cellLocation.setX(table()->columnPositions()[table()->numEffCols()] - table()->columnPositions()[table()->colToEffCol(cell->col() + cell->colSpan())] + horizontalBorderSpacing);
    else
        cellLocation.setX(table()->columnPositions()[effectiveColumn] + horizontalBorderSpacing);

    cell->setLogicalLocation(cellLocation);
}

} // namespace blink<|MERGE_RESOLUTION|>--- conflicted
+++ resolved
@@ -994,33 +994,19 @@
 redoLayout:
     for (unsigned r = rowStart; r < totalRows; r++) {
         // Set the row's x/y position and width/height.
-<<<<<<< HEAD
-        LayoutTableRow* rowRenderer = m_grid[r].rowRenderer;
-        if (rowRenderer) {
-            rowRenderer->setLocation(LayoutPoint(0, m_rowPos[r]));
-            rowRenderer->setLogicalWidth(logicalWidth());
-=======
         LayoutTableRow* rowLayoutObject = m_grid[r].rowLayoutObject;
         if (rowLayoutObject) {
             rowLayoutObject->setLocation(LayoutPoint(0, m_rowPos[r]));
             rowLayoutObject->setLogicalWidth(logicalWidth());
->>>>>>> de2fe6b6
 
             int rHeight = m_rowPos[r + 1] - m_rowPos[r] - vspacing;
             if (r < totalRows-1)
                 rHeight -= floorToInt(m_grid[r + 1].paginationStrut);
 
-<<<<<<< HEAD
-            rowRenderer->setLogicalHeight(rHeight);
-            rowRenderer->updateLayerTransformAfterLayout();
-            rowRenderer->clearAllOverflows();
-            rowRenderer->addVisualEffectOverflow();
-=======
             rowLayoutObject->setLogicalHeight(rHeight);
             rowLayoutObject->updateLayerTransformAfterLayout();
             rowLayoutObject->clearAllOverflows();
             rowLayoutObject->addVisualEffectOverflow();
->>>>>>> de2fe6b6
         }
 
         LayoutUnit maxCellHeight = 0;
@@ -1101,13 +1087,8 @@
 
             cell->layoutIfNeeded();
 
-<<<<<<< HEAD
-            if (rowRenderer)
-                rowRenderer->addOverflowFromCell(cell);
-=======
             if (rowLayoutObject)
                 rowLayoutObject->addOverflowFromCell(cell);
->>>>>>> de2fe6b6
 
             LayoutSize childOffset(cell->location() - oldCellRect.location());
             if (childOffset.width() || childOffset.height()) {
