/*
 * Copyright (C) 1997 Martin Jones (mjones@kde.org)
 *           (C) 1997 Torben Weis (weis@kde.org)
 *           (C) 1998 Waldo Bastian (bastian@kde.org)
 *           (C) 1999 Lars Knoll (knoll@kde.org)
 *           (C) 1999 Antti Koivisto (koivisto@kde.org)
 * Copyright (C) 2003, 2004, 2005, 2006, 2007, 2008, 2009 Apple Inc. All rights reserved.
 *
 * This library is free software; you can redistribute it and/or
 * modify it under the terms of the GNU Library General Public
 * License as published by the Free Software Foundation; either
 * version 2 of the License, or (at your option) any later version.
 *
 * This library is distributed in the hope that it will be useful,
 * but WITHOUT ANY WARRANTY; without even the implied warranty of
 * MERCHANTABILITY or FITNESS FOR A PARTICULAR PURPOSE.  See the GNU
 * Library General Public License for more details.
 *
 * You should have received a copy of the GNU Library General Public License
 * along with this library; see the file COPYING.LIB.  If not, write to
 * the Free Software Foundation, Inc., 51 Franklin Street, Fifth Floor,
 * Boston, MA 02110-1301, USA.
 */

#include "core/layout/LayoutTableCell.h"

#include "core/HTMLNames.h"
#include "core/css/StylePropertySet.h"
#include "core/editing/FrameSelection.h"
#include "core/editing/VisiblePosition.h"
#include "core/html/HTMLTableCellElement.h"
#include "core/layout/LayoutAnalyzer.h"
#include "core/layout/LayoutTableCol.h"
#include "core/layout/LayoutView.h"
#include "core/layout/SubtreeLayoutScope.h"
#include "core/paint/TableCellPainter.h"
#include "core/style/CollapsedBorderValue.h"
#include "platform/geometry/FloatQuad.h"
#include "platform/geometry/TransformState.h"

namespace blink {

using namespace HTMLNames;

struct SameSizeAsLayoutTableCell : public LayoutBlockFlow {
    unsigned bitfields;
    int paddings[2];
};

static_assert(sizeof(LayoutTableCell) == sizeof(SameSizeAsLayoutTableCell), "LayoutTableCell should stay small");
static_assert(sizeof(CollapsedBorderValue) == 8, "CollapsedBorderValue should stay small");

LayoutTableCell::LayoutTableCell(Element* element)
    : LayoutBlockFlow(element)
<<<<<<< HEAD
    , m_column(unsetColumnIndex)
    , m_isFullySelected(false)
=======
    , m_absoluteColumnIndex(unsetColumnIndex)
>>>>>>> 9f8f03d9
    , m_cellWidthChanged(false)
    , m_intrinsicPaddingBefore(0)
    , m_intrinsicPaddingAfter(0)
{
    // We only update the flags when notified of DOM changes in colSpanOrRowSpanChanged()
    // so we need to set their initial values here in case something asks for colSpan()/rowSpan() before then.
    updateColAndRowSpanFlags();
}

void LayoutTableCell::willBeRemovedFromTree()
{
    LayoutBlockFlow::willBeRemovedFromTree();

    section()->setNeedsCellRecalc();
    section()->removeCachedCollapsedBorders(this);
}

unsigned LayoutTableCell::parseColSpanFromDOM() const
{
    ASSERT(node());
    if (isHTMLTableCellElement(*node()))
        return std::min<unsigned>(toHTMLTableCellElement(*node()).colSpan(), maxColumnIndex);
    return 1;
}

unsigned LayoutTableCell::parseRowSpanFromDOM() const
{
    ASSERT(node());
    if (isHTMLTableCellElement(*node()))
        return std::min<unsigned>(toHTMLTableCellElement(*node()).rowSpan(), maxRowIndex);
    return 1;
}

void LayoutTableCell::updateColAndRowSpanFlags()
{
    // The vast majority of table cells do not have a colspan or rowspan,
    // so we keep a bool to know if we need to bother reading from the DOM.
    m_hasColSpan = node() && parseColSpanFromDOM() != 1;
    m_hasRowSpan = node() && parseRowSpanFromDOM() != 1;
}

void LayoutTableCell::colSpanOrRowSpanChanged()
{
    ASSERT(node());
    ASSERT(isHTMLTableCellElement(*node()));

    updateColAndRowSpanFlags();

    setNeedsLayoutAndPrefWidthsRecalcAndFullPaintInvalidation(LayoutInvalidationReason::AttributeChanged);
    if (parent() && section())
        section()->setNeedsCellRecalc();
}

Length LayoutTableCell::logicalWidthFromColumns(LayoutTableCol* firstColForThisCell, Length widthFromStyle) const
{
    ASSERT(firstColForThisCell && firstColForThisCell == table()->colElementAtAbsoluteColumn(absoluteColumnIndex()).innermostColOrColGroup());
    LayoutTableCol* tableCol = firstColForThisCell;

    unsigned colSpanCount = colSpan();
    int colWidthSum = 0;
    for (unsigned i = 1; i <= colSpanCount; i++) {
        Length colWidth = tableCol->style()->logicalWidth();

        // Percentage value should be returned only for colSpan == 1.
        // Otherwise we return original width for the cell.
        if (!colWidth.isFixed()) {
            if (colSpanCount > 1)
                return widthFromStyle;
            return colWidth;
        }

        colWidthSum += colWidth.value();
        tableCol = tableCol->nextColumn();
        // If no next <col> tag found for the span we just return what we have for now.
        if (!tableCol)
            break;
    }

    // Column widths specified on <col> apply to the border box of the cell, see bug 8126.
    // FIXME: Why is border/padding ignored in the negative width case?
    if (colWidthSum > 0)
        return Length(std::max(0, colWidthSum - borderAndPaddingLogicalWidth().ceil()), Fixed);
    return Length(colWidthSum, Fixed);
}

void LayoutTableCell::computePreferredLogicalWidths()
{
    // The child cells rely on the grids up in the sections to do their computePreferredLogicalWidths work.  Normally the sections are set up early, as table
    // cells are added, but relayout can cause the cells to be freed, leaving stale pointers in the sections'
    // grids.  We must refresh those grids before the child cells try to use them.
    table()->recalcSectionsIfNeeded();

    LayoutBlockFlow::computePreferredLogicalWidths();
    if (node() && style()->autoWrap()) {
        // See if nowrap was set.
        Length w = styleOrColLogicalWidth();
        const AtomicString& nowrap = toElement(node())->getAttribute(nowrapAttr);
        if (!nowrap.isNull() && w.isFixed()) {
            // Nowrap is set, but we didn't actually use it because of the
            // fixed width set on the cell.  Even so, it is a WinIE/Moz trait
            // to make the minwidth of the cell into the fixed width.  They do this
            // even in strict mode, so do not make this a quirk.  Affected the top
            // of hiptop.com.
            m_minPreferredLogicalWidth = std::max(LayoutUnit(w.value()), m_minPreferredLogicalWidth);
        }
    }
}

void LayoutTableCell::addLayerHitTestRects(LayerHitTestRects& layerRects, const PaintLayer* currentLayer, const LayoutPoint& layerOffset, const LayoutRect& containerRect) const
{
    LayoutPoint adjustedLayerOffset = layerOffset;
    // LayoutTableCell's location includes the offset of it's containing LayoutTableRow, so
    // we need to subtract that again here (as for LayoutTableCell::offsetFromContainer.
    if (parent())
        adjustedLayerOffset -= parentBox()->locationOffset();
    LayoutBox::addLayerHitTestRects(layerRects, currentLayer, adjustedLayerOffset, containerRect);
}

void LayoutTableCell::computeIntrinsicPadding(int rowHeight, SubtreeLayoutScope& layouter)
{
    int oldIntrinsicPaddingBefore = intrinsicPaddingBefore();
    int oldIntrinsicPaddingAfter = intrinsicPaddingAfter();
    int logicalHeightWithoutIntrinsicPadding = pixelSnappedLogicalHeight() - oldIntrinsicPaddingBefore - oldIntrinsicPaddingAfter;

    int intrinsicPaddingBefore = 0;
    switch (style()->verticalAlign()) {
    case SUB:
    case SUPER:
    case TEXT_TOP:
    case TEXT_BOTTOM:
    case LENGTH:
    case BASELINE: {
        int baseline = cellBaselinePosition();
        if (baseline > borderBefore() + paddingBefore())
            intrinsicPaddingBefore = section()->rowBaseline(rowIndex()) - (baseline - oldIntrinsicPaddingBefore);
        break;
    }
    case TOP:
        break;
    case MIDDLE:
        intrinsicPaddingBefore = (rowHeight - logicalHeightWithoutIntrinsicPadding) / 2;
        break;
    case BOTTOM:
        intrinsicPaddingBefore = rowHeight - logicalHeightWithoutIntrinsicPadding;
        break;
    case BASELINE_MIDDLE:
        break;
    }

    int intrinsicPaddingAfter = rowHeight - logicalHeightWithoutIntrinsicPadding - intrinsicPaddingBefore;
    setIntrinsicPaddingBefore(intrinsicPaddingBefore);
    setIntrinsicPaddingAfter(intrinsicPaddingAfter);

    // FIXME: Changing an intrinsic padding shouldn't trigger a relayout as it only shifts the cell inside the row but
    // doesn't change the logical height.
    if (intrinsicPaddingBefore != oldIntrinsicPaddingBefore || intrinsicPaddingAfter != oldIntrinsicPaddingAfter)
        layouter.setNeedsLayout(this, LayoutInvalidationReason::PaddingChanged);
}

void LayoutTableCell::updateLogicalWidth()
{
}

void LayoutTableCell::setCellLogicalWidth(int tableLayoutLogicalWidth, SubtreeLayoutScope& layouter)
{
    if (tableLayoutLogicalWidth == logicalWidth())
        return;

    layouter.setNeedsLayout(this, LayoutInvalidationReason::SizeChanged);

    setLogicalWidth(LayoutUnit(tableLayoutLogicalWidth));
    setCellWidthChanged(true);
}

void LayoutTableCell::setSelectionState(SelectionState state)
{
    LayoutBlockFlow::setSelectionState(state);

    if (!node() || !node()->document().frame()) {
        m_isFullySelected = false;
        return;
    }

    // Let's get back the *actual* selection state.
    //
    // NOTE: After calling 'setSelectionState(state)', the actual
    //       'selectionState()' might be different from 'state'.
    //       See the logic in 'LayoutBoxModelObject::setSelectionState'.
    state = selectionState();

    if (SelectionStart == state || SelectionBoth == state) {
        VisiblePosition selectionStart = node()->document().frame()->selection().selection().visibleStart();
        VisiblePosition firstPos = createVisiblePosition(firstPositionInNode(node()), TextAffinity::Downstream);
        if (selectionStart.deepEquivalent() != firstPos.deepEquivalent()) {
            m_isFullySelected = false;
            return;
        }
    }
    if (SelectionEnd == state || SelectionBoth == state) {
        VisiblePosition selectionEnd = node()->document().frame()->selection().selection().visibleEnd();
        VisiblePosition lastPos = createVisiblePosition(lastPositionInNode(node()), TextAffinity::Upstream);
        if (selectionEnd.deepEquivalent() != lastPos.deepEquivalent()) {
            m_isFullySelected = false;
            return;
        }
    }

    m_isFullySelected = (SelectionNone != state);
}

void LayoutTableCell::layout()
{
    ASSERT(needsLayout());
    LayoutAnalyzer::Scope analyzer(*this);

    int oldCellBaseline = cellBaselinePosition();
    layoutBlock(cellWidthChanged());

    // If we have replaced content, the intrinsic height of our content may have changed since the last time we laid out. If that's the case the intrinsic padding we used
    // for layout (the padding required to push the contents of the cell down to the row's baseline) is included in our new height and baseline and makes both
    // of them wrong. So if our content's intrinsic height has changed push the new content up into the intrinsic padding and relayout so that the rest of
    // table and row layout can use the correct baseline and height for this cell.
    if (isBaselineAligned() && section()->rowBaseline(rowIndex()) && cellBaselinePosition() > section()->rowBaseline(rowIndex())) {
        int newIntrinsicPaddingBefore = std::max(intrinsicPaddingBefore() - std::max(cellBaselinePosition() - oldCellBaseline, 0), 0);
        setIntrinsicPaddingBefore(newIntrinsicPaddingBefore);
        SubtreeLayoutScope layouter(*this);
        layouter.setNeedsLayout(this, LayoutInvalidationReason::TableChanged);
        layoutBlock(cellWidthChanged());
    }

    // FIXME: This value isn't the intrinsic content logical height, but we need
    // to update the value as its used by flexbox layout. crbug.com/367324
    setIntrinsicContentLogicalHeight(contentLogicalHeight());

    setCellWidthChanged(false);
}

LayoutUnit LayoutTableCell::paddingTop() const
{
    LayoutUnit result = computedCSSPaddingTop();
    if (isHorizontalWritingMode())
        result += (style()->writingMode() == TopToBottomWritingMode ? intrinsicPaddingBefore() : intrinsicPaddingAfter());
    // TODO(leviw): The floor call should be removed when Table is sub-pixel aware. crbug.com/377847
    return LayoutUnit(result.floor());
}

LayoutUnit LayoutTableCell::paddingBottom() const
{
    LayoutUnit result = computedCSSPaddingBottom();
    if (isHorizontalWritingMode())
        result += (style()->writingMode() == TopToBottomWritingMode ? intrinsicPaddingAfter() : intrinsicPaddingBefore());
    // TODO(leviw): The floor call should be removed when Table is sub-pixel aware. crbug.com/377847
    return LayoutUnit(result.floor());
}

LayoutUnit LayoutTableCell::paddingLeft() const
{
    LayoutUnit result = computedCSSPaddingLeft();
    if (!isHorizontalWritingMode())
        result += (style()->writingMode() == LeftToRightWritingMode ? intrinsicPaddingBefore() : intrinsicPaddingAfter());
    // TODO(leviw): The floor call should be removed when Table is sub-pixel aware. crbug.com/377847
    return LayoutUnit(result.floor());
}

LayoutUnit LayoutTableCell::paddingRight() const
{
    LayoutUnit result = computedCSSPaddingRight();
    if (!isHorizontalWritingMode())
        result += (style()->writingMode() == LeftToRightWritingMode ? intrinsicPaddingAfter() : intrinsicPaddingBefore());
    // TODO(leviw): The floor call should be removed when Table is sub-pixel aware. crbug.com/377847
    return LayoutUnit(result.floor());
}

LayoutUnit LayoutTableCell::paddingBefore() const
{
    return LayoutUnit(computedCSSPaddingBefore().floor() + intrinsicPaddingBefore());
}

LayoutUnit LayoutTableCell::paddingAfter() const
{
    return LayoutUnit(computedCSSPaddingAfter().floor() + intrinsicPaddingAfter());
}

void LayoutTableCell::setOverrideLogicalContentHeightFromRowHeight(LayoutUnit rowHeight)
{
    clearIntrinsicPadding();
    setOverrideLogicalContentHeight((rowHeight - borderAndPaddingLogicalHeight()).clampNegativeToZero());
}

LayoutSize LayoutTableCell::offsetFromContainer(const LayoutObject* o, const LayoutPoint& point, bool* offsetDependsOnPoint) const
{
    ASSERT(o == container());

    LayoutSize offset = LayoutBlockFlow::offsetFromContainer(o, point, offsetDependsOnPoint);
    if (parent())
        offset -= parentBox()->locationOffset();

    return offset;
}

LayoutRect LayoutTableCell::clippedOverflowRectForPaintInvalidation(const LayoutBoxModelObject* paintInvalidationContainer, const PaintInvalidationState* paintInvalidationState) const
{
    // If the table grid is dirty, we cannot get reliable information about adjoining cells,
    // so we ignore outside borders. This should not be a problem because it means that
    // the table is going to recalculate the grid, relayout and issue a paint invalidation of its current rect, which
    // includes any outside borders of this cell.
    if (!table()->collapseBorders() || table()->needsSectionRecalc())
        return LayoutBlockFlow::clippedOverflowRectForPaintInvalidation(paintInvalidationContainer, paintInvalidationState);

    bool rtl = !styleForCellFlow().isLeftToRightDirection();
    int outlineOutset = style()->outlineOutsetExtent();
    int left = std::max(borderHalfLeft(true), outlineOutset);
    int right = std::max(borderHalfRight(true), outlineOutset);
    int top = std::max(borderHalfTop(true), outlineOutset);
    int bottom = std::max(borderHalfBottom(true), outlineOutset);
    if ((left && !rtl) || (right && rtl)) {
        if (LayoutTableCell* before = table()->cellBefore(this)) {
            top = std::max(top, before->borderHalfTop(true));
            bottom = std::max(bottom, before->borderHalfBottom(true));
        }
    }
    if ((left && rtl) || (right && !rtl)) {
        if (LayoutTableCell* after = table()->cellAfter(this)) {
            top = std::max(top, after->borderHalfTop(true));
            bottom = std::max(bottom, after->borderHalfBottom(true));
        }
    }
    if (top) {
        if (LayoutTableCell* above = table()->cellAbove(this)) {
            left = std::max(left, above->borderHalfLeft(true));
            right = std::max(right, above->borderHalfRight(true));
        }
    }
    if (bottom) {
        if (LayoutTableCell* below = table()->cellBelow(this)) {
            left = std::max(left, below->borderHalfLeft(true));
            right = std::max(right, below->borderHalfRight(true));
        }
    }
    LayoutPoint location(std::max(LayoutUnit(left), -visualOverflowRect().x()), std::max(LayoutUnit(top), -visualOverflowRect().y()));
    LayoutRect r(-location.x(), -location.y(), location.x() + std::max(size().width() + right, visualOverflowRect().maxX()), location.y() + std::max(size().height() + bottom, visualOverflowRect().maxY()));

    mapToVisibleRectInAncestorSpace(paintInvalidationContainer, r, paintInvalidationState);
    return r;
}

void LayoutTableCell::mapToVisibleRectInAncestorSpace(const LayoutBoxModelObject* ancestor, LayoutRect& r, const PaintInvalidationState* paintInvalidationState) const
{
    if (ancestor == this)
        return;
    r.setY(r.y());
    if ((!paintInvalidationState || !paintInvalidationState->canMapToContainer(ancestor)) && parent())
        r.moveBy(-parentBox()->location()); // Rows are in the same coordinate space, so don't add their offset in.
    LayoutBlockFlow::mapToVisibleRectInAncestorSpace(ancestor, r, paintInvalidationState);
}

int LayoutTableCell::cellBaselinePosition() const
{
    // <http://www.w3.org/TR/2007/CR-CSS21-20070719/tables.html#height-layout>: The baseline of a cell is the baseline of
    // the first in-flow line box in the cell, or the first in-flow table-row in the cell, whichever comes first. If there
    // is no such line box or table-row, the baseline is the bottom of content edge of the cell box.
    int firstLineBaseline = firstLineBoxBaseline();
    if (firstLineBaseline != -1)
        return firstLineBaseline;
    return borderBefore() + paddingBefore() + contentLogicalHeight();
}

void LayoutTableCell::styleDidChange(StyleDifference diff, const ComputedStyle* oldStyle)
{
    ASSERT(style()->display() == TABLE_CELL);

    LayoutBlockFlow::styleDidChange(diff, oldStyle);
    setHasBoxDecorationBackground(true);

    if (parent() && section() && oldStyle && style()->height() != oldStyle->height())
        section()->rowLogicalHeightChanged(row());

    // Our intrinsic padding pushes us down to align with the baseline of other cells on the row. If our vertical-align
    // has changed then so will the padding needed to align with other cells - clear it so we can recalculate it from scratch.
    if (oldStyle && style()->verticalAlign() != oldStyle->verticalAlign())
        clearIntrinsicPadding();

    // If border was changed, notify table.
    if (parent()) {
        LayoutTable* table = this->table();
        if (table && !table->selfNeedsLayout() && !table->normalChildNeedsLayout()&& oldStyle && oldStyle->border() != style()->border())
            table->invalidateCollapsedBorders();
    }
}

// The following rules apply for resolving conflicts and figuring out which border
// to use.
// (1) Borders with the 'border-style' of 'hidden' take precedence over all other conflicting
// borders. Any border with this value suppresses all borders at this location.
// (2) Borders with a style of 'none' have the lowest priority. Only if the border properties of all
// the elements meeting at this edge are 'none' will the border be omitted (but note that 'none' is
// the default value for the border style.)
// (3) If none of the styles are 'hidden' and at least one of them is not 'none', then narrow borders
// are discarded in favor of wider ones. If several have the same 'border-width' then styles are preferred
// in this order: 'double', 'solid', 'dashed', 'dotted', 'ridge', 'outset', 'groove', and the lowest: 'inset'.
// (4) If border styles differ only in color, then a style set on a cell wins over one on a row,
// which wins over a row group, column, column group and, lastly, table. It is undefined which color
// is used when two elements of the same type disagree.
static int compareBorders(const CollapsedBorderValue& border1, const CollapsedBorderValue& border2)
{
    // Sanity check the values passed in. The null border have lowest priority.
    if (!border2.exists()) {
        if (!border1.exists())
            return 0;
        return 1;
    }
    if (!border1.exists())
        return -1;

    // Rule #1 above.
    if (border2.style() == BHIDDEN) {
        if (border1.style() == BHIDDEN)
            return 0;
        return -1;
    }
    if (border1.style() == BHIDDEN)
        return 1;

    // Rule #2 above.  A style of 'none' has lowest priority and always loses to any other border.
    if (border2.style() == BNONE) {
        if (border1.style() == BNONE)
            return 0;
        return 1;
    }
    if (border1.style() == BNONE)
        return -1;

    // The first part of rule #3 above. Wider borders win.
    if (border1.width() != border2.width())
        return border1.width() < border2.width() ? -1 : 1;

    // The borders have equal width.  Sort by border style.
    if (border1.style() != border2.style())
        return border1.style() < border2.style() ? -1 : 1;

    // The border have the same width and style.  Rely on precedence (cell over row over row group, etc.)
    if (border1.precedence() == border2.precedence())
        return 0;
    return border1.precedence() < border2.precedence() ? -1 : 1;
}

static CollapsedBorderValue chooseBorder(const CollapsedBorderValue& border1, const CollapsedBorderValue& border2)
{
    return compareBorders(border1, border2) < 0 ? border2 : border1;
}

bool LayoutTableCell::hasStartBorderAdjoiningTable() const
{
    bool isStartColumn = !absoluteColumnIndex();
    bool isEndColumn = table()->absoluteColumnToEffectiveColumn(absoluteColumnIndex() + colSpan() - 1) == table()->numEffectiveColumns() - 1;
    bool hasSameDirectionAsTable = hasSameDirectionAs(table());

    // The table direction determines the row direction. In mixed directionality, we cannot guarantee that
    // we have a common border with the table (think a ltr table with rtl start cell).
    return (isStartColumn && hasSameDirectionAsTable) || (isEndColumn && !hasSameDirectionAsTable);
}

bool LayoutTableCell::hasEndBorderAdjoiningTable() const
{
    bool isStartColumn = !absoluteColumnIndex();
    bool isEndColumn = table()->absoluteColumnToEffectiveColumn(absoluteColumnIndex() + colSpan() - 1) == table()->numEffectiveColumns() - 1;
    bool hasSameDirectionAsTable = hasSameDirectionAs(table());

    // The table direction determines the row direction. In mixed directionality, we cannot guarantee that
    // we have a common border with the table (think a ltr table with ltr end cell).
    return (isStartColumn && !hasSameDirectionAsTable) || (isEndColumn && hasSameDirectionAsTable);
}

CollapsedBorderValue LayoutTableCell::computeCollapsedStartBorder(IncludeBorderColorOrNot includeColor) const
{
    LayoutTable* table = this->table();

    // For the start border, we need to check, in order of precedence:
    // (1) Our start border.
    int startColorProperty = includeColor ? CSSProperty::resolveDirectionAwareProperty(CSSPropertyWebkitBorderStartColor, styleForCellFlow().direction(), styleForCellFlow().writingMode()) : 0;
    int endColorProperty = includeColor ? CSSProperty::resolveDirectionAwareProperty(CSSPropertyWebkitBorderEndColor, styleForCellFlow().direction(), styleForCellFlow().writingMode()) : 0;
    CollapsedBorderValue result(style()->borderStart(), includeColor ? resolveColor(startColorProperty) : Color(), BCELL);

    // (2) The end border of the preceding cell.
    LayoutTableCell* cellBefore = table->cellBefore(this);
    if (cellBefore) {
        CollapsedBorderValue cellBeforeAdjoiningBorder = CollapsedBorderValue(cellBefore->borderAdjoiningCellAfter(this), includeColor ? cellBefore->resolveColor(endColorProperty) : Color(), BCELL);
        // |result| should be the 2nd argument as |cellBefore| should win in case of equality per CSS 2.1 (Border conflict resolution, point 4).
        result = chooseBorder(cellBeforeAdjoiningBorder, result);
        if (!result.exists())
            return result;
    }

    bool startBorderAdjoinsTable = hasStartBorderAdjoiningTable();
    if (startBorderAdjoinsTable) {
        // (3) Our row's start border.
        result = chooseBorder(result, CollapsedBorderValue(row()->borderAdjoiningStartCell(this), includeColor ? parent()->resolveColor(startColorProperty) : Color(), BROW));
        if (!result.exists())
            return result;

        // (4) Our row group's start border.
        result = chooseBorder(result, CollapsedBorderValue(section()->borderAdjoiningStartCell(this), includeColor ? section()->resolveColor(startColorProperty) : Color(), BROWGROUP));
        if (!result.exists())
            return result;
    }

    // (5) Our column and column group's start borders.
    LayoutTable::ColAndColGroup colAndColGroup = table->colElementAtAbsoluteColumn(absoluteColumnIndex());
    if (colAndColGroup.colgroup && colAndColGroup.adjoinsStartBorderOfColGroup) {
        // Only apply the colgroup's border if this cell touches the colgroup edge.
        result = chooseBorder(result, CollapsedBorderValue(colAndColGroup.colgroup->borderAdjoiningCellStartBorder(this), includeColor ? colAndColGroup.colgroup->resolveColor(startColorProperty) : Color(), BCOLGROUP));
        if (!result.exists())
            return result;
    }
    if (colAndColGroup.col) {
        // Always apply the col's border irrespective of whether this cell touches it. This is per HTML5:
        // "For the purposes of the CSS table model, the col element is expected to be treated as if it
        // "was present as many times as its span attribute specifies".
        result = chooseBorder(result, CollapsedBorderValue(colAndColGroup.col->borderAdjoiningCellStartBorder(this), includeColor ? colAndColGroup.col->resolveColor(startColorProperty) : Color(), BCOL));
        if (!result.exists())
            return result;
    }

    // (6) The end border of the preceding column.
    if (cellBefore) {
        LayoutTable::ColAndColGroup colAndColGroup = table->colElementAtAbsoluteColumn(absoluteColumnIndex() - 1);
        // Only apply the colgroup's border if this cell touches the colgroup edge.
        if (colAndColGroup.colgroup && colAndColGroup.adjoinsEndBorderOfColGroup) {
            result = chooseBorder(CollapsedBorderValue(colAndColGroup.colgroup->borderAdjoiningCellEndBorder(this), includeColor ? colAndColGroup.colgroup->resolveColor(endColorProperty) : Color(), BCOLGROUP), result);
            if (!result.exists())
                return result;
        }
        // Always apply the col's border irrespective of whether this cell touches it. This is per HTML5:
        // "For the purposes of the CSS table model, the col element is expected to be treated as if it
        // "was present as many times as its span attribute specifies".
        if (colAndColGroup.col) {
            result = chooseBorder(CollapsedBorderValue(colAndColGroup.col->borderAdjoiningCellAfter(this), includeColor ? colAndColGroup.col->resolveColor(endColorProperty) : Color(), BCOL), result);
            if (!result.exists())
                return result;
        }
    }

    if (startBorderAdjoinsTable) {
        // (7) The table's start border.
        result = chooseBorder(result, CollapsedBorderValue(table->tableStartBorderAdjoiningCell(this), includeColor ? table->resolveColor(startColorProperty) : Color(), BTABLE));
        if (!result.exists())
            return result;
    }

    return result;
}

CollapsedBorderValue LayoutTableCell::computeCollapsedEndBorder(IncludeBorderColorOrNot includeColor) const
{
    LayoutTable* table = this->table();
    // Note: We have to use the effective column information instead of whether we have a cell after as a table doesn't
    // have to be regular (any row can have less cells than the total cell count).
    bool isEndColumn = table->absoluteColumnToEffectiveColumn(absoluteColumnIndex() + colSpan() - 1) == table->numEffectiveColumns() - 1;

    // For end border, we need to check, in order of precedence:
    // (1) Our end border.
    int startColorProperty = includeColor ? CSSProperty::resolveDirectionAwareProperty(CSSPropertyWebkitBorderStartColor, styleForCellFlow().direction(), styleForCellFlow().writingMode()) : 0;
    int endColorProperty = includeColor ? CSSProperty::resolveDirectionAwareProperty(CSSPropertyWebkitBorderEndColor, styleForCellFlow().direction(), styleForCellFlow().writingMode()) : 0;
    CollapsedBorderValue result = CollapsedBorderValue(style()->borderEnd(), includeColor ? resolveColor(endColorProperty) : Color(), BCELL);

    // (2) The start border of the following cell.
    if (!isEndColumn) {
        if (LayoutTableCell* cellAfter = table->cellAfter(this)) {
            CollapsedBorderValue cellAfterAdjoiningBorder = CollapsedBorderValue(cellAfter->borderAdjoiningCellBefore(this), includeColor ? cellAfter->resolveColor(startColorProperty) : Color(), BCELL);
            result = chooseBorder(result, cellAfterAdjoiningBorder);
            if (!result.exists())
                return result;
        }
    }

    bool endBorderAdjoinsTable = hasEndBorderAdjoiningTable();
    if (endBorderAdjoinsTable) {
        // (3) Our row's end border.
        result = chooseBorder(result, CollapsedBorderValue(row()->borderAdjoiningEndCell(this), includeColor ? parent()->resolveColor(endColorProperty) : Color(), BROW));
        if (!result.exists())
            return result;

        // (4) Our row group's end border.
        result = chooseBorder(result, CollapsedBorderValue(section()->borderAdjoiningEndCell(this), includeColor ? section()->resolveColor(endColorProperty) : Color(), BROWGROUP));
        if (!result.exists())
            return result;
    }

    // (5) Our column and column group's end borders.
    LayoutTable::ColAndColGroup colAndColGroup = table->colElementAtAbsoluteColumn(absoluteColumnIndex() + colSpan() - 1);
    if (colAndColGroup.colgroup && colAndColGroup.adjoinsEndBorderOfColGroup) {
        // Only apply the colgroup's border if this cell touches the colgroup edge.
        result = chooseBorder(result, CollapsedBorderValue(colAndColGroup.colgroup->borderAdjoiningCellEndBorder(this), includeColor ? colAndColGroup.colgroup->resolveColor(endColorProperty) : Color(), BCOLGROUP));
        if (!result.exists())
            return result;
    }
    if (colAndColGroup.col) {
        // Always apply the col's border irrespective of whether this cell touches it. This is per HTML5:
        // "For the purposes of the CSS table model, the col element is expected to be treated as if it
        // "was present as many times as its span attribute specifies".
        result = chooseBorder(result, CollapsedBorderValue(colAndColGroup.col->borderAdjoiningCellEndBorder(this), includeColor ? colAndColGroup.col->resolveColor(endColorProperty) : Color(), BCOL));
        if (!result.exists())
            return result;
    }

    // (6) The start border of the next column.
    if (!isEndColumn) {
        LayoutTable::ColAndColGroup colAndColGroup = table->colElementAtAbsoluteColumn(absoluteColumnIndex() + colSpan());
        if (colAndColGroup.colgroup && colAndColGroup.adjoinsStartBorderOfColGroup) {
            // Only apply the colgroup's border if this cell touches the colgroup edge.
            result = chooseBorder(result, CollapsedBorderValue(colAndColGroup.colgroup->borderAdjoiningCellStartBorder(this), includeColor ? colAndColGroup.colgroup->resolveColor(startColorProperty) : Color(), BCOLGROUP));
            if (!result.exists())
                return result;
        }
        if (colAndColGroup.col) {
            // Always apply the col's border irrespective of whether this cell touches it. This is per HTML5:
            // "For the purposes of the CSS table model, the col element is expected to be treated as if it
            // "was present as many times as its span attribute specifies".
            result = chooseBorder(result, CollapsedBorderValue(colAndColGroup.col->borderAdjoiningCellBefore(this), includeColor ? colAndColGroup.col->resolveColor(startColorProperty) : Color(), BCOL));
            if (!result.exists())
                return result;
        }
    }

    if (endBorderAdjoinsTable) {
        // (7) The table's end border.
        result = chooseBorder(result, CollapsedBorderValue(table->tableEndBorderAdjoiningCell(this), includeColor ? table->resolveColor(endColorProperty) : Color(), BTABLE));
        if (!result.exists())
            return result;
    }

    return result;
}

CollapsedBorderValue LayoutTableCell::computeCollapsedBeforeBorder(IncludeBorderColorOrNot includeColor) const
{
    LayoutTable* table = this->table();

    // For before border, we need to check, in order of precedence:
    // (1) Our before border.
    int beforeColorProperty = includeColor ? CSSProperty::resolveDirectionAwareProperty(CSSPropertyWebkitBorderBeforeColor, styleForCellFlow().direction(), styleForCellFlow().writingMode()) : 0;
    int afterColorProperty = includeColor ? CSSProperty::resolveDirectionAwareProperty(CSSPropertyWebkitBorderAfterColor, styleForCellFlow().direction(), styleForCellFlow().writingMode()) : 0;
    CollapsedBorderValue result = CollapsedBorderValue(style()->borderBefore(), includeColor ? resolveColor(beforeColorProperty) : Color(), BCELL);

    LayoutTableCell* prevCell = table->cellAbove(this);
    if (prevCell) {
        // (2) A before cell's after border.
        result = chooseBorder(CollapsedBorderValue(prevCell->style()->borderAfter(), includeColor ? prevCell->resolveColor(afterColorProperty) : Color(), BCELL), result);
        if (!result.exists())
            return result;
    }

    // (3) Our row's before border.
    result = chooseBorder(result, CollapsedBorderValue(parent()->style()->borderBefore(), includeColor ? parent()->resolveColor(beforeColorProperty) : Color(), BROW));
    if (!result.exists())
        return result;

    // (4) The previous row's after border.
    if (prevCell) {
        LayoutObject* prevRow = nullptr;
        if (prevCell->section() == section())
            prevRow = parent()->previousSibling();
        else
            prevRow = prevCell->section()->lastRow();

        if (prevRow) {
            result = chooseBorder(CollapsedBorderValue(prevRow->style()->borderAfter(), includeColor ? prevRow->resolveColor(afterColorProperty) : Color(), BROW), result);
            if (!result.exists())
                return result;
        }
    }

    // Now check row groups.
    LayoutTableSection* currSection = section();
    if (!rowIndex()) {
        // (5) Our row group's before border.
        result = chooseBorder(result, CollapsedBorderValue(currSection->style()->borderBefore(), includeColor ? currSection->resolveColor(beforeColorProperty) : Color(), BROWGROUP));
        if (!result.exists())
            return result;

        // (6) Previous row group's after border.
        currSection = table->sectionAbove(currSection, SkipEmptySections);
        if (currSection) {
            result = chooseBorder(CollapsedBorderValue(currSection->style()->borderAfter(), includeColor ? currSection->resolveColor(afterColorProperty) : Color(), BROWGROUP), result);
            if (!result.exists())
                return result;
        }
    }

    if (!currSection) {
        // (8) Our column and column group's before borders.
        LayoutTableCol* colElt = table->colElementAtAbsoluteColumn(absoluteColumnIndex()).innermostColOrColGroup();
        if (colElt) {
            result = chooseBorder(result, CollapsedBorderValue(colElt->style()->borderBefore(), includeColor ? colElt->resolveColor(beforeColorProperty) : Color(), BCOL));
            if (!result.exists())
                return result;
            if (LayoutTableCol* enclosingColumnGroup = colElt->enclosingColumnGroup()) {
                result = chooseBorder(result, CollapsedBorderValue(enclosingColumnGroup->style()->borderBefore(), includeColor ? enclosingColumnGroup->resolveColor(beforeColorProperty) : Color(), BCOLGROUP));
                if (!result.exists())
                    return result;
            }
        }

        // (9) The table's before border.
        result = chooseBorder(result, CollapsedBorderValue(table->style()->borderBefore(), includeColor ? table->resolveColor(beforeColorProperty) : Color(), BTABLE));
        if (!result.exists())
            return result;
    }

    return result;
}

CollapsedBorderValue LayoutTableCell::computeCollapsedAfterBorder(IncludeBorderColorOrNot includeColor) const
{
    LayoutTable* table = this->table();

    // For after border, we need to check, in order of precedence:
    // (1) Our after border.
    int beforeColorProperty = includeColor ? CSSProperty::resolveDirectionAwareProperty(CSSPropertyWebkitBorderBeforeColor, styleForCellFlow().direction(), styleForCellFlow().writingMode()) : 0;
    int afterColorProperty = includeColor ? CSSProperty::resolveDirectionAwareProperty(CSSPropertyWebkitBorderAfterColor, styleForCellFlow().direction(), styleForCellFlow().writingMode()) : 0;
    CollapsedBorderValue result = CollapsedBorderValue(style()->borderAfter(), includeColor ? resolveColor(afterColorProperty) : Color(), BCELL);

    LayoutTableCell* nextCell = table->cellBelow(this);
    if (nextCell) {
        // (2) An after cell's before border.
        result = chooseBorder(result, CollapsedBorderValue(nextCell->style()->borderBefore(), includeColor ? nextCell->resolveColor(beforeColorProperty) : Color(), BCELL));
        if (!result.exists())
            return result;
    }

    // (3) Our row's after border. (FIXME: Deal with rowspan!)
    result = chooseBorder(result, CollapsedBorderValue(parent()->style()->borderAfter(), includeColor ? parent()->resolveColor(afterColorProperty) : Color(), BROW));
    if (!result.exists())
        return result;

    // (4) The next row's before border.
    if (nextCell) {
        result = chooseBorder(result, CollapsedBorderValue(nextCell->parent()->style()->borderBefore(), includeColor ? nextCell->parent()->resolveColor(beforeColorProperty) : Color(), BROW));
        if (!result.exists())
            return result;
    }

    // Now check row groups.
    LayoutTableSection* currSection = section();
    if (rowIndex() + rowSpan() >= currSection->numRows()) {
        // (5) Our row group's after border.
        result = chooseBorder(result, CollapsedBorderValue(currSection->style()->borderAfter(), includeColor ? currSection->resolveColor(afterColorProperty) : Color(), BROWGROUP));
        if (!result.exists())
            return result;

        // (6) Following row group's before border.
        currSection = table->sectionBelow(currSection, SkipEmptySections);
        if (currSection) {
            result = chooseBorder(result, CollapsedBorderValue(currSection->style()->borderBefore(), includeColor ? currSection->resolveColor(beforeColorProperty) : Color(), BROWGROUP));
            if (!result.exists())
                return result;
        }
    }

    if (!currSection) {
        // (8) Our column and column group's after borders.
        LayoutTableCol* colElt = table->colElementAtAbsoluteColumn(absoluteColumnIndex()).innermostColOrColGroup();
        if (colElt) {
            result = chooseBorder(result, CollapsedBorderValue(colElt->style()->borderAfter(), includeColor ? colElt->resolveColor(afterColorProperty) : Color(), BCOL));
            if (!result.exists())
                return result;
            if (LayoutTableCol* enclosingColumnGroup = colElt->enclosingColumnGroup()) {
                result = chooseBorder(result, CollapsedBorderValue(enclosingColumnGroup->style()->borderAfter(), includeColor ? enclosingColumnGroup->resolveColor(afterColorProperty) : Color(), BCOLGROUP));
                if (!result.exists())
                    return result;
            }
        }

        // (9) The table's after border.
        result = chooseBorder(result, CollapsedBorderValue(table->style()->borderAfter(), includeColor ? table->resolveColor(afterColorProperty) : Color(), BTABLE));
        if (!result.exists())
            return result;
    }

    return result;
}

int LayoutTableCell::borderLeft() const
{
    return table()->collapseBorders() ? borderHalfLeft(false) : LayoutBlockFlow::borderLeft();
}

int LayoutTableCell::borderRight() const
{
    return table()->collapseBorders() ? borderHalfRight(false) : LayoutBlockFlow::borderRight();
}

int LayoutTableCell::borderTop() const
{
    return table()->collapseBorders() ? borderHalfTop(false) : LayoutBlockFlow::borderTop();
}

int LayoutTableCell::borderBottom() const
{
    return table()->collapseBorders() ? borderHalfBottom(false) : LayoutBlockFlow::borderBottom();
}

// FIXME: https://bugs.webkit.org/show_bug.cgi?id=46191, make the collapsed border drawing
// work with different block flow values instead of being hard-coded to top-to-bottom.
int LayoutTableCell::borderStart() const
{
    return table()->collapseBorders() ? borderHalfStart(false) : LayoutBlockFlow::borderStart();
}

int LayoutTableCell::borderEnd() const
{
    return table()->collapseBorders() ? borderHalfEnd(false) : LayoutBlockFlow::borderEnd();
}

int LayoutTableCell::borderBefore() const
{
    return table()->collapseBorders() ? borderHalfBefore(false) : LayoutBlockFlow::borderBefore();
}

int LayoutTableCell::borderAfter() const
{
    return table()->collapseBorders() ? borderHalfAfter(false) : LayoutBlockFlow::borderAfter();
}

int LayoutTableCell::borderHalfLeft(bool outer) const
{
    const ComputedStyle& styleForCellFlow = this->styleForCellFlow();
    if (styleForCellFlow.isHorizontalWritingMode())
        return styleForCellFlow.isLeftToRightDirection() ? borderHalfStart(outer) : borderHalfEnd(outer);
    return styleForCellFlow.isFlippedBlocksWritingMode() ? borderHalfAfter(outer) : borderHalfBefore(outer);
}

int LayoutTableCell::borderHalfRight(bool outer) const
{
    const ComputedStyle& styleForCellFlow = this->styleForCellFlow();
    if (styleForCellFlow.isHorizontalWritingMode())
        return styleForCellFlow.isLeftToRightDirection() ? borderHalfEnd(outer) : borderHalfStart(outer);
    return styleForCellFlow.isFlippedBlocksWritingMode() ? borderHalfBefore(outer) : borderHalfAfter(outer);
}

int LayoutTableCell::borderHalfTop(bool outer) const
{
    const ComputedStyle& styleForCellFlow = this->styleForCellFlow();
    if (styleForCellFlow.isHorizontalWritingMode())
        return styleForCellFlow.isFlippedBlocksWritingMode() ? borderHalfAfter(outer) : borderHalfBefore(outer);
    return styleForCellFlow.isLeftToRightDirection() ? borderHalfStart(outer) : borderHalfEnd(outer);
}

int LayoutTableCell::borderHalfBottom(bool outer) const
{
    const ComputedStyle& styleForCellFlow = this->styleForCellFlow();
    if (styleForCellFlow.isHorizontalWritingMode())
        return styleForCellFlow.isFlippedBlocksWritingMode() ? borderHalfBefore(outer) : borderHalfAfter(outer);
    return styleForCellFlow.isLeftToRightDirection() ? borderHalfEnd(outer) : borderHalfStart(outer);
}

int LayoutTableCell::borderHalfStart(bool outer) const
{
    CollapsedBorderValue border = computeCollapsedStartBorder(DoNotIncludeBorderColor);
    if (border.exists())
        return (border.width() + ((styleForCellFlow().isLeftToRightDirection() ^ outer) ? 1 : 0)) / 2; // Give the extra pixel to top and left.
    return 0;
}

int LayoutTableCell::borderHalfEnd(bool outer) const
{
    CollapsedBorderValue border = computeCollapsedEndBorder(DoNotIncludeBorderColor);
    if (border.exists())
        return (border.width() + ((styleForCellFlow().isLeftToRightDirection() ^ outer) ? 0 : 1)) / 2;
    return 0;
}

int LayoutTableCell::borderHalfBefore(bool outer) const
{
    CollapsedBorderValue border = computeCollapsedBeforeBorder(DoNotIncludeBorderColor);
    if (border.exists())
        return (border.width() + ((styleForCellFlow().isFlippedBlocksWritingMode() ^ outer) ? 0 : 1)) / 2; // Give the extra pixel to top and left.
    return 0;
}

int LayoutTableCell::borderHalfAfter(bool outer) const
{
    CollapsedBorderValue border = computeCollapsedAfterBorder(DoNotIncludeBorderColor);
    if (border.exists())
        return (border.width() + ((styleForCellFlow().isFlippedBlocksWritingMode() ^ outer) ? 1 : 0)) / 2;
    return 0;
}

void LayoutTableCell::paint(const PaintInfo& paintInfo, const LayoutPoint& paintOffset) const
{
    TableCellPainter(*this).paint(paintInfo, paintOffset);
}

static void addBorderStyle(LayoutTable::CollapsedBorderValues& borderValues,
    CollapsedBorderValue borderValue)
{
    if (!borderValue.isVisible())
        return;
    size_t count = borderValues.size();
    for (size_t i = 0; i < count; ++i) {
        if (borderValues[i].isSameIgnoringColor(borderValue))
            return;
    }
    borderValues.append(borderValue);
}

void LayoutTableCell::collectBorderValues(LayoutTable::CollapsedBorderValues& borderValues)
{
    CollapsedBorderValue startBorder = computeCollapsedStartBorder();
    CollapsedBorderValue endBorder = computeCollapsedEndBorder();
    CollapsedBorderValue beforeBorder = computeCollapsedBeforeBorder();
    CollapsedBorderValue afterBorder = computeCollapsedAfterBorder();
    LayoutTableSection* section = this->section();
    bool changed = section->setCachedCollapsedBorder(this, CBSStart, startBorder);
    changed |= section->setCachedCollapsedBorder(this, CBSEnd, endBorder);
    changed |= section->setCachedCollapsedBorder(this, CBSBefore, beforeBorder);
    changed |= section->setCachedCollapsedBorder(this, CBSAfter, afterBorder);

    // In slimming paint mode, we need to invalidate all cells with collapsed border changed.
    // FIXME: Need a way to invalidate/repaint the borders only. crbug.com/451090#c5.
    if (changed)
        table()->invalidateDisplayItemClient(*this);

    addBorderStyle(borderValues, startBorder);
    addBorderStyle(borderValues, endBorder);
    addBorderStyle(borderValues, beforeBorder);
    addBorderStyle(borderValues, afterBorder);
}

static int compareBorderValuesForQSort(const void* pa, const void* pb)
{
    const CollapsedBorderValue* a = static_cast<const CollapsedBorderValue*>(pa);
    const CollapsedBorderValue* b = static_cast<const CollapsedBorderValue*>(pb);
    if (a->isSameIgnoringColor(*b))
        return 0;
    return compareBorders(*a, *b);
}

void LayoutTableCell::sortBorderValues(LayoutTable::CollapsedBorderValues& borderValues)
{
    qsort(borderValues.data(), borderValues.size(), sizeof(CollapsedBorderValue),
        compareBorderValuesForQSort);
}

void LayoutTableCell::paintBoxDecorationBackground(const PaintInfo& paintInfo, const LayoutPoint& paintOffset) const
{
    TableCellPainter(*this).paintBoxDecorationBackground(paintInfo, paintOffset);
}

void LayoutTableCell::paintMask(const PaintInfo& paintInfo, const LayoutPoint& paintOffset) const
{
    TableCellPainter(*this).paintMask(paintInfo, paintOffset);
}

bool LayoutTableCell::boxShadowShouldBeAppliedToBackground(BackgroundBleedAvoidance, const InlineFlowBox*) const
{
    return false;
}

void LayoutTableCell::scrollbarsChanged(bool horizontalScrollbarChanged, bool verticalScrollbarChanged)
{
    LayoutBlock::scrollbarsChanged(horizontalScrollbarChanged, verticalScrollbarChanged);
    int scrollbarHeight = scrollbarLogicalHeight();
    if (!scrollbarHeight)
        return; // Not sure if we should be doing something when a scrollbar goes away or not.

    // We only care if the scrollbar that affects our intrinsic padding has been added.
    if ((isHorizontalWritingMode() && !horizontalScrollbarChanged)
        || (!isHorizontalWritingMode() && !verticalScrollbarChanged))
        return;

    // Shrink our intrinsic padding as much as possible to accommodate the scrollbar.
    if (style()->verticalAlign() == MIDDLE) {
        LayoutUnit totalHeight = logicalHeight();
        LayoutUnit heightWithoutIntrinsicPadding = totalHeight - intrinsicPaddingBefore() - intrinsicPaddingAfter();
        totalHeight -= scrollbarHeight;
        LayoutUnit newBeforePadding = (totalHeight - heightWithoutIntrinsicPadding) / 2;
        LayoutUnit newAfterPadding = totalHeight - heightWithoutIntrinsicPadding - newBeforePadding;
        setIntrinsicPaddingBefore(newBeforePadding);
        setIntrinsicPaddingAfter(newAfterPadding);
    } else {
        setIntrinsicPaddingAfter(intrinsicPaddingAfter() - scrollbarHeight);
    }
}

LayoutTableCell* LayoutTableCell::createAnonymous(Document* document)
{
    LayoutTableCell* layoutObject = new LayoutTableCell(nullptr);
    layoutObject->setDocumentForAnonymous(document);
    return layoutObject;
}

LayoutTableCell* LayoutTableCell::createAnonymousWithParent(const LayoutObject* parent)
{
    LayoutTableCell* newCell = LayoutTableCell::createAnonymous(&parent->document());
    RefPtr<ComputedStyle> newStyle = ComputedStyle::createAnonymousStyleWithDisplay(parent->styleRef(), TABLE_CELL);
    newCell->setStyle(newStyle.release());
    return newCell;
}

bool LayoutTableCell::backgroundIsKnownToBeOpaqueInRect(const LayoutRect& localRect) const
{
    // If this object has layer, the area of collapsed borders should be transparent
    // to expose the collapsed borders painted on the underlying layer.
    if (hasLayer() && table()->collapseBorders())
        return false;
    return LayoutBlockFlow::backgroundIsKnownToBeOpaqueInRect(localRect);
}

} // namespace blink<|MERGE_RESOLUTION|>--- conflicted
+++ resolved
@@ -52,12 +52,8 @@
 
 LayoutTableCell::LayoutTableCell(Element* element)
     : LayoutBlockFlow(element)
-<<<<<<< HEAD
-    , m_column(unsetColumnIndex)
     , m_isFullySelected(false)
-=======
     , m_absoluteColumnIndex(unsetColumnIndex)
->>>>>>> 9f8f03d9
     , m_cellWidthChanged(false)
     , m_intrinsicPaddingBefore(0)
     , m_intrinsicPaddingAfter(0)
@@ -246,7 +242,7 @@
     // NOTE: After calling 'setSelectionState(state)', the actual
     //       'selectionState()' might be different from 'state'.
     //       See the logic in 'LayoutBoxModelObject::setSelectionState'.
-    state = selectionState();
+    state = getSelectionState();
 
     if (SelectionStart == state || SelectionBoth == state) {
         VisiblePosition selectionStart = node()->document().frame()->selection().selection().visibleStart();
