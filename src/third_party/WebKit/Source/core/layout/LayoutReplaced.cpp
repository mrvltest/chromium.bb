/*
 * Copyright (C) 1999 Lars Knoll (knoll@kde.org)
 * Copyright (C) 2000 Dirk Mueller (mueller@kde.org)
 * Copyright (C) 2004, 2006, 2007 Apple Inc. All rights reserved.
 * Copyright (C) Research In Motion Limited 2011-2012. All rights reserved.
 *
 * This library is free software; you can redistribute it and/or
 * modify it under the terms of the GNU Library General Public
 * License as published by the Free Software Foundation; either
 * version 2 of the License, or (at your option) any later version.
 *
 * This library is distributed in the hope that it will be useful,
 * but WITHOUT ANY WARRANTY; without even the implied warranty of
 * MERCHANTABILITY or FITNESS FOR A PARTICULAR PURPOSE.  See the GNU
 * Library General Public License for more details.
 *
 * You should have received a copy of the GNU Library General Public License
 * along with this library; see the file COPYING.LIB.  If not, write to
 * the Free Software Foundation, Inc., 51 Franklin Street, Fifth Floor,
 * Boston, MA 02110-1301, USA.
 *
 */

#include "config.h"
#include "core/layout/LayoutReplaced.h"

#include "core/editing/PositionWithAffinity.h"
#include "core/layout/LayoutAnalyzer.h"
#include "core/layout/LayoutBlock.h"
#include "core/layout/LayoutImage.h"
#include "core/layout/LayoutView.h"
#include "core/paint/DeprecatedPaintLayer.h"
#include "core/paint/ReplacedPainter.h"
#include "platform/LengthFunctions.h"

namespace blink {

const int LayoutReplaced::defaultWidth = 300;
const int LayoutReplaced::defaultHeight = 150;

LayoutReplaced::LayoutReplaced(Element* element)
    : LayoutBox(element)
    , m_intrinsicSize(defaultWidth, defaultHeight)
{
    setReplaced(true);
}

LayoutReplaced::LayoutReplaced(Element* element, const LayoutSize& intrinsicSize)
    : LayoutBox(element)
    , m_intrinsicSize(intrinsicSize)
{
    setReplaced(true);
}

LayoutReplaced::~LayoutReplaced()
{
}

void LayoutReplaced::willBeDestroyed()
{
    if (!documentBeingDestroyed() && parent())
        parent()->dirtyLinesFromChangedChild(this);

    LayoutBox::willBeDestroyed();
}

void LayoutReplaced::styleDidChange(StyleDifference diff, const ComputedStyle* oldStyle)
{
    LayoutBox::styleDidChange(diff, oldStyle);

    bool hadStyle = (oldStyle != 0);
    float oldZoom = hadStyle ? oldStyle->effectiveZoom() : ComputedStyle::initialZoom();
    if (style() && style()->effectiveZoom() != oldZoom)
        intrinsicSizeChanged();
}

void LayoutReplaced::layout()
{
    ASSERT(needsLayout());
    LayoutAnalyzer::Scope analyzer(*this);

    LayoutRect oldContentRect = replacedContentRect();

    setHeight(minimumReplacedHeight());

    updateLogicalWidth();
    updateLogicalHeight();

    m_overflow.clear();
    addVisualEffectOverflow();
    updateLayerTransformAfterLayout();
    invalidateBackgroundObscurationStatus();

    clearNeedsLayout();

    if (replacedContentRect() != oldContentRect)
        setShouldDoFullPaintInvalidation();
}

void LayoutReplaced::intrinsicSizeChanged()
{
    int scaledWidth = static_cast<int>(defaultWidth * style()->effectiveZoom());
    int scaledHeight = static_cast<int>(defaultHeight * style()->effectiveZoom());
    m_intrinsicSize = LayoutSize(scaledWidth, scaledHeight);
    setNeedsLayoutAndPrefWidthsRecalcAndFullPaintInvalidation(LayoutInvalidationReason::SizeChanged);
}

void LayoutReplaced::paint(const PaintInfo& paintInfo, const LayoutPoint& paintOffset)
{
    ReplacedPainter(*this).paint(paintInfo, paintOffset);
}

bool LayoutReplaced::shouldPaint(const PaintInfo& paintInfo, const LayoutPoint& paintOffset) const
{
    if (paintInfo.phase != PaintPhaseForeground && paintInfo.phase != PaintPhaseOutline && paintInfo.phase != PaintPhaseSelfOutline
        && paintInfo.phase != PaintPhaseSelection && paintInfo.phase != PaintPhaseMask && paintInfo.phase != PaintPhaseClippingMask)
        return false;

    if (!paintInfo.shouldPaintWithinRoot(this))
        return false;

    // if we're invisible or haven't received a layout yet, then just bail.
    if (style()->visibility() != VISIBLE)
        return false;

    LayoutPoint adjustedPaintOffset = paintOffset + location();

    // Early exit if the element touches the edges.
    LayoutUnit top = adjustedPaintOffset.y() + visualOverflowRect().y();
    LayoutUnit bottom = adjustedPaintOffset.y() + visualOverflowRect().maxY();
    if (isSelected() && inlineBoxWrapper()) {
        LayoutUnit selTop = paintOffset.y() + inlineBoxWrapper()->root().selectionTop();
        LayoutUnit selBottom = paintOffset.y() + selTop + inlineBoxWrapper()->root().selectionHeight();
        top = std::min(selTop, top);
        bottom = std::max(selBottom, bottom);
    }

    if (adjustedPaintOffset.x() + visualOverflowRect().x() >= paintInfo.rect.maxX() || adjustedPaintOffset.x() + visualOverflowRect().maxX() <= paintInfo.rect.x())
        return false;

    if (top >= paintInfo.rect.maxY() || bottom <= paintInfo.rect.y())
        return false;

    return true;
}

bool LayoutReplaced::hasReplacedLogicalHeight() const
{
    if (style()->logicalHeight().isAuto())
        return false;

    if (style()->logicalHeight().isSpecified()) {
        if (hasAutoHeightOrContainingBlockWithAutoHeight())
            return false;
        return true;
    }

    if (style()->logicalHeight().isIntrinsic())
        return true;

    return false;
}

bool LayoutReplaced::needsPreferredWidthsRecalculation() const
{
    // If the height is a percentage and the width is auto, then the containingBlocks's height changing can cause
    // this node to change it's preferred width because it maintains aspect ratio.
    return hasRelativeLogicalHeight() && style()->logicalWidth().isAuto() && !hasAutoHeightOrContainingBlockWithAutoHeight();
}

static inline bool rendererHasAspectRatio(const LayoutObject* renderer)
{
    ASSERT(renderer);
    return renderer->isImage() || renderer->isCanvas() || renderer->isVideo();
}

void LayoutReplaced::computeAspectRatioInformationForLayoutBox(LayoutBox* contentRenderer, FloatSize& constrainedSize, double& intrinsicRatio) const
{
    FloatSize intrinsicSize;
    if (contentRenderer) {
        contentRenderer->computeIntrinsicRatioInformation(intrinsicSize, intrinsicRatio);

        // Handle zoom & vertical writing modes here, as the embedded document doesn't know about them.
        intrinsicSize.scale(style()->effectiveZoom());
        if (isLayoutImage())
            intrinsicSize.scale(toLayoutImage(this)->imageDevicePixelRatio());

        // Update our intrinsic size to match what the content renderer has computed, so that when we
        // constrain the size below, the correct intrinsic size will be obtained for comparison against
        // min and max widths.
        if (intrinsicRatio && !intrinsicSize.isEmpty())
            m_intrinsicSize = LayoutSize(intrinsicSize);

        if (!isHorizontalWritingMode()) {
            if (intrinsicRatio)
                intrinsicRatio = 1 / intrinsicRatio;
            intrinsicSize = intrinsicSize.transposedSize();
        }
    } else {
        computeIntrinsicRatioInformation(intrinsicSize, intrinsicRatio);
        if (intrinsicRatio && !intrinsicSize.isEmpty())
            m_intrinsicSize = LayoutSize(isHorizontalWritingMode() ? intrinsicSize : intrinsicSize.transposedSize());
    }

    // Now constrain the intrinsic size along each axis according to minimum and maximum width/heights along the
    // opposite axis. So for example a maximum width that shrinks our width will result in the height we compute here
    // having to shrink in order to preserve the aspect ratio. Because we compute these values independently along
    // each axis, the final returned size may in fact not preserve the aspect ratio.
    // FIXME: In the long term, it might be better to just return this code more to the way it used to be before this
    // function was added, since all it has done is make the code more unclear.
    constrainedSize = intrinsicSize;
    if (intrinsicRatio && !intrinsicSize.isEmpty() && style()->logicalWidth().isAuto() && style()->logicalHeight().isAuto()) {
        // We can't multiply or divide by 'intrinsicRatio' here, it breaks tests, like fast/images/zoomed-img-size.html, which
        // can only be fixed once subpixel precision is available for things like intrinsicWidth/Height - which include zoom!
        constrainedSize.setWidth(LayoutBox::computeReplacedLogicalHeight() * intrinsicSize.width() / intrinsicSize.height());
        constrainedSize.setHeight(LayoutBox::computeReplacedLogicalWidth() * intrinsicSize.height() / intrinsicSize.width());
    }
}

LayoutRect LayoutReplaced::replacedContentRect(const LayoutSize* overriddenIntrinsicSize) const
{
    LayoutRect contentRect = contentBoxRect();
    ObjectFit objectFit = style()->objectFit();

    if (objectFit == ObjectFitFill && style()->objectPosition() == ComputedStyle::initialObjectPosition()) {
        return contentRect;
    }

    // TODO(davve): intrinsicSize doubles as both intrinsic size and intrinsic ratio. In the case of
    // SVG images this isn't correct since they can have intrinsic ratio but no intrinsic size. In
    // order to maintain aspect ratio, the intrinsic size for SVG might be faked from the aspect
    // ratio, see SVGImage::containerSize().
    LayoutSize intrinsicSize = overriddenIntrinsicSize ? *overriddenIntrinsicSize : this->intrinsicSize();
    if (!intrinsicSize.width() || !intrinsicSize.height())
        return contentRect;

    LayoutRect finalRect = contentRect;
    switch (objectFit) {
    case ObjectFitContain:
    case ObjectFitScaleDown:
    case ObjectFitCover:
        finalRect.setSize(finalRect.size().fitToAspectRatio(intrinsicSize, objectFit == ObjectFitCover ? AspectRatioFitGrow : AspectRatioFitShrink));
        if (objectFit != ObjectFitScaleDown || finalRect.width() <= intrinsicSize.width())
            break;
        // fall through
    case ObjectFitNone:
        finalRect.setSize(intrinsicSize);
        break;
    case ObjectFitFill:
        break;
    default:
        ASSERT_NOT_REACHED();
    }

    LayoutUnit xOffset = minimumValueForLength(style()->objectPosition().x(), contentRect.width() - finalRect.width());
    LayoutUnit yOffset = minimumValueForLength(style()->objectPosition().y(), contentRect.height() - finalRect.height());
    finalRect.move(xOffset, yOffset);

    return finalRect;
}

void LayoutReplaced::computeIntrinsicRatioInformation(FloatSize& intrinsicSize, double& intrinsicRatio) const
{
    // If there's an embeddedContentBox() of a remote, referenced document available, this code-path should never be used.
    ASSERT(!embeddedContentBox());
    intrinsicSize = FloatSize(intrinsicLogicalWidth().toFloat(), intrinsicLogicalHeight().toFloat());

    // Figure out if we need to compute an intrinsic ratio.
    if (intrinsicSize.isEmpty() || !rendererHasAspectRatio(this))
        return;

    intrinsicRatio = intrinsicSize.width() / intrinsicSize.height();
}

LayoutUnit LayoutReplaced::computeReplacedLogicalWidth(ShouldComputePreferred shouldComputePreferred) const
{
    if (style()->logicalWidth().isSpecified() || style()->logicalWidth().isIntrinsic())
        return computeReplacedLogicalWidthRespectingMinMaxWidth(computeReplacedLogicalWidthUsing(style()->logicalWidth()), shouldComputePreferred);

    LayoutBox* contentRenderer = embeddedContentBox();

    // 10.3.2 Inline, replaced elements: http://www.w3.org/TR/CSS21/visudet.html#inline-replaced-width
    double intrinsicRatio = 0;
    FloatSize constrainedSize;
    computeAspectRatioInformationForLayoutBox(contentRenderer, constrainedSize, intrinsicRatio);

    if (style()->logicalWidth().isAuto()) {
        bool computedHeightIsAuto = hasAutoHeightOrContainingBlockWithAutoHeight();
        bool hasIntrinsicWidth = constrainedSize.width() > 0;

        // If 'height' and 'width' both have computed values of 'auto' and the element also has an intrinsic width, then that intrinsic width is the used value of 'width'.
        if (computedHeightIsAuto && hasIntrinsicWidth)
            return computeReplacedLogicalWidthRespectingMinMaxWidth(constrainedSize.width(), shouldComputePreferred);

        bool hasIntrinsicHeight = constrainedSize.height() > 0;
        if (intrinsicRatio) {
            // If 'height' and 'width' both have computed values of 'auto' and the element has no intrinsic width, but does have an intrinsic height and intrinsic ratio;
            // or if 'width' has a computed value of 'auto', 'height' has some other computed value, and the element does have an intrinsic ratio; then the used value
            // of 'width' is: (used height) * (intrinsic ratio)
            if (intrinsicRatio && ((computedHeightIsAuto && !hasIntrinsicWidth && hasIntrinsicHeight) || !computedHeightIsAuto)) {
                LayoutUnit logicalHeight = computeReplacedLogicalHeight();
                return computeReplacedLogicalWidthRespectingMinMaxWidth(roundToInt(round(logicalHeight * intrinsicRatio)), shouldComputePreferred);
            }

            // If 'height' and 'width' both have computed values of 'auto' and the element has an intrinsic ratio but no intrinsic height or width, then the used value of
            // 'width' is undefined in CSS 2.1. However, it is suggested that, if the containing block's width does not itself depend on the replaced element's width, then
            // the used value of 'width' is calculated from the constraint equation used for block-level, non-replaced elements in normal flow.
            if (computedHeightIsAuto && !hasIntrinsicWidth && !hasIntrinsicHeight) {
                if (shouldComputePreferred == ComputePreferred)
                    return 0;
                // The aforementioned 'constraint equation' used for block-level, non-replaced elements in normal flow:
                // 'margin-left' + 'border-left-width' + 'padding-left' + 'width' + 'padding-right' + 'border-right-width' + 'margin-right' = width of containing block
                LayoutUnit logicalWidth = containingBlock()->availableLogicalWidth();

                // This solves above equation for 'width' (== logicalWidth).
                LayoutUnit marginStart = minimumValueForLength(style()->marginStart(), logicalWidth);
                LayoutUnit marginEnd = minimumValueForLength(style()->marginEnd(), logicalWidth);
                logicalWidth = std::max<LayoutUnit>(0, logicalWidth - (marginStart + marginEnd + (size().width() - clientWidth())));
                return computeReplacedLogicalWidthRespectingMinMaxWidth(logicalWidth, shouldComputePreferred);
            }
        }

        // Otherwise, if 'width' has a computed value of 'auto', and the element has an intrinsic width, then that intrinsic width is the used value of 'width'.
        if (hasIntrinsicWidth)
            return computeReplacedLogicalWidthRespectingMinMaxWidth(constrainedSize.width(), shouldComputePreferred);

        // Otherwise, if 'width' has a computed value of 'auto', but none of the conditions above are met, then the used value of 'width' becomes 300px. If 300px is too
        // wide to fit the device, UAs should use the width of the largest rectangle that has a 2:1 ratio and fits the device instead.
        // Note: We fall through and instead return intrinsicLogicalWidth() here - to preserve existing WebKit behavior, which might or might not be correct, or desired.
        // Changing this to return cDefaultWidth, will affect lots of test results. Eg. some tests assume that a blank <img> tag (which implies width/height=auto)
        // has no intrinsic size, which is wrong per CSS 2.1, but matches our behavior since a long time.
    }

    return computeReplacedLogicalWidthRespectingMinMaxWidth(intrinsicLogicalWidth(), shouldComputePreferred);
}

LayoutUnit LayoutReplaced::computeReplacedLogicalHeight() const
{
    // 10.5 Content height: the 'height' property: http://www.w3.org/TR/CSS21/visudet.html#propdef-height
    if (hasReplacedLogicalHeight())
        return computeReplacedLogicalHeightRespectingMinMaxHeight(computeReplacedLogicalHeightUsing(style()->logicalHeight()));

    LayoutBox* contentRenderer = embeddedContentBox();

    // 10.6.2 Inline, replaced elements: http://www.w3.org/TR/CSS21/visudet.html#inline-replaced-height
    double intrinsicRatio = 0;
    FloatSize constrainedSize;
    computeAspectRatioInformationForLayoutBox(contentRenderer, constrainedSize, intrinsicRatio);

    bool widthIsAuto = style()->logicalWidth().isAuto();
    bool hasIntrinsicHeight = constrainedSize.height() > 0;

    // If 'height' and 'width' both have computed values of 'auto' and the element also has an intrinsic height, then that intrinsic height is the used value of 'height'.
    if (widthIsAuto && hasIntrinsicHeight)
        return computeReplacedLogicalHeightRespectingMinMaxHeight(constrainedSize.height());

    // Otherwise, if 'height' has a computed value of 'auto', and the element has an intrinsic ratio then the used value of 'height' is:
    // (used width) / (intrinsic ratio)
    if (intrinsicRatio)
        return computeReplacedLogicalHeightRespectingMinMaxHeight(roundToInt(round(availableLogicalWidth() / intrinsicRatio)));

    // Otherwise, if 'height' has a computed value of 'auto', and the element has an intrinsic height, then that intrinsic height is the used value of 'height'.
    if (hasIntrinsicHeight)
        return computeReplacedLogicalHeightRespectingMinMaxHeight(constrainedSize.height());

    // Otherwise, if 'height' has a computed value of 'auto', but none of the conditions above are met, then the used value of 'height' must be set to the height
    // of the largest rectangle that has a 2:1 ratio, has a height not greater than 150px, and has a width not greater than the device width.
    return computeReplacedLogicalHeightRespectingMinMaxHeight(intrinsicLogicalHeight());
}

void LayoutReplaced::computeIntrinsicLogicalWidths(LayoutUnit& minLogicalWidth, LayoutUnit& maxLogicalWidth) const
{
    minLogicalWidth = maxLogicalWidth = intrinsicLogicalWidth();
}

void LayoutReplaced::computePreferredLogicalWidths()
{
    ASSERT(preferredLogicalWidthsDirty());

    // We cannot resolve any percent logical width here as the available logical
    // width may not be set on our containing block.
    if (style()->logicalWidth().isPercent())
        computeIntrinsicLogicalWidths(m_minPreferredLogicalWidth, m_maxPreferredLogicalWidth);
    else
        m_minPreferredLogicalWidth = m_maxPreferredLogicalWidth = computeReplacedLogicalWidth(ComputePreferred);

    const ComputedStyle& styleToUse = styleRef();
    if (styleToUse.logicalWidth().isPercent() || styleToUse.logicalMaxWidth().isPercent())
        m_minPreferredLogicalWidth = 0;

    if (styleToUse.logicalMinWidth().isFixed() && styleToUse.logicalMinWidth().value() > 0) {
        m_maxPreferredLogicalWidth = std::max(m_maxPreferredLogicalWidth, adjustContentBoxLogicalWidthForBoxSizing(styleToUse.logicalMinWidth().value()));
        m_minPreferredLogicalWidth = std::max(m_minPreferredLogicalWidth, adjustContentBoxLogicalWidthForBoxSizing(styleToUse.logicalMinWidth().value()));
    }

    if (styleToUse.logicalMaxWidth().isFixed()) {
        m_maxPreferredLogicalWidth = std::min(m_maxPreferredLogicalWidth, adjustContentBoxLogicalWidthForBoxSizing(styleToUse.logicalMaxWidth().value()));
        m_minPreferredLogicalWidth = std::min(m_minPreferredLogicalWidth, adjustContentBoxLogicalWidthForBoxSizing(styleToUse.logicalMaxWidth().value()));
    }

    LayoutUnit borderAndPadding = borderAndPaddingLogicalWidth();
    m_minPreferredLogicalWidth += borderAndPadding;
    m_maxPreferredLogicalWidth += borderAndPadding;

    clearPreferredLogicalWidthsDirty();
}

PositionWithAffinity LayoutReplaced::positionForPoint(const LayoutPoint& point)
{
    // FIXME: This code is buggy if the replaced element is relative positioned.
    InlineBox* box = inlineBoxWrapper();
    RootInlineBox* rootBox = box ? &box->root() : 0;

    LayoutUnit top = rootBox ? rootBox->selectionTop() : logicalTop();
    LayoutUnit bottom = rootBox ? rootBox->selectionBottom() : logicalBottom();

    LayoutUnit blockDirectionPosition = isHorizontalWritingMode() ? point.y() + location().y() : point.x() + location().x();
    LayoutUnit lineDirectionPosition = isHorizontalWritingMode() ? point.x() + location().x() : point.y() + location().y();

    if (blockDirectionPosition < top)
        return createPositionWithAffinity(caretMinOffset(), DOWNSTREAM); // coordinates are above

    if (blockDirectionPosition >= bottom)
        return createPositionWithAffinity(caretMaxOffset(), DOWNSTREAM); // coordinates are below

    if (node()) {
        if (lineDirectionPosition <= logicalLeft() + (logicalWidth() / 2))
            return createPositionWithAffinity(0, DOWNSTREAM);
        return createPositionWithAffinity(1, DOWNSTREAM);
    }

    return LayoutBox::positionForPoint(point);
}

LayoutRect LayoutReplaced::selectionRectForPaintInvalidation(const LayoutBoxModelObject* paintInvalidationContainer) const
{
    ASSERT(!needsLayout());

    if (!isSelected())
        return LayoutRect();

    LayoutRect rect = localSelectionRect();
    mapRectToPaintInvalidationBacking(paintInvalidationContainer, rect, 0);
    // FIXME: groupedMapping() leaks the squashing abstraction.
    // TODO(shez): Investigate why layer() is sometimes null here.
    if (paintInvalidationContainer->layer() && paintInvalidationContainer->layer()->groupedMapping())
<<<<<<< HEAD
        Layer::mapRectToPaintBackingCoordinates(paintInvalidationContainer, rect);
=======
        DeprecatedPaintLayer::mapRectToPaintBackingCoordinates(paintInvalidationContainer, rect);
>>>>>>> d6a01d7b
    return rect;
}

LayoutRect LayoutReplaced::localSelectionRect(bool checkWhetherSelected) const
{
    if (checkWhetherSelected && !isSelected())
        return LayoutRect();

    if (!inlineBoxWrapper()) {
        // We're a block-level replaced element.  Just return our own dimensions.
        return LayoutRect(LayoutPoint(), size());
    }

    RootInlineBox& root = inlineBoxWrapper()->root();
    LayoutUnit newLogicalTop = root.block().style()->isFlippedBlocksWritingMode() ? inlineBoxWrapper()->logicalBottom() - root.selectionBottom() : root.selectionTop() - inlineBoxWrapper()->logicalTop();
    if (root.block().style()->isHorizontalWritingMode())
        return LayoutRect(0, newLogicalTop, size().width(), root.selectionHeight());
    return LayoutRect(newLogicalTop, 0, root.selectionHeight(), size().height());
}

void LayoutReplaced::setSelectionState(SelectionState state)
{
    // The selection state for our containing block hierarchy is updated by the base class call.
    LayoutBox::setSelectionState(state);

    if (!inlineBoxWrapper())
        return;

    // We only include the space below the baseline in our layer's cached paint invalidation rect if the
    // image is selected. Since the selection state has changed update the rect.
    if (hasLayer())
        setPreviousPaintInvalidationRect(boundsRectForPaintInvalidation(containerForPaintInvalidation()));

    if (canUpdateSelectionOnRootLineBoxes())
        inlineBoxWrapper()->root().setHasSelectedChildren(isSelected());
}

bool LayoutReplaced::isSelected() const
{
    SelectionState s = selectionState();
    if (s == SelectionNone)
        return false;
    if (s == SelectionInside)
        return true;

    int selectionStart, selectionEnd;
    selectionStartEnd(selectionStart, selectionEnd);
    if (s == SelectionStart)
        return selectionStart == 0;

    int end = node()->hasChildren() ? node()->countChildren() : 1;
    if (s == SelectionEnd)
        return selectionEnd == end;
    if (s == SelectionBoth)
        return selectionStart == 0 && selectionEnd == end;

    ASSERT(0);
    return false;
}
LayoutRect LayoutReplaced::clippedOverflowRectForPaintInvalidation(const LayoutBoxModelObject* paintInvalidationContainer, const PaintInvalidationState* paintInvalidationState) const
{
    if (style()->visibility() != VISIBLE && !enclosingLayer()->hasVisibleContent())
        return LayoutRect();

    // The selectionRect can project outside of the overflowRect, so take their union
    // for paint invalidation to avoid selection painting glitches.
    LayoutRect r = isSelected() ? localSelectionRect() : visualOverflowRect();
    mapRectToPaintInvalidationBacking(paintInvalidationContainer, r, paintInvalidationState);
    return r;
}

}<|MERGE_RESOLUTION|>--- conflicted
+++ resolved
@@ -444,11 +444,7 @@
     // FIXME: groupedMapping() leaks the squashing abstraction.
     // TODO(shez): Investigate why layer() is sometimes null here.
     if (paintInvalidationContainer->layer() && paintInvalidationContainer->layer()->groupedMapping())
-<<<<<<< HEAD
-        Layer::mapRectToPaintBackingCoordinates(paintInvalidationContainer, rect);
-=======
         DeprecatedPaintLayer::mapRectToPaintBackingCoordinates(paintInvalidationContainer, rect);
->>>>>>> d6a01d7b
     return rect;
 }
 
