/*
 * Copyright (C) 2013 Google Inc. All rights reserved.
 *
 * Redistribution and use in source and binary forms, with or without
 * modification, are permitted provided that the following conditions are
 * met:
 *
 *     * Redistributions of source code must retain the above copyright
 * notice, this list of conditions and the following disclaimer.
 *     * Redistributions in binary form must reproduce the above
 * copyright notice, this list of conditions and the following disclaimer
 * in the documentation and/or other materials provided with the
 * distribution.
 *     * Neither the name of Google Inc. nor the names of its
 * contributors may be used to endorse or promote products derived from
 * this software without specific prior written permission.
 *
 * THIS SOFTWARE IS PROVIDED BY THE COPYRIGHT HOLDERS AND CONTRIBUTORS
 * "AS IS" AND ANY EXPRESS OR IMPLIED WARRANTIES, INCLUDING, BUT NOT
 * LIMITED TO, THE IMPLIED WARRANTIES OF MERCHANTABILITY AND FITNESS FOR
 * A PARTICULAR PURPOSE ARE DISCLAIMED. IN NO EVENT SHALL THE COPYRIGHT
 * OWNER OR CONTRIBUTORS BE LIABLE FOR ANY DIRECT, INDIRECT, INCIDENTAL,
 * SPECIAL, EXEMPLARY, OR CONSEQUENTIAL DAMAGES (INCLUDING, BUT NOT
 * LIMITED TO, PROCUREMENT OF SUBSTITUTE GOODS OR SERVICES; LOSS OF USE,
 * DATA, OR PROFITS; OR BUSINESS INTERRUPTION) HOWEVER CAUSED AND ON ANY
 * THEORY OF LIABILITY, WHETHER IN CONTRACT, STRICT LIABILITY, OR TORT
 * (INCLUDING NEGLIGENCE OR OTHERWISE) ARISING IN ANY WAY OUT OF THE USE
 * OF THIS SOFTWARE, EVEN IF ADVISED OF THE POSSIBILITY OF SUCH DAMAGE.
 */

#include "core/layout/LayoutBlockFlow.h"

#include "core/dom/AXObjectCache.h"
#include "core/frame/FrameView.h"
#include "core/frame/LocalFrame.h"
#include "core/frame/Settings.h"
#include "core/html/HTMLDialogElement.h"
#include "core/layout/HitTestLocation.h"
#include "core/layout/LayoutAnalyzer.h"
#include "core/layout/LayoutFlowThread.h"
#include "core/layout/LayoutMultiColumnFlowThread.h"
#include "core/layout/LayoutMultiColumnSpannerPlaceholder.h"
#include "core/layout/LayoutPagedFlowThread.h"
#include "core/layout/LayoutText.h"
#include "core/layout/LayoutView.h"
#include "core/layout/TextAutosizer.h"
#include "core/layout/api/SelectionState.h"
#include "core/layout/line/LineBreaker.h"
#include "core/layout/line/LineWidth.h"
#include "core/layout/shapes/ShapeOutsideInfo.h"
#include "core/paint/BlockFlowPainter.h"
#include "core/paint/ClipScope.h"
#include "core/paint/LayoutObjectDrawingRecorder.h"
#include "core/paint/PaintInfo.h"
#include "core/paint/PaintLayer.h"
#include "platform/RuntimeEnabledFeatures.h"
#include "platform/geometry/TransformState.h"
#include "platform/text/BidiTextRun.h"

namespace blink {

bool LayoutBlockFlow::s_canPropagateFloatIntoSibling = false;

struct SameSizeAsMarginInfo {
    uint16_t bitfields;
    LayoutUnit margins[2];
};

static_assert(sizeof(LayoutBlockFlow::MarginValues) == sizeof(LayoutUnit[4]), "MarginValues should stay small");

class MarginInfo {
    // Collapsing flags for whether we can collapse our margins with our children's margins.
    bool m_canCollapseWithChildren : 1;
    bool m_canCollapseMarginBeforeWithChildren : 1;
    bool m_canCollapseMarginAfterWithChildren : 1;
    bool m_canCollapseMarginAfterWithLastChild: 1;

    // Whether or not we are a quirky container, i.e., do we collapse away top and bottom
    // margins in our container. Table cells and the body are the common examples. We
    // also have a custom style property for Safari RSS to deal with TypePad blog articles.
    bool m_quirkContainer : 1;

    // This flag tracks whether we are still looking at child margins that can all collapse together at the beginning of a block.
    // They may or may not collapse with the top margin of the block (|m_canCollapseTopWithChildren| tells us that), but they will
    // always be collapsing with one another. This variable can remain set to true through multiple iterations
    // as long as we keep encountering self-collapsing blocks.
    bool m_atBeforeSideOfBlock : 1;

    // This flag is set when we know we're examining bottom margins and we know we're at the bottom of the block.
    bool m_atAfterSideOfBlock : 1;

    // These variables are used to detect quirky margins that we need to collapse away (in table cells
    // and in the body element).
    bool m_hasMarginBeforeQuirk : 1;
    bool m_hasMarginAfterQuirk : 1;
    bool m_determinedMarginBeforeQuirk : 1;

    bool m_discardMargin : 1;
    bool m_lastChildIsSelfCollapsingBlockWithClearance : 1;

    // These flags track the previous maximal positive and negative margins.
    LayoutUnit m_positiveMargin;
    LayoutUnit m_negativeMargin;

public:
    MarginInfo(LayoutBlockFlow*, LayoutUnit beforeBorderPadding, LayoutUnit afterBorderPadding);

    void setAtBeforeSideOfBlock(bool b) { m_atBeforeSideOfBlock = b; }
    void setAtAfterSideOfBlock(bool b) { m_atAfterSideOfBlock = b; }
    void clearMargin()
    {
        m_positiveMargin = 0;
        m_negativeMargin = 0;
    }
    void setHasMarginBeforeQuirk(bool b) { m_hasMarginBeforeQuirk = b; }
    void setHasMarginAfterQuirk(bool b) { m_hasMarginAfterQuirk = b; }
    void setDeterminedMarginBeforeQuirk(bool b) { m_determinedMarginBeforeQuirk = b; }
    void setPositiveMargin(LayoutUnit p) { ASSERT(!m_discardMargin); m_positiveMargin = p; }
    void setNegativeMargin(LayoutUnit n) { ASSERT(!m_discardMargin); m_negativeMargin = n; }
    void setPositiveMarginIfLarger(LayoutUnit p)
    {
        ASSERT(!m_discardMargin);
        if (p > m_positiveMargin)
            m_positiveMargin = p;
    }
    void setNegativeMarginIfLarger(LayoutUnit n)
    {
        ASSERT(!m_discardMargin);
        if (n > m_negativeMargin)
            m_negativeMargin = n;
    }

    void setMargin(LayoutUnit p, LayoutUnit n) { ASSERT(!m_discardMargin); m_positiveMargin = p; m_negativeMargin = n; }
    void setCanCollapseMarginAfterWithChildren(bool collapse) { m_canCollapseMarginAfterWithChildren = collapse; }
    void setCanCollapseMarginAfterWithLastChild(bool collapse) { m_canCollapseMarginAfterWithLastChild = collapse; }
    void setDiscardMargin(bool value) { m_discardMargin = value; }

    bool atBeforeSideOfBlock() const { return m_atBeforeSideOfBlock; }
    bool canCollapseWithMarginBefore() const { return m_atBeforeSideOfBlock && m_canCollapseMarginBeforeWithChildren; }
    bool canCollapseWithMarginAfter() const { return m_atAfterSideOfBlock && m_canCollapseMarginAfterWithChildren; }
    bool canCollapseMarginBeforeWithChildren() const { return m_canCollapseMarginBeforeWithChildren; }
    bool canCollapseMarginAfterWithChildren() const { return m_canCollapseMarginAfterWithChildren; }
    bool canCollapseMarginAfterWithLastChild() const { return m_canCollapseMarginAfterWithLastChild; }
    bool quirkContainer() const { return m_quirkContainer; }
    bool determinedMarginBeforeQuirk() const { return m_determinedMarginBeforeQuirk; }
    bool hasMarginBeforeQuirk() const { return m_hasMarginBeforeQuirk; }
    bool hasMarginAfterQuirk() const { return m_hasMarginAfterQuirk; }
    LayoutUnit positiveMargin() const { return m_positiveMargin; }
    LayoutUnit negativeMargin() const { return m_negativeMargin; }
    bool discardMargin() const { return m_discardMargin; }
    LayoutUnit margin() const { return m_positiveMargin - m_negativeMargin; }
    void setLastChildIsSelfCollapsingBlockWithClearance(bool value) { m_lastChildIsSelfCollapsingBlockWithClearance = value; }
    bool lastChildIsSelfCollapsingBlockWithClearance() const { return m_lastChildIsSelfCollapsingBlockWithClearance; }
};

LayoutBlockFlow::LayoutBlockFlow(ContainerNode* node)
    : LayoutBlock(node)
{
    static_assert(sizeof(MarginInfo) == sizeof(SameSizeAsMarginInfo), "MarginInfo should stay small");
    setChildrenInline(true);
}

LayoutBlockFlow::~LayoutBlockFlow()
{
}

LayoutBlockFlow* LayoutBlockFlow::createAnonymous(Document* document)
{
    LayoutBlockFlow* layoutBlockFlow = new LayoutBlockFlow(nullptr);
    layoutBlockFlow->setDocumentForAnonymous(document);
    return layoutBlockFlow;
}

LayoutObject* LayoutBlockFlow::layoutSpecialExcludedChild(bool relayoutChildren, SubtreeLayoutScope& layoutScope)
{
    LayoutMultiColumnFlowThread* flowThread = multiColumnFlowThread();
    if (!flowThread)
        return nullptr;
    setLogicalTopForChild(*flowThread, borderBefore() + paddingBefore());
    flowThread->layoutColumns(layoutScope);
    determineLogicalLeftPositionForChild(*flowThread);
    return flowThread;
}

bool LayoutBlockFlow::updateLogicalWidthAndColumnWidth()
{
    bool relayoutChildren = LayoutBlock::updateLogicalWidthAndColumnWidth();
    if (LayoutMultiColumnFlowThread* flowThread = multiColumnFlowThread()) {
        if (flowThread->needsNewWidth())
            return true;
    }
    return relayoutChildren;
}

void LayoutBlockFlow::checkForPaginationLogicalHeightChange(LayoutUnit& pageLogicalHeight, bool& pageLogicalHeightChanged, bool& hasSpecifiedPageLogicalHeight)
{
    if (LayoutMultiColumnFlowThread* flowThread = multiColumnFlowThread()) {
        // Calculate the non-auto content box height, or set it to 0 if it's auto. We need to know
        // this before layout, so that we can figure out where to insert column breaks. We also
        // treat LayoutView (which may be paginated, which uses the multicol implmentation) as
        // having non-auto height, since its height is deduced from the viewport height. We use
        // computeLogicalHeight() to calculate the content box height. That method will clamp
        // against max-height and min-height. Since we're now at the beginning of layout, and we
        // don't know the actual height of the content yet, only call that method when height is
        // definite, or we might fool ourselves into believing that columns have a definite height
        // when they in fact don't.
        LayoutUnit columnHeight;
        if (hasDefiniteLogicalHeight() || isLayoutView()) {
            LogicalExtentComputedValues computedValues;
            computeLogicalHeight(LayoutUnit(), logicalTop(), computedValues);
            columnHeight = computedValues.m_extent - borderAndPaddingLogicalHeight() - scrollbarLogicalHeight();
        }
        pageLogicalHeightChanged = columnHeight != flowThread->columnHeightAvailable();
        flowThread->setColumnHeightAvailable(std::max(columnHeight, LayoutUnit()));
    } else if (isLayoutFlowThread()) {
        LayoutFlowThread* flowThread = toLayoutFlowThread(this);

        // FIXME: This is a hack to always make sure we have a page logical height, if said height
        // is known. The page logical height thing in LayoutState is meaningless for flow
        // thread-based pagination (page height isn't necessarily uniform throughout the flow
        // thread), but as long as it is used universally as a means to determine whether page
        // height is known or not, we need this. Page height is unknown when column balancing is
        // enabled and flow thread height is still unknown (i.e. during the first layout pass). When
        // it's unknown, we need to prevent the pagination code from assuming page breaks everywhere
        // and thereby eating every top margin. It should be trivial to clean up and get rid of this
        // hack once the old multicol implementation is gone.
        pageLogicalHeight = flowThread->isPageLogicalHeightKnown() ? LayoutUnit(1) : LayoutUnit();

        pageLogicalHeightChanged = flowThread->pageLogicalSizeChanged();
    }
}

void LayoutBlockFlow::setBreakAtLineToAvoidWidow(int lineToBreak)
{
    ASSERT(lineToBreak >= 0);
    ensureRareData();
    ASSERT(!m_rareData->m_didBreakAtLineToAvoidWidow);
    m_rareData->m_lineBreakToAvoidWidow = lineToBreak;
}

void LayoutBlockFlow::setDidBreakAtLineToAvoidWidow()
{
    ASSERT(!shouldBreakAtLineToAvoidWidow());

    // This function should be called only after a break was applied to avoid widows
    // so assert |m_rareData| exists.
    ASSERT(m_rareData);

    m_rareData->m_didBreakAtLineToAvoidWidow = true;
}

void LayoutBlockFlow::clearDidBreakAtLineToAvoidWidow()
{
    if (!m_rareData)
        return;

    m_rareData->m_didBreakAtLineToAvoidWidow = false;
}

void LayoutBlockFlow::clearShouldBreakAtLineToAvoidWidow() const
{
    ASSERT(shouldBreakAtLineToAvoidWidow());
    if (!m_rareData)
        return;

    m_rareData->m_lineBreakToAvoidWidow = -1;
}

bool LayoutBlockFlow::isSelfCollapsingBlock() const
{
    m_hasOnlySelfCollapsingChildren = LayoutBlock::isSelfCollapsingBlock();
    return m_hasOnlySelfCollapsingChildren;
}

void LayoutBlockFlow::layoutBlock(bool relayoutChildren)
{
    ASSERT(needsLayout());
    ASSERT(isInlineBlockOrInlineTable() || !isInline());

    // If we are self-collapsing with self-collapsing descendants this will get set to save us burrowing through our
    // descendants every time in |isSelfCollapsingBlock|. We reset it here so that |isSelfCollapsingBlock| attempts to burrow
    // at least once and so that it always gives a reliable result reflecting the latest layout.
    m_hasOnlySelfCollapsingChildren = false;

    if (!relayoutChildren && simplifiedLayout())
        return;

    LayoutAnalyzer::BlockScope analyzer(*this);
    SubtreeLayoutScope layoutScope(*this);

    // Multiple passes might be required for column based layout.
    // The number of passes could be as high as the number of columns.
    bool done = false;
    LayoutUnit pageLogicalHeight = 0;
    while (!done)
        done = layoutBlockFlow(relayoutChildren, pageLogicalHeight, layoutScope);

    LayoutView* layoutView = view();
    if (layoutView->layoutState()->pageLogicalHeight())
        setPageLogicalOffset(layoutView->layoutState()->pageLogicalOffset(*this, logicalTop()));

    updateLayerTransformAfterLayout();

    // Update our scroll information if we're overflow:auto/scroll/hidden now that we know if
    // we overflow or not.
    updateScrollInfoAfterLayout();

    if (m_paintInvalidationLogicalTop != m_paintInvalidationLogicalBottom) {
        bool hasVisibleContent = style()->visibility() == VISIBLE;
        if (!hasVisibleContent) {
            PaintLayer* layer = enclosingLayer();
            layer->updateDescendantDependentFlags();
            hasVisibleContent = layer->hasVisibleContent();
        }
        if (hasVisibleContent)
            setShouldInvalidateOverflowForPaint();
    }

    if (isHTMLDialogElement(node()) && isOutOfFlowPositioned())
        positionDialog();

    clearNeedsLayout();
}

inline bool LayoutBlockFlow::layoutBlockFlow(bool relayoutChildren, LayoutUnit &pageLogicalHeight, SubtreeLayoutScope& layoutScope)
{
    LayoutUnit oldLeft = logicalLeft();
    bool logicalWidthChanged = updateLogicalWidthAndColumnWidth();
    relayoutChildren |= logicalWidthChanged;

    rebuildFloatsFromIntruding();

    bool pageLogicalHeightChanged = false;
    bool hasSpecifiedPageLogicalHeight = false;
    checkForPaginationLogicalHeightChange(pageLogicalHeight, pageLogicalHeightChanged, hasSpecifiedPageLogicalHeight);
    if (pageLogicalHeightChanged)
        relayoutChildren = true;

    LayoutState state(*this, locationOffset(), pageLogicalHeight, pageLogicalHeightChanged, logicalWidthChanged);

    // We use four values, maxTopPos, maxTopNeg, maxBottomPos, and maxBottomNeg, to track
    // our current maximal positive and negative margins. These values are used when we
    // are collapsed with adjacent blocks, so for example, if you have block A and B
    // collapsing together, then you'd take the maximal positive margin from both A and B
    // and subtract it from the maximal negative margin from both A and B to get the
    // true collapsed margin. This algorithm is recursive, so when we finish layout()
    // our block knows its current maximal positive/negative values.
    //
    // Start out by setting our margin values to our current margins. Table cells have
    // no margins, so we don't fill in the values for table cells.
    if (!isTableCell()) {
        initMaxMarginValues();
        setHasMarginBeforeQuirk(style()->hasMarginBeforeQuirk());
        setHasMarginAfterQuirk(style()->hasMarginAfterQuirk());
        setPaginationStrutPropagatedFromChild(LayoutUnit());
    }

    LayoutUnit beforeEdge = borderBefore() + paddingBefore();
    LayoutUnit afterEdge = borderAfter() + paddingAfter() + scrollbarLogicalHeight();
    LayoutUnit previousHeight = logicalHeight();
    setLogicalHeight(beforeEdge);

    m_paintInvalidationLogicalTop = 0;
    m_paintInvalidationLogicalBottom = 0;
    if (!firstChild() && !isAnonymousBlock())
        setChildrenInline(true);

    TextAutosizer::LayoutScope textAutosizerLayoutScope(this);

    // Reset the flag here instead of in layoutInlineChildren() in case that
    // all inline children are removed from this block.
    setContainsInlineWithOutlineAndContinuation(false);
    if (childrenInline())
        layoutInlineChildren(relayoutChildren, m_paintInvalidationLogicalTop, m_paintInvalidationLogicalBottom, afterEdge);
    else
        layoutBlockChildren(relayoutChildren, layoutScope, beforeEdge, afterEdge);

    if (needsRecalcLogicalWidthAfterLayoutChildren()) {
        // In perpendicular writing-mode, min-content logicalWidth depends on the child's logicalHeight,
        // so logicalWidth needs to be updated after children layout is done.
        // Strictly speaking, children need re-layout if logicalWidth is changed, but in most cases,
        // perpendicular children do not re-flow according to parent's logicalWidth.
        clearNeedsRecalcLogicalWidthAfterLayoutChildren();
        setPreferredLogicalWidthsDirty(MarkOnlyThis);
        updateLogicalWidthAndColumnWidth();
    }

    // Expand our intrinsic height to encompass floats.
    if (lowestFloatLogicalBottom() > (logicalHeight() - afterEdge) && createsNewFormattingContext())
        setLogicalHeight(lowestFloatLogicalBottom() + afterEdge);

    if (LayoutMultiColumnFlowThread* flowThread = multiColumnFlowThread()) {
        if (flowThread->columnHeightsChanged()) {
            setChildNeedsLayout(MarkOnlyThis);
            return false;
        }
    }

    if (shouldBreakAtLineToAvoidWidow()) {
        setEverHadLayout();
        return false;
    }

    // Calculate our new height.
    LayoutUnit oldHeight = logicalHeight();
    LayoutUnit oldClientAfterEdge = clientLogicalBottom();

    updateLogicalHeight();
    LayoutUnit newHeight = logicalHeight();
    if (!childrenInline()) {
        LayoutBlockFlow* lowestBlock = nullptr;
        bool addedOverhangingFloats = false;
        // One of our children's floats may have become an overhanging float for us.
        for (LayoutObject* child = lastChild(); child; child = child->previousSibling()) {
            // TODO(robhogan): We should exclude blocks that create formatting contexts, not just out of flow or floating blocks.
            if (child->isLayoutBlockFlow() && !child->isFloatingOrOutOfFlowPositioned()) {
                LayoutBlockFlow* block = toLayoutBlockFlow(child);
                if (!block->containsFloats())
                    continue;
                lowestBlock = block;
                if (oldHeight <= newHeight || block->lowestFloatLogicalBottom() + block->logicalTop() <= newHeight)
                    break;
                addOverhangingFloats(block, false);
                addedOverhangingFloats = true;
            }
        }
        // If we have no overhanging floats we still pass a record of the lowest non-overhanging float up the tree so we can enclose it if
        // we are a formatting context and allow siblings to avoid it if they have negative margin and find themselves in its vicinity.
        if (!addedOverhangingFloats)
            addLowestFloatFromChildren(lowestBlock);
    }

    bool heightChanged = (previousHeight != newHeight);
    if (heightChanged)
        relayoutChildren = true;

    layoutPositionedObjects(relayoutChildren || isDocumentElement(), oldLeft != logicalLeft() ? ForcedLayoutAfterContainingBlockMoved : DefaultLayout);

    // Add overflow from children (unless we're multi-column, since in that case all our child overflow is clipped anyway).
    computeOverflow(oldClientAfterEdge);

    m_descendantsWithFloatsMarkedForLayout = false;
    return true;
}

void LayoutBlockFlow::addLowestFloatFromChildren(LayoutBlockFlow* block)
{
    // TODO(robhogan): Make createsNewFormattingContext an ASSERT.
    if (!block || !block->containsFloats() || block->createsNewFormattingContext())
        return;

    FloatingObject* floatingObject = block->m_floatingObjects->lowestFloatingObject();
    if (!floatingObject || containsFloat(floatingObject->layoutObject()))
        return;

    LayoutSize offset(-block->logicalLeft(), -block->logicalTop());
    if (!isHorizontalWritingMode())
        offset = offset.transposedSize();

    if (!m_floatingObjects)
        createFloatingObjects();
    FloatingObject* newFloatingObject = m_floatingObjects->add(floatingObject->copyToNewContainer(offset, false, true));
    newFloatingObject->setIsLowestNonOverhangingFloatInChild(true);
}

void LayoutBlockFlow::determineLogicalLeftPositionForChild(LayoutBox& child)
{
    LayoutUnit startPosition = borderStart() + paddingStart();
    LayoutUnit initialStartPosition = startPosition;
    if (shouldPlaceBlockDirectionScrollbarOnLogicalLeft())
        startPosition -= verticalScrollbarWidth();
    LayoutUnit totalAvailableLogicalWidth = borderAndPaddingLogicalWidth() + availableLogicalWidth();

    LayoutUnit childMarginStart = marginStartForChild(child);
    LayoutUnit newPosition = startPosition + childMarginStart;

    if (child.avoidsFloats() && containsFloats()) {
        LayoutUnit positionToAvoidFloats = startOffsetForLine(logicalTopForChild(child), DoNotIndentText, logicalHeightForChild(child));

        // If the child has an offset from the content edge to avoid floats then use that, otherwise let any negative
        // margin pull it back over the content edge or any positive margin push it out.
        // If the child is being centred then the margin calculated to do that has factored in any offset required to
        // avoid floats, so use it if necessary.
        if (style()->textAlign() == WEBKIT_CENTER || child.style()->marginStartUsing(style()).isAuto())
            newPosition = std::max(newPosition, positionToAvoidFloats + childMarginStart);
        else if (positionToAvoidFloats > initialStartPosition)
            newPosition = std::max(newPosition, positionToAvoidFloats);
    }

    setLogicalLeftForChild(child, style()->isLeftToRightDirection() ? newPosition : totalAvailableLogicalWidth - newPosition - logicalWidthForChild(child));
}

void LayoutBlockFlow::setLogicalLeftForChild(LayoutBox& child, LayoutUnit logicalLeft)
{
    if (isHorizontalWritingMode()) {
        child.setX(logicalLeft);
    } else {
        child.setY(logicalLeft);
    }
}

void LayoutBlockFlow::setLogicalTopForChild(LayoutBox& child, LayoutUnit logicalTop)
{
    if (isHorizontalWritingMode()) {
        child.setY(logicalTop);
    } else {
        child.setX(logicalTop);
    }
}

void LayoutBlockFlow::markDescendantsWithFloatsForLayoutIfNeeded(LayoutBlockFlow& child, LayoutUnit newLogicalTop, LayoutUnit previousFloatLogicalBottom)
{
    // TODO(mstensho): rework the code to return early when there is no need for marking, instead
    // of this |markDescendantsWithFloats| flag.
    bool markDescendantsWithFloats = false;
    if (newLogicalTop != child.logicalTop() && !child.avoidsFloats() && child.containsFloats()) {
        markDescendantsWithFloats = true;
    } else if (UNLIKELY(newLogicalTop.mightBeSaturated())) {
        // The logical top might be saturated for very large elements. Comparing with the old
        // logical top might then yield a false negative, as adding and removing margins, borders
        // etc. from a saturated number might yield incorrect results. If this is the case, always
        // mark for layout.
        markDescendantsWithFloats = true;
    } else if (!child.avoidsFloats() || child.shrinkToAvoidFloats()) {
        // If an element might be affected by the presence of floats, then always mark it for
        // layout.
        if (std::max(previousFloatLogicalBottom, lowestFloatLogicalBottom()) > newLogicalTop)
            markDescendantsWithFloats = true;
    }

    if (markDescendantsWithFloats)
        child.markAllDescendantsWithFloatsForLayout();
}

bool LayoutBlockFlow::positionAndLayoutOnceIfNeeded(LayoutBox& child, LayoutUnit newLogicalTop, LayoutUnit& previousFloatLogicalBottom)
{
    if (child.isLayoutBlockFlow()) {
        LayoutBlockFlow& childBlockFlow = toLayoutBlockFlow(child);
        if (childBlockFlow.containsFloats() || containsFloats())
            markDescendantsWithFloatsForLayoutIfNeeded(childBlockFlow, newLogicalTop, previousFloatLogicalBottom);

        // TODO(mstensho): A writing mode root is one thing, but we should be able to skip anything
        // that establishes a new block formatting context here. Their floats don't affect us.
        if (!childBlockFlow.isWritingModeRoot())
            previousFloatLogicalBottom = std::max(previousFloatLogicalBottom, childBlockFlow.logicalTop() + childBlockFlow.lowestFloatLogicalBottom());
    }

    LayoutUnit oldLogicalTop = logicalTopForChild(child);
    setLogicalTopForChild(child, newLogicalTop);

    SubtreeLayoutScope layoutScope(child);
    if (!child.needsLayout()) {
        if (newLogicalTop != oldLogicalTop && child.shrinkToAvoidFloats()) {
            // The child's width is affected by adjacent floats. When the child shifts to clear an
            // item, its width can change (because it has more available width).
            layoutScope.setChildNeedsLayout(&child);
        } else {
            child.markForPaginationRelayoutIfNeeded(layoutScope);
        }
    }

    if (!child.needsLayout())
        return false;
    child.layout();
    return true;
}

void LayoutBlockFlow::layoutBlockChild(LayoutBox& child, MarginInfo& marginInfo, LayoutUnit& previousFloatLogicalBottom)
{
    LayoutBlockFlow* childLayoutBlockFlow = child.isLayoutBlockFlow() ? toLayoutBlockFlow(&child) : nullptr;
    LayoutUnit oldPosMarginBefore = maxPositiveMarginBefore();
    LayoutUnit oldNegMarginBefore = maxNegativeMarginBefore();

    // The child is a normal flow object. Compute the margins we will use for collapsing now.
    child.computeAndSetBlockDirectionMargins(this);

    // Try to guess our correct logical top position. In most cases this guess will
    // be correct. Only if we're wrong (when we compute the real logical top position)
    // will we have to potentially relayout.
    LayoutUnit estimateWithoutPagination;
    LayoutUnit logicalTopEstimate = estimateLogicalTopPosition(child, marginInfo, estimateWithoutPagination);

    // Cache our old rect so that we can dirty the proper paint invalidation rects if the child moves.
    LayoutRect oldRect = child.frameRect();

    // Use the estimated block position and lay out the child if needed. After child layout, when
    // we have enough information to perform proper margin collapsing, float clearing and
    // pagination, we may have to reposition and lay out again if the estimate was wrong.
    bool childNeededLayout = positionAndLayoutOnceIfNeeded(child, logicalTopEstimate, previousFloatLogicalBottom);

    // Cache if we are at the top of the block right now.
    bool atBeforeSideOfBlock = marginInfo.atBeforeSideOfBlock();
    bool childIsSelfCollapsing = child.isSelfCollapsingBlock();
    bool childDiscardMarginBefore = mustDiscardMarginBeforeForChild(child);
    bool childDiscardMarginAfter = mustDiscardMarginAfterForChild(child);

    // Now determine the correct ypos based off examination of collapsing margin
    // values.
    LayoutUnit logicalTopBeforeClear = collapseMargins(child, marginInfo, childIsSelfCollapsing, childDiscardMarginBefore, childDiscardMarginAfter);

    // Now check for clear.
    bool childDiscardMargin = childDiscardMarginBefore || childDiscardMarginAfter;
    LayoutUnit newLogicalTop = clearFloatsIfNeeded(child, marginInfo, oldPosMarginBefore, oldNegMarginBefore, logicalTopBeforeClear, childIsSelfCollapsing, childDiscardMargin);

    // Now check for pagination.
    bool paginated = view()->layoutState()->isPaginated();
    if (paginated) {
        if (estimateWithoutPagination != newLogicalTop) {
            // We got a new position due to clearance or margin collapsing. Before we attempt to
            // paginate (which may result in the position changing again), let's try again at the
            // new position (since a new position may result in a new logical height).
            positionAndLayoutOnceIfNeeded(child, newLogicalTop, previousFloatLogicalBottom);
        }

        newLogicalTop = adjustBlockChildForPagination(newLogicalTop, child, atBeforeSideOfBlock && logicalTopBeforeClear == newLogicalTop);
    }

    // Clearance, margin collapsing or pagination may have given us a new logical top, in which
    // case we may have to reposition and possibly relayout as well. If we determined during child
    // layout that we need to insert a break to honor widows, we also need to relayout.
    if (newLogicalTop != logicalTopEstimate
        || child.needsLayout()
        || (paginated && childLayoutBlockFlow && childLayoutBlockFlow->shouldBreakAtLineToAvoidWidow())) {
        positionAndLayoutOnceIfNeeded(child, newLogicalTop, previousFloatLogicalBottom);
    }

    // If we previously encountered a self-collapsing sibling of this child that had clearance then
    // we set this bit to ensure we would not collapse the child's margins, and those of any subsequent
    // self-collapsing siblings, with our parent. If this child is not self-collapsing then it can
    // collapse its margins with the parent so reset the bit.
    if (!marginInfo.canCollapseMarginAfterWithLastChild() && !childIsSelfCollapsing)
        marginInfo.setCanCollapseMarginAfterWithLastChild(true);

    // We are no longer at the top of the block if we encounter a non-empty child.
    // This has to be done after checking for clear, so that margins can be reset if a clear occurred.
    if (marginInfo.atBeforeSideOfBlock() && !childIsSelfCollapsing)
        marginInfo.setAtBeforeSideOfBlock(false);

    // Now place the child in the correct left position
    determineLogicalLeftPositionForChild(child);

    LayoutSize childOffset = child.location() - oldRect.location();

    // Update our height now that the child has been placed in the correct position.
    setLogicalHeight(logicalHeight() + logicalHeightForChild(child));
    if (mustSeparateMarginAfterForChild(child)) {
        setLogicalHeight(logicalHeight() + marginAfterForChild(child));
        marginInfo.clearMargin();
    }
    // If the child has overhanging floats that intrude into following siblings (or possibly out
    // of this block), then the parent gets notified of the floats now.
    if (childLayoutBlockFlow)
        addOverhangingFloats(childLayoutBlockFlow, !childNeededLayout);

    // If the child moved, we have to invalidate its paint as well as any floating/positioned
    // descendants. An exception is if we need a layout. In this case, we know we're going to
    // invalidate our paint (and the child) anyway.
    if (!selfNeedsLayout() && (childOffset.width() || childOffset.height()))
        child.invalidatePaintForOverhangingFloats(true);

    if (paginated) {
        // Check for an after page/column break.
        LayoutUnit newHeight = applyAfterBreak(child, logicalHeight(), marginInfo);
        if (newHeight != size().height())
            setLogicalHeight(newHeight);
    }

    if (child.isLayoutMultiColumnSpannerPlaceholder()) {
        // The actual column-span:all element is positioned by this placeholder child.
        positionSpannerDescendant(toLayoutMultiColumnSpannerPlaceholder(child));
    }
}

LayoutUnit LayoutBlockFlow::adjustBlockChildForPagination(LayoutUnit logicalTop, LayoutBox& child, bool atBeforeSideOfBlock)
{
    LayoutBlockFlow* childBlockFlow = child.isLayoutBlockFlow() ? toLayoutBlockFlow(&child) : 0;

    // Calculate the pagination strut for this child. A strut may come from three sources:
    // 1. The first piece of content inside the child doesn't fit in the current page or column
    // 2. A forced break before the child
    // 3. The child itself is unsplittable and doesn't fit in the current page or column.
    //
    // No matter which source, if we need to insert a strut, it should always take us to the exact
    // top of a page or column further ahead, or be zero.

    // We're now going to calculate the child's final pagination strut. We may end up propagating
    // it to its containing block (|this|), so reset it first.
    child.resetPaginationStrut();

    // The first piece of content inside the child may have set a strut during layout. Currently,
    // only block flows support strut propagation, but this may (and should) change in the future.
    // See crbug.com/539873
    LayoutUnit strutFromContent = childBlockFlow ? childBlockFlow->paginationStrutPropagatedFromChild() : LayoutUnit();
    LayoutUnit logicalTopWithContentStrut = logicalTop + strutFromContent;

    // If the object has a page or column break value of "before", then we should shift to the top of the next page.
    LayoutUnit logicalTopAfterForcedBreak = applyBeforeBreak(child, logicalTop);

    // For replaced elements and scrolled elements, we want to shift them to the next page if they don't fit on the current one.
    LayoutUnit logicalTopAfterUnsplittable = adjustForUnsplittableChild(child, logicalTop);

    // Pick the largest offset. Tall unsplittable content may take us to a page or column further
    // ahead than the next one.
    LayoutUnit logicalTopAfterPagination = std::max(logicalTopWithContentStrut, std::max(logicalTopAfterForcedBreak, logicalTopAfterUnsplittable));
    LayoutUnit newLogicalTop = logicalTop;
    if (LayoutUnit paginationStrut = logicalTopAfterPagination - logicalTop) {
        ASSERT(paginationStrut > 0);
        // We are willing to propagate out to our parent block as long as we were at the top of the block prior
        // to collapsing our margins, and as long as we didn't clear or move as a result of other pagination.
        if (atBeforeSideOfBlock && logicalTopAfterForcedBreak == logicalTop && allowsPaginationStrut()) {
            // FIXME: Should really check if we're exceeding the page height before propagating the strut, but we don't
            // have all the information to do so (the strut only has the remaining amount to push). Gecko gets this wrong too
            // and pushes to the next page anyway, so not too concerned about it.
            paginationStrut += logicalTop + marginBeforeIfFloating();
            setPaginationStrutPropagatedFromChild(paginationStrut);
            if (childBlockFlow)
                childBlockFlow->setPaginationStrutPropagatedFromChild(LayoutUnit());
        } else {
            child.setPaginationStrut(paginationStrut);
            newLogicalTop += paginationStrut;
        }
    }

    paginatedContentWasLaidOut(newLogicalTop);

    // Similar to how we apply clearance. Go ahead and boost height() to be the place where we're going to position the child.
    setLogicalHeight(logicalHeight() + (newLogicalTop - logicalTop));

    // Return the final adjusted logical top.
    return newLogicalTop;
}

static bool shouldSetStrutOnBlock(const LayoutBlockFlow& block, const RootInlineBox& lineBox, LayoutUnit lineLogicalOffset, int lineIndex, LayoutUnit pageLogicalHeight)
{
    bool wantsStrutOnBlock = false;
    if (!block.style()->hasAutoOrphans() && block.style()->orphans() >= lineIndex) {
        // Not enough orphans here. Push the entire block to the next column / page as an
        // attempt to better satisfy the orphans requirement.
        wantsStrutOnBlock = true;
    } else if (lineBox == block.firstRootBox() && lineLogicalOffset == block.borderAndPaddingBefore()) {
        // This is the first line in the block. We can take the whole block with us to the next page
        // or column, rather than keeping a content-less portion of it in the previous one. Only do
        // this if the line is flush with the content edge of the block, though. If it isn't, it
        // means that the line was pushed downwards by preceding floats that didn't fit beside the
        // line, and we don't want to move all that, since it has already been established that it
        // fits nicely where it is.
        LayoutUnit lineHeight = lineBox.lineBottomWithLeading() - lineBox.lineTopWithLeading();
        LayoutUnit totalLogicalHeight = lineHeight + std::max<LayoutUnit>(0, lineLogicalOffset);
        // It's rather pointless to break before the block if the current line isn't going to
        // fit in the same column or page, so check that as well.
        if (totalLogicalHeight <= pageLogicalHeight)
            wantsStrutOnBlock = true;
    }
    return wantsStrutOnBlock && block.allowsPaginationStrut();
}

void LayoutBlockFlow::adjustLinePositionForPagination(RootInlineBox& lineBox, LayoutUnit& delta)
{
    // TODO(mstensho): Pay attention to line overflow. It should be painted in the same column as
    // the rest of the line, possibly overflowing the column. We currently only allow overflow above
    // the first column. We clip at all other column boundaries, and that's how it has to be for
    // now. The paint we have to do when a column has overflow has to be special. We need to exclude
    // content that paints in a previous column (and content that paints in the following column).
    //
    // FIXME: Another problem with simply moving lines is that the available line width may change (because of floats).
    // Technically if the location we move the line to has a different line width than our old position, then we need to dirty the
    // line and all following lines.
    LayoutUnit logicalOffset = lineBox.lineTopWithLeading();
    LayoutUnit lineHeight = lineBox.lineBottomWithLeading() - logicalOffset;
    logicalOffset += delta;
    lineBox.setPaginationStrut(LayoutUnit());
    lineBox.setIsFirstAfterPageBreak(false);
    LayoutUnit pageLogicalHeight = pageLogicalHeightForOffset(logicalOffset);
    if (!pageLogicalHeight)
        return;
    LayoutUnit remainingLogicalHeight = pageRemainingLogicalHeightForOffset(logicalOffset, AssociateWithLatterPage);
    int lineIndex = lineCount(&lineBox);
    if (remainingLogicalHeight < lineHeight || (shouldBreakAtLineToAvoidWidow() && lineBreakToAvoidWidow() == lineIndex)) {
        LayoutUnit paginationStrut = calculatePaginationStrutToFitContent(logicalOffset, remainingLogicalHeight, lineHeight);
        LayoutUnit newLogicalOffset = logicalOffset + paginationStrut;
        // The new offset may require us to insert a new row for columns (fragmentainer group).
        // Give the multicol machinery an opportunity to do so (before checking the height of a
        // column that wouldn't have existed yet otherwise).
        paginatedContentWasLaidOut(newLogicalOffset);
        // Moving to a different page or column may mean that its height is different.
        pageLogicalHeight = pageLogicalHeightForOffset(newLogicalOffset);
        if (lineHeight > pageLogicalHeight) {
            // Too tall to fit in one page / column. Give up. Don't push to the next page / column.
            // TODO(mstensho): Get rid of this. This is just utter weirdness, but the other browsers
            // also do something slightly similar, although in much more specific cases than we do here,
            // and printing Google Docs depends on it.
            return;
        }

        // We need to insert a break now, either because there's no room for the line in the
        // current column / page, or because we have determined that we need a break to satisfy
        // widow requirements.
        if (shouldBreakAtLineToAvoidWidow() && lineBreakToAvoidWidow() == lineIndex) {
            clearShouldBreakAtLineToAvoidWidow();
            setDidBreakAtLineToAvoidWidow();
        }
        if (shouldSetStrutOnBlock(*this, lineBox, logicalOffset, lineIndex, pageLogicalHeight)) {
            // Note that when setting the strut on a block, it may be propagated to parent blocks
            // later on, if a block's logical top is flush with that of its parent. We don't want
            // content-less portions (struts) at the beginning of a block before a break, if it can
            // be avoided. After all, that's the reason for setting struts on blocks and not lines
            // in the first place.
            LayoutUnit strut = paginationStrut + logicalOffset + marginBeforeIfFloating();
            setPaginationStrutPropagatedFromChild(strut);
        } else {
            delta += paginationStrut;
            lineBox.setPaginationStrut(paginationStrut);
            lineBox.setIsFirstAfterPageBreak(true);
        }
        return;
    }

    if (remainingLogicalHeight == pageLogicalHeight) {
        // We're at the very top of a page or column.
        if (lineBox != firstRootBox())
            lineBox.setIsFirstAfterPageBreak(true);
        // If this is the first line in the block, and the block has a top border, padding, or (in
        // case it's a float) margin, we may want to set a strut on the block, so that everything
        // ends up in the next column or page. Setting a strut on the block is also important when
        // it comes to satisfying orphan requirements.
        if (shouldSetStrutOnBlock(*this, lineBox, logicalOffset, lineIndex, pageLogicalHeight)) {
            LayoutUnit strut = logicalOffset + marginBeforeIfFloating();
            setPaginationStrutPropagatedFromChild(strut);
        }
    } else if (lineBox == firstRootBox() && allowsPaginationStrut()) {
        // This is the first line in the block. The block may still start in the previous column or
        // page, and if that's the case, attempt to pull it over to where this line is, so that we
        // don't split the top border, padding, or (in case it's a float) margin.
        LayoutUnit totalLogicalOffset = logicalOffset + marginBeforeIfFloating();
        LayoutUnit strut = remainingLogicalHeight + totalLogicalOffset - pageLogicalHeight;
        if (strut > 0) {
            // The block starts in a previous column or page. Set a strut on the block if there's
            // room for the top border, padding and (if it's a float) margin and the line in one
            // column or page.
            if (totalLogicalOffset + lineHeight <= pageLogicalHeight)
                setPaginationStrutPropagatedFromChild(strut);
        }
    }

    paginatedContentWasLaidOut(logicalOffset);
}

LayoutUnit LayoutBlockFlow::adjustForUnsplittableChild(LayoutBox& child, LayoutUnit logicalOffset) const
{
    if (child.paginationBreakability() == AllowAnyBreaks)
        return logicalOffset;
    LayoutUnit childLogicalHeight = logicalHeightForChild(child);
    // Floats' margins do not collapse with page or column boundaries.
    if (child.isFloating())
        childLogicalHeight += marginBeforeForChild(child) + marginAfterForChild(child);
    LayoutUnit pageLogicalHeight = pageLogicalHeightForOffset(logicalOffset);
    if (!pageLogicalHeight)
        return logicalOffset;
    LayoutUnit remainingLogicalHeight = pageRemainingLogicalHeightForOffset(logicalOffset, AssociateWithLatterPage);
    if (remainingLogicalHeight >= childLogicalHeight)
        return logicalOffset; // It fits fine where it is. No need to break.
    LayoutUnit paginationStrut = calculatePaginationStrutToFitContent(logicalOffset, remainingLogicalHeight, childLogicalHeight);
    if (paginationStrut == remainingLogicalHeight && remainingLogicalHeight == pageLogicalHeight) {
        // Don't break if we were at the top of a page, and we failed to fit the content
        // completely. No point in leaving a page completely blank.
        return logicalOffset;
    }
    return logicalOffset + paginationStrut;
}

void LayoutBlockFlow::rebuildFloatsFromIntruding()
{
    if (m_floatingObjects)
        m_floatingObjects->setHorizontalWritingMode(isHorizontalWritingMode());

    HashSet<LayoutBox*> oldIntrudingFloatSet;
    if (!childrenInline() && m_floatingObjects) {
        const FloatingObjectSet& floatingObjectSet = m_floatingObjects->set();
        FloatingObjectSetIterator end = floatingObjectSet.end();
        for (FloatingObjectSetIterator it = floatingObjectSet.begin(); it != end; ++it) {
            const FloatingObject& floatingObject = *it->get();
            if (!floatingObject.isDescendant())
                oldIntrudingFloatSet.add(floatingObject.layoutObject());
        }
    }

    // Inline blocks are covered by the isAtomicInlineLevel() check in the avoidFloats method.
    if (avoidsFloats() || isDocumentElement() || isLayoutView() || isFloatingOrOutOfFlowPositioned() || isTableCell()) {
        if (m_floatingObjects) {
            m_floatingObjects->clear();
        }
        if (!oldIntrudingFloatSet.isEmpty())
            markAllDescendantsWithFloatsForLayout();
        return;
    }

    LayoutBoxToFloatInfoMap floatMap;

    if (m_floatingObjects) {
        if (childrenInline())
            m_floatingObjects->moveAllToFloatInfoMap(floatMap);
        else
            m_floatingObjects->clear();
    }

    // We should not process floats if the parent node is not a LayoutBlockFlow. Otherwise, we will add
    // floats in an invalid context. This will cause a crash arising from a bad cast on the parent.
    // See <rdar://problem/8049753>, where float property is applied on a text node in a SVG.
    if (!parent() || !parent()->isLayoutBlockFlow())
        return;

    // Attempt to locate a previous sibling with overhanging floats. We skip any elements that
    // may have shifted to avoid floats, and any objects whose floats cannot interact with objects
    // outside it (i.e. objects that create a new block formatting context).
    LayoutBlockFlow* parentBlockFlow = toLayoutBlockFlow(parent());
    bool parentHasFloats = false;
    LayoutObject* prev = previousSibling();
    while (prev && (!prev->isBox() || !prev->isLayoutBlock() || toLayoutBlock(prev)->avoidsFloats() || toLayoutBlock(prev)->createsNewFormattingContext())) {
        if (prev->isFloating())
            parentHasFloats = true;
        prev = prev->previousSibling();
    }

    // First add in floats from the parent. Self-collapsing blocks let their parent track any floats that intrude into
    // them (as opposed to floats they contain themselves) so check for those here too.
    LayoutUnit logicalTopOffset = logicalTop();
    bool parentHasIntrudingFloats = !parentHasFloats && (!prev || toLayoutBlockFlow(prev)->isSelfCollapsingBlock()) && parentBlockFlow->lowestFloatLogicalBottom() > logicalTopOffset;
    if (parentHasFloats || parentHasIntrudingFloats)
        addIntrudingFloats(parentBlockFlow, parentBlockFlow->logicalLeftOffsetForContent(), logicalTopOffset);

    // Add overhanging floats from the previous LayoutBlockFlow, but only if it has a float that intrudes into our space.
    if (prev) {
        LayoutBlockFlow* blockFlow = toLayoutBlockFlow(prev);
        logicalTopOffset -= blockFlow->logicalTop();
        if (blockFlow->lowestFloatLogicalBottom() > logicalTopOffset)
            addIntrudingFloats(blockFlow, 0, logicalTopOffset);
    }

    if (childrenInline()) {
        LayoutUnit changeLogicalTop = LayoutUnit::max();
        LayoutUnit changeLogicalBottom = LayoutUnit::min();
        if (m_floatingObjects) {
            const FloatingObjectSet& floatingObjectSet = m_floatingObjects->set();
            FloatingObjectSetIterator end = floatingObjectSet.end();
            for (FloatingObjectSetIterator it = floatingObjectSet.begin(); it != end; ++it) {
                const FloatingObject& floatingObject = *it->get();
                FloatingObject* oldFloatingObject = floatMap.get(floatingObject.layoutObject());
                LayoutUnit logicalBottom = logicalBottomForFloat(floatingObject);
                if (oldFloatingObject) {
                    LayoutUnit oldLogicalBottom = logicalBottomForFloat(*oldFloatingObject);
                    if (logicalWidthForFloat(floatingObject) != logicalWidthForFloat(*oldFloatingObject) || logicalLeftForFloat(floatingObject) != logicalLeftForFloat(*oldFloatingObject)) {
                        changeLogicalTop = 0;
                        changeLogicalBottom = std::max(changeLogicalBottom, std::max(logicalBottom, oldLogicalBottom));
                    } else {
                        if (logicalBottom != oldLogicalBottom) {
                            changeLogicalTop = std::min(changeLogicalTop, std::min(logicalBottom, oldLogicalBottom));
                            changeLogicalBottom = std::max(changeLogicalBottom, std::max(logicalBottom, oldLogicalBottom));
                        }
                        LayoutUnit logicalTop = logicalTopForFloat(floatingObject);
                        LayoutUnit oldLogicalTop = logicalTopForFloat(*oldFloatingObject);
                        if (logicalTop != oldLogicalTop) {
                            changeLogicalTop = std::min(changeLogicalTop, std::min(logicalTop, oldLogicalTop));
                            changeLogicalBottom = std::max(changeLogicalBottom, std::max(logicalTop, oldLogicalTop));
                        }
                    }

                    if (oldFloatingObject->originatingLine() && !selfNeedsLayout()) {
                        ASSERT(oldFloatingObject->originatingLine()->lineLayoutItem().isEqual(this));
                        oldFloatingObject->originatingLine()->markDirty();
                    }

                    floatMap.remove(floatingObject.layoutObject());
                } else {
                    changeLogicalTop = 0;
                    changeLogicalBottom = std::max(changeLogicalBottom, logicalBottom);
                }
            }
        }

        LayoutBoxToFloatInfoMap::iterator end = floatMap.end();
        for (LayoutBoxToFloatInfoMap::iterator it = floatMap.begin(); it != end; ++it) {
            OwnPtr<FloatingObject>& floatingObject = it->value;
            if (!floatingObject->isDescendant()) {
                changeLogicalTop = 0;
                changeLogicalBottom = std::max(changeLogicalBottom, logicalBottomForFloat(*floatingObject));
            }
        }

        markLinesDirtyInBlockRange(changeLogicalTop, changeLogicalBottom);
    } else if (!oldIntrudingFloatSet.isEmpty()) {
        // If there are previously intruding floats that no longer intrude, then children with floats
        // should also get layout because they might need their floating object lists cleared.
        if (m_floatingObjects->set().size() < oldIntrudingFloatSet.size()) {
            markAllDescendantsWithFloatsForLayout();
        } else {
            const FloatingObjectSet& floatingObjectSet = m_floatingObjects->set();
            FloatingObjectSetIterator end = floatingObjectSet.end();
            for (FloatingObjectSetIterator it = floatingObjectSet.begin(); it != end && !oldIntrudingFloatSet.isEmpty(); ++it)
                oldIntrudingFloatSet.remove((*it)->layoutObject());
            if (!oldIntrudingFloatSet.isEmpty())
                markAllDescendantsWithFloatsForLayout();
        }
    }
}

void LayoutBlockFlow::layoutBlockChildren(bool relayoutChildren, SubtreeLayoutScope& layoutScope, LayoutUnit beforeEdge, LayoutUnit afterEdge)
{
    dirtyForLayoutFromPercentageHeightDescendants(layoutScope);

    // The margin struct caches all our current margin collapsing state. The compact struct caches state when we encounter compacts,
    MarginInfo marginInfo(this, beforeEdge, afterEdge);

    // Fieldsets need to find their legend and position it inside the border of the object.
    // The legend then gets skipped during normal layout. The same is true for ruby text.
    // It doesn't get included in the normal layout process but is instead skipped.
    LayoutObject* childToExclude = layoutSpecialExcludedChild(relayoutChildren, layoutScope);

    LayoutUnit previousFloatLogicalBottom = 0;

    LayoutBox* next = firstChildBox();
    LayoutBox* lastNormalFlowChild = nullptr;

    while (next) {
        LayoutBox* child = next;
        next = child->nextSiblingBox();

        child->setMayNeedPaintInvalidation();

        if (childToExclude == child)
            continue; // Skip this child, since it will be positioned by the specialized subclass (fieldsets and ruby runs).

        updateBlockChildDirtyBitsBeforeLayout(relayoutChildren, *child);

        if (child->isOutOfFlowPositioned()) {
            child->containingBlock()->insertPositionedObject(child);
            adjustPositionedBlock(*child, marginInfo);
            continue;
        }
        if (child->isFloating()) {
            insertFloatingObject(*child);
            adjustFloatingBlock(marginInfo);
            continue;
        }
        if (child->isColumnSpanAll()) {
            // This is not the containing block of the spanner. The spanner's placeholder will lay
            // it out in due course. For now we just need to consult our flow thread, so that the
            // columns (if any) preceding and following the spanner are laid out correctly. But
            // first we apply the pending margin, so that it's taken into consideration and doesn't
            // end up on the other side of the spanner.
            setLogicalHeight(logicalHeight() + marginInfo.margin());
            marginInfo.clearMargin();

            child->spannerPlaceholder()->flowThread()->skipColumnSpanner(child, offsetFromLogicalTopOfFirstPage() + logicalHeight());
            continue;
        }

        // Lay out the child.
        layoutBlockChild(*child, marginInfo, previousFloatLogicalBottom);
        lastNormalFlowChild = child;
    }

    // Now do the handling of the bottom of the block, adding in our bottom border/padding and
    // determining the correct collapsed bottom margin information.
    handleAfterSideOfBlock(lastNormalFlowChild, beforeEdge, afterEdge, marginInfo);
}

// Our MarginInfo state used when laying out block children.
MarginInfo::MarginInfo(LayoutBlockFlow* blockFlow, LayoutUnit beforeBorderPadding, LayoutUnit afterBorderPadding)
    : m_canCollapseMarginAfterWithLastChild(true)
    , m_atBeforeSideOfBlock(true)
    , m_atAfterSideOfBlock(false)
    , m_hasMarginBeforeQuirk(false)
    , m_hasMarginAfterQuirk(false)
    , m_determinedMarginBeforeQuirk(false)
    , m_discardMargin(false)
    , m_lastChildIsSelfCollapsingBlockWithClearance(false)
{
    const ComputedStyle& blockStyle = blockFlow->styleRef();
    ASSERT(blockFlow->isLayoutView() || blockFlow->parent());
    m_canCollapseWithChildren = !blockFlow->createsNewFormattingContext() && !blockFlow->isLayoutFlowThread() && !blockFlow->isLayoutView();

    m_canCollapseMarginBeforeWithChildren = m_canCollapseWithChildren && !beforeBorderPadding && blockStyle.marginBeforeCollapse() != MSEPARATE;

    // If any height other than auto is specified in CSS, then we don't collapse our bottom
    // margins with our children's margins. To do otherwise would be to risk odd visual
    // effects when the children overflow out of the parent block and yet still collapse
    // with it. We also don't collapse if we have any bottom border/padding.
    m_canCollapseMarginAfterWithChildren = m_canCollapseWithChildren && !afterBorderPadding
        && (blockStyle.logicalHeight().isAuto() && !blockStyle.logicalHeight().value()) && blockStyle.marginAfterCollapse() != MSEPARATE;

    m_quirkContainer = blockFlow->isTableCell() || blockFlow->isBody();

    m_discardMargin = m_canCollapseMarginBeforeWithChildren && blockFlow->mustDiscardMarginBefore();

    m_positiveMargin = (m_canCollapseMarginBeforeWithChildren && !blockFlow->mustDiscardMarginBefore()) ? blockFlow->maxPositiveMarginBefore() : LayoutUnit();
    m_negativeMargin = (m_canCollapseMarginBeforeWithChildren && !blockFlow->mustDiscardMarginBefore()) ? blockFlow->maxNegativeMarginBefore() : LayoutUnit();
}

LayoutBlockFlow::MarginValues LayoutBlockFlow::marginValuesForChild(LayoutBox& child) const
{
    LayoutUnit childBeforePositive = 0;
    LayoutUnit childBeforeNegative = 0;
    LayoutUnit childAfterPositive = 0;
    LayoutUnit childAfterNegative = 0;

    LayoutUnit beforeMargin = 0;
    LayoutUnit afterMargin = 0;

    LayoutBlockFlow* childLayoutBlockFlow = child.isLayoutBlockFlow() ? toLayoutBlockFlow(&child) : 0;

    // If the child has the same directionality as we do, then we can just return its
    // margins in the same direction.
    if (!child.isWritingModeRoot()) {
        if (childLayoutBlockFlow) {
            childBeforePositive = childLayoutBlockFlow->maxPositiveMarginBefore();
            childBeforeNegative = childLayoutBlockFlow->maxNegativeMarginBefore();
            childAfterPositive = childLayoutBlockFlow->maxPositiveMarginAfter();
            childAfterNegative = childLayoutBlockFlow->maxNegativeMarginAfter();
        } else {
            beforeMargin = child.marginBefore();
            afterMargin = child.marginAfter();
        }
    } else if (child.isHorizontalWritingMode() == isHorizontalWritingMode()) {
        // The child has a different directionality. If the child is parallel, then it's just
        // flipped relative to us. We can use the margins for the opposite edges.
        if (childLayoutBlockFlow) {
            childBeforePositive = childLayoutBlockFlow->maxPositiveMarginAfter();
            childBeforeNegative = childLayoutBlockFlow->maxNegativeMarginAfter();
            childAfterPositive = childLayoutBlockFlow->maxPositiveMarginBefore();
            childAfterNegative = childLayoutBlockFlow->maxNegativeMarginBefore();
        } else {
            beforeMargin = child.marginAfter();
            afterMargin = child.marginBefore();
        }
    } else {
        // The child is perpendicular to us, which means its margins don't collapse but are on the
        // "logical left/right" sides of the child box. We can just return the raw margin in this case.
        beforeMargin = marginBeforeForChild(child);
        afterMargin = marginAfterForChild(child);
    }

    // Resolve uncollapsing margins into their positive/negative buckets.
    if (beforeMargin) {
        if (beforeMargin > 0)
            childBeforePositive = beforeMargin;
        else
            childBeforeNegative = -beforeMargin;
    }
    if (afterMargin) {
        if (afterMargin > 0)
            childAfterPositive = afterMargin;
        else
            childAfterNegative = -afterMargin;
    }

    return LayoutBlockFlow::MarginValues(childBeforePositive, childBeforeNegative, childAfterPositive, childAfterNegative);
}

LayoutUnit LayoutBlockFlow::collapseMargins(LayoutBox& child, MarginInfo& marginInfo, bool childIsSelfCollapsing, bool childDiscardMarginBefore, bool childDiscardMarginAfter)
{
    // The child discards the before margin when the the after margin has discard in the case of a self collapsing block.
    childDiscardMarginBefore = childDiscardMarginBefore || (childDiscardMarginAfter && childIsSelfCollapsing);

    // Get the four margin values for the child and cache them.
    const LayoutBlockFlow::MarginValues childMargins = marginValuesForChild(child);

    // Get our max pos and neg top margins.
    LayoutUnit posTop = childMargins.positiveMarginBefore();
    LayoutUnit negTop = childMargins.negativeMarginBefore();

    // For self-collapsing blocks, collapse our bottom margins into our
    // top to get new posTop and negTop values.
    if (childIsSelfCollapsing) {
        posTop = std::max(posTop, childMargins.positiveMarginAfter());
        negTop = std::max(negTop, childMargins.negativeMarginAfter());
    }

    // See if the top margin is quirky. We only care if this child has
    // margins that will collapse with us.
    bool topQuirk = hasMarginBeforeQuirk(&child);

    if (marginInfo.canCollapseWithMarginBefore()) {
        if (!childDiscardMarginBefore && !marginInfo.discardMargin()) {
            // This child is collapsing with the top of the
            // block. If it has larger margin values, then we need to update
            // our own maximal values.
            if (!document().inQuirksMode() || !marginInfo.quirkContainer() || !topQuirk)
                setMaxMarginBeforeValues(std::max(posTop, maxPositiveMarginBefore()), std::max(negTop, maxNegativeMarginBefore()));

            // The minute any of the margins involved isn't a quirk, don't
            // collapse it away, even if the margin is smaller (www.webreference.com
            // has an example of this, a <dt> with 0.8em author-specified inside
            // a <dl> inside a <td>.
            if (!marginInfo.determinedMarginBeforeQuirk() && !topQuirk && (posTop - negTop)) {
                setHasMarginBeforeQuirk(false);
                marginInfo.setDeterminedMarginBeforeQuirk(true);
            }

            if (!marginInfo.determinedMarginBeforeQuirk() && topQuirk && !marginBefore()) {
                // We have no top margin and our top child has a quirky margin.
                // We will pick up this quirky margin and pass it through.
                // This deals with the <td><div><p> case.
                // Don't do this for a block that split two inlines though. You do
                // still apply margins in this case.
                setHasMarginBeforeQuirk(true);
            }
        } else {
            // The before margin of the container will also discard all the margins it is collapsing with.
            setMustDiscardMarginBefore();
        }
    }

    // Once we find a child with discardMarginBefore all the margins collapsing with us must also discard.
    if (childDiscardMarginBefore) {
        marginInfo.setDiscardMargin(true);
        marginInfo.clearMargin();
    }

    if (marginInfo.quirkContainer() && marginInfo.atBeforeSideOfBlock() && (posTop - negTop))
        marginInfo.setHasMarginBeforeQuirk(topQuirk);

    LayoutUnit beforeCollapseLogicalTop = logicalHeight();
    LayoutUnit logicalTop = beforeCollapseLogicalTop;

    LayoutObject* prev = child.previousSibling();
    LayoutBlockFlow* previousBlockFlow =  prev && prev->isLayoutBlockFlow() && !prev->isFloatingOrOutOfFlowPositioned() ? toLayoutBlockFlow(prev) : 0;
    // If the child's previous sibling is a self-collapsing block that cleared a float then its top border edge has been set at the bottom border edge
    // of the float. Since we want to collapse the child's top margin with the self-collapsing block's top and bottom margins we need to adjust our parent's height to match the
    // margin top of the self-collapsing block. If the resulting collapsed margin leaves the child still intruding into the float then we will want to clear it.
    if (!marginInfo.canCollapseWithMarginBefore() && previousBlockFlow && marginInfo.lastChildIsSelfCollapsingBlockWithClearance())
        setLogicalHeight(logicalHeight() - marginValuesForChild(*previousBlockFlow).positiveMarginBefore());

    if (childIsSelfCollapsing) {
        // For a self collapsing block both the before and after margins get discarded. The block doesn't contribute anything to the height of the block.
        // Also, the child's top position equals the logical height of the container.
        if (!childDiscardMarginBefore && !marginInfo.discardMargin()) {
            // This child has no height. We need to compute our
            // position before we collapse the child's margins together,
            // so that we can get an accurate position for the zero-height block.
            LayoutUnit collapsedBeforePos = std::max(marginInfo.positiveMargin(), childMargins.positiveMarginBefore());
            LayoutUnit collapsedBeforeNeg = std::max(marginInfo.negativeMargin(), childMargins.negativeMarginBefore());
            marginInfo.setMargin(collapsedBeforePos, collapsedBeforeNeg);

            // Now collapse the child's margins together, which means examining our
            // bottom margin values as well.
            marginInfo.setPositiveMarginIfLarger(childMargins.positiveMarginAfter());
            marginInfo.setNegativeMarginIfLarger(childMargins.negativeMarginAfter());

            if (!marginInfo.canCollapseWithMarginBefore()) {
                // We need to make sure that the position of the self-collapsing block
                // is correct, since it could have overflowing content
                // that needs to be positioned correctly (e.g., a block that
                // had a specified height of 0 but that actually had subcontent).
                logicalTop = logicalHeight() + collapsedBeforePos - collapsedBeforeNeg;
            }
        }
    } else {
        if (mustSeparateMarginBeforeForChild(child)) {
            ASSERT(!marginInfo.discardMargin() || (marginInfo.discardMargin() && !marginInfo.margin()));
            // If we are at the before side of the block and we collapse, ignore the computed margin
            // and just add the child margin to the container height. This will correctly position
            // the child inside the container.
            LayoutUnit separateMargin = !marginInfo.canCollapseWithMarginBefore() ? marginInfo.margin() : LayoutUnit();
            setLogicalHeight(logicalHeight() + separateMargin + marginBeforeForChild(child));
            logicalTop = logicalHeight();
        } else if (!marginInfo.discardMargin() && (!marginInfo.atBeforeSideOfBlock()
            || (!marginInfo.canCollapseMarginBeforeWithChildren()
            && (!document().inQuirksMode() || !marginInfo.quirkContainer() || !marginInfo.hasMarginBeforeQuirk())))) {
            // We're collapsing with a previous sibling's margins and not
            // with the top of the block.
            setLogicalHeight(logicalHeight() + std::max(marginInfo.positiveMargin(), posTop) - std::max(marginInfo.negativeMargin(), negTop));
            logicalTop = logicalHeight();
        }

        marginInfo.setDiscardMargin(childDiscardMarginAfter);

        if (!marginInfo.discardMargin()) {
            marginInfo.setPositiveMargin(childMargins.positiveMarginAfter());
            marginInfo.setNegativeMargin(childMargins.negativeMarginAfter());
        } else {
            marginInfo.clearMargin();
        }

        if (marginInfo.margin())
            marginInfo.setHasMarginAfterQuirk(hasMarginAfterQuirk(&child));
    }

    // If margins would pull us past the top of the next page, then we need to pull back and pretend like the margins
    // collapsed into the page edge.
    LayoutState* layoutState = view()->layoutState();
    if (layoutState->isPaginated() && isPageLogicalHeightKnown(beforeCollapseLogicalTop) && logicalTop > beforeCollapseLogicalTop) {
        LayoutUnit oldLogicalTop = logicalTop;
        logicalTop = std::min(logicalTop, nextPageLogicalTop(beforeCollapseLogicalTop, AssociateWithLatterPage));
        setLogicalHeight(logicalHeight() + (logicalTop - oldLogicalTop));
    }

    if (previousBlockFlow) {
        // If |child| is a self-collapsing block it may have collapsed into a previous sibling and although it hasn't reduced the height of the parent yet
        // any floats from the parent will now overhang.
        LayoutUnit oldLogicalHeight = logicalHeight();
        setLogicalHeight(logicalTop);
        if (!previousBlockFlow->avoidsFloats() && (previousBlockFlow->logicalTop() + previousBlockFlow->lowestFloatLogicalBottom()) > logicalTop)
            addOverhangingFloats(previousBlockFlow, false);
        setLogicalHeight(oldLogicalHeight);

        // If |child|'s previous sibling is or contains a self-collapsing block that cleared a float and margin collapsing resulted in |child| moving up
        // into the margin area of the self-collapsing block then the float it clears is now intruding into |child|. Layout again so that we can look for
        // floats in the parent that overhang |child|'s new logical top.
        bool logicalTopIntrudesIntoFloat = logicalTop < beforeCollapseLogicalTop;
        if (logicalTopIntrudesIntoFloat && containsFloats() && !child.avoidsFloats() && lowestFloatLogicalBottom() > logicalTop)
            child.setNeedsLayoutAndFullPaintInvalidation(LayoutInvalidationReason::AncestorMarginCollapsing);
    }

    return logicalTop;
}

void LayoutBlockFlow::adjustPositionedBlock(LayoutBox& child, const MarginInfo& marginInfo)
{
    LayoutUnit logicalTop = logicalHeight();
    updateStaticInlinePositionForChild(child, logicalTop);

    if (!marginInfo.canCollapseWithMarginBefore()) {
        // Positioned blocks don't collapse margins, so add the margin provided by
        // the container now. The child's own margin is added later when calculating its logical top.
        LayoutUnit collapsedBeforePos = marginInfo.positiveMargin();
        LayoutUnit collapsedBeforeNeg = marginInfo.negativeMargin();
        logicalTop += collapsedBeforePos - collapsedBeforeNeg;
    }

    PaintLayer* childLayer = child.layer();
    if (childLayer->staticBlockPosition() != logicalTop)
        childLayer->setStaticBlockPosition(logicalTop);
}

LayoutUnit LayoutBlockFlow::clearFloatsIfNeeded(LayoutBox& child, MarginInfo& marginInfo, LayoutUnit oldTopPosMargin, LayoutUnit oldTopNegMargin, LayoutUnit yPos, bool childIsSelfCollapsing, bool childDiscardMargin)
{
    LayoutUnit heightIncrease = getClearDelta(&child, yPos);
    marginInfo.setLastChildIsSelfCollapsingBlockWithClearance(false);

    if (!heightIncrease)
        return yPos;

    if (childIsSelfCollapsing) {
        marginInfo.setLastChildIsSelfCollapsingBlockWithClearance(true);
        marginInfo.setDiscardMargin(childDiscardMargin);

        // For self-collapsing blocks that clear, they can still collapse their
        // margins with following siblings. Reset the current margins to represent
        // the self-collapsing block's margins only.
        // If DISCARD is specified for -webkit-margin-collapse, reset the margin values.
        LayoutBlockFlow::MarginValues childMargins = marginValuesForChild(child);
        if (!childDiscardMargin) {
            marginInfo.setPositiveMargin(std::max(childMargins.positiveMarginBefore(), childMargins.positiveMarginAfter()));
            marginInfo.setNegativeMargin(std::max(childMargins.negativeMarginBefore(), childMargins.negativeMarginAfter()));
        } else {
            marginInfo.clearMargin();
        }

        // CSS2.1 states:
        // "If the top and bottom margins of an element with clearance are adjoining, its margins collapse with
        // the adjoining margins of following siblings but that resulting margin does not collapse with the bottom margin of the parent block."
        // So the parent's bottom margin cannot collapse through this block or any subsequent self-collapsing blocks. Set a bit to ensure
        // this happens; it will get reset if we encounter an in-flow sibling that is not self-collapsing.
        marginInfo.setCanCollapseMarginAfterWithLastChild(false);

        // For now set the border-top of |child| flush with the bottom border-edge of the float so it can layout any floating or positioned children of
        // its own at the correct vertical position. If subsequent siblings attempt to collapse with |child|'s margins in |collapseMargins| we will
        // adjust the height of the parent to |child|'s margin top (which if it is positive sits up 'inside' the float it's clearing) so that all three
        // margins can collapse at the correct vertical position.
        // Per CSS2.1 we need to ensure that any negative margin-top clears |child| beyond the bottom border-edge of the float so that the top border edge of the child
        // (i.e. its clearance)  is at a position that satisfies the equation: "the amount of clearance is set so that clearance + margin-top = [height of float],
        // i.e., clearance = [height of float] - margin-top".
        setLogicalHeight(child.logicalTop() + childMargins.negativeMarginBefore());
    } else {
        // Increase our height by the amount we had to clear.
        setLogicalHeight(logicalHeight() + heightIncrease);
    }

    if (marginInfo.canCollapseWithMarginBefore()) {
        // We can no longer collapse with the top of the block since a clear
        // occurred. The empty blocks collapse into the cleared block.
        setMaxMarginBeforeValues(oldTopPosMargin, oldTopNegMargin);
        marginInfo.setAtBeforeSideOfBlock(false);

        // In case the child discarded the before margin of the block we need to reset the mustDiscardMarginBefore flag to the initial value.
        setMustDiscardMarginBefore(style()->marginBeforeCollapse() == MDISCARD);
    }

    return yPos + heightIncrease;
}

void LayoutBlockFlow::setCollapsedBottomMargin(const MarginInfo& marginInfo)
{
    if (marginInfo.canCollapseWithMarginAfter() && !marginInfo.canCollapseWithMarginBefore()) {
        // Update the after side margin of the container to discard if the after margin of the last child also discards and we collapse with it.
        // Don't update the max margin values because we won't need them anyway.
        if (marginInfo.discardMargin()) {
            setMustDiscardMarginAfter();
            return;
        }

        // Update our max pos/neg bottom margins, since we collapsed our bottom margins
        // with our children.
        setMaxMarginAfterValues(std::max(maxPositiveMarginAfter(), marginInfo.positiveMargin()), std::max(maxNegativeMarginAfter(), marginInfo.negativeMargin()));

        if (!marginInfo.hasMarginAfterQuirk())
            setHasMarginAfterQuirk(false);

        if (marginInfo.hasMarginAfterQuirk() && !marginAfter()) {
            // We have no bottom margin and our last child has a quirky margin.
            // We will pick up this quirky margin and pass it through.
            // This deals with the <td><div><p> case.
            setHasMarginAfterQuirk(true);
        }
    }
}

void LayoutBlockFlow::marginBeforeEstimateForChild(LayoutBox& child, LayoutUnit& positiveMarginBefore, LayoutUnit& negativeMarginBefore, bool& discardMarginBefore) const
{
    // Give up if in quirks mode and we're a body/table cell and the top margin of the child box is quirky.
    // Give up if the child specified -webkit-margin-collapse: separate that prevents collapsing.
    // FIXME: Use writing mode independent accessor for marginBeforeCollapse.
    if ((document().inQuirksMode() && hasMarginBeforeQuirk(&child) && (isTableCell() || isBody())) || child.style()->marginBeforeCollapse() == MSEPARATE)
        return;

    // The margins are discarded by a child that specified -webkit-margin-collapse: discard.
    // FIXME: Use writing mode independent accessor for marginBeforeCollapse.
    if (child.style()->marginBeforeCollapse() == MDISCARD) {
        positiveMarginBefore = 0;
        negativeMarginBefore = 0;
        discardMarginBefore = true;
        return;
    }

    LayoutUnit beforeChildMargin = marginBeforeForChild(child);
    positiveMarginBefore = std::max(positiveMarginBefore, beforeChildMargin);
    negativeMarginBefore = std::max(negativeMarginBefore, -beforeChildMargin);

    if (!child.isLayoutBlockFlow())
        return;

    LayoutBlockFlow* childBlockFlow = toLayoutBlockFlow(&child);
    if (childBlockFlow->childrenInline() || childBlockFlow->isWritingModeRoot())
        return;

    MarginInfo childMarginInfo(childBlockFlow, childBlockFlow->borderBefore() + childBlockFlow->paddingBefore(), childBlockFlow->borderAfter() + childBlockFlow->paddingAfter());
    if (!childMarginInfo.canCollapseMarginBeforeWithChildren())
        return;

    LayoutBox* grandchildBox = childBlockFlow->firstChildBox();
    for ( ; grandchildBox; grandchildBox = grandchildBox->nextSiblingBox()) {
        if (!grandchildBox->isFloatingOrOutOfFlowPositioned() && !grandchildBox->isColumnSpanAll())
            break;
    }

    if (!grandchildBox)
        return;

    // Make sure to update the block margins now for the grandchild box so that we're looking at current values.
    if (grandchildBox->needsLayout()) {
        grandchildBox->computeAndSetBlockDirectionMargins(this);
        if (grandchildBox->isLayoutBlock()) {
            LayoutBlock* grandchildBlock = toLayoutBlock(grandchildBox);
            grandchildBlock->setHasMarginBeforeQuirk(grandchildBox->style()->hasMarginBeforeQuirk());
            grandchildBlock->setHasMarginAfterQuirk(grandchildBox->style()->hasMarginAfterQuirk());
        }
    }

    // If we have a 'clear' value but also have a margin we may not actually require clearance to move past any floats.
    // If that's the case we want to be sure we estimate the correct position including margins after any floats rather
    // than use 'clearance' later which could give us the wrong position.
    if (grandchildBox->style()->clear() != CNONE && childBlockFlow->marginBeforeForChild(*grandchildBox) == 0)
        return;

    // Collapse the margin of the grandchild box with our own to produce an estimate.
    childBlockFlow->marginBeforeEstimateForChild(*grandchildBox, positiveMarginBefore, negativeMarginBefore, discardMarginBefore);
}

LayoutUnit LayoutBlockFlow::estimateLogicalTopPosition(LayoutBox& child, const MarginInfo& marginInfo, LayoutUnit& estimateWithoutPagination)
{
    // FIXME: We need to eliminate the estimation of vertical position, because when it's wrong we sometimes trigger a pathological
    // relayout if there are intruding floats.
    LayoutUnit logicalTopEstimate = logicalHeight();
    if (!marginInfo.canCollapseWithMarginBefore()) {
        LayoutUnit positiveMarginBefore = 0;
        LayoutUnit negativeMarginBefore = 0;
        bool discardMarginBefore = false;
        if (child.selfNeedsLayout()) {
            // Try to do a basic estimation of how the collapse is going to go.
            marginBeforeEstimateForChild(child, positiveMarginBefore, negativeMarginBefore, discardMarginBefore);
        } else {
            // Use the cached collapsed margin values from a previous layout. Most of the time they
            // will be right.
            LayoutBlockFlow::MarginValues marginValues = marginValuesForChild(child);
            positiveMarginBefore = std::max(positiveMarginBefore, marginValues.positiveMarginBefore());
            negativeMarginBefore = std::max(negativeMarginBefore, marginValues.negativeMarginBefore());
            discardMarginBefore = mustDiscardMarginBeforeForChild(child);
        }

        // Collapse the result with our current margins.
        if (!discardMarginBefore)
            logicalTopEstimate += std::max(marginInfo.positiveMargin(), positiveMarginBefore) - std::max(marginInfo.negativeMargin(), negativeMarginBefore);
    }

    // Adjust logicalTopEstimate down to the next page if the margins are so large that we don't fit on the current
    // page.
    LayoutState* layoutState = view()->layoutState();
    if (layoutState->isPaginated() && isPageLogicalHeightKnown(logicalHeight()) && logicalTopEstimate > logicalHeight())
        logicalTopEstimate = std::min(logicalTopEstimate, nextPageLogicalTop(logicalHeight(), AssociateWithLatterPage));

    logicalTopEstimate += getClearDelta(&child, logicalTopEstimate);

    estimateWithoutPagination = logicalTopEstimate;

    if (layoutState->isPaginated()) {
        // If the object has a page or column break value of "before", then we should shift to the top of the next page.
        logicalTopEstimate = applyBeforeBreak(child, logicalTopEstimate);

        // For replaced elements and scrolled elements, we want to shift them to the next page if they don't fit on the current one.
        logicalTopEstimate = adjustForUnsplittableChild(child, logicalTopEstimate);
    }

    return logicalTopEstimate;
}

void LayoutBlockFlow::adjustFloatingBlock(const MarginInfo& marginInfo)
{
    // The float should be positioned taking into account the bottom margin
    // of the previous flow. We add that margin into the height, get the
    // float positioned properly, and then subtract the margin out of the
    // height again. In the case of self-collapsing blocks, we always just
    // use the top margins, since the self-collapsing block collapsed its
    // own bottom margin into its top margin.
    //
    // Note also that the previous flow may collapse its margin into the top of
    // our block. If this is the case, then we do not add the margin in to our
    // height when computing the position of the float. This condition can be tested
    // for by simply calling canCollapseWithMarginBefore. See
    // http://www.hixie.ch/tests/adhoc/css/box/block/margin-collapse/046.html for
    // an example of this scenario.
    LayoutUnit marginOffset = marginInfo.canCollapseWithMarginBefore() ? LayoutUnit() : marginInfo.margin();
    setLogicalHeight(logicalHeight() + marginOffset);
    positionNewFloats();
    setLogicalHeight(logicalHeight() - marginOffset);
}

void LayoutBlockFlow::handleAfterSideOfBlock(LayoutBox* lastChild, LayoutUnit beforeSide, LayoutUnit afterSide, MarginInfo& marginInfo)
{
    marginInfo.setAtAfterSideOfBlock(true);

    // If our last child was a self-collapsing block with clearance then our logical height is flush with the
    // bottom edge of the float that the child clears. The correct vertical position for the margin-collapsing we want
    // to perform now is at the child's margin-top - so adjust our height to that position.
    if (marginInfo.lastChildIsSelfCollapsingBlockWithClearance()) {
        ASSERT(lastChild);
        setLogicalHeight(logicalHeight() - marginValuesForChild(*lastChild).positiveMarginBefore());
    }

    if (marginInfo.canCollapseMarginAfterWithChildren() && !marginInfo.canCollapseMarginAfterWithLastChild())
        marginInfo.setCanCollapseMarginAfterWithChildren(false);

    // If we can't collapse with children then go ahead and add in the bottom margin.
    if (!marginInfo.discardMargin() && (!marginInfo.canCollapseWithMarginAfter() && !marginInfo.canCollapseWithMarginBefore()
        && (!document().inQuirksMode() || !marginInfo.quirkContainer() || !marginInfo.hasMarginAfterQuirk())))
        setLogicalHeight(logicalHeight() + marginInfo.margin());

    // Now add in our bottom border/padding.
    setLogicalHeight(logicalHeight() + afterSide);

    // Negative margins can cause our height to shrink below our minimal height (border/padding).
    // If this happens, ensure that the computed height is increased to the minimal height.
    setLogicalHeight(std::max(logicalHeight(), beforeSide + afterSide));

    // Update our bottom collapsed margin info.
    setCollapsedBottomMargin(marginInfo);
}

void LayoutBlockFlow::setMustDiscardMarginBefore(bool value)
{
    if (style()->marginBeforeCollapse() == MDISCARD) {
        ASSERT(value);
        return;
    }

    if (!m_rareData && !value)
        return;

    if (!m_rareData)
        m_rareData = adoptPtr(new LayoutBlockFlowRareData(this));

    m_rareData->m_discardMarginBefore = value;
}

void LayoutBlockFlow::setMustDiscardMarginAfter(bool value)
{
    if (style()->marginAfterCollapse() == MDISCARD) {
        ASSERT(value);
        return;
    }

    if (!m_rareData && !value)
        return;

    if (!m_rareData)
        m_rareData = adoptPtr(new LayoutBlockFlowRareData(this));

    m_rareData->m_discardMarginAfter = value;
}

bool LayoutBlockFlow::mustDiscardMarginBefore() const
{
    return style()->marginBeforeCollapse() == MDISCARD || (m_rareData && m_rareData->m_discardMarginBefore);
}

bool LayoutBlockFlow::mustDiscardMarginAfter() const
{
    return style()->marginAfterCollapse() == MDISCARD || (m_rareData && m_rareData->m_discardMarginAfter);
}

bool LayoutBlockFlow::mustDiscardMarginBeforeForChild(const LayoutBox& child) const
{
    ASSERT(!child.selfNeedsLayout());
    if (!child.isWritingModeRoot())
        return child.isLayoutBlockFlow() ? toLayoutBlockFlow(&child)->mustDiscardMarginBefore() : (child.style()->marginBeforeCollapse() == MDISCARD);
    if (child.isHorizontalWritingMode() == isHorizontalWritingMode())
        return child.isLayoutBlockFlow() ? toLayoutBlockFlow(&child)->mustDiscardMarginAfter() : (child.style()->marginAfterCollapse() == MDISCARD);

    // FIXME: We return false here because the implementation is not geometrically complete. We have values only for before/after, not start/end.
    // In case the boxes are perpendicular we assume the property is not specified.
    return false;
}

bool LayoutBlockFlow::mustDiscardMarginAfterForChild(const LayoutBox& child) const
{
    ASSERT(!child.selfNeedsLayout());
    if (!child.isWritingModeRoot())
        return child.isLayoutBlockFlow() ? toLayoutBlockFlow(&child)->mustDiscardMarginAfter() : (child.style()->marginAfterCollapse() == MDISCARD);
    if (child.isHorizontalWritingMode() == isHorizontalWritingMode())
        return child.isLayoutBlockFlow() ? toLayoutBlockFlow(&child)->mustDiscardMarginBefore() : (child.style()->marginBeforeCollapse() == MDISCARD);

    // FIXME: See |mustDiscardMarginBeforeForChild| above.
    return false;
}

void LayoutBlockFlow::setMaxMarginBeforeValues(LayoutUnit pos, LayoutUnit neg)
{
    if (!m_rareData) {
        if (pos == LayoutBlockFlowRareData::positiveMarginBeforeDefault(this) && neg == LayoutBlockFlowRareData::negativeMarginBeforeDefault(this))
            return;
        m_rareData = adoptPtr(new LayoutBlockFlowRareData(this));
    }
    m_rareData->m_margins.setPositiveMarginBefore(pos);
    m_rareData->m_margins.setNegativeMarginBefore(neg);
}

void LayoutBlockFlow::setMaxMarginAfterValues(LayoutUnit pos, LayoutUnit neg)
{
    if (!m_rareData) {
        if (pos == LayoutBlockFlowRareData::positiveMarginAfterDefault(this) && neg == LayoutBlockFlowRareData::negativeMarginAfterDefault(this))
            return;
        m_rareData = adoptPtr(new LayoutBlockFlowRareData(this));
    }
    m_rareData->m_margins.setPositiveMarginAfter(pos);
    m_rareData->m_margins.setNegativeMarginAfter(neg);
}

bool LayoutBlockFlow::mustSeparateMarginBeforeForChild(const LayoutBox& child) const
{
    ASSERT(!child.selfNeedsLayout());
    const ComputedStyle& childStyle = child.styleRef();
    if (!child.isWritingModeRoot())
        return childStyle.marginBeforeCollapse() == MSEPARATE;
    if (child.isHorizontalWritingMode() == isHorizontalWritingMode())
        return childStyle.marginAfterCollapse() == MSEPARATE;

    // FIXME: See |mustDiscardMarginBeforeForChild| above.
    return false;
}

bool LayoutBlockFlow::mustSeparateMarginAfterForChild(const LayoutBox& child) const
{
    ASSERT(!child.selfNeedsLayout());
    const ComputedStyle& childStyle = child.styleRef();
    if (!child.isWritingModeRoot())
        return childStyle.marginAfterCollapse() == MSEPARATE;
    if (child.isHorizontalWritingMode() == isHorizontalWritingMode())
        return childStyle.marginBeforeCollapse() == MSEPARATE;

    // FIXME: See |mustDiscardMarginBeforeForChild| above.
    return false;
}

LayoutUnit LayoutBlockFlow::applyBeforeBreak(LayoutBox& child, LayoutUnit logicalOffset)
{
    if (child.hasForcedBreakBefore())
        return nextPageLogicalTop(logicalOffset, AssociateWithFormerPage);
    return logicalOffset;
}

LayoutUnit LayoutBlockFlow::applyAfterBreak(LayoutBox& child, LayoutUnit logicalOffset, MarginInfo& marginInfo)
{
    if (child.hasForcedBreakAfter()) {
        // So our margin doesn't participate in the next collapsing steps.
        marginInfo.clearMargin();

        return nextPageLogicalTop(logicalOffset, AssociateWithFormerPage);
    }
    return logicalOffset;
}

void LayoutBlockFlow::addOverflowFromFloats()
{
    if (!m_floatingObjects)
        return;

    const FloatingObjectSet& floatingObjectSet = m_floatingObjects->set();
    FloatingObjectSetIterator end = floatingObjectSet.end();
    for (FloatingObjectSetIterator it = floatingObjectSet.begin(); it != end; ++it) {
        const FloatingObject& floatingObject = *it->get();
        if (floatingObject.isDescendant())
            addOverflowFromChild(floatingObject.layoutObject(), LayoutSize(xPositionForFloatIncludingMargin(floatingObject), yPositionForFloatIncludingMargin(floatingObject)));
    }
}

void LayoutBlockFlow::computeOverflow(LayoutUnit oldClientAfterEdge, bool recomputeFloats)
{
    LayoutBlock::computeOverflow(oldClientAfterEdge, recomputeFloats);
    if (recomputeFloats || createsNewFormattingContext() || hasSelfPaintingLayer())
        addOverflowFromFloats();
}

RootInlineBox* LayoutBlockFlow::createAndAppendRootInlineBox()
{
    RootInlineBox* rootBox = createRootInlineBox();
    m_lineBoxes.appendLineBox(rootBox);

    return rootBox;
}

void LayoutBlockFlow::deleteLineBoxTree()
{
    if (containsFloats())
        m_floatingObjects->clearLineBoxTreePointers();

    m_lineBoxes.deleteLineBoxTree();
}

void LayoutBlockFlow::removeFloatingObjectsFromDescendants()
{
    if (!containsFloats())
        return;
    removeFloatingObjects();
    setChildNeedsLayout(MarkOnlyThis);

    // If our children are inline, then the only boxes which could contain floats are atomic inlines (e.g. inline-block, float etc.)
    // and these create formatting contexts, so can't pick up intruding floats from ancestors/siblings - making them safe to skip.
    if (childrenInline())
        return;
    for (LayoutObject* child = firstChild(); child; child = child->nextSibling()) {
        // We don't skip blocks that create formatting contexts as they may have only recently
        // changed style and their float lists may still contain floats from siblings and ancestors.
        if (child->isLayoutBlockFlow())
            toLayoutBlockFlow(child)->removeFloatingObjectsFromDescendants();
    }
}

void LayoutBlockFlow::markAllDescendantsWithFloatsForLayout(LayoutBox* floatToRemove, bool inLayout)
{
    if (!everHadLayout() && !containsFloats())
        return;

    if (m_descendantsWithFloatsMarkedForLayout && !floatToRemove)
        return;
    m_descendantsWithFloatsMarkedForLayout |= !floatToRemove;

    MarkingBehavior markParents = inLayout ? MarkOnlyThis : MarkContainerChain;
    setChildNeedsLayout(markParents);

    if (floatToRemove)
        removeFloatingObject(floatToRemove);

    // Iterate over our children and mark them as needed. If our children are inline, then the
    // only boxes which could contain floats are atomic inlines (e.g. inline-block, float etc.) and these create formatting
    // contexts, so can't pick up intruding floats from ancestors/siblings - making them safe to skip.
    if (!childrenInline()) {
        for (LayoutObject* child = firstChild(); child; child = child->nextSibling()) {
            if ((!floatToRemove && child->isFloatingOrOutOfFlowPositioned()) || !child->isLayoutBlock())
                continue;
            if (!child->isLayoutBlockFlow()) {
                LayoutBlock* childBlock = toLayoutBlock(child);
                if (childBlock->shrinkToAvoidFloats() && childBlock->everHadLayout())
                    childBlock->setChildNeedsLayout(markParents);
                continue;
            }
            LayoutBlockFlow* childBlockFlow = toLayoutBlockFlow(child);
            if ((floatToRemove ? childBlockFlow->containsFloat(floatToRemove) : childBlockFlow->containsFloats()) || childBlockFlow->shrinkToAvoidFloats())
                childBlockFlow->markAllDescendantsWithFloatsForLayout(floatToRemove, inLayout);
        }
    }
}

void LayoutBlockFlow::markSiblingsWithFloatsForLayout(LayoutBox* floatToRemove)
{
    if (!m_floatingObjects)
        return;

    const FloatingObjectSet& floatingObjectSet = m_floatingObjects->set();
    FloatingObjectSetIterator end = floatingObjectSet.end();

    for (LayoutObject* next = nextSibling(); next; next = next->nextSibling()) {
        if (!next->isLayoutBlockFlow() || (!floatToRemove && (next->isFloatingOrOutOfFlowPositioned() || toLayoutBlockFlow(next)->avoidsFloats())))
            continue;

        LayoutBlockFlow* nextBlock = toLayoutBlockFlow(next);
        for (FloatingObjectSetIterator it = floatingObjectSet.begin(); it != end; ++it) {
            LayoutBox* floatingBox = (*it)->layoutObject();
            if (floatToRemove && floatingBox != floatToRemove)
                continue;
            if (nextBlock->containsFloat(floatingBox))
                nextBlock->markAllDescendantsWithFloatsForLayout(floatingBox);
        }
    }
}

LayoutUnit LayoutBlockFlow::getClearDelta(LayoutBox* child, LayoutUnit logicalTop)
{
    // There is no need to compute clearance if we have no floats.
    if (!containsFloats())
        return LayoutUnit();

    // At least one float is present. We need to perform the clearance computation.
    bool clearSet = child->style()->clear() != CNONE;
    LayoutUnit logicalBottom = 0;
    switch (child->style()->clear()) {
    case CNONE:
        break;
    case CLEFT:
        logicalBottom = lowestFloatLogicalBottom(FloatingObject::FloatLeft);
        break;
    case CRIGHT:
        logicalBottom = lowestFloatLogicalBottom(FloatingObject::FloatRight);
        break;
    case CBOTH:
        logicalBottom = lowestFloatLogicalBottom();
        break;
    }

    // We also clear floats if we are too big to sit on the same line as a float (and wish to avoid floats by default).
    LayoutUnit result = clearSet ? std::max<LayoutUnit>(0, logicalBottom - logicalTop) : LayoutUnit();
    if (!result && child->avoidsFloats()) {
        LayoutUnit newLogicalTop = logicalTop;
        LayoutRect borderBox = child->borderBoxRect();
        LayoutUnit childLogicalWidthAtOldLogicalTopOffset = isHorizontalWritingMode() ? borderBox.width() : borderBox.height();
        while (true) {
            LayoutUnit availableLogicalWidthAtNewLogicalTopOffset = availableLogicalWidthForLine(newLogicalTop, DoNotIndentText, logicalHeightForChild(*child));
            if (availableLogicalWidthAtNewLogicalTopOffset == availableLogicalWidthForContent())
                return newLogicalTop - logicalTop;

            LogicalExtentComputedValues computedValues;
            child->logicalExtentAfterUpdatingLogicalWidth(newLogicalTop, computedValues);
            LayoutUnit childLogicalWidthAtNewLogicalTopOffset = computedValues.m_extent;

            if (childLogicalWidthAtNewLogicalTopOffset <= availableLogicalWidthAtNewLogicalTopOffset) {
                // Even though we may not be moving, if the logical width did shrink because of the presence of new floats, then
                // we need to force a relayout as though we shifted. This happens because of the dynamic addition of overhanging floats
                // from previous siblings when negative margins exist on a child (see the addOverhangingFloats call at the end of collapseMargins).
                if (childLogicalWidthAtOldLogicalTopOffset != childLogicalWidthAtNewLogicalTopOffset)
                    child->setChildNeedsLayout(MarkOnlyThis);
                return newLogicalTop - logicalTop;
            }

            newLogicalTop = nextFloatLogicalBottomBelow(newLogicalTop);
            ASSERT(newLogicalTop >= logicalTop);
            if (newLogicalTop < logicalTop)
                break;
        }
        ASSERT_NOT_REACHED();
    }
    return result;
}

void LayoutBlockFlow::createFloatingObjects()
{
    m_floatingObjects = adoptPtr(new FloatingObjects(this, isHorizontalWritingMode()));
}

void LayoutBlockFlow::styleWillChange(StyleDifference diff, const ComputedStyle& newStyle)
{
    const ComputedStyle* oldStyle = style();
    s_canPropagateFloatIntoSibling = oldStyle ? !isFloatingOrOutOfFlowPositioned() && !avoidsFloats() : false;
    if (oldStyle && parent() && diff.needsFullLayout() && oldStyle->position() != newStyle.position()
        && containsFloats() && !isFloating() && !isOutOfFlowPositioned() && newStyle.hasOutOfFlowPosition())
            markAllDescendantsWithFloatsForLayout();

    LayoutBlock::styleWillChange(diff, newStyle);
}

void LayoutBlockFlow::styleDidChange(StyleDifference diff, const ComputedStyle* oldStyle)
{
    bool hadSelfPaintingLayer = hasSelfPaintingLayer();
    LayoutBlock::styleDidChange(diff, oldStyle);

    // After our style changed, if we lose our ability to propagate floats into next sibling
    // blocks, then we need to find the top most parent containing that overhanging float and
    // then mark its descendants with floats for layout and clear all floats from its next
    // sibling blocks that exist in our floating objects list. See bug 56299 and 62875.
    bool canPropagateFloatIntoSibling = !isFloatingOrOutOfFlowPositioned() && !avoidsFloats();
    bool siblingFloatPropagationChanged = diff.needsFullLayout() && s_canPropagateFloatIntoSibling && !canPropagateFloatIntoSibling && hasOverhangingFloats();

    // When this object's self-painting layer status changed, we should update FloatingObjects::shouldPaint() flags for
    // descendant overhanging floats in ancestors.
    bool needsUpdateAncestorFloatObjectShouldPaintFlags = false;
    if (hasSelfPaintingLayer() != hadSelfPaintingLayer && hasOverhangingFloats()) {
        setNeedsLayout(LayoutInvalidationReason::StyleChange);
        if (hadSelfPaintingLayer)
            markAllDescendantsWithFloatsForLayout();
        else
            needsUpdateAncestorFloatObjectShouldPaintFlags = true;
    }

    if (siblingFloatPropagationChanged || needsUpdateAncestorFloatObjectShouldPaintFlags) {
        LayoutBlockFlow* parentBlockFlow = this;
        const FloatingObjectSet& floatingObjectSet = m_floatingObjects->set();
        FloatingObjectSetIterator end = floatingObjectSet.end();

        for (LayoutObject* curr = parent(); curr && !curr->isLayoutView(); curr = curr->parent()) {
            if (curr->isLayoutBlockFlow()) {
                LayoutBlockFlow* currBlock = toLayoutBlockFlow(curr);

                if (currBlock->hasOverhangingFloats()) {
                    for (FloatingObjectSetIterator it = floatingObjectSet.begin(); it != end; ++it) {
                        LayoutBox* layoutBox = (*it)->layoutObject();
                        if (currBlock->hasOverhangingFloat(layoutBox)) {
                            parentBlockFlow = currBlock;
                            break;
                        }
                    }
                }
            }
        }

        parentBlockFlow->markAllDescendantsWithFloatsForLayout();
        if (siblingFloatPropagationChanged)
            parentBlockFlow->markSiblingsWithFloatsForLayout();
    }

    if (diff.needsFullLayout() || !oldStyle)
        createOrDestroyMultiColumnFlowThreadIfNeeded(oldStyle);
    if (oldStyle) {
        if (LayoutMultiColumnFlowThread* flowThread = multiColumnFlowThread()) {
            if (!style()->columnRuleEquivalent(oldStyle)) {
                // Column rules are painted by anonymous column set children of the multicol
                // container. We need to notify them.
                flowThread->columnRuleStyleDidChange();
            }
        }
    }
}

void LayoutBlockFlow::updateBlockChildDirtyBitsBeforeLayout(bool relayoutChildren, LayoutBox& child)
{
    if (child.isLayoutMultiColumnSpannerPlaceholder())
        toLayoutMultiColumnSpannerPlaceholder(child).markForLayoutIfObjectInFlowThreadNeedsLayout();
    LayoutBlock::updateBlockChildDirtyBitsBeforeLayout(relayoutChildren, child);
}

void LayoutBlockFlow::updateStaticInlinePositionForChild(LayoutBox& child, LayoutUnit logicalTop, IndentTextOrNot indentText)
{
    if (child.style()->isOriginalDisplayInlineType())
        setStaticInlinePositionForChild(child, startAlignedOffsetForLine(logicalTop, indentText));
    else
        setStaticInlinePositionForChild(child, startOffsetForContent());
}

void LayoutBlockFlow::setStaticInlinePositionForChild(LayoutBox& child, LayoutUnit inlinePosition)
{
    child.layer()->setStaticInlinePosition(inlinePosition);
}

void LayoutBlockFlow::addChild(LayoutObject* newChild, LayoutObject* beforeChild)
{
    if (LayoutMultiColumnFlowThread* flowThread = multiColumnFlowThread()) {
        if (beforeChild == flowThread)
            beforeChild = flowThread->firstChild();
        ASSERT(!beforeChild || beforeChild->isDescendantOf(flowThread));
        flowThread->addChild(newChild, beforeChild);
        return;
    }
    LayoutBlock::addChild(newChild, beforeChild);
}

void LayoutBlockFlow::moveAllChildrenIncludingFloatsTo(LayoutBlock* toBlock, bool fullRemoveInsert)
{
    LayoutBlockFlow* toBlockFlow = toLayoutBlockFlow(toBlock);
    moveAllChildrenTo(toBlockFlow, fullRemoveInsert);

    // When a portion of the layout tree is being detached, anonymous blocks
    // will be combined as their children are deleted. In this process, the
    // anonymous block later in the tree is merged into the one preceeding it.
    // It can happen that the later block (this) contains floats that the
    // previous block (toBlockFlow) did not contain, and thus are not in the
    // floating objects list for toBlockFlow. This can result in toBlockFlow containing
    // floats that are not in it's floating objects list, but are in the
    // floating objects lists of siblings and parents. This can cause problems
    // when the float itself is deleted, since the deletion code assumes that
    // if a float is not in it's containing block's floating objects list, it
    // isn't in any floating objects list. In order to preserve this condition
    // (removing it has serious performance implications), we need to copy the
    // floating objects from the old block (this) to the new block (toBlockFlow).
    // The float's metrics will likely all be wrong, but since toBlockFlow is
    // already marked for layout, this will get fixed before anything gets
    // displayed.
    // See bug https://code.google.com/p/chromium/issues/detail?id=230907
    if (m_floatingObjects) {
        if (!toBlockFlow->m_floatingObjects)
            toBlockFlow->createFloatingObjects();

        const FloatingObjectSet& fromFloatingObjectSet = m_floatingObjects->set();
        FloatingObjectSetIterator end = fromFloatingObjectSet.end();

        for (FloatingObjectSetIterator it = fromFloatingObjectSet.begin(); it != end; ++it) {
            const FloatingObject& floatingObject = *it->get();

            // Don't insert the object again if it's already in the list
            if (toBlockFlow->containsFloat(floatingObject.layoutObject()))
                continue;

            toBlockFlow->m_floatingObjects->add(floatingObject.unsafeClone());
        }
    }

}

void LayoutBlockFlow::invalidatePaintForOverhangingFloats(bool paintAllDescendants)
{
    // Invalidate paint of any overhanging floats (if we know we're the one to paint them).
    // Otherwise, bail out.
    if (!hasOverhangingFloats())
        return;

    const FloatingObjectSet& floatingObjectSet = m_floatingObjects->set();
    FloatingObjectSetIterator end = floatingObjectSet.end();
    for (FloatingObjectSetIterator it = floatingObjectSet.begin(); it != end; ++it) {
        const FloatingObject& floatingObject = *it->get();
        // Only issue paint invaldiations for the object if it is overhanging, is not in its own layer, and
        // is our responsibility to paint (m_shouldPaint is set). When paintAllDescendants is true, the latter
        // condition is replaced with being a descendant of us.
        if (logicalBottomForFloat(floatingObject) > logicalHeight()
            && !floatingObject.layoutObject()->hasSelfPaintingLayer()
            && (floatingObject.shouldPaint() || (paintAllDescendants && floatingObject.layoutObject()->isDescendantOf(this)))) {

            LayoutBox* floatingLayoutBox = floatingObject.layoutObject();
            floatingLayoutBox->setShouldDoFullPaintInvalidation();
            floatingLayoutBox->invalidatePaintForOverhangingFloats(false);
        }
    }
}

void LayoutBlockFlow::invalidatePaintForOverflow()
{
    // FIXME: We could tighten up the left and right invalidation points if we let layoutInlineChildren fill them in based off the particular lines
    // it had to lay out. We wouldn't need the hasOverflowClip() hack in that case either.
    LayoutUnit paintInvalidationLogicalLeft = logicalLeftVisualOverflow();
    LayoutUnit paintInvalidationLogicalRight = logicalRightVisualOverflow();
    if (hasOverflowClip()) {
        // If we have clipped overflow, we should use layout overflow as well, since visual overflow from lines didn't propagate to our block's overflow.
        // Note the old code did this as well but even for overflow:visible. The addition of hasOverflowClip() at least tightens up the hack a bit.
        // layoutInlineChildren should be patched to compute the entire paint invalidation rect.
        paintInvalidationLogicalLeft = std::min(paintInvalidationLogicalLeft, logicalLeftLayoutOverflow());
        paintInvalidationLogicalRight = std::max(paintInvalidationLogicalRight, logicalRightLayoutOverflow());
    }

    LayoutRect paintInvalidationRect;
    if (isHorizontalWritingMode())
        paintInvalidationRect = LayoutRect(paintInvalidationLogicalLeft, m_paintInvalidationLogicalTop, paintInvalidationLogicalRight - paintInvalidationLogicalLeft, m_paintInvalidationLogicalBottom - m_paintInvalidationLogicalTop);
    else
        paintInvalidationRect = LayoutRect(m_paintInvalidationLogicalTop, paintInvalidationLogicalLeft, m_paintInvalidationLogicalBottom - m_paintInvalidationLogicalTop, paintInvalidationLogicalRight - paintInvalidationLogicalLeft);

    if (hasOverflowClip()) {
        // Adjust the paint invalidation rect for scroll offset
        paintInvalidationRect.move(-scrolledContentOffset());

        // Don't allow this rect to spill out of our overflow box.
        paintInvalidationRect.intersect(LayoutRect(LayoutPoint(), size()));
    }

    // Make sure the rect is still non-empty after intersecting for overflow above
    if (!paintInvalidationRect.isEmpty()) {
        // Hits in media/event-attributes.html
        DisableCompositingQueryAsserts disabler;

        invalidatePaintRectangle(paintInvalidationRect); // We need to do a partial paint invalidation of our content.
        if (hasReflection())
            invalidatePaintRectangle(reflectedRect(paintInvalidationRect));
    }

    m_paintInvalidationLogicalTop = 0;
    m_paintInvalidationLogicalBottom = 0;
}

void LayoutBlockFlow::paintFloats(const PaintInfo& paintInfo, const LayoutPoint& paintOffset) const
{
    BlockFlowPainter(*this).paintFloats(paintInfo, paintOffset);
}

void LayoutBlockFlow::paintSelection(const PaintInfo& paintInfo, const LayoutPoint& paintOffset) const
{
    BlockFlowPainter(*this).paintSelection(paintInfo, paintOffset);
}

void LayoutBlockFlow::clipOutFloatingObjects(const LayoutBlock* rootBlock, ClipScope& clipScope,
    const LayoutPoint& rootBlockPhysicalPosition, const LayoutSize& offsetFromRootBlock) const
{
    if (!m_floatingObjects)
        return;

    const FloatingObjectSet& floatingObjectSet = m_floatingObjects->set();
    FloatingObjectSetIterator end = floatingObjectSet.end();
    for (FloatingObjectSetIterator it = floatingObjectSet.begin(); it != end; ++it) {
        const FloatingObject& floatingObject = *it->get();
        LayoutRect floatBox(LayoutPoint(offsetFromRootBlock), floatingObject.layoutObject()->size());
        floatBox.move(positionForFloatIncludingMargin(floatingObject));
        rootBlock->flipForWritingMode(floatBox);
        floatBox.move(rootBlockPhysicalPosition.x(), rootBlockPhysicalPosition.y());

        clipScope.clip(floatBox, SkRegion::kDifference_Op);
    }
}

void LayoutBlockFlow::clearFloats(EClear clear)
{
    positionNewFloats();
    // set y position
    LayoutUnit newY = 0;
    switch (clear) {
    case CLEFT:
        newY = lowestFloatLogicalBottom(FloatingObject::FloatLeft);
        break;
    case CRIGHT:
        newY = lowestFloatLogicalBottom(FloatingObject::FloatRight);
        break;
    case CBOTH:
        newY = lowestFloatLogicalBottom();
    default:
        break;
    }
    if (size().height() < newY)
        setLogicalHeight(newY);
}

bool LayoutBlockFlow::containsFloat(LayoutBox* layoutBox) const
{
    return m_floatingObjects && m_floatingObjects->set().contains<FloatingObjectHashTranslator>(layoutBox);
}

void LayoutBlockFlow::removeFloatingObjects()
{
    if (!m_floatingObjects)
        return;

    markSiblingsWithFloatsForLayout();

    m_floatingObjects->clear();
}

LayoutPoint LayoutBlockFlow::flipFloatForWritingModeForChild(const FloatingObject& child, const LayoutPoint& point) const
{
    if (!style()->isFlippedBlocksWritingMode())
        return point;

    // This is similar to LayoutBox::flipForWritingModeForChild. We have to subtract out our left/top offsets twice, since
    // it's going to get added back in. We hide this complication here so that the calling code looks normal for the unflipped
    // case.
    if (isHorizontalWritingMode())
        return LayoutPoint(point.x(), point.y() + size().height() - child.layoutObject()->size().height() - 2 * yPositionForFloatIncludingMargin(child));
    return LayoutPoint(point.x() + size().width() - child.layoutObject()->size().width() - 2 * xPositionForFloatIncludingMargin(child), point.y());
}

LayoutUnit LayoutBlockFlow::logicalLeftOffsetForPositioningFloat(LayoutUnit logicalTop, LayoutUnit fixedOffset, LayoutUnit* heightRemaining) const
{
    LayoutUnit offset = fixedOffset;
    if (m_floatingObjects && m_floatingObjects->hasLeftObjects())
        offset = m_floatingObjects->logicalLeftOffsetForPositioningFloat(fixedOffset, logicalTop, heightRemaining);
    return adjustLogicalLeftOffsetForLine(offset, DoNotIndentText);
}

LayoutUnit LayoutBlockFlow::logicalRightOffsetForPositioningFloat(LayoutUnit logicalTop, LayoutUnit fixedOffset, LayoutUnit* heightRemaining) const
{
    LayoutUnit offset = fixedOffset;
    if (m_floatingObjects && m_floatingObjects->hasRightObjects())
        offset = m_floatingObjects->logicalRightOffsetForPositioningFloat(fixedOffset, logicalTop, heightRemaining);
    return adjustLogicalRightOffsetForLine(offset, DoNotIndentText);
}

LayoutUnit LayoutBlockFlow::adjustLogicalLeftOffsetForLine(LayoutUnit offsetFromFloats, IndentTextOrNot applyTextIndent) const
{
    LayoutUnit left = offsetFromFloats;

    if (applyTextIndent == IndentText && style()->isLeftToRightDirection())
        left += textIndentOffset();

    return left;
}

LayoutUnit LayoutBlockFlow::adjustLogicalRightOffsetForLine(LayoutUnit offsetFromFloats, IndentTextOrNot applyTextIndent) const
{
    LayoutUnit right = offsetFromFloats;

    if (applyTextIndent == IndentText && !style()->isLeftToRightDirection())
        right -= textIndentOffset();

    return right;
}

LayoutPoint LayoutBlockFlow::computeLogicalLocationForFloat(const FloatingObject& floatingObject, LayoutUnit logicalTopOffset) const
{
    LayoutBox* childBox = floatingObject.layoutObject();
    LayoutUnit logicalLeftOffset = logicalLeftOffsetForContent(); // Constant part of left offset.
    LayoutUnit logicalRightOffset; // Constant part of right offset.
    logicalRightOffset = logicalRightOffsetForContent();

    LayoutUnit floatLogicalWidth = std::min(logicalWidthForFloat(floatingObject), logicalRightOffset - logicalLeftOffset); // The width we look for.

    LayoutUnit floatLogicalLeft;

    bool insideFlowThread = flowThreadContainingBlock();

    if (childBox->style()->floating() == LeftFloat) {
        LayoutUnit heightRemainingLeft = 1;
        LayoutUnit heightRemainingRight = 1;
        floatLogicalLeft = logicalLeftOffsetForPositioningFloat(logicalTopOffset, logicalLeftOffset, &heightRemainingLeft);
        while (logicalRightOffsetForPositioningFloat(logicalTopOffset, logicalRightOffset, &heightRemainingRight) - floatLogicalLeft < floatLogicalWidth) {
            logicalTopOffset += std::min<LayoutUnit>(heightRemainingLeft, heightRemainingRight);
            floatLogicalLeft = logicalLeftOffsetForPositioningFloat(logicalTopOffset, logicalLeftOffset, &heightRemainingLeft);
            if (insideFlowThread) {
                // Have to re-evaluate all of our offsets, since they may have changed.
                logicalRightOffset = logicalRightOffsetForContent(); // Constant part of right offset.
                logicalLeftOffset = logicalLeftOffsetForContent(); // Constant part of left offset.
                floatLogicalWidth = std::min(logicalWidthForFloat(floatingObject), logicalRightOffset - logicalLeftOffset);
            }
        }
        floatLogicalLeft = std::max(logicalLeftOffset - borderAndPaddingLogicalLeft(), floatLogicalLeft);
    } else {
        LayoutUnit heightRemainingLeft = 1;
        LayoutUnit heightRemainingRight = 1;
        floatLogicalLeft = logicalRightOffsetForPositioningFloat(logicalTopOffset, logicalRightOffset, &heightRemainingRight);
        while (floatLogicalLeft - logicalLeftOffsetForPositioningFloat(logicalTopOffset, logicalLeftOffset, &heightRemainingLeft) < floatLogicalWidth) {
            logicalTopOffset += std::min(heightRemainingLeft, heightRemainingRight);
            floatLogicalLeft = logicalRightOffsetForPositioningFloat(logicalTopOffset, logicalRightOffset, &heightRemainingRight);
            if (insideFlowThread) {
                // Have to re-evaluate all of our offsets, since they may have changed.
                logicalRightOffset = logicalRightOffsetForContent(); // Constant part of right offset.
                logicalLeftOffset = logicalLeftOffsetForContent(); // Constant part of left offset.
                floatLogicalWidth = std::min(logicalWidthForFloat(floatingObject), logicalRightOffset - logicalLeftOffset);
            }
        }
        // Use the original width of the float here, since the local variable
        // |floatLogicalWidth| was capped to the available line width. See
        // fast/block/float/clamped-right-float.html.
        floatLogicalLeft -= logicalWidthForFloat(floatingObject);
    }

    return LayoutPoint(floatLogicalLeft, logicalTopOffset);
}

FloatingObject* LayoutBlockFlow::insertFloatingObject(LayoutBox& floatBox)
{
    ASSERT(floatBox.isFloating());

    // Create the list of special objects if we don't aleady have one
    if (!m_floatingObjects) {
        createFloatingObjects();
    } else {
        // Don't insert the object again if it's already in the list
        const FloatingObjectSet& floatingObjectSet = m_floatingObjects->set();
        FloatingObjectSetIterator it = floatingObjectSet.find<FloatingObjectHashTranslator>(&floatBox);
        if (it != floatingObjectSet.end())
            return it->get();
    }

    // Create the special object entry & append it to the list

    OwnPtr<FloatingObject> newObj = FloatingObject::create(&floatBox);

    // Our location is irrelevant if we're unsplittable or no pagination is in effect.
    // Just go ahead and lay out the float.
    bool isChildLayoutBlock = floatBox.isLayoutBlock();
    if (isChildLayoutBlock && !floatBox.needsLayout() && view()->layoutState()->pageLogicalHeightChanged())
        floatBox.setChildNeedsLayout(MarkOnlyThis);

    floatBox.layoutIfNeeded();

    setLogicalWidthForFloat(*newObj, logicalWidthForChild(floatBox) + marginStartForChild(floatBox) + marginEndForChild(floatBox));

    return m_floatingObjects->add(newObj.release());
}

void LayoutBlockFlow::removeFloatingObject(LayoutBox* floatBox)
{
    if (m_floatingObjects) {
        const FloatingObjectSet& floatingObjectSet = m_floatingObjects->set();
        FloatingObjectSetIterator it = floatingObjectSet.find<FloatingObjectHashTranslator>(floatBox);
        if (it != floatingObjectSet.end()) {
            FloatingObject& floatingObject = *it->get();
            if (childrenInline()) {
                LayoutUnit logicalTop = logicalTopForFloat(floatingObject);
                LayoutUnit logicalBottom = logicalBottomForFloat(floatingObject);

                // Fix for https://bugs.webkit.org/show_bug.cgi?id=54995.
                if (logicalBottom < 0 || logicalBottom < logicalTop || logicalTop == LayoutUnit::max()) {
                    logicalBottom = LayoutUnit::max();
                } else {
                    // Special-case zero- and less-than-zero-height floats: those don't touch
                    // the line that they're on, but it still needs to be dirtied. This is
                    // accomplished by pretending they have a height of 1.
                    logicalBottom = std::max(logicalBottom, logicalTop + 1);
                }
                if (floatingObject.originatingLine()) {
                    if (!selfNeedsLayout()) {
                        ASSERT(floatingObject.originatingLine()->lineLayoutItem().isEqual(this));
                        floatingObject.originatingLine()->markDirty();
                    }
#if ENABLE(ASSERT)
                    floatingObject.setOriginatingLine(nullptr);
#endif
                }
                markLinesDirtyInBlockRange(0, logicalBottom);
            }
            m_floatingObjects->remove(&floatingObject);
        }
    }
}

void LayoutBlockFlow::removeFloatingObjectsBelow(FloatingObject* lastFloat, int logicalOffset)
{
    if (!containsFloats())
        return;

    const FloatingObjectSet& floatingObjectSet = m_floatingObjects->set();
    FloatingObject* curr = floatingObjectSet.last().get();
    while (curr != lastFloat && (!curr->isPlaced() || logicalTopForFloat(*curr) >= logicalOffset)) {
        m_floatingObjects->remove(curr);
        if (floatingObjectSet.isEmpty())
            break;
        curr = floatingObjectSet.last().get();
    }
}

bool LayoutBlockFlow::positionNewFloats(LineWidth* width)
{
    if (!m_floatingObjects)
        return false;

    const FloatingObjectSet& floatingObjectSet = m_floatingObjects->set();
    if (floatingObjectSet.isEmpty())
        return false;

    // If all floats have already been positioned, then we have no work to do.
    if (floatingObjectSet.last()->isPlaced())
        return false;

    // Move backwards through our floating object list until we find a float that has
    // already been positioned. Then we'll be able to move forward, positioning all of
    // the new floats that need it.
    FloatingObjectSetIterator it = floatingObjectSet.end();
    --it; // Go to last item.
    FloatingObjectSetIterator begin = floatingObjectSet.begin();
    FloatingObject* lastPlacedFloatingObject = nullptr;
    while (it != begin) {
        --it;
        if ((*it)->isPlaced()) {
            lastPlacedFloatingObject = it->get();
            ++it;
            break;
        }
    }

    LayoutUnit logicalTop = logicalHeight();

    // The float cannot start above the top position of the last positioned float.
    if (lastPlacedFloatingObject)
        logicalTop = std::max(logicalTopForFloat(*lastPlacedFloatingObject), logicalTop);

    FloatingObjectSetIterator end = floatingObjectSet.end();
    // Now walk through the set of unpositioned floats and place them.
    for (; it != end; ++it) {
        FloatingObject& floatingObject = *it->get();
        // The containing block is responsible for positioning floats, so if we have floats in our
        // list that come from somewhere else, do not attempt to position them.
        if (floatingObject.layoutObject()->containingBlock() != this)
            continue;

        LayoutBox* childBox = floatingObject.layoutObject();

        // FIXME Investigate if this can be removed. crbug.com/370006
        childBox->setMayNeedPaintInvalidation();

        LayoutUnit childLogicalLeftMargin = style()->isLeftToRightDirection() ? marginStartForChild(*childBox) : marginEndForChild(*childBox);
        if (childBox->style()->clear() & CLEFT)
            logicalTop = std::max(lowestFloatLogicalBottom(FloatingObject::FloatLeft), logicalTop);
        if (childBox->style()->clear() & CRIGHT)
            logicalTop = std::max(lowestFloatLogicalBottom(FloatingObject::FloatRight), logicalTop);

        LayoutPoint floatLogicalLocation = computeLogicalLocationForFloat(floatingObject, logicalTop);

        setLogicalLeftForFloat(floatingObject, floatLogicalLocation.x());

        setLogicalLeftForChild(*childBox, floatLogicalLocation.x() + childLogicalLeftMargin);
        setLogicalTopForChild(*childBox, floatLogicalLocation.y() + marginBeforeForChild(*childBox));

        SubtreeLayoutScope layoutScope(*childBox);
        LayoutState* layoutState = view()->layoutState();
        bool isPaginated = layoutState->isPaginated();
        if (isPaginated && !childBox->needsLayout())
            childBox->markForPaginationRelayoutIfNeeded(layoutScope);

        childBox->layoutIfNeeded();

        if (isPaginated) {
            LayoutBlockFlow* childBlockFlow = childBox->isLayoutBlockFlow() ? toLayoutBlockFlow(childBox) : nullptr;
            // The first piece of content inside the child may have set a strut during layout.
            LayoutUnit strut = childBlockFlow ? childBlockFlow->paginationStrutPropagatedFromChild() : LayoutUnit();
            if (!strut) {
                // Otherwise, if we are unsplittable and don't fit, move to the next page or column
                // if that helps the situation.
                strut = adjustForUnsplittableChild(*childBox, floatLogicalLocation.y()) - floatLogicalLocation.y();
            }

            floatingObject.setPaginationStrut(strut);
            childBox->setPaginationStrut(strut);
            if (strut) {
                floatLogicalLocation = computeLogicalLocationForFloat(floatingObject, floatLogicalLocation.y() + strut);
                setLogicalLeftForFloat(floatingObject, floatLogicalLocation.x());

                setLogicalLeftForChild(*childBox, floatLogicalLocation.x() + childLogicalLeftMargin);
                setLogicalTopForChild(*childBox, floatLogicalLocation.y() + marginBeforeForChild(*childBox));

                if (childBox->isLayoutBlock())
                    childBox->setChildNeedsLayout(MarkOnlyThis);
                childBox->layoutIfNeeded();
            }
        }

        setLogicalTopForFloat(floatingObject, floatLogicalLocation.y());

        setLogicalHeightForFloat(floatingObject, logicalHeightForChild(*childBox) + marginBeforeForChild(*childBox) + marginAfterForChild(*childBox));

        m_floatingObjects->addPlacedObject(floatingObject);

        if (ShapeOutsideInfo* shapeOutside = childBox->shapeOutsideInfo())
            shapeOutside->setReferenceBoxLogicalSize(logicalSizeForChild(*childBox));

        if (width)
            width->shrinkAvailableWidthForNewFloatIfNeeded(floatingObject);
    }
    return true;
}

bool LayoutBlockFlow::hasOverhangingFloat(LayoutBox* layoutBox)
{
    if (!m_floatingObjects || !parent())
        return false;

    const FloatingObjectSet& floatingObjectSet = m_floatingObjects->set();
    FloatingObjectSetIterator it = floatingObjectSet.find<FloatingObjectHashTranslator>(layoutBox);
    if (it == floatingObjectSet.end())
        return false;

    return logicalBottomForFloat(*it->get()) > logicalHeight();
}

void LayoutBlockFlow::addIntrudingFloats(LayoutBlockFlow* prev, LayoutUnit logicalLeftOffset, LayoutUnit logicalTopOffset)
{
    ASSERT(!avoidsFloats());

    // If we create our own block formatting context then our contents don't interact with floats outside it, even those from our parent.
    if (createsNewFormattingContext())
        return;

    // If the parent or previous sibling doesn't have any floats to add, don't bother.
    if (!prev->m_floatingObjects)
        return;

    logicalLeftOffset += marginLogicalLeft();

    const FloatingObjectSet& prevSet = prev->m_floatingObjects->set();
    FloatingObjectSetIterator prevEnd = prevSet.end();
    for (FloatingObjectSetIterator prevIt = prevSet.begin(); prevIt != prevEnd; ++prevIt) {
        FloatingObject& floatingObject = *prevIt->get();
        if (logicalBottomForFloat(floatingObject) > logicalTopOffset) {
            if (!m_floatingObjects || !m_floatingObjects->set().contains(&floatingObject)) {
                // We create the floating object list lazily.
                if (!m_floatingObjects)
                    createFloatingObjects();

                // Applying the child's margin makes no sense in the case where the child was passed in.
                // since this margin was added already through the modification of the |logicalLeftOffset| variable
                // above. |logicalLeftOffset| will equal the margin in this case, so it's already been taken
                // into account. Only apply this code if prev is the parent, since otherwise the left margin
                // will get applied twice.
                LayoutSize offset = isHorizontalWritingMode()
                    ? LayoutSize(logicalLeftOffset - (prev != parent() ? prev->marginLeft() : LayoutUnit()), logicalTopOffset)
                    : LayoutSize(logicalTopOffset, logicalLeftOffset - (prev != parent() ? prev->marginTop() : LayoutUnit()));

                m_floatingObjects->add(floatingObject.copyToNewContainer(offset));
            }
        }
    }
}

void LayoutBlockFlow::addOverhangingFloats(LayoutBlockFlow* child, bool makeChildPaintOtherFloats)
{
    // Prevent floats from being added to the canvas by the root element, e.g., <html>.
    if (!child->containsFloats() || child->createsNewFormattingContext())
        return;

    LayoutUnit childLogicalTop = child->logicalTop();
    LayoutUnit childLogicalLeft = child->logicalLeft();

    // Floats that will remain the child's responsibility to paint should factor into its
    // overflow.
    FloatingObjectSetIterator childEnd = child->m_floatingObjects->set().end();
    for (FloatingObjectSetIterator childIt = child->m_floatingObjects->set().begin(); childIt != childEnd; ++childIt) {
        FloatingObject& floatingObject = *childIt->get();
        LayoutUnit logicalBottomForFloat = std::min(this->logicalBottomForFloat(floatingObject), LayoutUnit::max() - childLogicalTop);
        LayoutUnit logicalBottom = childLogicalTop + logicalBottomForFloat;

        if (logicalBottom > logicalHeight()) {
            // If the object is not in the list, we add it now.
            if (!containsFloat(floatingObject.layoutObject())) {
                LayoutSize offset = isHorizontalWritingMode() ? LayoutSize(-childLogicalLeft, -childLogicalTop) : LayoutSize(-childLogicalTop, -childLogicalLeft);
                bool shouldPaint = false;

                // The nearest enclosing layer always paints the float (so that zindex and stacking
                // behaves properly). We always want to propagate the desire to paint the float as
                // far out as we can, to the outermost block that overlaps the float, stopping only
                // if we hit a self-painting layer boundary.
                if (floatingObject.layoutObject()->enclosingFloatPaintingLayer() == enclosingFloatPaintingLayer() && !floatingObject.isLowestNonOverhangingFloatInChild()) {
                    floatingObject.setShouldPaint(false);
                    shouldPaint = true;
                }
                // We create the floating object list lazily.
                if (!m_floatingObjects)
                    createFloatingObjects();

                m_floatingObjects->add(floatingObject.copyToNewContainer(offset, shouldPaint, true));
            }
        } else {
            if (makeChildPaintOtherFloats && !floatingObject.shouldPaint() && !floatingObject.layoutObject()->hasSelfPaintingLayer() && !floatingObject.isLowestNonOverhangingFloatInChild()
                && floatingObject.layoutObject()->isDescendantOf(child) && floatingObject.layoutObject()->enclosingFloatPaintingLayer() == child->enclosingFloatPaintingLayer()) {
                // The float is not overhanging from this block, so if it is a descendant of the child, the child should
                // paint it (the other case is that it is intruding into the child), unless it has its own layer or enclosing
                // layer.
                // If makeChildPaintOtherFloats is false, it means that the child must already know about all the floats
                // it should paint.
                floatingObject.setShouldPaint(true);
            }

            // Since the float doesn't overhang, it didn't get put into our list. We need to go ahead and add its overflow in to the
            // child now.
            if (floatingObject.isDescendant())
                child->addOverflowFromChild(floatingObject.layoutObject(), LayoutSize(xPositionForFloatIncludingMargin(floatingObject), yPositionForFloatIncludingMargin(floatingObject)));
        }
    }
}

LayoutUnit LayoutBlockFlow::lowestFloatLogicalBottom(FloatingObject::Type floatType) const
{
    if (!m_floatingObjects)
        return LayoutUnit();

    return m_floatingObjects->lowestFloatLogicalBottom(floatType);
}

LayoutUnit LayoutBlockFlow::nextFloatLogicalBottomBelow(LayoutUnit logicalHeight, ShapeOutsideFloatOffsetMode offsetMode) const
{
    if (!m_floatingObjects)
        return logicalHeight;

    LayoutUnit logicalBottom;
    const FloatingObjectSet& floatingObjectSet = m_floatingObjects->set();
    FloatingObjectSetIterator end = floatingObjectSet.end();
    for (FloatingObjectSetIterator it = floatingObjectSet.begin(); it != end; ++it) {
        const FloatingObject& floatingObject = *it->get();
        LayoutUnit floatLogicalBottom = logicalBottomForFloat(floatingObject);
        ShapeOutsideInfo* shapeOutside = floatingObject.layoutObject()->shapeOutsideInfo();
        if (shapeOutside && (offsetMode == ShapeOutsideFloatShapeOffset)) {
            LayoutUnit shapeLogicalBottom = logicalTopForFloat(floatingObject) + marginBeforeForChild(*floatingObject.layoutObject()) + shapeOutside->shapeLogicalBottom();
            // Use the shapeLogicalBottom unless it extends outside of the margin box, in which case it is clipped.
            if (shapeLogicalBottom < floatLogicalBottom)
                floatLogicalBottom = shapeLogicalBottom;
        }
        if (floatLogicalBottom > logicalHeight)
            logicalBottom = logicalBottom ? std::min(floatLogicalBottom, logicalBottom) : floatLogicalBottom;
    }

    return logicalBottom;
}

bool LayoutBlockFlow::hitTestFloats(HitTestResult& result, const HitTestLocation& locationInContainer, const LayoutPoint& accumulatedOffset)
{
    if (!m_floatingObjects)
        return false;

    LayoutPoint adjustedLocation = accumulatedOffset;
    if (isLayoutView()) {
        DoublePoint position = toLayoutView(this)->frameView()->scrollPositionDouble();
        adjustedLocation.move(position.x(), position.y());
    }

    const FloatingObjectSet& floatingObjectSet = m_floatingObjects->set();
    FloatingObjectSetIterator begin = floatingObjectSet.begin();
    for (FloatingObjectSetIterator it = floatingObjectSet.end(); it != begin;) {
        --it;
        const FloatingObject& floatingObject = *it->get();
        if (floatingObject.shouldPaint() && !floatingObject.layoutObject()->hasSelfPaintingLayer()) {
            LayoutUnit xOffset = xPositionForFloatIncludingMargin(floatingObject) - floatingObject.layoutObject()->location().x();
            LayoutUnit yOffset = yPositionForFloatIncludingMargin(floatingObject) - floatingObject.layoutObject()->location().y();
            LayoutPoint childPoint = flipFloatForWritingModeForChild(floatingObject, adjustedLocation + LayoutSize(xOffset, yOffset));
            if (floatingObject.layoutObject()->hitTest(result, locationInContainer, childPoint)) {
                updateHitTestResult(result, locationInContainer.point() - toLayoutSize(childPoint));
                return true;
            }
        }
    }

    return false;
}

LayoutUnit LayoutBlockFlow::logicalLeftFloatOffsetForLine(LayoutUnit logicalTop, LayoutUnit fixedOffset, LayoutUnit logicalHeight) const
{
    if (m_floatingObjects && m_floatingObjects->hasLeftObjects())
        return m_floatingObjects->logicalLeftOffset(fixedOffset, logicalTop, logicalHeight);

    return fixedOffset;
}

LayoutUnit LayoutBlockFlow::logicalRightFloatOffsetForLine(LayoutUnit logicalTop, LayoutUnit fixedOffset, LayoutUnit logicalHeight) const
{
    if (m_floatingObjects && m_floatingObjects->hasRightObjects())
        return m_floatingObjects->logicalRightOffset(fixedOffset, logicalTop, logicalHeight);

    return fixedOffset;
}

LayoutRect LayoutBlockFlow::selectionRectForPaintInvalidation(const LayoutBoxModelObject* paintInvalidationContainer) const
{
    LayoutRect rect = selectionGapRectsForPaintInvalidation(paintInvalidationContainer);
    // FIXME: groupedMapping() leaks the squashing abstraction.
    if (paintInvalidationContainer->layer()->groupedMapping())
        PaintLayer::mapRectToPaintBackingCoordinates(paintInvalidationContainer, rect);
    return rect;
}

GapRects LayoutBlockFlow::selectionGapRectsForPaintInvalidation(const LayoutBoxModelObject* paintInvalidationContainer) const
{
    ASSERT(!needsLayout());

    if (!shouldPaintSelectionGaps())
        return GapRects();

    TransformState transformState(TransformState::ApplyTransformDirection, FloatPoint());
    mapLocalToAncestor(paintInvalidationContainer, transformState, ApplyContainerFlip | UseTransforms);
    LayoutPoint offsetFromPaintInvalidationContainer = roundedLayoutPoint(transformState.mappedPoint());

    if (hasOverflowClip())
        offsetFromPaintInvalidationContainer -= scrolledContentOffset();

    LayoutUnit lastTop = 0;
    LayoutUnit lastLeft = logicalLeftSelectionOffset(this, lastTop);
    LayoutUnit lastRight = logicalRightSelectionOffset(this, lastTop);

    return selectionGaps(this, offsetFromPaintInvalidationContainer, LayoutSize(), lastTop, lastLeft, lastRight);
}

static void clipOutPositionedObjects(ClipScope& clipScope, const LayoutPoint& offset, TrackedLayoutBoxListHashSet* positionedObjects)
{
    if (!positionedObjects)
        return;

    TrackedLayoutBoxListHashSet::const_iterator end = positionedObjects->end();
    for (TrackedLayoutBoxListHashSet::const_iterator it = positionedObjects->begin(); it != end; ++it) {
        LayoutBox* r = *it;
        clipScope.clip(LayoutRect(flooredIntPoint(r->location() + offset), flooredIntSize(r->size())), SkRegion::kDifference_Op);
    }
}

GapRects LayoutBlockFlow::selectionGaps(const LayoutBlock* rootBlock, const LayoutPoint& rootBlockPhysicalPosition,
    const LayoutSize& offsetFromRootBlock, LayoutUnit& lastLogicalTop, LayoutUnit& lastLogicalLeft, LayoutUnit& lastLogicalRight,
    const PaintInfo* paintInfo, ClipScope* clipScope) const
{
    // IMPORTANT: Callers of this method that intend for painting to happen need to do a save/restore.
    if (clipScope) {
        // Note that we don't clip out overflow for positioned objects.  We just stick to the border box.
        LayoutRect flippedBlockRect(LayoutPoint(offsetFromRootBlock), size());
        rootBlock->flipForWritingMode(flippedBlockRect);
        flippedBlockRect.moveBy(rootBlockPhysicalPosition);
        clipOutPositionedObjects(*clipScope, flippedBlockRect.location(), positionedObjects());
        if (isBody() || isDocumentElement()) // The <body> must make sure to examine its containingBlock's positioned objects.
            for (LayoutBlock* cb = containingBlock(); cb && !cb->isLayoutView(); cb = cb->containingBlock())
                clipOutPositionedObjects(*clipScope, cb->location(), cb->positionedObjects()); // FIXME: Not right for flipped writing modes.
        clipOutFloatingObjects(rootBlock, *clipScope, rootBlockPhysicalPosition, offsetFromRootBlock);
    }

    GapRects result;

    if (hasTransformRelatedProperty() || style()->columnSpan())
        return result;

    if (childrenInline())
        result = inlineSelectionGaps(rootBlock, rootBlockPhysicalPosition, offsetFromRootBlock, lastLogicalTop, lastLogicalLeft, lastLogicalRight, paintInfo);
    else
        result = blockSelectionGaps(rootBlock, rootBlockPhysicalPosition, offsetFromRootBlock, lastLogicalTop, lastLogicalLeft, lastLogicalRight, paintInfo);

    // Go ahead and fill the vertical gap all the way to the bottom of our block if the selection extends past our block.
    if (rootBlock == this && (selectionState() != SelectionBoth && selectionState() != SelectionEnd)) {
        result.uniteCenter(blockSelectionGap(rootBlock, rootBlockPhysicalPosition, offsetFromRootBlock,
            lastLogicalTop, lastLogicalLeft, lastLogicalRight, logicalHeight(), paintInfo));
    }
    return result;
}


GapRects LayoutBlockFlow::inlineSelectionGaps(const LayoutBlock* rootBlock, const LayoutPoint& rootBlockPhysicalPosition, const LayoutSize& offsetFromRootBlock,
    LayoutUnit& lastLogicalTop, LayoutUnit& lastLogicalLeft, LayoutUnit& lastLogicalRight, const PaintInfo* paintInfo) const
{
    GapRects result;

    bool containsStart = selectionState() == SelectionStart || selectionState() == SelectionBoth;

    if (!firstLineBox()) {
        if (containsStart) {
            // Go ahead and update our lastLogicalTop to be the bottom of the block.  <hr>s or empty blocks with height can trip this
            // case.
            lastLogicalTop = rootBlock->blockDirectionOffset(offsetFromRootBlock) + logicalHeight();
            lastLogicalLeft = logicalLeftSelectionOffset(rootBlock, logicalHeight());
            lastLogicalRight = logicalRightSelectionOffset(rootBlock, logicalHeight());
        }
        return result;
    }

    RootInlineBox* lastSelectedLine = nullptr;
    RootInlineBox* curr;
    for (curr = firstRootBox(); curr && !curr->hasSelectedChildren(); curr = curr->nextRootBox()) { }

    // Now paint the gaps for the lines.
    for (; curr && curr->hasSelectedChildren(); curr = curr->nextRootBox()) {
        LayoutUnit selTop =  curr->selectionTopAdjustedForPrecedingBlock();
        LayoutUnit selHeight = curr->selectionHeightAdjustedForPrecedingBlock();

        if (!containsStart && !lastSelectedLine && selectionState() != SelectionStart && selectionState() != SelectionBoth) {
            result.uniteCenter(blockSelectionGap(rootBlock, rootBlockPhysicalPosition, offsetFromRootBlock, lastLogicalTop,
                lastLogicalLeft, lastLogicalRight, selTop, paintInfo));
        }

        LayoutRect logicalRect(curr->logicalLeft(), selTop, curr->logicalWidth(), selTop + selHeight);
        logicalRect.move(isHorizontalWritingMode() ? offsetFromRootBlock : offsetFromRootBlock.transposedSize());
        LayoutRect physicalRect = rootBlock->logicalRectToPhysicalRect(rootBlockPhysicalPosition, logicalRect);
        if (!paintInfo || paintInfo->cullRect().intersectsCullRect(enclosingIntRect(physicalRect)))
            result.unite(curr->lineSelectionGap(rootBlock, rootBlockPhysicalPosition, offsetFromRootBlock, selTop, selHeight, paintInfo));

        lastSelectedLine = curr;
    }

    if (containsStart && !lastSelectedLine) {
        // VisibleSelection must start just after our last line.
        lastSelectedLine = lastRootBox();
    }

    if (lastSelectedLine && selectionState() != SelectionEnd && selectionState() != SelectionBoth) {
        // Go ahead and update our lastY to be the bottom of the last selected line.
        lastLogicalTop = rootBlock->blockDirectionOffset(offsetFromRootBlock) + lastSelectedLine->selectionBottom();
        lastLogicalLeft = logicalLeftSelectionOffset(rootBlock, lastSelectedLine->selectionBottom());
        lastLogicalRight = logicalRightSelectionOffset(rootBlock, lastSelectedLine->selectionBottom());
    }
    return result;
}

IntRect alignSelectionRectToDevicePixels(LayoutRect& rect)
{
    LayoutUnit roundedX = rect.x().round();
    return IntRect(roundedX, rect.y().round(),
        (rect.maxX() - roundedX).round(),
        snapSizeToPixel(rect.height(), rect.y()));
}

bool LayoutBlockFlow::shouldPaintSelectionGaps() const
{
    if (RuntimeEnabledFeatures::selectionPaintingWithoutSelectionGapsEnabled())
        return false;
    return selectionState() != SelectionNone && style()->visibility() == VISIBLE && isSelectionRoot();
}

LayoutRect LayoutBlockFlow::blockSelectionGap(const LayoutBlock* rootBlock, const LayoutPoint& rootBlockPhysicalPosition, const LayoutSize& offsetFromRootBlock,
    LayoutUnit lastLogicalTop, LayoutUnit lastLogicalLeft, LayoutUnit lastLogicalRight, LayoutUnit logicalBottom, const PaintInfo* paintInfo) const
{
    LayoutUnit logicalTop = lastLogicalTop;
    LayoutUnit logicalHeight = rootBlock->blockDirectionOffset(offsetFromRootBlock) + logicalBottom - logicalTop;
    if (logicalHeight <= 0)
        return LayoutRect();

    // Get the selection offsets for the bottom of the gap
    LayoutUnit logicalLeft = std::max(lastLogicalLeft, logicalLeftSelectionOffset(rootBlock, logicalBottom));
    LayoutUnit logicalRight = std::min(lastLogicalRight, logicalRightSelectionOffset(rootBlock, logicalBottom));
    LayoutUnit logicalWidth = logicalRight - logicalLeft;
    if (logicalWidth <= 0)
        return LayoutRect();

    LayoutRect gapRect = rootBlock->logicalRectToPhysicalRect(rootBlockPhysicalPosition, LayoutRect(logicalLeft, logicalTop, logicalWidth, logicalHeight));
    if (paintInfo) {
        IntRect selectionGapRect = alignSelectionRectToDevicePixels(gapRect);
        paintInfo->context.fillRect(selectionGapRect, selectionBackgroundColor());
    }
    return gapRect;
}

GapRects LayoutBlockFlow::blockSelectionGaps(const LayoutBlock* rootBlock, const LayoutPoint& rootBlockPhysicalPosition, const LayoutSize& offsetFromRootBlock,
    LayoutUnit& lastLogicalTop, LayoutUnit& lastLogicalLeft, LayoutUnit& lastLogicalRight, const PaintInfo* paintInfo) const
{
    GapRects result;

    // Go ahead and jump right to the first block child that contains some selected objects.
    LayoutBox* curr;
    for (curr = firstChildBox(); curr && curr->selectionState() == SelectionNone; curr = curr->nextSiblingBox()) { }

    for (bool sawSelectionEnd = false; curr && !sawSelectionEnd; curr = curr->nextSiblingBox()) {
        SelectionState childState = curr->selectionState();
        if (childState == SelectionBoth || childState == SelectionEnd)
            sawSelectionEnd = true;

        if (curr->isFloatingOrOutOfFlowPositioned())
            continue; // We must be a normal flow object in order to even be considered.

        if (curr->isInFlowPositioned() && curr->hasLayer()) {
            // If the relposition offset is anything other than 0, then treat this just like an absolute positioned element.
            // Just disregard it completely.
            LayoutSize relOffset = curr->layer()->offsetForInFlowPosition();
            if (relOffset.width() || relOffset.height())
                continue;
        }

        bool paintsOwnSelection = curr->shouldPaintSelectionGaps() || curr->isTable(); // FIXME: Eventually we won't special-case table like this.
        bool fillBlockGaps = paintsOwnSelection || (curr->canBeSelectionLeaf() && childState != SelectionNone);
        if (fillBlockGaps) {
            // We need to fill the vertical gap above this object.
            if (childState == SelectionEnd || childState == SelectionInside) {
                // Fill the gap above the object.
                result.uniteCenter(blockSelectionGap(rootBlock, rootBlockPhysicalPosition, offsetFromRootBlock, lastLogicalTop, lastLogicalLeft, lastLogicalRight,
                    curr->logicalTop(), paintInfo));
            }

            // Only fill side gaps for objects that paint their own selection if we know for sure the selection is going to extend all the way *past*
            // our object.  We know this if the selection did not end inside our object.
            if (paintsOwnSelection && (childState == SelectionStart || sawSelectionEnd))
                childState = SelectionNone;

            // Fill side gaps on this object based off its state.
            bool leftGap, rightGap;
            getSelectionGapInfo(childState, leftGap, rightGap);

            if (leftGap)
                result.uniteLeft(logicalLeftSelectionGap(rootBlock, rootBlockPhysicalPosition, offsetFromRootBlock, this, curr->logicalLeft(), curr->logicalTop(), curr->logicalHeight(), paintInfo));
            if (rightGap)
                result.uniteRight(logicalRightSelectionGap(rootBlock, rootBlockPhysicalPosition, offsetFromRootBlock, this, curr->logicalRight(), curr->logicalTop(), curr->logicalHeight(), paintInfo));

            // Update lastLogicalTop to be just underneath the object.  lastLogicalLeft and lastLogicalRight extend as far as
            // they can without bumping into floating or positioned objects.  Ideally they will go right up
            // to the border of the root selection block.
            lastLogicalTop = rootBlock->blockDirectionOffset(offsetFromRootBlock) + curr->logicalBottom();
            lastLogicalLeft = logicalLeftSelectionOffset(rootBlock, curr->logicalBottom());
            lastLogicalRight = logicalRightSelectionOffset(rootBlock, curr->logicalBottom());
        } else if (childState != SelectionNone && curr->isLayoutBlockFlow()) {
            // We must be a block that has some selected object inside it.  Go ahead and recur.
            result.unite(toLayoutBlockFlow(curr)->selectionGaps(rootBlock, rootBlockPhysicalPosition, LayoutSize(offsetFromRootBlock.width() + curr->location().x(), offsetFromRootBlock.height() + curr->location().y()),
                lastLogicalTop, lastLogicalLeft, lastLogicalRight, paintInfo));
        }
    }
    return result;
}

LayoutRect LayoutBlockFlow::logicalLeftSelectionGap(const LayoutBlock* rootBlock, const LayoutPoint& rootBlockPhysicalPosition, const LayoutSize& offsetFromRootBlock,
    const LayoutObject* selObj, LayoutUnit logicalLeft, LayoutUnit logicalTop, LayoutUnit logicalHeight, const PaintInfo* paintInfo) const
{
    LayoutUnit rootBlockLogicalTop = rootBlock->blockDirectionOffset(offsetFromRootBlock) + logicalTop;
    LayoutUnit rootBlockLogicalLeft = std::max(logicalLeftSelectionOffset(rootBlock, logicalTop), logicalLeftSelectionOffset(rootBlock, logicalTop + logicalHeight));
    LayoutUnit rootBlockLogicalRight = std::min(rootBlock->inlineDirectionOffset(offsetFromRootBlock) + logicalLeft, std::min(logicalRightSelectionOffset(rootBlock, logicalTop), logicalRightSelectionOffset(rootBlock, logicalTop + logicalHeight)));
    LayoutUnit rootBlockLogicalWidth = rootBlockLogicalRight - rootBlockLogicalLeft;
    if (rootBlockLogicalWidth <= 0)
        return LayoutRect();

    LayoutRect gapRect = rootBlock->logicalRectToPhysicalRect(rootBlockPhysicalPosition, LayoutRect(rootBlockLogicalLeft, rootBlockLogicalTop, rootBlockLogicalWidth, logicalHeight));
    if (paintInfo) {
        IntRect selectionGapRect = alignSelectionRectToDevicePixels(gapRect);
        paintInfo->context.fillRect(selectionGapRect, selObj->selectionBackgroundColor());
    }
    return gapRect;
}

LayoutRect LayoutBlockFlow::logicalRightSelectionGap(const LayoutBlock* rootBlock, const LayoutPoint& rootBlockPhysicalPosition, const LayoutSize& offsetFromRootBlock,
    const LayoutObject* selObj, LayoutUnit logicalRight, LayoutUnit logicalTop, LayoutUnit logicalHeight, const PaintInfo* paintInfo) const
{
    LayoutUnit rootBlockLogicalTop = rootBlock->blockDirectionOffset(offsetFromRootBlock) + logicalTop;
    LayoutUnit rootBlockLogicalLeft = std::max(rootBlock->inlineDirectionOffset(offsetFromRootBlock) + logicalRight, max(logicalLeftSelectionOffset(rootBlock, logicalTop), logicalLeftSelectionOffset(rootBlock, logicalTop + logicalHeight)));
    LayoutUnit rootBlockLogicalRight = std::min(logicalRightSelectionOffset(rootBlock, logicalTop), logicalRightSelectionOffset(rootBlock, logicalTop + logicalHeight));
    LayoutUnit rootBlockLogicalWidth = rootBlockLogicalRight - rootBlockLogicalLeft;
    if (rootBlockLogicalWidth <= 0)
        return LayoutRect();

    LayoutRect gapRect = rootBlock->logicalRectToPhysicalRect(rootBlockPhysicalPosition, LayoutRect(rootBlockLogicalLeft, rootBlockLogicalTop, rootBlockLogicalWidth, logicalHeight));
    if (paintInfo) {
        IntRect selectionGapRect = alignSelectionRectToDevicePixels(gapRect);
        paintInfo->context.fillRect(selectionGapRect, selObj->selectionBackgroundColor());
    }
    return gapRect;
}

void LayoutBlockFlow::getSelectionGapInfo(SelectionState state, bool& leftGap, bool& rightGap) const
{
    bool ltr = style()->isLeftToRightDirection();
    leftGap = (state == SelectionInside)
        || (state == SelectionEnd && ltr)
        || (state == SelectionStart && !ltr);
    rightGap = (state == SelectionInside)
        || (state == SelectionStart && ltr)
        || (state == SelectionEnd && !ltr);
}

bool LayoutBlockFlow::allowsPaginationStrut() const
{
    // The block needs to be contained by a LayoutBlockFlow (and not by e.g. a flexbox, grid, or a
    // table (the latter being the case for table cell or table caption)). The reason for this
    // limitation is simply that LayoutBlockFlow child layout code is the only place where we pick
    // up the struts and handle them. We handle floats and regular in-flow children, and that's
    // all. We could handle this in other layout modes as well (and even for out-of-flow children),
    // but currently we don't.
    // TODO(mstensho): But we *should*.
    if (isOutOfFlowPositioned())
        return false;
    if (isLayoutFlowThread()) {
        // Don't let the strut escape the fragmentation context and get lost.
        // TODO(mstensho): If we're in a nested fragmentation context, we should ideally convert
        // and propagate the strut to the outer fragmentation context, so that the inner one is
        // fully pushed to the next outer fragmentainer, instead of taking up unusable space in the
        // previous one. But currently we have no mechanism in place to handle this.
        return false;
    }
    LayoutBlock* containingBlock = this->containingBlock();
    return containingBlock && containingBlock->isLayoutBlockFlow();
}

void LayoutBlockFlow::setPaginationStrutPropagatedFromChild(LayoutUnit strut)
{
    strut = std::max(strut, LayoutUnit());
    if (!m_rareData) {
        if (!strut)
            return;
        m_rareData = adoptPtr(new LayoutBlockFlowRareData(this));
    }
    m_rareData->m_paginationStrutPropagatedFromChild = strut;
}

void LayoutBlockFlow::positionSpannerDescendant(LayoutMultiColumnSpannerPlaceholder& child)
{
    LayoutBox& spanner = *child.layoutObjectInFlowThread();
    // FIXME: |spanner| is a descendant, but never a direct child, so the names here are bad, if
    // nothing else.
    setLogicalTopForChild(spanner, child.logicalTop());
    determineLogicalLeftPositionForChild(spanner);
}

bool LayoutBlockFlow::avoidsFloats() const
{
    // Floats can't intrude into our box if we have a non-auto column count or width.
    // Note: we need to use LayoutBox::avoidsFloats here since LayoutBlock::avoidsFloats is always true.
    return LayoutBox::avoidsFloats() || !style()->hasAutoColumnCount() || !style()->hasAutoColumnWidth();
}

void LayoutBlockFlow::moveChildrenTo(LayoutBoxModelObject* toBoxModelObject, LayoutObject* startChild, LayoutObject* endChild, LayoutObject* beforeChild, bool fullRemoveInsert)
{
    if (childrenInline())
        deleteLineBoxTree();
    LayoutBoxModelObject::moveChildrenTo(toBoxModelObject, startChild, endChild, beforeChild, fullRemoveInsert);
}

LayoutUnit LayoutBlockFlow::logicalLeftSelectionOffset(const LayoutBlock* rootBlock, LayoutUnit position) const
{
<<<<<<< HEAD
    LayoutUnit logicalLeft = logicalLeftOffsetForLine(position, false);
    if (logicalLeft == logicalLeftOffsetForContent()) {
        logicalLeft = LayoutBlock::logicalLeftSelectionOffset(rootBlock, position);
        if (isListItem() && style()->isLeftToRightDirection()) {
            logicalLeft += additionalMarginStart();
        }
        return logicalLeft;
    }
=======
    LayoutUnit logicalLeft = logicalLeftOffsetForLine(position, DoNotIndentText);
    if (logicalLeft == logicalLeftOffsetForContent())
        return LayoutBlock::logicalLeftSelectionOffset(rootBlock, position);
>>>>>>> b6cd7b0e

    const LayoutBlock* cb = this;
    while (cb != rootBlock) {
        if (cb->isListItem() && cb->style()->isLeftToRightDirection()) {
            logicalLeft += cb->additionalMarginStart();
        }
        logicalLeft += cb->logicalLeft();
        cb = cb->containingBlock();
    }
    return logicalLeft;
}

LayoutUnit LayoutBlockFlow::logicalRightSelectionOffset(const LayoutBlock* rootBlock, LayoutUnit position) const
{
<<<<<<< HEAD
    LayoutUnit logicalRight = logicalRightOffsetForLine(position, false);
    if (logicalRight == logicalRightOffsetForContent()) {
        logicalRight = LayoutBlock::logicalRightSelectionOffset(rootBlock, position);
        if (isListItem() && !style()->isLeftToRightDirection()) {
            logicalRight -= additionalMarginStart();
        }
        return logicalRight;
    }
=======
    LayoutUnit logicalRight = logicalRightOffsetForLine(position, DoNotIndentText);
    if (logicalRight == logicalRightOffsetForContent())
        return LayoutBlock::logicalRightSelectionOffset(rootBlock, position);
>>>>>>> b6cd7b0e

    const LayoutBlock* cb = this;
    while (cb != rootBlock) {
        if (cb->isListItem() && !cb->style()->isLeftToRightDirection()) {
            logicalRight -= cb->additionalMarginStart();
        }
        logicalRight += cb->logicalLeft();
        cb = cb->containingBlock();
    }
    return logicalRight;
}

RootInlineBox* LayoutBlockFlow::createRootInlineBox()
{
    return new RootInlineBox(*this);
}

bool LayoutBlockFlow::isPagedOverflow(const ComputedStyle& style)
{
    return style.isOverflowPaged() && node() != document().viewportDefiningElement();
}

LayoutBlockFlow::FlowThreadType LayoutBlockFlow::flowThreadType(const ComputedStyle& style)
{
    if (isPagedOverflow(style))
        return PagedFlowThread;
    if (style.specifiesColumns())
        return MultiColumnFlowThread;
    return NoFlowThread;
}

LayoutMultiColumnFlowThread* LayoutBlockFlow::createMultiColumnFlowThread(FlowThreadType type)
{
    switch (type) {
    case MultiColumnFlowThread:
        return LayoutMultiColumnFlowThread::createAnonymous(document(), styleRef());
    case PagedFlowThread:
        // Paged overflow is currently done using the multicol implementation.
        return LayoutPagedFlowThread::createAnonymous(document(), styleRef());
    default:
        ASSERT_NOT_REACHED();
        return nullptr;
    }
}

void LayoutBlockFlow::createOrDestroyMultiColumnFlowThreadIfNeeded(const ComputedStyle* oldStyle)
{
    // Paged overflow trumps multicol in this implementation. Ideally, it should be possible to have
    // both paged overflow and multicol on the same element, but then we need two flow
    // threads. Anyway, this is nothing to worry about until we can actually nest multicol properly
    // inside other fragmentation contexts.
    FlowThreadType type = flowThreadType(styleRef());

    if (multiColumnFlowThread()) {
        ASSERT(oldStyle);
        if (type != flowThreadType(*oldStyle)) {
            // If we're no longer to be multicol/paged, destroy the flow thread. Also destroy it
            // when switching between multicol and paged, since that affects the column set
            // structure (multicol containers may have spanners, paged containers may not).
            multiColumnFlowThread()->evacuateAndDestroy();
            ASSERT(!multiColumnFlowThread());
        }
    }

    if (type == NoFlowThread || multiColumnFlowThread())
        return;

    // Ruby elements manage child insertion in a special way, and would mess up insertion of the
    // flow thread. The flow thread needs to be a direct child of the multicol block (|this|).
    if (isRuby())
        return;

    // Fieldsets look for a legend special child (layoutSpecialExcludedChild()). We currently only
    // support one special child per layout object, and the flow thread would make for a second one.
    if (isFieldset())
        return;

    // Form controls are replaced content, and are therefore not supposed to support multicol.
    if (isFileUploadControl() || isTextControl() || isListBox())
        return;

    LayoutMultiColumnFlowThread* flowThread = createMultiColumnFlowThread(type);
    addChild(flowThread);

    // Check that addChild() put the flow thread as a direct child, and didn't do fancy things.
    ASSERT(flowThread->parent() == this);

    flowThread->populate();
    LayoutBlockFlowRareData& rareData = ensureRareData();
    ASSERT(!rareData.m_multiColumnFlowThread);
    rareData.m_multiColumnFlowThread = flowThread;
}

LayoutBlockFlow::LayoutBlockFlowRareData& LayoutBlockFlow::ensureRareData()
{
    if (m_rareData)
        return *m_rareData;

    m_rareData = adoptPtr(new LayoutBlockFlowRareData(this));
    return *m_rareData;
}

void LayoutBlockFlow::positionDialog()
{
    HTMLDialogElement* dialog = toHTMLDialogElement(node());
    if (dialog->centeringMode() == HTMLDialogElement::NotCentered)
        return;

    bool canCenterDialog = (style()->position() == AbsolutePosition || style()->position() == FixedPosition)
        && style()->hasAutoTopAndBottom();

    if (dialog->centeringMode() == HTMLDialogElement::Centered) {
        if (canCenterDialog)
            setY(dialog->centeredPosition());
        return;
    }

    ASSERT(dialog->centeringMode() == HTMLDialogElement::NeedsCentering);
    if (!canCenterDialog) {
        dialog->setNotCentered();
        return;
    }

    FrameView* frameView = document().view();
    LayoutUnit top = (style()->position() == FixedPosition) ? 0 : frameView->scrollOffset().height();
    int visibleHeight = frameView->visibleContentRect(IncludeScrollbars).height();
    if (size().height() < visibleHeight)
        top += (visibleHeight - size().height()) / 2;
    setY(top);
    dialog->setCentered(top);
}

} // namespace blink<|MERGE_RESOLUTION|>--- conflicted
+++ resolved
@@ -2984,8 +2984,7 @@
 
 LayoutUnit LayoutBlockFlow::logicalLeftSelectionOffset(const LayoutBlock* rootBlock, LayoutUnit position) const
 {
-<<<<<<< HEAD
-    LayoutUnit logicalLeft = logicalLeftOffsetForLine(position, false);
+    LayoutUnit logicalLeft = logicalLeftOffsetForLine(position, DoNotIndentText);
     if (logicalLeft == logicalLeftOffsetForContent()) {
         logicalLeft = LayoutBlock::logicalLeftSelectionOffset(rootBlock, position);
         if (isListItem() && style()->isLeftToRightDirection()) {
@@ -2993,11 +2992,6 @@
         }
         return logicalLeft;
     }
-=======
-    LayoutUnit logicalLeft = logicalLeftOffsetForLine(position, DoNotIndentText);
-    if (logicalLeft == logicalLeftOffsetForContent())
-        return LayoutBlock::logicalLeftSelectionOffset(rootBlock, position);
->>>>>>> b6cd7b0e
 
     const LayoutBlock* cb = this;
     while (cb != rootBlock) {
@@ -3012,20 +3006,14 @@
 
 LayoutUnit LayoutBlockFlow::logicalRightSelectionOffset(const LayoutBlock* rootBlock, LayoutUnit position) const
 {
-<<<<<<< HEAD
-    LayoutUnit logicalRight = logicalRightOffsetForLine(position, false);
+    LayoutUnit logicalRight = logicalRightOffsetForLine(position, DoNotIndentText);
     if (logicalRight == logicalRightOffsetForContent()) {
         logicalRight = LayoutBlock::logicalRightSelectionOffset(rootBlock, position);
         if (isListItem() && !style()->isLeftToRightDirection()) {
             logicalRight -= additionalMarginStart();
         }
         return logicalRight;
-    }
-=======
-    LayoutUnit logicalRight = logicalRightOffsetForLine(position, DoNotIndentText);
-    if (logicalRight == logicalRightOffsetForContent())
-        return LayoutBlock::logicalRightSelectionOffset(rootBlock, position);
->>>>>>> b6cd7b0e
+	}
 
     const LayoutBlock* cb = this;
     while (cb != rootBlock) {
