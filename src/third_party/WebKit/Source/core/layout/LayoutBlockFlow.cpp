/*
 * Copyright (C) 2013 Google Inc. All rights reserved.
 *
 * Redistribution and use in source and binary forms, with or without
 * modification, are permitted provided that the following conditions are
 * met:
 *
 *     * Redistributions of source code must retain the above copyright
 * notice, this list of conditions and the following disclaimer.
 *     * Redistributions in binary form must reproduce the above
 * copyright notice, this list of conditions and the following disclaimer
 * in the documentation and/or other materials provided with the
 * distribution.
 *     * Neither the name of Google Inc. nor the names of its
 * contributors may be used to endorse or promote products derived from
 * this software without specific prior written permission.
 *
 * THIS SOFTWARE IS PROVIDED BY THE COPYRIGHT HOLDERS AND CONTRIBUTORS
 * "AS IS" AND ANY EXPRESS OR IMPLIED WARRANTIES, INCLUDING, BUT NOT
 * LIMITED TO, THE IMPLIED WARRANTIES OF MERCHANTABILITY AND FITNESS FOR
 * A PARTICULAR PURPOSE ARE DISCLAIMED. IN NO EVENT SHALL THE COPYRIGHT
 * OWNER OR CONTRIBUTORS BE LIABLE FOR ANY DIRECT, INDIRECT, INCIDENTAL,
 * SPECIAL, EXEMPLARY, OR CONSEQUENTIAL DAMAGES (INCLUDING, BUT NOT
 * LIMITED TO, PROCUREMENT OF SUBSTITUTE GOODS OR SERVICES; LOSS OF USE,
 * DATA, OR PROFITS; OR BUSINESS INTERRUPTION) HOWEVER CAUSED AND ON ANY
 * THEORY OF LIABILITY, WHETHER IN CONTRACT, STRICT LIABILITY, OR TORT
 * (INCLUDING NEGLIGENCE OR OTHERWISE) ARISING IN ANY WAY OUT OF THE USE
 * OF THIS SOFTWARE, EVEN IF ADVISED OF THE POSSIBILITY OF SUCH DAMAGE.
 */

#include "config.h"
#include "core/layout/LayoutBlockFlow.h"

#include "core/dom/AXObjectCache.h"
#include "core/frame/FrameView.h"
#include "core/frame/LocalFrame.h"
#include "core/frame/Settings.h"
#include "core/html/HTMLDialogElement.h"
#include "core/layout/HitTestLocation.h"
#include "core/layout/LayoutAnalyzer.h"
#include "core/layout/LayoutFlowThread.h"
#include "core/layout/LayoutMultiColumnFlowThread.h"
#include "core/layout/LayoutMultiColumnSpannerPlaceholder.h"
#include "core/layout/LayoutPagedFlowThread.h"
#include "core/layout/LayoutText.h"
#include "core/layout/LayoutView.h"
#include "core/layout/TextAutosizer.h"
#include "core/layout/line/LineBreaker.h"
#include "core/layout/line/LineWidth.h"
#include "core/layout/shapes/ShapeOutsideInfo.h"
#include "core/paint/BlockFlowPainter.h"
#include "core/paint/ClipScope.h"
#include "core/paint/DeprecatedPaintLayer.h"
#include "core/paint/LayoutObjectDrawingRecorder.h"
#include "core/paint/PaintInfo.h"
#include "platform/RuntimeEnabledFeatures.h"
#include "platform/geometry/TransformState.h"
#include "platform/text/BidiTextRun.h"

namespace blink {

bool LayoutBlockFlow::s_canPropagateFloatIntoSibling = false;

struct SameSizeAsMarginInfo {
    uint16_t bitfields;
    LayoutUnit margins[2];
};

static_assert(sizeof(LayoutBlockFlow::MarginValues) == sizeof(LayoutUnit[4]), "MarginValues should stay small");

class MarginInfo {
    // Collapsing flags for whether we can collapse our margins with our children's margins.
    bool m_canCollapseWithChildren : 1;
    bool m_canCollapseMarginBeforeWithChildren : 1;
    bool m_canCollapseMarginAfterWithChildren : 1;
    bool m_canCollapseMarginAfterWithLastChild: 1;

    // Whether or not we are a quirky container, i.e., do we collapse away top and bottom
    // margins in our container. Table cells and the body are the common examples. We
    // also have a custom style property for Safari RSS to deal with TypePad blog articles.
    bool m_quirkContainer : 1;

    // This flag tracks whether we are still looking at child margins that can all collapse together at the beginning of a block.
    // They may or may not collapse with the top margin of the block (|m_canCollapseTopWithChildren| tells us that), but they will
    // always be collapsing with one another. This variable can remain set to true through multiple iterations
    // as long as we keep encountering self-collapsing blocks.
    bool m_atBeforeSideOfBlock : 1;

    // This flag is set when we know we're examining bottom margins and we know we're at the bottom of the block.
    bool m_atAfterSideOfBlock : 1;

    // These variables are used to detect quirky margins that we need to collapse away (in table cells
    // and in the body element).
    bool m_hasMarginBeforeQuirk : 1;
    bool m_hasMarginAfterQuirk : 1;
    bool m_determinedMarginBeforeQuirk : 1;

    bool m_discardMargin : 1;
    bool m_lastChildIsSelfCollapsingBlockWithClearance : 1;

    // These flags track the previous maximal positive and negative margins.
    LayoutUnit m_positiveMargin;
    LayoutUnit m_negativeMargin;

public:
    MarginInfo(LayoutBlockFlow*, LayoutUnit beforeBorderPadding, LayoutUnit afterBorderPadding);

    void setAtBeforeSideOfBlock(bool b) { m_atBeforeSideOfBlock = b; }
    void setAtAfterSideOfBlock(bool b) { m_atAfterSideOfBlock = b; }
    void clearMargin()
    {
        m_positiveMargin = 0;
        m_negativeMargin = 0;
    }
    void setHasMarginBeforeQuirk(bool b) { m_hasMarginBeforeQuirk = b; }
    void setHasMarginAfterQuirk(bool b) { m_hasMarginAfterQuirk = b; }
    void setDeterminedMarginBeforeQuirk(bool b) { m_determinedMarginBeforeQuirk = b; }
    void setPositiveMargin(LayoutUnit p) { ASSERT(!m_discardMargin); m_positiveMargin = p; }
    void setNegativeMargin(LayoutUnit n) { ASSERT(!m_discardMargin); m_negativeMargin = n; }
    void setPositiveMarginIfLarger(LayoutUnit p)
    {
        ASSERT(!m_discardMargin);
        if (p > m_positiveMargin)
            m_positiveMargin = p;
    }
    void setNegativeMarginIfLarger(LayoutUnit n)
    {
        ASSERT(!m_discardMargin);
        if (n > m_negativeMargin)
            m_negativeMargin = n;
    }

    void setMargin(LayoutUnit p, LayoutUnit n) { ASSERT(!m_discardMargin); m_positiveMargin = p; m_negativeMargin = n; }
    void setCanCollapseMarginAfterWithChildren(bool collapse) { m_canCollapseMarginAfterWithChildren = collapse; }
    void setCanCollapseMarginAfterWithLastChild(bool collapse) { m_canCollapseMarginAfterWithLastChild = collapse; }
    void setDiscardMargin(bool value) { m_discardMargin = value; }

    bool atBeforeSideOfBlock() const { return m_atBeforeSideOfBlock; }
    bool canCollapseWithMarginBefore() const { return m_atBeforeSideOfBlock && m_canCollapseMarginBeforeWithChildren; }
    bool canCollapseWithMarginAfter() const { return m_atAfterSideOfBlock && m_canCollapseMarginAfterWithChildren; }
    bool canCollapseMarginBeforeWithChildren() const { return m_canCollapseMarginBeforeWithChildren; }
    bool canCollapseMarginAfterWithChildren() const { return m_canCollapseMarginAfterWithChildren; }
    bool canCollapseMarginAfterWithLastChild() const { return m_canCollapseMarginAfterWithLastChild; }
    bool quirkContainer() const { return m_quirkContainer; }
    bool determinedMarginBeforeQuirk() const { return m_determinedMarginBeforeQuirk; }
    bool hasMarginBeforeQuirk() const { return m_hasMarginBeforeQuirk; }
    bool hasMarginAfterQuirk() const { return m_hasMarginAfterQuirk; }
    LayoutUnit positiveMargin() const { return m_positiveMargin; }
    LayoutUnit negativeMargin() const { return m_negativeMargin; }
    bool discardMargin() const { return m_discardMargin; }
    LayoutUnit margin() const { return m_positiveMargin - m_negativeMargin; }
    void setLastChildIsSelfCollapsingBlockWithClearance(bool value) { m_lastChildIsSelfCollapsingBlockWithClearance = value; }
    bool lastChildIsSelfCollapsingBlockWithClearance() const { return m_lastChildIsSelfCollapsingBlockWithClearance; }
};
static bool inNormalFlow(LayoutBox* child)
{
    LayoutBlock* curr = child->containingBlock();
    LayoutView* layoutView = child->view();
    while (curr && curr != layoutView) {
        if (curr->isLayoutFlowThread())
            return true;
        if (curr->isFloatingOrOutOfFlowPositioned())
            return false;
        curr = curr->containingBlock();
    }
    return true;
}

LayoutBlockFlow::LayoutBlockFlow(ContainerNode* node)
    : LayoutBlock(node)
{
    static_assert(sizeof(MarginInfo) == sizeof(SameSizeAsMarginInfo), "MarginInfo should stay small");
    setChildrenInline(true);
}

LayoutBlockFlow::~LayoutBlockFlow()
{
}

LayoutBlockFlow* LayoutBlockFlow::createAnonymous(Document* document)
{
    LayoutBlockFlow* layoutBlockFlow = new LayoutBlockFlow(nullptr);
    layoutBlockFlow->setDocumentForAnonymous(document);
    return layoutBlockFlow;
}

LayoutObject* LayoutBlockFlow::layoutSpecialExcludedChild(bool relayoutChildren, SubtreeLayoutScope& layoutScope)
{
    LayoutMultiColumnFlowThread* flowThread = multiColumnFlowThread();
    if (!flowThread)
        return nullptr;
    setLogicalTopForChild(*flowThread, borderBefore() + paddingBefore());
    flowThread->layoutColumns(relayoutChildren, layoutScope);
    determineLogicalLeftPositionForChild(*flowThread);
    return flowThread;
}

bool LayoutBlockFlow::updateLogicalWidthAndColumnWidth()
{
    bool relayoutChildren = LayoutBlock::updateLogicalWidthAndColumnWidth();
    if (LayoutMultiColumnFlowThread* flowThread = multiColumnFlowThread()) {
        if (flowThread->needsNewWidth())
            return true;
    }
    return relayoutChildren;
}

void LayoutBlockFlow::checkForPaginationLogicalHeightChange(LayoutUnit& pageLogicalHeight, bool& pageLogicalHeightChanged, bool& hasSpecifiedPageLogicalHeight)
{
    if (LayoutMultiColumnFlowThread* flowThread = multiColumnFlowThread()) {
        LogicalExtentComputedValues computedValues;
        computeLogicalHeight(LayoutUnit(), logicalTop(), computedValues);
        LayoutUnit columnHeight = computedValues.m_extent - borderAndPaddingLogicalHeight() - scrollbarLogicalHeight();
        pageLogicalHeightChanged = columnHeight != flowThread->columnHeightAvailable();
        flowThread->setColumnHeightAvailable(std::max<LayoutUnit>(columnHeight, 0));
    } else if (isLayoutFlowThread()) {
        LayoutFlowThread* flowThread = toLayoutFlowThread(this);

        // FIXME: This is a hack to always make sure we have a page logical height, if said height
        // is known. The page logical height thing in LayoutState is meaningless for flow
        // thread-based pagination (page height isn't necessarily uniform throughout the flow
        // thread), but as long as it is used universally as a means to determine whether page
        // height is known or not, we need this. Page height is unknown when column balancing is
        // enabled and flow thread height is still unknown (i.e. during the first layout pass). When
        // it's unknown, we need to prevent the pagination code from assuming page breaks everywhere
        // and thereby eating every top margin. It should be trivial to clean up and get rid of this
        // hack once the old multicol implementation is gone.
        pageLogicalHeight = flowThread->isPageLogicalHeightKnown() ? LayoutUnit(1) : LayoutUnit();

        pageLogicalHeightChanged = flowThread->pageLogicalSizeChanged();
    }
}

void LayoutBlockFlow::setBreakAtLineToAvoidWidow(int lineToBreak)
{
    ASSERT(lineToBreak >= 0);
    ensureRareData();
    ASSERT(!m_rareData->m_didBreakAtLineToAvoidWidow);
    m_rareData->m_lineBreakToAvoidWidow = lineToBreak;
}

void LayoutBlockFlow::setDidBreakAtLineToAvoidWidow()
{
    ASSERT(!shouldBreakAtLineToAvoidWidow());

    // This function should be called only after a break was applied to avoid widows
    // so assert |m_rareData| exists.
    ASSERT(m_rareData);

    m_rareData->m_didBreakAtLineToAvoidWidow = true;
}

void LayoutBlockFlow::clearDidBreakAtLineToAvoidWidow()
{
    if (!m_rareData)
        return;

    m_rareData->m_didBreakAtLineToAvoidWidow = false;
}

void LayoutBlockFlow::clearShouldBreakAtLineToAvoidWidow() const
{
    ASSERT(shouldBreakAtLineToAvoidWidow());
    if (!m_rareData)
        return;

    m_rareData->m_lineBreakToAvoidWidow = -1;
}

bool LayoutBlockFlow::isSelfCollapsingBlock() const
{
    m_hasOnlySelfCollapsingChildren = LayoutBlock::isSelfCollapsingBlock();
    return m_hasOnlySelfCollapsingChildren;
}

void LayoutBlockFlow::layoutBlock(bool relayoutChildren)
{
    ASSERT(needsLayout());
    ASSERT(isInlineBlockOrInlineTable() || !isInline());

    // If we are self-collapsing with self-collapsing descendants this will get set to save us burrowing through our
    // descendants every time in |isSelfCollapsingBlock|. We reset it here so that |isSelfCollapsingBlock| attempts to burrow
    // at least once and so that it always gives a reliable result reflecting the latest layout.
    m_hasOnlySelfCollapsingChildren = false;

    if (!relayoutChildren && simplifiedLayout())
        return;

    LayoutAnalyzer::BlockScope analyzer(*this);
    SubtreeLayoutScope layoutScope(*this);

    // Multiple passes might be required for column based layout.
    // The number of passes could be as high as the number of columns.
    bool done = false;
    LayoutUnit pageLogicalHeight = 0;
    while (!done)
        done = layoutBlockFlow(relayoutChildren, pageLogicalHeight, layoutScope);

    LayoutView* layoutView = view();
    if (layoutView->layoutState()->pageLogicalHeight())
        setPageLogicalOffset(layoutView->layoutState()->pageLogicalOffset(*this, logicalTop()));

    updateLayerTransformAfterLayout();

    // Update our scroll information if we're overflow:auto/scroll/hidden now that we know if
    // we overflow or not.
    updateScrollInfoAfterLayout();

    if (m_paintInvalidationLogicalTop != m_paintInvalidationLogicalBottom) {
        bool hasVisibleContent = style()->visibility() == VISIBLE;
        if (!hasVisibleContent) {
            DeprecatedPaintLayer* layer = enclosingLayer();
            layer->updateDescendantDependentFlags();
            hasVisibleContent = layer->hasVisibleContent();
        }
        if (hasVisibleContent)
            setShouldInvalidateOverflowForPaint(true);
    }

    if (isHTMLDialogElement(node()) && isOutOfFlowPositioned())
        positionDialog();

    clearNeedsLayout();
}

inline bool LayoutBlockFlow::layoutBlockFlow(bool relayoutChildren, LayoutUnit &pageLogicalHeight, SubtreeLayoutScope& layoutScope)
{
    LayoutUnit oldLeft = logicalLeft();
    bool logicalWidthChanged = updateLogicalWidthAndColumnWidth();
    relayoutChildren |= logicalWidthChanged;

    rebuildFloatsFromIntruding();

    bool pageLogicalHeightChanged = false;
    bool hasSpecifiedPageLogicalHeight = false;
    checkForPaginationLogicalHeightChange(pageLogicalHeight, pageLogicalHeightChanged, hasSpecifiedPageLogicalHeight);
    if (pageLogicalHeightChanged)
        relayoutChildren = true;

    LayoutState state(*this, locationOffset(), pageLogicalHeight, pageLogicalHeightChanged, logicalWidthChanged);

    // We use four values, maxTopPos, maxTopNeg, maxBottomPos, and maxBottomNeg, to track
    // our current maximal positive and negative margins. These values are used when we
    // are collapsed with adjacent blocks, so for example, if you have block A and B
    // collapsing together, then you'd take the maximal positive margin from both A and B
    // and subtract it from the maximal negative margin from both A and B to get the
    // true collapsed margin. This algorithm is recursive, so when we finish layout()
    // our block knows its current maximal positive/negative values.
    //
    // Start out by setting our margin values to our current margins. Table cells have
    // no margins, so we don't fill in the values for table cells.
    if (!isTableCell()) {
        initMaxMarginValues();
        setHasMarginBeforeQuirk(style()->hasMarginBeforeQuirk());
        setHasMarginAfterQuirk(style()->hasMarginAfterQuirk());
        setPaginationStrut(0);
    }

    LayoutUnit beforeEdge = borderBefore() + paddingBefore();
    LayoutUnit afterEdge = borderAfter() + paddingAfter() + scrollbarLogicalHeight();
    LayoutUnit previousHeight = logicalHeight();
    setLogicalHeight(beforeEdge);

    m_paintInvalidationLogicalTop = 0;
    m_paintInvalidationLogicalBottom = 0;
    if (!firstChild() && !isAnonymousBlock())
        setChildrenInline(true);

    TextAutosizer::LayoutScope textAutosizerLayoutScope(this);

    if (childrenInline())
        layoutInlineChildren(relayoutChildren, m_paintInvalidationLogicalTop, m_paintInvalidationLogicalBottom, afterEdge);
    else
        layoutBlockChildren(relayoutChildren, layoutScope, beforeEdge, afterEdge);

    // Expand our intrinsic height to encompass floats.
    if (lowestFloatLogicalBottom() > (logicalHeight() - afterEdge) && createsNewFormattingContext())
        setLogicalHeight(lowestFloatLogicalBottom() + afterEdge);

    if (LayoutMultiColumnFlowThread* flowThread = multiColumnFlowThread()) {
        if (flowThread->recalculateColumnHeights()) {
            setChildNeedsLayout(MarkOnlyThis);
            return false;
        }
    }

    if (shouldBreakAtLineToAvoidWidow()) {
        setEverHadLayout(true);
        return false;
    }

    // Calculate our new height.
    LayoutUnit oldHeight = logicalHeight();
    LayoutUnit oldClientAfterEdge = clientLogicalBottom();

    updateLogicalHeight();
    LayoutUnit newHeight = logicalHeight();
    if (!childrenInline()) {
        LayoutBlockFlow* lowestBlock = nullptr;
        bool addedOverhangingFloats = false;
        // One of our children's floats may have become an overhanging float for us.
        for (LayoutObject* child = lastChild(); child; child = child->previousSibling()) {
            // TODO(robhogan): We should exclude blocks that create formatting contexts, not just out of flow or floating blocks.
            if (child->isLayoutBlockFlow() && !child->isFloatingOrOutOfFlowPositioned()) {
                LayoutBlockFlow* block = toLayoutBlockFlow(child);
                lowestBlock = block;
                if (oldHeight <= newHeight || block->lowestFloatLogicalBottom() + block->logicalTop() <= newHeight)
                    break;
                addOverhangingFloats(block, false);
                addedOverhangingFloats = true;
            }
        }
        if (!addedOverhangingFloats)
            addLowestFloatFromChildren(lowestBlock);
    }

    bool heightChanged = (previousHeight != newHeight);
    if (heightChanged)
        relayoutChildren = true;

    layoutPositionedObjects(relayoutChildren || isDocumentElement(), oldLeft != logicalLeft() ? ForcedLayoutAfterContainingBlockMoved : DefaultLayout);

    // Add overflow from children (unless we're multi-column, since in that case all our child overflow is clipped anyway).
    computeOverflow(oldClientAfterEdge);

    m_descendantsWithFloatsMarkedForLayout = false;
    return true;
}

void LayoutBlockFlow::addLowestFloatFromChildren(LayoutBlockFlow* block)
{
    // TODO(robhogan): Make createsNewFormattingContext an ASSERT.
    if (!block || !block->containsFloats() || block->createsNewFormattingContext())
        return;

    FloatingObject* floatingObject = block->m_floatingObjects->lowestFloatingObject();
    if (!floatingObject || containsFloat(floatingObject->layoutObject()))
        return;

    LayoutSize offset(-block->logicalLeft(), -block->logicalTop());
    if (!isHorizontalWritingMode())
        offset = offset.transposedSize();

    if (!m_floatingObjects)
        createFloatingObjects();
    FloatingObject* newFloatingObject = m_floatingObjects->add(floatingObject->copyToNewContainer(offset, false, true));
    newFloatingObject->setIsLowestNonOverhangingFloatInChild(true);
}

void LayoutBlockFlow::determineLogicalLeftPositionForChild(LayoutBox& child)
{
    LayoutUnit startPosition = borderStart() + paddingStart();
    LayoutUnit initialStartPosition = startPosition;
    if (style()->shouldPlaceBlockDirectionScrollbarOnLogicalLeft())
        startPosition -= verticalScrollbarWidth();
    LayoutUnit totalAvailableLogicalWidth = borderAndPaddingLogicalWidth() + availableLogicalWidth();

    LayoutUnit childMarginStart = marginStartForChild(child);
    LayoutUnit newPosition = startPosition + childMarginStart;

    LayoutUnit positionToAvoidFloats;
    if (child.avoidsFloats() && containsFloats() && !flowThreadContainingBlock())
        positionToAvoidFloats = startOffsetForLine(logicalTopForChild(child), false, logicalHeightForChild(child));

    // If the child has an offset from the content edge to avoid floats then use that, otherwise let any negative
    // margin pull it back over the content edge or any positive margin push it out.
    // If the child is being centred then the margin calculated to do that has factored in any offset required to
    // avoid floats, so use it if necessary.
    if (style()->textAlign() == WEBKIT_CENTER || child.style()->marginStartUsing(style()).isAuto())
        newPosition = std::max(newPosition, positionToAvoidFloats + childMarginStart);
    else if (positionToAvoidFloats > initialStartPosition)
        newPosition = std::max(newPosition, positionToAvoidFloats);

    setLogicalLeftForChild(child, style()->isLeftToRightDirection() ? newPosition : totalAvailableLogicalWidth - newPosition - logicalWidthForChild(child));
}

void LayoutBlockFlow::setLogicalLeftForChild(LayoutBox& child, LayoutUnit logicalLeft)
{
    if (isHorizontalWritingMode()) {
        child.setX(logicalLeft);
    } else {
        child.setY(logicalLeft);
    }
}

void LayoutBlockFlow::setLogicalTopForChild(LayoutBox& child, LayoutUnit logicalTop)
{
    if (isHorizontalWritingMode()) {
        child.setY(logicalTop);
    } else {
        child.setX(logicalTop);
    }
}

void LayoutBlockFlow::layoutBlockChild(LayoutBox& child, MarginInfo& marginInfo, LayoutUnit& previousFloatLogicalBottom)
{
    LayoutUnit oldPosMarginBefore = maxPositiveMarginBefore();
    LayoutUnit oldNegMarginBefore = maxNegativeMarginBefore();

    // The child is a normal flow object. Compute the margins we will use for collapsing now.
    child.computeAndSetBlockDirectionMargins(this);

    // Try to guess our correct logical top position. In most cases this guess will
    // be correct. Only if we're wrong (when we compute the real logical top position)
    // will we have to potentially relayout.
    LayoutUnit estimateWithoutPagination;
    LayoutUnit logicalTopEstimate = estimateLogicalTopPosition(child, marginInfo, estimateWithoutPagination);

    // Cache our old rect so that we can dirty the proper paint invalidation rects if the child moves.
    LayoutRect oldRect = child.frameRect();
    LayoutUnit oldLogicalTop = logicalTopForChild(child);

    // Go ahead and position the child as though it didn't collapse with the top.
    setLogicalTopForChild(child, logicalTopEstimate);

    LayoutBlockFlow* childLayoutBlockFlow = child.isLayoutBlockFlow() ? toLayoutBlockFlow(&child) : 0;
    bool markDescendantsWithFloats = false;
    if (logicalTopEstimate != oldLogicalTop && childLayoutBlockFlow && !childLayoutBlockFlow->avoidsFloats() && childLayoutBlockFlow->containsFloats()) {
        markDescendantsWithFloats = true;
    } else if (UNLIKELY(logicalTopEstimate.mightBeSaturated())) {
        // logicalTopEstimate, returned by estimateLogicalTopPosition, might be saturated for
        // very large elements. If it does the comparison with oldLogicalTop might yield a
        // false negative as adding and removing margins, borders etc from a saturated number
        // might yield incorrect results. If this is the case always mark for layout.
        markDescendantsWithFloats = true;
    } else if (!child.avoidsFloats() || child.shrinkToAvoidFloats()) {
        // If an element might be affected by the presence of floats, then always mark it for
        // layout.
        LayoutUnit fb = std::max(previousFloatLogicalBottom, lowestFloatLogicalBottom());
        if (fb > logicalTopEstimate)
            markDescendantsWithFloats = true;
    }

    if (childLayoutBlockFlow) {
        if (markDescendantsWithFloats)
            childLayoutBlockFlow->markAllDescendantsWithFloatsForLayout();
        if (!child.isWritingModeRoot())
            previousFloatLogicalBottom = std::max(previousFloatLogicalBottom, oldLogicalTop + childLayoutBlockFlow->lowestFloatLogicalBottom());
    }

    SubtreeLayoutScope layoutScope(child);
    if (!child.needsLayout())
        child.markForPaginationRelayoutIfNeeded(layoutScope);

    bool childNeededLayout = child.needsLayout();
    if (childNeededLayout)
        child.layout();

    // Cache if we are at the top of the block right now.
    bool atBeforeSideOfBlock = marginInfo.atBeforeSideOfBlock();
    bool childIsSelfCollapsing = child.isSelfCollapsingBlock();

    // Now determine the correct ypos based off examination of collapsing margin
    // values.
    LayoutUnit logicalTopBeforeClear = collapseMargins(child, marginInfo, childIsSelfCollapsing);

    // Now check for clear.
    LayoutUnit logicalTopAfterClear = clearFloatsIfNeeded(child, marginInfo, oldPosMarginBefore, oldNegMarginBefore, logicalTopBeforeClear, childIsSelfCollapsing);

    bool paginated = view()->layoutState()->isPaginated();
    if (paginated) {
        logicalTopAfterClear = adjustBlockChildForPagination(logicalTopAfterClear, estimateWithoutPagination, child,
            atBeforeSideOfBlock && logicalTopBeforeClear == logicalTopAfterClear);
    }

    setLogicalTopForChild(child, logicalTopAfterClear);

    // Now we have a final top position. See if it really does end up being different from our estimate.
    // clearFloatsIfNeeded can also mark the child as needing a layout even though we didn't move. This happens
    // when collapseMargins dynamically adds overhanging floats because of a child with negative margins.
    if (logicalTopAfterClear != logicalTopEstimate || child.needsLayout() || (paginated && childLayoutBlockFlow && childLayoutBlockFlow->shouldBreakAtLineToAvoidWidow())) {
        SubtreeLayoutScope layoutScope(child);
        if (child.shrinkToAvoidFloats()) {
            // The child's width depends on the line width.
            // When the child shifts to clear an item, its width can
            // change (because it has more available line width).
            // So go ahead and mark the item as dirty.
            layoutScope.setChildNeedsLayout(&child);
        }

        if (childLayoutBlockFlow && !childLayoutBlockFlow->avoidsFloats() && childLayoutBlockFlow->containsFloats())
            childLayoutBlockFlow->markAllDescendantsWithFloatsForLayout();

        if (!child.needsLayout())
            child.markForPaginationRelayoutIfNeeded(layoutScope);

        // Our guess was wrong. Make the child lay itself out again.
        child.layoutIfNeeded();
    }

    // If we previously encountered a self-collapsing sibling of this child that had clearance then
    // we set this bit to ensure we would not collapse the child's margins, and those of any subsequent
    // self-collapsing siblings, with our parent. If this child is not self-collapsing then it can
    // collapse its margins with the parent so reset the bit.
    if (!marginInfo.canCollapseMarginAfterWithLastChild() && !childIsSelfCollapsing)
        marginInfo.setCanCollapseMarginAfterWithLastChild(true);

    // We are no longer at the top of the block if we encounter a non-empty child.
    // This has to be done after checking for clear, so that margins can be reset if a clear occurred.
    if (marginInfo.atBeforeSideOfBlock() && !childIsSelfCollapsing)
        marginInfo.setAtBeforeSideOfBlock(false);

    // Now place the child in the correct left position
    determineLogicalLeftPositionForChild(child);

    LayoutSize childOffset = child.location() - oldRect.location();

    // Update our height now that the child has been placed in the correct position.
    setLogicalHeight(logicalHeight() + logicalHeightForChild(child));
    if (mustSeparateMarginAfterForChild(child)) {
        setLogicalHeight(logicalHeight() + marginAfterForChild(child));
        marginInfo.clearMargin();
    }
    // If the child has overhanging floats that intrude into following siblings (or possibly out
    // of this block), then the parent gets notified of the floats now.
    if (childLayoutBlockFlow)
        addOverhangingFloats(childLayoutBlockFlow, !childNeededLayout);

    // If the child moved, we have to invalidate its paint as well as any floating/positioned
    // descendants. An exception is if we need a layout. In this case, we know we're going to
    // invalidate our paint (and the child) anyway.
    if (!selfNeedsLayout() && (childOffset.width() || childOffset.height()))
        child.invalidatePaintForOverhangingFloats(true);

    if (paginated) {
        // Check for an after page/column break.
        LayoutUnit newHeight = applyAfterBreak(child, logicalHeight(), marginInfo);
        if (newHeight != size().height())
            setLogicalHeight(newHeight);
    }

    if (child.isLayoutMultiColumnSpannerPlaceholder()) {
        // The actual column-span:all element is positioned by this placeholder child.
        positionSpannerDescendant(toLayoutMultiColumnSpannerPlaceholder(child));
    }
}

LayoutUnit LayoutBlockFlow::adjustBlockChildForPagination(LayoutUnit logicalTopAfterClear, LayoutUnit estimateWithoutPagination, LayoutBox& child, bool atBeforeSideOfBlock)
{
    LayoutBlockFlow* childBlockFlow = child.isLayoutBlockFlow() ? toLayoutBlockFlow(&child) : 0;

    if (estimateWithoutPagination != logicalTopAfterClear) {
        // Our guess prior to pagination movement was wrong. Before we attempt to paginate, let's try again at the new
        // position.
        setLogicalHeight(logicalTopAfterClear);
        setLogicalTopForChild(child, logicalTopAfterClear);

        if (child.shrinkToAvoidFloats()) {
            // The child's width depends on the line width.
            // When the child shifts to clear an item, its width can
            // change (because it has more available line width).
            // So go ahead and mark the item as dirty.
            child.setChildNeedsLayout(MarkOnlyThis);
        }

        SubtreeLayoutScope layoutScope(child);

        if (childBlockFlow) {
            if (!childBlockFlow->avoidsFloats() && childBlockFlow->containsFloats())
                childBlockFlow->markAllDescendantsWithFloatsForLayout();
            if (!child.needsLayout())
                child.markForPaginationRelayoutIfNeeded(layoutScope);
        }

        // Our guess was wrong. Make the child lay itself out again.
        child.layoutIfNeeded();
    }

    LayoutUnit oldTop = logicalTopAfterClear;

    // If the object has a page or column break value of "before", then we should shift to the top of the next page.
    LayoutUnit result = applyBeforeBreak(child, logicalTopAfterClear);

    // For replaced elements and scrolled elements, we want to shift them to the next page if they don't fit on the current one.
    LayoutUnit logicalTopBeforeUnsplittableAdjustment = result;
    LayoutUnit logicalTopAfterUnsplittableAdjustment = adjustForUnsplittableChild(child, result);

    LayoutUnit paginationStrut = 0;
    LayoutUnit unsplittableAdjustmentDelta = logicalTopAfterUnsplittableAdjustment - logicalTopBeforeUnsplittableAdjustment;
    LayoutUnit childLogicalHeight = child.logicalHeight();
    if (unsplittableAdjustmentDelta) {
        setPageBreak(result, childLogicalHeight - unsplittableAdjustmentDelta);
        paginationStrut = unsplittableAdjustmentDelta;
    } else if (childBlockFlow && childBlockFlow->paginationStrut()) {
        paginationStrut = childBlockFlow->paginationStrut();
    }

    if (paginationStrut) {
        // We are willing to propagate out to our parent block as long as we were at the top of the block prior
        // to collapsing our margins, and as long as we didn't clear or move as a result of other pagination.
        if (atBeforeSideOfBlock && oldTop == result && !isOutOfFlowPositioned() && !isTableCell()) {
            // FIXME: Should really check if we're exceeding the page height before propagating the strut, but we don't
            // have all the information to do so (the strut only has the remaining amount to push). Gecko gets this wrong too
            // and pushes to the next page anyway, so not too concerned about it.
            setPaginationStrut(result + paginationStrut);
            if (childBlockFlow)
                childBlockFlow->setPaginationStrut(0);
        } else {
            result += paginationStrut;
        }
    }

    if (!unsplittableAdjustmentDelta) {
        if (LayoutUnit pageLogicalHeight = pageLogicalHeightForOffset(result)) {
            LayoutUnit remainingLogicalHeight = pageRemainingLogicalHeightForOffset(result, ExcludePageBoundary);
            LayoutUnit spaceShortage = childLogicalHeight - remainingLogicalHeight;
            if (spaceShortage > 0) {
                // If the child crosses a column boundary, report a break, in case nothing inside it
                // has already done so. The column balancer needs to know how much it has to stretch
                // the columns to make more content fit. If no breaks are reported (but do occur),
                // the balancer will have no clue. Only measure the space after the last column
                // boundary, in case it crosses more than one.
                LayoutUnit spaceShortageInLastColumn = intMod(spaceShortage, pageLogicalHeight);
                setPageBreak(result, spaceShortageInLastColumn ? spaceShortageInLastColumn : spaceShortage);
            } else if (remainingLogicalHeight == pageLogicalHeight && offsetFromLogicalTopOfFirstPage() + child.logicalTop()) {
                // We're at the very top of a page or column, and it's not the first one. This child
                // may turn out to be the smallest piece of content that causes a page break, so we
                // need to report it.
                setPageBreak(result, childLogicalHeight);
            }
        }
    }

    // Similar to how we apply clearance. Go ahead and boost height() to be the place where we're going to position the child.
    setLogicalHeight(logicalHeight() + (result - oldTop));

    // Return the final adjusted logical top.
    return result;
}

static inline LayoutUnit calculateMinimumPageHeight(const ComputedStyle& style, const RootInlineBox& lastLine)
{
    // We may require a certain minimum number of lines per page in order to satisfy
    // orphans and widows, and that may affect the minimum page height.
    unsigned lineCount = std::max<unsigned>(style.hasAutoOrphans() ? 1 : style.orphans(), style.widows());
    const RootInlineBox* firstLine = &lastLine;
    for (unsigned i = 1; i < lineCount && firstLine->prevRootBox(); i++)
        firstLine = firstLine->prevRootBox();
    return lastLine.lineBottomWithLeading() - firstLine->lineTopWithLeading();
}

void LayoutBlockFlow::adjustLinePositionForPagination(RootInlineBox& lineBox, LayoutUnit& delta)
{
    // TODO(mstensho): Pay attention to line overflow. It should be painted in the same column as
    // the rest of the line, possibly overflowing the column. We currently only allow overflow above
    // the first column. We clip at all other column boundaries, and that's how it has to be for
    // now. The paint we have to do when a column has overflow has to be special. We need to exclude
    // content that paints in a previous column (and content that paints in the following column).
    //
    // FIXME: Another problem with simply moving lines is that the available line width may change (because of floats).
    // Technically if the location we move the line to has a different line width than our old position, then we need to dirty the
    // line and all following lines.
    LayoutUnit logicalOffset = lineBox.lineTopWithLeading();
    LayoutUnit lineHeight = lineBox.lineBottomWithLeading() - logicalOffset;
    updateMinimumPageHeight(logicalOffset, calculateMinimumPageHeight(styleRef(), lineBox));
    logicalOffset += delta;
    lineBox.setPaginationStrut(LayoutUnit());
    lineBox.setIsFirstAfterPageBreak(false);
    LayoutUnit pageLogicalHeight = pageLogicalHeightForOffset(logicalOffset);
    if (!pageLogicalHeight)
        return;
    if (lineHeight > pageLogicalHeight) {
        // Too tall to fit in one page / column. Give up. Don't push to the next page / column.
        // TODO(mstensho): Get rid of this. This is just utter weirdness, but the other browsers
        // also do something slightly similar, although in much more specific cases than we do here,
        // and printing Google Docs depends on it.
        return;
    }
    LayoutUnit remainingLogicalHeight = pageRemainingLogicalHeightForOffset(logicalOffset, ExcludePageBoundary);

    int lineIndex = lineCount(&lineBox);
    if (remainingLogicalHeight < lineHeight || (shouldBreakAtLineToAvoidWidow() && lineBreakToAvoidWidow() == lineIndex)) {
        if (shouldBreakAtLineToAvoidWidow() && lineBreakToAvoidWidow() == lineIndex) {
            clearShouldBreakAtLineToAvoidWidow();
            setDidBreakAtLineToAvoidWidow();
        }
        LayoutUnit totalLogicalHeight = lineHeight + std::max<LayoutUnit>(0, logicalOffset);
        LayoutUnit pageLogicalHeightAtNewOffset = pageLogicalHeightForOffset(logicalOffset + remainingLogicalHeight);
        setPageBreak(logicalOffset, lineHeight - remainingLogicalHeight);
        if (((lineBox == firstRootBox() && totalLogicalHeight < pageLogicalHeightAtNewOffset) || (!style()->hasAutoOrphans() && style()->orphans() >= lineIndex))
            && !isOutOfFlowPositioned() && !isTableCell()) {
            setPaginationStrut(remainingLogicalHeight + std::max<LayoutUnit>(0, logicalOffset));
        } else {
            delta += remainingLogicalHeight;
            lineBox.setPaginationStrut(remainingLogicalHeight);
            lineBox.setIsFirstAfterPageBreak(true);
        }
    } else if (remainingLogicalHeight == pageLogicalHeight) {
        // We're at the very top of a page or column.
        if (lineBox != firstRootBox())
            lineBox.setIsFirstAfterPageBreak(true);
        if (lineBox != firstRootBox() || offsetFromLogicalTopOfFirstPage())
            setPageBreak(logicalOffset, lineHeight);
    }
}

LayoutUnit LayoutBlockFlow::adjustForUnsplittableChild(LayoutBox& child, LayoutUnit logicalOffset, bool includeMargins)
{
    bool checkColumnBreaks = flowThreadContainingBlock();
    bool checkPageBreaks = !checkColumnBreaks && view()->layoutState()->pageLogicalHeight();
    bool isUnsplittable = child.isUnsplittableForPagination() || (checkColumnBreaks && child.style()->columnBreakInside() == PBAVOID)
        || (checkPageBreaks && child.style()->pageBreakInside() == PBAVOID);
    if (!isUnsplittable)
        return logicalOffset;
    LayoutUnit childLogicalHeight = logicalHeightForChild(child) + (includeMargins ? marginBeforeForChild(child) + marginAfterForChild(child) : LayoutUnit());
    LayoutUnit pageLogicalHeight = pageLogicalHeightForOffset(logicalOffset);
    updateMinimumPageHeight(logicalOffset, childLogicalHeight);
    if (!pageLogicalHeight)
        return logicalOffset;
    LayoutUnit remainingLogicalHeight = pageRemainingLogicalHeightForOffset(logicalOffset, ExcludePageBoundary);
    if (remainingLogicalHeight < childLogicalHeight)
        return logicalOffset + remainingLogicalHeight;
    return logicalOffset;
}

void LayoutBlockFlow::rebuildFloatsFromIntruding()
{
    if (m_floatingObjects)
        m_floatingObjects->setHorizontalWritingMode(isHorizontalWritingMode());

    HashSet<LayoutBox*> oldIntrudingFloatSet;
    if (!childrenInline() && m_floatingObjects) {
        const FloatingObjectSet& floatingObjectSet = m_floatingObjects->set();
        FloatingObjectSetIterator end = floatingObjectSet.end();
        for (FloatingObjectSetIterator it = floatingObjectSet.begin(); it != end; ++it) {
            const FloatingObject& floatingObject = *it->get();
            if (!floatingObject.isDescendant())
                oldIntrudingFloatSet.add(floatingObject.layoutObject());
        }
    }

    // Inline blocks are covered by the isReplaced() check in the avoidFloats method.
    if (avoidsFloats() || isDocumentElement() || isLayoutView() || isFloatingOrOutOfFlowPositioned() || isTableCell()) {
        if (m_floatingObjects) {
            m_floatingObjects->clear();
        }
        if (!oldIntrudingFloatSet.isEmpty())
            markAllDescendantsWithFloatsForLayout();
        return;
    }

    LayoutBoxToFloatInfoMap floatMap;

    if (m_floatingObjects) {
        if (childrenInline())
            m_floatingObjects->moveAllToFloatInfoMap(floatMap);
        else
            m_floatingObjects->clear();
    }

    // We should not process floats if the parent node is not a LayoutBlockFlow. Otherwise, we will add
    // floats in an invalid context. This will cause a crash arising from a bad cast on the parent.
    // See <rdar://problem/8049753>, where float property is applied on a text node in a SVG.
    if (!parent() || !parent()->isLayoutBlockFlow())
        return;

    // Attempt to locate a previous sibling with overhanging floats. We skip any elements that
    // may have shifted to avoid floats, and any objects whose floats cannot interact with objects
    // outside it (i.e. objects that create a new block formatting context).
    LayoutBlockFlow* parentBlockFlow = toLayoutBlockFlow(parent());
    bool parentHasFloats = false;
    LayoutObject* prev = previousSibling();
    while (prev && (!prev->isBox() || !prev->isLayoutBlock() || toLayoutBlock(prev)->avoidsFloats() || toLayoutBlock(prev)->createsNewFormattingContext())) {
        if (prev->isFloating())
            parentHasFloats = true;
        prev = prev->previousSibling();
    }

    // First add in floats from the parent. Self-collapsing blocks let their parent track any floats that intrude into
    // them (as opposed to floats they contain themselves) so check for those here too.
    LayoutUnit logicalTopOffset = logicalTop();
    bool parentHasIntrudingFloats = !parentHasFloats && (!prev || toLayoutBlockFlow(prev)->isSelfCollapsingBlock()) && parentBlockFlow->lowestFloatLogicalBottom() > logicalTopOffset;
    if (parentHasFloats || parentHasIntrudingFloats)
        addIntrudingFloats(parentBlockFlow, parentBlockFlow->logicalLeftOffsetForContent(), logicalTopOffset);

    // Add overhanging floats from the previous LayoutBlockFlow, but only if it has a float that intrudes into our space.
    if (prev) {
        LayoutBlockFlow* blockFlow = toLayoutBlockFlow(prev);
        logicalTopOffset -= blockFlow->logicalTop();
        if (blockFlow->lowestFloatLogicalBottom() > logicalTopOffset)
            addIntrudingFloats(blockFlow, 0, logicalTopOffset);
    }

    if (childrenInline()) {
        LayoutUnit changeLogicalTop = LayoutUnit::max();
        LayoutUnit changeLogicalBottom = LayoutUnit::min();
        if (m_floatingObjects) {
            const FloatingObjectSet& floatingObjectSet = m_floatingObjects->set();
            FloatingObjectSetIterator end = floatingObjectSet.end();
            for (FloatingObjectSetIterator it = floatingObjectSet.begin(); it != end; ++it) {
                const FloatingObject& floatingObject = *it->get();
                FloatingObject* oldFloatingObject = floatMap.get(floatingObject.layoutObject());
                LayoutUnit logicalBottom = logicalBottomForFloat(floatingObject);
                if (oldFloatingObject) {
                    LayoutUnit oldLogicalBottom = logicalBottomForFloat(*oldFloatingObject);
                    if (logicalWidthForFloat(floatingObject) != logicalWidthForFloat(*oldFloatingObject) || logicalLeftForFloat(floatingObject) != logicalLeftForFloat(*oldFloatingObject)) {
                        changeLogicalTop = 0;
                        changeLogicalBottom = std::max(changeLogicalBottom, std::max(logicalBottom, oldLogicalBottom));
                    } else {
                        if (logicalBottom != oldLogicalBottom) {
                            changeLogicalTop = std::min(changeLogicalTop, std::min(logicalBottom, oldLogicalBottom));
                            changeLogicalBottom = std::max(changeLogicalBottom, std::max(logicalBottom, oldLogicalBottom));
                        }
                        LayoutUnit logicalTop = logicalTopForFloat(floatingObject);
                        LayoutUnit oldLogicalTop = logicalTopForFloat(*oldFloatingObject);
                        if (logicalTop != oldLogicalTop) {
                            changeLogicalTop = std::min(changeLogicalTop, std::min(logicalTop, oldLogicalTop));
                            changeLogicalBottom = std::max(changeLogicalBottom, std::max(logicalTop, oldLogicalTop));
                        }
                    }

                    if (oldFloatingObject->originatingLine() && !selfNeedsLayout()) {
                        ASSERT(oldFloatingObject->originatingLine()->layoutObject() == this);
                        oldFloatingObject->originatingLine()->markDirty();
                    }

                    floatMap.remove(floatingObject.layoutObject());
                } else {
                    changeLogicalTop = 0;
                    changeLogicalBottom = std::max(changeLogicalBottom, logicalBottom);
                }
            }
        }

        LayoutBoxToFloatInfoMap::iterator end = floatMap.end();
        for (LayoutBoxToFloatInfoMap::iterator it = floatMap.begin(); it != end; ++it) {
            OwnPtr<FloatingObject>& floatingObject = it->value;
            if (!floatingObject->isDescendant()) {
                changeLogicalTop = 0;
                changeLogicalBottom = std::max(changeLogicalBottom, logicalBottomForFloat(*floatingObject));
            }
        }

        markLinesDirtyInBlockRange(changeLogicalTop, changeLogicalBottom);
    } else if (!oldIntrudingFloatSet.isEmpty()) {
        // If there are previously intruding floats that no longer intrude, then children with floats
        // should also get layout because they might need their floating object lists cleared.
        if (m_floatingObjects->set().size() < oldIntrudingFloatSet.size()) {
            markAllDescendantsWithFloatsForLayout();
        } else {
            const FloatingObjectSet& floatingObjectSet = m_floatingObjects->set();
            FloatingObjectSetIterator end = floatingObjectSet.end();
            for (FloatingObjectSetIterator it = floatingObjectSet.begin(); it != end && !oldIntrudingFloatSet.isEmpty(); ++it)
                oldIntrudingFloatSet.remove((*it)->layoutObject());
            if (!oldIntrudingFloatSet.isEmpty())
                markAllDescendantsWithFloatsForLayout();
        }
    }
}

void LayoutBlockFlow::layoutBlockChildren(bool relayoutChildren, SubtreeLayoutScope& layoutScope, LayoutUnit beforeEdge, LayoutUnit afterEdge)
{
    dirtyForLayoutFromPercentageHeightDescendants(layoutScope);

    // The margin struct caches all our current margin collapsing state. The compact struct caches state when we encounter compacts,
    MarginInfo marginInfo(this, beforeEdge, afterEdge);

    // Fieldsets need to find their legend and position it inside the border of the object.
    // The legend then gets skipped during normal layout. The same is true for ruby text.
    // It doesn't get included in the normal layout process but is instead skipped.
    LayoutObject* childToExclude = layoutSpecialExcludedChild(relayoutChildren, layoutScope);

    LayoutUnit previousFloatLogicalBottom = 0;

    LayoutBox* next = firstChildBox();
    LayoutBox* lastNormalFlowChild = nullptr;

    while (next) {
        LayoutBox* child = next;
        next = child->nextSiblingBox();

        child->setMayNeedPaintInvalidation();

        if (childToExclude == child)
            continue; // Skip this child, since it will be positioned by the specialized subclass (fieldsets and ruby runs).

        updateBlockChildDirtyBitsBeforeLayout(relayoutChildren, *child);

        if (child->isOutOfFlowPositioned()) {
            child->containingBlock()->insertPositionedObject(child);
            adjustPositionedBlock(*child, marginInfo);
            continue;
        }
        if (child->isFloating()) {
            insertFloatingObject(*child);
            adjustFloatingBlock(marginInfo);
            continue;
        }
        if (child->isColumnSpanAll()) {
            // This is not the containing block of the spanner. The spanner's placeholder will lay
            // it out in due course. For now we just need to consult our flow thread, so that the
            // columns (if any) preceding and following the spanner are laid out correctly. But
            // first we apply the pending margin, so that it's taken into consideration and doesn't
            // end up on the other side of the spanner.
            setLogicalHeight(logicalHeight() + marginInfo.margin());
            marginInfo.clearMargin();

            flowThreadContainingBlock()->skipColumnSpanner(child, offsetFromLogicalTopOfFirstPage() + logicalHeight());
            continue;
        }

        // Lay out the child.
        layoutBlockChild(*child, marginInfo, previousFloatLogicalBottom);
        lastNormalFlowChild = child;
    }

    // Now do the handling of the bottom of the block, adding in our bottom border/padding and
    // determining the correct collapsed bottom margin information.
    handleAfterSideOfBlock(lastNormalFlowChild, beforeEdge, afterEdge, marginInfo);
}

// Our MarginInfo state used when laying out block children.
MarginInfo::MarginInfo(LayoutBlockFlow* blockFlow, LayoutUnit beforeBorderPadding, LayoutUnit afterBorderPadding)
    : m_canCollapseMarginAfterWithLastChild(true)
    , m_atBeforeSideOfBlock(true)
    , m_atAfterSideOfBlock(false)
    , m_hasMarginBeforeQuirk(false)
    , m_hasMarginAfterQuirk(false)
    , m_determinedMarginBeforeQuirk(false)
    , m_discardMargin(false)
    , m_lastChildIsSelfCollapsingBlockWithClearance(false)
{
    const ComputedStyle& blockStyle = blockFlow->styleRef();
    ASSERT(blockFlow->isLayoutView() || blockFlow->parent());
    m_canCollapseWithChildren = !blockFlow->createsNewFormattingContext() && !blockFlow->isLayoutFlowThread() && !blockFlow->isLayoutView();

    m_canCollapseMarginBeforeWithChildren = m_canCollapseWithChildren && !beforeBorderPadding && blockStyle.marginBeforeCollapse() != MSEPARATE;

    // If any height other than auto is specified in CSS, then we don't collapse our bottom
    // margins with our children's margins. To do otherwise would be to risk odd visual
    // effects when the children overflow out of the parent block and yet still collapse
    // with it. We also don't collapse if we have any bottom border/padding.
    m_canCollapseMarginAfterWithChildren = m_canCollapseWithChildren && !afterBorderPadding
        && (blockStyle.logicalHeight().isAuto() && !blockStyle.logicalHeight().value()) && blockStyle.marginAfterCollapse() != MSEPARATE;

    m_quirkContainer = blockFlow->isTableCell() || blockFlow->isBody();

    m_discardMargin = m_canCollapseMarginBeforeWithChildren && blockFlow->mustDiscardMarginBefore();

    m_positiveMargin = (m_canCollapseMarginBeforeWithChildren && !blockFlow->mustDiscardMarginBefore()) ? blockFlow->maxPositiveMarginBefore() : LayoutUnit();
    m_negativeMargin = (m_canCollapseMarginBeforeWithChildren && !blockFlow->mustDiscardMarginBefore()) ? blockFlow->maxNegativeMarginBefore() : LayoutUnit();
}

LayoutBlockFlow::MarginValues LayoutBlockFlow::marginValuesForChild(LayoutBox& child) const
{
    LayoutUnit childBeforePositive = 0;
    LayoutUnit childBeforeNegative = 0;
    LayoutUnit childAfterPositive = 0;
    LayoutUnit childAfterNegative = 0;

    LayoutUnit beforeMargin = 0;
    LayoutUnit afterMargin = 0;

    LayoutBlockFlow* childLayoutBlockFlow = child.isLayoutBlockFlow() ? toLayoutBlockFlow(&child) : 0;

    // If the child has the same directionality as we do, then we can just return its
    // margins in the same direction.
    if (!child.isWritingModeRoot()) {
        if (childLayoutBlockFlow) {
            childBeforePositive = childLayoutBlockFlow->maxPositiveMarginBefore();
            childBeforeNegative = childLayoutBlockFlow->maxNegativeMarginBefore();
            childAfterPositive = childLayoutBlockFlow->maxPositiveMarginAfter();
            childAfterNegative = childLayoutBlockFlow->maxNegativeMarginAfter();
        } else {
            beforeMargin = child.marginBefore();
            afterMargin = child.marginAfter();
        }
    } else if (child.isHorizontalWritingMode() == isHorizontalWritingMode()) {
        // The child has a different directionality. If the child is parallel, then it's just
        // flipped relative to us. We can use the margins for the opposite edges.
        if (childLayoutBlockFlow) {
            childBeforePositive = childLayoutBlockFlow->maxPositiveMarginAfter();
            childBeforeNegative = childLayoutBlockFlow->maxNegativeMarginAfter();
            childAfterPositive = childLayoutBlockFlow->maxPositiveMarginBefore();
            childAfterNegative = childLayoutBlockFlow->maxNegativeMarginBefore();
        } else {
            beforeMargin = child.marginAfter();
            afterMargin = child.marginBefore();
        }
    } else {
        // The child is perpendicular to us, which means its margins don't collapse but are on the
        // "logical left/right" sides of the child box. We can just return the raw margin in this case.
        beforeMargin = marginBeforeForChild(child);
        afterMargin = marginAfterForChild(child);
    }

    // Resolve uncollapsing margins into their positive/negative buckets.
    if (beforeMargin) {
        if (beforeMargin > 0)
            childBeforePositive = beforeMargin;
        else
            childBeforeNegative = -beforeMargin;
    }
    if (afterMargin) {
        if (afterMargin > 0)
            childAfterPositive = afterMargin;
        else
            childAfterNegative = -afterMargin;
    }

    return LayoutBlockFlow::MarginValues(childBeforePositive, childBeforeNegative, childAfterPositive, childAfterNegative);
}

LayoutUnit LayoutBlockFlow::collapseMargins(LayoutBox& child, MarginInfo& marginInfo, bool childIsSelfCollapsing)
{
    bool childDiscardMarginBefore = mustDiscardMarginBeforeForChild(child);
    bool childDiscardMarginAfter = mustDiscardMarginAfterForChild(child);

    // The child discards the before margin when the the after margin has discard in the case of a self collapsing block.
    childDiscardMarginBefore = childDiscardMarginBefore || (childDiscardMarginAfter && childIsSelfCollapsing);

    // Get the four margin values for the child and cache them.
    const LayoutBlockFlow::MarginValues childMargins = marginValuesForChild(child);

    // Get our max pos and neg top margins.
    LayoutUnit posTop = childMargins.positiveMarginBefore();
    LayoutUnit negTop = childMargins.negativeMarginBefore();

    // For self-collapsing blocks, collapse our bottom margins into our
    // top to get new posTop and negTop values.
    if (childIsSelfCollapsing) {
        posTop = std::max(posTop, childMargins.positiveMarginAfter());
        negTop = std::max(negTop, childMargins.negativeMarginAfter());
    }

    // See if the top margin is quirky. We only care if this child has
    // margins that will collapse with us.
    bool topQuirk = hasMarginBeforeQuirk(&child);

    if (marginInfo.canCollapseWithMarginBefore()) {
        if (!childDiscardMarginBefore && !marginInfo.discardMargin()) {
            // This child is collapsing with the top of the
            // block. If it has larger margin values, then we need to update
            // our own maximal values.
            if (!document().inQuirksMode() || !marginInfo.quirkContainer() || !topQuirk)
                setMaxMarginBeforeValues(std::max(posTop, maxPositiveMarginBefore()), std::max(negTop, maxNegativeMarginBefore()));

            // The minute any of the margins involved isn't a quirk, don't
            // collapse it away, even if the margin is smaller (www.webreference.com
            // has an example of this, a <dt> with 0.8em author-specified inside
            // a <dl> inside a <td>.
            if (!marginInfo.determinedMarginBeforeQuirk() && !topQuirk && (posTop - negTop)) {
                setHasMarginBeforeQuirk(false);
                marginInfo.setDeterminedMarginBeforeQuirk(true);
            }

            if (!marginInfo.determinedMarginBeforeQuirk() && topQuirk && !marginBefore()) {
                // We have no top margin and our top child has a quirky margin.
                // We will pick up this quirky margin and pass it through.
                // This deals with the <td><div><p> case.
                // Don't do this for a block that split two inlines though. You do
                // still apply margins in this case.
                setHasMarginBeforeQuirk(true);
            }
        } else {
            // The before margin of the container will also discard all the margins it is collapsing with.
            setMustDiscardMarginBefore();
        }
    }

    // Once we find a child with discardMarginBefore all the margins collapsing with us must also discard.
    if (childDiscardMarginBefore) {
        marginInfo.setDiscardMargin(true);
        marginInfo.clearMargin();
    }

    if (marginInfo.quirkContainer() && marginInfo.atBeforeSideOfBlock() && (posTop - negTop))
        marginInfo.setHasMarginBeforeQuirk(topQuirk);

    LayoutUnit beforeCollapseLogicalTop = logicalHeight();
    LayoutUnit logicalTop = beforeCollapseLogicalTop;

    LayoutUnit clearanceForSelfCollapsingBlock;
    LayoutObject* prev = child.previousSibling();
    LayoutBlockFlow* previousBlockFlow =  prev && prev->isLayoutBlockFlow() && !prev->isFloatingOrOutOfFlowPositioned() ? toLayoutBlockFlow(prev) : 0;
    // If the child's previous sibling is a self-collapsing block that cleared a float then its top border edge has been set at the bottom border edge
    // of the float. Since we want to collapse the child's top margin with the self-collapsing block's top and bottom margins we need to adjust our parent's height to match the
    // margin top of the self-collapsing block. If the resulting collapsed margin leaves the child still intruding into the float then we will want to clear it.
    if (!marginInfo.canCollapseWithMarginBefore() && previousBlockFlow && marginInfo.lastChildIsSelfCollapsingBlockWithClearance()) {
        clearanceForSelfCollapsingBlock = marginValuesForChild(*previousBlockFlow).positiveMarginBefore();
        setLogicalHeight(logicalHeight() - clearanceForSelfCollapsingBlock);
    }

    if (childIsSelfCollapsing) {
        // For a self collapsing block both the before and after margins get discarded. The block doesn't contribute anything to the height of the block.
        // Also, the child's top position equals the logical height of the container.
        if (!childDiscardMarginBefore && !marginInfo.discardMargin()) {
            // This child has no height. We need to compute our
            // position before we collapse the child's margins together,
            // so that we can get an accurate position for the zero-height block.
            LayoutUnit collapsedBeforePos = std::max(marginInfo.positiveMargin(), childMargins.positiveMarginBefore());
            LayoutUnit collapsedBeforeNeg = std::max(marginInfo.negativeMargin(), childMargins.negativeMarginBefore());
            marginInfo.setMargin(collapsedBeforePos, collapsedBeforeNeg);

            // Now collapse the child's margins together, which means examining our
            // bottom margin values as well.
            marginInfo.setPositiveMarginIfLarger(childMargins.positiveMarginAfter());
            marginInfo.setNegativeMarginIfLarger(childMargins.negativeMarginAfter());

            if (!marginInfo.canCollapseWithMarginBefore()) {
                // We need to make sure that the position of the self-collapsing block
                // is correct, since it could have overflowing content
                // that needs to be positioned correctly (e.g., a block that
                // had a specified height of 0 but that actually had subcontent).
                logicalTop = logicalHeight() + collapsedBeforePos - collapsedBeforeNeg;
            }
        }
    } else {
        if (mustSeparateMarginBeforeForChild(child)) {
            ASSERT(!marginInfo.discardMargin() || (marginInfo.discardMargin() && !marginInfo.margin()));
            // If we are at the before side of the block and we collapse, ignore the computed margin
            // and just add the child margin to the container height. This will correctly position
            // the child inside the container.
            LayoutUnit separateMargin = !marginInfo.canCollapseWithMarginBefore() ? marginInfo.margin() : LayoutUnit();
            setLogicalHeight(logicalHeight() + separateMargin + marginBeforeForChild(child));
            logicalTop = logicalHeight();
        } else if (!marginInfo.discardMargin() && (!marginInfo.atBeforeSideOfBlock()
            || (!marginInfo.canCollapseMarginBeforeWithChildren()
            && (!document().inQuirksMode() || !marginInfo.quirkContainer() || !marginInfo.hasMarginBeforeQuirk())))) {
            // We're collapsing with a previous sibling's margins and not
            // with the top of the block.
            setLogicalHeight(logicalHeight() + std::max(marginInfo.positiveMargin(), posTop) - std::max(marginInfo.negativeMargin(), negTop));
            logicalTop = logicalHeight();
        }

        marginInfo.setDiscardMargin(childDiscardMarginAfter);

        if (!marginInfo.discardMargin()) {
            marginInfo.setPositiveMargin(childMargins.positiveMarginAfter());
            marginInfo.setNegativeMargin(childMargins.negativeMarginAfter());
        } else {
            marginInfo.clearMargin();
        }

        if (marginInfo.margin())
            marginInfo.setHasMarginAfterQuirk(hasMarginAfterQuirk(&child));
    }

    // If margins would pull us past the top of the next page, then we need to pull back and pretend like the margins
    // collapsed into the page edge.
    LayoutState* layoutState = view()->layoutState();
    if (layoutState->isPaginated() && isPageLogicalHeightKnown(beforeCollapseLogicalTop) && logicalTop > beforeCollapseLogicalTop) {
        LayoutUnit oldLogicalTop = logicalTop;
        logicalTop = std::min(logicalTop, nextPageLogicalTop(beforeCollapseLogicalTop));
        setLogicalHeight(logicalHeight() + (logicalTop - oldLogicalTop));
    }

    if (previousBlockFlow) {
        // If |child| is a self-collapsing block it may have collapsed into a previous sibling and although it hasn't reduced the height of the parent yet
        // any floats from the parent will now overhang.
        LayoutUnit oldLogicalHeight = logicalHeight();
        setLogicalHeight(logicalTop);
        if (!previousBlockFlow->avoidsFloats() && (previousBlockFlow->logicalTop() + previousBlockFlow->lowestFloatLogicalBottom()) > logicalTop)
            addOverhangingFloats(previousBlockFlow, false);
        setLogicalHeight(oldLogicalHeight);

        // If |child|'s previous sibling is a self-collapsing block that cleared a float and margin collapsing resulted in |child| moving up
        // into the margin area of the self-collapsing block then the float it clears is now intruding into |child|. Layout again so that we can look for
        // floats in the parent that overhang |child|'s new logical top.
        bool logicalTopIntrudesIntoFloat = clearanceForSelfCollapsingBlock > 0 && logicalTop < beforeCollapseLogicalTop;
        if (logicalTopIntrudesIntoFloat && containsFloats() && !child.avoidsFloats() && lowestFloatLogicalBottom() > logicalTop)
            child.setNeedsLayoutAndFullPaintInvalidation(LayoutInvalidationReason::AncestorMarginCollapsing);
    }

    return logicalTop;
}

void LayoutBlockFlow::adjustPositionedBlock(LayoutBox& child, const MarginInfo& marginInfo)
{
    LayoutUnit logicalTop = logicalHeight();
    updateStaticInlinePositionForChild(child, logicalTop);

    if (!marginInfo.canCollapseWithMarginBefore()) {
        // Positioned blocks don't collapse margins, so add the margin provided by
        // the container now. The child's own margin is added later when calculating its logical top.
        LayoutUnit collapsedBeforePos = marginInfo.positiveMargin();
        LayoutUnit collapsedBeforeNeg = marginInfo.negativeMargin();
        logicalTop += collapsedBeforePos - collapsedBeforeNeg;
    }

    DeprecatedPaintLayer* childLayer = child.layer();
    if (childLayer->staticBlockPosition() != logicalTop)
        childLayer->setStaticBlockPosition(logicalTop);
}

LayoutUnit LayoutBlockFlow::clearFloatsIfNeeded(LayoutBox& child, MarginInfo& marginInfo, LayoutUnit oldTopPosMargin, LayoutUnit oldTopNegMargin, LayoutUnit yPos, bool childIsSelfCollapsing)
{
    LayoutUnit heightIncrease = getClearDelta(&child, yPos);
    marginInfo.setLastChildIsSelfCollapsingBlockWithClearance(false);

    if (!heightIncrease)
        return yPos;

    if (childIsSelfCollapsing) {
        marginInfo.setLastChildIsSelfCollapsingBlockWithClearance(true);
        bool childDiscardMargin = mustDiscardMarginBeforeForChild(child) || mustDiscardMarginAfterForChild(child);
        marginInfo.setDiscardMargin(childDiscardMargin);

        // For self-collapsing blocks that clear, they can still collapse their
        // margins with following siblings. Reset the current margins to represent
        // the self-collapsing block's margins only.
        // If DISCARD is specified for -webkit-margin-collapse, reset the margin values.
        LayoutBlockFlow::MarginValues childMargins = marginValuesForChild(child);
        if (!childDiscardMargin) {
            marginInfo.setPositiveMargin(std::max(childMargins.positiveMarginBefore(), childMargins.positiveMarginAfter()));
            marginInfo.setNegativeMargin(std::max(childMargins.negativeMarginBefore(), childMargins.negativeMarginAfter()));
        } else {
            marginInfo.clearMargin();
        }

        // CSS2.1 states:
        // "If the top and bottom margins of an element with clearance are adjoining, its margins collapse with
        // the adjoining margins of following siblings but that resulting margin does not collapse with the bottom margin of the parent block."
        // So the parent's bottom margin cannot collapse through this block or any subsequent self-collapsing blocks. Set a bit to ensure
        // this happens; it will get reset if we encounter an in-flow sibling that is not self-collapsing.
        marginInfo.setCanCollapseMarginAfterWithLastChild(false);

        // For now set the border-top of |child| flush with the bottom border-edge of the float so it can layout any floating or positioned children of
        // its own at the correct vertical position. If subsequent siblings attempt to collapse with |child|'s margins in |collapseMargins| we will
        // adjust the height of the parent to |child|'s margin top (which if it is positive sits up 'inside' the float it's clearing) so that all three
        // margins can collapse at the correct vertical position.
        // Per CSS2.1 we need to ensure that any negative margin-top clears |child| beyond the bottom border-edge of the float so that the top border edge of the child
        // (i.e. its clearance)  is at a position that satisfies the equation: "the amount of clearance is set so that clearance + margin-top = [height of float],
        // i.e., clearance = [height of float] - margin-top".
        setLogicalHeight(child.logicalTop() + childMargins.negativeMarginBefore());
    } else {
        // Increase our height by the amount we had to clear.
        setLogicalHeight(logicalHeight() + heightIncrease);
    }

    if (marginInfo.canCollapseWithMarginBefore()) {
        // We can no longer collapse with the top of the block since a clear
        // occurred. The empty blocks collapse into the cleared block.
        setMaxMarginBeforeValues(oldTopPosMargin, oldTopNegMargin);
        marginInfo.setAtBeforeSideOfBlock(false);

        // In case the child discarded the before margin of the block we need to reset the mustDiscardMarginBefore flag to the initial value.
        setMustDiscardMarginBefore(style()->marginBeforeCollapse() == MDISCARD);
    }

    return yPos + heightIncrease;
}

void LayoutBlockFlow::setCollapsedBottomMargin(const MarginInfo& marginInfo)
{
    if (marginInfo.canCollapseWithMarginAfter() && !marginInfo.canCollapseWithMarginBefore()) {
        // Update the after side margin of the container to discard if the after margin of the last child also discards and we collapse with it.
        // Don't update the max margin values because we won't need them anyway.
        if (marginInfo.discardMargin()) {
            setMustDiscardMarginAfter();
            return;
        }

        // Update our max pos/neg bottom margins, since we collapsed our bottom margins
        // with our children.
        setMaxMarginAfterValues(std::max(maxPositiveMarginAfter(), marginInfo.positiveMargin()), std::max(maxNegativeMarginAfter(), marginInfo.negativeMargin()));

        if (!marginInfo.hasMarginAfterQuirk())
            setHasMarginAfterQuirk(false);

        if (marginInfo.hasMarginAfterQuirk() && !marginAfter()) {
            // We have no bottom margin and our last child has a quirky margin.
            // We will pick up this quirky margin and pass it through.
            // This deals with the <td><div><p> case.
            setHasMarginAfterQuirk(true);
        }
    }
}

void LayoutBlockFlow::marginBeforeEstimateForChild(LayoutBox& child, LayoutUnit& positiveMarginBefore, LayoutUnit& negativeMarginBefore, bool& discardMarginBefore) const
{
    // Give up if in quirks mode and we're a body/table cell and the top margin of the child box is quirky.
    // Give up if the child specified -webkit-margin-collapse: separate that prevents collapsing.
    // FIXME: Use writing mode independent accessor for marginBeforeCollapse.
    if ((document().inQuirksMode() && hasMarginBeforeQuirk(&child) && (isTableCell() || isBody())) || child.style()->marginBeforeCollapse() == MSEPARATE)
        return;

    // The margins are discarded by a child that specified -webkit-margin-collapse: discard.
    // FIXME: Use writing mode independent accessor for marginBeforeCollapse.
    if (child.style()->marginBeforeCollapse() == MDISCARD) {
        positiveMarginBefore = 0;
        negativeMarginBefore = 0;
        discardMarginBefore = true;
        return;
    }

    LayoutUnit beforeChildMargin = marginBeforeForChild(child);
    positiveMarginBefore = std::max(positiveMarginBefore, beforeChildMargin);
    negativeMarginBefore = std::max(negativeMarginBefore, -beforeChildMargin);

    if (!child.isLayoutBlockFlow())
        return;

    LayoutBlockFlow* childBlockFlow = toLayoutBlockFlow(&child);
    if (childBlockFlow->childrenInline() || childBlockFlow->isWritingModeRoot())
        return;

    MarginInfo childMarginInfo(childBlockFlow, childBlockFlow->borderBefore() + childBlockFlow->paddingBefore(), childBlockFlow->borderAfter() + childBlockFlow->paddingAfter());
    if (!childMarginInfo.canCollapseMarginBeforeWithChildren())
        return;

    LayoutBox* grandchildBox = childBlockFlow->firstChildBox();
    for ( ; grandchildBox; grandchildBox = grandchildBox->nextSiblingBox()) {
        if (!grandchildBox->isFloatingOrOutOfFlowPositioned() && !grandchildBox->isColumnSpanAll())
            break;
    }

    if (!grandchildBox)
        return;

    // Make sure to update the block margins now for the grandchild box so that we're looking at current values.
    if (grandchildBox->needsLayout()) {
        grandchildBox->computeAndSetBlockDirectionMargins(this);
        if (grandchildBox->isLayoutBlock()) {
            LayoutBlock* grandchildBlock = toLayoutBlock(grandchildBox);
            grandchildBlock->setHasMarginBeforeQuirk(grandchildBox->style()->hasMarginBeforeQuirk());
            grandchildBlock->setHasMarginAfterQuirk(grandchildBox->style()->hasMarginAfterQuirk());
        }
    }

    // If we have a 'clear' value but also have a margin we may not actually require clearance to move past any floats.
    // If that's the case we want to be sure we estimate the correct position including margins after any floats rather
    // than use 'clearance' later which could give us the wrong position.
    if (grandchildBox->style()->clear() != CNONE && childBlockFlow->marginBeforeForChild(*grandchildBox) == 0)
        return;

    // Collapse the margin of the grandchild box with our own to produce an estimate.
    childBlockFlow->marginBeforeEstimateForChild(*grandchildBox, positiveMarginBefore, negativeMarginBefore, discardMarginBefore);
}

LayoutUnit LayoutBlockFlow::estimateLogicalTopPosition(LayoutBox& child, const MarginInfo& marginInfo, LayoutUnit& estimateWithoutPagination)
{
    // FIXME: We need to eliminate the estimation of vertical position, because when it's wrong we sometimes trigger a pathological
    // relayout if there are intruding floats.
    LayoutUnit logicalTopEstimate = logicalHeight();
    if (!marginInfo.canCollapseWithMarginBefore()) {
        LayoutUnit positiveMarginBefore = 0;
        LayoutUnit negativeMarginBefore = 0;
        bool discardMarginBefore = false;
        if (child.selfNeedsLayout()) {
            // Try to do a basic estimation of how the collapse is going to go.
            marginBeforeEstimateForChild(child, positiveMarginBefore, negativeMarginBefore, discardMarginBefore);
        } else {
            // Use the cached collapsed margin values from a previous layout. Most of the time they
            // will be right.
            LayoutBlockFlow::MarginValues marginValues = marginValuesForChild(child);
            positiveMarginBefore = std::max(positiveMarginBefore, marginValues.positiveMarginBefore());
            negativeMarginBefore = std::max(negativeMarginBefore, marginValues.negativeMarginBefore());
            discardMarginBefore = mustDiscardMarginBeforeForChild(child);
        }

        // Collapse the result with our current margins.
        if (!discardMarginBefore)
            logicalTopEstimate += std::max(marginInfo.positiveMargin(), positiveMarginBefore) - std::max(marginInfo.negativeMargin(), negativeMarginBefore);
    }

    // Adjust logicalTopEstimate down to the next page if the margins are so large that we don't fit on the current
    // page.
    LayoutState* layoutState = view()->layoutState();
    if (layoutState->isPaginated() && isPageLogicalHeightKnown(logicalHeight()) && logicalTopEstimate > logicalHeight())
        logicalTopEstimate = std::min(logicalTopEstimate, nextPageLogicalTop(logicalHeight()));

    logicalTopEstimate += getClearDelta(&child, logicalTopEstimate);

    estimateWithoutPagination = logicalTopEstimate;

    if (layoutState->isPaginated()) {
        // If the object has a page or column break value of "before", then we should shift to the top of the next page.
        logicalTopEstimate = applyBeforeBreak(child, logicalTopEstimate);

        // For replaced elements and scrolled elements, we want to shift them to the next page if they don't fit on the current one.
        logicalTopEstimate = adjustForUnsplittableChild(child, logicalTopEstimate);

        if (!child.selfNeedsLayout() && child.isLayoutBlockFlow())
            logicalTopEstimate += toLayoutBlockFlow(&child)->paginationStrut();
    }

    return logicalTopEstimate;
}

void LayoutBlockFlow::adjustFloatingBlock(const MarginInfo& marginInfo)
{
    // The float should be positioned taking into account the bottom margin
    // of the previous flow. We add that margin into the height, get the
    // float positioned properly, and then subtract the margin out of the
    // height again. In the case of self-collapsing blocks, we always just
    // use the top margins, since the self-collapsing block collapsed its
    // own bottom margin into its top margin.
    //
    // Note also that the previous flow may collapse its margin into the top of
    // our block. If this is the case, then we do not add the margin in to our
    // height when computing the position of the float. This condition can be tested
    // for by simply calling canCollapseWithMarginBefore. See
    // http://www.hixie.ch/tests/adhoc/css/box/block/margin-collapse/046.html for
    // an example of this scenario.
    LayoutUnit marginOffset = marginInfo.canCollapseWithMarginBefore() ? LayoutUnit() : marginInfo.margin();
    setLogicalHeight(logicalHeight() + marginOffset);
    positionNewFloats();
    setLogicalHeight(logicalHeight() - marginOffset);
}

void LayoutBlockFlow::handleAfterSideOfBlock(LayoutBox* lastChild, LayoutUnit beforeSide, LayoutUnit afterSide, MarginInfo& marginInfo)
{
    marginInfo.setAtAfterSideOfBlock(true);

    // If our last child was a self-collapsing block with clearance then our logical height is flush with the
    // bottom edge of the float that the child clears. The correct vertical position for the margin-collapsing we want
    // to perform now is at the child's margin-top - so adjust our height to that position.
    if (marginInfo.lastChildIsSelfCollapsingBlockWithClearance()) {
        ASSERT(lastChild);
        setLogicalHeight(logicalHeight() - marginValuesForChild(*lastChild).positiveMarginBefore());
    }

    if (marginInfo.canCollapseMarginAfterWithChildren() && !marginInfo.canCollapseMarginAfterWithLastChild())
        marginInfo.setCanCollapseMarginAfterWithChildren(false);

    // If we can't collapse with children then go ahead and add in the bottom margin.
    if (!marginInfo.discardMargin() && (!marginInfo.canCollapseWithMarginAfter() && !marginInfo.canCollapseWithMarginBefore()
        && (!document().inQuirksMode() || !marginInfo.quirkContainer() || !marginInfo.hasMarginAfterQuirk())))
        setLogicalHeight(logicalHeight() + marginInfo.margin());

    // Now add in our bottom border/padding.
    setLogicalHeight(logicalHeight() + afterSide);

    // Negative margins can cause our height to shrink below our minimal height (border/padding).
    // If this happens, ensure that the computed height is increased to the minimal height.
    setLogicalHeight(std::max(logicalHeight(), beforeSide + afterSide));

    // Update our bottom collapsed margin info.
    setCollapsedBottomMargin(marginInfo);
}

void LayoutBlockFlow::setMustDiscardMarginBefore(bool value)
{
    if (style()->marginBeforeCollapse() == MDISCARD) {
        ASSERT(value);
        return;
    }

    if (!m_rareData && !value)
        return;

    if (!m_rareData)
        m_rareData = adoptPtr(new LayoutBlockFlowRareData(this));

    m_rareData->m_discardMarginBefore = value;
}

void LayoutBlockFlow::setMustDiscardMarginAfter(bool value)
{
    if (style()->marginAfterCollapse() == MDISCARD) {
        ASSERT(value);
        return;
    }

    if (!m_rareData && !value)
        return;

    if (!m_rareData)
        m_rareData = adoptPtr(new LayoutBlockFlowRareData(this));

    m_rareData->m_discardMarginAfter = value;
}

bool LayoutBlockFlow::mustDiscardMarginBefore() const
{
    return style()->marginBeforeCollapse() == MDISCARD || (m_rareData && m_rareData->m_discardMarginBefore);
}

bool LayoutBlockFlow::mustDiscardMarginAfter() const
{
    return style()->marginAfterCollapse() == MDISCARD || (m_rareData && m_rareData->m_discardMarginAfter);
}

bool LayoutBlockFlow::mustDiscardMarginBeforeForChild(const LayoutBox& child) const
{
    ASSERT(!child.selfNeedsLayout());
    if (!child.isWritingModeRoot())
        return child.isLayoutBlockFlow() ? toLayoutBlockFlow(&child)->mustDiscardMarginBefore() : (child.style()->marginBeforeCollapse() == MDISCARD);
    if (child.isHorizontalWritingMode() == isHorizontalWritingMode())
        return child.isLayoutBlockFlow() ? toLayoutBlockFlow(&child)->mustDiscardMarginAfter() : (child.style()->marginAfterCollapse() == MDISCARD);

    // FIXME: We return false here because the implementation is not geometrically complete. We have values only for before/after, not start/end.
    // In case the boxes are perpendicular we assume the property is not specified.
    return false;
}

bool LayoutBlockFlow::mustDiscardMarginAfterForChild(const LayoutBox& child) const
{
    ASSERT(!child.selfNeedsLayout());
    if (!child.isWritingModeRoot())
        return child.isLayoutBlockFlow() ? toLayoutBlockFlow(&child)->mustDiscardMarginAfter() : (child.style()->marginAfterCollapse() == MDISCARD);
    if (child.isHorizontalWritingMode() == isHorizontalWritingMode())
        return child.isLayoutBlockFlow() ? toLayoutBlockFlow(&child)->mustDiscardMarginBefore() : (child.style()->marginBeforeCollapse() == MDISCARD);

    // FIXME: See |mustDiscardMarginBeforeForChild| above.
    return false;
}

void LayoutBlockFlow::setMaxMarginBeforeValues(LayoutUnit pos, LayoutUnit neg)
{
    if (!m_rareData) {
        if (pos == LayoutBlockFlowRareData::positiveMarginBeforeDefault(this) && neg == LayoutBlockFlowRareData::negativeMarginBeforeDefault(this))
            return;
        m_rareData = adoptPtr(new LayoutBlockFlowRareData(this));
    }
    m_rareData->m_margins.setPositiveMarginBefore(pos);
    m_rareData->m_margins.setNegativeMarginBefore(neg);
}

void LayoutBlockFlow::setMaxMarginAfterValues(LayoutUnit pos, LayoutUnit neg)
{
    if (!m_rareData) {
        if (pos == LayoutBlockFlowRareData::positiveMarginAfterDefault(this) && neg == LayoutBlockFlowRareData::negativeMarginAfterDefault(this))
            return;
        m_rareData = adoptPtr(new LayoutBlockFlowRareData(this));
    }
    m_rareData->m_margins.setPositiveMarginAfter(pos);
    m_rareData->m_margins.setNegativeMarginAfter(neg);
}

bool LayoutBlockFlow::mustSeparateMarginBeforeForChild(const LayoutBox& child) const
{
    ASSERT(!child.selfNeedsLayout());
    const ComputedStyle& childStyle = child.styleRef();
    if (!child.isWritingModeRoot())
        return childStyle.marginBeforeCollapse() == MSEPARATE;
    if (child.isHorizontalWritingMode() == isHorizontalWritingMode())
        return childStyle.marginAfterCollapse() == MSEPARATE;

    // FIXME: See |mustDiscardMarginBeforeForChild| above.
    return false;
}

bool LayoutBlockFlow::mustSeparateMarginAfterForChild(const LayoutBox& child) const
{
    ASSERT(!child.selfNeedsLayout());
    const ComputedStyle& childStyle = child.styleRef();
    if (!child.isWritingModeRoot())
        return childStyle.marginAfterCollapse() == MSEPARATE;
    if (child.isHorizontalWritingMode() == isHorizontalWritingMode())
        return childStyle.marginBeforeCollapse() == MSEPARATE;

    // FIXME: See |mustDiscardMarginBeforeForChild| above.
    return false;
}

LayoutUnit LayoutBlockFlow::applyBeforeBreak(LayoutBox& child, LayoutUnit logicalOffset)
{
    // FIXME: Add page break checking here when we support printing.
    LayoutFlowThread* flowThread = flowThreadContainingBlock();
    bool checkColumnBreaks = flowThread;
    bool checkPageBreaks = !checkColumnBreaks && view()->layoutState()->pageLogicalHeight(); // FIXME: Once columns can print we have to check this.
    bool checkBeforeAlways = (checkColumnBreaks && child.style()->columnBreakBefore() == PBALWAYS)
        || (checkPageBreaks && child.style()->pageBreakBefore() == PBALWAYS);
    if (checkBeforeAlways && inNormalFlow(&child)) {
        if (checkColumnBreaks) {
            LayoutUnit offsetBreakAdjustment = 0;
            if (flowThread->addForcedColumnBreak(offsetFromLogicalTopOfFirstPage() + logicalOffset, &child, true, &offsetBreakAdjustment))
                return logicalOffset + offsetBreakAdjustment;
        }
        return nextPageLogicalTop(logicalOffset, IncludePageBoundary);
    }
    return logicalOffset;
}

LayoutUnit LayoutBlockFlow::applyAfterBreak(LayoutBox& child, LayoutUnit logicalOffset, MarginInfo& marginInfo)
{
    // FIXME: Add page break checking here when we support printing.
    LayoutFlowThread* flowThread = flowThreadContainingBlock();
    bool checkColumnBreaks = flowThread;
    bool checkPageBreaks = !checkColumnBreaks && view()->layoutState()->pageLogicalHeight(); // FIXME: Once columns can print we have to check this.
    bool checkAfterAlways = (checkColumnBreaks && child.style()->columnBreakAfter() == PBALWAYS)
        || (checkPageBreaks && child.style()->pageBreakAfter() == PBALWAYS);
    if (checkAfterAlways && inNormalFlow(&child)) {
        // So our margin doesn't participate in the next collapsing steps.
        marginInfo.clearMargin();

        if (checkColumnBreaks) {
            LayoutUnit offsetBreakAdjustment = 0;
            if (flowThread->addForcedColumnBreak(offsetFromLogicalTopOfFirstPage() + logicalOffset, &child, false, &offsetBreakAdjustment))
                return logicalOffset + offsetBreakAdjustment;
        }
        return nextPageLogicalTop(logicalOffset, IncludePageBoundary);
    }
    return logicalOffset;
}

void LayoutBlockFlow::addOverflowFromFloats()
{
    if (!m_floatingObjects)
        return;

    const FloatingObjectSet& floatingObjectSet = m_floatingObjects->set();
    FloatingObjectSetIterator end = floatingObjectSet.end();
    for (FloatingObjectSetIterator it = floatingObjectSet.begin(); it != end; ++it) {
        const FloatingObject& floatingObject = *it->get();
        if (floatingObject.isDescendant())
            addOverflowFromChild(floatingObject.layoutObject(), LayoutSize(xPositionForFloatIncludingMargin(floatingObject), yPositionForFloatIncludingMargin(floatingObject)));
    }
}

void LayoutBlockFlow::computeOverflow(LayoutUnit oldClientAfterEdge, bool recomputeFloats)
{
    LayoutBlock::computeOverflow(oldClientAfterEdge, recomputeFloats);
    if (recomputeFloats || createsNewFormattingContext() || hasSelfPaintingLayer())
        addOverflowFromFloats();
}

RootInlineBox* LayoutBlockFlow::createAndAppendRootInlineBox()
{
    RootInlineBox* rootBox = createRootInlineBox();
    m_lineBoxes.appendLineBox(rootBox);

    return rootBox;
}

void LayoutBlockFlow::deleteLineBoxTree()
{
    if (containsFloats())
        m_floatingObjects->clearLineBoxTreePointers();

    m_lineBoxes.deleteLineBoxTree();
}

void LayoutBlockFlow::markAllDescendantsWithFloatsForLayout(LayoutBox* floatToRemove, bool inLayout)
{
    if (!everHadLayout() && !containsFloats())
        return;

    if (m_descendantsWithFloatsMarkedForLayout && !floatToRemove)
        return;
    m_descendantsWithFloatsMarkedForLayout |= !floatToRemove;

    MarkingBehavior markParents = inLayout ? MarkOnlyThis : MarkContainerChain;
    setChildNeedsLayout(markParents);

    if (floatToRemove)
        removeFloatingObject(floatToRemove);

    // Iterate over our children and mark them as needed.
    if (!childrenInline() || floatToRemove) {
        for (LayoutObject* child = firstChild(); child; child = child->nextSibling()) {
            if ((!floatToRemove && child->isFloatingOrOutOfFlowPositioned()) || !child->isLayoutBlock())
                continue;
            if (!child->isLayoutBlockFlow()) {
                LayoutBlock* childBlock = toLayoutBlock(child);
                if (childBlock->shrinkToAvoidFloats() && childBlock->everHadLayout())
                    childBlock->setChildNeedsLayout(markParents);
                continue;
            }
            LayoutBlockFlow* childBlockFlow = toLayoutBlockFlow(child);
            if ((floatToRemove ? childBlockFlow->containsFloat(floatToRemove) : childBlockFlow->containsFloats()) || childBlockFlow->shrinkToAvoidFloats())
                childBlockFlow->markAllDescendantsWithFloatsForLayout(floatToRemove, inLayout);
        }
    }
}

void LayoutBlockFlow::markSiblingsWithFloatsForLayout(LayoutBox* floatToRemove)
{
    if (!m_floatingObjects)
        return;

    const FloatingObjectSet& floatingObjectSet = m_floatingObjects->set();
    FloatingObjectSetIterator end = floatingObjectSet.end();

    for (LayoutObject* next = nextSibling(); next; next = next->nextSibling()) {
        if (!next->isLayoutBlockFlow() || (!floatToRemove && (next->isFloatingOrOutOfFlowPositioned() || toLayoutBlockFlow(next)->avoidsFloats())))
            continue;

        LayoutBlockFlow* nextBlock = toLayoutBlockFlow(next);
        for (FloatingObjectSetIterator it = floatingObjectSet.begin(); it != end; ++it) {
            LayoutBox* floatingBox = (*it)->layoutObject();
            if (floatToRemove && floatingBox != floatToRemove)
                continue;
            if (nextBlock->containsFloat(floatingBox))
                nextBlock->markAllDescendantsWithFloatsForLayout(floatingBox);
        }
    }
}

LayoutUnit LayoutBlockFlow::getClearDelta(LayoutBox* child, LayoutUnit logicalTop)
{
    // There is no need to compute clearance if we have no floats.
    if (!containsFloats())
        return LayoutUnit();

    // At least one float is present. We need to perform the clearance computation.
    bool clearSet = child->style()->clear() != CNONE;
    LayoutUnit logicalBottom = 0;
    switch (child->style()->clear()) {
    case CNONE:
        break;
    case CLEFT:
        logicalBottom = lowestFloatLogicalBottom(FloatingObject::FloatLeft);
        break;
    case CRIGHT:
        logicalBottom = lowestFloatLogicalBottom(FloatingObject::FloatRight);
        break;
    case CBOTH:
        logicalBottom = lowestFloatLogicalBottom();
        break;
    }

    // We also clear floats if we are too big to sit on the same line as a float (and wish to avoid floats by default).
    LayoutUnit result = clearSet ? std::max<LayoutUnit>(0, logicalBottom - logicalTop) : LayoutUnit();
    if (!result && child->avoidsFloats()) {
        LayoutUnit newLogicalTop = logicalTop;
        LayoutRect borderBox = child->borderBoxRect();
        LayoutUnit childLogicalWidthAtOldLogicalTopOffset = isHorizontalWritingMode() ? borderBox.width() : borderBox.height();
        while (true) {
            LayoutUnit availableLogicalWidthAtNewLogicalTopOffset = availableLogicalWidthForLine(newLogicalTop, false, logicalHeightForChild(*child));
            if (availableLogicalWidthAtNewLogicalTopOffset == availableLogicalWidthForContent())
                return newLogicalTop - logicalTop;

            LogicalExtentComputedValues computedValues;
            child->logicalExtentAfterUpdatingLogicalWidth(newLogicalTop, computedValues);
            LayoutUnit childLogicalWidthAtNewLogicalTopOffset = computedValues.m_extent;

            if (childLogicalWidthAtNewLogicalTopOffset <= availableLogicalWidthAtNewLogicalTopOffset) {
                // Even though we may not be moving, if the logical width did shrink because of the presence of new floats, then
                // we need to force a relayout as though we shifted. This happens because of the dynamic addition of overhanging floats
                // from previous siblings when negative margins exist on a child (see the addOverhangingFloats call at the end of collapseMargins).
                if (childLogicalWidthAtOldLogicalTopOffset != childLogicalWidthAtNewLogicalTopOffset)
                    child->setChildNeedsLayout(MarkOnlyThis);
                return newLogicalTop - logicalTop;
            }

            newLogicalTop = nextFloatLogicalBottomBelow(newLogicalTop);
            ASSERT(newLogicalTop >= logicalTop);
            if (newLogicalTop < logicalTop)
                break;
        }
        ASSERT_NOT_REACHED();
    }
    return result;
}

void LayoutBlockFlow::createFloatingObjects()
{
    m_floatingObjects = adoptPtr(new FloatingObjects(this, isHorizontalWritingMode()));
}

void LayoutBlockFlow::styleWillChange(StyleDifference diff, const ComputedStyle& newStyle)
{
    const ComputedStyle* oldStyle = style();
    s_canPropagateFloatIntoSibling = oldStyle ? !isFloatingOrOutOfFlowPositioned() && !avoidsFloats() : false;
    if (oldStyle && parent() && diff.needsFullLayout() && oldStyle->position() != newStyle.position()
        && containsFloats() && !isFloating() && !isOutOfFlowPositioned() && newStyle.hasOutOfFlowPosition())
            markAllDescendantsWithFloatsForLayout();

    LayoutBlock::styleWillChange(diff, newStyle);
}

void LayoutBlockFlow::styleDidChange(StyleDifference diff, const ComputedStyle* oldStyle)
{
    LayoutBlock::styleDidChange(diff, oldStyle);

    // After our style changed, if we lose our ability to propagate floats into next sibling
    // blocks, then we need to find the top most parent containing that overhanging float and
    // then mark its descendants with floats for layout and clear all floats from its next
    // sibling blocks that exist in our floating objects list. See bug 56299 and 62875.
    bool canPropagateFloatIntoSibling = !isFloatingOrOutOfFlowPositioned() && !avoidsFloats();
    if (diff.needsFullLayout() && s_canPropagateFloatIntoSibling && !canPropagateFloatIntoSibling && hasOverhangingFloats()) {
        LayoutBlockFlow* parentBlockFlow = this;
        const FloatingObjectSet& floatingObjectSet = m_floatingObjects->set();
        FloatingObjectSetIterator end = floatingObjectSet.end();

        for (LayoutObject* curr = parent(); curr && !curr->isLayoutView(); curr = curr->parent()) {
            if (curr->isLayoutBlockFlow()) {
                LayoutBlockFlow* currBlock = toLayoutBlockFlow(curr);

                if (currBlock->hasOverhangingFloats()) {
                    for (FloatingObjectSetIterator it = floatingObjectSet.begin(); it != end; ++it) {
                        LayoutBox* layoutBox = (*it)->layoutObject();
                        if (currBlock->hasOverhangingFloat(layoutBox)) {
                            parentBlockFlow = currBlock;
                            break;
                        }
                    }
                }
            }
        }

        parentBlockFlow->markAllDescendantsWithFloatsForLayout();
        parentBlockFlow->markSiblingsWithFloatsForLayout();
    }

    if (diff.needsFullLayout() || !oldStyle)
        createOrDestroyMultiColumnFlowThreadIfNeeded(oldStyle);
    if (oldStyle) {
        if (LayoutMultiColumnFlowThread* flowThread = multiColumnFlowThread()) {
            if (!style()->columnRuleEquivalent(oldStyle)) {
                // Column rules are painted by anonymous column set children of the multicol
                // container. We need to notify them.
                flowThread->columnRuleStyleDidChange();
            }
        }
    }
}

void LayoutBlockFlow::updateBlockChildDirtyBitsBeforeLayout(bool relayoutChildren, LayoutBox& child)
{
    if (child.isLayoutMultiColumnSpannerPlaceholder())
        toLayoutMultiColumnSpannerPlaceholder(child).markForLayoutIfObjectInFlowThreadNeedsLayout();
    LayoutBlock::updateBlockChildDirtyBitsBeforeLayout(relayoutChildren, child);
}

void LayoutBlockFlow::updateStaticInlinePositionForChild(LayoutBox& child, LayoutUnit logicalTop)
{
    if (child.style()->isOriginalDisplayInlineType())
        setStaticInlinePositionForChild(child, startAlignedOffsetForLine(logicalTop, false));
    else
        setStaticInlinePositionForChild(child, startOffsetForContent());
}

void LayoutBlockFlow::setStaticInlinePositionForChild(LayoutBox& child, LayoutUnit inlinePosition)
{
    child.layer()->setStaticInlinePosition(inlinePosition);
}

void LayoutBlockFlow::addChild(LayoutObject* newChild, LayoutObject* beforeChild)
{
    if (LayoutMultiColumnFlowThread* flowThread = multiColumnFlowThread()) {
        if (beforeChild == flowThread)
            beforeChild = flowThread->firstChild();
        ASSERT(!beforeChild || beforeChild->isDescendantOf(flowThread));
        flowThread->addChild(newChild, beforeChild);
        return;
    }
    LayoutBlock::addChild(newChild, beforeChild);
}

void LayoutBlockFlow::moveAllChildrenIncludingFloatsTo(LayoutBlock* toBlock, bool fullRemoveInsert)
{
    LayoutBlockFlow* toBlockFlow = toLayoutBlockFlow(toBlock);
    moveAllChildrenTo(toBlockFlow, fullRemoveInsert);

    // When a portion of the layout tree is being detached, anonymous blocks
    // will be combined as their children are deleted. In this process, the
    // anonymous block later in the tree is merged into the one preceeding it.
    // It can happen that the later block (this) contains floats that the
    // previous block (toBlockFlow) did not contain, and thus are not in the
    // floating objects list for toBlockFlow. This can result in toBlockFlow containing
    // floats that are not in it's floating objects list, but are in the
    // floating objects lists of siblings and parents. This can cause problems
    // when the float itself is deleted, since the deletion code assumes that
    // if a float is not in it's containing block's floating objects list, it
    // isn't in any floating objects list. In order to preserve this condition
    // (removing it has serious performance implications), we need to copy the
    // floating objects from the old block (this) to the new block (toBlockFlow).
    // The float's metrics will likely all be wrong, but since toBlockFlow is
    // already marked for layout, this will get fixed before anything gets
    // displayed.
    // See bug https://code.google.com/p/chromium/issues/detail?id=230907
    if (m_floatingObjects) {
        if (!toBlockFlow->m_floatingObjects)
            toBlockFlow->createFloatingObjects();

        const FloatingObjectSet& fromFloatingObjectSet = m_floatingObjects->set();
        FloatingObjectSetIterator end = fromFloatingObjectSet.end();

        for (FloatingObjectSetIterator it = fromFloatingObjectSet.begin(); it != end; ++it) {
            const FloatingObject& floatingObject = *it->get();

            // Don't insert the object again if it's already in the list
            if (toBlockFlow->containsFloat(floatingObject.layoutObject()))
                continue;

            toBlockFlow->m_floatingObjects->add(floatingObject.unsafeClone());
        }
    }

}

void LayoutBlockFlow::invalidatePaintForOverhangingFloats(bool paintAllDescendants)
{
    // Invalidate paint of any overhanging floats (if we know we're the one to paint them).
    // Otherwise, bail out.
    if (!hasOverhangingFloats())
        return;

    const FloatingObjectSet& floatingObjectSet = m_floatingObjects->set();
    FloatingObjectSetIterator end = floatingObjectSet.end();
    for (FloatingObjectSetIterator it = floatingObjectSet.begin(); it != end; ++it) {
        const FloatingObject& floatingObject = *it->get();
        // Only issue paint invaldiations for the object if it is overhanging, is not in its own layer, and
        // is our responsibility to paint (m_shouldPaint is set). When paintAllDescendants is true, the latter
        // condition is replaced with being a descendant of us.
        if (logicalBottomForFloat(floatingObject) > logicalHeight()
            && !floatingObject.layoutObject()->hasSelfPaintingLayer()
            && (floatingObject.shouldPaint() || (paintAllDescendants && floatingObject.layoutObject()->isDescendantOf(this)))) {

            LayoutBox* floatingLayoutBox = floatingObject.layoutObject();
            floatingLayoutBox->setShouldDoFullPaintInvalidation();
            floatingLayoutBox->invalidatePaintForOverhangingFloats(false);
        }
    }
}

void LayoutBlockFlow::invalidatePaintForOverflow()
{
    // FIXME: We could tighten up the left and right invalidation points if we let layoutInlineChildren fill them in based off the particular lines
    // it had to lay out. We wouldn't need the hasOverflowClip() hack in that case either.
    LayoutUnit paintInvalidationLogicalLeft = logicalLeftVisualOverflow();
    LayoutUnit paintInvalidationLogicalRight = logicalRightVisualOverflow();
    if (hasOverflowClip()) {
        // If we have clipped overflow, we should use layout overflow as well, since visual overflow from lines didn't propagate to our block's overflow.
        // Note the old code did this as well but even for overflow:visible. The addition of hasOverflowClip() at least tightens up the hack a bit.
        // layoutInlineChildren should be patched to compute the entire paint invalidation rect.
        paintInvalidationLogicalLeft = std::min(paintInvalidationLogicalLeft, logicalLeftLayoutOverflow());
        paintInvalidationLogicalRight = std::max(paintInvalidationLogicalRight, logicalRightLayoutOverflow());
    }

    LayoutRect paintInvalidationRect;
    if (isHorizontalWritingMode())
        paintInvalidationRect = LayoutRect(paintInvalidationLogicalLeft, m_paintInvalidationLogicalTop, paintInvalidationLogicalRight - paintInvalidationLogicalLeft, m_paintInvalidationLogicalBottom - m_paintInvalidationLogicalTop);
    else
        paintInvalidationRect = LayoutRect(m_paintInvalidationLogicalTop, paintInvalidationLogicalLeft, m_paintInvalidationLogicalBottom - m_paintInvalidationLogicalTop, paintInvalidationLogicalRight - paintInvalidationLogicalLeft);

    if (hasOverflowClip()) {
        // Adjust the paint invalidation rect for scroll offset
        paintInvalidationRect.move(-scrolledContentOffset());

        // Don't allow this rect to spill out of our overflow box.
        paintInvalidationRect.intersect(LayoutRect(LayoutPoint(), size()));
    }

    // Make sure the rect is still non-empty after intersecting for overflow above
    if (!paintInvalidationRect.isEmpty()) {
        // Hits in media/event-attributes.html
        DisableCompositingQueryAsserts disabler;

        invalidatePaintRectangle(paintInvalidationRect); // We need to do a partial paint invalidation of our content.
        if (hasReflection())
            invalidatePaintRectangle(reflectedRect(paintInvalidationRect));
    }

    m_paintInvalidationLogicalTop = 0;
    m_paintInvalidationLogicalBottom = 0;
}

void LayoutBlockFlow::paintFloats(const PaintInfo& paintInfo, const LayoutPoint& paintOffset, bool preservePhase)
{
    BlockFlowPainter(*this).paintFloats(paintInfo, paintOffset, preservePhase);
}

void LayoutBlockFlow::paintSelection(const PaintInfo& paintInfo, const LayoutPoint& paintOffset)
{
    BlockFlowPainter(*this).paintSelection(paintInfo, paintOffset);
}

void LayoutBlockFlow::clipOutFloatingObjects(const LayoutBlock* rootBlock, ClipScope& clipScope,
    const LayoutPoint& rootBlockPhysicalPosition, const LayoutSize& offsetFromRootBlock) const
{
    if (!m_floatingObjects)
        return;

    const FloatingObjectSet& floatingObjectSet = m_floatingObjects->set();
    FloatingObjectSetIterator end = floatingObjectSet.end();
    for (FloatingObjectSetIterator it = floatingObjectSet.begin(); it != end; ++it) {
        const FloatingObject& floatingObject = *it->get();
        LayoutRect floatBox(LayoutPoint(offsetFromRootBlock), floatingObject.layoutObject()->size());
        floatBox.move(positionForFloatIncludingMargin(floatingObject));
        rootBlock->flipForWritingMode(floatBox);
        floatBox.move(rootBlockPhysicalPosition.x(), rootBlockPhysicalPosition.y());

        clipScope.clip(floatBox, SkRegion::kDifference_Op);
    }
}

void LayoutBlockFlow::clearFloats(EClear clear)
{
    positionNewFloats();
    // set y position
    LayoutUnit newY = 0;
    switch (clear) {
    case CLEFT:
        newY = lowestFloatLogicalBottom(FloatingObject::FloatLeft);
        break;
    case CRIGHT:
        newY = lowestFloatLogicalBottom(FloatingObject::FloatRight);
        break;
    case CBOTH:
        newY = lowestFloatLogicalBottom();
    default:
        break;
    }
    if (size().height() < newY)
        setLogicalHeight(newY);
}

bool LayoutBlockFlow::containsFloat(LayoutBox* layoutBox) const
{
    return m_floatingObjects && m_floatingObjects->set().contains<FloatingObjectHashTranslator>(layoutBox);
}

void LayoutBlockFlow::removeFloatingObjects()
{
    if (!m_floatingObjects)
        return;

    markSiblingsWithFloatsForLayout();

    m_floatingObjects->clear();
}

LayoutPoint LayoutBlockFlow::flipFloatForWritingModeForChild(const FloatingObject& child, const LayoutPoint& point) const
{
    if (!style()->isFlippedBlocksWritingMode())
        return point;

    // This is similar to LayoutBox::flipForWritingModeForChild. We have to subtract out our left/top offsets twice, since
    // it's going to get added back in. We hide this complication here so that the calling code looks normal for the unflipped
    // case.
    if (isHorizontalWritingMode())
        return LayoutPoint(point.x(), point.y() + size().height() - child.layoutObject()->size().height() - 2 * yPositionForFloatIncludingMargin(child));
    return LayoutPoint(point.x() + size().width() - child.layoutObject()->size().width() - 2 * xPositionForFloatIncludingMargin(child), point.y());
}

LayoutUnit LayoutBlockFlow::logicalLeftOffsetForPositioningFloat(LayoutUnit logicalTop, LayoutUnit fixedOffset, bool applyTextIndent, LayoutUnit* heightRemaining) const
{
    LayoutUnit offset = fixedOffset;
    if (m_floatingObjects && m_floatingObjects->hasLeftObjects())
        offset = m_floatingObjects->logicalLeftOffsetForPositioningFloat(fixedOffset, logicalTop, heightRemaining);
    return adjustLogicalLeftOffsetForLine(offset, applyTextIndent);
}

LayoutUnit LayoutBlockFlow::logicalRightOffsetForPositioningFloat(LayoutUnit logicalTop, LayoutUnit fixedOffset, bool applyTextIndent, LayoutUnit* heightRemaining) const
{
    LayoutUnit offset = fixedOffset;
    if (m_floatingObjects && m_floatingObjects->hasRightObjects())
        offset = m_floatingObjects->logicalRightOffsetForPositioningFloat(fixedOffset, logicalTop, heightRemaining);
    return adjustLogicalRightOffsetForLine(offset, applyTextIndent);
}

LayoutUnit LayoutBlockFlow::adjustLogicalLeftOffsetForLine(LayoutUnit offsetFromFloats, bool applyTextIndent) const
{
    LayoutUnit left = offsetFromFloats;

    if (applyTextIndent && style()->isLeftToRightDirection())
        left += textIndentOffset();

    return left;
}

LayoutUnit LayoutBlockFlow::adjustLogicalRightOffsetForLine(LayoutUnit offsetFromFloats, bool applyTextIndent) const
{
    LayoutUnit right = offsetFromFloats;

    if (applyTextIndent && !style()->isLeftToRightDirection())
        right -= textIndentOffset();

    return right;
}

LayoutPoint LayoutBlockFlow::computeLogicalLocationForFloat(const FloatingObject& floatingObject, LayoutUnit logicalTopOffset) const
{
    LayoutBox* childBox = floatingObject.layoutObject();
    LayoutUnit logicalLeftOffset = logicalLeftOffsetForContent(); // Constant part of left offset.
    LayoutUnit logicalRightOffset; // Constant part of right offset.
    logicalRightOffset = logicalRightOffsetForContent();

    LayoutUnit floatLogicalWidth = std::min(logicalWidthForFloat(floatingObject), logicalRightOffset - logicalLeftOffset); // The width we look for.

    LayoutUnit floatLogicalLeft;

    bool insideFlowThread = flowThreadContainingBlock();

    if (childBox->style()->floating() == LeftFloat) {
        LayoutUnit heightRemainingLeft = 1;
        LayoutUnit heightRemainingRight = 1;
        floatLogicalLeft = logicalLeftOffsetForPositioningFloat(logicalTopOffset, logicalLeftOffset, false, &heightRemainingLeft);
        while (logicalRightOffsetForPositioningFloat(logicalTopOffset, logicalRightOffset, false, &heightRemainingRight) - floatLogicalLeft < floatLogicalWidth) {
            logicalTopOffset += std::min(heightRemainingLeft, heightRemainingRight);
            floatLogicalLeft = logicalLeftOffsetForPositioningFloat(logicalTopOffset, logicalLeftOffset, false, &heightRemainingLeft);
            if (insideFlowThread) {
                // Have to re-evaluate all of our offsets, since they may have changed.
                logicalRightOffset = logicalRightOffsetForContent(); // Constant part of right offset.
                logicalLeftOffset = logicalLeftOffsetForContent(); // Constant part of left offset.
                floatLogicalWidth = std::min(logicalWidthForFloat(floatingObject), logicalRightOffset - logicalLeftOffset);
            }
        }
        floatLogicalLeft = std::max(logicalLeftOffset - borderAndPaddingLogicalLeft(), floatLogicalLeft);
    } else {
        LayoutUnit heightRemainingLeft = 1;
        LayoutUnit heightRemainingRight = 1;
        floatLogicalLeft = logicalRightOffsetForPositioningFloat(logicalTopOffset, logicalRightOffset, false, &heightRemainingRight);
        while (floatLogicalLeft - logicalLeftOffsetForPositioningFloat(logicalTopOffset, logicalLeftOffset, false, &heightRemainingLeft) < floatLogicalWidth) {
            logicalTopOffset += std::min(heightRemainingLeft, heightRemainingRight);
            floatLogicalLeft = logicalRightOffsetForPositioningFloat(logicalTopOffset, logicalRightOffset, false, &heightRemainingRight);
            if (insideFlowThread) {
                // Have to re-evaluate all of our offsets, since they may have changed.
                logicalRightOffset = logicalRightOffsetForContent(); // Constant part of right offset.
                logicalLeftOffset = logicalLeftOffsetForContent(); // Constant part of left offset.
                floatLogicalWidth = std::min(logicalWidthForFloat(floatingObject), logicalRightOffset - logicalLeftOffset);
            }
        }
        // Use the original width of the float here, since the local variable
        // |floatLogicalWidth| was capped to the available line width. See
        // fast/block/float/clamped-right-float.html.
        floatLogicalLeft -= logicalWidthForFloat(floatingObject);
    }

    return LayoutPoint(floatLogicalLeft, logicalTopOffset);
}

FloatingObject* LayoutBlockFlow::insertFloatingObject(LayoutBox& floatBox)
{
    ASSERT(floatBox.isFloating());

    // Create the list of special objects if we don't aleady have one
    if (!m_floatingObjects) {
        createFloatingObjects();
    } else {
        // Don't insert the object again if it's already in the list
        const FloatingObjectSet& floatingObjectSet = m_floatingObjects->set();
        FloatingObjectSetIterator it = floatingObjectSet.find<FloatingObjectHashTranslator>(&floatBox);
        if (it != floatingObjectSet.end())
            return it->get();
    }

    // Create the special object entry & append it to the list

    OwnPtr<FloatingObject> newObj = FloatingObject::create(&floatBox);

    // Our location is irrelevant if we're unsplittable or no pagination is in effect.
    // Just go ahead and lay out the float.
    bool isChildLayoutBlock = floatBox.isLayoutBlock();
    if (isChildLayoutBlock && !floatBox.needsLayout() && view()->layoutState()->pageLogicalHeightChanged())
        floatBox.setChildNeedsLayout(MarkOnlyThis);

    bool needsBlockDirectionLocationSetBeforeLayout = isChildLayoutBlock && view()->layoutState()->needsBlockDirectionLocationSetBeforeLayout();
    if (!needsBlockDirectionLocationSetBeforeLayout || isWritingModeRoot()) { // We are unsplittable if we're a block flow root.
        floatBox.layoutIfNeeded();
    } else {
        floatBox.updateLogicalWidth();
        floatBox.computeAndSetBlockDirectionMargins(this);
    }

    setLogicalWidthForFloat(*newObj, logicalWidthForChild(floatBox) + marginStartForChild(floatBox) + marginEndForChild(floatBox));

    return m_floatingObjects->add(newObj.release());
}

void LayoutBlockFlow::removeFloatingObject(LayoutBox* floatBox)
{
    if (m_floatingObjects) {
        const FloatingObjectSet& floatingObjectSet = m_floatingObjects->set();
        FloatingObjectSetIterator it = floatingObjectSet.find<FloatingObjectHashTranslator>(floatBox);
        if (it != floatingObjectSet.end()) {
            FloatingObject& floatingObject = *it->get();
            if (childrenInline()) {
                LayoutUnit logicalTop = logicalTopForFloat(floatingObject);
                LayoutUnit logicalBottom = logicalBottomForFloat(floatingObject);

                // Fix for https://bugs.webkit.org/show_bug.cgi?id=54995.
                if (logicalBottom < 0 || logicalBottom < logicalTop || logicalTop == LayoutUnit::max()) {
                    logicalBottom = LayoutUnit::max();
                } else {
                    // Special-case zero- and less-than-zero-height floats: those don't touch
                    // the line that they're on, but it still needs to be dirtied. This is
                    // accomplished by pretending they have a height of 1.
                    logicalBottom = std::max(logicalBottom, logicalTop + 1);
                }
                if (floatingObject.originatingLine()) {
                    if (!selfNeedsLayout()) {
                        ASSERT(floatingObject.originatingLine()->layoutObject() == this);
                        floatingObject.originatingLine()->markDirty();
                    }
#if ENABLE(ASSERT)
                    floatingObject.setOriginatingLine(nullptr);
#endif
                }
                markLinesDirtyInBlockRange(0, logicalBottom);
            }
            m_floatingObjects->remove(&floatingObject);
        }
    }
}

void LayoutBlockFlow::removeFloatingObjectsBelow(FloatingObject* lastFloat, int logicalOffset)
{
    if (!containsFloats())
        return;

    const FloatingObjectSet& floatingObjectSet = m_floatingObjects->set();
    FloatingObject* curr = floatingObjectSet.last().get();
    while (curr != lastFloat && (!curr->isPlaced() || logicalTopForFloat(*curr) >= logicalOffset)) {
        m_floatingObjects->remove(curr);
        if (floatingObjectSet.isEmpty())
            break;
        curr = floatingObjectSet.last().get();
    }
}

bool LayoutBlockFlow::positionNewFloats(LineWidth* width)
{
    if (!m_floatingObjects)
        return false;

    const FloatingObjectSet& floatingObjectSet = m_floatingObjects->set();
    if (floatingObjectSet.isEmpty())
        return false;

    // If all floats have already been positioned, then we have no work to do.
    if (floatingObjectSet.last()->isPlaced())
        return false;

    // Move backwards through our floating object list until we find a float that has
    // already been positioned. Then we'll be able to move forward, positioning all of
    // the new floats that need it.
    FloatingObjectSetIterator it = floatingObjectSet.end();
    --it; // Go to last item.
    FloatingObjectSetIterator begin = floatingObjectSet.begin();
    FloatingObject* lastPlacedFloatingObject = nullptr;
    while (it != begin) {
        --it;
        if ((*it)->isPlaced()) {
            lastPlacedFloatingObject = it->get();
            ++it;
            break;
        }
    }

    LayoutUnit logicalTop = logicalHeight();

    // The float cannot start above the top position of the last positioned float.
    if (lastPlacedFloatingObject)
        logicalTop = std::max(logicalTopForFloat(*lastPlacedFloatingObject), logicalTop);

    FloatingObjectSetIterator end = floatingObjectSet.end();
    // Now walk through the set of unpositioned floats and place them.
    for (; it != end; ++it) {
        FloatingObject& floatingObject = *it->get();
        // The containing block is responsible for positioning floats, so if we have floats in our
        // list that come from somewhere else, do not attempt to position them.
        if (floatingObject.layoutObject()->containingBlock() != this)
            continue;

        LayoutBox* childBox = floatingObject.layoutObject();

        // FIXME Investigate if this can be removed. crbug.com/370006
        childBox->setMayNeedPaintInvalidation();

        LayoutUnit childLogicalLeftMargin = style()->isLeftToRightDirection() ? marginStartForChild(*childBox) : marginEndForChild(*childBox);
        if (childBox->style()->clear() & CLEFT)
            logicalTop = std::max(lowestFloatLogicalBottom(FloatingObject::FloatLeft), logicalTop);
        if (childBox->style()->clear() & CRIGHT)
            logicalTop = std::max(lowestFloatLogicalBottom(FloatingObject::FloatRight), logicalTop);

        LayoutPoint floatLogicalLocation = computeLogicalLocationForFloat(floatingObject, logicalTop);

        setLogicalLeftForFloat(floatingObject, floatLogicalLocation.x());

        setLogicalLeftForChild(*childBox, floatLogicalLocation.x() + childLogicalLeftMargin);
        setLogicalTopForChild(*childBox, floatLogicalLocation.y() + marginBeforeForChild(*childBox));

        SubtreeLayoutScope layoutScope(*childBox);
        LayoutState* layoutState = view()->layoutState();
        bool isPaginated = layoutState->isPaginated();
        if (isPaginated && !childBox->needsLayout())
            childBox->markForPaginationRelayoutIfNeeded(layoutScope);

        childBox->layoutIfNeeded();

        if (isPaginated) {
            // If we are unsplittable and don't fit, then we need to move down.
            // We include our margins as part of the unsplittable area.
            LayoutUnit newLogicalTop = adjustForUnsplittableChild(*childBox, floatLogicalLocation.y(), true);

            // See if we have a pagination strut that is making us move down further.
            // Note that an unsplittable child can't also have a pagination strut, so this is
            // exclusive with the case above.
            LayoutBlockFlow* childBlockFlow = childBox->isLayoutBlockFlow() ? toLayoutBlockFlow(childBox) : 0;
            if (childBlockFlow && childBlockFlow->paginationStrut()) {
                newLogicalTop += childBlockFlow->paginationStrut();
                childBlockFlow->setPaginationStrut(0);
            }

            if (newLogicalTop != floatLogicalLocation.y()) {
                floatingObject.setPaginationStrut(newLogicalTop - floatLogicalLocation.y());

                floatLogicalLocation = computeLogicalLocationForFloat(floatingObject, newLogicalTop);
                setLogicalLeftForFloat(floatingObject, floatLogicalLocation.x());

                setLogicalLeftForChild(*childBox, floatLogicalLocation.x() + childLogicalLeftMargin);
                setLogicalTopForChild(*childBox, floatLogicalLocation.y() + marginBeforeForChild(*childBox));

                if (childBox->isLayoutBlock())
                    childBox->setChildNeedsLayout(MarkOnlyThis);
                childBox->layoutIfNeeded();
            }
        }

        setLogicalTopForFloat(floatingObject, floatLogicalLocation.y());

        setLogicalHeightForFloat(floatingObject, logicalHeightForChild(*childBox) + marginBeforeForChild(*childBox) + marginAfterForChild(*childBox));

        m_floatingObjects->addPlacedObject(floatingObject);

        if (ShapeOutsideInfo* shapeOutside = childBox->shapeOutsideInfo())
            shapeOutside->setReferenceBoxLogicalSize(logicalSizeForChild(*childBox));

        if (width)
            width->shrinkAvailableWidthForNewFloatIfNeeded(floatingObject);
    }
    return true;
}

bool LayoutBlockFlow::hasOverhangingFloat(LayoutBox* layoutBox)
{
    if (!m_floatingObjects || !parent())
        return false;

    const FloatingObjectSet& floatingObjectSet = m_floatingObjects->set();
    FloatingObjectSetIterator it = floatingObjectSet.find<FloatingObjectHashTranslator>(layoutBox);
    if (it == floatingObjectSet.end())
        return false;

    return logicalBottomForFloat(*it->get()) > logicalHeight();
}

void LayoutBlockFlow::addIntrudingFloats(LayoutBlockFlow* prev, LayoutUnit logicalLeftOffset, LayoutUnit logicalTopOffset)
{
    ASSERT(!avoidsFloats());

    // If we create our own block formatting context then our contents don't interact with floats outside it, even those from our parent.
    if (createsNewFormattingContext())
        return;

    // If the parent or previous sibling doesn't have any floats to add, don't bother.
    if (!prev->m_floatingObjects)
        return;

    logicalLeftOffset += marginLogicalLeft();

    const FloatingObjectSet& prevSet = prev->m_floatingObjects->set();
    FloatingObjectSetIterator prevEnd = prevSet.end();
    for (FloatingObjectSetIterator prevIt = prevSet.begin(); prevIt != prevEnd; ++prevIt) {
        FloatingObject& floatingObject = *prevIt->get();
        if (logicalBottomForFloat(floatingObject) > logicalTopOffset) {
            if (!m_floatingObjects || !m_floatingObjects->set().contains(&floatingObject)) {
                // We create the floating object list lazily.
                if (!m_floatingObjects)
                    createFloatingObjects();

                // Applying the child's margin makes no sense in the case where the child was passed in.
                // since this margin was added already through the modification of the |logicalLeftOffset| variable
                // above. |logicalLeftOffset| will equal the margin in this case, so it's already been taken
                // into account. Only apply this code if prev is the parent, since otherwise the left margin
                // will get applied twice.
                LayoutSize offset = isHorizontalWritingMode()
                    ? LayoutSize(logicalLeftOffset - (prev != parent() ? prev->marginLeft() : LayoutUnit()), logicalTopOffset)
                    : LayoutSize(logicalTopOffset, logicalLeftOffset - (prev != parent() ? prev->marginTop() : LayoutUnit()));

                m_floatingObjects->add(floatingObject.copyToNewContainer(offset));
            }
        }
    }
}

void LayoutBlockFlow::addOverhangingFloats(LayoutBlockFlow* child, bool makeChildPaintOtherFloats)
{
    // Prevent floats from being added to the canvas by the root element, e.g., <html>.
    if (!child->containsFloats() || child->createsNewFormattingContext())
        return;

    LayoutUnit childLogicalTop = child->logicalTop();
    LayoutUnit childLogicalLeft = child->logicalLeft();

    // Floats that will remain the child's responsibility to paint should factor into its
    // overflow.
    FloatingObjectSetIterator childEnd = child->m_floatingObjects->set().end();
    for (FloatingObjectSetIterator childIt = child->m_floatingObjects->set().begin(); childIt != childEnd; ++childIt) {
        FloatingObject& floatingObject = *childIt->get();
        LayoutUnit logicalBottomForFloat = std::min(this->logicalBottomForFloat(floatingObject), LayoutUnit::max() - childLogicalTop);
        LayoutUnit logicalBottom = childLogicalTop + logicalBottomForFloat;

        if (logicalBottom > logicalHeight()) {
            // If the object is not in the list, we add it now.
            if (!containsFloat(floatingObject.layoutObject())) {
                LayoutSize offset = isHorizontalWritingMode() ? LayoutSize(-childLogicalLeft, -childLogicalTop) : LayoutSize(-childLogicalTop, -childLogicalLeft);
                bool shouldPaint = false;

                // The nearest enclosing layer always paints the float (so that zindex and stacking
                // behaves properly). We always want to propagate the desire to paint the float as
                // far out as we can, to the outermost block that overlaps the float, stopping only
                // if we hit a self-painting layer boundary.
                if (floatingObject.layoutObject()->enclosingFloatPaintingLayer() == enclosingFloatPaintingLayer() && !floatingObject.isLowestNonOverhangingFloatInChild()) {
                    floatingObject.setShouldPaint(false);
                    shouldPaint = true;
                }
                // We create the floating object list lazily.
                if (!m_floatingObjects)
                    createFloatingObjects();

                m_floatingObjects->add(floatingObject.copyToNewContainer(offset, shouldPaint, true));
            }
        } else {
            if (makeChildPaintOtherFloats && !floatingObject.shouldPaint() && !floatingObject.layoutObject()->hasSelfPaintingLayer() && !floatingObject.isLowestNonOverhangingFloatInChild()
                && floatingObject.layoutObject()->isDescendantOf(child) && floatingObject.layoutObject()->enclosingFloatPaintingLayer() == child->enclosingFloatPaintingLayer()) {
                // The float is not overhanging from this block, so if it is a descendant of the child, the child should
                // paint it (the other case is that it is intruding into the child), unless it has its own layer or enclosing
                // layer.
                // If makeChildPaintOtherFloats is false, it means that the child must already know about all the floats
                // it should paint.
                floatingObject.setShouldPaint(true);
            }

            // Since the float doesn't overhang, it didn't get put into our list. We need to go ahead and add its overflow in to the
            // child now.
            if (floatingObject.isDescendant())
                child->addOverflowFromChild(floatingObject.layoutObject(), LayoutSize(xPositionForFloatIncludingMargin(floatingObject), yPositionForFloatIncludingMargin(floatingObject)));
        }
    }
}

LayoutUnit LayoutBlockFlow::lowestFloatLogicalBottom(FloatingObject::Type floatType) const
{
    if (!m_floatingObjects)
        return LayoutUnit();

    return m_floatingObjects->lowestFloatLogicalBottom(floatType);
}

LayoutUnit LayoutBlockFlow::nextFloatLogicalBottomBelow(LayoutUnit logicalHeight, ShapeOutsideFloatOffsetMode offsetMode) const
{
    if (!m_floatingObjects)
        return logicalHeight;

    LayoutUnit logicalBottom;
    const FloatingObjectSet& floatingObjectSet = m_floatingObjects->set();
    FloatingObjectSetIterator end = floatingObjectSet.end();
    for (FloatingObjectSetIterator it = floatingObjectSet.begin(); it != end; ++it) {
        const FloatingObject& floatingObject = *it->get();
        LayoutUnit floatLogicalBottom = logicalBottomForFloat(floatingObject);
        ShapeOutsideInfo* shapeOutside = floatingObject.layoutObject()->shapeOutsideInfo();
        if (shapeOutside && (offsetMode == ShapeOutsideFloatShapeOffset)) {
            LayoutUnit shapeLogicalBottom = logicalTopForFloat(floatingObject) + marginBeforeForChild(*floatingObject.layoutObject()) + shapeOutside->shapeLogicalBottom();
            // Use the shapeLogicalBottom unless it extends outside of the margin box, in which case it is clipped.
            if (shapeLogicalBottom < floatLogicalBottom)
                floatLogicalBottom = shapeLogicalBottom;
        }
        if (floatLogicalBottom > logicalHeight)
            logicalBottom = logicalBottom ? std::min(floatLogicalBottom, logicalBottom) : floatLogicalBottom;
    }

    return logicalBottom;
}

bool LayoutBlockFlow::hitTestFloats(HitTestResult& result, const HitTestLocation& locationInContainer, const LayoutPoint& accumulatedOffset)
{
    if (!m_floatingObjects)
        return false;

    LayoutPoint adjustedLocation = accumulatedOffset;
    if (isLayoutView()) {
        DoublePoint position = toLayoutView(this)->frameView()->scrollPositionDouble();
        adjustedLocation.move(position.x(), position.y());
    }

    const FloatingObjectSet& floatingObjectSet = m_floatingObjects->set();
    FloatingObjectSetIterator begin = floatingObjectSet.begin();
    for (FloatingObjectSetIterator it = floatingObjectSet.end(); it != begin;) {
        --it;
        const FloatingObject& floatingObject = *it->get();
        if (floatingObject.shouldPaint() && !floatingObject.layoutObject()->hasSelfPaintingLayer()) {
            LayoutUnit xOffset = xPositionForFloatIncludingMargin(floatingObject) - floatingObject.layoutObject()->location().x();
            LayoutUnit yOffset = yPositionForFloatIncludingMargin(floatingObject) - floatingObject.layoutObject()->location().y();
            LayoutPoint childPoint = flipFloatForWritingModeForChild(floatingObject, adjustedLocation + LayoutSize(xOffset, yOffset));
            if (floatingObject.layoutObject()->hitTest(result, locationInContainer, childPoint)) {
                updateHitTestResult(result, locationInContainer.point() - toLayoutSize(childPoint));
                return true;
            }
        }
    }

    return false;
}

LayoutUnit LayoutBlockFlow::logicalLeftFloatOffsetForLine(LayoutUnit logicalTop, LayoutUnit fixedOffset, LayoutUnit logicalHeight) const
{
    if (m_floatingObjects && m_floatingObjects->hasLeftObjects())
        return m_floatingObjects->logicalLeftOffset(fixedOffset, logicalTop, logicalHeight);

    return fixedOffset;
}

LayoutUnit LayoutBlockFlow::logicalRightFloatOffsetForLine(LayoutUnit logicalTop, LayoutUnit fixedOffset, LayoutUnit logicalHeight) const
{
    if (m_floatingObjects && m_floatingObjects->hasRightObjects())
        return m_floatingObjects->logicalRightOffset(fixedOffset, logicalTop, logicalHeight);

    return fixedOffset;
}

LayoutRect LayoutBlockFlow::selectionRectForPaintInvalidation(const LayoutBoxModelObject* paintInvalidationContainer) const
{
    LayoutRect rect = selectionGapRectsForPaintInvalidation(paintInvalidationContainer);
    // FIXME: groupedMapping() leaks the squashing abstraction.
    // TODO(shez): Investigate why layer() is sometimes null here.
    if (paintInvalidationContainer->layer() && paintInvalidationContainer->layer()->groupedMapping())
        DeprecatedPaintLayer::mapRectToPaintBackingCoordinates(paintInvalidationContainer, rect);
    return rect;
}

GapRects LayoutBlockFlow::selectionGapRectsForPaintInvalidation(const LayoutBoxModelObject* paintInvalidationContainer) const
{
    ASSERT(!needsLayout());

    if (!shouldPaintSelectionGaps())
        return GapRects();

    TransformState transformState(TransformState::ApplyTransformDirection, FloatPoint());
    mapLocalToContainer(paintInvalidationContainer, transformState, ApplyContainerFlip | UseTransforms);
    LayoutPoint offsetFromPaintInvalidationContainer = roundedLayoutPoint(transformState.mappedPoint());

    if (hasOverflowClip())
        offsetFromPaintInvalidationContainer -= scrolledContentOffset();

    LayoutUnit lastTop = 0;
    LayoutUnit lastLeft = logicalLeftSelectionOffset(this, lastTop);
    LayoutUnit lastRight = logicalRightSelectionOffset(this, lastTop);

    bool shouldHighlightBeforeSide = false;
    bool isAfterSideSelected = false;
    return selectionGaps(this, offsetFromPaintInvalidationContainer, LayoutSize(), lastTop, lastLeft, lastRight,
                         0, 0, shouldHighlightBeforeSide, isAfterSideSelected);
}

static void clipOutPositionedObjects(ClipScope& clipScope, const LayoutPoint& offset, TrackedLayoutBoxListHashSet* positionedObjects)
{
    if (!positionedObjects)
        return;

    TrackedLayoutBoxListHashSet::const_iterator end = positionedObjects->end();
    for (TrackedLayoutBoxListHashSet::const_iterator it = positionedObjects->begin(); it != end; ++it) {
        LayoutBox* r = *it;
        clipScope.clip(LayoutRect(flooredIntPoint(r->location() + offset), flooredIntSize(r->size())), SkRegion::kDifference_Op);
    }
}

GapRects LayoutBlockFlow::selectionGaps(const LayoutBlock* rootBlock, const LayoutPoint& rootBlockPhysicalPosition,
    const LayoutSize& offsetFromRootBlock, LayoutUnit& lastLogicalTop, LayoutUnit& lastLogicalLeft, LayoutUnit& lastLogicalRight,
    const PaintInfo* paintInfo, ClipScope* clipScope,
    bool& shouldHighlightBeforeSide, bool& isAfterSideSelected) const
{
    // IMPORTANT: Callers of this method that intend for painting to happen need to do a save/restore.
    if (clipScope) {
        // Note that we don't clip out overflow for positioned objects.  We just stick to the border box.
        LayoutRect flippedBlockRect(LayoutPoint(offsetFromRootBlock), size());
        rootBlock->flipForWritingMode(flippedBlockRect);
        flippedBlockRect.moveBy(rootBlockPhysicalPosition);
        clipOutPositionedObjects(*clipScope, flippedBlockRect.location(), positionedObjects());
        if (isBody() || isDocumentElement()) // The <body> must make sure to examine its containingBlock's positioned objects.
            for (LayoutBlock* cb = containingBlock(); cb && !cb->isLayoutView(); cb = cb->containingBlock())
                clipOutPositionedObjects(*clipScope, cb->location(), cb->positionedObjects()); // FIXME: Not right for flipped writing modes.
        clipOutFloatingObjects(rootBlock, *clipScope, rootBlockPhysicalPosition, offsetFromRootBlock);
    }

    GapRects result;

    if (hasTransformRelatedProperty() || style()->columnSpan())
        return result;

    if (rootBlock == this && isTableCell())
        shouldHighlightBeforeSide = true;

    if (childrenInline())
        result = inlineSelectionGaps(rootBlock, rootBlockPhysicalPosition, offsetFromRootBlock, lastLogicalTop, lastLogicalLeft, lastLogicalRight, paintInfo,
                                     shouldHighlightBeforeSide, isAfterSideSelected);
    else
        result = blockSelectionGaps(rootBlock, rootBlockPhysicalPosition, offsetFromRootBlock, lastLogicalTop, lastLogicalLeft, lastLogicalRight, paintInfo,
                                    shouldHighlightBeforeSide, isAfterSideSelected);

    // Go ahead and fill the vertical gap all the way to the bottom of our block if the selection extends past our block.
    if (rootBlock == this && ((selectionState() != SelectionBoth && selectionState() != SelectionEnd) || (isAfterSideSelected && isTableCell()))) {
        result.uniteCenter(blockSelectionGap(rootBlock, rootBlockPhysicalPosition, offsetFromRootBlock,
            lastLogicalTop, lastLogicalLeft, lastLogicalRight, logicalHeight(), paintInfo));
    }
    return result;
}


GapRects LayoutBlockFlow::inlineSelectionGaps(const LayoutBlock* rootBlock, const LayoutPoint& rootBlockPhysicalPosition, const LayoutSize& offsetFromRootBlock,
    LayoutUnit& lastLogicalTop, LayoutUnit& lastLogicalLeft, LayoutUnit& lastLogicalRight, const PaintInfo* paintInfo,
    bool& shouldHighlightBeforeSide, bool& isAfterSideSelected) const
{
    GapRects result;

    bool containsStart = selectionState() == SelectionStart || selectionState() == SelectionBoth;

    if (!firstLineBox()) {
        if (containsStart) {
            // Go ahead and update our lastLogicalTop to be the bottom of the block.  <hr>s or empty blocks with height can trip this
            // case.
            lastLogicalTop = rootBlock->blockDirectionOffset(offsetFromRootBlock) + logicalHeight();
            lastLogicalLeft = logicalLeftSelectionOffset(rootBlock, logicalHeight());
            lastLogicalRight = logicalRightSelectionOffset(rootBlock, logicalHeight());
        }
        isAfterSideSelected = true;
        return result;
    }

    RootInlineBox* lastSelectedLine = nullptr;
    RootInlineBox* curr;
    for (curr = firstRootBox(); curr && !curr->hasSelectedChildren(); curr = curr->nextRootBox())
        shouldHighlightBeforeSide = false;

    // We need to fill the top of if the before-side is selected.
    bool shouldFillTop = !containsStart || shouldHighlightBeforeSide;
    if (shouldFillTop && curr) {
        // Set lastLogicalLeft and lastLogicalRight to be the selection left/right of the first line.
        ASSERT(curr->hasSelectedChildren());
        getLineSelectionLogicalLeftAndRight(rootBlock, offsetFromRootBlock, curr, lastLogicalLeft, lastLogicalRight);
    }

    // Now paint the gaps for the lines.
    for (; curr && curr->hasSelectedChildren(); curr = curr->nextRootBox()) {
        LayoutUnit selTop =  curr->selectionTopAdjustedForPrecedingBlock();
        LayoutUnit selHeight = curr->selectionHeightAdjustedForPrecedingBlock();

        if (shouldFillTop && !lastSelectedLine) {
            result.uniteCenter(blockSelectionGap(rootBlock, rootBlockPhysicalPosition, offsetFromRootBlock, lastLogicalTop,
                lastLogicalLeft, lastLogicalRight, selTop, paintInfo));
            shouldHighlightBeforeSide = false;
        }

        LayoutRect logicalRect(curr->logicalLeft(), selTop, curr->logicalWidth(), selTop + selHeight);
        logicalRect.move(isHorizontalWritingMode() ? offsetFromRootBlock : offsetFromRootBlock.transposedSize());
        LayoutRect physicalRect = rootBlock->logicalRectToPhysicalRect(rootBlockPhysicalPosition, logicalRect);
        if (!paintInfo || (isHorizontalWritingMode() && physicalRect.y() < paintInfo->rect.maxY() && physicalRect.maxY() > paintInfo->rect.y())
            || (!isHorizontalWritingMode() && physicalRect.x() < paintInfo->rect.maxX() && physicalRect.maxX() > paintInfo->rect.x()))
            result.unite(curr->lineSelectionGap(rootBlock, rootBlockPhysicalPosition, offsetFromRootBlock, selTop, selHeight, paintInfo));

        lastSelectedLine = curr;
    }

    if (containsStart && !lastSelectedLine) {
        // VisibleSelection must start just after our last line.
        lastSelectedLine = lastRootBox();
    }

    isAfterSideSelected = lastSelectedLine == lastRootBox();
    if (isAfterSideSelected) {
        // Go ahead and update our lastY to be the bottom of the last selected line.
        lastLogicalTop = rootBlock->blockDirectionOffset(offsetFromRootBlock) + lastSelectedLine->selectionBottom();
        getLineSelectionLogicalLeftAndRight(rootBlock, offsetFromRootBlock, lastSelectedLine, lastLogicalLeft, lastLogicalRight);
    }
    return result;
}

IntRect alignSelectionRectToDevicePixels(LayoutRect& rect)
{
    LayoutUnit roundedX = rect.x().round();
    return IntRect(roundedX, rect.y().round(),
        (rect.maxX() - roundedX).round(),
        snapSizeToPixel(rect.height(), rect.y()));
}

bool LayoutBlockFlow::shouldPaintSelectionGaps() const
{
    return selectionState() != SelectionNone && style()->visibility() == VISIBLE && isSelectionRoot();
}

void LayoutBlockFlow::getLineSelectionLogicalLeftAndRight(const LayoutBlock *rootBlock, const LayoutSize& offsetFromRootBlock, RootInlineBox* line,
    LayoutUnit& logicalLeft, LayoutUnit& logicalRight) const
{
    LayoutObject::SelectionState lineState = line->selectionState();
    if (lineState == SelectionNone) {
        logicalLeft = 0;
        logicalRight = 0;
        return;
    }

    bool containsStartOfSelection = lineState == SelectionStart || lineState == SelectionBoth;
    bool containsEndOfSelection = lineState == SelectionEnd || lineState == SelectionBoth;
    bool leftGap, rightGap;
    getSelectionGapInfo(rootBlock, leftGap, rightGap);

    LayoutUnit selTop =  line->selectionTopAdjustedForPrecedingBlock();
    LayoutUnit selHeight = line->selectionHeightAdjustedForPrecedingBlock();

    bool ltr = style()->isLeftToRightDirection();
    LayoutUnit lineEndingLogicalLeft, lineEndingLogicalRight;
    if ((!leftGap && !ltr) || (!rightGap && ltr)) {
        LayoutUnit logicalEnd = ltr ? line->logicalRight() : line->logicalLeft();
        getLineEndingGapLogicalLeftAndRight(rootBlock, offsetFromRootBlock, logicalEnd, selTop, selHeight,
                                            lineEndingLogicalLeft, lineEndingLogicalRight);
    }

    if (leftGap)
        logicalLeft = std::max(logicalLeftSelectionOffset(rootBlock, selTop), logicalLeftSelectionOffset(rootBlock, selTop + selHeight));
    else if (ltr) {
        if (containsStartOfSelection)
            // this will be adjusted further below if the first selected box has a selection rect
            logicalLeft = rootBlock->inlineDirectionOffset(offsetFromRootBlock) + line->logicalRight();
        else
            logicalLeft = rootBlock->inlineDirectionOffset(offsetFromRootBlock) + line->logicalLeft();
    }
    else
        // this will be adjusted further below if containsEndOfSelection and the first selected box has a selection rect
        logicalLeft = lineEndingLogicalLeft;

    if (rightGap)
        logicalRight = std::min(logicalRightSelectionOffset(rootBlock, selTop), logicalRightSelectionOffset(rootBlock, selTop + selHeight));
    else if (!ltr) {
        if (containsStartOfSelection)
            // this will be adjusted further below if the last selected box has a selection rect
            logicalRight = rootBlock->inlineDirectionOffset(offsetFromRootBlock) + line->logicalLeft();
        else
            logicalRight = rootBlock->inlineDirectionOffset(offsetFromRootBlock) + line->logicalRight();
    }
    else
        // this will be adjusted further below if containsEndOfSelection and the last selected box has a selection rect
        logicalRight = lineEndingLogicalRight;

    if (ltr) {
        if (containsStartOfSelection) {
            InlineBox* firstBox = line->firstSelectedBox();
            LayoutRect firstBoxSelRect = firstBox ? firstBox->layoutObject().selectionRectForPaintInvalidation(rootBlock) : LayoutRect();
            if (!firstBoxSelRect.isEmpty())
                logicalLeft = std::min(logicalLeft, firstBoxSelRect.x());
        }
        if (containsEndOfSelection) {
            InlineBox* lastBox = line->lastSelectedBox();
            LayoutRect lastBoxSelRect = lastBox ? lastBox->layoutObject().selectionRectForPaintInvalidation(rootBlock) : LayoutRect();
            if (!lastBoxSelRect.isEmpty())
                logicalRight = std::min(logicalRight, lastBoxSelRect.maxX());
        }
    }
    else {
        if (containsStartOfSelection) {
            InlineBox* lastBox = line->lastSelectedBox();
            LayoutRect lastBoxSelRect = lastBox ? lastBox->layoutObject().selectionRectForPaintInvalidation(rootBlock) : LayoutRect();
            if (!lastBoxSelRect.isEmpty())
                logicalRight = std::max(logicalRight, lastBoxSelRect.maxX());
        }
        if (containsEndOfSelection) {
            InlineBox* firstBox = line->firstSelectedBox();
            LayoutRect firstBoxSelRect = firstBox ? firstBox->layoutObject().selectionRectForPaintInvalidation(rootBlock) : LayoutRect();
            if (!firstBoxSelRect.isEmpty())
                logicalLeft = std::max(logicalLeft, firstBoxSelRect.x());
        }
    }
}

LayoutRect LayoutBlockFlow::blockSelectionGap(const LayoutBlock* rootBlock, const LayoutPoint& rootBlockPhysicalPosition, const LayoutSize& offsetFromRootBlock,
    LayoutUnit lastLogicalTop, LayoutUnit lastLogicalLeft, LayoutUnit lastLogicalRight, LayoutUnit logicalBottom, const PaintInfo* paintInfo) const
{
    LayoutUnit logicalTop = lastLogicalTop;
    LayoutUnit logicalHeight = rootBlock->blockDirectionOffset(offsetFromRootBlock) + logicalBottom - logicalTop;
    if (logicalHeight <= 0)
        return LayoutRect();

    // Get the selection offsets for the bottom of the gap
    LayoutUnit logicalLeft = std::max(lastLogicalLeft, logicalLeftSelectionOffset(rootBlock, logicalBottom));
    LayoutUnit logicalRight = std::min(lastLogicalRight, logicalRightSelectionOffset(rootBlock, logicalBottom));
    LayoutUnit logicalWidth = logicalRight - logicalLeft;
    if (logicalWidth <= 0)
        return LayoutRect();

    LayoutRect gapRect = rootBlock->logicalRectToPhysicalRect(rootBlockPhysicalPosition, LayoutRect(logicalLeft, logicalTop, logicalWidth, logicalHeight));
    if (paintInfo) {
        IntRect selectionGapRect = alignSelectionRectToDevicePixels(gapRect);
        paintInfo->context->fillRect(selectionGapRect, selectionBackgroundColor());
    }
    return gapRect;
}

GapRects LayoutBlockFlow::blockSelectionGaps(const LayoutBlock* rootBlock, const LayoutPoint& rootBlockPhysicalPosition, const LayoutSize& offsetFromRootBlock,
    LayoutUnit& lastLogicalTop, LayoutUnit& lastLogicalLeft, LayoutUnit& lastLogicalRight, const PaintInfo* paintInfo,
    bool& shouldHighlightBeforeSide, bool& isAfterSideSelected) const
{
    GapRects result;

    isAfterSideSelected = false;

    // Go ahead and jump right to the first block child that contains some selected objects.
    LayoutBox* curr;
    for (curr = firstChildBox(); curr && curr->selectionState() == SelectionNone; curr = curr->nextSiblingBox())
        shouldHighlightBeforeSide = false;

    for (bool sawSelectionEnd = false; curr && !sawSelectionEnd; curr = curr->nextSiblingBox()) {
        SelectionState childState = curr->selectionState();
        if (childState == SelectionBoth || childState == SelectionEnd)
            sawSelectionEnd = true;

        if (curr->isFloatingOrOutOfFlowPositioned())
            continue; // We must be a normal flow object in order to even be considered.

        if (curr->isRelPositioned() && curr->hasLayer()) {
            // If the relposition offset is anything other than 0, then treat this just like an absolute positioned element.
            // Just disregard it completely.
            LayoutSize relOffset = curr->layer()->offsetForInFlowPosition();
            if (relOffset.width() || relOffset.height())
                continue;
        }

        bool paintsOwnSelection = curr->shouldPaintSelectionGaps() || curr->isTable(); // FIXME: Eventually we won't special-case table like this.
        bool fillBlockGaps = paintsOwnSelection || (curr->canBeSelectionLeaf() && childState != SelectionNone);
        if (fillBlockGaps) {
            // We need to fill the vertical gap above this object.
            if (childState == SelectionEnd || childState == SelectionInside) {
                // Fill the gap above the object.
                result.uniteCenter(blockSelectionGap(rootBlock, rootBlockPhysicalPosition, offsetFromRootBlock, lastLogicalTop, lastLogicalLeft, lastLogicalRight,
                    curr->logicalTop(), paintInfo));
            }

            // Only fill side gaps for objects that paint their own selection if we know for sure the selection is going to extend all the way *past*
            // our object.  We know this if the selection did not end inside our object.
            if (paintsOwnSelection && (childState == SelectionStart || sawSelectionEnd))
                childState = SelectionNone;

            // Fill side gaps on this object based off its state.
            bool leftGap, rightGap;
            getSelectionGapInfo(rootBlock, leftGap, rightGap);

            if (leftGap)
                result.uniteLeft(logicalLeftSelectionGap(rootBlock, rootBlockPhysicalPosition, offsetFromRootBlock, this, curr->logicalLeft(), curr->logicalTop(), curr->logicalHeight(), paintInfo));
            if (rightGap)
                result.uniteRight(logicalRightSelectionGap(rootBlock, rootBlockPhysicalPosition, offsetFromRootBlock, this, curr->logicalRight(), curr->logicalTop(), curr->logicalHeight(), paintInfo));

            // Update lastLogicalTop to be just underneath the object.  lastLogicalLeft and lastLogicalRight extend as far as
            // they can without bumping into floating or positioned objects.  Ideally they will go right up
            // to the border of the root selection block.
            lastLogicalTop = rootBlock->blockDirectionOffset(offsetFromRootBlock) + curr->logicalBottom();
            lastLogicalLeft = logicalLeftSelectionOffset(rootBlock, curr->logicalBottom());
            lastLogicalRight = logicalRightSelectionOffset(rootBlock, curr->logicalBottom());
            isAfterSideSelected = false;
            shouldHighlightBeforeSide = false;
        } else if (childState != SelectionNone && curr->isLayoutBlockFlow()) {
            // We must be a block that has some selected object inside it.  Go ahead and recur.
            result.unite(toLayoutBlockFlow(curr)->selectionGaps(rootBlock, rootBlockPhysicalPosition, LayoutSize(offsetFromRootBlock.width() + curr->location().x(), offsetFromRootBlock.height() + curr->location().y()),
                lastLogicalTop, lastLogicalLeft, lastLogicalRight, paintInfo, 0,
                shouldHighlightBeforeSide, isAfterSideSelected));
            if (sawSelectionEnd && curr->nextSiblingBox())
                isAfterSideSelected = false;
        }
        else {
            isAfterSideSelected = false;
            shouldHighlightBeforeSide = false;
        }
    }
    return result;
}

LayoutRect LayoutBlockFlow::logicalLeftSelectionGap(const LayoutBlock* rootBlock, const LayoutPoint& rootBlockPhysicalPosition, const LayoutSize& offsetFromRootBlock,
    const LayoutObject* selObj, LayoutUnit logicalLeft, LayoutUnit logicalTop, LayoutUnit logicalHeight, const PaintInfo* paintInfo) const
{
    LayoutUnit rootBlockLogicalTop = rootBlock->blockDirectionOffset(offsetFromRootBlock) + logicalTop;
    LayoutUnit rootBlockLogicalLeft = std::max(logicalLeftSelectionOffset(rootBlock, logicalTop), logicalLeftSelectionOffset(rootBlock, logicalTop + logicalHeight));
    LayoutUnit rootBlockLogicalRight = std::min(rootBlock->inlineDirectionOffset(offsetFromRootBlock) + logicalLeft, std::min(logicalRightSelectionOffset(rootBlock, logicalTop), logicalRightSelectionOffset(rootBlock, logicalTop + logicalHeight)));
    LayoutUnit rootBlockLogicalWidth = rootBlockLogicalRight - rootBlockLogicalLeft;
    if (rootBlockLogicalWidth <= 0)
        return LayoutRect();

    LayoutRect gapRect = rootBlock->logicalRectToPhysicalRect(rootBlockPhysicalPosition, LayoutRect(rootBlockLogicalLeft, rootBlockLogicalTop, rootBlockLogicalWidth, logicalHeight));
    if (paintInfo) {
        IntRect selectionGapRect = alignSelectionRectToDevicePixels(gapRect);
        paintInfo->context->fillRect(selectionGapRect, selObj->selectionBackgroundColor());
    }
    return gapRect;
}

LayoutRect LayoutBlockFlow::logicalRightSelectionGap(const LayoutBlock* rootBlock, const LayoutPoint& rootBlockPhysicalPosition, const LayoutSize& offsetFromRootBlock,
    const LayoutObject* selObj, LayoutUnit logicalRight, LayoutUnit logicalTop, LayoutUnit logicalHeight, const PaintInfo* paintInfo) const
{
    LayoutUnit rootBlockLogicalTop = rootBlock->blockDirectionOffset(offsetFromRootBlock) + logicalTop;
    LayoutUnit rootBlockLogicalLeft = std::max(rootBlock->inlineDirectionOffset(offsetFromRootBlock) + logicalRight, max(logicalLeftSelectionOffset(rootBlock, logicalTop), logicalLeftSelectionOffset(rootBlock, logicalTop + logicalHeight)));
    LayoutUnit rootBlockLogicalRight = std::min(logicalRightSelectionOffset(rootBlock, logicalTop), logicalRightSelectionOffset(rootBlock, logicalTop + logicalHeight));
    LayoutUnit rootBlockLogicalWidth = rootBlockLogicalRight - rootBlockLogicalLeft;
    if (rootBlockLogicalWidth <= 0)
        return LayoutRect();

    LayoutRect gapRect = rootBlock->logicalRectToPhysicalRect(rootBlockPhysicalPosition, LayoutRect(rootBlockLogicalLeft, rootBlockLogicalTop, rootBlockLogicalWidth, logicalHeight));
    if (paintInfo) {
        IntRect selectionGapRect = alignSelectionRectToDevicePixels(gapRect);
        paintInfo->context->fillRect(selectionGapRect, selObj->selectionBackgroundColor());
    }
    return gapRect;
}

LayoutRect LayoutBlockFlow::lineEndingSelectionGap(const LayoutBlock* rootBlock, const LayoutPoint& rootBlockPhysicalPosition, const LayoutSize& offsetFromRootBlock,
    const LayoutObject* selObj, LayoutUnit logicalEnd, LayoutUnit logicalTop, LayoutUnit logicalHeight, const PaintInfo* paintInfo) const
<<<<<<< HEAD
{
    LayoutUnit rootBlockLogicalTop = rootBlock->blockDirectionOffset(offsetFromRootBlock) + logicalTop;
    LayoutUnit lineEndingLogicalLeft;
    LayoutUnit lineEndingLogicalRight;
    getLineEndingGapLogicalLeftAndRight(rootBlock, offsetFromRootBlock, logicalEnd, logicalTop, logicalHeight, lineEndingLogicalLeft, lineEndingLogicalRight);
    LayoutUnit lineEndingLogicalWidth = lineEndingLogicalRight - lineEndingLogicalLeft;
    if (lineEndingLogicalWidth <= 0)
        return LayoutRect();

    LayoutRect gapRect = rootBlock->logicalRectToPhysicalRect(rootBlockPhysicalPosition, LayoutRect(lineEndingLogicalLeft, rootBlockLogicalTop, lineEndingLogicalWidth, logicalHeight));
    if (paintInfo)
        paintInfo->context->fillRect(alignSelectionRectToDevicePixels(gapRect), selObj->selectionBackgroundColor());
    return gapRect;
}

void LayoutBlockFlow::getLineEndingGapLogicalLeftAndRight(const LayoutBlock* rootBlock, const LayoutSize& offsetFromRootBlock, LayoutUnit logicalEnd,
    LayoutUnit logicalTop, LayoutUnit logicalHeight, LayoutUnit& logicalLeft, LayoutUnit& logicalRight) const
{
=======
{
    LayoutUnit rootBlockLogicalTop = rootBlock->blockDirectionOffset(offsetFromRootBlock) + logicalTop;
    LayoutUnit lineEndingLogicalLeft;
    LayoutUnit lineEndingLogicalRight;
    getLineEndingGapLogicalLeftAndRight(rootBlock, offsetFromRootBlock, logicalEnd, logicalTop, logicalHeight, lineEndingLogicalLeft, lineEndingLogicalRight);
    LayoutUnit lineEndingLogicalWidth = lineEndingLogicalRight - lineEndingLogicalLeft;
    if (lineEndingLogicalWidth <= 0)
        return LayoutRect();

    LayoutRect gapRect = rootBlock->logicalRectToPhysicalRect(rootBlockPhysicalPosition, LayoutRect(lineEndingLogicalLeft, rootBlockLogicalTop, lineEndingLogicalWidth, logicalHeight));
    if (paintInfo)
        paintInfo->context->fillRect(alignSelectionRectToDevicePixels(gapRect), selObj->selectionBackgroundColor());
    return gapRect;
}

void LayoutBlockFlow::getLineEndingGapLogicalLeftAndRight(const LayoutBlock* rootBlock, const LayoutSize& offsetFromRootBlock, LayoutUnit logicalEnd,
    LayoutUnit logicalTop, LayoutUnit logicalHeight, LayoutUnit& logicalLeft, LayoutUnit& logicalRight) const
{
>>>>>>> 617677b2
    LayoutUnit lineEndingGapWidth = logicalHeight / 4;
    LayoutUnit endPaddingToRoot = paddingEnd();
    LayoutBlock* cb = containingBlock();
    while (cb && cb != rootBlock) {
        endPaddingToRoot += cb->paddingEnd();
        cb = cb->containingBlock();
    }
    endPaddingToRoot += rootBlock->paddingEnd();

    if (style()->isLeftToRightDirection()) {
        logicalLeft = std::max(rootBlock->inlineDirectionOffset(offsetFromRootBlock) + logicalEnd, std::max(logicalLeftSelectionOffset(rootBlock, logicalTop), logicalLeftSelectionOffset(rootBlock, logicalTop + logicalHeight)));
        logicalRight = std::min(logicalLeft + lineEndingGapWidth, endPaddingToRoot + std::min(logicalRightSelectionOffset(rootBlock, logicalTop), logicalRightSelectionOffset(rootBlock, logicalTop + logicalHeight)));
    }
    else {
        logicalRight = std::min(rootBlock->inlineDirectionOffset(offsetFromRootBlock) + logicalEnd, std::min(logicalRightSelectionOffset(rootBlock, logicalTop), logicalRightSelectionOffset(rootBlock, logicalTop + logicalHeight)));
        logicalLeft = std::max(logicalRight - lineEndingGapWidth, std::max(logicalLeftSelectionOffset(rootBlock, logicalTop), logicalLeftSelectionOffset(rootBlock, logicalTop + logicalHeight)) - endPaddingToRoot);
    }
}

void LayoutBlockFlow::getSelectionGapInfo(const LayoutBlock* rootBlock, bool& leftGap, bool& rightGap) const
{
    if (!rootBlock || !rootBlock->isTableCell()) {
        leftGap = rightGap = false;
        return;
    }

    SelectionState state = rootBlock->selectionState();
    bool ltr = style()->isLeftToRightDirection();
    leftGap = (state == LayoutObject::SelectionInside)
        || (state == LayoutObject::SelectionEnd && ltr)
        || (state == LayoutObject::SelectionStart && !ltr);
    rightGap = (state == LayoutObject::SelectionInside)
        || (state == LayoutObject::SelectionStart && ltr)
        || (state == LayoutObject::SelectionEnd && !ltr);
}

void LayoutBlockFlow::setPaginationStrut(LayoutUnit strut)
{
    if (!m_rareData) {
        if (!strut)
            return;
        m_rareData = adoptPtr(new LayoutBlockFlowRareData(this));
    }
    m_rareData->m_paginationStrut = strut;
}

void LayoutBlockFlow::positionSpannerDescendant(LayoutMultiColumnSpannerPlaceholder& child)
{
    LayoutBox& spanner = *child.layoutObjectInFlowThread();
    // FIXME: |spanner| is a descendant, but never a direct child, so the names here are bad, if
    // nothing else.
    setLogicalTopForChild(spanner, child.logicalTop());
    determineLogicalLeftPositionForChild(spanner);
}

bool LayoutBlockFlow::avoidsFloats() const
{
    // Floats can't intrude into our box if we have a non-auto column count or width.
    // Note: we need to use LayoutBox::avoidsFloats here since LayoutBlock::avoidsFloats is always true.
    return LayoutBox::avoidsFloats() || !style()->hasAutoColumnCount() || !style()->hasAutoColumnWidth();
}

void LayoutBlockFlow::moveChildrenTo(LayoutBoxModelObject* toBoxModelObject, LayoutObject* startChild, LayoutObject* endChild, LayoutObject* beforeChild, bool fullRemoveInsert)
{
    if (childrenInline())
        deleteLineBoxTree();
    LayoutBoxModelObject::moveChildrenTo(toBoxModelObject, startChild, endChild, beforeChild, fullRemoveInsert);
}

LayoutUnit LayoutBlockFlow::logicalLeftSelectionOffset(const LayoutBlock* rootBlock, LayoutUnit position) const
{
    LayoutUnit logicalLeft = logicalLeftOffsetForLine(position, false);
    if (logicalLeft == logicalLeftOffsetForContent()) {
        logicalLeft = LayoutBlock::logicalLeftSelectionOffset(rootBlock, position);
        if (isListItem() && style()->isLeftToRightDirection()) {
            logicalLeft += additionalMarginStart();
        }
        return logicalLeft;
    }

    const LayoutBlock* cb = this;
    while (cb != rootBlock) {
        if (cb->isListItem() && cb->style()->isLeftToRightDirection()) {
            logicalLeft += cb->additionalMarginStart();
        }
        logicalLeft += cb->logicalLeft();
        cb = cb->containingBlock();
    }
    return logicalLeft;
}

LayoutUnit LayoutBlockFlow::logicalRightSelectionOffset(const LayoutBlock* rootBlock, LayoutUnit position) const
{
    LayoutUnit logicalRight = logicalRightOffsetForLine(position, false);
    if (logicalRight == logicalRightOffsetForContent()) {
        logicalRight = LayoutBlock::logicalRightSelectionOffset(rootBlock, position);
        if (isListItem() && !style()->isLeftToRightDirection()) {
            logicalRight -= additionalMarginStart();
        }
        return logicalRight;
    }

    const LayoutBlock* cb = this;
    while (cb != rootBlock) {
        if (cb->isListItem() && !cb->style()->isLeftToRightDirection()) {
            logicalRight -= cb->additionalMarginStart();
        }
        logicalRight += cb->logicalLeft();
        cb = cb->containingBlock();
    }
    return logicalRight;
}

RootInlineBox* LayoutBlockFlow::createRootInlineBox()
{
    return new RootInlineBox(*this);
}

bool LayoutBlockFlow::isPagedOverflow(const ComputedStyle& style)
{
    return style.isOverflowPaged() && node() != document().viewportDefiningElement();
}

LayoutBlockFlow::FlowThreadType LayoutBlockFlow::flowThreadType(const ComputedStyle& style)
{
    if (isPagedOverflow(style))
        return PagedFlowThread;
    if (style.specifiesColumns())
        return MultiColumnFlowThread;
    return NoFlowThread;
}

LayoutMultiColumnFlowThread* LayoutBlockFlow::createMultiColumnFlowThread(FlowThreadType type)
{
    switch (type) {
    case MultiColumnFlowThread:
        return LayoutMultiColumnFlowThread::createAnonymous(document(), styleRef());
    case PagedFlowThread:
        // Paged overflow is currently done using the multicol implementation.
        return LayoutPagedFlowThread::createAnonymous(document(), styleRef());
    default:
        ASSERT_NOT_REACHED();
        return nullptr;
    }
}

void LayoutBlockFlow::createOrDestroyMultiColumnFlowThreadIfNeeded(const ComputedStyle* oldStyle)
{
    // Paged overflow trumps multicol in this implementation. Ideally, it should be possible to have
    // both paged overflow and multicol on the same element, but then we need two flow
    // threads. Anyway, this is nothing to worry about until we can actually nest multicol properly
    // inside other fragmentation contexts.
    FlowThreadType type = flowThreadType(styleRef());

    if (multiColumnFlowThread()) {
        ASSERT(oldStyle);
        if (type != flowThreadType(*oldStyle)) {
            // If we're no longer to be multicol/paged, destroy the flow thread. Also destroy it
            // when switching between multicol and paged, since that affects the column set
            // structure (multicol containers may have spanners, paged containers may not).
            multiColumnFlowThread()->evacuateAndDestroy();
            ASSERT(!multiColumnFlowThread());
        }
    }

    if (type == NoFlowThread || multiColumnFlowThread())
        return;

    // Ruby elements manage child insertion in a special way, and would mess up insertion of the
    // flow thread. The flow thread needs to be a direct child of the multicol block (|this|).
    if (isRuby())
        return;

    // Fieldsets look for a legend special child (layoutSpecialExcludedChild()). We currently only
    // support one special child per layout object, and the flow thread would make for a second one.
    if (isFieldset())
        return;

    // Form controls are replaced content, and are therefore not supposed to support multicol.
    if (isFileUploadControl() || isTextControl() || isListBox())
        return;

    LayoutMultiColumnFlowThread* flowThread = createMultiColumnFlowThread(type);
    addChild(flowThread);

    // Check that addChild() put the flow thread as a direct child, and didn't do fancy things.
    ASSERT(flowThread->parent() == this);

    flowThread->populate();
    LayoutBlockFlowRareData& rareData = ensureRareData();
    ASSERT(!rareData.m_multiColumnFlowThread);
    rareData.m_multiColumnFlowThread = flowThread;
}

LayoutBlockFlow::LayoutBlockFlowRareData& LayoutBlockFlow::ensureRareData()
{
    if (m_rareData)
        return *m_rareData;

    m_rareData = adoptPtr(new LayoutBlockFlowRareData(this));
    return *m_rareData;
}

void LayoutBlockFlow::positionDialog()
{
    HTMLDialogElement* dialog = toHTMLDialogElement(node());
    if (dialog->centeringMode() == HTMLDialogElement::NotCentered)
        return;

    bool canCenterDialog = (style()->position() == AbsolutePosition || style()->position() == FixedPosition)
        && style()->hasAutoTopAndBottom();

    if (dialog->centeringMode() == HTMLDialogElement::Centered) {
        if (canCenterDialog)
            setY(dialog->centeredPosition());
        return;
    }

    ASSERT(dialog->centeringMode() == HTMLDialogElement::NeedsCentering);
    if (!canCenterDialog) {
        dialog->setNotCentered();
        return;
    }

    FrameView* frameView = document().view();
    LayoutUnit top = (style()->position() == FixedPosition) ? 0 : frameView->scrollOffset().height();
    int visibleHeight = frameView->visibleContentRect(IncludeScrollbars).height();
    if (size().height() < visibleHeight)
        top += (visibleHeight - size().height()) / 2;
    setY(top);
    dialog->setCentered(top);
}

} // namespace blink<|MERGE_RESOLUTION|>--- conflicted
+++ resolved
@@ -2984,7 +2984,6 @@
 
 LayoutRect LayoutBlockFlow::lineEndingSelectionGap(const LayoutBlock* rootBlock, const LayoutPoint& rootBlockPhysicalPosition, const LayoutSize& offsetFromRootBlock,
     const LayoutObject* selObj, LayoutUnit logicalEnd, LayoutUnit logicalTop, LayoutUnit logicalHeight, const PaintInfo* paintInfo) const
-<<<<<<< HEAD
 {
     LayoutUnit rootBlockLogicalTop = rootBlock->blockDirectionOffset(offsetFromRootBlock) + logicalTop;
     LayoutUnit lineEndingLogicalLeft;
@@ -3003,26 +3002,6 @@
 void LayoutBlockFlow::getLineEndingGapLogicalLeftAndRight(const LayoutBlock* rootBlock, const LayoutSize& offsetFromRootBlock, LayoutUnit logicalEnd,
     LayoutUnit logicalTop, LayoutUnit logicalHeight, LayoutUnit& logicalLeft, LayoutUnit& logicalRight) const
 {
-=======
-{
-    LayoutUnit rootBlockLogicalTop = rootBlock->blockDirectionOffset(offsetFromRootBlock) + logicalTop;
-    LayoutUnit lineEndingLogicalLeft;
-    LayoutUnit lineEndingLogicalRight;
-    getLineEndingGapLogicalLeftAndRight(rootBlock, offsetFromRootBlock, logicalEnd, logicalTop, logicalHeight, lineEndingLogicalLeft, lineEndingLogicalRight);
-    LayoutUnit lineEndingLogicalWidth = lineEndingLogicalRight - lineEndingLogicalLeft;
-    if (lineEndingLogicalWidth <= 0)
-        return LayoutRect();
-
-    LayoutRect gapRect = rootBlock->logicalRectToPhysicalRect(rootBlockPhysicalPosition, LayoutRect(lineEndingLogicalLeft, rootBlockLogicalTop, lineEndingLogicalWidth, logicalHeight));
-    if (paintInfo)
-        paintInfo->context->fillRect(alignSelectionRectToDevicePixels(gapRect), selObj->selectionBackgroundColor());
-    return gapRect;
-}
-
-void LayoutBlockFlow::getLineEndingGapLogicalLeftAndRight(const LayoutBlock* rootBlock, const LayoutSize& offsetFromRootBlock, LayoutUnit logicalEnd,
-    LayoutUnit logicalTop, LayoutUnit logicalHeight, LayoutUnit& logicalLeft, LayoutUnit& logicalRight) const
-{
->>>>>>> 617677b2
     LayoutUnit lineEndingGapWidth = logicalHeight / 4;
     LayoutUnit endPaddingToRoot = paddingEnd();
     LayoutBlock* cb = containingBlock();
