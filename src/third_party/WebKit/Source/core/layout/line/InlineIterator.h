/*
 * Copyright (C) 2000 Lars Knoll (knoll@kde.org)
 * Copyright (C) 2003, 2004, 2006, 2007, 2008, 2009, 2010 Apple Inc. All right reserved.
 * Copyright (C) 2010 Google Inc. All rights reserved.
 *
 * This library is free software; you can redistribute it and/or
 * modify it under the terms of the GNU Library General Public
 * License as published by the Free Software Foundation; either
 * version 2 of the License, or (at your option) any later version.
 *
 * This library is distributed in the hope that it will be useful,
 * but WITHOUT ANY WARRANTY; without even the implied warranty of
 * MERCHANTABILITY or FITNESS FOR A PARTICULAR PURPOSE.  See the GNU
 * Library General Public License for more details.
 *
 * You should have received a copy of the GNU Library General Public License
 * along with this library; see the file COPYING.LIB.  If not, write to
 * the Free Software Foundation, Inc., 51 Franklin Street, Fifth Floor,
 * Boston, MA 02110-1301, USA.
 *
 */

#ifndef InlineIterator_h
#define InlineIterator_h

#include "core/layout/BidiRun.h"
#include "core/layout/LayoutBlockFlow.h"
#include "core/layout/api/LineLayoutBlockFlow.h"
#include "core/layout/api/LineLayoutInline.h"
#include "core/layout/api/LineLayoutText.h"
#include "wtf/Allocator.h"
#include "wtf/StdLibExtras.h"

namespace blink {

struct BidiIsolatedRun {
    BidiIsolatedRun(LineLayoutItem object, unsigned position, LineLayoutItem& root, BidiRun& runToReplace, unsigned char level)
        : object(object)
        , root(root)
        , runToReplace(runToReplace)
        , position(position)
        , level(level)
    {
    }

    LineLayoutItem object;
    LineLayoutItem root;
    BidiRun& runToReplace;
    unsigned position;
    unsigned char level;
};


// This class is used to LayoutInline subtrees, stepping by character within the
// text children. InlineIterator will use bidiNext to find the next LayoutText
// optionally notifying a BidiResolver every time it steps into/out of a LayoutInline.
class InlineIterator {
    DISALLOW_NEW_EXCEPT_PLACEMENT_NEW();
public:
    enum IncrementRule {
        FastIncrementInIsolatedLayout,
        FastIncrementInTextNode
    };

    InlineIterator()
        : m_root(nullptr)
        , m_lineLayoutItem(nullptr)
        , m_nextBreakablePosition(-1)
        , m_pos(0)
    {
    }

    InlineIterator(LineLayoutItem root, LineLayoutItem o, unsigned p)
        : m_root(root)
        , m_lineLayoutItem(o)
        , m_nextBreakablePosition(-1)
        , m_pos(p)
    {
    }

    void clear() { moveTo(0, 0); }

    void moveToStartOf(LineLayoutItem object)
    {
        moveTo(object, 0);
    }

    void moveTo(LineLayoutItem object, unsigned offset, int nextBreak = -1)
    {
        m_lineLayoutItem = object;
        m_pos = offset;
        m_nextBreakablePosition = nextBreak;
    }

    LineLayoutItem getLineLayoutItem() const { return m_lineLayoutItem; }
    void setLineLayoutItem(LineLayoutItem lineLayoutItem) { m_lineLayoutItem = lineLayoutItem; }

    int nextBreakablePosition() const { return m_nextBreakablePosition; }
    void setNextBreakablePosition(int position) { m_nextBreakablePosition = position; }

    unsigned offset() const { return m_pos; }
    void setOffset(unsigned position) { m_pos = position; }
    LineLayoutItem root() const { return m_root; }

    void fastIncrementInTextNode();
    void increment(InlineBidiResolver* = nullptr, IncrementRule = FastIncrementInTextNode);
    bool atEnd() const;

    inline bool atTextParagraphSeparator() const
    {
        return m_lineLayoutItem && m_lineLayoutItem.preservesNewline() && m_lineLayoutItem.isText() && LineLayoutText(m_lineLayoutItem).textLength()
            && !LineLayoutText(m_lineLayoutItem).isWordBreak() && LineLayoutText(m_lineLayoutItem).characterAt(m_pos) == '\n';
    }

    inline bool atParagraphSeparator() const
    {
        return (m_lineLayoutItem && m_lineLayoutItem.isBR()) || atTextParagraphSeparator();
    }

    UChar characterAt(unsigned) const;
    UChar current() const;
    UChar previousInSameNode() const;
    ALWAYS_INLINE WTF::Unicode::CharDirection direction() const;

private:
    LineLayoutItem m_root;
    LineLayoutItem m_lineLayoutItem;

    int m_nextBreakablePosition;
    unsigned m_pos;
};

inline bool operator==(const InlineIterator& it1, const InlineIterator& it2)
{
    return it1.offset() == it2.offset() && it1.getLineLayoutItem() == it2.getLineLayoutItem();
}

inline bool operator!=(const InlineIterator& it1, const InlineIterator& it2)
{
    return it1.offset() != it2.offset() || it1.getLineLayoutItem() != it2.getLineLayoutItem();
}

static inline WTF::Unicode::CharDirection embedCharFromDirection(TextDirection dir, EUnicodeBidi unicodeBidi)
{
    using namespace WTF::Unicode;
    if (unicodeBidi == Embed)
        return dir == RTL ? RightToLeftEmbedding : LeftToRightEmbedding;
    return dir == RTL ? RightToLeftOverride : LeftToRightOverride;
}

static inline bool treatAsIsolated(const ComputedStyle& style)
{
    return isIsolated(style.unicodeBidi()) && style.rtlOrdering() == LogicalOrder;
}

template <class Observer>
static inline void notifyObserverEnteredObject(Observer* observer, LineLayoutItem object)
{
    if (!observer || !object || !object.isLayoutInline())
        return;

    const ComputedStyle& style = object.styleRef();
    EUnicodeBidi unicodeBidi = style.unicodeBidi();
    if (unicodeBidi == UBNormal) {
        // http://dev.w3.org/csswg/css3-writing-modes/#unicode-bidi
        // "The element does not open an additional level of embedding with respect to the bidirectional algorithm."
        // Thus we ignore any possible dir= attribute on the span.
        return;
    }
    if (treatAsIsolated(style)) {
        // Make sure that explicit embeddings are committed before we enter the isolated content.
        observer->commitExplicitEmbedding(observer->runs());
        observer->enterIsolate();
        // Embedding/Override characters implied by dir= will be handled when
        // we process the isolated span, not when laying out the "parent" run.
        return;
    }

    if (!observer->inIsolate())
        observer->embed(embedCharFromDirection(style.direction(), unicodeBidi), FromStyleOrDOM);
}

template <class Observer>
static inline void notifyObserverWillExitObject(Observer* observer, LineLayoutItem object)
{
    if (!observer || !object || !object.isLayoutInline())
        return;

    EUnicodeBidi unicodeBidi = object.style()->unicodeBidi();
    if (unicodeBidi == UBNormal)
        return; // Nothing to do for unicode-bidi: normal
    if (treatAsIsolated(object.styleRef())) {
        observer->exitIsolate();
        return;
    }

    // Otherwise we pop any embed/override character we added when we opened this tag.
    if (!observer->inIsolate())
        observer->embed(WTF::Unicode::PopDirectionalFormat, FromStyleOrDOM);
}

static inline bool isIteratorTarget(LineLayoutItem object)
{
    ASSERT(object); // The iterator will of course return 0, but its not an expected argument to this function.
    return object.isText() || object.isFloating() || object.isOutOfFlowPositioned() || object.isAtomicInlineLevel();
}

// This enum is only used for bidiNextShared()
enum EmptyInlineBehavior {
    SkipEmptyInlines,
    IncludeEmptyInlines,
};

static bool isEmptyInline(LineLayoutItem object)
{
    if (!object.isLayoutInline())
        return false;

    for (LineLayoutItem curr = LineLayoutInline(object).firstChild(); curr; curr = curr.nextSibling()) {
        if (curr.isFloatingOrOutOfFlowPositioned())
            continue;
        if (curr.isText() && LineLayoutText(curr).isAllCollapsibleWhitespace())
            continue;

        if (!isEmptyInline(curr))
            return false;
    }
    return true;
}

// FIXME: This function is misleadingly named. It has little to do with bidi.
// This function will iterate over inlines within a block, optionally notifying
// a bidi resolver as it enters/exits inlines (so it can push/pop embedding levels).
template <class Observer>
static inline LineLayoutItem bidiNextShared(LineLayoutItem root, LineLayoutItem current, Observer* observer = 0, EmptyInlineBehavior emptyInlineBehavior = SkipEmptyInlines, bool* endOfInlinePtr = nullptr)
{
    LineLayoutItem next = nullptr;
    // oldEndOfInline denotes if when we last stopped iterating if we were at the end of an inline.
    bool oldEndOfInline = endOfInlinePtr ? *endOfInlinePtr : false;
    bool endOfInline = false;

    while (current) {
        next = 0;
        if (!oldEndOfInline && !isIteratorTarget(current)) {
            next = current.slowFirstChild();
            notifyObserverEnteredObject(observer, next);
        }

        // We hit this when either current has no children, or when current is not a layoutObject we care about.
        if (!next) {
            // If it is a layoutObject we care about, and we're doing our inline-walk, return it.
            if (emptyInlineBehavior == IncludeEmptyInlines && !oldEndOfInline && current.isLayoutInline()) {
                next = current;
                endOfInline = true;
                break;
            }

            while (current && current != root) {
                notifyObserverWillExitObject(observer, current);

                next = current.nextSibling();
                if (next) {
                    notifyObserverEnteredObject(observer, next);
                    break;
                }

                current = current.parent();
                if (emptyInlineBehavior == IncludeEmptyInlines && current && current != root && current.isLayoutInline()) {
                    next = current;
                    endOfInline = true;
                    break;
                }
            }
        }

        if (!next)
            break;

        if (isIteratorTarget(next)
            || ((emptyInlineBehavior == IncludeEmptyInlines || isEmptyInline(next)) // Always return EMPTY inlines.
                && next.isLayoutInline()))
            break;
        current = next;
    }

    if (endOfInlinePtr)
        *endOfInlinePtr = endOfInline;

    return next;
}

template <class Observer>
static inline LineLayoutItem bidiNextSkippingEmptyInlines(LineLayoutItem root, LineLayoutItem current, Observer* observer)
{
    // TODO(rhogan): Rename this caller. It's used for a detailed walk of every object in an inline flow, for example during line layout.
    // We always return empty inlines in bidiNextShared, which gives lie to the bidiNext[Skipping|Including]EmptyInlines
    // naming scheme we use to call it. bidiNextSkippingEmptyInlines is the less fussy of the two callers,
    // it will always try to advance and will return what it finds if it's a line layout object in isIteratorTarget or if
    // it's an empty LayoutInline. If the LayoutInline has content, it will advance past the start of the LayoutLine and try to return
    // one of its children.
    // The SkipEmptyInlines callers never care about endOfInlinePtr.
    return bidiNextShared(root, current, observer, SkipEmptyInlines);
}

// This makes callers cleaner as they don't have to specify a type for the observer when not providing one.
static inline LineLayoutItem bidiNextSkippingEmptyInlines(LineLayoutItem root, LineLayoutItem current)
{
    InlineBidiResolver* observer = nullptr;
    return bidiNextSkippingEmptyInlines(root, current, observer);
}

static inline LineLayoutItem bidiNextIncludingEmptyInlines(LineLayoutItem root, LineLayoutItem current, bool* endOfInlinePtr = nullptr)
{
    // TODO(rhogan): Rename this caller. It's used for quick and dirty walks of inline children by InlineWalker, which isn't
    // interested in the contents of inlines. Use cases include dirtying objects or simplified layout that leaves lineboxes intact.
    // bidiNextIncludingEmptyInlines will return if the iterator is at the start of a LayoutInline (even if it hasn't
    // advanced yet) unless it previously stopped at the start of the same LayoutInline the last time it tried to iterate.
    // If it finds itself inside a LayoutInline that doesn't have anything in isIteratorTarget it will return the enclosing
    // LayoutInline.
    InlineBidiResolver* observer = nullptr; // Callers who include empty inlines, never use an observer.
    return bidiNextShared(root, current, observer, IncludeEmptyInlines, endOfInlinePtr);
}

static inline LineLayoutItem bidiFirstSkippingEmptyInlines(LineLayoutBlockFlow root, BidiRunList<BidiRun>& runs, InlineBidiResolver* resolver = nullptr)
{
    LineLayoutItem o = root.firstChild();
    if (!o)
        return nullptr;

    if (o.isLayoutInline()) {
        notifyObserverEnteredObject(resolver, o);
        if (!isEmptyInline(o)) {
            o = bidiNextSkippingEmptyInlines(root, o, resolver);
        } else {
            // Never skip empty inlines.
            if (resolver)
                resolver->commitExplicitEmbedding(runs);
            return o;
        }
    }

    // FIXME: Unify this with the bidiNext call above.
    if (o && !isIteratorTarget(o))
        o = bidiNextSkippingEmptyInlines(root, o, resolver);

    if (resolver)
        resolver->commitExplicitEmbedding(runs);
    return o;
}

// FIXME: This method needs to be renamed when bidiNext finds a good name.
static inline LineLayoutItem bidiFirstIncludingEmptyInlines(LineLayoutBlockFlow root)
{
    LineLayoutItem o = root.firstChild();
    // If either there are no children to walk, or the first one is correct
    // then just return it.
    if (!o || o.isLayoutInline() || isIteratorTarget(o))
        return o;

    return bidiNextIncludingEmptyInlines(root, o);
}

inline void InlineIterator::fastIncrementInTextNode()
{
    ASSERT(m_lineLayoutItem);
    ASSERT(m_lineLayoutItem.isText());
    ASSERT(m_pos <= LineLayoutText(m_lineLayoutItem).textLength());
    if (m_pos < INT_MAX)
        m_pos++;
}

// FIXME: This is used by LayoutBlockFlow for simplified layout, and has nothing to do with bidi
// it shouldn't use functions called bidiFirst and bidiNext.
class InlineWalker {
    STACK_ALLOCATED();
public:
    InlineWalker(LayoutBlockFlow* root)
        : m_root(LineLayoutBlockFlow(root))
        , m_current(nullptr)
        , m_atEndOfInline(false)
    {
        // FIXME: This class should be taught how to do the SkipEmptyInlines codepath as well.
        m_current = bidiFirstIncludingEmptyInlines(m_root);
    }

    LineLayoutBlockFlow root() { return m_root; }
    LineLayoutItem current() { return m_current; }

    bool atEndOfInline() { return m_atEndOfInline; }
    bool atEnd() const { return !m_current; }

    LineLayoutItem advance()
    {
        // FIXME: Support SkipEmptyInlines and observer parameters.
        m_current = bidiNextIncludingEmptyInlines(m_root, m_current, &m_atEndOfInline);
        return m_current;
    }
private:
    LineLayoutBlockFlow m_root;
    LineLayoutItem m_current;
    bool m_atEndOfInline;
};

static inline bool endOfLineHasIsolatedObjectAncestor(const InlineIterator& isolatedIterator, const InlineIterator& ancestorItertor)
{
    if (!isolatedIterator.getLineLayoutItem() || !treatAsIsolated(isolatedIterator.getLineLayoutItem().styleRef()))
        return false;

    LineLayoutItem innerIsolatedObject = isolatedIterator.getLineLayoutItem();
    while (innerIsolatedObject && innerIsolatedObject != isolatedIterator.root()) {
        if (innerIsolatedObject == ancestorItertor.getLineLayoutItem())
            return true;
        innerIsolatedObject = innerIsolatedObject.parent();
    }
    return false;
}

inline void InlineIterator::increment(InlineBidiResolver* resolver, IncrementRule rule)
{
    if (!m_lineLayoutItem)
        return;

    if (rule == FastIncrementInIsolatedLayout
        && resolver && resolver->inIsolate()
        && !endOfLineHasIsolatedObjectAncestor(resolver->endOfLine(), resolver->position())) {
        moveTo(bidiNextSkippingEmptyInlines(m_root, m_lineLayoutItem, resolver), 0);
        return;
    }

    if (m_lineLayoutItem.isText()) {
        fastIncrementInTextNode();
        if (m_pos < LineLayoutText(m_lineLayoutItem).textLength())
            return;
    }
    // bidiNext can return 0, so use moveTo instead of moveToStartOf
    moveTo(bidiNextSkippingEmptyInlines(m_root, m_lineLayoutItem, resolver), 0);
}

inline bool InlineIterator::atEnd() const
{
    return !m_lineLayoutItem;
}

inline UChar InlineIterator::characterAt(unsigned index) const
{
    if (!m_lineLayoutItem || !m_lineLayoutItem.isText())
        return 0;

    return LineLayoutText(m_lineLayoutItem).characterAt(index);
}

inline UChar InlineIterator::current() const
{
    return characterAt(m_pos);
}

inline UChar InlineIterator::previousInSameNode() const
{
    if (!m_pos)
        return 0;

    return characterAt(m_pos - 1);
}

ALWAYS_INLINE WTF::Unicode::CharDirection InlineIterator::direction() const
{
    if (UChar c = current())
        return WTF::Unicode::direction(c);

    if (m_lineLayoutItem && m_lineLayoutItem.isListMarker())
        return m_lineLayoutItem.style()->isLeftToRightDirection() ? WTF::Unicode::LeftToRight : WTF::Unicode::RightToLeft;

    return WTF::Unicode::OtherNeutral;
}

template<>
inline void InlineBidiResolver::increment()
{
    m_current.increment(this, InlineIterator::FastIncrementInIsolatedLayout);
}

template <>
inline bool InlineBidiResolver::isEndOfLine(const InlineIterator& end)
{
    bool inEndOfLine = m_current == end || m_current.atEnd() || (inIsolate() && m_current.getLineLayoutItem() == end.getLineLayoutItem());
    if (inIsolate() && inEndOfLine) {
        m_current.moveTo(m_current.getLineLayoutItem(), end.offset(), m_current.nextBreakablePosition());
        m_last = m_current;
        updateStatusLastFromCurrentDirection(WTF::Unicode::OtherNeutral);
    }
    return inEndOfLine;
}

static inline bool isCollapsibleSpace(UChar character, LineLayoutText layoutText)
{
    if (character == ' ' || character == '\t' || character == softHyphenCharacter)
        return true;
    if (character == '\n')
        return !layoutText.style()->preserveNewline();
    return false;
}

template <typename CharacterType>
static inline int findFirstTrailingSpace(LineLayoutText lastText, const CharacterType* characters, int start, int stop)
{
    int firstSpace = stop;
    while (firstSpace > start) {
        UChar current = characters[firstSpace - 1];
        if (!isCollapsibleSpace(current, lastText))
            break;
        firstSpace--;
    }

    return firstSpace;
}

template <>
inline int InlineBidiResolver::findFirstTrailingSpaceAtRun(BidiRun* run)
{
    ASSERT(run);
    LineLayoutItem lastObject = LineLayoutItem(run->m_lineLayoutItem);
    if (!lastObject.isText())
        return run->m_stop;

    LineLayoutText lastText(lastObject);
    int firstSpace;
    if (lastText.is8Bit())
        firstSpace = findFirstTrailingSpace(lastText, lastText.characters8(), run->start(), run->stop());
    else
        firstSpace = findFirstTrailingSpace(lastText, lastText.characters16(), run->start(), run->stop());
    return firstSpace;
}

template <>
inline BidiRun* InlineBidiResolver::addTrailingRun(BidiRunList<BidiRun>& runs, int start, int stop, BidiRun* run, BidiContext* context, TextDirection direction) const
{
    BidiRun* newTrailingRun = new BidiRun(start, stop, run->m_lineLayoutItem, context, WTF::Unicode::OtherNeutral);
    if (direction == LTR)
        runs.addRun(newTrailingRun);
    else
        runs.prependRun(newTrailingRun);

    return newTrailingRun;
}

template <>
inline bool InlineBidiResolver::needsToApplyL1Rule(BidiRunList<BidiRun>& runs)
{
    if (!runs.logicallyLastRun()->m_lineLayoutItem.style()->breakOnlyAfterWhiteSpace()
        || !runs.logicallyLastRun()->m_lineLayoutItem.style()->autoWrap())
        return false;
    return true;
}

static inline bool isIsolatedInline(LineLayoutItem object)
{
    ASSERT(object);
    return object.isLayoutInline() && treatAsIsolated(object.styleRef());
}

static inline LineLayoutItem highestContainingIsolateWithinRoot(LineLayoutItem object, LineLayoutItem root)
{
    ASSERT(object);
    LineLayoutItem containingIsolateObj(nullptr);
    while (object && object != root) {
        if (isIsolatedInline(object))
            containingIsolateObj = LineLayoutItem(object);

        object = object.parent();
        ASSERT(object);
    }
    return containingIsolateObj;
}

static inline unsigned numberOfIsolateAncestors(const InlineIterator& iter)
{
    LineLayoutItem object = iter.getLineLayoutItem();
    if (!object)
        return 0;
    unsigned count = 0;
    while (object && object != iter.root()) {
        if (isIsolatedInline(object))
            count++;
        object = object.parent();
    }
    return count;
}

// FIXME: This belongs on InlineBidiResolver, except it's a template specialization
// of BidiResolver which knows nothing about LayoutObjects.
static inline BidiRun* addPlaceholderRunForIsolatedInline(InlineBidiResolver& resolver, LineLayoutItem obj, unsigned pos, LineLayoutItem root)
{
    ASSERT(obj);
    BidiRun* isolatedRun = new BidiRun(pos, pos, obj, resolver.context(), resolver.dir());
    resolver.runs().addRun(isolatedRun);
    // FIXME: isolatedRuns() could be a hash of object->run and then we could cheaply
    // ASSERT here that we didn't create multiple objects for the same inline.
    resolver.isolatedRuns().append(BidiIsolatedRun(obj, pos, root, *isolatedRun, resolver.context()->level()));
    return isolatedRun;
}

static inline BidiRun* createRun(int start, int end, LineLayoutItem obj, InlineBidiResolver& resolver)
{
    return new BidiRun(start, end, obj, resolver.context(), resolver.dir());
}

enum AppendRunBehavior {
    AppendingFakeRun,
    AppendingRunsForObject
};

class IsolateTracker {
    STACK_ALLOCATED();
public:
    explicit IsolateTracker(BidiRunList<BidiRun>& runs, unsigned nestedIsolateCount)
        : m_nestedIsolateCount(nestedIsolateCount)
        , m_haveAddedFakeRunForRootIsolate(false)
        , m_runs(runs)
    {
    }

    void setMidpointStateForRootIsolate(const LineMidpointState& midpointState)
    {
        m_midpointStateForRootIsolate = midpointState;
    }

    void enterIsolate() { m_nestedIsolateCount++; }
    void exitIsolate()
    {
        ASSERT(m_nestedIsolateCount >= 1);
        m_nestedIsolateCount--;
        if (!inIsolate())
            m_haveAddedFakeRunForRootIsolate = false;
    }
    bool inIsolate() const { return m_nestedIsolateCount; }

    // We don't care if we encounter bidi directional overrides.
    void embed(WTF::Unicode::CharDirection, BidiEmbeddingSource) {}
    void commitExplicitEmbedding(BidiRunList<BidiRun>&) { }
    BidiRunList<BidiRun>& runs() { return m_runs; }

    void addFakeRunIfNecessary(LineLayoutItem obj, unsigned pos, unsigned end, LineLayoutItem root, InlineBidiResolver& resolver)
    {
        // We only need to add a fake run for a given isolated span once during each call to createBidiRunsForLine.
        // We'll be called for every span inside the isolated span so we just ignore subsequent calls.
        // We also avoid creating a fake run until we hit a child that warrants one, e.g. we skip floats.
        if (LayoutBlockFlow::shouldSkipCreatingRunsForObject(obj))
            return;
        if (!m_haveAddedFakeRunForRootIsolate) {
            BidiRun* run = addPlaceholderRunForIsolatedInline(resolver, obj, pos, root);
            resolver.setMidpointStateForIsolatedRun(*run, m_midpointStateForRootIsolate);
            m_haveAddedFakeRunForRootIsolate = true;
        }
        // obj and pos together denote a single position in the inline, from which the parsing of the isolate will start.
        // We don't need to mark the end of the run because this is implicit: it is either endOfLine or the end of the
        // isolate, when we call createBidiRunsForLine it will stop at whichever comes first.
    }

private:
    unsigned m_nestedIsolateCount;
    bool m_haveAddedFakeRunForRootIsolate;
    LineMidpointState m_midpointStateForRootIsolate;
    BidiRunList<BidiRun>& m_runs;
};

static void inline appendRunObjectIfNecessary(LineLayoutItem obj, unsigned start, unsigned end, LineLayoutItem root, InlineBidiResolver& resolver, AppendRunBehavior behavior, IsolateTracker& tracker)
{
    // Trailing space code creates empty BidiRun objects, start == end, so
    // that case needs to be handled specifically.
    bool addEmptyRun = (end == start);

    // Append BidiRun objects, at most 64K chars at a time, until all
    // text between |start| and |end| is represented.
    while (end > start || addEmptyRun) {
        addEmptyRun = false;
        const int limit = USHRT_MAX; // InlineTextBox stores text length as unsigned short.
        unsigned limitedEnd = end;
        if (end - start > limit)
            limitedEnd = start + limit;
        if (behavior == AppendingFakeRun)
            tracker.addFakeRunIfNecessary(obj, start, limitedEnd, root, resolver);
        else
            resolver.runs().addRun(createRun(start, limitedEnd, obj, resolver));
        start = limitedEnd;
    }
}

static void adjustMidpointsAndAppendRunsForObjectIfNeeded(LineLayoutItem obj, unsigned start, unsigned end, LineLayoutItem root, InlineBidiResolver& resolver, AppendRunBehavior behavior, IsolateTracker& tracker)
{
    if (start > end || LayoutBlockFlow::shouldSkipCreatingRunsForObject(obj))
        return;

<<<<<<< HEAD
    for (;;) {
        LineMidpointState& lineMidpointState = resolver.midpointState();
        bool haveNextMidpoint = (lineMidpointState.currentMidpoint() < lineMidpointState.numMidpoints());
        InlineIterator nextMidpoint;
        if (haveNextMidpoint)
            nextMidpoint = lineMidpointState.midpoints()[lineMidpointState.currentMidpoint()];
        if (lineMidpointState.betweenMidpoints()) {
            if (!(haveNextMidpoint && nextMidpoint.object() == obj))
                return;
            // This is a new start point. Stop ignoring objects and
            // adjust our start.
            lineMidpointState.setBetweenMidpoints(false);
            start = nextMidpoint.offset();
=======
    LineMidpointState& lineMidpointState = resolver.midpointState();
    bool haveNextMidpoint = (lineMidpointState.currentMidpoint() < lineMidpointState.numMidpoints());
    InlineIterator nextMidpoint;
    if (haveNextMidpoint)
        nextMidpoint = lineMidpointState.midpoints()[lineMidpointState.currentMidpoint()];
    if (lineMidpointState.betweenMidpoints()) {
        if (!(haveNextMidpoint && nextMidpoint.getLineLayoutItem() == obj))
            return;
        // This is a new start point. Stop ignoring objects and
        // adjust our start.
        lineMidpointState.setBetweenMidpoints(false);
        start = nextMidpoint.offset();
        lineMidpointState.incrementCurrentMidpoint();
        if (start < end)
            return adjustMidpointsAndAppendRunsForObjectIfNeeded(obj, start, end, root, resolver, behavior, tracker);
    } else {
        if (!haveNextMidpoint || (obj != nextMidpoint.getLineLayoutItem())) {
            appendRunObjectIfNecessary(obj, start, end, root, resolver, behavior, tracker);
            return;
        }

        // An end midpoint has been encountered within our object. We
        // need to go ahead and append a run with our endpoint.
        if (nextMidpoint.offset() + 1 <= end) {
            lineMidpointState.setBetweenMidpoints(true);
>>>>>>> 9f8f03d9
            lineMidpointState.incrementCurrentMidpoint();
            if (start < end)
                continue;
        } else {
            if (!haveNextMidpoint || (obj != nextMidpoint.object())) {
                appendRunObjectIfNecessary(obj, start, end, root, resolver, behavior, tracker);
                return;
            }

            // An end midpoint has been encountered within our object. We
            // need to go ahead and append a run with our endpoint.
            if (nextMidpoint.offset() + 1 <= end) {
                lineMidpointState.setBetweenMidpoints(true);
                lineMidpointState.incrementCurrentMidpoint();
                if (nextMidpoint.offset() != UINT_MAX) { // UINT_MAX means stop at the object and don't nclude any of it.
                    if (nextMidpoint.offset() + 1 > start)
                        appendRunObjectIfNecessary(obj, start, nextMidpoint.offset() + 1, root, resolver, behavior, tracker);
                    start = nextMidpoint.offset() + 1;
                    continue;
                }
            } else {
                appendRunObjectIfNecessary(obj, start, end, root, resolver, behavior, tracker);
            }
        }
		return;
    }
}

static inline void addFakeRunIfNecessary(LineLayoutItem obj, unsigned start, unsigned end, LineLayoutItem root, InlineBidiResolver& resolver, IsolateTracker& tracker)
{
    tracker.setMidpointStateForRootIsolate(resolver.midpointState());
    adjustMidpointsAndAppendRunsForObjectIfNeeded(obj, start, obj.length(), root, resolver, AppendingFakeRun, tracker);
}

template <>
inline void InlineBidiResolver::appendRun(BidiRunList<BidiRun>& runs)
{
    if (!m_emptyRun && !m_eor.atEnd() && !m_reachedEndOfLine) {
        // Keep track of when we enter/leave "unicode-bidi: isolate" inlines.
        // Initialize our state depending on if we're starting in the middle of such an inline.
        // FIXME: Could this initialize from this->inIsolate() instead of walking up the layout tree?
        IsolateTracker isolateTracker(runs, numberOfIsolateAncestors(m_sor));
        int start = m_sor.offset();
        LineLayoutItem obj = m_sor.getLineLayoutItem();
        while (obj && obj != m_eor.getLineLayoutItem() && obj != m_endOfRunAtEndOfLine.getLineLayoutItem()) {
            if (isolateTracker.inIsolate())
                addFakeRunIfNecessary(obj, start, obj.length(), m_sor.root(), *this, isolateTracker);
            else
                adjustMidpointsAndAppendRunsForObjectIfNeeded(obj, start, obj.length(), m_sor.root(), *this, AppendingRunsForObject, isolateTracker);
            // FIXME: start/obj should be an InlineIterator instead of two separate variables.
            start = 0;
            obj = bidiNextSkippingEmptyInlines(m_sor.root(), obj, &isolateTracker);
        }
        bool isEndOfLine = obj == m_endOfLine.getLineLayoutItem() && !m_endOfLine.offset();
        if (obj && !isEndOfLine) {
            unsigned pos = obj == m_eor.getLineLayoutItem() ? m_eor.offset() : INT_MAX;
            if (obj == m_endOfRunAtEndOfLine.getLineLayoutItem() && m_endOfRunAtEndOfLine.offset() <= pos) {
                m_reachedEndOfLine = true;
                pos = m_endOfRunAtEndOfLine.offset();
            }
            // It's OK to add runs for zero-length LayoutObjects, just don't make the run larger than it should be
            int end = obj.length() ? pos + 1 : 0;
            if (isolateTracker.inIsolate())
                addFakeRunIfNecessary(obj, start, end, m_sor.root(), *this, isolateTracker);
            else
                adjustMidpointsAndAppendRunsForObjectIfNeeded(obj, start, end, m_sor.root(), *this, AppendingRunsForObject, isolateTracker);
        }

        if (isEndOfLine)
            m_reachedEndOfLine = true;
        // If isolateTrack is inIsolate, the next |start of run| can not be the current isolated layoutObject.
        if (isolateTracker.inIsolate())
            m_eor.moveTo(bidiNextSkippingEmptyInlines(m_eor.root(), m_eor.getLineLayoutItem()), 0);
        else
            m_eor.increment();
        m_sor = m_eor;
    }

    m_direction = WTF::Unicode::OtherNeutral;
    m_status.eor = WTF::Unicode::OtherNeutral;
}

} // namespace blink

#endif // InlineIterator_h<|MERGE_RESOLUTION|>--- conflicted
+++ resolved
@@ -690,7 +690,6 @@
     if (start > end || LayoutBlockFlow::shouldSkipCreatingRunsForObject(obj))
         return;
 
-<<<<<<< HEAD
     for (;;) {
         LineMidpointState& lineMidpointState = resolver.midpointState();
         bool haveNextMidpoint = (lineMidpointState.currentMidpoint() < lineMidpointState.numMidpoints());
@@ -698,44 +697,17 @@
         if (haveNextMidpoint)
             nextMidpoint = lineMidpointState.midpoints()[lineMidpointState.currentMidpoint()];
         if (lineMidpointState.betweenMidpoints()) {
-            if (!(haveNextMidpoint && nextMidpoint.object() == obj))
+            if (!(haveNextMidpoint && nextMidpoint.getLineLayoutItem() == obj))
                 return;
             // This is a new start point. Stop ignoring objects and
             // adjust our start.
             lineMidpointState.setBetweenMidpoints(false);
             start = nextMidpoint.offset();
-=======
-    LineMidpointState& lineMidpointState = resolver.midpointState();
-    bool haveNextMidpoint = (lineMidpointState.currentMidpoint() < lineMidpointState.numMidpoints());
-    InlineIterator nextMidpoint;
-    if (haveNextMidpoint)
-        nextMidpoint = lineMidpointState.midpoints()[lineMidpointState.currentMidpoint()];
-    if (lineMidpointState.betweenMidpoints()) {
-        if (!(haveNextMidpoint && nextMidpoint.getLineLayoutItem() == obj))
-            return;
-        // This is a new start point. Stop ignoring objects and
-        // adjust our start.
-        lineMidpointState.setBetweenMidpoints(false);
-        start = nextMidpoint.offset();
-        lineMidpointState.incrementCurrentMidpoint();
-        if (start < end)
-            return adjustMidpointsAndAppendRunsForObjectIfNeeded(obj, start, end, root, resolver, behavior, tracker);
-    } else {
-        if (!haveNextMidpoint || (obj != nextMidpoint.getLineLayoutItem())) {
-            appendRunObjectIfNecessary(obj, start, end, root, resolver, behavior, tracker);
-            return;
-        }
-
-        // An end midpoint has been encountered within our object. We
-        // need to go ahead and append a run with our endpoint.
-        if (nextMidpoint.offset() + 1 <= end) {
-            lineMidpointState.setBetweenMidpoints(true);
->>>>>>> 9f8f03d9
             lineMidpointState.incrementCurrentMidpoint();
             if (start < end)
                 continue;
         } else {
-            if (!haveNextMidpoint || (obj != nextMidpoint.object())) {
+            if (!haveNextMidpoint || (obj != nextMidpoint.getLineLayoutItem())) {
                 appendRunObjectIfNecessary(obj, start, end, root, resolver, behavior, tracker);
                 return;
             }
@@ -745,17 +717,31 @@
             if (nextMidpoint.offset() + 1 <= end) {
                 lineMidpointState.setBetweenMidpoints(true);
                 lineMidpointState.incrementCurrentMidpoint();
-                if (nextMidpoint.offset() != UINT_MAX) { // UINT_MAX means stop at the object and don't nclude any of it.
-                    if (nextMidpoint.offset() + 1 > start)
-                        appendRunObjectIfNecessary(obj, start, nextMidpoint.offset() + 1, root, resolver, behavior, tracker);
-                    start = nextMidpoint.offset() + 1;
+                if (start < end)
                     continue;
+            } else {
+                if (!haveNextMidpoint || (obj != nextMidpoint.getLineLayoutItem())) {
+                    appendRunObjectIfNecessary(obj, start, end, root, resolver, behavior, tracker);
+                    return;
                 }
-            } else {
-                appendRunObjectIfNecessary(obj, start, end, root, resolver, behavior, tracker);
+
+                // An end midpoint has been encountered within our object. We
+                // need to go ahead and append a run with our endpoint.
+                if (nextMidpoint.offset() + 1 <= end) {
+                    lineMidpointState.setBetweenMidpoints(true);
+                    lineMidpointState.incrementCurrentMidpoint();
+                    if (nextMidpoint.offset() != UINT_MAX) { // UINT_MAX means stop at the object and don't nclude any of it.
+                        if (nextMidpoint.offset() + 1 > start)
+                            appendRunObjectIfNecessary(obj, start, nextMidpoint.offset() + 1, root, resolver, behavior, tracker);
+                        start = nextMidpoint.offset() + 1;
+                        continue;
+                    }
+                } else {
+                    appendRunObjectIfNecessary(obj, start, end, root, resolver, behavior, tracker);
+                }
             }
         }
-		return;
+        return;
     }
 }
 
