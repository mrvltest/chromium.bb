--- conflicted
+++ resolved
@@ -310,64 +310,7 @@
     return result;
 }
 
-<<<<<<< HEAD
-GapRects RootInlineBox::lineSelectionGap(const LayoutBlock* rootBlock, const LayoutPoint& rootBlockPhysicalPosition, const LayoutSize& offsetFromRootBlock, LayoutUnit selTop, LayoutUnit selHeight, const PaintInfo* paintInfo) const
-{
-    SelectionState lineState = selectionState();
-
-    bool leftGap, rightGap;
-    block().getSelectionGapInfo(lineState, leftGap, rightGap);
-
-    GapRects result;
-
-    InlineBox* firstBox = firstSelectedBox();
-    InlineBox* lastBox = lastSelectedBox();
-    if (leftGap) {
-        result.uniteLeft(block().logicalLeftSelectionGap(rootBlock, rootBlockPhysicalPosition, offsetFromRootBlock,
-            &firstBox->parent()->layoutObject(), firstBox->logicalLeft(), selTop, selHeight, paintInfo));
-    }
-    if (rightGap) {
-        result.uniteRight(block().logicalRightSelectionGap(rootBlock, rootBlockPhysicalPosition, offsetFromRootBlock,
-            &lastBox->parent()->layoutObject(), lastBox->logicalRight(), selTop, selHeight, paintInfo));
-    }
-
-    // When dealing with bidi text, a non-contiguous selection region is possible.
-    // e.g. The logical text aaaAAAbbb (capitals denote RTL text and non-capitals LTR) is layed out
-    // visually as 3 text runs |aaa|bbb|AAA| if we select 4 characters from the start of the text the
-    // selection will look like (underline denotes selection):
-    // |aaa|bbb|AAA|
-    //  ___       _
-    // We can see that the |bbb| run is not part of the selection while the runs around it are.
-    if (firstBox && firstBox != lastBox) {
-        // Now fill in any gaps on the line that occurred between two selected elements.
-        LayoutUnit lastLogicalLeft = firstBox->logicalRight();
-        bool isPreviousBoxSelected = firstBox->selectionState() != SelectionNone && !firstBox->layoutObject().isListMarker();
-        for (InlineBox* box = firstBox->nextLeafChild(); box; box = box->nextLeafChild()) {
-            if (box->selectionState() != SelectionNone) {
-                LayoutRect logicalRect(lastLogicalLeft, selTop, box->logicalLeft() - lastLogicalLeft, selHeight);
-                logicalRect.move(lineLayoutItem().isHorizontalWritingMode() ? offsetFromRootBlock : LayoutSize(offsetFromRootBlock.height(), offsetFromRootBlock.width()));
-                LayoutRect gapRect = rootBlock->logicalRectToPhysicalRect(rootBlockPhysicalPosition, logicalRect);
-                if (isPreviousBoxSelected && gapRect.width() > 0 && gapRect.height() > 0) {
-                    if (paintInfo && box->parent()->lineLayoutItem().style()->visibility() == VISIBLE)
-                        paintInfo->context.fillRect(FloatRect(gapRect), box->parent()->lineLayoutItem().selectionBackgroundColor());
-                    // VisibleSelection may be non-contiguous, see comment above.
-                    result.uniteCenter(gapRect);
-                }
-                lastLogicalLeft = box->logicalRight();
-            }
-            if (box == lastBox)
-                break;
-            isPreviousBoxSelected = box->selectionState() != SelectionNone && !box->layoutObject().isListMarker();
-        }
-    }
-
-    return result;
-}
-
-SelectionState RootInlineBox::selectionState() const
-=======
 SelectionState RootInlineBox::getSelectionState() const
->>>>>>> 9f8f03d9
 {
     // Walk over all of the selected boxes.
     SelectionState state = SelectionNone;
