--- conflicted
+++ resolved
@@ -294,28 +294,20 @@
     InlineBox* lastBox = lastSelectedBox();
     if (leftGap) {
         result.uniteLeft(block().logicalLeftSelectionGap(rootBlock, rootBlockPhysicalPosition, offsetFromRootBlock,
-<<<<<<< HEAD
-            &firstBox->parent()->layoutObject(), firstBox->logicalLeft(), selTop, selHeight, paintInfo));
-=======
-                                                         &firstBox->parent()->renderer(), firstBox->logicalLeft(), selTop, selHeight, paintInfo));
->>>>>>> d206e85e
+                                                         &firstBox->parent()->layoutObject(), firstBox->logicalLeft(), selTop, selHeight, paintInfo));
     }
     else if (firstBox && selectionExtendsPastEnd && !block().style()->isLeftToRightDirection()) {
         result.uniteLeft(block().lineEndingSelectionGap(rootBlock, rootBlockPhysicalPosition, offsetFromRootBlock,
-                                                        &firstBox->parent()->renderer(), firstBox->logicalLeft(), selTop, selHeight, paintInfo));
+                                                        &firstBox->parent()->layoutObject(), firstBox->logicalLeft(), selTop, selHeight, paintInfo));
     }
 
     if (rightGap) {
         result.uniteRight(block().logicalRightSelectionGap(rootBlock, rootBlockPhysicalPosition, offsetFromRootBlock,
-<<<<<<< HEAD
-            &lastBox->parent()->layoutObject(), lastBox->logicalRight(), selTop, selHeight, paintInfo));
-=======
-                                                           &lastBox->parent()->renderer(), lastBox->logicalRight(), selTop, selHeight, paintInfo));
+                                                           &lastBox->parent()->layoutObject(), lastBox->logicalRight(), selTop, selHeight, paintInfo));
     }
     else if (lastBox && selectionExtendsPastEnd && block().style()->isLeftToRightDirection()) {
         result.uniteRight(block().lineEndingSelectionGap(rootBlock, rootBlockPhysicalPosition, offsetFromRootBlock,
-                                                         &lastBox->parent()->renderer(), lastBox->logicalRight(), selTop, selHeight, paintInfo));
->>>>>>> d206e85e
+                                                         &lastBox->parent()->layoutObject(), lastBox->logicalRight(), selTop, selHeight, paintInfo));
     }
 
     // When dealing with bidi text, a non-contiguous selection region is possible.
