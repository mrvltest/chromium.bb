--- conflicted
+++ resolved
@@ -423,11 +423,7 @@
                 if (knownToHaveNoOverflow())
                     maxLogicalRight = std::max(logicalLeft, maxLogicalRight);
                 logicalLeft += flow->marginLogicalRight();
-<<<<<<< HEAD
-            } else if (!curr->layoutObject().isListMarker() || toLayoutListMarker(curr->layoutObject()).isInside()) {
-=======
             } else {
->>>>>>> 5e2148fd
                 // The box can have a different writing-mode than the overall line, so this is a bit complicated.
                 // Just get all the physical margin and overflow values by hand based off |isVertical|.
                 LayoutUnit logicalLeftMargin = isHorizontal() ? curr->boxModelObject()->marginLeft() : curr->boxModelObject()->marginTop();
