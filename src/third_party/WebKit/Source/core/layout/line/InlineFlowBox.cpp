--- conflicted
+++ resolved
@@ -424,11 +424,7 @@
                 if (knownToHaveNoOverflow())
                     maxLogicalRight = std::max(logicalLeft, maxLogicalRight);
                 logicalLeft += flow->marginLogicalRight();
-<<<<<<< HEAD
             } else {
-=======
-            } else if (!curr->lineLayoutItem().isListMarker() || LineLayoutListMarker(curr->lineLayoutItem()).isInside()) {
->>>>>>> b6cd7b0e
                 // The box can have a different writing-mode than the overall line, so this is a bit complicated.
                 // Just get all the physical margin and overflow values by hand based off |isHorizontal|.
                 LineLayoutBoxModel box = curr->boxModelObject();
