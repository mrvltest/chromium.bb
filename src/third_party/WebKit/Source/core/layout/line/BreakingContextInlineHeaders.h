--- conflicted
+++ resolved
@@ -552,18 +552,27 @@
     bool breakWords = m_currentStyle->breakWords() && ((m_autoWrap && !m_width.committedWidth()) || m_currWS == PRE);
     bool midWordBreak = false;
     bool breakAll = m_currentStyle->wordBreak() == BreakAllWordBreak && m_autoWrap;
-<<<<<<< HEAD
     bool keepAll = m_currentStyle->wordBreak() == KeepAllWordBreak && m_autoWrap;
+    bool keepAllIfKorean = m_currentStyle->wordBreak() == KeepAllIfKoreanWordBreak && m_autoWrap;
     bool prohibitBreakInside = m_currentStyle->hasTextCombine() && layoutText->isCombineText() && toLayoutTextCombine(layoutText)->isCombined();
-=======
-    EWordBreak effectiveWordBreak = m_currentStyle->autoWrap() ? m_currentStyle->wordBreak() : NormalWordBreak;
->>>>>>> 901964d0
     float hyphenWidth = 0;
 
     if (isSVGText) {
         breakWords = false;
         breakAll = false;
         keepAll = false;
+        keepAllIfKorean = false;
+    }
+
+    LineBreakType lineBreakType;
+    if (breakAll) {
+        lineBreakType = LineBreakType::BreakAll;
+    } else if (keepAll) {
+        lineBreakType = LineBreakType::KeepAll;
+    } else if (keepAllIfKorean) {
+        lineBreakType = LineBreakType::KeepAllIfKorean;
+    } else {
+        lineBreakType = LineBreakType::Normal;
     }
 
     if (layoutText->isWordBreak()) {
@@ -612,11 +621,7 @@
         }
 
         int nextBreakablePosition = m_current.nextBreakablePosition();
-<<<<<<< HEAD
-        bool betweenWords = c == newlineCharacter || (m_currWS != PRE && !m_atStart && m_layoutTextInfo.m_lineBreakIterator.isBreakable(m_current.offset(), nextBreakablePosition, breakAll ? LineBreakType::BreakAll : keepAll ? LineBreakType::KeepAll : LineBreakType::Normal));
-=======
-        bool betweenWords = c == '\n' || (m_currWS != PRE && !m_atStart && m_renderTextInfo.m_lineBreakIterator.isBreakable(m_current.offset(), nextBreakablePosition, effectiveWordBreak, breakAll ? LineBreakType::BreakAll : LineBreakType::Normal));
->>>>>>> 901964d0
+        bool betweenWords = c == newlineCharacter || (m_currWS != PRE && !m_atStart && m_layoutTextInfo.m_lineBreakIterator.isBreakable(m_current.offset(), nextBreakablePosition, lineBreakType));
         m_current.setNextBreakablePosition(nextBreakablePosition);
 
         if (betweenWords || midWordBreak) {
