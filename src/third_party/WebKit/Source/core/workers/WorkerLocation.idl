--- conflicted
+++ resolved
@@ -31,9 +31,5 @@
 ] interface WorkerLocation {
 };
 
-<<<<<<< HEAD
-// Force rebuild: crbug.com/307023
-=======
 // force rebuild: crbug.com/307023
->>>>>>> 8c15b39e
 WorkerLocation implements URLUtilsReadOnly;