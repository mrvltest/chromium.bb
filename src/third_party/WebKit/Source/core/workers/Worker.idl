/*
 * Copyright (C) 2008, 2010 Apple Inc. All Rights Reserved.
 * Copyright (C) 2011 Google Inc. All Rights Reserved.
 *
 * Redistribution and use in source and binary forms, with or without
 * modification, are permitted provided that the following conditions
 * are met:
 * 1. Redistributions of source code must retain the above copyright
 *    notice, this list of conditions and the following disclaimer.
 * 2. Redistributions in binary form must reproduce the above copyright
 *    notice, this list of conditions and the following disclaimer in the
 *    documentation and/or other materials provided with the distribution.
 *
 * THIS SOFTWARE IS PROVIDED BY APPLE COMPUTER, INC. ``AS IS'' AND ANY
 * EXPRESS OR IMPLIED WARRANTIES, INCLUDING, BUT NOT LIMITED TO, THE
 * IMPLIED WARRANTIES OF MERCHANTABILITY AND FITNESS FOR A PARTICULAR
 * PURPOSE ARE DISCLAIMED.  IN NO EVENT SHALL APPLE COMPUTER, INC. OR
 * CONTRIBUTORS BE LIABLE FOR ANY DIRECT, INDIRECT, INCIDENTAL, SPECIAL,
 * EXEMPLARY, OR CONSEQUENTIAL DAMAGES (INCLUDING, BUT NOT LIMITED TO,
 * PROCUREMENT OF SUBSTITUTE GOODS OR SERVICES; LOSS OF USE, DATA, OR
 * PROFITS; OR BUSINESS INTERRUPTION) HOWEVER CAUSED AND ON ANY THEORY
 * OF LIABILITY, WHETHER IN CONTRACT, STRICT LIABILITY, OR TORT
 * (INCLUDING NEGLIGENCE OR OTHERWISE) ARISING IN ANY WAY OUT OF THE USE
 * OF THIS SOFTWARE, EVEN IF ADVISED OF THE POSSIBILITY OF SUCH DAMAGE.
 *
 */

[
    ActiveDOMObject,
    Constructor(DOMString scriptUrl),
    ConstructorCallWith=ExecutionContext,
<<<<<<< HEAD
    ConstructorRaisesException,
    ActiveDOMObject
=======
    RaisesException=Constructor,
>>>>>>> 8c15b39e
] interface Worker : EventTarget {

    attribute EventHandler onmessage;

    [Custom, RaisesException] void postMessage(SerializedScriptValue message, optional Array messagePorts);
    void terminate();
};

Worker implements AbstractWorker;<|MERGE_RESOLUTION|>--- conflicted
+++ resolved
@@ -29,12 +29,7 @@
     ActiveDOMObject,
     Constructor(DOMString scriptUrl),
     ConstructorCallWith=ExecutionContext,
-<<<<<<< HEAD
-    ConstructorRaisesException,
-    ActiveDOMObject
-=======
     RaisesException=Constructor,
->>>>>>> 8c15b39e
 ] interface Worker : EventTarget {
 
     attribute EventHandler onmessage;
