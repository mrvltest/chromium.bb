--- conflicted
+++ resolved
@@ -53,12 +53,6 @@
         // specific synchronous loading requests so they can be 'nested', per spec.
         // Returns true if the task was posted successfully.
         virtual bool postTaskForModeToWorkerGlobalScope(PassOwnPtr<ExecutionContextTask>, const String& mode) = 0;
-<<<<<<< HEAD
-
-        // Spans divergent class hierarchies for dedicated and shared workers.
-        virtual WebKit::WebWorkerBase* toWebWorkerBase() = 0;
-=======
->>>>>>> 8c15b39e
     };
 
 } // namespace WebCore
