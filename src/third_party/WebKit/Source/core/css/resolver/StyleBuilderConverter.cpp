--- conflicted
+++ resolved
@@ -138,21 +138,13 @@
     }
 }
 
-<<<<<<< HEAD
 static bool convertFontFamilyName(StyleResolverState& state, CSSValue& value,
-    FontDescription::GenericFamilyType& genericFamily, AtomicString& familyName)
-=======
-static bool convertFontFamilyName(StyleResolverState& state, CSSPrimitiveValue* primitiveValue,
     FontDescription::GenericFamilyType& genericFamily, AtomicString& familyName,
     bool& boldOverride, bool& italicOverride)
->>>>>>> 5334d584
 {
     if (value.isCustomIdentValue()) {
         genericFamily = FontDescription::NoFamily;
-<<<<<<< HEAD
-        familyName = AtomicString(toCSSCustomIdentValue(value).value());
-=======
-        WTF::String wtfFace = primitiveValue->getStringValue();
+        WTF::String wtfFace = toCSSCustomIdentValue(value).value();
         if (wtfFace.endsWith(" Italic")) {
             italicOverride = true;
             wtfFace = wtfFace.substring(0, wtfFace.length() - 7);
@@ -162,7 +154,6 @@
             wtfFace = wtfFace.substring(0, wtfFace.length() - 5);
         }
         familyName = AtomicString(wtfFace);
->>>>>>> 5334d584
     } else if (state.document().settings()) {
         genericFamily = convertGenericFamily(toCSSPrimitiveValue(value).getValueID());
         familyName = state.fontBuilder().genericFontFamilyName(genericFamily);
@@ -182,11 +173,7 @@
         FontDescription::GenericFamilyType genericFamily = FontDescription::NoFamily;
         AtomicString familyName;
 
-<<<<<<< HEAD
-        if (!convertFontFamilyName(state, *family, genericFamily, familyName))
-=======
-        if (!convertFontFamilyName(state, toCSSPrimitiveValue(family.get()), genericFamily, familyName, desc.boldOverride, desc.italicOverride))
->>>>>>> 5334d584
+        if (!convertFontFamilyName(state, *family, genericFamily, familyName, desc.boldOverride, desc.italicOverride))
             continue;
 
         if (!currFamily) {
