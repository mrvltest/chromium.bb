/*
 * Copyright (C) 2013 Google Inc. All rights reserved.
 *
 *     * Redistributions of source code must retain the above copyright
 * notice, this list of conditions and the following disclaimer.
 *     * Redistributions in binary form must reproduce the above
 * copyright notice, this list of conditions and the following disclaimer
 * in the documentation and/or other materials provided with the
 * distribution.
 *     * Neither the name of Google Inc. nor the names of its
 * contributors may be used to endorse or promote products derived from
 * this software without specific prior written permission.
 *
 * THIS SOFTWARE IS PROVIDED BY THE COPYRIGHT HOLDERS AND CONTRIBUTORS
 * "AS IS" AND ANY EXPRESS OR IMPLIED WARRANTIES, INCLUDING, BUT NOT
 * LIMITED TO, THE IMPLIED WARRANTIES OF MERCHANTABILITY AND FITNESS FOR
 * A PARTICULAR PURPOSE ARE DISCLAIMED. IN NO EVENT SHALL THE COPYRIGHT
 * OWNER OR CONTRIBUTORS BE LIABLE FOR ANY DIRECT, INDIRECT, INCIDENTAL,
 * SPECIAL, EXEMPLARY, OR CONSEQUENTIAL DAMAGES (INCLUDING, BUT NOT
 * LIMITED TO, PROCUREMENT OF SUBSTITUTE GOODS OR SERVICES; LOSS OF USE,
 * DATA, OR PROFITS; OR BUSINESS INTERRUPTION) HOWEVER CAUSED AND ON ANY
 * THEORY OF LIABILITY, WHETHER IN CONTRACT, STRICT LIABILITY, OR TORT
 * (INCLUDING NEGLIGENCE OR OTHERWISE) ARISING IN ANY WAY OUT OF THE USE
 * OF THIS SOFTWARE, EVEN IF ADVISED OF THE POSSIBILITY OF SUCH DAMAGE.
 */

#include "config.h"
#include "core/css/resolver/StyleBuilderConverter.h"

#include "core/css/BasicShapeFunctions.h"
#include "core/css/CSSBasicShapeValues.h"
#include "core/css/CSSContentDistributionValue.h"
#include "core/css/CSSFontFeatureValue.h"
#include "core/css/CSSFunctionValue.h"
#include "core/css/CSSGridLineNamesValue.h"
#include "core/css/CSSPrimitiveValueMappings.h"
#include "core/css/CSSQuadValue.h"
#include "core/css/CSSReflectValue.h"
#include "core/css/CSSShadowValue.h"
#include "core/css/CSSStringValue.h"
#include "core/css/CSSURIValue.h"
#include "core/css/CSSValuePair.h"
#include "core/css/resolver/FilterOperationResolver.h"
#include "core/svg/SVGURIReference.h"
#include "platform/transforms/RotateTransformOperation.h"
#include "platform/transforms/ScaleTransformOperation.h"
#include "platform/transforms/TranslateTransformOperation.h"

namespace blink {

namespace {

static GridLength convertGridTrackBreadth(const StyleResolverState& state, const CSSPrimitiveValue& primitiveValue)
{
    if (primitiveValue.getValueID() == CSSValueMinContent)
        return Length(MinContent);

    if (primitiveValue.getValueID() == CSSValueMaxContent)
        return Length(MaxContent);

    // Fractional unit.
    if (primitiveValue.isFlex())
        return GridLength(primitiveValue.getDoubleValue());

    return StyleBuilderConverter::convertLengthOrAuto(state, primitiveValue);
}

} // namespace

PassRefPtr<StyleReflection> StyleBuilderConverter::convertBoxReflect(StyleResolverState& state, const CSSValue& value)
{
    if (value.isPrimitiveValue()) {
        ASSERT(toCSSPrimitiveValue(value).getValueID() == CSSValueNone);
        return ComputedStyle::initialBoxReflect();
    }

    const CSSReflectValue& reflectValue = toCSSReflectValue(value);
    RefPtr<StyleReflection> reflection = StyleReflection::create();
    reflection->setDirection(reflectValue.direction()->convertTo<CSSReflectionDirection>());
    if (reflectValue.offset())
        reflection->setOffset(reflectValue.offset()->convertToLength(state.cssToLengthConversionData()));
    if (reflectValue.mask()) {
        NinePieceImage mask;
        mask.setMaskDefaults();
        CSSToStyleMap::mapNinePieceImage(state, CSSPropertyWebkitBoxReflect, *reflectValue.mask(), mask);
        reflection->setMask(mask);
    }

    return reflection.release();
}

Color StyleBuilderConverter::convertColor(StyleResolverState& state, const CSSValue& value, bool forVisitedLink)
{
    return state.document().textLinkColors().colorFromCSSValue(value, state.style()->color(), forVisitedLink);
}

AtomicString StyleBuilderConverter::convertFragmentIdentifier(StyleResolverState& state, const CSSValue& value)
{
    if (value.isURIValue())
        return SVGURIReference::fragmentIdentifierFromIRIString(toCSSURIValue(value).value(), state.element()->treeScope());
    return nullAtom;
}

LengthBox StyleBuilderConverter::convertClip(StyleResolverState& state, const CSSValue& value)
{
    const CSSQuadValue& rect = toCSSQuadValue(value);

    return LengthBox(convertLengthOrAuto(state, *rect.top()),
        convertLengthOrAuto(state, *rect.right()),
        convertLengthOrAuto(state, *rect.bottom()),
        convertLengthOrAuto(state, *rect.left()));
}

FilterOperations StyleBuilderConverter::convertFilterOperations(StyleResolverState& state, const CSSValue& value)
{
    return FilterOperationResolver::createFilterOperations(state, value);
}

static FontDescription::GenericFamilyType convertGenericFamily(CSSValueID valueID)
{
    switch (valueID) {
    case CSSValueWebkitBody:
        return FontDescription::StandardFamily;
    case CSSValueSerif:
        return FontDescription::SerifFamily;
    case CSSValueSansSerif:
        return FontDescription::SansSerifFamily;
    case CSSValueCursive:
        return FontDescription::CursiveFamily;
    case CSSValueFantasy:
        return FontDescription::FantasyFamily;
    case CSSValueMonospace:
        return FontDescription::MonospaceFamily;
    case CSSValueWebkitPictograph:
        return FontDescription::PictographFamily;
    default:
        return FontDescription::NoFamily;
    }
}

<<<<<<< HEAD
static bool convertFontFamilyName(StyleResolverState& state, CSSPrimitiveValue* primitiveValue,
=======
static bool convertFontFamilyName(StyleResolverState& state, CSSValue& value,
>>>>>>> e7a828b3
    FontDescription::GenericFamilyType& genericFamily, AtomicString& familyName,
    bool& boldOverride, bool& italicOverride)
{
    if (value.isCustomIdentValue()) {
        genericFamily = FontDescription::NoFamily;
<<<<<<< HEAD
        WTF::String wtfFace = primitiveValue->getStringValue();
=======
        WTF::String wtfFace = toCSSCustomIdentValue(value).value();
>>>>>>> e7a828b3
        if (wtfFace.endsWith(" Italic")) {
            italicOverride = true;
            wtfFace = wtfFace.substring(0, wtfFace.length() - 7);
        }
        if (wtfFace.endsWith(" Bold")) {
            boldOverride = true;
            wtfFace = wtfFace.substring(0, wtfFace.length() - 5);
        }
        familyName = AtomicString(wtfFace);
    } else if (state.document().settings()) {
        genericFamily = convertGenericFamily(toCSSPrimitiveValue(value).getValueID());
        familyName = state.fontBuilder().genericFontFamilyName(genericFamily);
    }

    return !familyName.isEmpty();
}

FontDescription::FamilyDescription StyleBuilderConverter::convertFontFamily(StyleResolverState& state, const CSSValue& value)
{
    ASSERT(value.isValueList());

    FontDescription::FamilyDescription desc(FontDescription::NoFamily);
    FontFamily* currFamily = nullptr;

    for (auto& family : toCSSValueList(value)) {
        FontDescription::GenericFamilyType genericFamily = FontDescription::NoFamily;
        AtomicString familyName;

<<<<<<< HEAD
        if (!convertFontFamilyName(state, toCSSPrimitiveValue(family.get()), genericFamily, familyName, desc.boldOverride, desc.italicOverride))
=======
        if (!convertFontFamilyName(state, *family, genericFamily, familyName, desc.boldOverride, desc.italicOverride))
>>>>>>> e7a828b3
            continue;

        if (!currFamily) {
            currFamily = &desc.family;
        } else {
            RefPtr<SharedFontFamily> newFamily = SharedFontFamily::create();
            currFamily->appendFamily(newFamily);
            currFamily = newFamily.get();
        }

        currFamily->setFamily(familyName);

        if (genericFamily != FontDescription::NoFamily)
            desc.genericFamily = genericFamily;
    }

    return desc;
}

PassRefPtr<FontFeatureSettings> StyleBuilderConverter::convertFontFeatureSettings(StyleResolverState& state, const CSSValue& value)
{
    if (value.isPrimitiveValue() && toCSSPrimitiveValue(value).getValueID() == CSSValueNormal)
        return FontBuilder::initialFeatureSettings();

    const CSSValueList& list = toCSSValueList(value);
    RefPtr<FontFeatureSettings> settings = FontFeatureSettings::create();
    int len = list.length();
    for (int i = 0; i < len; ++i) {
        const CSSFontFeatureValue& feature = toCSSFontFeatureValue(*list.item(i));
        settings->append(FontFeature(feature.tag(), feature.value()));
    }
    return settings;
}

static float computeFontSize(StyleResolverState& state, const CSSPrimitiveValue& primitiveValue, const FontDescription::Size& parentSize)
{
    float em = state.parentStyle()->specifiedFontSize();
    float rem = state.rootElementStyle() ? state.rootElementStyle()->specifiedFontSize() : 1.0f;
    CSSToLengthConversionData::FontSizes fontSizes(em, rem, &state.parentStyle()->font());
    CSSToLengthConversionData::ViewportSize viewportSize(state.document().layoutView());

    CSSToLengthConversionData conversionData(state.style(), fontSizes, viewportSize, 1.0f);
    if (primitiveValue.isLength())
        return primitiveValue.computeLength<float>(conversionData);
    if (primitiveValue.isCalculatedPercentageWithLength())
        return primitiveValue.cssCalcValue()->toCalcValue(conversionData)->evaluate(parentSize.value);

    ASSERT_NOT_REACHED();
    return 0;
}

FontDescription::Size StyleBuilderConverter::convertFontSize(StyleResolverState& state, const CSSValue& value)
{
    const CSSPrimitiveValue& primitiveValue = toCSSPrimitiveValue(value);

    FontDescription::Size parentSize(0, 0.0f, false);

    // FIXME: Find out when parentStyle could be 0?
    if (state.parentStyle())
        parentSize = state.parentFontDescription().size();

    if (CSSValueID valueID = primitiveValue.getValueID()) {
        switch (valueID) {
        case CSSValueXxSmall:
        case CSSValueXSmall:
        case CSSValueSmall:
        case CSSValueMedium:
        case CSSValueLarge:
        case CSSValueXLarge:
        case CSSValueXxLarge:
        case CSSValueWebkitXxxLarge:
            return FontDescription::Size(FontSize::keywordSize(valueID), 0.0f, false);
        case CSSValueLarger:
            return FontDescription::largerSize(parentSize);
        case CSSValueSmaller:
            return FontDescription::smallerSize(parentSize);
        default:
            ASSERT_NOT_REACHED();
            return FontBuilder::initialSize();
        }
    }

    bool parentIsAbsoluteSize = state.parentFontDescription().isAbsoluteSize();

    if (primitiveValue.isPercentage())
        return FontDescription::Size(0, (primitiveValue.getFloatValue() * parentSize.value / 100.0f), parentIsAbsoluteSize);

    return FontDescription::Size(0, computeFontSize(state, primitiveValue, parentSize), parentIsAbsoluteSize || !primitiveValue.isFontRelativeLength());
}

float StyleBuilderConverter::convertFontSizeAdjust(StyleResolverState& state, const CSSValue& value)
{
    const CSSPrimitiveValue& primitiveValue = toCSSPrimitiveValue(value);
    if (primitiveValue.getValueID() == CSSValueNone)
        return FontBuilder::initialSizeAdjust();

    ASSERT(primitiveValue.isNumber());
    return primitiveValue.getFloatValue();
}

FontWeight StyleBuilderConverter::convertFontWeight(StyleResolverState& state, const CSSValue& value)
{
    const CSSPrimitiveValue& primitiveValue = toCSSPrimitiveValue(value);
    switch (primitiveValue.getValueID()) {
    case CSSValueBolder:
        return FontDescription::bolderWeight(state.parentStyle()->fontDescription().weight());
    case CSSValueLighter:
        return FontDescription::lighterWeight(state.parentStyle()->fontDescription().weight());
    default:
        return primitiveValue.convertTo<FontWeight>();
    }
}

FontDescription::VariantLigatures StyleBuilderConverter::convertFontVariantLigatures(StyleResolverState&, const CSSValue& value)
{
    if (value.isValueList()) {
        FontDescription::VariantLigatures ligatures;
        const CSSValueList& valueList = toCSSValueList(value);
        for (size_t i = 0; i < valueList.length(); ++i) {
            const CSSValue& item = *valueList.item(i);
            const CSSPrimitiveValue& primitiveValue = toCSSPrimitiveValue(item);
            switch (primitiveValue.getValueID()) {
            case CSSValueNoCommonLigatures:
                ligatures.common = FontDescription::DisabledLigaturesState;
                break;
            case CSSValueCommonLigatures:
                ligatures.common = FontDescription::EnabledLigaturesState;
                break;
            case CSSValueNoDiscretionaryLigatures:
                ligatures.discretionary = FontDescription::DisabledLigaturesState;
                break;
            case CSSValueDiscretionaryLigatures:
                ligatures.discretionary = FontDescription::EnabledLigaturesState;
                break;
            case CSSValueNoHistoricalLigatures:
                ligatures.historical = FontDescription::DisabledLigaturesState;
                break;
            case CSSValueHistoricalLigatures:
                ligatures.historical = FontDescription::EnabledLigaturesState;
                break;
            case CSSValueNoContextual:
                ligatures.contextual = FontDescription::DisabledLigaturesState;
                break;
            case CSSValueContextual:
                ligatures.contextual = FontDescription::EnabledLigaturesState;
                break;
            default:
                ASSERT_NOT_REACHED();
                break;
            }
        }
        return ligatures;
    }

    ASSERT_WITH_SECURITY_IMPLICATION(value.isPrimitiveValue());
    ASSERT(toCSSPrimitiveValue(value).getValueID() == CSSValueNormal);
    return FontDescription::VariantLigatures();
}

StyleSelfAlignmentData StyleBuilderConverter::convertSelfOrDefaultAlignmentData(StyleResolverState&, const CSSValue& value)
{
    StyleSelfAlignmentData alignmentData = ComputedStyle::initialSelfAlignment();
    if (value.isValuePair()) {
        const CSSValuePair& pair = toCSSValuePair(value);
        if (toCSSPrimitiveValue(pair.first()).getValueID() == CSSValueLegacy) {
            alignmentData.setPositionType(LegacyPosition);
            alignmentData.setPosition(toCSSPrimitiveValue(pair.second()).convertTo<ItemPosition>());
        } else {
            alignmentData.setPosition(toCSSPrimitiveValue(pair.first()).convertTo<ItemPosition>());
            alignmentData.setOverflow(toCSSPrimitiveValue(pair.second()).convertTo<OverflowAlignment>());
        }
    } else {
        alignmentData.setPosition(toCSSPrimitiveValue(value).convertTo<ItemPosition>());
    }
    return alignmentData;
}

StyleContentAlignmentData StyleBuilderConverter::convertContentAlignmentData(StyleResolverState&, const CSSValue& value)
{
    StyleContentAlignmentData alignmentData = ComputedStyle::initialContentAlignment();
    if (!RuntimeEnabledFeatures::cssGridLayoutEnabled()) {
        const CSSPrimitiveValue& primitiveValue = toCSSPrimitiveValue(value);
        switch (primitiveValue.getValueID()) {
        case CSSValueStretch:
        case CSSValueSpaceBetween:
        case CSSValueSpaceAround:
            alignmentData.setDistribution(primitiveValue.convertTo<ContentDistributionType>());
            break;
        case CSSValueFlexStart:
        case CSSValueFlexEnd:
        case CSSValueCenter:
            alignmentData.setPosition(primitiveValue.convertTo<ContentPosition>());
            break;
        default:
            ASSERT_NOT_REACHED();
        }
        return alignmentData;
    }
    const CSSContentDistributionValue& contentValue = toCSSContentDistributionValue(value);
    if (contentValue.distribution()->getValueID() != CSSValueInvalid)
        alignmentData.setDistribution(contentValue.distribution()->convertTo<ContentDistributionType>());
    if (contentValue.position()->getValueID() != CSSValueInvalid)
        alignmentData.setPosition(contentValue.position()->convertTo<ContentPosition>());
    if (contentValue.overflow()->getValueID() != CSSValueInvalid)
        alignmentData.setOverflow(contentValue.overflow()->convertTo<OverflowAlignment>());
    return alignmentData;
}

GridAutoFlow StyleBuilderConverter::convertGridAutoFlow(StyleResolverState&, const CSSValue& value)
{
    const CSSValueList& list = toCSSValueList(value);

    ASSERT(list.length() >= 1);
    const CSSPrimitiveValue& first = *toCSSPrimitiveValue(list.item(0));
    const CSSPrimitiveValue* second = list.length() == 2 ? toCSSPrimitiveValue(list.item(1)) : nullptr;

    switch (first.getValueID()) {
    case CSSValueRow:
        if (second && second->getValueID() == CSSValueDense)
            return AutoFlowRowDense;
        return AutoFlowRow;
    case CSSValueColumn:
        if (second && second->getValueID() == CSSValueDense)
            return AutoFlowColumnDense;
        return AutoFlowColumn;
    case CSSValueDense:
        if (second && second->getValueID() == CSSValueColumn)
            return AutoFlowColumnDense;
        return AutoFlowRowDense;
    default:
        ASSERT_NOT_REACHED();
        return ComputedStyle::initialGridAutoFlow();
    }
}

GridPosition StyleBuilderConverter::convertGridPosition(StyleResolverState&, const CSSValue& value)
{
    // We accept the specification's grammar:
    // 'auto' | [ <integer> || <custom-ident> ] | [ span && [ <integer> || <custom-ident> ] ] | <custom-ident>

    GridPosition position;

    if (value.isCustomIdentValue()) {
        // We translate <custom-ident> to <string> during parsing as it
        // makes handling it more simple.
        position.setNamedGridArea(toCSSCustomIdentValue(value).value());
        return position;
    }

    if (value.isPrimitiveValue()) {
        ASSERT(toCSSPrimitiveValue(value).getValueID() == CSSValueAuto);
        return position;
    }

    const CSSValueList& values = toCSSValueList(value);
    ASSERT(values.length());

    bool isSpanPosition = false;
    // The specification makes the <integer> optional, in which case it default to '1'.
    int gridLineNumber = 1;
    String gridLineName;

    auto it = values.begin();
    CSSValue* currentValue = it->get();
    if (currentValue->isPrimitiveValue() && toCSSPrimitiveValue(currentValue)->getValueID() == CSSValueSpan) {
        isSpanPosition = true;
        ++it;
        currentValue = it != values.end() ? it->get() : nullptr;
    }

    if (currentValue && currentValue->isPrimitiveValue() && toCSSPrimitiveValue(currentValue)->isNumber()) {
        gridLineNumber = toCSSPrimitiveValue(currentValue)->getIntValue();
        ++it;
        currentValue = it != values.end() ? it->get() : nullptr;
    }

    if (currentValue && currentValue->isCustomIdentValue()) {
        gridLineName = toCSSCustomIdentValue(currentValue)->value();
        ++it;
    }

    ASSERT(it == values.end());
    if (isSpanPosition)
        position.setSpanPosition(gridLineNumber, gridLineName);
    else
        position.setExplicitPosition(gridLineNumber, gridLineName);

    return position;
}

GridTrackSize StyleBuilderConverter::convertGridTrackSize(StyleResolverState& state, const CSSValue& value)
{
    if (value.isPrimitiveValue())
        return GridTrackSize(convertGridTrackBreadth(state, toCSSPrimitiveValue(value)));

    const CSSFunctionValue& minmaxFunction = toCSSFunctionValue(value);
    ASSERT_WITH_SECURITY_IMPLICATION(minmaxFunction.length() == 2);
    GridLength minTrackBreadth(convertGridTrackBreadth(state, *toCSSPrimitiveValue(minmaxFunction.item(0))));
    GridLength maxTrackBreadth(convertGridTrackBreadth(state, *toCSSPrimitiveValue(minmaxFunction.item(1))));
    return GridTrackSize(minTrackBreadth, maxTrackBreadth);
}

void StyleBuilderConverter::convertGridTrackList(const CSSValue& value, Vector<GridTrackSize>& trackSizes, NamedGridLinesMap& namedGridLines, OrderedNamedGridLines& orderedNamedGridLines, StyleResolverState& state)
{
    if (value.isPrimitiveValue()) {
        ASSERT(toCSSPrimitiveValue(value).getValueID() == CSSValueNone);
        return;
    }

    size_t currentNamedGridLine = 0;
    for (auto& currValue : toCSSValueList(value)) {
        if (currValue->isGridLineNamesValue()) {
            for (auto& namedGridLineValue : toCSSGridLineNamesValue(*currValue)) {
                String namedGridLine = toCSSCustomIdentValue(*namedGridLineValue).value();
                NamedGridLinesMap::AddResult result = namedGridLines.add(namedGridLine, Vector<size_t>());
                result.storedValue->value.append(currentNamedGridLine);
                OrderedNamedGridLines::AddResult orderedInsertionResult = orderedNamedGridLines.add(currentNamedGridLine, Vector<String>());
                orderedInsertionResult.storedValue->value.append(namedGridLine);
            }
            continue;
        }

        ++currentNamedGridLine;
        trackSizes.append(convertGridTrackSize(state, *currValue));
    }

    // The parser should have rejected any <track-list> without any <track-size> as
    // this is not conformant to the syntax.
    ASSERT(!trackSizes.isEmpty());
}

void StyleBuilderConverter::convertOrderedNamedGridLinesMapToNamedGridLinesMap(const OrderedNamedGridLines& orderedNamedGridLines, NamedGridLinesMap& namedGridLines)
{
    ASSERT(namedGridLines.size() == 0);

    if (orderedNamedGridLines.size() == 0)
        return;

    for (auto& orderedNamedGridLine : orderedNamedGridLines) {
        for (auto& lineName : orderedNamedGridLine.value) {
            NamedGridLinesMap::AddResult startResult = namedGridLines.add(lineName, Vector<size_t>());
            startResult.storedValue->value.append(orderedNamedGridLine.key);
        }
    }

    for (auto& namedGridLine : namedGridLines) {
        Vector<size_t> gridLineIndexes = namedGridLine.value;
        std::sort(gridLineIndexes.begin(), gridLineIndexes.end());
    }
}

void StyleBuilderConverter::createImplicitNamedGridLinesFromGridArea(const NamedGridAreaMap& namedGridAreas, NamedGridLinesMap& namedGridLines, GridTrackSizingDirection direction)
{
    for (const auto& namedGridAreaEntry : namedGridAreas) {
        GridSpan areaSpan = direction == ForRows ? namedGridAreaEntry.value.rows : namedGridAreaEntry.value.columns;
        {
            NamedGridLinesMap::AddResult startResult = namedGridLines.add(namedGridAreaEntry.key + "-start", Vector<size_t>());
            startResult.storedValue->value.append(areaSpan.resolvedInitialPosition.toInt());
            std::sort(startResult.storedValue->value.begin(), startResult.storedValue->value.end());
        }
        {
            NamedGridLinesMap::AddResult endResult = namedGridLines.add(namedGridAreaEntry.key + "-end", Vector<size_t>());
            endResult.storedValue->value.append(areaSpan.resolvedFinalPosition.toInt() + 1);
            std::sort(endResult.storedValue->value.begin(), endResult.storedValue->value.end());
        }
    }
}

Length StyleBuilderConverter::convertLength(const StyleResolverState& state, const CSSValue& value)
{
    return toCSSPrimitiveValue(value).convertToLength(state.cssToLengthConversionData());
}

UnzoomedLength StyleBuilderConverter::convertUnzoomedLength(const StyleResolverState& state, const CSSValue& value)
{
    return UnzoomedLength(toCSSPrimitiveValue(value).convertToLength(state.cssToLengthConversionData().copyWithAdjustedZoom(1.0f)));
}

Length StyleBuilderConverter::convertLengthOrAuto(const StyleResolverState& state, const CSSValue& value)
{
    const CSSPrimitiveValue& primitiveValue = toCSSPrimitiveValue(value);
    if (primitiveValue.getValueID() == CSSValueAuto)
        return Length(Auto);
    return primitiveValue.convertToLength(state.cssToLengthConversionData());
}

Length StyleBuilderConverter::convertLengthSizing(StyleResolverState& state, const CSSValue& value)
{
    const CSSPrimitiveValue& primitiveValue = toCSSPrimitiveValue(value);
    switch (primitiveValue.getValueID()) {
    case CSSValueInvalid:
        return convertLength(state, value);
    case CSSValueMinContent:
    case CSSValueWebkitMinContent:
        return Length(MinContent);
    case CSSValueMaxContent:
    case CSSValueWebkitMaxContent:
        return Length(MaxContent);
    case CSSValueWebkitFillAvailable:
        return Length(FillAvailable);
    case CSSValueWebkitFitContent:
    case CSSValueFitContent:
        return Length(FitContent);
    case CSSValueAuto:
        return Length(Auto);
    default:
        ASSERT_NOT_REACHED();
        return Length();
    }
}

Length StyleBuilderConverter::convertLengthMaxSizing(StyleResolverState& state, const CSSValue& value)
{
    const CSSPrimitiveValue& primitiveValue = toCSSPrimitiveValue(value);
    if (primitiveValue.getValueID() == CSSValueNone)
        return Length(MaxSizeNone);
    return convertLengthSizing(state, value);
}

TabSize StyleBuilderConverter::convertLengthOrTabSpaces(StyleResolverState& state, const CSSValue& value)
{
    const CSSPrimitiveValue& primitiveValue = toCSSPrimitiveValue(value);
    if (primitiveValue.isNumber())
        return TabSize(primitiveValue.getIntValue());
    return TabSize(primitiveValue.computeLength<float>(state.cssToLengthConversionData()));
}

static CSSToLengthConversionData lineHeightToLengthConversionData(StyleResolverState& state)
{
    float multiplier = state.style()->effectiveZoom();
    if (LocalFrame* frame = state.document().frame())
        multiplier *= frame->textZoomFactor();
    return state.cssToLengthConversionData().copyWithAdjustedZoom(multiplier);
}

Length StyleBuilderConverter::convertLineHeight(StyleResolverState& state, const CSSValue& value)
{
    const CSSPrimitiveValue& primitiveValue = toCSSPrimitiveValue(value);

    if (primitiveValue.isLength())
        return primitiveValue.computeLength<Length>(lineHeightToLengthConversionData(state));
    if (primitiveValue.isPercentage())
        return Length((state.style()->computedFontSize() * primitiveValue.getIntValue()) / 100.0, Fixed);
    if (primitiveValue.isNumber())
        return Length(primitiveValue.getDoubleValue() * 100.0, Percent);
    if (primitiveValue.isCalculated()) {
        Length zoomedLength = Length(primitiveValue.cssCalcValue()->toCalcValue(lineHeightToLengthConversionData(state)));
        return Length(valueForLength(zoomedLength, state.style()->fontSize()), Fixed);
    }

    ASSERT(primitiveValue.getValueID() == CSSValueNormal);
    return ComputedStyle::initialLineHeight();
}

float StyleBuilderConverter::convertNumberOrPercentage(StyleResolverState& state, const CSSValue& value)
{
    const CSSPrimitiveValue& primitiveValue = toCSSPrimitiveValue(value);
    ASSERT(primitiveValue.isNumber() || primitiveValue.isPercentage());
    if (primitiveValue.isNumber())
        return primitiveValue.getFloatValue();
    return primitiveValue.getFloatValue() / 100.0f;
}

template <CSSValueID cssValueFor0, CSSValueID cssValueFor100>
static Length convertPositionLength(StyleResolverState& state, const CSSValue& value)
{
    if (value.isValuePair()) {
        const CSSValuePair& pair = toCSSValuePair(value);
        Length length = StyleBuilderConverter::convertLength(state, pair.second());
        if (toCSSPrimitiveValue(pair.first()).getValueID() == cssValueFor0)
            return length;
        ASSERT(toCSSPrimitiveValue(pair.first()).getValueID() == cssValueFor100);
        return length.subtractFromOneHundredPercent();
    }

    return StyleBuilderConverter::convertLength(state, value);
}

LengthPoint StyleBuilderConverter::convertPosition(StyleResolverState& state, const CSSValue& value)
{
    const CSSValuePair& pair = toCSSValuePair(value);
    return LengthPoint(
        convertPositionLength<CSSValueLeft, CSSValueRight>(state, pair.first()),
        convertPositionLength<CSSValueTop, CSSValueBottom>(state, pair.second())
    );
}

static float convertPerspectiveLength(StyleResolverState& state, const CSSPrimitiveValue& primitiveValue)
{
    return std::max(primitiveValue.computeLength<float>(state.cssToLengthConversionData()), 0.0f);
}

float StyleBuilderConverter::convertPerspective(StyleResolverState& state, const CSSValue& value)
{
    const CSSPrimitiveValue& primitiveValue = toCSSPrimitiveValue(value);

    if (primitiveValue.getValueID() == CSSValueNone)
        return ComputedStyle::initialPerspective();
    return convertPerspectiveLength(state, primitiveValue);
}

template <CSSValueID cssValueFor0, CSSValueID cssValueFor100>
static Length convertOriginLength(StyleResolverState& state, const CSSPrimitiveValue& primitiveValue)
{
    if (primitiveValue.isValueID()) {
        switch (primitiveValue.getValueID()) {
        case cssValueFor0:
            return Length(0, Percent);
        case cssValueFor100:
            return Length(100, Percent);
        case CSSValueCenter:
            return Length(50, Percent);
        default:
            ASSERT_NOT_REACHED();
        }
    }

    return StyleBuilderConverter::convertLength(state, primitiveValue);
}

LengthPoint StyleBuilderConverter::convertPerspectiveOrigin(StyleResolverState& state, const CSSValue& value)
{
    const CSSValueList& list = toCSSValueList(value);
    ASSERT(list.length() == 2);

    const CSSPrimitiveValue& primitiveValueX = toCSSPrimitiveValue(*list.item(0));
    const CSSPrimitiveValue& primitiveValueY = toCSSPrimitiveValue(*list.item(1));

    return LengthPoint(
        convertOriginLength<CSSValueLeft, CSSValueRight>(state, primitiveValueX),
        convertOriginLength<CSSValueTop, CSSValueBottom>(state, primitiveValueY)
    );
}

EPaintOrder StyleBuilderConverter::convertPaintOrder(StyleResolverState&, const CSSValue& cssPaintOrder)
{
    if (cssPaintOrder.isValueList()) {
        const CSSValueList& orderTypeList = toCSSValueList(cssPaintOrder);
        switch (toCSSPrimitiveValue(orderTypeList.item(0))->getValueID()) {
        case CSSValueFill:
            return orderTypeList.length() > 1 ? PaintOrderFillMarkersStroke : PaintOrderFillStrokeMarkers;
        case CSSValueStroke:
            return orderTypeList.length() > 1 ? PaintOrderStrokeMarkersFill : PaintOrderStrokeFillMarkers;
        case CSSValueMarkers:
            return orderTypeList.length() > 1 ? PaintOrderMarkersStrokeFill : PaintOrderMarkersFillStroke;
        default:
            ASSERT_NOT_REACHED();
            return PaintOrderNormal;
        }
    }

    return PaintOrderNormal;
}

Length StyleBuilderConverter::convertQuirkyLength(StyleResolverState& state, const CSSValue& value)
{
    Length length = convertLengthOrAuto(state, value);
    // This is only for margins which use __qem
    length.setQuirk(toCSSPrimitiveValue(value).isQuirkyEms());
    return length;
}

PassRefPtr<QuotesData> StyleBuilderConverter::convertQuotes(StyleResolverState&, const CSSValue& value)
{
    if (value.isValueList()) {
        const CSSValueList& list = toCSSValueList(value);
        RefPtr<QuotesData> quotes = QuotesData::create();
        for (size_t i = 0; i < list.length(); i += 2) {
            String startQuote = toCSSStringValue(list.item(i))->value();
            String endQuote = toCSSStringValue(list.item(i + 1))->value();
            quotes->addPair(std::make_pair(startQuote, endQuote));
        }
        return quotes.release();
    }
    ASSERT(value.isPrimitiveValue() && toCSSPrimitiveValue(value).getValueID() == CSSValueNone);
    return QuotesData::create();
}

LengthSize StyleBuilderConverter::convertRadius(StyleResolverState& state, const CSSValue& value)
{
    const CSSValuePair& pair = toCSSValuePair(value);
    Length radiusWidth = toCSSPrimitiveValue(pair.first()).convertToLength(state.cssToLengthConversionData());
    Length radiusHeight = toCSSPrimitiveValue(pair.second()).convertToLength(state.cssToLengthConversionData());
    float width = radiusWidth.value();
    float height = radiusHeight.value();
    ASSERT(width >= 0 && height >= 0);
    if (width <= 0 || height <= 0)
        return LengthSize(Length(0, Fixed), Length(0, Fixed));
    return LengthSize(radiusWidth, radiusHeight);
}

PassRefPtr<ShadowList> StyleBuilderConverter::convertShadow(StyleResolverState& state, const CSSValue& value)
{
    if (value.isPrimitiveValue()) {
        ASSERT(toCSSPrimitiveValue(value).getValueID() == CSSValueNone);
        return PassRefPtr<ShadowList>();
    }

    const CSSValueList& valueList = toCSSValueList(value);
    size_t shadowCount = valueList.length();
    ShadowDataVector shadows;
    for (size_t i = 0; i < shadowCount; ++i) {
        const CSSShadowValue& item = toCSSShadowValue(*valueList.item(i));
        float x = item.x->computeLength<float>(state.cssToLengthConversionData());
        float y = item.y->computeLength<float>(state.cssToLengthConversionData());
        float blur = item.blur ? item.blur->computeLength<float>(state.cssToLengthConversionData()) : 0;
        float spread = item.spread ? item.spread->computeLength<float>(state.cssToLengthConversionData()) : 0;
        ShadowStyle shadowStyle = item.style && item.style->getValueID() == CSSValueInset ? Inset : Normal;
        StyleColor color = StyleColor::currentColor();
        if (item.color)
            color = convertStyleColor(state, *item.color);
        shadows.append(ShadowData(FloatPoint(x, y), blur, spread, shadowStyle, color));
    }
    return ShadowList::adopt(shadows);
}

PassRefPtrWillBeRawPtr<ShapeValue> StyleBuilderConverter::convertShapeValue(StyleResolverState& state, const CSSValue& value)
{
    if (value.isPrimitiveValue()) {
        ASSERT(toCSSPrimitiveValue(value).getValueID() == CSSValueNone);
        return nullptr;
    }

    if (value.isImageValue() || value.isImageGeneratorValue() || value.isImageSetValue())
        return ShapeValue::createImageValue(state.styleImage(CSSPropertyShapeOutside, value));

    RefPtr<BasicShape> shape;
    CSSBoxType cssBox = BoxMissing;
    const CSSValueList& valueList = toCSSValueList(value);
    for (unsigned i = 0; i < valueList.length(); ++i) {
        const CSSValue& value = *valueList.item(i);
        if (value.isBasicShapeValue()) {
            shape = basicShapeForValue(state, value);
        } else {
            cssBox = toCSSPrimitiveValue(value).convertTo<CSSBoxType>();
        }
    }

    if (shape)
        return ShapeValue::createShapeValue(shape.release(), cssBox);

    ASSERT(cssBox != BoxMissing);
    return ShapeValue::createBoxShapeValue(cssBox);
}

float StyleBuilderConverter::convertSpacing(StyleResolverState& state, const CSSValue& value)
{
    const CSSPrimitiveValue& primitiveValue = toCSSPrimitiveValue(value);
    if (primitiveValue.getValueID() == CSSValueNormal)
        return 0;
    return primitiveValue.computeLength<float>(state.cssToLengthConversionData());
}

PassRefPtr<SVGDashArray> StyleBuilderConverter::convertStrokeDasharray(StyleResolverState& state, const CSSValue& value)
{
    if (!value.isValueList())
        return SVGComputedStyle::initialStrokeDashArray();

    const CSSValueList& dashes = toCSSValueList(value);

    RefPtr<SVGDashArray> array = SVGDashArray::create();
    size_t length = dashes.length();
    for (size_t i = 0; i < length; ++i) {
        array->append(convertLength(state, *toCSSPrimitiveValue(dashes.item(i))));
    }

    return array.release();
}

StyleColor StyleBuilderConverter::convertStyleColor(StyleResolverState& state, const CSSValue& value, bool forVisitedLink)
{
    if (value.isPrimitiveValue() && toCSSPrimitiveValue(value).getValueID() == CSSValueCurrentcolor)
        return StyleColor::currentColor();
    return state.document().textLinkColors().colorFromCSSValue(value, Color(), forVisitedLink);
}

float StyleBuilderConverter::convertTextStrokeWidth(StyleResolverState& state, const CSSValue& value)
{
    const CSSPrimitiveValue& primitiveValue = toCSSPrimitiveValue(value);
    if (primitiveValue.getValueID()) {
        float multiplier = convertLineWidth<float>(state, value);
        return CSSPrimitiveValue::create(multiplier / 48, CSSPrimitiveValue::UnitType::Ems)->computeLength<float>(state.cssToLengthConversionData());
    }
    return primitiveValue.computeLength<float>(state.cssToLengthConversionData());
}

TransformOrigin StyleBuilderConverter::convertTransformOrigin(StyleResolverState& state, const CSSValue& value)
{
    const CSSValueList& list = toCSSValueList(value);
    ASSERT(list.length() == 3);

    const CSSPrimitiveValue& primitiveValueX = toCSSPrimitiveValue(*list.item(0));
    const CSSPrimitiveValue& primitiveValueY = toCSSPrimitiveValue(*list.item(1));
    const CSSPrimitiveValue& primitiveValueZ = toCSSPrimitiveValue(*list.item(2));

    return TransformOrigin(
        convertOriginLength<CSSValueLeft, CSSValueRight>(state, primitiveValueX),
        convertOriginLength<CSSValueTop, CSSValueBottom>(state, primitiveValueY),
        StyleBuilderConverter::convertComputedLength<float>(state, primitiveValueZ)
    );
}

ScrollSnapPoints StyleBuilderConverter::convertSnapPoints(StyleResolverState& state, const CSSValue& value)
{
    // Handles: none | repeat(<length>)
    ScrollSnapPoints points;
    points.hasRepeat = false;

    if (!value.isFunctionValue())
        return points;

    const CSSFunctionValue& repeatFunction = toCSSFunctionValue(value);
    ASSERT_WITH_SECURITY_IMPLICATION(repeatFunction.length() == 1);
    points.repeatOffset = convertLength(state, *toCSSPrimitiveValue(repeatFunction.item(0)));
    points.hasRepeat = true;

    return points;
}

Vector<LengthPoint> StyleBuilderConverter::convertSnapCoordinates(StyleResolverState& state, const CSSValue& value)
{
    // Handles: none | <position>#
    Vector<LengthPoint> coordinates;

    if (!value.isValueList())
        return coordinates;

    const CSSValueList& valueList = toCSSValueList(value);
    coordinates.reserveInitialCapacity(valueList.length());
    for (auto& snapCoordinate : valueList) {
        coordinates.uncheckedAppend(convertPosition(state, *snapCoordinate));
    }

    return coordinates;
}

PassRefPtr<TranslateTransformOperation> StyleBuilderConverter::convertTranslate(StyleResolverState& state, const CSSValue& value)
{
    const CSSValueList& list = toCSSValueList(value);
    ASSERT(list.length() <= 3);
    Length tx = convertLength(state, *list.item(0));
    Length ty(0, Fixed);
    double tz = 0;
    if (list.length() >= 2)
        ty = convertLength(state, *list.item(1));
    if (list.length() == 3)
        tz = toCSSPrimitiveValue(list.item(2))->getDoubleValue();

    return TranslateTransformOperation::create(tx, ty, tz, TransformOperation::Translate3D);
}

PassRefPtr<RotateTransformOperation> StyleBuilderConverter::convertRotate(StyleResolverState& state, const CSSValue& value)
{
    const CSSValueList& list = toCSSValueList(value);
    ASSERT(list.length() == 1 || list.length() == 4);
    double angle = toCSSPrimitiveValue(list.item(0))->computeDegrees();
    double x = 0;
    double y = 0;
    double z = 1;
    if (list.length() == 4) {
        x = toCSSPrimitiveValue(list.item(1))->getDoubleValue();
        y = toCSSPrimitiveValue(list.item(2))->getDoubleValue();
        z = toCSSPrimitiveValue(list.item(3))->getDoubleValue();
    }

    return RotateTransformOperation::create(x, y, z, angle, TransformOperation::Rotate3D);
}

PassRefPtr<ScaleTransformOperation> StyleBuilderConverter::convertScale(StyleResolverState& state, const CSSValue& value)
{
    const CSSValueList& list = toCSSValueList(value);
    ASSERT(list.length() <= 3);
    double sx = toCSSPrimitiveValue(list.item(0))->getDoubleValue();
    double sy = sx;
    double sz = 1;
    if (list.length() >= 2)
        sy = toCSSPrimitiveValue(list.item(1))->getDoubleValue();
    if (list.length() == 3)
        sz = toCSSPrimitiveValue(list.item(2))->getDoubleValue();

    return ScaleTransformOperation::create(sx, sy, sz, TransformOperation::Scale3D);
}

RespectImageOrientationEnum StyleBuilderConverter::convertImageOrientation(StyleResolverState& state, const CSSValue& value)
{
    const CSSPrimitiveValue& primitiveValue = toCSSPrimitiveValue(value);
    return primitiveValue.getValueID() == CSSValueFromImage ? RespectImageOrientation : DoNotRespectImageOrientation;
}

} // namespace blink<|MERGE_RESOLUTION|>--- conflicted
+++ resolved
@@ -138,21 +138,13 @@
     }
 }
 
-<<<<<<< HEAD
-static bool convertFontFamilyName(StyleResolverState& state, CSSPrimitiveValue* primitiveValue,
-=======
 static bool convertFontFamilyName(StyleResolverState& state, CSSValue& value,
->>>>>>> e7a828b3
     FontDescription::GenericFamilyType& genericFamily, AtomicString& familyName,
     bool& boldOverride, bool& italicOverride)
 {
     if (value.isCustomIdentValue()) {
         genericFamily = FontDescription::NoFamily;
-<<<<<<< HEAD
-        WTF::String wtfFace = primitiveValue->getStringValue();
-=======
         WTF::String wtfFace = toCSSCustomIdentValue(value).value();
->>>>>>> e7a828b3
         if (wtfFace.endsWith(" Italic")) {
             italicOverride = true;
             wtfFace = wtfFace.substring(0, wtfFace.length() - 7);
@@ -181,11 +173,7 @@
         FontDescription::GenericFamilyType genericFamily = FontDescription::NoFamily;
         AtomicString familyName;
 
-<<<<<<< HEAD
-        if (!convertFontFamilyName(state, toCSSPrimitiveValue(family.get()), genericFamily, familyName, desc.boldOverride, desc.italicOverride))
-=======
         if (!convertFontFamilyName(state, *family, genericFamily, familyName, desc.boldOverride, desc.italicOverride))
->>>>>>> e7a828b3
             continue;
 
         if (!currFamily) {
