/*
 * Copyright (C) 1999 Lars Knoll (knoll@kde.org)
 * Copyright (C) 2003, 2004, 2005, 2006, 2007, 2008, 2009, 2010, 2011 Apple Inc. All rights reserved.
 * Copyright (C) 2013 Google Inc. All rights reserved.
 *
 * This library is free software; you can redistribute it and/or
 * modify it under the terms of the GNU Library General Public
 * License as published by the Free Software Foundation; either
 * version 2 of the License, or (at your option) any later version.
 *
 * This library is distributed in the hope that it will be useful,
 * but WITHOUT ANY WARRANTY; without even the implied warranty of
 * MERCHANTABILITY or FITNESS FOR A PARTICULAR PURPOSE.  See the GNU
 * Library General Public License for more details.
 *
 * You should have received a copy of the GNU Library General Public License
 * along with this library; see the file COPYING.LIB.  If not, write to
 * the Free Software Foundation, Inc., 51 Franklin Street, Fifth Floor,
 * Boston, MA 02110-1301, USA.
 *
 */

#include "config.h"
#include "core/css/resolver/FontBuilder.h"

#include "core/CSSValueKeywords.h"
#include "core/frame/LocalFrame.h"
#include "core/frame/Settings.h"
#include "core/rendering/RenderTheme.h"
#include "core/rendering/RenderView.h"
#include "core/rendering/TextAutosizer.h"
#include "platform/FontFamilyNames.h"
#include "platform/fonts/FontDescription.h"
#include "platform/text/LocaleToScriptMapping.h"

namespace blink {

// FIXME: This scoping class is a short-term fix to minimize the changes in
// Font-constructing logic.
class FontDescriptionChangeScope {
    STACK_ALLOCATED();
public:
    FontDescriptionChangeScope(FontBuilder* fontBuilder)
        : m_fontBuilder(fontBuilder)
        , m_fontDescription(fontBuilder->m_style->fontDescription())
    {
    }

    void reset() { m_fontDescription = FontDescription(); }
    void set(const FontDescription& fontDescription) { m_fontDescription = fontDescription; }
    FontDescription& fontDescription() { return m_fontDescription; }

    ~FontDescriptionChangeScope()
    {
        m_fontBuilder->didChangeFontParameters(m_fontBuilder->m_style->setFontDescription(m_fontDescription));
    }

private:
    RawPtrWillBeMember<FontBuilder> m_fontBuilder;
    FontDescription m_fontDescription;
};

FontBuilder::FontBuilder(const Document& document)
    : m_document(document)
    , m_style(nullptr)
    , m_fontDirty(false)
{
    ASSERT(document.frame());
}

void FontBuilder::setInitial(float effectiveZoom)
{
    ASSERT(m_document.settings());
    if (!m_document.settings())
        return;

    FontDescriptionChangeScope scope(this);

    scope.reset();
    setFamilyDescription(scope.fontDescription(), FontBuilder::initialFamilyDescription());
    setSize(scope.fontDescription(), FontBuilder::initialSize());
}

void FontBuilder::inheritFrom(const FontDescription& fontDescription)
{
    FontDescriptionChangeScope scope(this);

    scope.set(fontDescription);
}

void FontBuilder::didChangeFontParameters(bool changed)
{
    m_fontDirty |= changed;
}

FontFamily FontBuilder::standardFontFamily() const
{
    FontFamily family;
    family.setFamily(standardFontFamilyName());
    return family;
}

AtomicString FontBuilder::standardFontFamilyName() const
{
    Settings* settings = m_document.settings();
    if (settings)
        return settings->genericFontFamilySettings().standard();
    return AtomicString();
}

AtomicString FontBuilder::genericFontFamilyName(FontDescription::GenericFamilyType genericFamily) const
{
<<<<<<< HEAD
    switch (genericFamily) {
    default:
        ASSERT_NOT_REACHED();
    case FontDescription::NoFamily:
        return AtomicString();
    case FontDescription::StandardFamily:
        return standardFontFamilyName();
    case FontDescription::SerifFamily:
        return FontFamilyNames::webkit_serif;
    case FontDescription::SansSerifFamily:
        return FontFamilyNames::webkit_sans_serif;
    case FontDescription::MonospaceFamily:
        return FontFamilyNames::webkit_monospace;
    case FontDescription::CursiveFamily:
        return FontFamilyNames::webkit_cursive;
    case FontDescription::FantasyFamily:
        return FontFamilyNames::webkit_fantasy;
    case FontDescription::PictographFamily:
        return FontFamilyNames::webkit_pictograph;
=======
    FontDescriptionChangeScope scope(this);

    if (!value->isValueList())
        return;

    FontFamily& firstFamily = scope.fontDescription().firstFamily();
    FontFamily* currFamily = 0;

    // Before mapping in a new font-family property, we should reset the generic family.
    FixedPitchFontType oldFixedPitchFontType = scope.fontDescription().fixedPitchFontType();
    scope.fontDescription().setGenericFamily(FontDescription::NoFamily);

    for (CSSValueListIterator i = value; i.hasMore(); i.advance()) {
        CSSValue* item = i.value();
        if (!item->isPrimitiveValue())
            continue;
        CSSPrimitiveValue* contentValue = toCSSPrimitiveValue(item);
        AtomicString face;
        Settings* settings = m_document->settings();
        if (contentValue->isString()) {
            WTF::String wtfFace = contentValue->getStringValue();
            if (wtfFace.endsWith(" Italic")) {
                scope.fontDescription().setStyle(FontStyleItalic);
                wtfFace = wtfFace.substring(0, wtfFace.length() - 7);
            }
            if (wtfFace.endsWith(" Bold")) {
                scope.fontDescription().setWeight(FontWeightBold);
                wtfFace = wtfFace.substring(0, wtfFace.length() - 5);
            }
            face = AtomicString(wtfFace);
        } else if (settings) {
            switch (contentValue->getValueID()) {
            case CSSValueWebkitBody:
                face = settings->genericFontFamilySettings().standard();
                break;
            case CSSValueSerif:
                face = FontFamilyNames::webkit_serif;
                scope.fontDescription().setGenericFamily(FontDescription::SerifFamily);
                break;
            case CSSValueSansSerif:
                face = FontFamilyNames::webkit_sans_serif;
                scope.fontDescription().setGenericFamily(FontDescription::SansSerifFamily);
                break;
            case CSSValueCursive:
                face = FontFamilyNames::webkit_cursive;
                scope.fontDescription().setGenericFamily(FontDescription::CursiveFamily);
                break;
            case CSSValueFantasy:
                face = FontFamilyNames::webkit_fantasy;
                scope.fontDescription().setGenericFamily(FontDescription::FantasyFamily);
                break;
            case CSSValueMonospace:
                face = FontFamilyNames::webkit_monospace;
                scope.fontDescription().setGenericFamily(FontDescription::MonospaceFamily);
                break;
            case CSSValueWebkitPictograph:
                face = FontFamilyNames::webkit_pictograph;
                scope.fontDescription().setGenericFamily(FontDescription::PictographFamily);
                break;
            default:
                break;
            }
        }

        if (!face.isEmpty()) {
            if (!currFamily) {
                // Filling in the first family.
                firstFamily.setFamily(face);
                firstFamily.appendFamily(nullptr); // Remove any inherited family-fallback list.
                currFamily = &firstFamily;
            } else {
                RefPtr<SharedFontFamily> newFamily = SharedFontFamily::create();
                newFamily->setFamily(face);
                currFamily->appendFamily(newFamily);
                currFamily = newFamily.get();
            }
        }
    }

    // We can't call useFixedDefaultSize() until all new font families have been added
    // If currFamily is non-zero then we set at least one family on this description.
    if (!currFamily)
        return;

    if (scope.fontDescription().keywordSize() && scope.fontDescription().fixedPitchFontType() != oldFixedPitchFontType) {
        scope.fontDescription().setSpecifiedSize(FontSize::fontSizeForKeyword(m_document,
        static_cast<CSSValueID>(CSSValueXxSmall + scope.fontDescription().keywordSize() - 1), scope.fontDescription().fixedPitchFontType()));
>>>>>>> db2cf9f9
    }
}

void FontBuilder::setFamilyDescription(const FontDescription::FamilyDescription& familyDescription)
{
    FontDescriptionChangeScope scope(this);

    setFamilyDescription(scope.fontDescription(), familyDescription);
}

void FontBuilder::setWeight(FontWeight fontWeight)
{
    FontDescriptionChangeScope scope(this);

    scope.fontDescription().setWeight(fontWeight);
}

void FontBuilder::setSize(const FontDescription::Size& size)
{
    FontDescriptionChangeScope scope(this);

    setSize(scope.fontDescription(), size);
}

void FontBuilder::setStretch(FontStretch fontStretch)
{
    FontDescriptionChangeScope scope(this);

    scope.fontDescription().setStretch(fontStretch);
}

void FontBuilder::setScript(const String& locale)
{
    FontDescriptionChangeScope scope(this);

    scope.fontDescription().setLocale(locale);
    scope.fontDescription().setScript(localeToScriptCodeForFontSelection(locale));
}

void FontBuilder::setStyle(FontStyle italic)
{
    FontDescriptionChangeScope scope(this);

    scope.fontDescription().setStyle(italic);
}

void FontBuilder::setVariant(FontVariant smallCaps)
{
    FontDescriptionChangeScope scope(this);

    scope.fontDescription().setVariant(smallCaps);
}

void FontBuilder::setVariantLigatures(const FontDescription::VariantLigatures& ligatures)
{
    FontDescriptionChangeScope scope(this);

    scope.fontDescription().setVariantLigatures(ligatures);
}

void FontBuilder::setTextRendering(TextRenderingMode textRenderingMode)
{
    FontDescriptionChangeScope scope(this);

    scope.fontDescription().setTextRendering(textRenderingMode);
}

void FontBuilder::setKerning(FontDescription::Kerning kerning)
{
    FontDescriptionChangeScope scope(this);

    scope.fontDescription().setKerning(kerning);
}

void FontBuilder::setFontSmoothing(FontSmoothingMode foontSmoothingMode)
{
    FontDescriptionChangeScope scope(this);

    scope.fontDescription().setFontSmoothing(foontSmoothingMode);
}

void FontBuilder::setFeatureSettings(PassRefPtr<FontFeatureSettings> settings)
{
    FontDescriptionChangeScope scope(this);

    scope.fontDescription().setFeatureSettings(settings);
}

void FontBuilder::setFamilyDescription(FontDescription& fontDescription, const FontDescription::FamilyDescription& familyDescription)
{
    FixedPitchFontType oldFixedPitchFontType = fontDescription.fixedPitchFontType();

    bool isInitial = familyDescription.genericFamily == FontDescription::StandardFamily && familyDescription.family.familyIsEmpty();

    fontDescription.setGenericFamily(familyDescription.genericFamily);
    fontDescription.setFamily(isInitial ? standardFontFamily() : familyDescription.family);

    if (fontDescription.keywordSize() && fontDescription.fixedPitchFontType() != oldFixedPitchFontType)
        setSize(fontDescription, FontDescription::Size(fontDescription.keywordSize(), 0.0f, false));
}

void FontBuilder::setSize(FontDescription& fontDescription, const FontDescription::Size& size)
{
    float specifiedSize = size.value;

    if (!specifiedSize && size.keyword)
        specifiedSize = FontSize::fontSizeForKeyword(&m_document, size.keyword, fontDescription.fixedPitchFontType());

    if (specifiedSize < 0)
        return;

    // Overly large font sizes will cause crashes on some platforms (such as Windows).
    // Cap font size here to make sure that doesn't happen.
    specifiedSize = std::min(maximumAllowedFontSize, specifiedSize);

    fontDescription.setKeywordSize(size.keyword);
    fontDescription.setSpecifiedSize(specifiedSize);
    fontDescription.setIsAbsoluteSize(size.isAbsolute);
}

float FontBuilder::getComputedSizeFromSpecifiedSize(FontDescription& fontDescription, float effectiveZoom, float specifiedSize)
{
    float zoomFactor = effectiveZoom;
    // FIXME: Why is this here!!!!?!
    if (LocalFrame* frame = m_document.frame())
        zoomFactor *= frame->textZoomFactor();

    return FontSize::getComputedSizeFromSpecifiedSize(&m_document, zoomFactor, fontDescription.isAbsoluteSize(), specifiedSize);
}

static void getFontAndGlyphOrientation(const RenderStyle* style, FontOrientation& fontOrientation, NonCJKGlyphOrientation& glyphOrientation)
{
    if (style->isHorizontalWritingMode()) {
        fontOrientation = Horizontal;
        glyphOrientation = NonCJKGlyphOrientationVerticalRight;
        return;
    }

    switch (style->textOrientation()) {
    case TextOrientationVerticalRight:
        fontOrientation = Vertical;
        glyphOrientation = NonCJKGlyphOrientationVerticalRight;
        return;
    case TextOrientationUpright:
        fontOrientation = Vertical;
        glyphOrientation = NonCJKGlyphOrientationUpright;
        return;
    case TextOrientationSideways:
        if (style->writingMode() == LeftToRightWritingMode) {
            // FIXME: This should map to sideways-left, which is not supported yet.
            fontOrientation = Vertical;
            glyphOrientation = NonCJKGlyphOrientationVerticalRight;
            return;
        }
        fontOrientation = Horizontal;
        glyphOrientation = NonCJKGlyphOrientationVerticalRight;
        return;
    case TextOrientationSidewaysRight:
        fontOrientation = Horizontal;
        glyphOrientation = NonCJKGlyphOrientationVerticalRight;
        return;
    default:
        ASSERT_NOT_REACHED();
        fontOrientation = Horizontal;
        glyphOrientation = NonCJKGlyphOrientationVerticalRight;
        return;
    }
}

void FontBuilder::checkForOrientationChange(RenderStyle* style)
{
    FontOrientation fontOrientation;
    NonCJKGlyphOrientation glyphOrientation;
    getFontAndGlyphOrientation(style, fontOrientation, glyphOrientation);

    FontDescriptionChangeScope scope(this);

    if (scope.fontDescription().orientation() == fontOrientation && scope.fontDescription().nonCJKGlyphOrientation() == glyphOrientation)
        return;

    scope.fontDescription().setNonCJKGlyphOrientation(glyphOrientation);
    scope.fontDescription().setOrientation(fontOrientation);
}

void FontBuilder::checkForGenericFamilyChange(RenderStyle* style, const RenderStyle* parentStyle)
{
    FontDescriptionChangeScope scope(this);

    if (scope.fontDescription().isAbsoluteSize() || !parentStyle)
        return;

    const FontDescription& parentFontDescription = parentStyle->fontDescription();
    if (scope.fontDescription().fixedPitchFontType() == parentFontDescription.fixedPitchFontType())
        return;

    // For now, lump all families but monospace together.
    if (scope.fontDescription().genericFamily() != FontDescription::MonospaceFamily
        && parentFontDescription.genericFamily() != FontDescription::MonospaceFamily)
        return;

    // We know the parent is monospace or the child is monospace, and that font
    // size was unspecified. We want to scale our font size as appropriate.
    // If the font uses a keyword size, then we refetch from the table rather than
    // multiplying by our scale factor.
    float size;
    if (scope.fontDescription().keywordSize()) {
        size = FontSize::fontSizeForKeyword(&m_document, scope.fontDescription().keywordSize(), scope.fontDescription().fixedPitchFontType());
    } else {
        Settings* settings = m_document.settings();
        float fixedScaleFactor = (settings && settings->defaultFixedFontSize() && settings->defaultFontSize())
            ? static_cast<float>(settings->defaultFixedFontSize()) / settings->defaultFontSize()
            : 1;
        size = parentFontDescription.fixedPitchFontType() == FixedPitchFont ?
            scope.fontDescription().specifiedSize() / fixedScaleFactor :
            scope.fontDescription().specifiedSize() * fixedScaleFactor;
    }

    scope.fontDescription().setSpecifiedSize(size);
    updateComputedSize(scope.fontDescription(), style);
}

void FontBuilder::updateComputedSize(RenderStyle* style, const RenderStyle* parentStyle)
{
    FontDescriptionChangeScope scope(this);
    updateComputedSize(scope.fontDescription(), style);
}

void FontBuilder::updateComputedSize(FontDescription& fontDescription, RenderStyle* style)
{
    float computedSize = getComputedSizeFromSpecifiedSize(fontDescription, style->effectiveZoom(), fontDescription.specifiedSize());
    float multiplier = style->textAutosizingMultiplier();
    if (multiplier > 1)
        computedSize = TextAutosizer::computeAutosizedFontSize(computedSize, multiplier);
    fontDescription.setComputedSize(computedSize);
}

// FIXME: style param should come first
void FontBuilder::createFont(PassRefPtrWillBeRawPtr<FontSelector> fontSelector, const RenderStyle* parentStyle, RenderStyle* style)
{
    if (!m_fontDirty)
        return;

    updateComputedSize(style, parentStyle);
    checkForGenericFamilyChange(style, parentStyle);
    checkForOrientationChange(style);
    style->font().update(fontSelector);
    m_fontDirty = false;
}

void FontBuilder::createFontForDocument(PassRefPtrWillBeRawPtr<FontSelector> fontSelector, RenderStyle* documentStyle)
{
    FontDescription fontDescription = FontDescription();
    fontDescription.setLocale(documentStyle->locale());
    fontDescription.setScript(localeToScriptCodeForFontSelection(documentStyle->locale()));

    setFamilyDescription(fontDescription, FontBuilder::initialFamilyDescription());
    setSize(fontDescription, FontDescription::Size(FontSize::initialKeywordSize(), 0.0f, false));
    updateComputedSize(fontDescription, documentStyle);

    FontOrientation fontOrientation;
    NonCJKGlyphOrientation glyphOrientation;
    getFontAndGlyphOrientation(documentStyle, fontOrientation, glyphOrientation);
    fontDescription.setOrientation(fontOrientation);
    fontDescription.setNonCJKGlyphOrientation(glyphOrientation);
    documentStyle->setFontDescription(fontDescription);
    documentStyle->font().update(fontSelector);
}

}<|MERGE_RESOLUTION|>--- conflicted
+++ resolved
@@ -110,7 +110,6 @@
 
 AtomicString FontBuilder::genericFontFamilyName(FontDescription::GenericFamilyType genericFamily) const
 {
-<<<<<<< HEAD
     switch (genericFamily) {
     default:
         ASSERT_NOT_REACHED();
@@ -130,95 +129,6 @@
         return FontFamilyNames::webkit_fantasy;
     case FontDescription::PictographFamily:
         return FontFamilyNames::webkit_pictograph;
-=======
-    FontDescriptionChangeScope scope(this);
-
-    if (!value->isValueList())
-        return;
-
-    FontFamily& firstFamily = scope.fontDescription().firstFamily();
-    FontFamily* currFamily = 0;
-
-    // Before mapping in a new font-family property, we should reset the generic family.
-    FixedPitchFontType oldFixedPitchFontType = scope.fontDescription().fixedPitchFontType();
-    scope.fontDescription().setGenericFamily(FontDescription::NoFamily);
-
-    for (CSSValueListIterator i = value; i.hasMore(); i.advance()) {
-        CSSValue* item = i.value();
-        if (!item->isPrimitiveValue())
-            continue;
-        CSSPrimitiveValue* contentValue = toCSSPrimitiveValue(item);
-        AtomicString face;
-        Settings* settings = m_document->settings();
-        if (contentValue->isString()) {
-            WTF::String wtfFace = contentValue->getStringValue();
-            if (wtfFace.endsWith(" Italic")) {
-                scope.fontDescription().setStyle(FontStyleItalic);
-                wtfFace = wtfFace.substring(0, wtfFace.length() - 7);
-            }
-            if (wtfFace.endsWith(" Bold")) {
-                scope.fontDescription().setWeight(FontWeightBold);
-                wtfFace = wtfFace.substring(0, wtfFace.length() - 5);
-            }
-            face = AtomicString(wtfFace);
-        } else if (settings) {
-            switch (contentValue->getValueID()) {
-            case CSSValueWebkitBody:
-                face = settings->genericFontFamilySettings().standard();
-                break;
-            case CSSValueSerif:
-                face = FontFamilyNames::webkit_serif;
-                scope.fontDescription().setGenericFamily(FontDescription::SerifFamily);
-                break;
-            case CSSValueSansSerif:
-                face = FontFamilyNames::webkit_sans_serif;
-                scope.fontDescription().setGenericFamily(FontDescription::SansSerifFamily);
-                break;
-            case CSSValueCursive:
-                face = FontFamilyNames::webkit_cursive;
-                scope.fontDescription().setGenericFamily(FontDescription::CursiveFamily);
-                break;
-            case CSSValueFantasy:
-                face = FontFamilyNames::webkit_fantasy;
-                scope.fontDescription().setGenericFamily(FontDescription::FantasyFamily);
-                break;
-            case CSSValueMonospace:
-                face = FontFamilyNames::webkit_monospace;
-                scope.fontDescription().setGenericFamily(FontDescription::MonospaceFamily);
-                break;
-            case CSSValueWebkitPictograph:
-                face = FontFamilyNames::webkit_pictograph;
-                scope.fontDescription().setGenericFamily(FontDescription::PictographFamily);
-                break;
-            default:
-                break;
-            }
-        }
-
-        if (!face.isEmpty()) {
-            if (!currFamily) {
-                // Filling in the first family.
-                firstFamily.setFamily(face);
-                firstFamily.appendFamily(nullptr); // Remove any inherited family-fallback list.
-                currFamily = &firstFamily;
-            } else {
-                RefPtr<SharedFontFamily> newFamily = SharedFontFamily::create();
-                newFamily->setFamily(face);
-                currFamily->appendFamily(newFamily);
-                currFamily = newFamily.get();
-            }
-        }
-    }
-
-    // We can't call useFixedDefaultSize() until all new font families have been added
-    // If currFamily is non-zero then we set at least one family on this description.
-    if (!currFamily)
-        return;
-
-    if (scope.fontDescription().keywordSize() && scope.fontDescription().fixedPitchFontType() != oldFixedPitchFontType) {
-        scope.fontDescription().setSpecifiedSize(FontSize::fontSizeForKeyword(m_document,
-        static_cast<CSSValueID>(CSSValueXxSmall + scope.fontDescription().keywordSize() - 1), scope.fontDescription().fixedPitchFontType()));
->>>>>>> db2cf9f9
     }
 }
 
@@ -315,6 +225,11 @@
 
     fontDescription.setGenericFamily(familyDescription.genericFamily);
     fontDescription.setFamily(isInitial ? standardFontFamily() : familyDescription.family);
+
+    if (familyDescription.boldOverride)
+        fontDescription.setWeight(FontWeightBold);
+    if (familyDescription.italicOverride)
+        fontDescription.setStyle(FontStyleItalic);
 
     if (fontDescription.keywordSize() && fontDescription.fixedPitchFontType() != oldFixedPitchFontType)
         setSize(fontDescription, FontDescription::Size(fontDescription.keywordSize(), 0.0f, false));
