--- conflicted
+++ resolved
@@ -288,17 +288,10 @@
 
     if (e && e->hasTagName(htmlTag)) {
         if (e->document().frame() &&
-<<<<<<< HEAD
-            e->document().frame()->ownerElement() &&
-            e->document().frame()->ownerElement()->renderer()) {
-            float ownerEffectiveZoom
-                = e->document().frame()->ownerElement()->renderer()->style()->effectiveZoom();
-=======
             e->document().frame()->deprecatedLocalOwner() &&
             e->document().frame()->deprecatedLocalOwner()->renderer()) {
             float ownerEffectiveZoom
                 = e->document().frame()->deprecatedLocalOwner()->renderer()->style()->effectiveZoom();
->>>>>>> ffa4bd44
             float childZoom = style->zoom();
             style->setEffectiveZoom(ownerEffectiveZoom * childZoom);
         }
