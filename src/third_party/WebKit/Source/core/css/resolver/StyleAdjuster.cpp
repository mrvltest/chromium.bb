/*
 * Copyright (C) 1999 Lars Knoll (knoll@kde.org)
 *           (C) 2004-2005 Allan Sandfeld Jensen (kde@carewolf.com)
 * Copyright (C) 2006, 2007 Nicholas Shanks (webkit@nickshanks.com)
 * Copyright (C) 2005, 2006, 2007, 2008, 2009, 2010, 2011, 2012, 2013 Apple Inc. All rights reserved.
 * Copyright (C) 2007 Alexey Proskuryakov <ap@webkit.org>
 * Copyright (C) 2007, 2008 Eric Seidel <eric@webkit.org>
 * Copyright (C) 2008, 2009 Torch Mobile Inc. All rights reserved. (http://www.torchmobile.com/)
 * Copyright (c) 2011, Code Aurora Forum. All rights reserved.
 * Copyright (C) Research In Motion Limited 2011. All rights reserved.
 * Copyright (C) 2013 Google Inc. All rights reserved.
 *
 * This library is free software; you can redistribute it and/or
 * modify it under the terms of the GNU Library General Public
 * License as published by the Free Software Foundation; either
 * version 2 of the License, or (at your option) any later version.
 *
 * This library is distributed in the hope that it will be useful,
 * but WITHOUT ANY WARRANTY; without even the implied warranty of
 * MERCHANTABILITY or FITNESS FOR A PARTICULAR PURPOSE.  See the GNU
 * Library General Public License for more details.
 *
 * You should have received a copy of the GNU Library General Public License
 * along with this library; see the file COPYING.LIB.  If not, write to
 * the Free Software Foundation, Inc., 51 Franklin Street, Fifth Floor,
 * Boston, MA 02110-1301, USA.
 */

#include "config.h"
#include "core/css/resolver/StyleAdjuster.h"

#include "core/HTMLNames.h"
#include "core/SVGNames.h"
#include "core/dom/ContainerNode.h"
#include "core/dom/Document.h"
#include "core/dom/Element.h"
#include "core/dom/NodeRenderStyle.h"
#include "core/html/HTMLIFrameElement.h"
#include "core/html/HTMLInputElement.h"
#include "core/html/HTMLPlugInElement.h"
#include "core/html/HTMLTableCellElement.h"
#include "core/html/HTMLTextAreaElement.h"
#include "core/frame/LocalFrame.h"
#include "core/frame/FrameView.h"
#include "core/frame/Settings.h"
#include "core/rendering/RenderTheme.h"
#include "core/rendering/style/GridPosition.h"
#include "core/rendering/style/RenderStyle.h"
#include "core/rendering/style/RenderStyleConstants.h"
#include "core/svg/SVGSVGElement.h"
#include "platform/Length.h"
#include "platform/transforms/TransformOperations.h"
#include "wtf/Assertions.h"

namespace blink {

using namespace HTMLNames;

// FIXME: This is duplicated with StyleResolver.cpp
// Perhaps this should move onto ElementResolveContext or even Element?
static inline bool isAtShadowBoundary(const Element* element)
{
    if (!element)
        return false;
    ContainerNode* parentNode = element->parentNode();
    return parentNode && parentNode->isShadowRoot();
}


static EDisplay equivalentBlockDisplay(EDisplay display, bool isFloating, bool strictParsing)
{
    switch (display) {
    case BLOCK:
    case TABLE:
    case BOX:
    case FLEX:
    case GRID:
        return display;

    case LIST_ITEM:
        // It is a WinIE bug that floated list items lose their bullets, so we'll emulate the quirk, but only in quirks mode.
        if (!strictParsing && isFloating)
            return BLOCK;
        return display;
    case INLINE_TABLE:
        return TABLE;
    case INLINE_BOX:
        return BOX;
    case INLINE_FLEX:
        return FLEX;
    case INLINE_GRID:
        return GRID;

    case INLINE:
    case INLINE_BLOCK:
    case TABLE_ROW_GROUP:
    case TABLE_HEADER_GROUP:
    case TABLE_FOOTER_GROUP:
    case TABLE_ROW:
    case TABLE_COLUMN_GROUP:
    case TABLE_COLUMN:
    case TABLE_CELL:
    case TABLE_CAPTION:
        return BLOCK;
    case NONE:
        ASSERT_NOT_REACHED();
        return NONE;
    }
    ASSERT_NOT_REACHED();
    return BLOCK;
}

// CSS requires text-decoration to be reset at each DOM element for tables,
// inline blocks, inline tables, shadow DOM crossings, floating elements,
// and absolute or relatively positioned elements.
static bool doesNotInheritTextDecoration(const RenderStyle* style, const Element* e)
{
    return style->display() == TABLE || style->display() == INLINE_TABLE
        || style->display() == INLINE_BLOCK || style->display() == INLINE_BOX || isAtShadowBoundary(e)
        || style->isFloating() || style->hasOutOfFlowPosition();
}

// FIXME: This helper is only needed because pseudoStyleForElement passes a null
// element to adjustRenderStyle, so we can't just use element->isInTopLayer().
static bool isInTopLayer(const Element* element, const RenderStyle* style)
{
    return (element && element->isInTopLayer()) || (style && style->styleType() == BACKDROP);
}

static bool parentStyleForcesZIndexToCreateStackingContext(const RenderStyle* parentStyle)
{
    return parentStyle->isDisplayFlexibleOrGridBox();
}

static bool hasWillChangeThatCreatesStackingContext(const RenderStyle* style)
{
    for (size_t i = 0; i < style->willChangeProperties().size(); ++i) {
        switch (style->willChangeProperties()[i]) {
        case CSSPropertyOpacity:
        case CSSPropertyTransform:
        case CSSPropertyWebkitTransform:
        case CSSPropertyTransformStyle:
        case CSSPropertyWebkitTransformStyle:
        case CSSPropertyPerspective:
        case CSSPropertyWebkitPerspective:
        case CSSPropertyWebkitMask:
        case CSSPropertyWebkitMaskBoxImage:
        case CSSPropertyWebkitClipPath:
        case CSSPropertyWebkitBoxReflect:
        case CSSPropertyWebkitFilter:
        case CSSPropertyZIndex:
        case CSSPropertyPosition:
            return true;
        case CSSPropertyMixBlendMode:
        case CSSPropertyIsolation:
            if (RuntimeEnabledFeatures::cssCompositingEnabled())
                return true;
            break;
        default:
            break;
        }
    }
    return false;
}

void StyleAdjuster::adjustRenderStyle(RenderStyle* style, RenderStyle* parentStyle, Element *e, const CachedUAStyle* cachedUAStyle)
{
    ASSERT(parentStyle);

    if (style->display() != NONE) {
        if (e)
            adjustStyleForTagName(style, parentStyle, *e);

        // Per the spec, position 'static' and 'relative' in the top layer compute to 'absolute'.
        if (isInTopLayer(e, style) && (style->position() == StaticPosition || style->position() == RelativePosition))
            style->setPosition(AbsolutePosition);

        // Absolute/fixed positioned elements, floating elements and the document element need block-like outside display.
        if (style->hasOutOfFlowPosition() || style->isFloating() || (e && e->document().documentElement() == e))
            style->setDisplay(equivalentBlockDisplay(style->display(), style->isFloating(), !m_useQuirksModeStyles));

        adjustStyleForDisplay(style, parentStyle);
    }

    // Make sure our z-index value is only applied if the object is positioned.
    if (style->position() == StaticPosition && !parentStyleForcesZIndexToCreateStackingContext(parentStyle))
        style->setHasAutoZIndex();

    // Auto z-index becomes 0 for the root element and transparent objects. This prevents
    // cases where objects that should be blended as a single unit end up with a non-transparent
    // object wedged in between them. Auto z-index also becomes 0 for objects that specify transforms/masks/reflections.
    if (style->hasAutoZIndex() && ((e && e->document().documentElement() == e)
        || style->hasOpacity()
        || style->hasTransformRelatedProperty()
        || style->hasMask()
        || style->clipPath()
        || style->boxReflect()
        || style->hasFilter()
        || style->hasBlendMode()
        || style->hasIsolation()
        || style->position() == FixedPosition
        || isInTopLayer(e, style)
        || hasWillChangeThatCreatesStackingContext(style)))
        style->setZIndex(0);

    // will-change:transform should result in the same rendering behavior as having a transform,
    // including the creation of a containing block for fixed position descendants.
    if (!style->hasTransform() && (style->willChangeProperties().contains(CSSPropertyWebkitTransform) || style->willChangeProperties().contains(CSSPropertyTransform))) {
        bool makeIdentity = true;
        style->setTransform(TransformOperations(makeIdentity));
    }

    if (doesNotInheritTextDecoration(style, e))
        style->clearAppliedTextDecorations();

    style->applyTextDecorations();

    if (style->overflowX() != OVISIBLE || style->overflowY() != OVISIBLE)
        adjustOverflow(style);

    // Cull out any useless layers and also repeat patterns into additional layers.
    style->adjustBackgroundLayers();
    style->adjustMaskLayers();

    // Let the theme also have a crack at adjusting the style.
    if (style->hasAppearance())
        RenderTheme::theme().adjustStyle(style, e, cachedUAStyle);

    // If we have first-letter pseudo style, transitions, or animations, do not share this style.
    if (style->hasPseudoStyle(FIRST_LETTER) || style->transitions() || style->animations())
        style->setUnique();

    // FIXME: when dropping the -webkit prefix on transform-style, we should also have opacity < 1 cause flattening.
    if (style->preserves3D() && (style->overflowX() != OVISIBLE
        || style->overflowY() != OVISIBLE
        || style->hasFilter()))
        style->setTransformStyle3D(TransformStyle3DFlat);

    if (e && e->isSVGElement()) {
        // Only the root <svg> element in an SVG document fragment tree honors css position
        if (!(isSVGSVGElement(*e) && e->parentNode() && !e->parentNode()->isSVGElement()))
            style->setPosition(RenderStyle::initialPosition());

        // SVG text layout code expects us to be a block-level style element.
        if ((isSVGForeignObjectElement(*e) || isSVGTextElement(*e)) && style->isDisplayInlineType())
            style->setDisplay(BLOCK);
    }

    if (e && e->renderStyle() && e->renderStyle()->textAutosizingMultiplier() != 1) {
        // Preserve the text autosizing multiplier on style recalc.
        // (The autosizer will update it during layout if it needs to be changed.)
        style->setTextAutosizingMultiplier(e->renderStyle()->textAutosizingMultiplier());
        style->setUnique();
    }

<<<<<<< HEAD
    adjustStyleForAlignment(*style, *parentStyle);
}

void StyleAdjuster::adjustStyleForAlignment(RenderStyle& style, const RenderStyle& parentStyle)
{
    bool isFlexOrGrid = style.isDisplayFlexibleOrGridBox();
    bool absolutePositioned = style.position() == AbsolutePosition;

    // If the inherited value of justify-items includes the legacy keyword, 'auto'
    // computes to the the inherited value.
    // Otherwise, auto computes to:
    //  - 'stretch' for flex containers and grid containers.
    //  - 'start' for everything else.
    if (style.justifyItems() == ItemPositionAuto) {
        if (parentStyle.justifyItemsPositionType() == LegacyPosition) {
            style.setJustifyItems(parentStyle.justifyItems());
            style.setJustifyItemsPositionType(parentStyle.justifyItemsPositionType());
        } else if (isFlexOrGrid) {
            style.setJustifyItems(ItemPositionStretch);
        }
    }

    // The 'auto' keyword computes to 'stretch' on absolutely-positioned elements,
    // and to the computed value of justify-items on the parent (minus
    // any legacy keywords) on all other boxes.
    if (style.justifySelf() == ItemPositionAuto) {
        if (absolutePositioned) {
            style.setJustifySelf(ItemPositionStretch);
        } else {
            style.setJustifySelf(parentStyle.justifyItems());
            style.setJustifySelfOverflowAlignment(parentStyle.justifyItemsOverflowAlignment());
        }
    }

    // The 'auto' keyword computes to:
    //  - 'stretch' for flex containers and grid containers,
    //  - 'start' for everything else.
    if (style.alignItems() == ItemPositionAuto) {
        if (isFlexOrGrid)
            style.setAlignItems(ItemPositionStretch);
    }

    // The 'auto' keyword computes to 'stretch' on absolutely-positioned elements,
    // and to the computed value of align-items on the parent (minus
    // any 'legacy' keywords) on all other boxes.
    if (style.alignSelf() == ItemPositionAuto) {
        if (absolutePositioned) {
            style.setAlignSelf(ItemPositionStretch);
        } else {
            style.setAlignSelf(parentStyle.alignItems());
            style.setAlignSelfOverflowAlignment(parentStyle.alignItemsOverflowAlignment());
=======
    if (e && e->hasTagName(htmlTag)) {
        if (e->document().frame() &&
            e->document().frame()->deprecatedLocalOwner() &&
            e->document().frame()->deprecatedLocalOwner()->renderer()) {
            float ownerEffectiveZoom
                = e->document().frame()->deprecatedLocalOwner()->renderer()->style()->effectiveZoom();
            float childZoom = style->zoom();
            style->setEffectiveZoom(ownerEffectiveZoom * childZoom);
        }
    }

    if (e && e->hasTagName(iframeTag)) {
        HTMLIFrameElement* iframe = static_cast<HTMLIFrameElement*>(e);
        if (iframe->contentDocument() && iframe->contentDocument()->body() &&
            iframe->contentDocument()->body()->parentNode() &&
            iframe->contentDocument()->body()->parentNode()->renderer()) {
            Node* child = iframe->contentDocument()->body()->parentNode();
            float ownerEffectiveZoom = style->effectiveZoom();
            float childZoom = child->renderer()->style()->zoom();
            float childEffectiveZoom = child->renderer()->style()->effectiveZoom();
            if (childEffectiveZoom != ownerEffectiveZoom * childZoom) {
                child->setNeedsStyleRecalc(SubtreeStyleChange);
            }
>>>>>>> 701bef47
        }
    }
}

void StyleAdjuster::adjustStyleForTagName(RenderStyle* style, RenderStyle* parentStyle, Element& element)
{
    // <div> and <span> are the most common elements on the web, we skip all the work for them.
    if (isHTMLDivElement(element) || isHTMLSpanElement(element))
        return;

    if (isHTMLTableCellElement(element)) {
        // If we have a <td> that specifies a float property, in quirks mode we just drop the float property.
        // FIXME: Why is this only <td> and not <th>?
        if (element.hasTagName(tdTag) && m_useQuirksModeStyles) {
            style->setDisplay(TABLE_CELL);
            style->setFloating(NoFloat);
        }
        // FIXME: We shouldn't be overriding start/-webkit-auto like this. Do it in html.css instead.
        // Table headers with a text-align of -webkit-auto will change the text-align to center.
        if (element.hasTagName(thTag) && style->textAlign() == TASTART)
            style->setTextAlign(CENTER);
        if (style->whiteSpace() == KHTML_NOWRAP) {
            // Figure out if we are really nowrapping or if we should just
            // use normal instead. If the width of the cell is fixed, then
            // we don't actually use NOWRAP.
            if (style->width().isFixed())
                style->setWhiteSpace(NORMAL);
            else
                style->setWhiteSpace(NOWRAP);
        }
        return;
    }

    if (isHTMLTableElement(element)) {
        // Sites commonly use display:inline/block on <td>s and <table>s. In quirks mode we force
        // these tags to retain their display types.
        if (m_useQuirksModeStyles)
            style->setDisplay(style->isDisplayInlineType() ? INLINE_TABLE : TABLE);
        // Tables never support the -webkit-* values for text-align and will reset back to the default.
        if (style->textAlign() == WEBKIT_LEFT || style->textAlign() == WEBKIT_CENTER || style->textAlign() == WEBKIT_RIGHT)
            style->setTextAlign(TASTART);
        return;
    }

    if (isHTMLFrameElement(element) || isHTMLFrameSetElement(element)) {
        // Frames and framesets never honor position:relative or position:absolute. This is necessary to
        // fix a crash where a site tries to position these objects. They also never honor display.
        style->setPosition(StaticPosition);
        style->setDisplay(BLOCK);
        return;
    }

    if (isHTMLRTElement(element)) {
        // Ruby text does not support float or position. This might change with evolution of the specification.
        style->setPosition(StaticPosition);
        style->setFloating(NoFloat);
        return;
    }

    if (isHTMLLegendElement(element)) {
        style->setDisplay(BLOCK);
        return;
    }

    if (isHTMLMarqueeElement(element)) {
        // For now, <marquee> requires an overflow clip to work properly.
        style->setOverflowX(OHIDDEN);
        style->setOverflowY(OHIDDEN);
        return;
    }

    if (isHTMLTextAreaElement(element)) {
        // Textarea considers overflow visible as auto.
        style->setOverflowX(style->overflowX() == OVISIBLE ? OAUTO : style->overflowX());
        style->setOverflowY(style->overflowY() == OVISIBLE ? OAUTO : style->overflowY());
        return;
    }

    if (isHTMLPlugInElement(element)) {
        style->setRequiresAcceleratedCompositingForExternalReasons(toHTMLPlugInElement(element).shouldAccelerate());
        return;
    }
}

void StyleAdjuster::adjustOverflow(RenderStyle* style)
{
    ASSERT(style->overflowX() != OVISIBLE || style->overflowY() != OVISIBLE);

    // If either overflow value is not visible, change to auto.
    if (style->overflowX() == OVISIBLE && style->overflowY() != OVISIBLE) {
        // FIXME: Once we implement pagination controls, overflow-x should default to hidden
        // if overflow-y is set to -webkit-paged-x or -webkit-page-y. For now, we'll let it
        // default to auto so we can at least scroll through the pages.
        style->setOverflowX(OAUTO);
    } else if (style->overflowY() == OVISIBLE && style->overflowX() != OVISIBLE) {
        style->setOverflowY(OAUTO);
    }

    // Table rows, sections and the table itself will support overflow:hidden and will ignore scroll/auto.
    // FIXME: Eventually table sections will support auto and scroll.
    if (style->display() == TABLE || style->display() == INLINE_TABLE
        || style->display() == TABLE_ROW_GROUP || style->display() == TABLE_ROW) {
        if (style->overflowX() != OVISIBLE && style->overflowX() != OHIDDEN)
            style->setOverflowX(OVISIBLE);
        if (style->overflowY() != OVISIBLE && style->overflowY() != OHIDDEN)
            style->setOverflowY(OVISIBLE);
    }

    // Menulists should have visible overflow
    if (style->appearance() == MenulistPart) {
        style->setOverflowX(OVISIBLE);
        style->setOverflowY(OVISIBLE);
    }
}

void StyleAdjuster::adjustStyleForDisplay(RenderStyle* style, RenderStyle* parentStyle)
{
    if (style->display() == BLOCK && !style->isFloating())
        return;

    // FIXME: Don't support this mutation for pseudo styles like first-letter or first-line, since it's not completely
    // clear how that should work.
    if (style->display() == INLINE && style->styleType() == NOPSEUDO && style->writingMode() != parentStyle->writingMode())
        style->setDisplay(INLINE_BLOCK);

    // After performing the display mutation, check table rows. We do not honor position: relative table rows or cells.
    // This has been established for position: relative in CSS2.1 (and caused a crash in containingBlock()
    // on some sites).
    if ((style->display() == TABLE_HEADER_GROUP || style->display() == TABLE_ROW_GROUP
        || style->display() == TABLE_FOOTER_GROUP || style->display() == TABLE_ROW)
        && style->position() == RelativePosition)
        style->setPosition(StaticPosition);

    // writing-mode does not apply to table row groups, table column groups, table rows, and table columns.
    // FIXME: Table cells should be allowed to be perpendicular or flipped with respect to the table, though.
    if (style->display() == TABLE_COLUMN || style->display() == TABLE_COLUMN_GROUP || style->display() == TABLE_FOOTER_GROUP
        || style->display() == TABLE_HEADER_GROUP || style->display() == TABLE_ROW || style->display() == TABLE_ROW_GROUP
        || style->display() == TABLE_CELL)
        style->setWritingMode(parentStyle->writingMode());

    // FIXME: Since we don't support block-flow on flexible boxes yet, disallow setting
    // of block-flow to anything other than TopToBottomWritingMode.
    // https://bugs.webkit.org/show_bug.cgi?id=46418 - Flexible box support.
    if (style->writingMode() != TopToBottomWritingMode && (style->display() == BOX || style->display() == INLINE_BOX))
        style->setWritingMode(TopToBottomWritingMode);

    if (parentStyle->isDisplayFlexibleOrGridBox()) {
        style->setFloating(NoFloat);
        style->setDisplay(equivalentBlockDisplay(style->display(), style->isFloating(), !m_useQuirksModeStyles));
    }
}

}<|MERGE_RESOLUTION|>--- conflicted
+++ resolved
@@ -253,59 +253,6 @@
         style->setUnique();
     }
 
-<<<<<<< HEAD
-    adjustStyleForAlignment(*style, *parentStyle);
-}
-
-void StyleAdjuster::adjustStyleForAlignment(RenderStyle& style, const RenderStyle& parentStyle)
-{
-    bool isFlexOrGrid = style.isDisplayFlexibleOrGridBox();
-    bool absolutePositioned = style.position() == AbsolutePosition;
-
-    // If the inherited value of justify-items includes the legacy keyword, 'auto'
-    // computes to the the inherited value.
-    // Otherwise, auto computes to:
-    //  - 'stretch' for flex containers and grid containers.
-    //  - 'start' for everything else.
-    if (style.justifyItems() == ItemPositionAuto) {
-        if (parentStyle.justifyItemsPositionType() == LegacyPosition) {
-            style.setJustifyItems(parentStyle.justifyItems());
-            style.setJustifyItemsPositionType(parentStyle.justifyItemsPositionType());
-        } else if (isFlexOrGrid) {
-            style.setJustifyItems(ItemPositionStretch);
-        }
-    }
-
-    // The 'auto' keyword computes to 'stretch' on absolutely-positioned elements,
-    // and to the computed value of justify-items on the parent (minus
-    // any legacy keywords) on all other boxes.
-    if (style.justifySelf() == ItemPositionAuto) {
-        if (absolutePositioned) {
-            style.setJustifySelf(ItemPositionStretch);
-        } else {
-            style.setJustifySelf(parentStyle.justifyItems());
-            style.setJustifySelfOverflowAlignment(parentStyle.justifyItemsOverflowAlignment());
-        }
-    }
-
-    // The 'auto' keyword computes to:
-    //  - 'stretch' for flex containers and grid containers,
-    //  - 'start' for everything else.
-    if (style.alignItems() == ItemPositionAuto) {
-        if (isFlexOrGrid)
-            style.setAlignItems(ItemPositionStretch);
-    }
-
-    // The 'auto' keyword computes to 'stretch' on absolutely-positioned elements,
-    // and to the computed value of align-items on the parent (minus
-    // any 'legacy' keywords) on all other boxes.
-    if (style.alignSelf() == ItemPositionAuto) {
-        if (absolutePositioned) {
-            style.setAlignSelf(ItemPositionStretch);
-        } else {
-            style.setAlignSelf(parentStyle.alignItems());
-            style.setAlignSelfOverflowAlignment(parentStyle.alignItemsOverflowAlignment());
-=======
     if (e && e->hasTagName(htmlTag)) {
         if (e->document().frame() &&
             e->document().frame()->deprecatedLocalOwner() &&
@@ -329,7 +276,60 @@
             if (childEffectiveZoom != ownerEffectiveZoom * childZoom) {
                 child->setNeedsStyleRecalc(SubtreeStyleChange);
             }
->>>>>>> 701bef47
+        }
+    }
+
+    adjustStyleForAlignment(*style, *parentStyle);
+}
+
+void StyleAdjuster::adjustStyleForAlignment(RenderStyle& style, const RenderStyle& parentStyle)
+{
+    bool isFlexOrGrid = style.isDisplayFlexibleOrGridBox();
+    bool absolutePositioned = style.position() == AbsolutePosition;
+
+    // If the inherited value of justify-items includes the legacy keyword, 'auto'
+    // computes to the the inherited value.
+    // Otherwise, auto computes to:
+    //  - 'stretch' for flex containers and grid containers.
+    //  - 'start' for everything else.
+    if (style.justifyItems() == ItemPositionAuto) {
+        if (parentStyle.justifyItemsPositionType() == LegacyPosition) {
+            style.setJustifyItems(parentStyle.justifyItems());
+            style.setJustifyItemsPositionType(parentStyle.justifyItemsPositionType());
+        } else if (isFlexOrGrid) {
+            style.setJustifyItems(ItemPositionStretch);
+        }
+    }
+
+    // The 'auto' keyword computes to 'stretch' on absolutely-positioned elements,
+    // and to the computed value of justify-items on the parent (minus
+    // any legacy keywords) on all other boxes.
+    if (style.justifySelf() == ItemPositionAuto) {
+        if (absolutePositioned) {
+            style.setJustifySelf(ItemPositionStretch);
+        } else {
+            style.setJustifySelf(parentStyle.justifyItems());
+            style.setJustifySelfOverflowAlignment(parentStyle.justifyItemsOverflowAlignment());
+        }
+    }
+
+    // The 'auto' keyword computes to:
+    //  - 'stretch' for flex containers and grid containers,
+    //  - 'start' for everything else.
+    if (style.alignItems() == ItemPositionAuto) {
+        if (isFlexOrGrid)
+            style.setAlignItems(ItemPositionStretch);
+    }
+
+    // The 'auto' keyword computes to 'stretch' on absolutely-positioned elements,
+    // and to the computed value of align-items on the parent (minus
+    // any 'legacy' keywords) on all other boxes.
+    if (style.alignSelf() == ItemPositionAuto) {
+        if (absolutePositioned) {
+            style.setAlignSelf(ItemPositionStretch);
+        } else {
+            style.setAlignSelf(parentStyle.alignItems());
+            style.setAlignSelfOverflowAlignment(parentStyle.alignItemsOverflowAlignment());
         }
     }
 }
