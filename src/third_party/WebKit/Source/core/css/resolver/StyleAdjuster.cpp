--- conflicted
+++ resolved
@@ -246,15 +246,9 @@
     if (e && e->hasTagName(htmlTag)) {
         if (e->document().frame() &&
             e->document().frame()->deprecatedLocalOwner() &&
-<<<<<<< HEAD
-            e->document().frame()->deprecatedLocalOwner()->renderer()) {
-            float ownerEffectiveZoom
-                = e->document().frame()->deprecatedLocalOwner()->renderer()->style()->effectiveZoom();
-=======
             e->document().frame()->deprecatedLocalOwner()->layoutObject()) {
             float ownerEffectiveZoom
                 = e->document().frame()->deprecatedLocalOwner()->layoutObject()->style()->effectiveZoom();
->>>>>>> d6a01d7b
             float childZoom = style.zoom();
             style.setEffectiveZoom(ownerEffectiveZoom * childZoom);
         }
@@ -264,19 +258,11 @@
         HTMLIFrameElement* iframe = static_cast<HTMLIFrameElement*>(e);
         if (iframe->contentDocument() && iframe->contentDocument()->body() &&
             iframe->contentDocument()->body()->parentNode() &&
-<<<<<<< HEAD
-            iframe->contentDocument()->body()->parentNode()->renderer()) {
-            Node* child = iframe->contentDocument()->body()->parentNode();
-            float ownerEffectiveZoom = style.effectiveZoom();
-            float childZoom = child->renderer()->style()->zoom();
-            float childEffectiveZoom = child->renderer()->style()->effectiveZoom();
-=======
             iframe->contentDocument()->body()->parentNode()->layoutObject()) {
             Node* child = iframe->contentDocument()->body()->parentNode();
             float ownerEffectiveZoom = style.effectiveZoom();
             float childZoom = child->layoutObject()->style()->zoom();
             float childEffectiveZoom = child->layoutObject()->style()->effectiveZoom();
->>>>>>> d6a01d7b
             if (childEffectiveZoom != ownerEffectiveZoom * childZoom) {
                 child->setNeedsStyleRecalc(SubtreeStyleChange, StyleChangeReasonForTracing::create(StyleChangeReason::Zoom));
             }
