--- conflicted
+++ resolved
@@ -34,11 +34,7 @@
 #include "core/dom/ContainerNode.h"
 #include "core/dom/Document.h"
 #include "core/dom/Element.h"
-<<<<<<< HEAD
-#include "core/html/HTMLEmbedElement.h"
-=======
 #include "core/dom/NodeRenderStyle.h"
->>>>>>> 1cb4891d
 #include "core/html/HTMLIFrameElement.h"
 #include "core/html/HTMLInputElement.h"
 #include "core/html/HTMLTableCellElement.h"
@@ -50,7 +46,6 @@
 #include "core/rendering/style/GridPosition.h"
 #include "core/rendering/style/RenderStyle.h"
 #include "core/rendering/style/RenderStyleConstants.h"
-#include "core/svg/SVGDocument.h"
 #include "core/svg/SVGSVGElement.h"
 #include "platform/Length.h"
 #include "platform/transforms/TransformOperations.h"
@@ -281,18 +276,6 @@
         if (!(isSVGSVGElement(*e) && e->parentNode() && !e->parentNode()->isSVGElement()))
             style->setPosition(RenderStyle::initialPosition());
 
-        // propagate the zoom from parent document into the svg element
-        if (e->hasTagName(SVGNames::svgTag)) {
-            if (e->document().frame() &&
-                e->document().frame()->ownerElement() &&
-                e->document().frame()->ownerElement()->renderer()) {
-                float ownerEffectiveZoom
-                    = e->document().frame()->ownerElement()->renderer()->style()->effectiveZoom();
-                float childZoom = style->zoom();
-                style->setEffectiveZoom(ownerEffectiveZoom * childZoom);
-            }
-        }
-
         // RenderSVGRoot handles zooming for the whole SVG subtree, so foreignObject content should
         // not be scaled again.
         if (isSVGForeignObjectElement(*e))
@@ -303,8 +286,6 @@
             style->setDisplay(BLOCK);
     }
 
-<<<<<<< HEAD
-=======
     if (e && e->renderStyle() && e->renderStyle()->textAutosizingMultiplier() != 1) {
         // Preserve the text autosizing multiplier on style recalc.
         // (The autosizer will update it during layout if it needs to be changed.)
@@ -312,7 +293,6 @@
         style->setUnique();
     }
 
->>>>>>> 1cb4891d
     if (e && e->hasTagName(htmlTag)) {
         if (e->document().frame() &&
             e->document().frame()->ownerElement() &&
@@ -338,29 +318,6 @@
             }
         }
     }
-<<<<<<< HEAD
-
-    // mark the EMBEDed svg element dirty if zoom needs to be reevaluated
-    if (e && e->hasTagName(embedTag)) {
-        HTMLEmbedElement* embed = static_cast<HTMLEmbedElement*>(e);
-        Document *doc = embed->contentDocument();
-        if (doc && doc->isSVGDocument()) {
-            SVGDocument *svgDoc = toSVGDocument(doc);
-            if (svgDoc && svgDoc->rootElement() &&
-                svgDoc->rootElement()->renderer()) {
-                RenderStyle *renderStyle = svgDoc->rootElement()->renderer()->style();
-                float childZoom = renderStyle->zoom();
-                float ownerEffectiveZoom = style->effectiveZoom();
-                float childEffectiveZoom = renderStyle->effectiveZoom();
-                if (childEffectiveZoom != ownerEffectiveZoom * childZoom) {
-                    svgDoc->rootElement()->setNeedsStyleRecalc(SubtreeStyleChange);
-                }
-            }
-        }
-    }
-
-=======
->>>>>>> 1cb4891d
 }
 
 void StyleAdjuster::adjustStyleForTagName(RenderStyle* style, RenderStyle* parentStyle, Element& element)
