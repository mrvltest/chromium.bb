--- conflicted
+++ resolved
@@ -244,8 +244,6 @@
         if (isSVGTextElement(*e))
             style->clearMultiCol();
     }
-<<<<<<< HEAD
-=======
 
     if (e && e->hasTagName(htmlTag)) {
         if (e->document().frame() &&
@@ -273,7 +271,6 @@
         }
     }
 
->>>>>>> 5f684747
     adjustStyleForAlignment(*style, *parentStyle);
 }
 
