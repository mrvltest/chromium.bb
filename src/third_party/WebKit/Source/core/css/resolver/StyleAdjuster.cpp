--- conflicted
+++ resolved
@@ -286,13 +286,13 @@
             style->setDisplay(BLOCK);
     }
 
-<<<<<<< HEAD
     if (e && e->renderStyle() && e->renderStyle()->textAutosizingMultiplier() != 1) {
         // Preserve the text autosizing multiplier on style recalc.
         // (The autosizer will update it during layout if it needs to be changed.)
         style->setTextAutosizingMultiplier(e->renderStyle()->textAutosizingMultiplier());
         style->setUnique();
-=======
+    }
+
     if (e && e->hasTagName(htmlTag)) {
         if (e->document().frame() &&
             e->document().frame()->ownerElement() &&
@@ -317,7 +317,6 @@
                 child->setNeedsStyleRecalc(SubtreeStyleChange);
             }
         }
->>>>>>> 55fa3bf7
     }
 }
 
