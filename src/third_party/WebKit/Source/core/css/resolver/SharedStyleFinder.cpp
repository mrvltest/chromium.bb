/*
 * Copyright (C) 1999 Lars Knoll (knoll@kde.org)
 *           (C) 2004-2005 Allan Sandfeld Jensen (kde@carewolf.com)
 * Copyright (C) 2006, 2007 Nicholas Shanks (webkit@nickshanks.com)
 * Copyright (C) 2005, 2006, 2007, 2008, 2009, 2010, 2011, 2012, 2013 Apple Inc. All rights reserved.
 * Copyright (C) 2007 Alexey Proskuryakov <ap@webkit.org>
 * Copyright (C) 2007, 2008 Eric Seidel <eric@webkit.org>
 * Copyright (C) 2008, 2009 Torch Mobile Inc. All rights reserved. (http://www.torchmobile.com/)
 * Copyright (c) 2011, Code Aurora Forum. All rights reserved.
 * Copyright (C) Research In Motion Limited 2011. All rights reserved.
 * Copyright (C) 2013 Google Inc. All rights reserved.
 *
 * This library is free software; you can redistribute it and/or
 * modify it under the terms of the GNU Library General Public
 * License as published by the Free Software Foundation; either
 * version 2 of the License, or (at your option) any later version.
 *
 * This library is distributed in the hope that it will be useful,
 * but WITHOUT ANY WARRANTY; without even the implied warranty of
 * MERCHANTABILITY or FITNESS FOR A PARTICULAR PURPOSE.  See the GNU
 * Library General Public License for more details.
 *
 * You should have received a copy of the GNU Library General Public License
 * along with this library; see the file COPYING.LIB.  If not, write to
 * the Free Software Foundation, Inc., 51 Franklin Street, Fifth Floor,
 * Boston, MA 02110-1301, USA.
 */

#include "config.h"
#include "core/css/resolver/SharedStyleFinder.h"

#include "HTMLNames.h"
#include "XMLNames.h"
#include "core/css/resolver/StyleResolver.h"
<<<<<<< HEAD
=======
#include "core/css/resolver/StyleResolverStats.h"
>>>>>>> 8c15b39e
#include "core/dom/ContainerNode.h"
#include "core/dom/Document.h"
#include "core/dom/ElementTraversal.h"
#include "core/dom/FullscreenElementStack.h"
#include "core/dom/Node.h"
#include "core/dom/NodeRenderStyle.h"
#include "core/dom/QualifiedName.h"
#include "core/dom/SpaceSplitString.h"
#include "core/dom/shadow/ElementShadow.h"
#include "core/html/HTMLElement.h"
#include "core/html/HTMLInputElement.h"
#include "core/html/HTMLOptGroupElement.h"
#include "core/rendering/style/RenderStyle.h"
#include "core/svg/SVGElement.h"
#include "wtf/HashSet.h"
#include "wtf/text/AtomicString.h"

namespace WebCore {

using namespace HTMLNames;

bool SharedStyleFinder::canShareStyleWithControl(Element& candidate) const
{
    if (!candidate.hasTagName(inputTag) || !element().hasTagName(inputTag))
        return false;

    HTMLInputElement& candidateInput = toHTMLInputElement(candidate);
    HTMLInputElement& thisInput = toHTMLInputElement(element());

    if (candidateInput.isAutofilled() != thisInput.isAutofilled())
        return false;
    if (candidateInput.shouldAppearChecked() != thisInput.shouldAppearChecked())
        return false;
    if (candidateInput.shouldAppearIndeterminate() != thisInput.shouldAppearIndeterminate())
        return false;
    if (candidateInput.isRequired() != thisInput.isRequired())
        return false;

    if (candidate.isDisabledFormControl() != element().isDisabledFormControl())
        return false;

    if (candidate.isDefaultButtonForForm() != element().isDefaultButtonForForm())
        return false;

    if (document().containsValidityStyleRules()) {
        bool willValidate = candidate.willValidate();

        if (willValidate != element().willValidate())
            return false;

        if (willValidate && (candidate.isValidFormControlElement() != element().isValidFormControlElement()))
            return false;

        if (candidate.isInRange() != element().isInRange())
            return false;

        if (candidate.isOutOfRange() != element().isOutOfRange())
            return false;
    }

    return true;
}

bool SharedStyleFinder::classNamesAffectedByRules(const SpaceSplitString& classNames) const
{
    unsigned count = classNames.size();
    for (unsigned i = 0; i < count; ++i) {
        if (m_features.classesInRules.contains(classNames[i]))
            return true;
    }
    return false;
}

static inline const AtomicString& typeAttributeValue(const Element& element)
{
    // type is animatable in SVG so we need to go down the slow path here.
    return element.isSVGElement() ? element.getAttribute(typeAttr) : element.fastGetAttribute(typeAttr);
}

bool SharedStyleFinder::sharingCandidateHasIdenticalStyleAffectingAttributes(Element& candidate) const
{
    if (element().elementData() == candidate.elementData())
        return true;
    if (element().fastGetAttribute(XMLNames::langAttr) != candidate.fastGetAttribute(XMLNames::langAttr))
        return false;
    if (element().fastGetAttribute(langAttr) != candidate.fastGetAttribute(langAttr))
        return false;

    // These two checks must be here since RuleSet has a specail case to allow style sharing between elements
    // with type and readonly attributes whereas other attribute selectors prevent sharing.
    if (typeAttributeValue(element()) != typeAttributeValue(candidate))
        return false;
    if (element().fastGetAttribute(readonlyAttr) != candidate.fastGetAttribute(readonlyAttr))
        return false;

    if (!m_elementAffectedByClassRules) {
        if (candidate.hasClass() && classNamesAffectedByRules(candidate.classNames()))
            return false;
    } else if (candidate.hasClass()) {
        // SVG elements require a (slow!) getAttribute comparision because "class" is an animatable attribute for SVG.
        if (element().isSVGElement()) {
            if (element().getAttribute(classAttr) != candidate.getAttribute(classAttr))
                return false;
        } else if (element().classNames() != candidate.classNames()) {
            return false;
        }
    } else {
        return false;
    }

    if (element().presentationAttributeStyle() != candidate.presentationAttributeStyle())
        return false;

    // FIXME: Consider removing this, it's unlikely we'll have so many progress elements
    // that sharing the style makes sense. Instead we should just not support style sharing
    // for them.
    if (element().hasTagName(progressTag)) {
        if (element().shouldAppearIndeterminate() != candidate.shouldAppearIndeterminate())
            return false;
    }

    return true;
}

bool SharedStyleFinder::canShareStyleWithElement(Element& candidate) const
{
    if (element() == candidate)
        return false;
    Element* parent = candidate.parentElement();
    RenderStyle* style = candidate.renderStyle();
    if (!style)
        return false;
    if (!style->isSharable())
<<<<<<< HEAD
        return false;
    if (!parent)
        return false;
    if (element().parentElement()->renderStyle() != parent->renderStyle())
        return false;
    if (candidate.tagQName() != element().tagQName())
        return false;
    if (candidate.inlineStyle())
        return false;
    if (candidate.needsStyleRecalc())
        return false;
    if (candidate.isSVGElement() && toSVGElement(candidate).animatedSMILStyleProperties())
        return false;
    if (candidate.isLink() != element().isLink())
        return false;
    if (candidate.hovered() != element().hovered())
        return false;
    if (candidate.active() != element().active())
        return false;
    if (candidate.focused() != element().focused())
        return false;
    if (candidate.shadowPseudoId() != element().shadowPseudoId())
        return false;
    if (candidate == document().cssTarget())
        return false;
    if (!sharingCandidateHasIdenticalStyleAffectingAttributes(candidate))
        return false;
    if (candidate.additionalPresentationAttributeStyle() != element().additionalPresentationAttributeStyle())
        return false;
    if (candidate.hasID() && m_features.idsInRules.contains(candidate.idForStyleResolution().impl()))
        return false;
    if (candidate.hasScopedHTMLStyleChild())
        return false;
=======
        return false;
    if (!parent)
        return false;
    if (element().parentElement()->renderStyle() != parent->renderStyle())
        return false;
    if (candidate.tagQName() != element().tagQName())
        return false;
    if (candidate.inlineStyle())
        return false;
    if (candidate.needsStyleRecalc())
        return false;
    if (candidate.isSVGElement() && toSVGElement(candidate).animatedSMILStyleProperties())
        return false;
    if (candidate.isLink() != element().isLink())
        return false;
    if (candidate.hovered() != element().hovered())
        return false;
    if (candidate.active() != element().active())
        return false;
    if (candidate.focused() != element().focused())
        return false;
    if (candidate.shadowPseudoId() != element().shadowPseudoId())
        return false;
    if (candidate == document().cssTarget())
        return false;
    if (!sharingCandidateHasIdenticalStyleAffectingAttributes(candidate))
        return false;
    if (candidate.additionalPresentationAttributeStyle() != element().additionalPresentationAttributeStyle())
        return false;
    if (candidate.hasID() && m_features.idsInRules.contains(candidate.idForStyleResolution()))
        return false;
    if (candidate.hasScopedHTMLStyleChild())
        return false;
>>>>>>> 8c15b39e
    if (candidate.shadow() && candidate.shadow()->containsActiveStyles())
        return 0;

    bool isControl = candidate.isFormControlElement();
<<<<<<< HEAD

    if (isControl != element().isFormControlElement())
        return false;

    if (isControl && !canShareStyleWithControl(candidate))
        return false;

=======

    if (isControl != element().isFormControlElement())
        return false;

    if (isControl && !canShareStyleWithControl(candidate))
        return false;

>>>>>>> 8c15b39e
    // FIXME: This line is surprisingly hot, we may wish to inline hasDirectionAuto into StyleResolver.
    if (candidate.isHTMLElement() && toHTMLElement(candidate).hasDirectionAuto())
        return false;

    if (candidate.isLink() && m_context.elementLinkState() != style->insideLink())
        return false;

    if (candidate.isUnresolvedCustomElement() != element().isUnresolvedCustomElement())
        return false;

    if (element().parentElement() != parent) {
        if (!parent->isStyledElement())
            return false;
        if (parent->hasScopedHTMLStyleChild())
            return false;
        if (parent->inlineStyle())
            return false;
        if (parent->isSVGElement() && toSVGElement(parent)->animatedSMILStyleProperties())
            return false;
        if (parent->hasID() && m_features.idsInRules.contains(parent->idForStyleResolution()))
            return false;
        if (!parent->childrenSupportStyleSharing())
            return false;
    }

    return true;
}

bool SharedStyleFinder::documentContainsValidCandidate() const
{
<<<<<<< HEAD
    for (Element* element = document().documentElement(); element; element = ElementTraversal::next(element)) {
        if (canShareStyleWithElement(*element))
=======
    for (Element* element = document().documentElement(); element; element = ElementTraversal::next(*element)) {
        if (element->supportsStyleSharing() && canShareStyleWithElement(*element))
>>>>>>> 8c15b39e
            return true;
    }
    return false;
}

inline Element* SharedStyleFinder::findElementForStyleSharing() const
{
    StyleSharingList& styleSharingList = m_styleResolver.styleSharingList();
    for (StyleSharingList::iterator it = styleSharingList.begin(); it != styleSharingList.end(); ++it) {
<<<<<<< HEAD
        if (!canShareStyleWithElement(**it))
=======
        Element& candidate = **it;
        if (!canShareStyleWithElement(candidate))
>>>>>>> 8c15b39e
            continue;
        if (it != styleSharingList.begin()) {
            // Move the element to the front of the LRU
            styleSharingList.remove(it);
            styleSharingList.prepend(&candidate);
        }
        return &candidate;
    }
<<<<<<< HEAD
    m_styleResolver.addToStyleSharingList(&element());
=======
    m_styleResolver.addToStyleSharingList(element());
>>>>>>> 8c15b39e
    return 0;
}

bool SharedStyleFinder::matchesRuleSet(RuleSet* ruleSet)
<<<<<<< HEAD
{
    if (!ruleSet)
        return false;
    ElementRuleCollector collector(m_context, m_styleResolver.selectorFilter());
    return collector.hasAnyMatchingRules(ruleSet);
}

RenderStyle* SharedStyleFinder::findSharedStyle()
=======
>>>>>>> 8c15b39e
{
    if (!ruleSet)
        return false;
    ElementRuleCollector collector(m_context, m_styleResolver.selectorFilter());
    return collector.hasAnyMatchingRules(ruleSet);
}

<<<<<<< HEAD
    if (!element().supportsStyleSharing())
        return 0;
=======
RenderStyle* SharedStyleFinder::findSharedStyle()
{
    INCREMENT_STYLE_STATS_COUNTER(m_styleResolver, sharedStyleLookups);
>>>>>>> 8c15b39e

    if (!element().supportsStyleSharing())
        return 0;

    // Cache whether context.element() is affected by any known class selectors.
    m_elementAffectedByClassRules = element().hasClass() && classNamesAffectedByRules(element().classNames());

    Element* shareElement = findElementForStyleSharing();

<<<<<<< HEAD
#ifdef STYLE_STATS
    // FIXME: these stats don't to into account whether or not sibling/attribute
    // rules prevent these nodes from actually sharing
    if (shareElement)
        STYLE_STATS_ADD_SEARCH_FOUND_SIBLING_FOR_SHARING();
    else if (documentContainsValidCandidate())
        STYLE_STATS_ADD_SEARCH_MISSED_SHARING();
#endif
=======
    if (!shareElement) {
        if (m_styleResolver.stats() && m_styleResolver.stats()->printMissedCandidateCount && documentContainsValidCandidate())
            INCREMENT_STYLE_STATS_COUNTER(m_styleResolver, sharedStyleMissed);
        return 0;
    }
>>>>>>> 8c15b39e

    INCREMENT_STYLE_STATS_COUNTER(m_styleResolver, sharedStyleFound);

<<<<<<< HEAD
    // Can't share if sibling or attribute rules apply. This is checked at the end as it should rarely fail.
    if (matchesRuleSet(m_siblingRuleSet) || matchesRuleSet(m_uncommonAttributeRuleSet))
=======
    if (matchesRuleSet(m_siblingRuleSet)) {
        INCREMENT_STYLE_STATS_COUNTER(m_styleResolver, sharedStyleRejectedBySiblingRules);
        return 0;
    }

    if (matchesRuleSet(m_uncommonAttributeRuleSet)) {
        INCREMENT_STYLE_STATS_COUNTER(m_styleResolver, sharedStyleRejectedByUncommonAttributeRules);
>>>>>>> 8c15b39e
        return 0;
    }

    // Tracking child index requires unique style for each node. This may get set by the sibling rule match above.
<<<<<<< HEAD
    if (!element().parentElement()->childrenSupportStyleSharing())
=======
    if (!element().parentElement()->childrenSupportStyleSharing()) {
        INCREMENT_STYLE_STATS_COUNTER(m_styleResolver, sharedStyleRejectedByParent);
>>>>>>> 8c15b39e
        return 0;
    }

    return shareElement->renderStyle();
}

}<|MERGE_RESOLUTION|>--- conflicted
+++ resolved
@@ -32,10 +32,7 @@
 #include "HTMLNames.h"
 #include "XMLNames.h"
 #include "core/css/resolver/StyleResolver.h"
-<<<<<<< HEAD
-=======
 #include "core/css/resolver/StyleResolverStats.h"
->>>>>>> 8c15b39e
 #include "core/dom/ContainerNode.h"
 #include "core/dom/Document.h"
 #include "core/dom/ElementTraversal.h"
@@ -169,7 +166,6 @@
     if (!style)
         return false;
     if (!style->isSharable())
-<<<<<<< HEAD
         return false;
     if (!parent)
         return false;
@@ -199,50 +195,14 @@
         return false;
     if (candidate.additionalPresentationAttributeStyle() != element().additionalPresentationAttributeStyle())
         return false;
-    if (candidate.hasID() && m_features.idsInRules.contains(candidate.idForStyleResolution().impl()))
+    if (candidate.hasID() && m_features.idsInRules.contains(candidate.idForStyleResolution()))
         return false;
     if (candidate.hasScopedHTMLStyleChild())
         return false;
-=======
-        return false;
-    if (!parent)
-        return false;
-    if (element().parentElement()->renderStyle() != parent->renderStyle())
-        return false;
-    if (candidate.tagQName() != element().tagQName())
-        return false;
-    if (candidate.inlineStyle())
-        return false;
-    if (candidate.needsStyleRecalc())
-        return false;
-    if (candidate.isSVGElement() && toSVGElement(candidate).animatedSMILStyleProperties())
-        return false;
-    if (candidate.isLink() != element().isLink())
-        return false;
-    if (candidate.hovered() != element().hovered())
-        return false;
-    if (candidate.active() != element().active())
-        return false;
-    if (candidate.focused() != element().focused())
-        return false;
-    if (candidate.shadowPseudoId() != element().shadowPseudoId())
-        return false;
-    if (candidate == document().cssTarget())
-        return false;
-    if (!sharingCandidateHasIdenticalStyleAffectingAttributes(candidate))
-        return false;
-    if (candidate.additionalPresentationAttributeStyle() != element().additionalPresentationAttributeStyle())
-        return false;
-    if (candidate.hasID() && m_features.idsInRules.contains(candidate.idForStyleResolution()))
-        return false;
-    if (candidate.hasScopedHTMLStyleChild())
-        return false;
->>>>>>> 8c15b39e
     if (candidate.shadow() && candidate.shadow()->containsActiveStyles())
         return 0;
 
     bool isControl = candidate.isFormControlElement();
-<<<<<<< HEAD
 
     if (isControl != element().isFormControlElement())
         return false;
@@ -250,15 +210,6 @@
     if (isControl && !canShareStyleWithControl(candidate))
         return false;
 
-=======
-
-    if (isControl != element().isFormControlElement())
-        return false;
-
-    if (isControl && !canShareStyleWithControl(candidate))
-        return false;
-
->>>>>>> 8c15b39e
     // FIXME: This line is surprisingly hot, we may wish to inline hasDirectionAuto into StyleResolver.
     if (candidate.isHTMLElement() && toHTMLElement(candidate).hasDirectionAuto())
         return false;
@@ -289,13 +240,8 @@
 
 bool SharedStyleFinder::documentContainsValidCandidate() const
 {
-<<<<<<< HEAD
-    for (Element* element = document().documentElement(); element; element = ElementTraversal::next(element)) {
-        if (canShareStyleWithElement(*element))
-=======
     for (Element* element = document().documentElement(); element; element = ElementTraversal::next(*element)) {
         if (element->supportsStyleSharing() && canShareStyleWithElement(*element))
->>>>>>> 8c15b39e
             return true;
     }
     return false;
@@ -305,12 +251,8 @@
 {
     StyleSharingList& styleSharingList = m_styleResolver.styleSharingList();
     for (StyleSharingList::iterator it = styleSharingList.begin(); it != styleSharingList.end(); ++it) {
-<<<<<<< HEAD
-        if (!canShareStyleWithElement(**it))
-=======
         Element& candidate = **it;
         if (!canShareStyleWithElement(candidate))
->>>>>>> 8c15b39e
             continue;
         if (it != styleSharingList.begin()) {
             // Move the element to the front of the LRU
@@ -319,16 +261,11 @@
         }
         return &candidate;
     }
-<<<<<<< HEAD
-    m_styleResolver.addToStyleSharingList(&element());
-=======
     m_styleResolver.addToStyleSharingList(element());
->>>>>>> 8c15b39e
     return 0;
 }
 
 bool SharedStyleFinder::matchesRuleSet(RuleSet* ruleSet)
-<<<<<<< HEAD
 {
     if (!ruleSet)
         return false;
@@ -337,23 +274,8 @@
 }
 
 RenderStyle* SharedStyleFinder::findSharedStyle()
-=======
->>>>>>> 8c15b39e
-{
-    if (!ruleSet)
-        return false;
-    ElementRuleCollector collector(m_context, m_styleResolver.selectorFilter());
-    return collector.hasAnyMatchingRules(ruleSet);
-}
-
-<<<<<<< HEAD
-    if (!element().supportsStyleSharing())
-        return 0;
-=======
-RenderStyle* SharedStyleFinder::findSharedStyle()
 {
     INCREMENT_STYLE_STATS_COUNTER(m_styleResolver, sharedStyleLookups);
->>>>>>> 8c15b39e
 
     if (!element().supportsStyleSharing())
         return 0;
@@ -363,29 +285,14 @@
 
     Element* shareElement = findElementForStyleSharing();
 
-<<<<<<< HEAD
-#ifdef STYLE_STATS
-    // FIXME: these stats don't to into account whether or not sibling/attribute
-    // rules prevent these nodes from actually sharing
-    if (shareElement)
-        STYLE_STATS_ADD_SEARCH_FOUND_SIBLING_FOR_SHARING();
-    else if (documentContainsValidCandidate())
-        STYLE_STATS_ADD_SEARCH_MISSED_SHARING();
-#endif
-=======
     if (!shareElement) {
         if (m_styleResolver.stats() && m_styleResolver.stats()->printMissedCandidateCount && documentContainsValidCandidate())
             INCREMENT_STYLE_STATS_COUNTER(m_styleResolver, sharedStyleMissed);
         return 0;
     }
->>>>>>> 8c15b39e
 
     INCREMENT_STYLE_STATS_COUNTER(m_styleResolver, sharedStyleFound);
 
-<<<<<<< HEAD
-    // Can't share if sibling or attribute rules apply. This is checked at the end as it should rarely fail.
-    if (matchesRuleSet(m_siblingRuleSet) || matchesRuleSet(m_uncommonAttributeRuleSet))
-=======
     if (matchesRuleSet(m_siblingRuleSet)) {
         INCREMENT_STYLE_STATS_COUNTER(m_styleResolver, sharedStyleRejectedBySiblingRules);
         return 0;
@@ -393,17 +300,12 @@
 
     if (matchesRuleSet(m_uncommonAttributeRuleSet)) {
         INCREMENT_STYLE_STATS_COUNTER(m_styleResolver, sharedStyleRejectedByUncommonAttributeRules);
->>>>>>> 8c15b39e
         return 0;
     }
 
     // Tracking child index requires unique style for each node. This may get set by the sibling rule match above.
-<<<<<<< HEAD
-    if (!element().parentElement()->childrenSupportStyleSharing())
-=======
     if (!element().parentElement()->childrenSupportStyleSharing()) {
         INCREMENT_STYLE_STATS_COUNTER(m_styleResolver, sharedStyleRejectedByParent);
->>>>>>> 8c15b39e
         return 0;
     }
 
