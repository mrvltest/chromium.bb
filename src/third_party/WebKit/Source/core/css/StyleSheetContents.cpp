--- conflicted
+++ resolved
@@ -32,11 +32,7 @@
 #include "core/dom/StyleEngine.h"
 #include "core/fetch/CSSStyleSheetResource.h"
 #include "platform/TraceEvent.h"
-<<<<<<< HEAD
-#include "weborigin/SecurityOrigin.h"
-=======
 #include "platform/weborigin/SecurityOrigin.h"
->>>>>>> 8c15b39e
 #include "wtf/Deque.h"
 
 namespace WebCore {
@@ -305,11 +301,7 @@
 {
     TRACE_EVENT0("webkit", "StyleSheetContents::parseAuthorStyleSheet");
 
-<<<<<<< HEAD
-    bool quirksMode = isQuirksModeBehavior(m_parserContext.mode);
-=======
     bool quirksMode = isQuirksModeBehavior(m_parserContext.mode());
->>>>>>> 8c15b39e
 
     bool enforceMIMEType = !quirksMode;
     bool hasValidMIMEType = false;
@@ -328,18 +320,6 @@
             return;
         }
     }
-<<<<<<< HEAD
-    if (!quirksMode && m_parserContext.needsSiteSpecificQuirks) {
-        // Work around <https://bugs.webkit.org/show_bug.cgi?id=28350>.
-        DEFINE_STATIC_LOCAL(const String, mediaWikiKHTMLFixesStyleSheet, ("/* KHTML fix stylesheet */\n/* work around the horizontal scrollbars */\n#column-content { margin-left: 0; }\n\n"));
-        // There are two variants of KHTMLFixes.css. One is equal to mediaWikiKHTMLFixesStyleSheet,
-        // while the other lacks the second trailing newline.
-        if (baseURL().string().endsWith("/KHTMLFixes.css") && !sheetText.isNull() && mediaWikiKHTMLFixesStyleSheet.startsWith(sheetText)
-            && sheetText.length() >= mediaWikiKHTMLFixesStyleSheet.length() - 1)
-            clearRules();
-    }
-=======
->>>>>>> 8c15b39e
 }
 
 bool StyleSheetContents::parseString(const String& sheetText)
