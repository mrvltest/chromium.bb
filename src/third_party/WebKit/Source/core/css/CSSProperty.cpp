--- conflicted
+++ resolved
@@ -256,439 +256,6 @@
     }
 }
 
-<<<<<<< HEAD
-bool CSSProperty::isInheritedProperty(CSSPropertyID propertyID)
-{
-    switch (propertyID) {
-    case CSSPropertyBorderCollapse:
-    case CSSPropertyBorderSpacing:
-    case CSSPropertyCaptionSide:
-    case CSSPropertyClipRule:
-    case CSSPropertyColor:
-    case CSSPropertyColorInterpolation:
-    case CSSPropertyColorInterpolationFilters:
-    case CSSPropertyColorRendering:
-    case CSSPropertyCursor:
-    case CSSPropertyDirection:
-    case CSSPropertyEmptyCells:
-    case CSSPropertyFill:
-    case CSSPropertyFillOpacity:
-    case CSSPropertyFillRule:
-    case CSSPropertyFont:
-    case CSSPropertyFontFamily:
-    case CSSPropertyFontSize:
-    case CSSPropertyFontStyle:
-    case CSSPropertyFontVariant:
-    case CSSPropertyFontWeight:
-    case CSSPropertyGlyphOrientationHorizontal:
-    case CSSPropertyGlyphOrientationVertical:
-    case CSSPropertyImageRendering:
-    case CSSPropertyLetterSpacing:
-    case CSSPropertyLineHeight:
-    case CSSPropertyListStyle:
-    case CSSPropertyListStyleImage:
-    case CSSPropertyListStylePosition:
-    case CSSPropertyListStyleType:
-    case CSSPropertyMarker:
-    case CSSPropertyMarkerEnd:
-    case CSSPropertyMarkerMid:
-    case CSSPropertyMarkerStart:
-    case CSSPropertyOrphans:
-    case CSSPropertyPointerEvents:
-    case CSSPropertyQuotes:
-    case CSSPropertyResize:
-    case CSSPropertyShapeRendering:
-    case CSSPropertySpeak:
-    case CSSPropertyStroke:
-    case CSSPropertyStrokeDasharray:
-    case CSSPropertyStrokeDashoffset:
-    case CSSPropertyStrokeLinecap:
-    case CSSPropertyStrokeLinejoin:
-    case CSSPropertyStrokeMiterlimit:
-    case CSSPropertyStrokeOpacity:
-    case CSSPropertyStrokeWidth:
-    case CSSPropertyTabSize:
-    case CSSPropertyTextAlign:
-    case CSSPropertyTextAlignLast:
-    case CSSPropertyTextJustify:
-    case CSSPropertyTextAnchor:
-    case CSSPropertyTextIndent:
-    case CSSPropertyTextRendering:
-    case CSSPropertyTextShadow:
-    case CSSPropertyTextTransform:
-    case CSSPropertyTouchActionDelay:
-    case CSSPropertyVisibility:
-    case CSSPropertyWebkitAspectRatio:
-    case CSSPropertyWebkitBorderHorizontalSpacing:
-    case CSSPropertyWebkitBorderVerticalSpacing:
-    case CSSPropertyWebkitBoxDirection:
-    case CSSPropertyWebkitCaretColor:
-    case CSSPropertyWebkitFontFeatureSettings:
-    case CSSPropertyFontKerning:
-    case CSSPropertyWebkitFontSmoothing:
-    case CSSPropertyFontVariantLigatures:
-    case CSSPropertyWebkitLocale:
-    case CSSPropertyWebkitHighlight:
-    case CSSPropertyWebkitHyphenateCharacter:
-    case CSSPropertyWebkitLineBoxContain:
-    case CSSPropertyWebkitLineBreak:
-    case CSSPropertyWebkitPrintColorAdjust:
-    case CSSPropertyWebkitRtlOrdering:
-    case CSSPropertyWebkitRubyPosition:
-    case CSSPropertyWebkitTapHighlightColor:
-    case CSSPropertyWebkitTextCombine:
-    case CSSPropertyTextUnderlinePosition:
-    case CSSPropertyWebkitTextDecorationsInEffect:
-    case CSSPropertyWebkitTextEmphasis:
-    case CSSPropertyWebkitTextEmphasisColor:
-    case CSSPropertyWebkitTextEmphasisPosition:
-    case CSSPropertyWebkitTextEmphasisStyle:
-    case CSSPropertyWebkitTextFillColor:
-    case CSSPropertyWebkitTextOrientation:
-    case CSSPropertyWebkitTextSecurity:
-    case CSSPropertyWebkitTextStroke:
-    case CSSPropertyWebkitTextStrokeColor:
-    case CSSPropertyWebkitTextStrokeWidth:
-    case CSSPropertyWebkitUserModify:
-    case CSSPropertyWebkitUserSelect:
-    case CSSPropertyBbRubberbandable:
-    case CSSPropertyWebkitWritingMode:
-    case CSSPropertyWhiteSpace:
-    case CSSPropertyWidows:
-    case CSSPropertyWordBreak:
-    case CSSPropertyWordSpacing:
-    case CSSPropertyWordWrap:
-    case CSSPropertyWritingMode:
-        return true;
-    case CSSPropertyAnimation:
-    case CSSPropertyAnimationDelay:
-    case CSSPropertyAnimationDirection:
-    case CSSPropertyAnimationDuration:
-    case CSSPropertyAnimationFillMode:
-    case CSSPropertyAnimationIterationCount:
-    case CSSPropertyAnimationName:
-    case CSSPropertyAnimationPlayState:
-    case CSSPropertyAnimationTimingFunction:
-    case CSSPropertyAlignmentBaseline:
-    case CSSPropertyBackground:
-    case CSSPropertyBackgroundAttachment:
-    case CSSPropertyBackgroundBlendMode:
-    case CSSPropertyBackgroundClip:
-    case CSSPropertyBackgroundColor:
-    case CSSPropertyBackgroundImage:
-    case CSSPropertyBackgroundOrigin:
-    case CSSPropertyBackgroundPosition:
-    case CSSPropertyBackgroundPositionX:
-    case CSSPropertyBackgroundPositionY:
-    case CSSPropertyBackgroundRepeat:
-    case CSSPropertyBackgroundRepeatX:
-    case CSSPropertyBackgroundRepeatY:
-    case CSSPropertyBackgroundSize:
-    case CSSPropertyBaselineShift:
-    case CSSPropertyBorder:
-    case CSSPropertyBorderBottom:
-    case CSSPropertyBorderBottomColor:
-    case CSSPropertyBorderBottomLeftRadius:
-    case CSSPropertyBorderBottomRightRadius:
-    case CSSPropertyBorderBottomStyle:
-    case CSSPropertyBorderBottomWidth:
-    case CSSPropertyBorderColor:
-    case CSSPropertyBorderImage:
-    case CSSPropertyBorderImageOutset:
-    case CSSPropertyBorderImageRepeat:
-    case CSSPropertyBorderImageSlice:
-    case CSSPropertyBorderImageSource:
-    case CSSPropertyBorderImageWidth:
-    case CSSPropertyBorderLeft:
-    case CSSPropertyBorderLeftColor:
-    case CSSPropertyBorderLeftStyle:
-    case CSSPropertyBorderLeftWidth:
-    case CSSPropertyBorderRadius:
-    case CSSPropertyBorderRight:
-    case CSSPropertyBorderRightColor:
-    case CSSPropertyBorderRightStyle:
-    case CSSPropertyBorderRightWidth:
-    case CSSPropertyBorderStyle:
-    case CSSPropertyBorderTop:
-    case CSSPropertyBorderTopColor:
-    case CSSPropertyBorderTopLeftRadius:
-    case CSSPropertyBorderTopRightRadius:
-    case CSSPropertyBorderTopStyle:
-    case CSSPropertyBorderTopWidth:
-    case CSSPropertyBorderWidth:
-    case CSSPropertyBottom:
-    case CSSPropertyBoxShadow:
-    case CSSPropertyBoxSizing:
-    case CSSPropertyBufferedRendering:
-    case CSSPropertyClear:
-    case CSSPropertyClip:
-    case CSSPropertyClipPath:
-    case CSSPropertyContent:
-    case CSSPropertyCounterIncrement:
-    case CSSPropertyCounterReset:
-    case CSSPropertyDisplay:
-    case CSSPropertyDominantBaseline:
-    case CSSPropertyEnableBackground:
-    case CSSPropertyFilter:
-    case CSSPropertyFloat:
-    case CSSPropertyFloodColor:
-    case CSSPropertyFloodOpacity:
-    case CSSPropertyFontStretch:
-    case CSSPropertyHeight:
-    case CSSPropertyIsolation:
-    case CSSPropertyJustifySelf:
-    case CSSPropertyLeft:
-    case CSSPropertyLightingColor:
-    case CSSPropertyMargin:
-    case CSSPropertyMarginBottom:
-    case CSSPropertyMarginLeft:
-    case CSSPropertyMarginRight:
-    case CSSPropertyMarginTop:
-    case CSSPropertyMask:
-    case CSSPropertyMaskType:
-    case CSSPropertyMaskSourceType:
-    case CSSPropertyMaxHeight:
-    case CSSPropertyMaxWidth:
-    case CSSPropertyMinHeight:
-    case CSSPropertyMinWidth:
-    case CSSPropertyMixBlendMode:
-    case CSSPropertyObjectFit:
-    case CSSPropertyObjectPosition:
-    case CSSPropertyOpacity:
-    case CSSPropertyOutline:
-    case CSSPropertyOutlineColor:
-    case CSSPropertyOutlineOffset:
-    case CSSPropertyOutlineStyle:
-    case CSSPropertyOutlineWidth:
-    case CSSPropertyOverflow:
-    case CSSPropertyOverflowWrap:
-    case CSSPropertyOverflowX:
-    case CSSPropertyOverflowY:
-    case CSSPropertyPadding:
-    case CSSPropertyPaddingBottom:
-    case CSSPropertyPaddingLeft:
-    case CSSPropertyPaddingRight:
-    case CSSPropertyPaddingTop:
-    case CSSPropertyPage:
-    case CSSPropertyPageBreakAfter:
-    case CSSPropertyPageBreakBefore:
-    case CSSPropertyPageBreakInside:
-    case CSSPropertyPaintOrder:
-    case CSSPropertyPosition:
-    case CSSPropertyRight:
-    case CSSPropertyScrollBehavior:
-    case CSSPropertySize:
-    case CSSPropertySrc:
-    case CSSPropertyStopColor:
-    case CSSPropertyStopOpacity:
-    case CSSPropertyTableLayout:
-    case CSSPropertyTextDecoration:
-    case CSSPropertyTextDecorationLine:
-    case CSSPropertyTextDecorationStyle:
-    case CSSPropertyTextDecorationColor:
-    case CSSPropertyTextLineThroughColor:
-    case CSSPropertyTextLineThroughMode:
-    case CSSPropertyTextLineThroughStyle:
-    case CSSPropertyTextLineThroughWidth:
-    case CSSPropertyTextOverflow:
-    case CSSPropertyTextOverlineColor:
-    case CSSPropertyTextOverlineMode:
-    case CSSPropertyTextOverlineStyle:
-    case CSSPropertyTextOverlineWidth:
-    case CSSPropertyTextUnderlineColor:
-    case CSSPropertyTextUnderlineMode:
-    case CSSPropertyTextUnderlineStyle:
-    case CSSPropertyTextUnderlineWidth:
-    case CSSPropertyTop:
-    case CSSPropertyTouchAction:
-    case CSSPropertyTransition:
-    case CSSPropertyTransitionDelay:
-    case CSSPropertyTransitionDuration:
-    case CSSPropertyTransitionProperty:
-    case CSSPropertyTransitionTimingFunction:
-    case CSSPropertyUnicodeBidi:
-    case CSSPropertyUnicodeRange:
-    case CSSPropertyVectorEffect:
-    case CSSPropertyVerticalAlign:
-    case CSSPropertyAlignContent:
-    case CSSPropertyAlignItems:
-    case CSSPropertyAlignSelf:
-    case CSSPropertyWebkitAnimation:
-    case CSSPropertyWebkitAnimationDelay:
-    case CSSPropertyWebkitAnimationDirection:
-    case CSSPropertyWebkitAnimationDuration:
-    case CSSPropertyWebkitAnimationFillMode:
-    case CSSPropertyWebkitAnimationIterationCount:
-    case CSSPropertyWebkitAnimationName:
-    case CSSPropertyWebkitAnimationPlayState:
-    case CSSPropertyWebkitAnimationTimingFunction:
-    case CSSPropertyWebkitAppearance:
-    case CSSPropertyBackfaceVisibility:
-    case CSSPropertyWebkitBackfaceVisibility:
-    case CSSPropertyWebkitBackgroundClip:
-    case CSSPropertyWebkitBackgroundComposite:
-    case CSSPropertyWebkitBackgroundOrigin:
-    case CSSPropertyWebkitBackgroundSize:
-    case CSSPropertyWebkitBorderAfter:
-    case CSSPropertyWebkitBorderAfterColor:
-    case CSSPropertyWebkitBorderAfterStyle:
-    case CSSPropertyWebkitBorderAfterWidth:
-    case CSSPropertyWebkitBorderBefore:
-    case CSSPropertyWebkitBorderBeforeColor:
-    case CSSPropertyWebkitBorderBeforeStyle:
-    case CSSPropertyWebkitBorderBeforeWidth:
-    case CSSPropertyWebkitBorderEnd:
-    case CSSPropertyWebkitBorderEndColor:
-    case CSSPropertyWebkitBorderEndStyle:
-    case CSSPropertyWebkitBorderEndWidth:
-    case CSSPropertyWebkitBorderFit:
-    case CSSPropertyWebkitBorderImage:
-    case CSSPropertyWebkitBorderRadius:
-    case CSSPropertyWebkitBorderStart:
-    case CSSPropertyWebkitBorderStartColor:
-    case CSSPropertyWebkitBorderStartStyle:
-    case CSSPropertyWebkitBorderStartWidth:
-    case CSSPropertyWebkitBoxAlign:
-    case CSSPropertyWebkitBoxDecorationBreak:
-    case CSSPropertyWebkitBoxFlex:
-    case CSSPropertyWebkitBoxFlexGroup:
-    case CSSPropertyWebkitBoxLines:
-    case CSSPropertyWebkitBoxOrdinalGroup:
-    case CSSPropertyWebkitBoxOrient:
-    case CSSPropertyWebkitBoxPack:
-    case CSSPropertyWebkitBoxReflect:
-    case CSSPropertyWebkitBoxShadow:
-    case CSSPropertyInternalCallback:
-    case CSSPropertyWebkitClipPath:
-    case CSSPropertyWebkitColumnBreakAfter:
-    case CSSPropertyWebkitColumnBreakBefore:
-    case CSSPropertyWebkitColumnBreakInside:
-    case CSSPropertyWebkitColumnCount:
-    case CSSPropertyColumnFill:
-    case CSSPropertyWebkitColumnGap:
-    case CSSPropertyWebkitColumnRule:
-    case CSSPropertyWebkitColumnRuleColor:
-    case CSSPropertyWebkitColumnRuleStyle:
-    case CSSPropertyWebkitColumnRuleWidth:
-    case CSSPropertyWebkitColumnSpan:
-    case CSSPropertyWebkitColumnWidth:
-    case CSSPropertyWebkitColumns:
-    case CSSPropertyWebkitFilter:
-    case CSSPropertyFlex:
-    case CSSPropertyFlexBasis:
-    case CSSPropertyFlexDirection:
-    case CSSPropertyFlexFlow:
-    case CSSPropertyFlexGrow:
-    case CSSPropertyFlexShrink:
-    case CSSPropertyFlexWrap:
-    case CSSPropertyWebkitFontSizeDelta:
-    case CSSPropertyGridArea:
-    case CSSPropertyGridAutoColumns:
-    case CSSPropertyGridAutoFlow:
-    case CSSPropertyGridAutoRows:
-    case CSSPropertyGridColumn:
-    case CSSPropertyGridColumnEnd:
-    case CSSPropertyGridColumnStart:
-    case CSSPropertyGrid:
-    case CSSPropertyGridTemplate:
-    case CSSPropertyGridTemplateColumns:
-    case CSSPropertyGridTemplateRows:
-    case CSSPropertyGridRow:
-    case CSSPropertyGridRowEnd:
-    case CSSPropertyGridRowStart:
-    case CSSPropertyGridTemplateAreas:
-    case CSSPropertyJustifyContent:
-    case CSSPropertyWebkitLineClamp:
-    case CSSPropertyWebkitLogicalHeight:
-    case CSSPropertyWebkitLogicalWidth:
-    case CSSPropertyWebkitMarginAfter:
-    case CSSPropertyWebkitMarginAfterCollapse:
-    case CSSPropertyWebkitMarginBefore:
-    case CSSPropertyWebkitMarginBeforeCollapse:
-    case CSSPropertyWebkitMarginBottomCollapse:
-    case CSSPropertyWebkitMarginCollapse:
-    case CSSPropertyWebkitMarginEnd:
-    case CSSPropertyWebkitMarginStart:
-    case CSSPropertyWebkitMarginTopCollapse:
-    case CSSPropertyInternalMarqueeDirection:
-    case CSSPropertyInternalMarqueeIncrement:
-    case CSSPropertyInternalMarqueeRepetition:
-    case CSSPropertyInternalMarqueeSpeed:
-    case CSSPropertyOrder:
-    case CSSPropertyInternalMarqueeStyle:
-    case CSSPropertyWebkitMask:
-    case CSSPropertyWebkitMaskBoxImage:
-    case CSSPropertyWebkitMaskBoxImageOutset:
-    case CSSPropertyWebkitMaskBoxImageRepeat:
-    case CSSPropertyWebkitMaskBoxImageSlice:
-    case CSSPropertyWebkitMaskBoxImageSource:
-    case CSSPropertyWebkitMaskBoxImageWidth:
-    case CSSPropertyWebkitMaskClip:
-    case CSSPropertyWebkitMaskComposite:
-    case CSSPropertyWebkitMaskImage:
-    case CSSPropertyWebkitMaskOrigin:
-    case CSSPropertyWebkitMaskPosition:
-    case CSSPropertyWebkitMaskPositionX:
-    case CSSPropertyWebkitMaskPositionY:
-    case CSSPropertyWebkitMaskRepeat:
-    case CSSPropertyWebkitMaskRepeatX:
-    case CSSPropertyWebkitMaskRepeatY:
-    case CSSPropertyWebkitMaskSize:
-    case CSSPropertyWebkitMaxLogicalWidth:
-    case CSSPropertyWebkitMaxLogicalHeight:
-    case CSSPropertyWebkitMinLogicalWidth:
-    case CSSPropertyWebkitMinLogicalHeight:
-    case CSSPropertyWebkitPaddingAfter:
-    case CSSPropertyWebkitPaddingBefore:
-    case CSSPropertyWebkitPaddingEnd:
-    case CSSPropertyWebkitPaddingStart:
-    case CSSPropertyPerspective:
-    case CSSPropertyWebkitPerspective:
-    case CSSPropertyPerspectiveOrigin:
-    case CSSPropertyWebkitPerspectiveOrigin:
-    case CSSPropertyWebkitPerspectiveOriginX:
-    case CSSPropertyWebkitPerspectiveOriginY:
-    case CSSPropertyTransform:
-    case CSSPropertyWebkitTransform:
-    case CSSPropertyTransformOrigin:
-    case CSSPropertyWebkitTransformOrigin:
-    case CSSPropertyWebkitTransformOriginX:
-    case CSSPropertyWebkitTransformOriginY:
-    case CSSPropertyWebkitTransformOriginZ:
-    case CSSPropertyTransformStyle:
-    case CSSPropertyWebkitTransformStyle:
-    case CSSPropertyWebkitTransition:
-    case CSSPropertyWebkitTransitionDelay:
-    case CSSPropertyWebkitTransitionDuration:
-    case CSSPropertyWebkitTransitionProperty:
-    case CSSPropertyWebkitTransitionTimingFunction:
-    case CSSPropertyWebkitUserDrag:
-    case CSSPropertyWebkitWrapFlow:
-    case CSSPropertyShapeMargin:
-    case CSSPropertyShapeImageThreshold:
-    case CSSPropertyShapeOutside:
-    case CSSPropertyWebkitWrapThrough:
-    case CSSPropertyWebkitAppRegion:
-    case CSSPropertyWidth:
-    case CSSPropertyWillChange:
-    case CSSPropertyMaxZoom:
-    case CSSPropertyMinZoom:
-    case CSSPropertyOrientation:
-    case CSSPropertyUserZoom:
-    case CSSPropertyZIndex:
-    case CSSPropertyZoom:
-    case CSSPropertyAll:
-        return false;
-    case CSSPropertyInvalid:
-        ASSERT_NOT_REACHED();
-        return false;
-    }
-    ASSERT_NOT_REACHED();
-    return false;
-}
-
-=======
->>>>>>> e6de044b
 bool CSSProperty::isAffectedByAllProperty(CSSPropertyID propertyID)
 {
     if (propertyID == CSSPropertyAll)
