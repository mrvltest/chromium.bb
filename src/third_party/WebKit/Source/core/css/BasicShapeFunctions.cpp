/*
 * Copyright (C) 2012 Adobe Systems Incorporated. All rights reserved.
 *
 * Redistribution and use in source and binary forms, with or without
 * modification, are permitted provided that the following conditions
 * are met:
 *
 * 1. Redistributions of source code must retain the above
 *    copyright notice, this list of conditions and the following
 *    disclaimer.
 * 2. Redistributions in binary form must reproduce the above
 *    copyright notice, this list of conditions and the following
 *    disclaimer in the documentation and/or other materials
 *    provided with the distribution.
 *
 * THIS SOFTWARE IS PROVIDED BY THE COPYRIGHT HOLDER “AS IS” AND ANY
 * EXPRESS OR IMPLIED WARRANTIES, INCLUDING, BUT NOT LIMITED TO, THE
 * IMPLIED WARRANTIES OF MERCHANTABILITY AND FITNESS FOR A PARTICULAR
 * PURPOSE ARE DISCLAIMED. IN NO EVENT SHALL THE COPYRIGHT HOLDER BE
 * LIABLE FOR ANY DIRECT, INDIRECT, INCIDENTAL, SPECIAL, EXEMPLARY,
 * OR CONSEQUENTIAL DAMAGES (INCLUDING, BUT NOT LIMITED TO,
 * PROCUREMENT OF SUBSTITUTE GOODS OR SERVICES; LOSS OF USE, DATA, OR
 * PROFITS; OR BUSINESS INTERRUPTION) HOWEVER CAUSED AND ON ANY
 * THEORY OF LIABILITY, WHETHER IN CONTRACT, STRICT LIABILITY, OR
 * TORT (INCLUDING NEGLIGENCE OR OTHERWISE) ARISING IN ANY WAY OUT OF
 * THE USE OF THIS SOFTWARE, EVEN IF ADVISED OF THE POSSIBILITY OF
 * SUCH DAMAGE.
 */

#include "config.h"
#include "core/css/BasicShapeFunctions.h"

#include "core/css/CSSBasicShapes.h"
#include "core/css/CSSPrimitiveValueMappings.h"
#include "core/css/CSSValuePool.h"
#include "core/css/resolver/StyleResolverState.h"
#include "core/rendering/style/BasicShapes.h"
#include "core/rendering/style/RenderStyle.h"

namespace WebCore {

<<<<<<< HEAD
PassRefPtr<CSSValue> valueForBasicShape(const RenderStyle* style, const BasicShape* basicShape)
=======
PassRefPtr<CSSValue> valueForBasicShape(const RenderStyle& style, const BasicShape* basicShape)
>>>>>>> 8c15b39e
{
    CSSValuePool& pool = cssValuePool();

    RefPtr<CSSBasicShape> basicShapeValue;
    switch (basicShape->type()) {
    case BasicShape::BasicShapeRectangleType: {
        const BasicShapeRectangle* rectangle = static_cast<const BasicShapeRectangle*>(basicShape);
        RefPtr<CSSBasicShapeRectangle> rectangleValue = CSSBasicShapeRectangle::create();

        rectangleValue->setX(pool.createValue(rectangle->x(), style));
        rectangleValue->setY(pool.createValue(rectangle->y(), style));
        rectangleValue->setWidth(pool.createValue(rectangle->width(), style));
        rectangleValue->setHeight(pool.createValue(rectangle->height(), style));
        rectangleValue->setRadiusX(pool.createValue(rectangle->cornerRadiusX(), style));
        rectangleValue->setRadiusY(pool.createValue(rectangle->cornerRadiusY(), style));

        basicShapeValue = rectangleValue.release();
        break;
    }
    case BasicShape::BasicShapeCircleType: {
        const BasicShapeCircle* circle = static_cast<const BasicShapeCircle*>(basicShape);
        RefPtr<CSSBasicShapeCircle> circleValue = CSSBasicShapeCircle::create();

        circleValue->setCenterX(pool.createValue(circle->centerX(), style));
        circleValue->setCenterY(pool.createValue(circle->centerY(), style));
        circleValue->setRadius(pool.createValue(circle->radius(), style));

        basicShapeValue = circleValue.release();
        break;
    }
    case BasicShape::BasicShapeEllipseType: {
        const BasicShapeEllipse* ellipse = static_cast<const BasicShapeEllipse*>(basicShape);
        RefPtr<CSSBasicShapeEllipse> ellipseValue = CSSBasicShapeEllipse::create();

        ellipseValue->setCenterX(pool.createValue(ellipse->centerX(), style));
        ellipseValue->setCenterY(pool.createValue(ellipse->centerY(), style));
        ellipseValue->setRadiusX(pool.createValue(ellipse->radiusX(), style));
        ellipseValue->setRadiusY(pool.createValue(ellipse->radiusY(), style));

        basicShapeValue = ellipseValue.release();
        break;
    }
    case BasicShape::BasicShapePolygonType: {
        const BasicShapePolygon* polygon = static_cast<const BasicShapePolygon*>(basicShape);
        RefPtr<CSSBasicShapePolygon> polygonValue = CSSBasicShapePolygon::create();

        polygonValue->setWindRule(polygon->windRule());
        const Vector<Length>& values = polygon->values();
        for (unsigned i = 0; i < values.size(); i += 2)
            polygonValue->appendPoint(pool.createValue(values.at(i), style), pool.createValue(values.at(i + 1), style));

        basicShapeValue = polygonValue.release();
        break;
    }
    case BasicShape::BasicShapeInsetRectangleType: {
        const BasicShapeInsetRectangle* rectangle = static_cast<const BasicShapeInsetRectangle*>(basicShape);
        RefPtr<CSSBasicShapeInsetRectangle> rectangleValue = CSSBasicShapeInsetRectangle::create();

        rectangleValue->setTop(cssValuePool().createValue(rectangle->top()));
        rectangleValue->setRight(cssValuePool().createValue(rectangle->right()));
        rectangleValue->setBottom(cssValuePool().createValue(rectangle->bottom()));
        rectangleValue->setLeft(cssValuePool().createValue(rectangle->left()));
        rectangleValue->setRadiusX(cssValuePool().createValue(rectangle->cornerRadiusX()));
        rectangleValue->setRadiusY(cssValuePool().createValue(rectangle->cornerRadiusY()));

        basicShapeValue = rectangleValue.release();
        break;
    }
    default:
        break;
    }
    return pool.createValue(basicShapeValue.release());
}

static Length convertToLength(const StyleResolverState& state, CSSPrimitiveValue* value)
{
    return value->convertToLength<FixedConversion | PercentConversion>(state.cssToLengthConversionData());
}

PassRefPtr<BasicShape> basicShapeForValue(const StyleResolverState& state, const CSSBasicShape* basicShapeValue)
{
    RefPtr<BasicShape> basicShape;

    switch (basicShapeValue->type()) {
    case CSSBasicShape::CSSBasicShapeRectangleType: {
        const CSSBasicShapeRectangle* rectValue = static_cast<const CSSBasicShapeRectangle *>(basicShapeValue);
        RefPtr<BasicShapeRectangle> rect = BasicShapeRectangle::create();

        rect->setX(convertToLength(state, rectValue->x()));
        rect->setY(convertToLength(state, rectValue->y()));
        rect->setWidth(convertToLength(state, rectValue->width()));
        rect->setHeight(convertToLength(state, rectValue->height()));
        if (rectValue->radiusX()) {
            Length radiusX = convertToLength(state, rectValue->radiusX());
            rect->setCornerRadiusX(radiusX);
            if (rectValue->radiusY())
                rect->setCornerRadiusY(convertToLength(state, rectValue->radiusY()));
            else
                rect->setCornerRadiusY(radiusX);
        } else {
            rect->setCornerRadiusX(Length(0, Fixed));
            rect->setCornerRadiusY(Length(0, Fixed));
        }
        basicShape = rect.release();
        break;
    }
    case CSSBasicShape::CSSBasicShapeCircleType: {
        const CSSBasicShapeCircle* circleValue = static_cast<const CSSBasicShapeCircle *>(basicShapeValue);
        RefPtr<BasicShapeCircle> circle = BasicShapeCircle::create();

        circle->setCenterX(convertToLength(state, circleValue->centerX()));
        circle->setCenterY(convertToLength(state, circleValue->centerY()));
        circle->setRadius(convertToLength(state, circleValue->radius()));

        basicShape = circle.release();
        break;
    }
    case CSSBasicShape::CSSBasicShapeEllipseType: {
        const CSSBasicShapeEllipse* ellipseValue = static_cast<const CSSBasicShapeEllipse *>(basicShapeValue);
        RefPtr<BasicShapeEllipse> ellipse = BasicShapeEllipse::create();

        ellipse->setCenterX(convertToLength(state, ellipseValue->centerX()));
        ellipse->setCenterY(convertToLength(state, ellipseValue->centerY()));
        ellipse->setRadiusX(convertToLength(state, ellipseValue->radiusX()));
        ellipse->setRadiusY(convertToLength(state, ellipseValue->radiusY()));

        basicShape = ellipse.release();
        break;
    }
    case CSSBasicShape::CSSBasicShapePolygonType: {
        const CSSBasicShapePolygon* polygonValue = static_cast<const CSSBasicShapePolygon *>(basicShapeValue);
        RefPtr<BasicShapePolygon> polygon = BasicShapePolygon::create();

        polygon->setWindRule(polygonValue->windRule());
        const Vector<RefPtr<CSSPrimitiveValue> >& values = polygonValue->values();
        for (unsigned i = 0; i < values.size(); i += 2)
            polygon->appendPoint(convertToLength(state, values.at(i).get()), convertToLength(state, values.at(i + 1).get()));

        basicShape = polygon.release();
        break;
    }
    case CSSBasicShape::CSSBasicShapeInsetRectangleType: {
        const CSSBasicShapeInsetRectangle* rectValue = static_cast<const CSSBasicShapeInsetRectangle *>(basicShapeValue);
        RefPtr<BasicShapeInsetRectangle> rect = BasicShapeInsetRectangle::create();

        rect->setTop(convertToLength(state, rectValue->top()));
        rect->setRight(convertToLength(state, rectValue->right()));
        rect->setBottom(convertToLength(state, rectValue->bottom()));
        rect->setLeft(convertToLength(state, rectValue->left()));
        if (rectValue->radiusX()) {
            Length radiusX = convertToLength(state, rectValue->radiusX());
            rect->setCornerRadiusX(radiusX);
            if (rectValue->radiusY())
                rect->setCornerRadiusY(convertToLength(state, rectValue->radiusY()));
            else
                rect->setCornerRadiusY(radiusX);
        } else {
            rect->setCornerRadiusX(Length(0, Fixed));
            rect->setCornerRadiusY(Length(0, Fixed));
        }
        basicShape = rect.release();
        break;
    }
    default:
        break;
    }
    return basicShape.release();
}
}<|MERGE_RESOLUTION|>--- conflicted
+++ resolved
@@ -39,11 +39,7 @@
 
 namespace WebCore {
 
-<<<<<<< HEAD
-PassRefPtr<CSSValue> valueForBasicShape(const RenderStyle* style, const BasicShape* basicShape)
-=======
 PassRefPtr<CSSValue> valueForBasicShape(const RenderStyle& style, const BasicShape* basicShape)
->>>>>>> 8c15b39e
 {
     CSSValuePool& pool = cssValuePool();
 
