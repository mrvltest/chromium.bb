/*
 * (C) 1999-2003 Lars Knoll (knoll@kde.org)
 * Copyright (C) 2004, 2005, 2006, 2008 Apple Inc. All rights reserved.
 *
 * This library is free software; you can redistribute it and/or
 * modify it under the terms of the GNU Library General Public
 * License as published by the Free Software Foundation; either
 * version 2 of the License, or (at your option) any later version.
 *
 * This library is distributed in the hope that it will be useful,
 * but WITHOUT ANY WARRANTY; without even the implied warranty of
 * MERCHANTABILITY or FITNESS FOR A PARTICULAR PURPOSE.  See the GNU
 * Library General Public License for more details.
 *
 * You should have received a copy of the GNU Library General Public License
 * along with this library; see the file COPYING.LIB.  If not, write to
 * the Free Software Foundation, Inc., 51 Franklin Street, Fifth Floor,
 * Boston, MA 02110-1301, USA.
 */

#include "config.h"
#include "core/css/CSSImageValue.h"

#include "FetchInitiatorTypeNames.h"
#include "core/css/CSSParser.h"
#include "core/dom/Document.h"
#include "core/fetch/CrossOriginAccessControl.h"
#include "core/fetch/FetchRequest.h"
#include "core/fetch/ImageResource.h"
#include "core/rendering/style/StyleFetchedImage.h"
#include "core/rendering/style/StylePendingImage.h"

namespace WebCore {

CSSImageValue::CSSImageValue(const String& url)
    : CSSValue(ImageClass)
    , m_url(url)
    , m_accessedImage(false)
{
}

CSSImageValue::CSSImageValue(const String& url, StyleImage* image)
    : CSSValue(ImageClass)
    , m_url(url)
    , m_image(image)
    , m_accessedImage(true)
{
}

CSSImageValue::~CSSImageValue()
{
}

StyleImage* CSSImageValue::cachedOrPendingImage()
{
    if (!m_image)
        m_image = StylePendingImage::create(this);

    return m_image.get();
}

StyleFetchedImage* CSSImageValue::cachedImage(ResourceFetcher* fetcher, const ResourceLoaderOptions& options, CORSEnabled corsEnabled)
{
    ASSERT(fetcher);

    if (!m_accessedImage) {
        m_accessedImage = true;

<<<<<<< HEAD
        FetchRequest request(ResourceRequest(loader->document()->completeURL(m_url)), m_initiatorName.isEmpty() ? FetchInitiatorTypeNames::css : m_initiatorName, options);

        if (options.requestOriginPolicy == PotentiallyCrossOriginEnabled)
            updateRequestForAccessControl(request.mutableResourceRequest(), loader->document()->securityOrigin(), options.allowCredentials);

        if (ResourcePtr<ImageResource> cachedImage = loader->fetchImage(request))
=======
        FetchRequest request(ResourceRequest(fetcher->document()->completeURL(m_url)), m_initiatorName.isEmpty() ? FetchInitiatorTypeNames::css : m_initiatorName, options);

        if (corsEnabled == PotentiallyCORSEnabled)
            updateRequestForAccessControl(request.mutableResourceRequest(), fetcher->document()->securityOrigin(), options.allowCredentials);

        if (ResourcePtr<ImageResource> cachedImage = fetcher->fetchImage(request))
>>>>>>> 8c15b39e
            m_image = StyleFetchedImage::create(cachedImage.get());
    }

    return (m_image && m_image->isImageResource()) ? toStyleFetchedImage(m_image) : 0;
}

bool CSSImageValue::hasFailedOrCanceledSubresources() const
{
    if (!m_image || !m_image->isImageResource())
        return false;
    if (Resource* cachedResource = toStyleFetchedImage(m_image)->cachedImage())
        return cachedResource->loadFailedOrCanceled();
    return true;
}

bool CSSImageValue::equals(const CSSImageValue& other) const
{
    return m_url == other.m_url;
}

String CSSImageValue::customCSSText() const
{
    return "url(" + quoteCSSURLIfNeeded(m_url) + ")";
}

PassRefPtr<CSSValue> CSSImageValue::cloneForCSSOM() const
{
    // NOTE: We expose CSSImageValues as URI primitive values in CSSOM to maintain old behavior.
    RefPtr<CSSPrimitiveValue> uriValue = CSSPrimitiveValue::create(m_url, CSSPrimitiveValue::CSS_URI);
    uriValue->setCSSOMSafe();
    return uriValue.release();
}

bool CSSImageValue::knownToBeOpaque(const RenderObject* renderer) const
{
    return m_image ? m_image->knownToBeOpaque(renderer) : false;
}

} // namespace WebCore<|MERGE_RESOLUTION|>--- conflicted
+++ resolved
@@ -66,21 +66,12 @@
     if (!m_accessedImage) {
         m_accessedImage = true;
 
-<<<<<<< HEAD
-        FetchRequest request(ResourceRequest(loader->document()->completeURL(m_url)), m_initiatorName.isEmpty() ? FetchInitiatorTypeNames::css : m_initiatorName, options);
-
-        if (options.requestOriginPolicy == PotentiallyCrossOriginEnabled)
-            updateRequestForAccessControl(request.mutableResourceRequest(), loader->document()->securityOrigin(), options.allowCredentials);
-
-        if (ResourcePtr<ImageResource> cachedImage = loader->fetchImage(request))
-=======
         FetchRequest request(ResourceRequest(fetcher->document()->completeURL(m_url)), m_initiatorName.isEmpty() ? FetchInitiatorTypeNames::css : m_initiatorName, options);
 
         if (corsEnabled == PotentiallyCORSEnabled)
             updateRequestForAccessControl(request.mutableResourceRequest(), fetcher->document()->securityOrigin(), options.allowCredentials);
 
         if (ResourcePtr<ImageResource> cachedImage = fetcher->fetchImage(request))
->>>>>>> 8c15b39e
             m_image = StyleFetchedImage::create(cachedImage.get());
     }
 
