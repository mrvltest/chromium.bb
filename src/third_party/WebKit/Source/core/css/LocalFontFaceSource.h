// Copyright 2014 The Chromium Authors. All rights reserved.
// Use of this source code is governed by a BSD-style license that can be
// found in the LICENSE file.

#ifndef LocalFontFaceSource_h
#define LocalFontFaceSource_h

#include "core/css/CSSFontFaceSource.h"
#include "wtf/Allocator.h"
#include "wtf/text/AtomicString.h"

namespace blink {

class LocalFontFaceSource final : public CSSFontFaceSource {
public:
<<<<<<< HEAD
    LocalFontFaceSource(const String& fontName) : m_fontName(fontName) { }
    bool isLocal() const override { return true; }
    bool isLocalFontAvailable(const FontDescription&) override;
=======
    LocalFontFaceSource(const String& fontName);
    virtual bool isLocal() const override { return true; }
    virtual bool isLocalFontAvailable(const FontDescription&) override;
>>>>>>> 5249f646

private:
    PassRefPtr<SimpleFontData> createFontData(const FontDescription&) override;

    class LocalFontHistograms {
        DISALLOW_ALLOCATION();
    public:
        LocalFontHistograms() : m_reported(false) { }
        void record(bool loadSuccess);
    private:
        bool m_reported;
    };

    AtomicString m_fontName;
    bool m_needToAdjustForBoldItalic;
    LocalFontHistograms m_histograms;
};

} // namespace blink

#endif<|MERGE_RESOLUTION|>--- conflicted
+++ resolved
@@ -13,15 +13,9 @@
 
 class LocalFontFaceSource final : public CSSFontFaceSource {
 public:
-<<<<<<< HEAD
-    LocalFontFaceSource(const String& fontName) : m_fontName(fontName) { }
+    LocalFontFaceSource(const String& fontName);
     bool isLocal() const override { return true; }
     bool isLocalFontAvailable(const FontDescription&) override;
-=======
-    LocalFontFaceSource(const String& fontName);
-    virtual bool isLocal() const override { return true; }
-    virtual bool isLocalFontAvailable(const FontDescription&) override;
->>>>>>> 5249f646
 
 private:
     PassRefPtr<SimpleFontData> createFontData(const FontDescription&) override;
