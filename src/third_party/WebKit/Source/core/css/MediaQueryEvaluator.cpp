--- conflicted
+++ resolved
@@ -44,11 +44,7 @@
 #include "core/frame/Frame.h"
 #include "core/frame/FrameView.h"
 #include "core/page/Page.h"
-<<<<<<< HEAD
-#include "core/page/Settings.h"
-=======
 #include "core/frame/Settings.h"
->>>>>>> 8c15b39e
 #include "core/rendering/RenderLayerCompositor.h"
 #include "core/rendering/RenderView.h"
 #include "core/rendering/style/RenderStyle.h"
@@ -143,11 +139,7 @@
             for (; j < expressions.size(); ++j) {
                 bool exprResult = eval(expressions.at(j).get());
                 if (viewportDependentMediaQueryResults && expressions.at(j)->isViewportDependent())
-<<<<<<< HEAD
-                    viewportDependentMediaQueryResults->append(adoptPtr(new MediaQueryResult(*expressions.at(j), exprResult)));
-=======
                     viewportDependentMediaQueryResults->append(adoptRef(new MediaQueryResult(*expressions.at(j), exprResult)));
->>>>>>> 8c15b39e
                 if (!exprResult)
                     break;
             }
@@ -371,11 +363,7 @@
         int length;
         if (!computeLength(value, !frame->document()->inQuirksMode(), style, length))
             return false;
-<<<<<<< HEAD
-        int height = static_cast<int>(screenRect(frame->page()->mainFrame()->view()).height());
-=======
         int height = static_cast<int>(screenRect(frame->view()).height());
->>>>>>> 8c15b39e
         if (frame->settings()->reportScreenSizeInPhysicalPixelsQuirk())
             height = lroundf(height * frame->page()->deviceScaleFactor());
         return compareValue(height, length, op);
@@ -391,11 +379,7 @@
         int length;
         if (!computeLength(value, !frame->document()->inQuirksMode(), style, length))
             return false;
-<<<<<<< HEAD
-        int width = static_cast<int>(screenRect(frame->page()->mainFrame()->view()).width());
-=======
         int width = static_cast<int>(screenRect(frame->view()).width());
->>>>>>> 8c15b39e
         if (frame->settings()->reportScreenSizeInPhysicalPixelsQuirk())
             width = lroundf(width * frame->page()->deviceScaleFactor());
         return compareValue(width, length, op);
