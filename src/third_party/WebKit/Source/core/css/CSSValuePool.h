--- conflicted
+++ resolved
@@ -52,11 +52,7 @@
     PassRefPtr<CSSPrimitiveValue> createColorValue(unsigned rgbValue);
     PassRefPtr<CSSPrimitiveValue> createValue(double value, CSSPrimitiveValue::UnitTypes);
     PassRefPtr<CSSPrimitiveValue> createValue(const String& value, CSSPrimitiveValue::UnitTypes type) { return CSSPrimitiveValue::create(value, type); }
-<<<<<<< HEAD
-    PassRefPtr<CSSPrimitiveValue> createValue(const Length& value, const RenderStyle*);
-=======
     PassRefPtr<CSSPrimitiveValue> createValue(const Length& value, const RenderStyle&);
->>>>>>> 8c15b39e
     PassRefPtr<CSSPrimitiveValue> createValue(const Length& value, float zoom) { return CSSPrimitiveValue::create(value, zoom); }
     template<typename T> static PassRefPtr<CSSPrimitiveValue> createValue(T value) { return CSSPrimitiveValue::create(value); }
 
