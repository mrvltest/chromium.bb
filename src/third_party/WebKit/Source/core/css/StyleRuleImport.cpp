/*
 * (C) 1999-2003 Lars Knoll (knoll@kde.org)
 * (C) 2002-2003 Dirk Mueller (mueller@kde.org)
 * Copyright (C) 2002, 2005, 2006, 2008, 2009, 2010, 2012 Apple Inc. All rights reserved.
 *
 * This library is free software; you can redistribute it and/or
 * modify it under the terms of the GNU Library General Public
 * License as published by the Free Software Foundation; either
 * version 2 of the License, or (at your option) any later version.
 *
 * This library is distributed in the hope that it will be useful,
 * but WITHOUT ANY WARRANTY; without even the implied warranty of
 * MERCHANTABILITY or FITNESS FOR A PARTICULAR PURPOSE.  See the GNU
 * Library General Public License for more details.
 *
 * You should have received a copy of the GNU Library General Public License
 * along with this library; see the file COPYING.LIB.  If not, write to
 * the Free Software Foundation, Inc., 51 Franklin Street, Fifth Floor,
 * Boston, MA 02110-1301, USA.
 */

#include "config.h"
#include "core/css/StyleRuleImport.h"

#include "FetchInitiatorTypeNames.h"
#include "core/css/StyleSheetContents.h"
#include "core/dom/Document.h"
#include "core/fetch/CSSStyleSheetResource.h"
#include "core/fetch/FetchRequest.h"
#include "core/fetch/ResourceFetcher.h"

namespace WebCore {

PassRefPtr<StyleRuleImport> StyleRuleImport::create(const String& href, PassRefPtr<MediaQuerySet> media)
{
    return adoptRef(new StyleRuleImport(href, media));
}

StyleRuleImport::StyleRuleImport(const String& href, PassRefPtr<MediaQuerySet> media)
    : StyleRuleBase(Import)
    , m_parentStyleSheet(0)
    , m_styleSheetClient(this)
    , m_strHref(href)
    , m_mediaQueries(media)
    , m_resource(0)
    , m_loading(false)
{
    if (!m_mediaQueries)
        m_mediaQueries = MediaQuerySet::create(String());
}

StyleRuleImport::~StyleRuleImport()
{
    if (m_styleSheet)
        m_styleSheet->clearOwnerRule();
    if (m_resource)
        m_resource->removeClient(&m_styleSheetClient);
}

void StyleRuleImport::setCSSStyleSheet(const String& href, const KURL& baseURL, const String& charset, const CSSStyleSheetResource* cachedStyleSheet)
{
    if (m_styleSheet)
        m_styleSheet->clearOwnerRule();

    CSSParserContext context = m_parentStyleSheet ? m_parentStyleSheet->parserContext() : HTMLStandardMode;
<<<<<<< HEAD
    context.charset = charset;
=======
    context.setCharset(charset);
>>>>>>> 8c15b39e
    if (!baseURL.isNull())
        context.setBaseURL(baseURL);

    m_styleSheet = StyleSheetContents::create(this, href, context);

    Document* document = m_parentStyleSheet ? m_parentStyleSheet->singleOwnerDocument() : 0;
    m_styleSheet->parseAuthorStyleSheet(cachedStyleSheet, document ? document->securityOrigin() : 0);

    m_loading = false;

    if (m_parentStyleSheet) {
        m_parentStyleSheet->notifyLoadedSheet(cachedStyleSheet);
        m_parentStyleSheet->checkLoaded();
    }
}

bool StyleRuleImport::isLoading() const
{
    return m_loading || (m_styleSheet && m_styleSheet->isLoading());
}

void StyleRuleImport::requestStyleSheet()
{
    if (!m_parentStyleSheet)
        return;
    Document* document = m_parentStyleSheet->singleOwnerDocument();
    if (!document)
        return;

    ResourceFetcher* fetcher = document->fetcher();
    if (!fetcher)
        return;

    KURL absURL;
    if (!m_parentStyleSheet->baseURL().isNull())
        // use parent styleheet's URL as the base URL
        absURL = KURL(m_parentStyleSheet->baseURL(), m_strHref);
    else
        absURL = document->completeURL(m_strHref);

    // Check for a cycle in our import chain.  If we encounter a stylesheet
    // in our parent chain with the same URL, then just bail.
    StyleSheetContents* rootSheet = m_parentStyleSheet;
    for (StyleSheetContents* sheet = m_parentStyleSheet; sheet; sheet = sheet->parentStyleSheet()) {
        if (equalIgnoringFragmentIdentifier(absURL, sheet->baseURL())
            || equalIgnoringFragmentIdentifier(absURL, document->completeURL(sheet->originalURL())))
            return;
        rootSheet = sheet;
    }

    FetchRequest request(ResourceRequest(absURL), FetchInitiatorTypeNames::css, m_parentStyleSheet->charset());
    m_resource = fetcher->fetchCSSStyleSheet(request);
    if (m_resource) {
        // if the import rule is issued dynamically, the sheet may be
        // removed from the pending sheet count, so let the doc know
        // the sheet being imported is pending.
        if (m_parentStyleSheet && m_parentStyleSheet->loadCompleted() && rootSheet == m_parentStyleSheet)
            m_parentStyleSheet->startLoadingDynamicSheet();
        m_loading = true;
        m_resource->addClient(&m_styleSheetClient);
    }
}

} // namespace WebCore<|MERGE_RESOLUTION|>--- conflicted
+++ resolved
@@ -63,11 +63,7 @@
         m_styleSheet->clearOwnerRule();
 
     CSSParserContext context = m_parentStyleSheet ? m_parentStyleSheet->parserContext() : HTMLStandardMode;
-<<<<<<< HEAD
-    context.charset = charset;
-=======
     context.setCharset(charset);
->>>>>>> 8c15b39e
     if (!baseURL.isNull())
         context.setBaseURL(baseURL);
 
