--- conflicted
+++ resolved
@@ -60,35 +60,6 @@
 inline bool isUASheetBehavior(CSSParserMode mode)
 {
     return mode == UASheetMode;
-<<<<<<< HEAD
-}
-
-inline bool isInternalPropertyAndValueParsingEnabledForMode(CSSParserMode mode)
-{
-    return mode == HTMLAttributeMode || mode == UASheetMode;
-}
-
-inline bool isUnitLessLengthParsingEnabledForMode(CSSParserMode mode)
-{
-    return mode == HTMLQuirksMode || mode == HTMLAttributeMode || mode == SVGAttributeMode;
-}
-
-inline bool isCSSViewportParsingEnabledForMode(CSSParserMode mode)
-{
-    return mode == CSSViewportRuleMode;
-}
-
-inline bool isSVGNumberParsingEnabledForMode(CSSParserMode mode)
-{
-    return mode == SVGAttributeMode;
-}
-
-inline bool isUseCounterEnabledForMode(CSSParserMode mode)
-{
-    // We don't count the UA style sheet in our statistics.
-    return mode != UASheetMode;
-=======
->>>>>>> 8c15b39e
 }
 
 inline bool isInternalPropertyAndValueParsingEnabledForMode(CSSParserMode mode)
@@ -123,13 +94,6 @@
     CSSParserContext(CSSParserMode);
     CSSParserContext(const Document&, const KURL& baseURL = KURL(), const String& charset = emptyString());
 
-<<<<<<< HEAD
-    KURL baseURL;
-    String charset;
-    CSSParserMode mode;
-    bool isHTMLDocument;
-    bool needsSiteSpecificQuirks;
-=======
     bool operator==(const CSSParserContext&) const;
     bool operator!=(const CSSParserContext& other) const { return !(*this == other); }
 
@@ -138,7 +102,6 @@
     const String& charset() const { return m_charset; }
     bool isHTMLDocument() const { return m_isHTMLDocument; }
 
->>>>>>> 8c15b39e
     // This quirk is to maintain compatibility with Android apps built on
     // the Android SDK prior to and including version 18. Presumably, this
     // can be removed any time after 2015. See http://crbug.com/277157.
