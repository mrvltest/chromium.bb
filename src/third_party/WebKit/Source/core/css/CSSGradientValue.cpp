/*
 * Copyright (C) 2008 Apple Inc.  All rights reserved.
 *
 * Redistribution and use in source and binary forms, with or without
 * modification, are permitted provided that the following conditions
 * are met:
 * 1. Redistributions of source code must retain the above copyright
 *    notice, this list of conditions and the following disclaimer.
 * 2. Redistributions in binary form must reproduce the above copyright
 *    notice, this list of conditions and the following disclaimer in the
 *    documentation and/or other materials provided with the distribution.
 *
 * THIS SOFTWARE IS PROVIDED BY APPLE COMPUTER, INC. ``AS IS'' AND ANY
 * EXPRESS OR IMPLIED WARRANTIES, INCLUDING, BUT NOT LIMITED TO, THE
 * IMPLIED WARRANTIES OF MERCHANTABILITY AND FITNESS FOR A PARTICULAR
 * PURPOSE ARE DISCLAIMED.  IN NO EVENT SHALL APPLE COMPUTER, INC. OR
 * CONTRIBUTORS BE LIABLE FOR ANY DIRECT, INDIRECT, INCIDENTAL, SPECIAL,
 * EXEMPLARY, OR CONSEQUENTIAL DAMAGES (INCLUDING, BUT NOT LIMITED TO,
 * PROCUREMENT OF SUBSTITUTE GOODS OR SERVICES; LOSS OF USE, DATA, OR
 * PROFITS; OR BUSINESS INTERRUPTION) HOWEVER CAUSED AND ON ANY THEORY
 * OF LIABILITY, WHETHER IN CONTRACT, STRICT LIABILITY, OR TORT
 * (INCLUDING NEGLIGENCE OR OTHERWISE) ARISING IN ANY WAY OUT OF THE USE
 * OF THIS SOFTWARE, EVEN IF ADVISED OF THE POSSIBILITY OF SUCH DAMAGE.
 */

#include "config.h"
#include "core/css/CSSGradientValue.h"

#include "CSSValueKeywords.h"
#include "core/css/CSSCalculationValue.h"
#include "core/css/CSSToLengthConversionData.h"
#include "core/dom/NodeRenderStyle.h"
#include "core/dom/TextLinkColors.h"
<<<<<<< HEAD
#include "core/platform/graphics/Gradient.h"
#include "core/platform/graphics/GradientGeneratedImage.h"
#include "core/platform/graphics/Image.h"
#include "core/rendering/RenderObject.h"
#include "platform/geometry/IntSize.h"
=======
#include "core/rendering/RenderObject.h"
#include "platform/geometry/IntSize.h"
#include "platform/graphics/Gradient.h"
#include "platform/graphics/GradientGeneratedImage.h"
#include "platform/graphics/Image.h"
>>>>>>> 8c15b39e
#include "wtf/text/StringBuilder.h"
#include "wtf/text/WTFString.h"

using namespace std;

namespace WebCore {

PassRefPtr<Image> CSSGradientValue::image(RenderObject* renderer, const IntSize& size)
{
    if (size.isEmpty())
        return 0;

    bool cacheable = isCacheable();
    if (cacheable) {
        if (!clients().contains(renderer))
            return 0;

        // Need to look up our size.  Create a string of width*height to use as a hash key.
        Image* result = getImage(renderer, size);
        if (result)
            return result;
    }

    // We need to create an image.
    RefPtr<Gradient> gradient;

<<<<<<< HEAD
    if (isLinearGradientValue())
        gradient = toCSSLinearGradientValue(this)->createGradient(renderer, size);
    else
        gradient = toCSSRadialGradientValue(this)->createGradient(renderer, size);
=======
    RenderStyle* rootStyle = renderer->document().documentElement()->renderStyle();
    CSSToLengthConversionData conversionData(renderer->style(), rootStyle);
    if (isLinearGradientValue())
        gradient = toCSSLinearGradientValue(this)->createGradient(conversionData, size);
    else
        gradient = toCSSRadialGradientValue(this)->createGradient(conversionData, size);
>>>>>>> 8c15b39e

    RefPtr<Image> newImage = GradientGeneratedImage::create(gradient, size);
    if (cacheable)
        putImage(size, newImage);

    return newImage.release();
}

// Should only ever be called for deprecated gradients.
static inline bool compareStops(const CSSGradientColorStop& a, const CSSGradientColorStop& b)
{
    double aVal = a.m_position->getDoubleValue(CSSPrimitiveValue::CSS_NUMBER);
    double bVal = b.m_position->getDoubleValue(CSSPrimitiveValue::CSS_NUMBER);

    return aVal < bVal;
}

void CSSGradientValue::sortStopsIfNeeded()
{
    ASSERT(m_gradientType == CSSDeprecatedLinearGradient || m_gradientType == CSSDeprecatedRadialGradient);
    if (!m_stopsSorted) {
        if (m_stops.size())
            std::stable_sort(m_stops.begin(), m_stops.end(), compareStops);
        m_stopsSorted = true;
    }
}

struct GradientStop {
    Color color;
    float offset;
    bool specified;

    GradientStop()
        : offset(0)
        , specified(false)
    { }
};

PassRefPtr<CSSGradientValue> CSSGradientValue::gradientWithStylesResolved(const TextLinkColors& textLinkColors, Color currentColor)
{
    bool derived = false;
    for (unsigned i = 0; i < m_stops.size(); i++)
        if (m_stops[i].m_color->colorIsDerivedFromElement()) {
            m_stops[i].m_colorIsDerivedFromElement = true;
            derived = true;
            break;
        }

    RefPtr<CSSGradientValue> result;
    if (!derived)
        result = this;
    else if (isLinearGradientValue())
        result = toCSSLinearGradientValue(this)->clone();
    else if (isRadialGradientValue())
        result = toCSSRadialGradientValue(this)->clone();
    else {
        ASSERT_NOT_REACHED();
        return 0;
    }

    for (unsigned i = 0; i < result->m_stops.size(); i++)
        result->m_stops[i].m_resolvedColor = textLinkColors.colorFromPrimitiveValue(result->m_stops[i].m_color.get(), currentColor);

    return result.release();
}

void CSSGradientValue::addStops(Gradient* gradient, const CSSToLengthConversionData& conversionData, float maxLengthForRepeat)
{
    if (m_gradientType == CSSDeprecatedLinearGradient || m_gradientType == CSSDeprecatedRadialGradient) {
        sortStopsIfNeeded();

        for (unsigned i = 0; i < m_stops.size(); i++) {
            const CSSGradientColorStop& stop = m_stops[i];

            float offset;
            if (stop.m_position->isPercentage())
                offset = stop.m_position->getFloatValue(CSSPrimitiveValue::CSS_PERCENTAGE) / 100;
            else
                offset = stop.m_position->getFloatValue(CSSPrimitiveValue::CSS_NUMBER);

            gradient->addColorStop(offset, stop.m_resolvedColor);
        }

        // The back end already sorted the stops.
        gradient->setStopsSorted(true);
        return;
    }

    size_t numStops = m_stops.size();

    Vector<GradientStop> stops(numStops);

    float gradientLength = 0;
    bool computedGradientLength = false;

    FloatPoint gradientStart = gradient->p0();
    FloatPoint gradientEnd;
    if (isLinearGradientValue())
        gradientEnd = gradient->p1();
    else if (isRadialGradientValue())
        gradientEnd = gradientStart + FloatSize(gradient->endRadius(), 0);

    for (size_t i = 0; i < numStops; ++i) {
        const CSSGradientColorStop& stop = m_stops[i];

        stops[i].color = stop.m_resolvedColor;

        if (stop.m_position) {
            if (stop.m_position->isPercentage())
                stops[i].offset = stop.m_position->getFloatValue(CSSPrimitiveValue::CSS_PERCENTAGE) / 100;
            else if (stop.m_position->isLength() || stop.m_position->isCalculatedPercentageWithLength()) {
                if (!computedGradientLength) {
                    FloatSize gradientSize(gradientStart - gradientEnd);
                    gradientLength = gradientSize.diagonalLength();
                }
                float length;
                if (stop.m_position->isLength())
                    length = stop.m_position->computeLength<float>(conversionData);
                else
                    length = stop.m_position->cssCalcValue()->toCalcValue(conversionData)->evaluate(gradientLength);
                stops[i].offset = (gradientLength > 0) ? length / gradientLength : 0;
            } else {
                ASSERT_NOT_REACHED();
                stops[i].offset = 0;
            }
            stops[i].specified = true;
        } else {
            // If the first color-stop does not have a position, its position defaults to 0%.
            // If the last color-stop does not have a position, its position defaults to 100%.
            if (!i) {
                stops[i].offset = 0;
                stops[i].specified = true;
            } else if (numStops > 1 && i == numStops - 1) {
                stops[i].offset = 1;
                stops[i].specified = true;
            }
        }

        // If a color-stop has a position that is less than the specified position of any
        // color-stop before it in the list, its position is changed to be equal to the
        // largest specified position of any color-stop before it.
        if (stops[i].specified && i > 0) {
            size_t prevSpecifiedIndex;
            for (prevSpecifiedIndex = i - 1; prevSpecifiedIndex; --prevSpecifiedIndex) {
                if (stops[prevSpecifiedIndex].specified)
                    break;
            }

            if (stops[i].offset < stops[prevSpecifiedIndex].offset)
                stops[i].offset = stops[prevSpecifiedIndex].offset;
        }
    }

    ASSERT(stops[0].specified && stops[numStops - 1].specified);

    // If any color-stop still does not have a position, then, for each run of adjacent
    // color-stops without positions, set their positions so that they are evenly spaced
    // between the preceding and following color-stops with positions.
    if (numStops > 2) {
        size_t unspecifiedRunStart = 0;
        bool inUnspecifiedRun = false;

        for (size_t i = 0; i < numStops; ++i) {
            if (!stops[i].specified && !inUnspecifiedRun) {
                unspecifiedRunStart = i;
                inUnspecifiedRun = true;
            } else if (stops[i].specified && inUnspecifiedRun) {
                size_t unspecifiedRunEnd = i;

                if (unspecifiedRunStart < unspecifiedRunEnd) {
                    float lastSpecifiedOffset = stops[unspecifiedRunStart - 1].offset;
                    float nextSpecifiedOffset = stops[unspecifiedRunEnd].offset;
                    float delta = (nextSpecifiedOffset - lastSpecifiedOffset) / (unspecifiedRunEnd - unspecifiedRunStart + 1);

                    for (size_t j = unspecifiedRunStart; j < unspecifiedRunEnd; ++j)
                        stops[j].offset = lastSpecifiedOffset + (j - unspecifiedRunStart + 1) * delta;
                }

                inUnspecifiedRun = false;
            }
        }
    }

    // If the gradient is repeating, repeat the color stops.
    // We can't just push this logic down into the platform-specific Gradient code,
    // because we have to know the extent of the gradient, and possible move the end points.
    if (m_repeating && numStops > 1) {
        // If the difference in the positions of the first and last color-stops is 0,
        // the gradient defines a solid-color image with the color of the last color-stop in the rule.
        float gradientRange = stops[numStops - 1].offset - stops[0].offset;
        if (!gradientRange) {
            stops.first().offset = 0;
            stops.first().color = stops.last().color;
            stops.shrink(1);
            numStops = 1;
        } else {
            float maxExtent = 1;

            // Radial gradients may need to extend further than the endpoints, because they have
            // to repeat out to the corners of the box.
            if (isRadialGradientValue()) {
                if (!computedGradientLength) {
                    FloatSize gradientSize(gradientStart - gradientEnd);
                    gradientLength = gradientSize.diagonalLength();
                }

                if (maxLengthForRepeat > gradientLength)
                    maxExtent = gradientLength > 0 ? maxLengthForRepeat / gradientLength : 0;
            }

            size_t originalNumStops = numStops;
            size_t originalFirstStopIndex = 0;

            // Work backwards from the first, adding stops until we get one before 0.
            float firstOffset = stops[0].offset;
            if (firstOffset > 0) {
                float currOffset = firstOffset;
                size_t srcStopOrdinal = originalNumStops - 1;

                while (true) {
                    GradientStop newStop = stops[originalFirstStopIndex + srcStopOrdinal];
                    newStop.offset = currOffset;
                    stops.prepend(newStop);
                    ++originalFirstStopIndex;
                    if (currOffset < 0)
                        break;

                    if (srcStopOrdinal)
                        currOffset -= stops[originalFirstStopIndex + srcStopOrdinal].offset - stops[originalFirstStopIndex + srcStopOrdinal - 1].offset;
                    srcStopOrdinal = (srcStopOrdinal + originalNumStops - 1) % originalNumStops;
                }
            }

            // Work forwards from the end, adding stops until we get one after 1.
            float lastOffset = stops[stops.size() - 1].offset;
            if (lastOffset < maxExtent) {
                float currOffset = lastOffset;
                size_t srcStopOrdinal = 0;

                while (true) {
                    size_t srcStopIndex = originalFirstStopIndex + srcStopOrdinal;
                    GradientStop newStop = stops[srcStopIndex];
                    newStop.offset = currOffset;
                    stops.append(newStop);
                    if (currOffset > maxExtent)
                        break;
                    if (srcStopOrdinal < originalNumStops - 1)
                        currOffset += stops[srcStopIndex + 1].offset - stops[srcStopIndex].offset;
                    srcStopOrdinal = (srcStopOrdinal + 1) % originalNumStops;
                }
            }
        }
    }

    numStops = stops.size();

    // If the gradient goes outside the 0-1 range, normalize it by moving the endpoints, and adjusting the stops.
    if (numStops > 1 && (stops[0].offset < 0 || stops[numStops - 1].offset > 1)) {
        if (isLinearGradientValue()) {
            float firstOffset = stops[0].offset;
            float lastOffset = stops[numStops - 1].offset;
            float scale = lastOffset - firstOffset;

            for (size_t i = 0; i < numStops; ++i)
                stops[i].offset = (stops[i].offset - firstOffset) / scale;

            FloatPoint p0 = gradient->p0();
            FloatPoint p1 = gradient->p1();
            gradient->setP0(FloatPoint(p0.x() + firstOffset * (p1.x() - p0.x()), p0.y() + firstOffset * (p1.y() - p0.y())));
            gradient->setP1(FloatPoint(p1.x() + (lastOffset - 1) * (p1.x() - p0.x()), p1.y() + (lastOffset - 1) * (p1.y() - p0.y())));
        } else if (isRadialGradientValue()) {
            // Rather than scaling the points < 0, we truncate them, so only scale according to the largest point.
            float firstOffset = 0;
            float lastOffset = stops[numStops - 1].offset;
            float scale = lastOffset - firstOffset;

            // Reset points below 0 to the first visible color.
            size_t firstZeroOrGreaterIndex = numStops;
            for (size_t i = 0; i < numStops; ++i) {
                if (stops[i].offset >= 0) {
                    firstZeroOrGreaterIndex = i;
                    break;
                }
            }

            if (firstZeroOrGreaterIndex > 0) {
                if (firstZeroOrGreaterIndex < numStops && stops[firstZeroOrGreaterIndex].offset > 0) {
                    float prevOffset = stops[firstZeroOrGreaterIndex - 1].offset;
                    float nextOffset = stops[firstZeroOrGreaterIndex].offset;

                    float interStopProportion = -prevOffset / (nextOffset - prevOffset);
                    // FIXME: when we interpolate gradients using premultiplied colors, this should do premultiplication.
                    Color blendedColor = blend(stops[firstZeroOrGreaterIndex - 1].color, stops[firstZeroOrGreaterIndex].color, interStopProportion);

                    // Clamp the positions to 0 and set the color.
                    for (size_t i = 0; i < firstZeroOrGreaterIndex; ++i) {
                        stops[i].offset = 0;
                        stops[i].color = blendedColor;
                    }
                } else {
                    // All stops are below 0; just clamp them.
                    for (size_t i = 0; i < firstZeroOrGreaterIndex; ++i)
                        stops[i].offset = 0;
                }
            }

            for (size_t i = 0; i < numStops; ++i)
                stops[i].offset /= scale;

            gradient->setStartRadius(gradient->startRadius() * scale);
            gradient->setEndRadius(gradient->endRadius() * scale);
        }
    }

    for (unsigned i = 0; i < numStops; i++)
        gradient->addColorStop(stops[i].offset, stops[i].color);

    gradient->setStopsSorted(true);
}

static float positionFromValue(CSSPrimitiveValue* value, const CSSToLengthConversionData& conversionData, const IntSize& size, bool isHorizontal)
{
    if (value->isNumber())
        return value->getFloatValue() * conversionData.zoom();

    int edgeDistance = isHorizontal ? size.width() : size.height();
    if (value->isPercentage())
        return value->getFloatValue() / 100.f * edgeDistance;

    if (value->isCalculatedPercentageWithLength())
        return value->cssCalcValue()->toCalcValue(conversionData)->evaluate(edgeDistance);

    switch (value->getValueID()) {
    case CSSValueTop:
        ASSERT(!isHorizontal);
        return 0;
    case CSSValueLeft:
        ASSERT(isHorizontal);
        return 0;
    case CSSValueBottom:
        ASSERT(!isHorizontal);
        return size.height();
    case CSSValueRight:
        ASSERT(isHorizontal);
        return size.width();
    default:
        break;
    }

    return value->computeLength<float>(conversionData);
}

FloatPoint CSSGradientValue::computeEndPoint(CSSPrimitiveValue* horizontal, CSSPrimitiveValue* vertical, const CSSToLengthConversionData& conversionData, const IntSize& size)
{
    FloatPoint result;

    if (horizontal)
        result.setX(positionFromValue(horizontal, conversionData, size, true));

    if (vertical)
        result.setY(positionFromValue(vertical, conversionData, size, false));

    return result;
}

bool CSSGradientValue::isCacheable() const
{
    for (size_t i = 0; i < m_stops.size(); ++i) {
        const CSSGradientColorStop& stop = m_stops[i];

        if (stop.m_colorIsDerivedFromElement)
            return false;

        if (!stop.m_position)
            continue;

        if (stop.m_position->isFontRelativeLength())
            return false;
    }

    return true;
}

bool CSSGradientValue::knownToBeOpaque(const RenderObject*) const
{
    for (size_t i = 0; i < m_stops.size(); ++i) {
        if (m_stops[i].m_resolvedColor.hasAlpha())
            return false;
    }
    return true;
}

String CSSLinearGradientValue::customCSSText() const
{
    StringBuilder result;
    if (m_gradientType == CSSDeprecatedLinearGradient) {
        result.appendLiteral("-webkit-gradient(linear, ");
        result.append(m_firstX->cssText());
        result.append(' ');
        result.append(m_firstY->cssText());
        result.appendLiteral(", ");
        result.append(m_secondX->cssText());
        result.append(' ');
        result.append(m_secondY->cssText());

        for (unsigned i = 0; i < m_stops.size(); i++) {
            const CSSGradientColorStop& stop = m_stops[i];
            result.appendLiteral(", ");
            if (stop.m_position->getDoubleValue(CSSPrimitiveValue::CSS_NUMBER) == 0) {
                result.appendLiteral("from(");
                result.append(stop.m_color->cssText());
                result.append(')');
            } else if (stop.m_position->getDoubleValue(CSSPrimitiveValue::CSS_NUMBER) == 1) {
                result.appendLiteral("to(");
                result.append(stop.m_color->cssText());
                result.append(')');
            } else {
                result.appendLiteral("color-stop(");
                result.append(String::number(stop.m_position->getDoubleValue(CSSPrimitiveValue::CSS_NUMBER)));
                result.appendLiteral(", ");
                result.append(stop.m_color->cssText());
                result.append(')');
            }
        }
    } else if (m_gradientType == CSSPrefixedLinearGradient) {
        if (m_repeating)
            result.appendLiteral("-webkit-repeating-linear-gradient(");
        else
            result.appendLiteral("-webkit-linear-gradient(");

        if (m_angle)
            result.append(m_angle->cssText());
        else {
            if (m_firstX && m_firstY) {
                result.append(m_firstX->cssText());
                result.append(' ');
                result.append(m_firstY->cssText());
            } else if (m_firstX || m_firstY) {
                if (m_firstX)
                    result.append(m_firstX->cssText());

                if (m_firstY)
                    result.append(m_firstY->cssText());
            }
        }

        for (unsigned i = 0; i < m_stops.size(); i++) {
            const CSSGradientColorStop& stop = m_stops[i];
            result.appendLiteral(", ");
            result.append(stop.m_color->cssText());
            if (stop.m_position) {
                result.append(' ');
                result.append(stop.m_position->cssText());
            }
        }
    } else {
        if (m_repeating)
            result.appendLiteral("repeating-linear-gradient(");
        else
            result.appendLiteral("linear-gradient(");

        bool wroteSomething = false;

        if (m_angle && m_angle->computeDegrees() != 180) {
            result.append(m_angle->cssText());
            wroteSomething = true;
        } else if ((m_firstX || m_firstY) && !(!m_firstX && m_firstY && m_firstY->getValueID() == CSSValueBottom)) {
            result.appendLiteral("to ");
            if (m_firstX && m_firstY) {
                result.append(m_firstX->cssText());
                result.append(' ');
                result.append(m_firstY->cssText());
            } else if (m_firstX)
                result.append(m_firstX->cssText());
            else
                result.append(m_firstY->cssText());
            wroteSomething = true;
        }

        if (wroteSomething)
            result.appendLiteral(", ");

        for (unsigned i = 0; i < m_stops.size(); i++) {
            const CSSGradientColorStop& stop = m_stops[i];
            if (i)
                result.appendLiteral(", ");
            result.append(stop.m_color->cssText());
            if (stop.m_position) {
                result.append(' ');
                result.append(stop.m_position->cssText());
            }
        }

    }

    result.append(')');
    return result.toString();
}

// Compute the endpoints so that a gradient of the given angle covers a box of the given size.
static void endPointsFromAngle(float angleDeg, const IntSize& size, FloatPoint& firstPoint, FloatPoint& secondPoint, CSSGradientType type)
{
    // Prefixed gradients use "polar coordinate" angles, rather than "bearing" angles.
    if (type == CSSPrefixedLinearGradient)
        angleDeg = 90 - angleDeg;

    angleDeg = fmodf(angleDeg, 360);
    if (angleDeg < 0)
        angleDeg += 360;

    if (!angleDeg) {
        firstPoint.set(0, size.height());
        secondPoint.set(0, 0);
        return;
    }

    if (angleDeg == 90) {
        firstPoint.set(0, 0);
        secondPoint.set(size.width(), 0);
        return;
    }

    if (angleDeg == 180) {
        firstPoint.set(0, 0);
        secondPoint.set(0, size.height());
        return;
    }

    if (angleDeg == 270) {
        firstPoint.set(size.width(), 0);
        secondPoint.set(0, 0);
        return;
    }

    // angleDeg is a "bearing angle" (0deg = N, 90deg = E),
    // but tan expects 0deg = E, 90deg = N.
    float slope = tan(deg2rad(90 - angleDeg));

    // We find the endpoint by computing the intersection of the line formed by the slope,
    // and a line perpendicular to it that intersects the corner.
    float perpendicularSlope = -1 / slope;

    // Compute start corner relative to center, in Cartesian space (+y = up).
    float halfHeight = size.height() / 2;
    float halfWidth = size.width() / 2;
    FloatPoint endCorner;
    if (angleDeg < 90)
        endCorner.set(halfWidth, halfHeight);
    else if (angleDeg < 180)
        endCorner.set(halfWidth, -halfHeight);
    else if (angleDeg < 270)
        endCorner.set(-halfWidth, -halfHeight);
    else
        endCorner.set(-halfWidth, halfHeight);

    // Compute c (of y = mx + c) using the corner point.
    float c = endCorner.y() - perpendicularSlope * endCorner.x();
    float endX = c / (slope - perpendicularSlope);
    float endY = perpendicularSlope * endX + c;

    // We computed the end point, so set the second point,
    // taking into account the moved origin and the fact that we're in drawing space (+y = down).
    secondPoint.set(halfWidth + endX, halfHeight - endY);
    // Reflect around the center for the start point.
    firstPoint.set(halfWidth - endX, halfHeight + endY);
}

PassRefPtr<Gradient> CSSLinearGradientValue::createGradient(const CSSToLengthConversionData& conversionData, const IntSize& size)
{
    ASSERT(!size.isEmpty());

    FloatPoint firstPoint;
    FloatPoint secondPoint;
    if (m_angle) {
        float angle = m_angle->getFloatValue(CSSPrimitiveValue::CSS_DEG);
        endPointsFromAngle(angle, size, firstPoint, secondPoint, m_gradientType);
    } else {
        switch (m_gradientType) {
        case CSSDeprecatedLinearGradient:
            firstPoint = computeEndPoint(m_firstX.get(), m_firstY.get(), conversionData, size);
            if (m_secondX || m_secondY)
                secondPoint = computeEndPoint(m_secondX.get(), m_secondY.get(), conversionData, size);
            else {
                if (m_firstX)
                    secondPoint.setX(size.width() - firstPoint.x());
                if (m_firstY)
                    secondPoint.setY(size.height() - firstPoint.y());
            }
            break;
        case CSSPrefixedLinearGradient:
            firstPoint = computeEndPoint(m_firstX.get(), m_firstY.get(), conversionData, size);
            if (m_firstX)
                secondPoint.setX(size.width() - firstPoint.x());
            if (m_firstY)
                secondPoint.setY(size.height() - firstPoint.y());
            break;
        case CSSLinearGradient:
            if (m_firstX && m_firstY) {
                // "Magic" corners, so the 50% line touches two corners.
                float rise = size.width();
                float run = size.height();
                if (m_firstX && m_firstX->getValueID() == CSSValueLeft)
                    run *= -1;
                if (m_firstY && m_firstY->getValueID() == CSSValueBottom)
                    rise *= -1;
                // Compute angle, and flip it back to "bearing angle" degrees.
                float angle = 90 - rad2deg(atan2(rise, run));
                endPointsFromAngle(angle, size, firstPoint, secondPoint, m_gradientType);
            } else if (m_firstX || m_firstY) {
                secondPoint = computeEndPoint(m_firstX.get(), m_firstY.get(), conversionData, size);
                if (m_firstX)
                    firstPoint.setX(size.width() - secondPoint.x());
                if (m_firstY)
                    firstPoint.setY(size.height() - secondPoint.y());
            } else
                secondPoint.setY(size.height());
            break;
        default:
            ASSERT_NOT_REACHED();
        }

    }

    RefPtr<Gradient> gradient = Gradient::create(firstPoint, secondPoint);

    gradient->setDrawsInPMColorSpace(true);

    // Now add the stops.
    addStops(gradient.get(), conversionData, 1);

    return gradient.release();
}

bool CSSLinearGradientValue::equals(const CSSLinearGradientValue& other) const
{
    if (m_gradientType == CSSDeprecatedLinearGradient)
        return other.m_gradientType == m_gradientType
            && compareCSSValuePtr(m_firstX, other.m_firstX)
            && compareCSSValuePtr(m_firstY, other.m_firstY)
            && compareCSSValuePtr(m_secondX, other.m_secondX)
            && compareCSSValuePtr(m_secondY, other.m_secondY)
            && m_stops == other.m_stops;

    if (m_repeating != other.m_repeating)
        return false;

    if (m_angle)
        return compareCSSValuePtr(m_angle, other.m_angle) && m_stops == other.m_stops;

    if (other.m_angle)
        return false;

    bool equalXandY = false;
    if (m_firstX && m_firstY)
        equalXandY = compareCSSValuePtr(m_firstX, other.m_firstX) && compareCSSValuePtr(m_firstY, other.m_firstY);
    else if (m_firstX)
        equalXandY = compareCSSValuePtr(m_firstX, other.m_firstX) && !other.m_firstY;
    else if (m_firstY)
        equalXandY = compareCSSValuePtr(m_firstY, other.m_firstY) && !other.m_firstX;
    else
        equalXandY = !other.m_firstX && !other.m_firstY;

    return equalXandY && m_stops == other.m_stops;
}

String CSSRadialGradientValue::customCSSText() const
{
    StringBuilder result;

    if (m_gradientType == CSSDeprecatedRadialGradient) {
        result.appendLiteral("-webkit-gradient(radial, ");
        result.append(m_firstX->cssText());
        result.append(' ');
        result.append(m_firstY->cssText());
        result.appendLiteral(", ");
        result.append(m_firstRadius->cssText());
        result.appendLiteral(", ");
        result.append(m_secondX->cssText());
        result.append(' ');
        result.append(m_secondY->cssText());
        result.appendLiteral(", ");
        result.append(m_secondRadius->cssText());

        // FIXME: share?
        for (unsigned i = 0; i < m_stops.size(); i++) {
            const CSSGradientColorStop& stop = m_stops[i];
            result.appendLiteral(", ");
            if (stop.m_position->getDoubleValue(CSSPrimitiveValue::CSS_NUMBER) == 0) {
                result.appendLiteral("from(");
                result.append(stop.m_color->cssText());
                result.append(')');
            } else if (stop.m_position->getDoubleValue(CSSPrimitiveValue::CSS_NUMBER) == 1) {
                result.appendLiteral("to(");
                result.append(stop.m_color->cssText());
                result.append(')');
            } else {
                result.appendLiteral("color-stop(");
                result.append(String::number(stop.m_position->getDoubleValue(CSSPrimitiveValue::CSS_NUMBER)));
                result.appendLiteral(", ");
                result.append(stop.m_color->cssText());
                result.append(')');
            }
        }
    } else if (m_gradientType == CSSPrefixedRadialGradient) {
        if (m_repeating)
            result.appendLiteral("-webkit-repeating-radial-gradient(");
        else
            result.appendLiteral("-webkit-radial-gradient(");

        if (m_firstX && m_firstY) {
            result.append(m_firstX->cssText());
            result.append(' ');
            result.append(m_firstY->cssText());
        } else if (m_firstX)
            result.append(m_firstX->cssText());
         else if (m_firstY)
            result.append(m_firstY->cssText());
        else
            result.appendLiteral("center");

        if (m_shape || m_sizingBehavior) {
            result.appendLiteral(", ");
            if (m_shape) {
                result.append(m_shape->cssText());
                result.append(' ');
            } else
                result.appendLiteral("ellipse ");

            if (m_sizingBehavior)
                result.append(m_sizingBehavior->cssText());
            else
                result.appendLiteral("cover");

        } else if (m_endHorizontalSize && m_endVerticalSize) {
            result.appendLiteral(", ");
            result.append(m_endHorizontalSize->cssText());
            result.append(' ');
            result.append(m_endVerticalSize->cssText());
        }

        for (unsigned i = 0; i < m_stops.size(); i++) {
            const CSSGradientColorStop& stop = m_stops[i];
            result.appendLiteral(", ");
            result.append(stop.m_color->cssText());
            if (stop.m_position) {
                result.append(' ');
                result.append(stop.m_position->cssText());
            }
        }
    } else {
        if (m_repeating)
            result.appendLiteral("repeating-radial-gradient(");
        else
            result.appendLiteral("radial-gradient(");

        bool wroteSomething = false;

        // The only ambiguous case that needs an explicit shape to be provided
        // is when a sizing keyword is used (or all sizing is omitted).
        if (m_shape && m_shape->getValueID() != CSSValueEllipse && (m_sizingBehavior || (!m_sizingBehavior && !m_endHorizontalSize))) {
            result.appendLiteral("circle");
            wroteSomething = true;
        }

        if (m_sizingBehavior && m_sizingBehavior->getValueID() != CSSValueFarthestCorner) {
            if (wroteSomething)
                result.append(' ');
            result.append(m_sizingBehavior->cssText());
            wroteSomething = true;
        } else if (m_endHorizontalSize) {
            if (wroteSomething)
                result.append(' ');
            result.append(m_endHorizontalSize->cssText());
            if (m_endVerticalSize) {
                result.append(' ');
                result.append(m_endVerticalSize->cssText());
            }
            wroteSomething = true;
        }

        if (m_firstX || m_firstY) {
            if (wroteSomething)
                result.append(' ');
            result.appendLiteral("at ");
            if (m_firstX && m_firstY) {
                result.append(m_firstX->cssText());
                result.append(' ');
                result.append(m_firstY->cssText());
            } else if (m_firstX)
                result.append(m_firstX->cssText());
            else
                result.append(m_firstY->cssText());
            wroteSomething = true;
        }

        if (wroteSomething)
            result.appendLiteral(", ");

        for (unsigned i = 0; i < m_stops.size(); i++) {
            const CSSGradientColorStop& stop = m_stops[i];
            if (i)
                result.appendLiteral(", ");
            result.append(stop.m_color->cssText());
            if (stop.m_position) {
                result.append(' ');
                result.append(stop.m_position->cssText());
            }
        }

    }

    result.append(')');
    return result.toString();
}

float CSSRadialGradientValue::resolveRadius(CSSPrimitiveValue* radius, const CSSToLengthConversionData& conversionData, float* widthOrHeight)
{
    float result = 0;
    if (radius->isNumber()) // Can the radius be a percentage?
        result = radius->getFloatValue() * conversionData.zoom();
    else if (widthOrHeight && radius->isPercentage())
        result = *widthOrHeight * radius->getFloatValue() / 100;
    else
        result = radius->computeLength<float>(conversionData);

    return result;
}

static float distanceToClosestCorner(const FloatPoint& p, const FloatSize& size, FloatPoint& corner)
{
    FloatPoint topLeft;
    float topLeftDistance = FloatSize(p - topLeft).diagonalLength();

    FloatPoint topRight(size.width(), 0);
    float topRightDistance = FloatSize(p - topRight).diagonalLength();

    FloatPoint bottomLeft(0, size.height());
    float bottomLeftDistance = FloatSize(p - bottomLeft).diagonalLength();

    FloatPoint bottomRight(size.width(), size.height());
    float bottomRightDistance = FloatSize(p - bottomRight).diagonalLength();

    corner = topLeft;
    float minDistance = topLeftDistance;
    if (topRightDistance < minDistance) {
        minDistance = topRightDistance;
        corner = topRight;
    }

    if (bottomLeftDistance < minDistance) {
        minDistance = bottomLeftDistance;
        corner = bottomLeft;
    }

    if (bottomRightDistance < minDistance) {
        minDistance = bottomRightDistance;
        corner = bottomRight;
    }
    return minDistance;
}

static float distanceToFarthestCorner(const FloatPoint& p, const FloatSize& size, FloatPoint& corner)
{
    FloatPoint topLeft;
    float topLeftDistance = FloatSize(p - topLeft).diagonalLength();

    FloatPoint topRight(size.width(), 0);
    float topRightDistance = FloatSize(p - topRight).diagonalLength();

    FloatPoint bottomLeft(0, size.height());
    float bottomLeftDistance = FloatSize(p - bottomLeft).diagonalLength();

    FloatPoint bottomRight(size.width(), size.height());
    float bottomRightDistance = FloatSize(p - bottomRight).diagonalLength();

    corner = topLeft;
    float maxDistance = topLeftDistance;
    if (topRightDistance > maxDistance) {
        maxDistance = topRightDistance;
        corner = topRight;
    }

    if (bottomLeftDistance > maxDistance) {
        maxDistance = bottomLeftDistance;
        corner = bottomLeft;
    }

    if (bottomRightDistance > maxDistance) {
        maxDistance = bottomRightDistance;
        corner = bottomRight;
    }
    return maxDistance;
}

// Compute horizontal radius of ellipse with center at 0,0 which passes through p, and has
// width/height given by aspectRatio.
static inline float horizontalEllipseRadius(const FloatSize& p, float aspectRatio)
{
    // x^2/a^2 + y^2/b^2 = 1
    // a/b = aspectRatio, b = a/aspectRatio
    // a = sqrt(x^2 + y^2/(1/r^2))
    return sqrtf(p.width() * p.width() + (p.height() * p.height()) / (1 / (aspectRatio * aspectRatio)));
}

// FIXME: share code with the linear version
PassRefPtr<Gradient> CSSRadialGradientValue::createGradient(const CSSToLengthConversionData& conversionData, const IntSize& size)
{
    ASSERT(!size.isEmpty());

    FloatPoint firstPoint = computeEndPoint(m_firstX.get(), m_firstY.get(), conversionData, size);
    if (!m_firstX)
        firstPoint.setX(size.width() / 2);
    if (!m_firstY)
        firstPoint.setY(size.height() / 2);

    FloatPoint secondPoint = computeEndPoint(m_secondX.get(), m_secondY.get(), conversionData, size);
    if (!m_secondX)
        secondPoint.setX(size.width() / 2);
    if (!m_secondY)
        secondPoint.setY(size.height() / 2);

    float firstRadius = 0;
    if (m_firstRadius)
        firstRadius = resolveRadius(m_firstRadius.get(), conversionData);

    float secondRadius = 0;
    float aspectRatio = 1; // width / height.
    if (m_secondRadius)
        secondRadius = resolveRadius(m_secondRadius.get(), conversionData);
    else if (m_endHorizontalSize) {
        float width = size.width();
        float height = size.height();
        secondRadius = resolveRadius(m_endHorizontalSize.get(), conversionData, &width);
        if (m_endVerticalSize)
            aspectRatio = secondRadius / resolveRadius(m_endVerticalSize.get(), conversionData, &height);
        else
            aspectRatio = 1;
    } else {
        enum GradientShape { Circle, Ellipse };
        GradientShape shape = Ellipse;
        if ((m_shape && m_shape->getValueID() == CSSValueCircle)
            || (!m_shape && !m_sizingBehavior && m_endHorizontalSize && !m_endVerticalSize))
            shape = Circle;

        enum GradientFill { ClosestSide, ClosestCorner, FarthestSide, FarthestCorner };
        GradientFill fill = FarthestCorner;

        switch (m_sizingBehavior ? m_sizingBehavior->getValueID() : 0) {
        case CSSValueContain:
        case CSSValueClosestSide:
            fill = ClosestSide;
            break;
        case CSSValueClosestCorner:
            fill = ClosestCorner;
            break;
        case CSSValueFarthestSide:
            fill = FarthestSide;
            break;
        case CSSValueCover:
        case CSSValueFarthestCorner:
            fill = FarthestCorner;
            break;
        default:
            break;
        }

        // Now compute the end radii based on the second point, shape and fill.

        // Horizontal
        switch (fill) {
        case ClosestSide: {
            float xDist = min(secondPoint.x(), size.width() - secondPoint.x());
            float yDist = min(secondPoint.y(), size.height() - secondPoint.y());
            if (shape == Circle) {
                float smaller = min(xDist, yDist);
                xDist = smaller;
                yDist = smaller;
            }
            secondRadius = xDist;
            aspectRatio = xDist / yDist;
            break;
        }
        case FarthestSide: {
            float xDist = max(secondPoint.x(), size.width() - secondPoint.x());
            float yDist = max(secondPoint.y(), size.height() - secondPoint.y());
            if (shape == Circle) {
                float larger = max(xDist, yDist);
                xDist = larger;
                yDist = larger;
            }
            secondRadius = xDist;
            aspectRatio = xDist / yDist;
            break;
        }
        case ClosestCorner: {
            FloatPoint corner;
            float distance = distanceToClosestCorner(secondPoint, size, corner);
            if (shape == Circle)
                secondRadius = distance;
            else {
                // If <shape> is ellipse, the gradient-shape has the same ratio of width to height
                // that it would if closest-side or farthest-side were specified, as appropriate.
                float xDist = min(secondPoint.x(), size.width() - secondPoint.x());
                float yDist = min(secondPoint.y(), size.height() - secondPoint.y());

                secondRadius = horizontalEllipseRadius(corner - secondPoint, xDist / yDist);
                aspectRatio = xDist / yDist;
            }
            break;
        }

        case FarthestCorner: {
            FloatPoint corner;
            float distance = distanceToFarthestCorner(secondPoint, size, corner);
            if (shape == Circle)
                secondRadius = distance;
            else {
                // If <shape> is ellipse, the gradient-shape has the same ratio of width to height
                // that it would if closest-side or farthest-side were specified, as appropriate.
                float xDist = max(secondPoint.x(), size.width() - secondPoint.x());
                float yDist = max(secondPoint.y(), size.height() - secondPoint.y());

                secondRadius = horizontalEllipseRadius(corner - secondPoint, xDist / yDist);
                aspectRatio = xDist / yDist;
            }
            break;
        }
        }
    }

    RefPtr<Gradient> gradient = Gradient::create(firstPoint, firstRadius, secondPoint, secondRadius, aspectRatio);

    gradient->setDrawsInPMColorSpace(true);

    // addStops() only uses maxExtent for repeating gradients.
    float maxExtent = 0;
    if (m_repeating) {
        FloatPoint corner;
        maxExtent = distanceToFarthestCorner(secondPoint, size, corner);
    }

    // Now add the stops.
    addStops(gradient.get(), conversionData, maxExtent);

    return gradient.release();
}

bool CSSRadialGradientValue::equals(const CSSRadialGradientValue& other) const
{
    if (m_gradientType == CSSDeprecatedRadialGradient)
        return other.m_gradientType == m_gradientType
            && compareCSSValuePtr(m_firstX, other.m_firstX)
            && compareCSSValuePtr(m_firstY, other.m_firstY)
            && compareCSSValuePtr(m_secondX, other.m_secondX)
            && compareCSSValuePtr(m_secondY, other.m_secondY)
            && compareCSSValuePtr(m_firstRadius, other.m_firstRadius)
            && compareCSSValuePtr(m_secondRadius, other.m_secondRadius)
            && m_stops == other.m_stops;

    if (m_repeating != other.m_repeating)
        return false;

    bool equalXandY = false;
    if (m_firstX && m_firstY)
        equalXandY = compareCSSValuePtr(m_firstX, other.m_firstX) && compareCSSValuePtr(m_firstY, other.m_firstY);
    else if (m_firstX)
        equalXandY = compareCSSValuePtr(m_firstX, other.m_firstX) && !other.m_firstY;
    else if (m_firstY)
        equalXandY = compareCSSValuePtr(m_firstY, other.m_firstY) && !other.m_firstX;
    else
        equalXandY = !other.m_firstX && !other.m_firstY;

    if (!equalXandY)
        return false;

    bool equalShape = true;
    bool equalSizingBehavior = true;
    bool equalHorizontalAndVerticalSize = true;

    if (m_shape)
        equalShape = compareCSSValuePtr(m_shape, other.m_shape);
    else if (m_sizingBehavior)
        equalSizingBehavior = compareCSSValuePtr(m_sizingBehavior, other.m_sizingBehavior);
    else if (m_endHorizontalSize && m_endVerticalSize)
        equalHorizontalAndVerticalSize = compareCSSValuePtr(m_endHorizontalSize, other.m_endHorizontalSize) && compareCSSValuePtr(m_endVerticalSize, other.m_endVerticalSize);
    else {
        equalShape = !other.m_shape;
        equalSizingBehavior = !other.m_sizingBehavior;
        equalHorizontalAndVerticalSize = !other.m_endHorizontalSize && !other.m_endVerticalSize;
    }
    return equalShape && equalSizingBehavior && equalHorizontalAndVerticalSize && m_stops == other.m_stops;
}

} // namespace WebCore<|MERGE_RESOLUTION|>--- conflicted
+++ resolved
@@ -31,19 +31,11 @@
 #include "core/css/CSSToLengthConversionData.h"
 #include "core/dom/NodeRenderStyle.h"
 #include "core/dom/TextLinkColors.h"
-<<<<<<< HEAD
-#include "core/platform/graphics/Gradient.h"
-#include "core/platform/graphics/GradientGeneratedImage.h"
-#include "core/platform/graphics/Image.h"
-#include "core/rendering/RenderObject.h"
-#include "platform/geometry/IntSize.h"
-=======
 #include "core/rendering/RenderObject.h"
 #include "platform/geometry/IntSize.h"
 #include "platform/graphics/Gradient.h"
 #include "platform/graphics/GradientGeneratedImage.h"
 #include "platform/graphics/Image.h"
->>>>>>> 8c15b39e
 #include "wtf/text/StringBuilder.h"
 #include "wtf/text/WTFString.h"
 
@@ -70,19 +62,12 @@
     // We need to create an image.
     RefPtr<Gradient> gradient;
 
-<<<<<<< HEAD
-    if (isLinearGradientValue())
-        gradient = toCSSLinearGradientValue(this)->createGradient(renderer, size);
-    else
-        gradient = toCSSRadialGradientValue(this)->createGradient(renderer, size);
-=======
     RenderStyle* rootStyle = renderer->document().documentElement()->renderStyle();
     CSSToLengthConversionData conversionData(renderer->style(), rootStyle);
     if (isLinearGradientValue())
         gradient = toCSSLinearGradientValue(this)->createGradient(conversionData, size);
     else
         gradient = toCSSRadialGradientValue(this)->createGradient(conversionData, size);
->>>>>>> 8c15b39e
 
     RefPtr<Image> newImage = GradientGeneratedImage::create(gradient, size);
     if (cacheable)
