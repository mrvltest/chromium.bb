/*
 * Copyright (C) 2003 Lars Knoll (knoll@kde.org)
 * Copyright (C) 2004, 2005, 2006, 2008, 2009, 2010 Apple Inc. All rights reserved.
 * Copyright (C) 2008 Eric Seidel <eric@webkit.org>
 * Copyright (C) 2009 - 2010  Torch Mobile (Beijing) Co. Ltd. All rights reserved.
 *
 * This library is free software; you can redistribute it and/or
 * modify it under the terms of the GNU Library General Public
 * License as published by the Free Software Foundation; either
 * version 2 of the License, or (at your option) any later version.
 *
 * This library is distributed in the hope that it will be useful,
 * but WITHOUT ANY WARRANTY; without even the implied warranty of
 * MERCHANTABILITY or FITNESS FOR A PARTICULAR PURPOSE.  See the GNU
 * Library General Public License for more details.
 *
 * You should have received a copy of the GNU Library General Public License
 * along with this library; see the file COPYING.LIB.  If not, write to
 * the Free Software Foundation, Inc., 51 Franklin Street, Fifth Floor,
 * Boston, MA 02110-1301, USA.
 */

#ifndef CSSParser_h
#define CSSParser_h

#include "CSSPropertyNames.h"
#include "CSSValueKeywords.h"
#include "core/css/CSSCalculationValue.h"
#include "core/css/CSSFilterValue.h"
#include "core/css/CSSGradientValue.h"
#include "core/css/CSSParserMode.h"
#include "core/css/CSSParserValues.h"
#include "core/css/CSSProperty.h"
#include "core/css/CSSPropertySourceData.h"
#include "core/css/CSSSelector.h"
#include "core/css/CSSTokenizer.h"
#include "core/css/MediaQuery.h"
#include "core/css/StylePropertySet.h"
<<<<<<< HEAD
#include "core/page/UseCounter.h"
=======
#include "core/frame/UseCounter.h"
>>>>>>> 8c15b39e
#include "platform/graphics/Color.h"
#include "wtf/HashSet.h"
#include "wtf/OwnPtr.h"
#include "wtf/Vector.h"
#include "wtf/text/AtomicString.h"
#include "wtf/text/TextPosition.h"

namespace WebCore {

class AnimationParseContext;
class CSSArrayFunctionValue;
class CSSBorderImageSliceValue;
class CSSMixFunctionValue;
class CSSPrimitiveValue;
class CSSSelectorList;
class CSSShaderValue;
class CSSValue;
class CSSValueList;
class CSSBasicShape;
class Document;
class Element;
class ImmutableStylePropertySet;
class MediaQueryExp;
class MediaQuerySet;
class MutableStylePropertySet;
class StyleKeyframe;
class StylePropertyShorthand;
class StyleRuleBase;
class StyleRuleKeyframes;
class StyleKeyframe;
class StyleSheetContents;

// FIXME: This class is shared with CSSTokenizer so should we rename it to CSSSourceLocation?
struct CSSParserLocation {
    unsigned offset;
    unsigned lineNumber;
    CSSParserString token;
};

class CSSParser {
    friend inline int cssyylex(void*, CSSParser*);

public:
    class SourceDataHandler;
    enum ErrorType {
        NoError,
        PropertyDeclarationError,
        InvalidPropertyValueError,
        InvalidPropertyError,
        InvalidSelectorError,
        InvalidSupportsConditionError,
        InvalidRuleError,
        InvalidMediaQueryError,
        InvalidKeyframeSelectorError,
        InvalidSelectorPseudoError,
        UnterminatedCommentError,
        GeneralError
    };

    CSSParser(const CSSParserContext&, UseCounter* = 0);

    ~CSSParser();

    void parseSheet(StyleSheetContents*, const String&, const TextPosition& startPosition = TextPosition::minimumPosition(), SourceDataHandler* = 0, bool = false);
    PassRefPtr<StyleRuleBase> parseRule(StyleSheetContents*, const String&);
    PassRefPtr<StyleKeyframe> parseKeyframeRule(StyleSheetContents*, const String&);
    bool parseSupportsCondition(const String&);
    static bool parseValue(MutableStylePropertySet*, CSSPropertyID, const String&, bool important, CSSParserMode, StyleSheetContents*);
    static bool parseColor(RGBA32& color, const String&, bool strict = false);
    static bool parseSystemColor(RGBA32& color, const String&, Document*);
    static PassRefPtr<CSSValueList> parseFontFaceValue(const AtomicString&);
    PassRefPtr<CSSPrimitiveValue> parseValidPrimitive(CSSValueID ident, CSSParserValue*);
    bool parseDeclaration(MutableStylePropertySet*, const String&, SourceDataHandler*, StyleSheetContents* contextStyleSheet);
    static PassRefPtr<ImmutableStylePropertySet> parseInlineStyleDeclaration(const String&, Element*);
    PassRefPtr<MediaQuerySet> parseMediaQueryList(const String&);
    PassOwnPtr<Vector<double> > parseKeyframeKeyList(const String&);

    void addPropertyWithPrefixingVariant(CSSPropertyID, PassRefPtr<CSSValue>, bool important, bool implicit = false);
    void addProperty(CSSPropertyID, PassRefPtr<CSSValue>, bool important, bool implicit = false);
    void rollbackLastProperties(int num);
    bool hasProperties() const { return !m_parsedProperties.isEmpty(); }
    void addExpandedPropertyForValue(CSSPropertyID propId, PassRefPtr<CSSValue>, bool);
    void setCurrentProperty(CSSPropertyID);

    bool parseValue(CSSPropertyID, bool important);
    bool parseShorthand(CSSPropertyID, const StylePropertyShorthand&, bool important);
    bool parse4Values(CSSPropertyID, const CSSPropertyID* properties, bool important);
    bool parseContent(CSSPropertyID, bool important);
    bool parseQuotes(CSSPropertyID, bool important);

    static bool parseValue(MutableStylePropertySet*, CSSPropertyID, const String&, bool important, const Document&);
    void storeVariableDeclaration(const CSSParserString&, PassOwnPtr<CSSParserValueList>, bool important);

    PassRefPtr<CSSValue> parseAttr(CSSParserValueList* args);

    PassRefPtr<CSSValue> parseBackgroundColor();

    bool parseFillImage(CSSParserValueList*, RefPtr<CSSValue>&);

    enum FillPositionFlag { InvalidFillPosition = 0, AmbiguousFillPosition = 1, XFillPosition = 2, YFillPosition = 4 };
    enum FillPositionParsingMode { ResolveValuesAsPercent = 0, ResolveValuesAsKeyword = 1 };
    PassRefPtr<CSSPrimitiveValue> parseFillPositionComponent(CSSParserValueList*, unsigned& cumulativeFlags, FillPositionFlag& individualFlag, FillPositionParsingMode = ResolveValuesAsPercent);
    PassRefPtr<CSSValue> parseFillPositionX(CSSParserValueList*);
    PassRefPtr<CSSValue> parseFillPositionY(CSSParserValueList*);
    void parse2ValuesFillPosition(CSSParserValueList*, RefPtr<CSSValue>&, RefPtr<CSSValue>&);
    bool isPotentialPositionValue(CSSParserValue*);
    void parseFillPosition(CSSParserValueList*, RefPtr<CSSValue>&, RefPtr<CSSValue>&);
    void parse3ValuesFillPosition(CSSParserValueList*, RefPtr<CSSValue>&, RefPtr<CSSValue>&, PassRefPtr<CSSPrimitiveValue>, PassRefPtr<CSSPrimitiveValue>);
    void parse4ValuesFillPosition(CSSParserValueList*, RefPtr<CSSValue>&, RefPtr<CSSValue>&, PassRefPtr<CSSPrimitiveValue>, PassRefPtr<CSSPrimitiveValue>);

    void parseFillRepeat(RefPtr<CSSValue>&, RefPtr<CSSValue>&);
    PassRefPtr<CSSValue> parseFillSize(CSSPropertyID, bool &allowComma);

    bool parseFillProperty(CSSPropertyID propId, CSSPropertyID& propId1, CSSPropertyID& propId2, RefPtr<CSSValue>&, RefPtr<CSSValue>&);
    bool parseFillShorthand(CSSPropertyID, const CSSPropertyID* properties, int numProperties, bool important);

    void addFillValue(RefPtr<CSSValue>& lval, PassRefPtr<CSSValue> rval);

    void addAnimationValue(RefPtr<CSSValue>& lval, PassRefPtr<CSSValue> rval);

    PassRefPtr<CSSValue> parseAnimationDelay();
    PassRefPtr<CSSValue> parseAnimationDirection();
    PassRefPtr<CSSValue> parseAnimationDuration();
    PassRefPtr<CSSValue> parseAnimationFillMode();
    PassRefPtr<CSSValue> parseAnimationIterationCount();
    PassRefPtr<CSSValue> parseAnimationName();
    PassRefPtr<CSSValue> parseAnimationPlayState();
    PassRefPtr<CSSValue> parseAnimationProperty(AnimationParseContext&);
    PassRefPtr<CSSValue> parseAnimationTimingFunction();

    bool parseTransformOriginShorthand(RefPtr<CSSValue>&, RefPtr<CSSValue>&, RefPtr<CSSValue>&);
    bool parseCubicBezierTimingFunctionValue(CSSParserValueList*& args, double& result);
    bool parseAnimationProperty(CSSPropertyID, RefPtr<CSSValue>&, AnimationParseContext&);
    bool parseTransitionShorthand(CSSPropertyID, bool important);
    bool parseAnimationShorthand(CSSPropertyID, bool important);

    PassRefPtr<CSSValue> parseColumnWidth();
    PassRefPtr<CSSValue> parseColumnCount();
    bool parseColumnsShorthand(bool important);

    PassRefPtr<CSSValue> parseGridPosition();
    bool parseIntegerOrStringFromGridPosition(RefPtr<CSSPrimitiveValue>& numericValue, RefPtr<CSSPrimitiveValue>& gridLineName);
    bool parseGridItemPositionShorthand(CSSPropertyID, bool important);
    bool parseGridAreaShorthand(bool important);
    bool parseSingleGridAreaLonghand(RefPtr<CSSValue>&);
    bool parseGridTrackList(CSSPropertyID, bool important);
    bool parseGridTrackRepeatFunction(CSSValueList&);
    PassRefPtr<CSSValue> parseGridTrackSize(CSSParserValueList& inputList);
    PassRefPtr<CSSPrimitiveValue> parseGridBreadth(CSSParserValue*);
    PassRefPtr<CSSValue> parseGridTemplate();
    void parseGridLineNames(CSSParserValueList* inputList, CSSValueList&);

    bool parseClipShape(CSSPropertyID, bool important);

    bool parseBasicShape(CSSPropertyID, bool important);
    PassRefPtr<CSSBasicShape> parseBasicShapeRectangle(CSSParserValueList* args);
    PassRefPtr<CSSBasicShape> parseBasicShapeCircle(CSSParserValueList* args);
    PassRefPtr<CSSBasicShape> parseBasicShapeEllipse(CSSParserValueList* args);
    PassRefPtr<CSSBasicShape> parseBasicShapePolygon(CSSParserValueList* args);
    PassRefPtr<CSSBasicShape> parseBasicShapeInsetRectangle(CSSParserValueList* args);

    bool parseFont(bool important);
    PassRefPtr<CSSValueList> parseFontFamily();

    bool parseCounter(CSSPropertyID, int defaultValue, bool important);
    PassRefPtr<CSSValue> parseCounterContent(CSSParserValueList* args, bool counters);

    bool parseColorParameters(CSSParserValue*, int* colorValues, bool parseAlpha);
    bool parseHSLParameters(CSSParserValue*, double* colorValues, bool parseAlpha);
    PassRefPtr<CSSPrimitiveValue> parseColor(CSSParserValue* = 0);
    bool parseColorFromValue(CSSParserValue*, RGBA32&);
    void parseSelector(const String&, CSSSelectorList&);

    template<typename StringType>
    static bool fastParseColor(RGBA32&, const StringType&, bool strict);
    static bool fastParseColorAtomicString(RGBA32&, const AtomicString&, bool strict);

    bool parseLineHeight(bool important);
    bool parseFontSize(bool important);
    bool parseFontVariant(bool important);
    bool parseFontWeight(bool important);
    bool parseFontFaceSrc();
    bool parseFontFaceUnicodeRange();

    bool parseSVGValue(CSSPropertyID propId, bool important);
    PassRefPtr<CSSValue> parseSVGPaint();
    PassRefPtr<CSSValue> parseSVGColor();
    PassRefPtr<CSSValue> parseSVGStrokeDasharray();

    PassRefPtr<CSSValue> parsePaintOrder() const;

    // CSS3 Parsing Routines (for properties specific to CSS3)
    PassRefPtr<CSSValueList> parseShadow(CSSParserValueList*, CSSPropertyID);
    bool parseBorderImageShorthand(CSSPropertyID, bool important);
    PassRefPtr<CSSValue> parseBorderImage(CSSPropertyID);
    bool parseBorderImageRepeat(RefPtr<CSSValue>&);
    bool parseBorderImageSlice(CSSPropertyID, RefPtr<CSSBorderImageSliceValue>&);
    bool parseBorderImageWidth(RefPtr<CSSPrimitiveValue>&);
    bool parseBorderImageOutset(RefPtr<CSSPrimitiveValue>&);
    bool parseBorderRadius(CSSPropertyID, bool important);

    bool parseAspectRatio(bool important);

    bool parseReflect(CSSPropertyID, bool important);

    bool parseFlex(CSSParserValueList* args, bool important);

    bool parseObjectPosition(bool important);

    // Image generators
    bool parseCanvas(CSSParserValueList*, RefPtr<CSSValue>&);

    bool parseDeprecatedGradient(CSSParserValueList*, RefPtr<CSSValue>&);
    bool parseDeprecatedLinearGradient(CSSParserValueList*, RefPtr<CSSValue>&, CSSGradientRepeat repeating);
    bool parseDeprecatedRadialGradient(CSSParserValueList*, RefPtr<CSSValue>&, CSSGradientRepeat repeating);
    bool parseLinearGradient(CSSParserValueList*, RefPtr<CSSValue>&, CSSGradientRepeat repeating);
    bool parseRadialGradient(CSSParserValueList*, RefPtr<CSSValue>&, CSSGradientRepeat repeating);
    bool parseGradientColorStops(CSSParserValueList*, CSSGradientValue*, bool expectComma);

    bool parseCrossfade(CSSParserValueList*, RefPtr<CSSValue>&);

    PassRefPtr<CSSValue> parseImageSet(CSSParserValueList*);

    PassRefPtr<CSSValueList> parseFilter();
    PassRefPtr<CSSFilterValue> parseBuiltinFilterArguments(CSSParserValueList*, CSSFilterValue::FilterOperationType);
    PassRefPtr<CSSMixFunctionValue> parseMixFunction(CSSParserValue*);
    PassRefPtr<CSSArrayFunctionValue> parseCustomFilterArrayFunction(CSSParserValue*);
    PassRefPtr<CSSValueList> parseCustomFilterTransform(CSSParserValueList*);
    PassRefPtr<CSSValueList> parseCustomFilterParameters(CSSParserValueList*);
    PassRefPtr<CSSFilterValue> parseCustomFilterFunctionWithAtRuleReferenceSyntax(CSSParserValue*);
    PassRefPtr<CSSFilterValue> parseCustomFilterFunctionWithInlineSyntax(CSSParserValue*);
    PassRefPtr<CSSFilterValue> parseCustomFilterFunction(CSSParserValue*);
    bool parseFilterRuleSrc();
    PassRefPtr<CSSShaderValue> parseFilterRuleSrcUriAndFormat(CSSParserValueList*);

    static bool isBlendMode(CSSValueID);
    static bool isCompositeOperator(CSSValueID);

    PassRefPtr<CSSValueList> parseTransform();
    PassRefPtr<CSSValue> parseTransformValue(CSSParserValue*);
    bool parseTransformOrigin(CSSPropertyID propId, CSSPropertyID& propId1, CSSPropertyID& propId2, CSSPropertyID& propId3, RefPtr<CSSValue>&, RefPtr<CSSValue>&, RefPtr<CSSValue>&);
    bool parsePerspectiveOrigin(CSSPropertyID propId, CSSPropertyID& propId1, CSSPropertyID& propId2,  RefPtr<CSSValue>&, RefPtr<CSSValue>&);

    bool parseTextEmphasisStyle(bool important);

    bool parseTouchAction(bool important);

    void addTextDecorationProperty(CSSPropertyID, PassRefPtr<CSSValue>, bool important);
    bool parseTextDecoration(CSSPropertyID propId, bool important);
    bool parseTextUnderlinePosition(bool important);

    PassRefPtr<CSSValue> parseTextIndent();

    bool parseLineBoxContain(bool important);
    bool parseCalculation(CSSParserValue*, ValueRange);

    bool parseFontFeatureTag(CSSValueList*);
    bool parseFontFeatureSettings(bool important);

    bool parseFlowThread(const String& flowName);
    bool parseFlowThread(CSSPropertyID, bool important);
    bool parseRegionThread(CSSPropertyID, bool important);

    bool parseFontVariantLigatures(bool important);

    bool parseGeneratedImage(CSSParserValueList*, RefPtr<CSSValue>&);

    CSSParserSelector* createFloatingSelector();
    CSSParserSelector* createFloatingSelectorWithTagName(const QualifiedName&);
    PassOwnPtr<CSSParserSelector> sinkFloatingSelector(CSSParserSelector*);

    Vector<OwnPtr<CSSParserSelector> >* createFloatingSelectorVector();
    PassOwnPtr<Vector<OwnPtr<CSSParserSelector> > > sinkFloatingSelectorVector(Vector<OwnPtr<CSSParserSelector> >*);

    CSSParserValueList* createFloatingValueList();
    PassOwnPtr<CSSParserValueList> sinkFloatingValueList(CSSParserValueList*);

    CSSParserFunction* createFloatingFunction();
    CSSParserFunction* createFloatingFunction(const CSSParserString& name, PassOwnPtr<CSSParserValueList> args);
    PassOwnPtr<CSSParserFunction> sinkFloatingFunction(CSSParserFunction*);

    CSSParserValue& sinkFloatingValue(CSSParserValue&);

    MediaQuerySet* createMediaQuerySet();
    StyleRuleBase* createImportRule(const CSSParserString&, MediaQuerySet*);
    StyleKeyframe* createKeyframe(CSSParserValueList*);
    StyleRuleKeyframes* createKeyframesRule(const String&, PassOwnPtr<Vector<RefPtr<StyleKeyframe> > >, bool isPrefixed);

    typedef Vector<RefPtr<StyleRuleBase> > RuleList;
    StyleRuleBase* createMediaRule(MediaQuerySet*, RuleList*);
    RuleList* createRuleList();
    RuleList* appendRule(RuleList*, StyleRuleBase*);
    StyleRuleBase* createStyleRule(Vector<OwnPtr<CSSParserSelector> >* selectors);
    StyleRuleBase* createFontFaceRule();
    StyleRuleBase* createPageRule(PassOwnPtr<CSSParserSelector> pageSelector);
    StyleRuleBase* createRegionRule(Vector<OwnPtr<CSSParserSelector> >* regionSelector, RuleList* rules);
    StyleRuleBase* createMarginAtRule(CSSSelector::MarginBoxType);
    StyleRuleBase* createSupportsRule(bool conditionIsSupported, RuleList*);
    void markSupportsRuleHeaderStart();
    void markSupportsRuleHeaderEnd();
    PassRefPtr<CSSRuleSourceData> popSupportsRuleData();
    StyleRuleBase* createHostRule(RuleList* rules);
    StyleRuleBase* createFilterRule(const CSSParserString&);

    void startDeclarationsForMarginBox();
    void endDeclarationsForMarginBox();

    MediaQueryExp* createFloatingMediaQueryExp(const AtomicString&, CSSParserValueList*);
    PassOwnPtr<MediaQueryExp> sinkFloatingMediaQueryExp(MediaQueryExp*);
    Vector<OwnPtr<MediaQueryExp> >* createFloatingMediaQueryExpList();
    PassOwnPtr<Vector<OwnPtr<MediaQueryExp> > > sinkFloatingMediaQueryExpList(Vector<OwnPtr<MediaQueryExp> >*);
    MediaQuery* createFloatingMediaQuery(MediaQuery::Restrictor, const AtomicString&, PassOwnPtr<Vector<OwnPtr<MediaQueryExp> > >);
    MediaQuery* createFloatingMediaQuery(PassOwnPtr<Vector<OwnPtr<MediaQueryExp> > >);
    MediaQuery* createFloatingNotAllQuery();
    PassOwnPtr<MediaQuery> sinkFloatingMediaQuery(MediaQuery*);

    Vector<RefPtr<StyleKeyframe> >* createFloatingKeyframeVector();
    PassOwnPtr<Vector<RefPtr<StyleKeyframe> > > sinkFloatingKeyframeVector(Vector<RefPtr<StyleKeyframe> >*);

    void addNamespace(const AtomicString& prefix, const AtomicString& uri);
    QualifiedName determineNameInNamespace(const AtomicString& prefix, const AtomicString& localName);

    CSSParserSelector* rewriteSpecifiersWithElementName(const AtomicString& namespacePrefix, const AtomicString& elementName, CSSParserSelector*, bool isNamespacePlaceholder = false);
    CSSParserSelector* rewriteSpecifiersWithElementNameForCustomPseudoElement(const QualifiedName& tag, const AtomicString& elementName, CSSParserSelector* specifiers, bool tagIsForNamespaceRule);
    CSSParserSelector* rewriteSpecifiersWithElementNameForContentPseudoElement(const QualifiedName& tag, const AtomicString& elementName, CSSParserSelector* specifiers, bool tagIsForNamespaceRule);
    CSSParserSelector* rewriteSpecifiersWithNamespaceIfNeeded(CSSParserSelector*);
    CSSParserSelector* rewriteSpecifiers(CSSParserSelector*, CSSParserSelector*);
    CSSParserSelector* rewriteSpecifiersForShadowDistributed(CSSParserSelector* specifiers, CSSParserSelector* distributedPseudoElementSelector);

    void invalidBlockHit();

    Vector<OwnPtr<CSSParserSelector> >* reusableSelectorVector() { return &m_reusableSelectorVector; }

    void setReusableRegionSelectorVector(Vector<OwnPtr<CSSParserSelector> >* selectors);
    Vector<OwnPtr<CSSParserSelector> >* reusableRegionSelectorVector() { return &m_reusableRegionSelectorVector; }

    void clearProperties();

    PassRefPtr<ImmutableStylePropertySet> createStylePropertySet();

    CSSParserContext m_context;

    bool m_important;
    CSSPropertyID m_id;
    StyleSheetContents* m_styleSheet;
    RefPtr<StyleRuleBase> m_rule;
    RefPtr<StyleKeyframe> m_keyframe;
    RefPtr<MediaQuerySet> m_mediaList;
    OwnPtr<CSSParserValueList> m_valueList;
    bool m_supportsCondition;

    typedef Vector<CSSProperty, 256> ParsedPropertyVector;
    ParsedPropertyVector m_parsedProperties;
    CSSSelectorList* m_selectorListForParseSelector;

    unsigned m_numParsedPropertiesBeforeMarginBox;

    int m_inParseShorthand;
    CSSPropertyID m_currentShorthand;
    bool m_implicitShorthand;

    bool m_hasFontFaceOnlyValues;
    bool m_hadSyntacticallyValidCSSRule;
    bool m_logErrors;
    bool m_ignoreErrors;

    bool m_inFilterRule;

    AtomicString m_defaultNamespace;

    // tokenizer methods and data
    SourceDataHandler* m_sourceDataHandler;

    void startRule();
    void endRule(bool valid);
    void startRuleHeader(CSSRuleSourceData::Type);
    void endRuleHeader();
    void startSelector();
    void endSelector();
    void startRuleBody();
    void startProperty();
    void endProperty(bool isImportantFound, bool isPropertyParsed, ErrorType = NoError);
    void startEndUnknownRule();

    void endInvalidRuleHeader();
    void reportError(const CSSParserLocation&, ErrorType = GeneralError);
    void resumeErrorLogging() { m_ignoreErrors = false; }
    void setLocationLabel(const CSSParserLocation& location) { m_locationLabel = location; }
    const CSSParserLocation& lastLocationLabel() const { return m_locationLabel; }

    void tokenToLowerCase(const CSSParserString& token);

    void markViewportRuleBodyStart() { m_inViewport = true; }
    void markViewportRuleBodyEnd() { m_inViewport = false; }
    StyleRuleBase* createViewportRule();

    PassRefPtr<CSSPrimitiveValue> createPrimitiveNumericValue(CSSParserValue*);
    PassRefPtr<CSSPrimitiveValue> createPrimitiveStringValue(CSSParserValue*);
    PassRefPtr<CSSPrimitiveValue> createPrimitiveVariableNameValue(CSSParserValue*);

    static KURL completeURL(const CSSParserContext&, const String& url);

    CSSParserLocation currentLocation() { return m_tokenizer.currentLocation(); }

private:
    enum PropertyType {
        PropertyExplicit,
        PropertyImplicit
    };

    class ImplicitScope {
        WTF_MAKE_NONCOPYABLE(ImplicitScope);
    public:
        ImplicitScope(WebCore::CSSParser* parser, PropertyType propertyType)
            : m_parser(parser)
        {
            m_parser->m_implicitShorthand = propertyType == CSSParser::PropertyImplicit;
        }

        ~ImplicitScope()
        {
            m_parser->m_implicitShorthand = false;
        }

    private:
        WebCore::CSSParser* m_parser;
    };

    class StyleDeclarationScope {
        WTF_MAKE_NONCOPYABLE(StyleDeclarationScope);
    public:
        StyleDeclarationScope(CSSParser* parser, const StylePropertySet* declaration)
            : m_parser(parser)
            , m_mode(declaration->cssParserMode())
        {
            if (isCSSViewportParsingEnabledForMode(m_mode)) {
                ASSERT(!m_parser->inViewport());
                m_parser->markViewportRuleBodyStart();
            }
        }

        ~StyleDeclarationScope()
        {
            if (isCSSViewportParsingEnabledForMode(m_mode))
                m_parser->markViewportRuleBodyEnd();
        }

    private:
        CSSParser* m_parser;
        CSSParserMode m_mode;
    };

    inline void ensureLineEndings();

    void setStyleSheet(StyleSheetContents* styleSheet) { m_styleSheet = styleSheet; }

<<<<<<< HEAD
    bool inQuirksMode() const { return isQuirksModeBehavior(m_context.mode); }
=======
    bool inQuirksMode() const { return isQuirksModeBehavior(m_context.mode()); }
>>>>>>> 8c15b39e
    bool inViewport() const { return m_inViewport; }

    KURL completeURL(const String& url) const;

    void recheckAtKeyword(const UChar* str, int len);

    template<unsigned prefixLength, unsigned suffixLength>
    inline void setupParser(const char (&prefix)[prefixLength], const String& string, const char (&suffix)[suffixLength])
    {
        setupParser(prefix, prefixLength - 1, string, suffix, suffixLength - 1);
    }
    void setupParser(const char* prefix, unsigned prefixLength, const String&, const char* suffix, unsigned suffixLength);
    bool inShorthand() const { return m_inParseShorthand; }

    bool validWidthOrHeight(CSSParserValue*);

    void deleteFontFaceOnlyValues();

    bool parseValue(MutableStylePropertySet*, CSSPropertyID, const String&, bool important, StyleSheetContents* contextStyleSheet);
    PassRefPtr<ImmutableStylePropertySet> parseDeclaration(const String&, StyleSheetContents* contextStyleSheet);

    enum SizeParameterType {
        None,
        Auto,
        Length,
        PageSize,
        Orientation,
    };

    bool parsePage(CSSPropertyID propId, bool important);
    bool parseSize(CSSPropertyID propId, bool important);
    SizeParameterType parseSizeParameter(CSSValueList* parsedValues, CSSParserValue* value, SizeParameterType prevParamType);

    bool parseFontFaceSrcURI(CSSValueList*);
    bool parseFontFaceSrcLocal(CSSValueList*);

    bool parseColor(const String&);

<<<<<<< HEAD
    enum ParsingMode {
        NormalMode,
        MediaQueryMode,
        SupportsMode,
        NthChildMode
    };

    ParsingMode m_parsingMode;
    bool m_is8BitSource;
    OwnPtr<LChar[]> m_dataStart8;
    OwnPtr<UChar[]> m_dataStart16;
    LChar* m_currentCharacter8;
    UChar* m_currentCharacter16;
=======
>>>>>>> 8c15b39e
    const String* m_source;
    TextPosition m_startPosition;
    CSSRuleSourceData::Type m_ruleHeaderType;
    unsigned m_ruleHeaderStartOffset;
    int m_ruleHeaderStartLineNumber;
    OwnPtr<Vector<unsigned> > m_lineEndings;

    bool m_ruleHasHeader;

    bool m_allowImportRules;
    bool m_allowNamespaceDeclarations;

    bool parseViewportProperty(CSSPropertyID propId, bool important);
    bool parseViewportShorthand(CSSPropertyID propId, CSSPropertyID first, CSSPropertyID second, bool important);

    bool m_inViewport;

    CSSParserLocation m_locationLabel;

    bool useLegacyBackgroundSizeShorthandBehavior() const;

    Vector<RefPtr<StyleRuleBase> > m_parsedRules;
    Vector<RefPtr<StyleKeyframe> > m_parsedKeyframes;
    Vector<RefPtr<MediaQuerySet> > m_parsedMediaQuerySets;
    Vector<OwnPtr<RuleList> > m_parsedRuleLists;
    Vector<CSSParserSelector*> m_floatingSelectors;
    Vector<Vector<OwnPtr<CSSParserSelector> >*> m_floatingSelectorVectors;
    Vector<CSSParserValueList*> m_floatingValueLists;
    Vector<CSSParserFunction*> m_floatingFunctions;

    OwnPtr<MediaQuery> m_floatingMediaQuery;
    OwnPtr<MediaQueryExp> m_floatingMediaQueryExp;
    OwnPtr<Vector<OwnPtr<MediaQueryExp> > > m_floatingMediaQueryExpList;

    OwnPtr<Vector<RefPtr<StyleKeyframe> > > m_floatingKeyframeVector;

    Vector<OwnPtr<CSSParserSelector> > m_reusableSelectorVector;
    Vector<OwnPtr<CSSParserSelector> > m_reusableRegionSelectorVector;

    RefPtr<CSSCalcValue> m_parsedCalculation;

    OwnPtr<RuleSourceDataList> m_supportsRuleDataStack;

    // defines units allowed for a certain property, used in parseUnit
    enum Units {
        FUnknown = 0x0000,
        FInteger = 0x0001,
        FNumber = 0x0002, // Real Numbers
        FPercent = 0x0004,
        FLength = 0x0008,
        FAngle = 0x0010,
        FTime = 0x0020,
        FFrequency = 0x0040,
        FPositiveInteger = 0x0080,
        FRelative = 0x0100,
        FResolution = 0x0200,
        FNonNeg = 0x0400
    };

    friend inline Units operator|(Units a, Units b)
    {
        return static_cast<Units>(static_cast<unsigned>(a) | static_cast<unsigned>(b));
    }

    enum ReleaseParsedCalcValueCondition {
        ReleaseParsedCalcValue,
        DoNotReleaseParsedCalcValue
    };

    bool isLoggingErrors();
    void logError(const String& message, const CSSParserLocation&);

    bool validCalculationUnit(CSSParserValue*, Units, ReleaseParsedCalcValueCondition releaseCalc = DoNotReleaseParsedCalcValue);

    bool shouldAcceptUnitLessValues(CSSParserValue*, Units, CSSParserMode);

    inline bool validUnit(CSSParserValue* value, Units unitflags, ReleaseParsedCalcValueCondition releaseCalc = DoNotReleaseParsedCalcValue) { return validUnit(value, unitflags, m_context.mode(), releaseCalc); }
    bool validUnit(CSSParserValue*, Units, CSSParserMode, ReleaseParsedCalcValueCondition releaseCalc = DoNotReleaseParsedCalcValue);

    bool parseBorderImageQuad(Units, RefPtr<CSSPrimitiveValue>&);
    int colorIntFromValue(CSSParserValue*);
    double parsedDouble(CSSParserValue*, ReleaseParsedCalcValueCondition releaseCalc = DoNotReleaseParsedCalcValue);
    bool isCalculation(CSSParserValue*);

    UseCounter* m_useCounter;

    CSSTokenizer m_tokenizer;

    friend class TransformOperationInfo;
    friend class FilterOperationInfo;
};

CSSPropertyID cssPropertyID(const CSSParserString&);
CSSPropertyID cssPropertyID(const String&);
CSSValueID cssValueKeywordID(const CSSParserString&);

class ShorthandScope {
    WTF_MAKE_FAST_ALLOCATED;
public:
    ShorthandScope(CSSParser* parser, CSSPropertyID propId) : m_parser(parser)
    {
        if (!(m_parser->m_inParseShorthand++))
            m_parser->m_currentShorthand = propId;
    }
    ~ShorthandScope()
    {
        if (!(--m_parser->m_inParseShorthand))
            m_parser->m_currentShorthand = CSSPropertyInvalid;
    }

private:
    CSSParser* m_parser;
};

class CSSParser::SourceDataHandler {
public:
    virtual void startRuleHeader(CSSRuleSourceData::Type, unsigned offset) = 0;
    virtual void endRuleHeader(unsigned offset) = 0;
    virtual void startSelector(unsigned offset) = 0;
    virtual void endSelector(unsigned offset) = 0;
    virtual void startRuleBody(unsigned offset) = 0;
    virtual void endRuleBody(unsigned offset, bool error) = 0;
    virtual void startEndUnknownRule() = 0;
    virtual void startProperty(unsigned offset) = 0;
    virtual void endProperty(bool isImportant, bool isParsed, unsigned offset, CSSParser::ErrorType) = 0;
    virtual void startComment(unsigned offset) = 0;
    virtual void endComment(unsigned offset) = 0;
};

String quoteCSSString(const String&);
String quoteCSSStringIfNeeded(const String&);
String quoteCSSURLIfNeeded(const String&);

bool isValidNthToken(const CSSParserString&);

inline int cssyylex(void* yylval, CSSParser* parser)
{
    return parser->m_tokenizer.lex(yylval);
}

} // namespace WebCore

#endif // CSSParser_h<|MERGE_RESOLUTION|>--- conflicted
+++ resolved
@@ -36,11 +36,7 @@
 #include "core/css/CSSTokenizer.h"
 #include "core/css/MediaQuery.h"
 #include "core/css/StylePropertySet.h"
-<<<<<<< HEAD
-#include "core/page/UseCounter.h"
-=======
 #include "core/frame/UseCounter.h"
->>>>>>> 8c15b39e
 #include "platform/graphics/Color.h"
 #include "wtf/HashSet.h"
 #include "wtf/OwnPtr.h"
@@ -497,11 +493,7 @@
 
     void setStyleSheet(StyleSheetContents* styleSheet) { m_styleSheet = styleSheet; }
 
-<<<<<<< HEAD
-    bool inQuirksMode() const { return isQuirksModeBehavior(m_context.mode); }
-=======
     bool inQuirksMode() const { return isQuirksModeBehavior(m_context.mode()); }
->>>>>>> 8c15b39e
     bool inViewport() const { return m_inViewport; }
 
     KURL completeURL(const String& url) const;
@@ -540,22 +532,6 @@
 
     bool parseColor(const String&);
 
-<<<<<<< HEAD
-    enum ParsingMode {
-        NormalMode,
-        MediaQueryMode,
-        SupportsMode,
-        NthChildMode
-    };
-
-    ParsingMode m_parsingMode;
-    bool m_is8BitSource;
-    OwnPtr<LChar[]> m_dataStart8;
-    OwnPtr<UChar[]> m_dataStart16;
-    LChar* m_currentCharacter8;
-    UChar* m_currentCharacter16;
-=======
->>>>>>> 8c15b39e
     const String* m_source;
     TextPosition m_startPosition;
     CSSRuleSourceData::Type m_ruleHeaderType;
