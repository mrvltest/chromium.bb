/*
 * Copyright (C) 2007 Alexey Proskuryakov <ap@nypop.com>.
 * Copyright (C) 2008, 2009, 2010, 2011 Apple Inc. All rights reserved.
 * Copyright (C) 2009 Torch Mobile Inc. All rights reserved. (http://www.torchmobile.com/)
 * Copyright (C) 2009 Jeff Schiller <codedread@gmail.com>
 * Copyright (C) Research In Motion Limited 2010. All rights reserved.
 *
 * Redistribution and use in source and binary forms, with or without
 * modification, are permitted provided that the following conditions
 * are met:
 *
 * 1. Redistributions of source code must retain the above copyright
 *    notice, this list of conditions and the following disclaimer.
 * 2. Redistributions in binary form must reproduce the above copyright
 *    notice, this list of conditions and the following disclaimer in the
 *    documentation and/or other materials provided with the distribution.
 *
 * THIS SOFTWARE IS PROVIDED BY THE AUTHOR ``AS IS'' AND ANY EXPRESS OR
 * IMPLIED WARRANTIES, INCLUDING, BUT NOT LIMITED TO, THE IMPLIED WARRANTIES
 * OF MERCHANTABILITY AND FITNESS FOR A PARTICULAR PURPOSE ARE DISCLAIMED.
 * IN NO EVENT SHALL THE AUTHOR BE LIABLE FOR ANY DIRECT, INDIRECT,
 * INCIDENTAL, SPECIAL, EXEMPLARY, OR CONSEQUENTIAL DAMAGES (INCLUDING, BUT
 * NOT LIMITED TO, PROCUREMENT OF SUBSTITUTE GOODS OR SERVICES; LOSS OF USE,
 * DATA, OR PROFITS; OR BUSINESS INTERRUPTION) HOWEVER CAUSED AND ON ANY
 * THEORY OF LIABILITY, WHETHER IN CONTRACT, STRICT LIABILITY, OR TORT
 * (INCLUDING NEGLIGENCE OR OTHERWISE) ARISING IN ANY WAY OUT OF THE USE OF
 * THIS SOFTWARE, EVEN IF ADVISED OF THE POSSIBILITY OF SUCH DAMAGE.
 */

#ifndef CSSPrimitiveValueMappings_h
#define CSSPrimitiveValueMappings_h

#include "CSSValueKeywords.h"
#include "core/css/CSSCalculationValue.h"
#include "core/css/CSSPrimitiveValue.h"
#include "core/css/CSSReflectionDirection.h"
#include "core/platform/graphics/FontDescription.h"
#include "core/platform/graphics/FontSmoothingMode.h"
#include "core/platform/graphics/GraphicsTypes.h"
#include "core/platform/Length.h"
#include "core/platform/ThemeTypes.h"
#include "core/platform/graphics/Path.h"
#include "core/platform/graphics/TextRenderingMode.h"
#include "core/platform/text/TextDirection.h"
#include "core/platform/text/UnicodeBidi.h"
#include "core/platform/text/WritingMode.h"
#include "core/rendering/style/LineClampValue.h"
#include "core/rendering/style/RenderStyleConstants.h"
#include "core/rendering/style/SVGRenderStyleDefs.h"
#include "wtf/MathExtras.h"

namespace WebCore {

template<> inline CSSPrimitiveValue::CSSPrimitiveValue(short i)
    : CSSValue(PrimitiveClass)
{
    m_primitiveUnitType = CSS_NUMBER;
    m_value.num = static_cast<double>(i);
}

template<> inline CSSPrimitiveValue::operator short() const
{
    if (m_primitiveUnitType == CSS_NUMBER)
        return clampTo<short>(m_value.num);

    ASSERT_NOT_REACHED();
    return 0;
}

template<> inline CSSPrimitiveValue::CSSPrimitiveValue(unsigned short i)
    : CSSValue(PrimitiveClass)
{
    m_primitiveUnitType = CSS_NUMBER;
    m_value.num = static_cast<double>(i);
}

template<> inline CSSPrimitiveValue::operator unsigned short() const
{
    if (m_primitiveUnitType == CSS_NUMBER)
        return clampTo<unsigned short>(m_value.num);

    ASSERT_NOT_REACHED();
    return 0;
}

template<> inline CSSPrimitiveValue::operator int() const
{
    if (m_primitiveUnitType == CSS_NUMBER)
        return clampTo<int>(m_value.num);

    ASSERT_NOT_REACHED();
    return 0;
}

template<> inline CSSPrimitiveValue::operator unsigned() const
{
    if (m_primitiveUnitType == CSS_NUMBER)
        return clampTo<unsigned>(m_value.num);

    ASSERT_NOT_REACHED();
    return 0;
}


template<> inline CSSPrimitiveValue::CSSPrimitiveValue(float i)
    : CSSValue(PrimitiveClass)
{
    m_primitiveUnitType = CSS_NUMBER;
    m_value.num = static_cast<double>(i);
}

template<> inline CSSPrimitiveValue::operator float() const
{
    if (m_primitiveUnitType == CSS_NUMBER)
        return clampTo<float>(m_value.num);

    ASSERT_NOT_REACHED();
    return 0.0f;
}

template<> inline CSSPrimitiveValue::CSSPrimitiveValue(LineClampValue i)
    : CSSValue(PrimitiveClass)
{
    m_primitiveUnitType = i.isPercentage() ? CSS_PERCENTAGE : CSS_NUMBER;
    m_value.num = static_cast<double>(i.value());
}

template<> inline CSSPrimitiveValue::operator LineClampValue() const
{
    if (m_primitiveUnitType == CSS_NUMBER)
        return LineClampValue(clampTo<int>(m_value.num), LineClampLineCount);

    if (m_primitiveUnitType == CSS_PERCENTAGE)
        return LineClampValue(clampTo<int>(m_value.num), LineClampPercentage);

    ASSERT_NOT_REACHED();
    return LineClampValue();
}

template<> inline CSSPrimitiveValue::CSSPrimitiveValue(CSSReflectionDirection e)
    : CSSValue(PrimitiveClass)
{
    m_primitiveUnitType = CSS_VALUE_ID;
    switch (e) {
    case ReflectionAbove:
        m_value.valueID = CSSValueAbove;
        break;
    case ReflectionBelow:
        m_value.valueID = CSSValueBelow;
        break;
    case ReflectionLeft:
        m_value.valueID = CSSValueLeft;
        break;
    case ReflectionRight:
        m_value.valueID = CSSValueRight;
    }
}

template<> inline CSSPrimitiveValue::operator CSSReflectionDirection() const
{
    ASSERT(isValueID());
    switch (m_value.valueID) {
    case CSSValueAbove:
        return ReflectionAbove;
    case CSSValueBelow:
        return ReflectionBelow;
    case CSSValueLeft:
        return ReflectionLeft;
    case CSSValueRight:
        return ReflectionRight;
    default:
        break;
    }

    ASSERT_NOT_REACHED();
    return ReflectionBelow;
}

<<<<<<< HEAD
template<> inline CSSPrimitiveValue::CSSPrimitiveValue(ColumnSpan columnSpan)
    : CSSValue(PrimitiveClass)
{
    m_primitiveUnitType = CSS_VALUE_ID;
    switch (columnSpan) {
    case ColumnSpanAll:
        m_value.valueID = CSSValueAll;
        break;
    case ColumnSpanNone:
        m_value.valueID = CSSValueNone;
        break;
    }
}

template<> inline CSSPrimitiveValue::operator ColumnSpan() const
{
    // Map 1 to none for compatibility reasons.
    if (m_primitiveUnitType == CSS_NUMBER && m_value.num == 1)
        return ColumnSpanNone;

    ASSERT(isValueID());
    switch (m_value.valueID) {
    case CSSValueAll:
        return ColumnSpanAll;
    case CSSValueNone:
        return ColumnSpanNone;
    default:
        break;
    }

    ASSERT_NOT_REACHED();
    return ColumnSpanNone;
}

=======
>>>>>>> ed934029

template<> inline CSSPrimitiveValue::CSSPrimitiveValue(PrintColorAdjust value)
    : CSSValue(PrimitiveClass)
{
    m_primitiveUnitType = CSS_VALUE_ID;
    switch (value) {
    case PrintColorAdjustExact:
        m_value.valueID = CSSValueExact;
        break;
    case PrintColorAdjustEconomy:
        m_value.valueID = CSSValueEconomy;
        break;
    }
}

template<> inline CSSPrimitiveValue::operator PrintColorAdjust() const
{
    ASSERT(isValueID());
    switch (m_value.valueID) {
    case CSSValueEconomy:
        return PrintColorAdjustEconomy;
    case CSSValueExact:
        return PrintColorAdjustExact;
    default:
        break;
    }

    ASSERT_NOT_REACHED();
    return PrintColorAdjustEconomy;
}


template<> inline CSSPrimitiveValue::CSSPrimitiveValue(EBorderStyle e)
    : CSSValue(PrimitiveClass)
{
    m_primitiveUnitType = CSS_VALUE_ID;
    switch (e) {
    case BNONE:
        m_value.valueID = CSSValueNone;
        break;
    case BHIDDEN:
        m_value.valueID = CSSValueHidden;
        break;
    case INSET:
        m_value.valueID = CSSValueInset;
        break;
    case GROOVE:
        m_value.valueID = CSSValueGroove;
        break;
    case RIDGE:
        m_value.valueID = CSSValueRidge;
        break;
    case OUTSET:
        m_value.valueID = CSSValueOutset;
        break;
    case DOTTED:
        m_value.valueID = CSSValueDotted;
        break;
    case DASHED:
        m_value.valueID = CSSValueDashed;
        break;
    case SOLID:
        m_value.valueID = CSSValueSolid;
        break;
    case DOUBLE:
        m_value.valueID = CSSValueDouble;
        break;
    }
}

template<> inline CSSPrimitiveValue::operator EBorderStyle() const
{
    ASSERT(isValueID());
    if (m_value.valueID == CSSValueAuto) // Valid for CSS outline-style
        return DOTTED;
    return (EBorderStyle)(m_value.valueID - CSSValueNone);
}

template<> inline CSSPrimitiveValue::operator OutlineIsAuto() const
{
    if (m_value.valueID == CSSValueAuto)
        return AUTO_ON;
    return AUTO_OFF;
}

template<> inline CSSPrimitiveValue::CSSPrimitiveValue(CompositeOperator e)
    : CSSValue(PrimitiveClass)
{
    m_primitiveUnitType = CSS_VALUE_ID;
    switch (e) {
    case CompositeClear:
        m_value.valueID = CSSValueClear;
        break;
    case CompositeCopy:
        m_value.valueID = CSSValueCopy;
        break;
    case CompositeSourceOver:
        m_value.valueID = CSSValueSourceOver;
        break;
    case CompositeSourceIn:
        m_value.valueID = CSSValueSourceIn;
        break;
    case CompositeSourceOut:
        m_value.valueID = CSSValueSourceOut;
        break;
    case CompositeSourceAtop:
        m_value.valueID = CSSValueSourceAtop;
        break;
    case CompositeDestinationOver:
        m_value.valueID = CSSValueDestinationOver;
        break;
    case CompositeDestinationIn:
        m_value.valueID = CSSValueDestinationIn;
        break;
    case CompositeDestinationOut:
        m_value.valueID = CSSValueDestinationOut;
        break;
    case CompositeDestinationAtop:
        m_value.valueID = CSSValueDestinationAtop;
        break;
    case CompositeXOR:
        m_value.valueID = CSSValueXor;
        break;
    case CompositePlusDarker:
        m_value.valueID = CSSValuePlusDarker;
        break;
    case CompositePlusLighter:
        m_value.valueID = CSSValuePlusLighter;
        break;
    case CompositeDifference:
        ASSERT_NOT_REACHED();
        break;
    }
}

template<> inline CSSPrimitiveValue::operator CompositeOperator() const
{
    ASSERT(isValueID());
    switch (m_value.valueID) {
    case CSSValueClear:
        return CompositeClear;
    case CSSValueCopy:
        return CompositeCopy;
    case CSSValueSourceOver:
        return CompositeSourceOver;
    case CSSValueSourceIn:
        return CompositeSourceIn;
    case CSSValueSourceOut:
        return CompositeSourceOut;
    case CSSValueSourceAtop:
        return CompositeSourceAtop;
    case CSSValueDestinationOver:
        return CompositeDestinationOver;
    case CSSValueDestinationIn:
        return CompositeDestinationIn;
    case CSSValueDestinationOut:
        return CompositeDestinationOut;
    case CSSValueDestinationAtop:
        return CompositeDestinationAtop;
    case CSSValueXor:
        return CompositeXOR;
    case CSSValuePlusDarker:
        return CompositePlusDarker;
    case CSSValuePlusLighter:
        return CompositePlusLighter;
    default:
        break;
    }

    ASSERT_NOT_REACHED();
    return CompositeClear;
}

template<> inline CSSPrimitiveValue::CSSPrimitiveValue(ControlPart e)
    : CSSValue(PrimitiveClass)
{
    m_primitiveUnitType = CSS_VALUE_ID;
    switch (e) {
    case NoControlPart:
        m_value.valueID = CSSValueNone;
        break;
    case CheckboxPart:
        m_value.valueID = CSSValueCheckbox;
        break;
    case RadioPart:
        m_value.valueID = CSSValueRadio;
        break;
    case PushButtonPart:
        m_value.valueID = CSSValuePushButton;
        break;
    case SquareButtonPart:
        m_value.valueID = CSSValueSquareButton;
        break;
    case ButtonPart:
        m_value.valueID = CSSValueButton;
        break;
    case ButtonBevelPart:
        m_value.valueID = CSSValueButtonBevel;
        break;
    case InnerSpinButtonPart:
        m_value.valueID = CSSValueInnerSpinButton;
        break;
    case ListboxPart:
        m_value.valueID = CSSValueListbox;
        break;
    case ListItemPart:
        m_value.valueID = CSSValueListitem;
        break;
    case MediaEnterFullscreenButtonPart:
        m_value.valueID = CSSValueMediaEnterFullscreenButton;
        break;
    case MediaExitFullscreenButtonPart:
        m_value.valueID = CSSValueMediaExitFullscreenButton;
        break;
    case MediaPlayButtonPart:
        m_value.valueID = CSSValueMediaPlayButton;
        break;
    case MediaOverlayPlayButtonPart:
        m_value.valueID = CSSValueMediaOverlayPlayButton;
        break;
    case MediaMuteButtonPart:
        m_value.valueID = CSSValueMediaMuteButton;
        break;
    case MediaSeekBackButtonPart:
        m_value.valueID = CSSValueMediaSeekBackButton;
        break;
    case MediaSeekForwardButtonPart:
        m_value.valueID = CSSValueMediaSeekForwardButton;
        break;
    case MediaRewindButtonPart:
        m_value.valueID = CSSValueMediaRewindButton;
        break;
    case MediaReturnToRealtimeButtonPart:
        m_value.valueID = CSSValueMediaReturnToRealtimeButton;
        break;
    case MediaToggleClosedCaptionsButtonPart:
        m_value.valueID = CSSValueMediaToggleClosedCaptionsButton;
        break;
    case MediaSliderPart:
        m_value.valueID = CSSValueMediaSlider;
        break;
    case MediaSliderThumbPart:
        m_value.valueID = CSSValueMediaSliderthumb;
        break;
    case MediaVolumeSliderContainerPart:
        m_value.valueID = CSSValueMediaVolumeSliderContainer;
        break;
    case MediaVolumeSliderPart:
        m_value.valueID = CSSValueMediaVolumeSlider;
        break;
    case MediaVolumeSliderMuteButtonPart:
        m_value.valueID = CSSValueMediaVolumeSliderMuteButton;
        break;
    case MediaVolumeSliderThumbPart:
        m_value.valueID = CSSValueMediaVolumeSliderthumb;
        break;
    case MediaControlsBackgroundPart:
        m_value.valueID = CSSValueMediaControlsBackground;
        break;
    case MediaControlsFullscreenBackgroundPart:
        m_value.valueID = CSSValueMediaControlsFullscreenBackground;
        break;
    case MediaFullScreenVolumeSliderPart:
        m_value.valueID = CSSValueMediaFullscreenVolumeSlider;
        break;
    case MediaFullScreenVolumeSliderThumbPart:
        m_value.valueID = CSSValueMediaFullscreenVolumeSliderThumb;
        break;
    case MediaCurrentTimePart:
        m_value.valueID = CSSValueMediaCurrentTimeDisplay;
        break;
    case MediaTimeRemainingPart:
        m_value.valueID = CSSValueMediaTimeRemainingDisplay;
        break;
    case MenulistPart:
        m_value.valueID = CSSValueMenulist;
        break;
    case MenulistButtonPart:
        m_value.valueID = CSSValueMenulistButton;
        break;
    case MenulistTextPart:
        m_value.valueID = CSSValueMenulistText;
        break;
    case MenulistTextFieldPart:
        m_value.valueID = CSSValueMenulistTextfield;
        break;
    case MeterPart:
        m_value.valueID = CSSValueMeter;
        break;
    case RelevancyLevelIndicatorPart:
        m_value.valueID = CSSValueRelevancyLevelIndicator;
        break;
    case ContinuousCapacityLevelIndicatorPart:
        m_value.valueID = CSSValueContinuousCapacityLevelIndicator;
        break;
    case DiscreteCapacityLevelIndicatorPart:
        m_value.valueID = CSSValueDiscreteCapacityLevelIndicator;
        break;
    case RatingLevelIndicatorPart:
        m_value.valueID = CSSValueRatingLevelIndicator;
        break;
    case ProgressBarPart:
        m_value.valueID = CSSValueProgressBar;
        break;
    case ProgressBarValuePart:
        m_value.valueID = CSSValueProgressBarValue;
        break;
    case SliderHorizontalPart:
        m_value.valueID = CSSValueSliderHorizontal;
        break;
    case SliderVerticalPart:
        m_value.valueID = CSSValueSliderVertical;
        break;
    case SliderThumbHorizontalPart:
        m_value.valueID = CSSValueSliderthumbHorizontal;
        break;
    case SliderThumbVerticalPart:
        m_value.valueID = CSSValueSliderthumbVertical;
        break;
    case CaretPart:
        m_value.valueID = CSSValueCaret;
        break;
    case SearchFieldPart:
        m_value.valueID = CSSValueSearchfield;
        break;
    case SearchFieldDecorationPart:
        m_value.valueID = CSSValueSearchfieldDecoration;
        break;
    case SearchFieldResultsDecorationPart:
        m_value.valueID = CSSValueSearchfieldResultsDecoration;
        break;
    case SearchFieldCancelButtonPart:
        m_value.valueID = CSSValueSearchfieldCancelButton;
        break;
    case TextFieldPart:
        m_value.valueID = CSSValueTextfield;
        break;
    case TextAreaPart:
        m_value.valueID = CSSValueTextarea;
        break;
    case CapsLockIndicatorPart:
        m_value.valueID = CSSValueCapsLockIndicator;
        break;
    case InputSpeechButtonPart:
#if ENABLE(INPUT_SPEECH)
        m_value.valueID = CSSValueWebkitInputSpeechButton;
#endif
        break;
    }
}

template<> inline CSSPrimitiveValue::operator ControlPart() const
{
    ASSERT(isValueID());
    if (m_value.valueID == CSSValueNone)
        return NoControlPart;
    return ControlPart(m_value.valueID - CSSValueCheckbox + 1);
}

template<> inline CSSPrimitiveValue::CSSPrimitiveValue(EBackfaceVisibility e)
    : CSSValue(PrimitiveClass)
{
    m_primitiveUnitType = CSS_VALUE_ID;
    switch (e) {
    case BackfaceVisibilityVisible:
        m_value.valueID = CSSValueVisible;
        break;
    case BackfaceVisibilityHidden:
        m_value.valueID = CSSValueHidden;
        break;
    }
}

template<> inline CSSPrimitiveValue::operator EBackfaceVisibility() const
{
    ASSERT(isValueID());
    switch (m_value.valueID) {
    case CSSValueVisible:
        return BackfaceVisibilityVisible;
    case CSSValueHidden:
        return BackfaceVisibilityHidden;
    default:
        break;
    }

    ASSERT_NOT_REACHED();
    return BackfaceVisibilityHidden;
}


template<> inline CSSPrimitiveValue::CSSPrimitiveValue(EFillAttachment e)
    : CSSValue(PrimitiveClass)
{
    m_primitiveUnitType = CSS_VALUE_ID;
    switch (e) {
    case ScrollBackgroundAttachment:
        m_value.valueID = CSSValueScroll;
        break;
    case LocalBackgroundAttachment:
        m_value.valueID = CSSValueLocal;
        break;
    case FixedBackgroundAttachment:
        m_value.valueID = CSSValueFixed;
        break;
    }
}

template<> inline CSSPrimitiveValue::operator EFillAttachment() const
{
    ASSERT(isValueID());
    switch (m_value.valueID) {
    case CSSValueScroll:
        return ScrollBackgroundAttachment;
    case CSSValueLocal:
        return LocalBackgroundAttachment;
    case CSSValueFixed:
        return FixedBackgroundAttachment;
    default:
        break;
    }

    ASSERT_NOT_REACHED();
    return ScrollBackgroundAttachment;
}

template<> inline CSSPrimitiveValue::CSSPrimitiveValue(EFillBox e)
    : CSSValue(PrimitiveClass)
{
    m_primitiveUnitType = CSS_VALUE_ID;
    switch (e) {
    case BorderFillBox:
        m_value.valueID = CSSValueBorderBox;
        break;
    case PaddingFillBox:
        m_value.valueID = CSSValuePaddingBox;
        break;
    case ContentFillBox:
        m_value.valueID = CSSValueContentBox;
        break;
    case TextFillBox:
        m_value.valueID = CSSValueText;
        break;
    }
}

template<> inline CSSPrimitiveValue::operator EFillBox() const
{
    ASSERT(isValueID());
    switch (m_value.valueID) {
    case CSSValueBorder:
    case CSSValueBorderBox:
        return BorderFillBox;
    case CSSValuePadding:
    case CSSValuePaddingBox:
        return PaddingFillBox;
    case CSSValueContent:
    case CSSValueContentBox:
        return ContentFillBox;
    case CSSValueText:
    case CSSValueWebkitText:
        return TextFillBox;
    default:
        break;
    }

    ASSERT_NOT_REACHED();
    return BorderFillBox;
}

template<> inline CSSPrimitiveValue::CSSPrimitiveValue(EFillRepeat e)
    : CSSValue(PrimitiveClass)
{
    m_primitiveUnitType = CSS_VALUE_ID;
    switch (e) {
    case RepeatFill:
        m_value.valueID = CSSValueRepeat;
        break;
    case NoRepeatFill:
        m_value.valueID = CSSValueNoRepeat;
        break;
    case RoundFill:
        m_value.valueID = CSSValueRound;
        break;
    case SpaceFill:
        m_value.valueID = CSSValueSpace;
        break;
    }
}

template<> inline CSSPrimitiveValue::operator EFillRepeat() const
{
    ASSERT(isValueID());
    switch (m_value.valueID) {
    case CSSValueRepeat:
        return RepeatFill;
    case CSSValueNoRepeat:
        return NoRepeatFill;
    case CSSValueRound:
        return RoundFill;
    case CSSValueSpace:
        return SpaceFill;
    default:
        break;
    }

    ASSERT_NOT_REACHED();
    return RepeatFill;
}

template<> inline CSSPrimitiveValue::CSSPrimitiveValue(EBoxPack e)
    : CSSValue(PrimitiveClass)
{
    m_primitiveUnitType = CSS_VALUE_ID;
    switch (e) {
    case Start:
        m_value.valueID = CSSValueStart;
        break;
    case Center:
        m_value.valueID = CSSValueCenter;
        break;
    case End:
        m_value.valueID = CSSValueEnd;
        break;
    case Justify:
        m_value.valueID = CSSValueJustify;
        break;
    }
}

template<> inline CSSPrimitiveValue::operator EBoxPack() const
{
    ASSERT(isValueID());
    switch (m_value.valueID) {
    case CSSValueStart:
        return Start;
    case CSSValueEnd:
        return End;
    case CSSValueCenter:
        return Center;
    case CSSValueJustify:
        return Justify;
    default:
        break;
    }

    ASSERT_NOT_REACHED();
    return Justify;
}

template<> inline CSSPrimitiveValue::CSSPrimitiveValue(EBoxAlignment e)
    : CSSValue(PrimitiveClass)
{
    m_primitiveUnitType = CSS_VALUE_ID;
    switch (e) {
    case BSTRETCH:
        m_value.valueID = CSSValueStretch;
        break;
    case BSTART:
        m_value.valueID = CSSValueStart;
        break;
    case BCENTER:
        m_value.valueID = CSSValueCenter;
        break;
    case BEND:
        m_value.valueID = CSSValueEnd;
        break;
    case BBASELINE:
        m_value.valueID = CSSValueBaseline;
        break;
    }
}

template<> inline CSSPrimitiveValue::operator EBoxAlignment() const
{
    ASSERT(isValueID());
    switch (m_value.valueID) {
    case CSSValueStretch:
        return BSTRETCH;
    case CSSValueStart:
        return BSTART;
    case CSSValueEnd:
        return BEND;
    case CSSValueCenter:
        return BCENTER;
    case CSSValueBaseline:
        return BBASELINE;
    default:
        break;
    }

    ASSERT_NOT_REACHED();
    return BSTRETCH;
}

template<> inline CSSPrimitiveValue::CSSPrimitiveValue(EBoxDecorationBreak e)
    : CSSValue(PrimitiveClass)
{
    m_primitiveUnitType = CSS_VALUE_ID;
    switch (e) {
    case DSLICE:
        m_value.valueID = CSSValueSlice;
        break;
    case DCLONE:
        m_value.valueID = CSSValueClone;
        break;
    }
}

template<> inline CSSPrimitiveValue::operator EBoxDecorationBreak() const
{
    ASSERT(isValueID());
    switch (m_value.valueID) {
    case CSSValueSlice:
        return DSLICE;
    case CSSValueClone:
        return DCLONE;
    default:
        break;
    }

    ASSERT_NOT_REACHED();
    return DSLICE;
}

template<> inline CSSPrimitiveValue::CSSPrimitiveValue(BackgroundEdgeOrigin e)
    : CSSValue(PrimitiveClass)
{
    m_primitiveUnitType = CSS_VALUE_ID;
    switch (e) {
    case TopEdge:
        m_value.valueID = CSSValueTop;
        break;
    case RightEdge:
        m_value.valueID = CSSValueRight;
        break;
    case BottomEdge:
        m_value.valueID = CSSValueBottom;
        break;
    case LeftEdge:
        m_value.valueID = CSSValueLeft;
        break;
    }
}

template<> inline CSSPrimitiveValue::operator BackgroundEdgeOrigin() const
{
    ASSERT(isValueID());
    switch (m_value.valueID) {
    case CSSValueTop:
        return TopEdge;
    case CSSValueRight:
        return RightEdge;
    case CSSValueBottom:
        return BottomEdge;
    case CSSValueLeft:
        return LeftEdge;
    default:
        break;
    }

    ASSERT_NOT_REACHED();
    return TopEdge;
}

template<> inline CSSPrimitiveValue::CSSPrimitiveValue(EBoxSizing e)
    : CSSValue(PrimitiveClass)
{
    m_primitiveUnitType = CSS_VALUE_ID;
    switch (e) {
    case BORDER_BOX:
        m_value.valueID = CSSValueBorderBox;
        break;
    case CONTENT_BOX:
        m_value.valueID = CSSValueContentBox;
        break;
    }
}

template<> inline CSSPrimitiveValue::operator EBoxSizing() const
{
    ASSERT(isValueID());
    switch (m_value.valueID) {
    case CSSValueBorderBox:
        return BORDER_BOX;
    case CSSValueContentBox:
        return CONTENT_BOX;
    default:
        break;
    }

    ASSERT_NOT_REACHED();
    return BORDER_BOX;
}

template<> inline CSSPrimitiveValue::CSSPrimitiveValue(EBoxDirection e)
    : CSSValue(PrimitiveClass)
{
    m_primitiveUnitType = CSS_VALUE_ID;
    switch (e) {
    case BNORMAL:
        m_value.valueID = CSSValueNormal;
        break;
    case BREVERSE:
        m_value.valueID = CSSValueReverse;
        break;
    }
}

template<> inline CSSPrimitiveValue::operator EBoxDirection() const
{
    ASSERT(isValueID());
    switch (m_value.valueID) {
    case CSSValueNormal:
        return BNORMAL;
    case CSSValueReverse:
        return BREVERSE;
    default:
        break;
    }

    ASSERT_NOT_REACHED();
    return BNORMAL;
}

template<> inline CSSPrimitiveValue::CSSPrimitiveValue(EBoxLines e)
    : CSSValue(PrimitiveClass)
{
    m_primitiveUnitType = CSS_VALUE_ID;
    switch (e) {
    case SINGLE:
        m_value.valueID = CSSValueSingle;
        break;
    case MULTIPLE:
        m_value.valueID = CSSValueMultiple;
        break;
    }
}

template<> inline CSSPrimitiveValue::operator EBoxLines() const
{
    ASSERT(isValueID());
    switch (m_value.valueID) {
    case CSSValueSingle:
        return SINGLE;
    case CSSValueMultiple:
        return MULTIPLE;
    default:
        break;
    }

    ASSERT_NOT_REACHED();
    return SINGLE;
}

template<> inline CSSPrimitiveValue::CSSPrimitiveValue(EBoxOrient e)
    : CSSValue(PrimitiveClass)
{
    m_primitiveUnitType = CSS_VALUE_ID;
    switch (e) {
    case HORIZONTAL:
        m_value.valueID = CSSValueHorizontal;
        break;
    case VERTICAL:
        m_value.valueID = CSSValueVertical;
        break;
    }
}

template<> inline CSSPrimitiveValue::operator EBoxOrient() const
{
    ASSERT(isValueID());
    switch (m_value.valueID) {
    case CSSValueHorizontal:
    case CSSValueInlineAxis:
        return HORIZONTAL;
    case CSSValueVertical:
    case CSSValueBlockAxis:
        return VERTICAL;
    default:
        break;
    }

    ASSERT_NOT_REACHED();
    return HORIZONTAL;
}

template<> inline CSSPrimitiveValue::CSSPrimitiveValue(ECaptionSide e)
    : CSSValue(PrimitiveClass)
{
    m_primitiveUnitType = CSS_VALUE_ID;
    switch (e) {
    case CAPLEFT:
        m_value.valueID = CSSValueLeft;
        break;
    case CAPRIGHT:
        m_value.valueID = CSSValueRight;
        break;
    case CAPTOP:
        m_value.valueID = CSSValueTop;
        break;
    case CAPBOTTOM:
        m_value.valueID = CSSValueBottom;
        break;
    }
}

template<> inline CSSPrimitiveValue::operator ECaptionSide() const
{
    ASSERT(isValueID());
    switch (m_value.valueID) {
    case CSSValueLeft:
        return CAPLEFT;
    case CSSValueRight:
        return CAPRIGHT;
    case CSSValueTop:
        return CAPTOP;
    case CSSValueBottom:
        return CAPBOTTOM;
    default:
        break;
    }

    ASSERT_NOT_REACHED();
    return CAPTOP;
}

template<> inline CSSPrimitiveValue::CSSPrimitiveValue(EClear e)
    : CSSValue(PrimitiveClass)
{
    m_primitiveUnitType = CSS_VALUE_ID;
    switch (e) {
    case CNONE:
        m_value.valueID = CSSValueNone;
        break;
    case CLEFT:
        m_value.valueID = CSSValueLeft;
        break;
    case CRIGHT:
        m_value.valueID = CSSValueRight;
        break;
    case CBOTH:
        m_value.valueID = CSSValueBoth;
        break;
    }
}

template<> inline CSSPrimitiveValue::operator EClear() const
{
    ASSERT(isValueID());
    switch (m_value.valueID) {
    case CSSValueNone:
        return CNONE;
    case CSSValueLeft:
        return CLEFT;
    case CSSValueRight:
        return CRIGHT;
    case CSSValueBoth:
        return CBOTH;
    default:
        break;
    }

    ASSERT_NOT_REACHED();
    return CNONE;
}

template<> inline CSSPrimitiveValue::CSSPrimitiveValue(ECursor e)
    : CSSValue(PrimitiveClass)
{
    m_primitiveUnitType = CSS_VALUE_ID;
    switch (e) {
    case CURSOR_AUTO:
        m_value.valueID = CSSValueAuto;
        break;
    case CURSOR_CROSS:
        m_value.valueID = CSSValueCrosshair;
        break;
    case CURSOR_DEFAULT:
        m_value.valueID = CSSValueDefault;
        break;
    case CURSOR_POINTER:
        m_value.valueID = CSSValuePointer;
        break;
    case CURSOR_MOVE:
        m_value.valueID = CSSValueMove;
        break;
    case CURSOR_CELL:
        m_value.valueID = CSSValueCell;
        break;
    case CURSOR_VERTICAL_TEXT:
        m_value.valueID = CSSValueVerticalText;
        break;
    case CURSOR_CONTEXT_MENU:
        m_value.valueID = CSSValueContextMenu;
        break;
    case CURSOR_ALIAS:
        m_value.valueID = CSSValueAlias;
        break;
    case CURSOR_COPY:
        m_value.valueID = CSSValueCopy;
        break;
    case CURSOR_NONE:
        m_value.valueID = CSSValueNone;
        break;
    case CURSOR_PROGRESS:
        m_value.valueID = CSSValueProgress;
        break;
    case CURSOR_NO_DROP:
        m_value.valueID = CSSValueNoDrop;
        break;
    case CURSOR_NOT_ALLOWED:
        m_value.valueID = CSSValueNotAllowed;
        break;
    case CURSOR_WEBKIT_ZOOM_IN:
        m_value.valueID = CSSValueWebkitZoomIn;
        break;
    case CURSOR_WEBKIT_ZOOM_OUT:
        m_value.valueID = CSSValueWebkitZoomOut;
        break;
    case CURSOR_E_RESIZE:
        m_value.valueID = CSSValueEResize;
        break;
    case CURSOR_NE_RESIZE:
        m_value.valueID = CSSValueNeResize;
        break;
    case CURSOR_NW_RESIZE:
        m_value.valueID = CSSValueNwResize;
        break;
    case CURSOR_N_RESIZE:
        m_value.valueID = CSSValueNResize;
        break;
    case CURSOR_SE_RESIZE:
        m_value.valueID = CSSValueSeResize;
        break;
    case CURSOR_SW_RESIZE:
        m_value.valueID = CSSValueSwResize;
        break;
    case CURSOR_S_RESIZE:
        m_value.valueID = CSSValueSResize;
        break;
    case CURSOR_W_RESIZE:
        m_value.valueID = CSSValueWResize;
        break;
    case CURSOR_EW_RESIZE:
        m_value.valueID = CSSValueEwResize;
        break;
    case CURSOR_NS_RESIZE:
        m_value.valueID = CSSValueNsResize;
        break;
    case CURSOR_NESW_RESIZE:
        m_value.valueID = CSSValueNeswResize;
        break;
    case CURSOR_NWSE_RESIZE:
        m_value.valueID = CSSValueNwseResize;
        break;
    case CURSOR_COL_RESIZE:
        m_value.valueID = CSSValueColResize;
        break;
    case CURSOR_ROW_RESIZE:
        m_value.valueID = CSSValueRowResize;
        break;
    case CURSOR_TEXT:
        m_value.valueID = CSSValueText;
        break;
    case CURSOR_WAIT:
        m_value.valueID = CSSValueWait;
        break;
    case CURSOR_HELP:
        m_value.valueID = CSSValueHelp;
        break;
    case CURSOR_ALL_SCROLL:
        m_value.valueID = CSSValueAllScroll;
        break;
    case CURSOR_WEBKIT_GRAB:
        m_value.valueID = CSSValueWebkitGrab;
        break;
    case CURSOR_WEBKIT_GRABBING:
        m_value.valueID = CSSValueWebkitGrabbing;
        break;
    }
}

template<> inline CSSPrimitiveValue::operator ECursor() const
{
    ASSERT(isValueID());
    if (m_value.valueID == CSSValueCopy)
        return CURSOR_COPY;
    if (m_value.valueID == CSSValueNone)
        return CURSOR_NONE;
    return static_cast<ECursor>(m_value.valueID - CSSValueAuto);
}

template<> inline CSSPrimitiveValue::CSSPrimitiveValue(EDisplay e)
    : CSSValue(PrimitiveClass)
{
    m_primitiveUnitType = CSS_VALUE_ID;
    switch (e) {
    case INLINE:
        m_value.valueID = CSSValueInline;
        break;
    case BLOCK:
        m_value.valueID = CSSValueBlock;
        break;
    case LIST_ITEM:
        m_value.valueID = CSSValueListItem;
        break;
    case RUN_IN:
        m_value.valueID = CSSValueRunIn;
        break;
    case COMPACT:
        m_value.valueID = CSSValueCompact;
        break;
    case INLINE_BLOCK:
        m_value.valueID = CSSValueInlineBlock;
        break;
    case TABLE:
        m_value.valueID = CSSValueTable;
        break;
    case INLINE_TABLE:
        m_value.valueID = CSSValueInlineTable;
        break;
    case TABLE_ROW_GROUP:
        m_value.valueID = CSSValueTableRowGroup;
        break;
    case TABLE_HEADER_GROUP:
        m_value.valueID = CSSValueTableHeaderGroup;
        break;
    case TABLE_FOOTER_GROUP:
        m_value.valueID = CSSValueTableFooterGroup;
        break;
    case TABLE_ROW:
        m_value.valueID = CSSValueTableRow;
        break;
    case TABLE_COLUMN_GROUP:
        m_value.valueID = CSSValueTableColumnGroup;
        break;
    case TABLE_COLUMN:
        m_value.valueID = CSSValueTableColumn;
        break;
    case TABLE_CELL:
        m_value.valueID = CSSValueTableCell;
        break;
    case TABLE_CAPTION:
        m_value.valueID = CSSValueTableCaption;
        break;
    case BOX:
        m_value.valueID = CSSValueWebkitBox;
        break;
    case INLINE_BOX:
        m_value.valueID = CSSValueWebkitInlineBox;
        break;
    case FLEX:
        m_value.valueID = CSSValueFlex;
        break;
    case INLINE_FLEX:
        m_value.valueID = CSSValueInlineFlex;
        break;
    case GRID:
        m_value.valueID = CSSValueGrid;
        break;
    case INLINE_GRID:
        m_value.valueID = CSSValueInlineGrid;
        break;
    case LAZY_BLOCK:
        m_value.valueID = CSSValueLazyBlock;
        break;
    case NONE:
        m_value.valueID = CSSValueNone;
        break;
    }
}

template<> inline CSSPrimitiveValue::operator EDisplay() const
{
    ASSERT(isValueID());
    if (m_value.valueID == CSSValueNone)
        return NONE;

    if (m_value.valueID == CSSValueWebkitFlex)
        return FLEX;
    if (m_value.valueID == CSSValueWebkitInlineFlex)
        return INLINE_FLEX;

    EDisplay display = static_cast<EDisplay>(m_value.valueID - CSSValueInline);
    ASSERT(display >= INLINE && display <= NONE);
    return display;
}

template<> inline CSSPrimitiveValue::CSSPrimitiveValue(EEmptyCell e)
    : CSSValue(PrimitiveClass)
{
    m_primitiveUnitType = CSS_VALUE_ID;
    switch (e) {
    case SHOW:
        m_value.valueID = CSSValueShow;
        break;
    case HIDE:
        m_value.valueID = CSSValueHide;
        break;
    }
}

template<> inline CSSPrimitiveValue::operator EEmptyCell() const
{
    ASSERT(isValueID());
    switch (m_value.valueID) {
    case CSSValueShow:
        return SHOW;
    case CSSValueHide:
        return HIDE;
    default:
        break;
    }

    ASSERT_NOT_REACHED();
    return SHOW;
}

template<> inline CSSPrimitiveValue::CSSPrimitiveValue(EAlignItems e)
    : CSSValue(PrimitiveClass)
{
    m_primitiveUnitType = CSS_VALUE_ID;
    switch (e) {
    case AlignAuto:
        m_value.valueID = CSSValueAuto;
        break;
    case AlignFlexStart:
        m_value.valueID = CSSValueFlexStart;
        break;
    case AlignFlexEnd:
        m_value.valueID = CSSValueFlexEnd;
        break;
    case AlignCenter:
        m_value.valueID = CSSValueCenter;
        break;
    case AlignStretch:
        m_value.valueID = CSSValueStretch;
        break;
    case AlignBaseline:
        m_value.valueID = CSSValueBaseline;
        break;
    }
}

template<> inline CSSPrimitiveValue::operator EAlignItems() const
{
    ASSERT(isValueID());
    switch (m_value.valueID) {
    case CSSValueAuto:
        return AlignAuto;
    case CSSValueFlexStart:
        return AlignFlexStart;
    case CSSValueFlexEnd:
        return AlignFlexEnd;
    case CSSValueCenter:
        return AlignCenter;
    case CSSValueStretch:
        return AlignStretch;
    case CSSValueBaseline:
        return AlignBaseline;
    default:
        break;
    }

    ASSERT_NOT_REACHED();
    return AlignFlexStart;
}

template<> inline CSSPrimitiveValue::CSSPrimitiveValue(EJustifyContent e)
    : CSSValue(PrimitiveClass)
{
    m_primitiveUnitType = CSS_VALUE_ID;
    switch (e) {
    case JustifyFlexStart:
        m_value.valueID = CSSValueFlexStart;
        break;
    case JustifyFlexEnd:
        m_value.valueID = CSSValueFlexEnd;
        break;
    case JustifyCenter:
        m_value.valueID = CSSValueCenter;
        break;
    case JustifySpaceBetween:
        m_value.valueID = CSSValueSpaceBetween;
        break;
    case JustifySpaceAround:
        m_value.valueID = CSSValueSpaceAround;
        break;
    }
}

template<> inline CSSPrimitiveValue::operator EJustifyContent() const
{
    ASSERT(isValueID());
    switch (m_value.valueID) {
    case CSSValueFlexStart:
        return JustifyFlexStart;
    case CSSValueFlexEnd:
        return JustifyFlexEnd;
    case CSSValueCenter:
        return JustifyCenter;
    case CSSValueSpaceBetween:
        return JustifySpaceBetween;
    case CSSValueSpaceAround:
        return JustifySpaceAround;
    default:
        break;
    }

    ASSERT_NOT_REACHED();
    return JustifyFlexStart;
}

template<> inline CSSPrimitiveValue::CSSPrimitiveValue(EFlexDirection e)
    : CSSValue(PrimitiveClass)
{
    m_primitiveUnitType = CSS_VALUE_ID;
    switch (e) {
    case FlowRow:
        m_value.valueID = CSSValueRow;
        break;
    case FlowRowReverse:
        m_value.valueID = CSSValueRowReverse;
        break;
    case FlowColumn:
        m_value.valueID = CSSValueColumn;
        break;
    case FlowColumnReverse:
        m_value.valueID = CSSValueColumnReverse;
        break;
    }
}

template<> inline CSSPrimitiveValue::operator EFlexDirection() const
{
    ASSERT(isValueID());
    switch (m_value.valueID) {
    case CSSValueRow:
        return FlowRow;
    case CSSValueRowReverse:
        return FlowRowReverse;
    case CSSValueColumn:
        return FlowColumn;
    case CSSValueColumnReverse:
        return FlowColumnReverse;
    default:
        break;
    }

    ASSERT_NOT_REACHED();
    return FlowRow;
}

template<> inline CSSPrimitiveValue::CSSPrimitiveValue(EAlignContent e)
    : CSSValue(PrimitiveClass)
{
    m_primitiveUnitType = CSS_VALUE_ID;
    switch (e) {
    case AlignContentFlexStart:
        m_value.valueID = CSSValueFlexStart;
        break;
    case AlignContentFlexEnd:
        m_value.valueID = CSSValueFlexEnd;
        break;
    case AlignContentCenter:
        m_value.valueID = CSSValueCenter;
        break;
    case AlignContentSpaceBetween:
        m_value.valueID = CSSValueSpaceBetween;
        break;
    case AlignContentSpaceAround:
        m_value.valueID = CSSValueSpaceAround;
        break;
    case AlignContentStretch:
        m_value.valueID = CSSValueStretch;
        break;
    }
}

template<> inline CSSPrimitiveValue::operator EAlignContent() const
{
    ASSERT(isValueID());
    switch (m_value.valueID) {
    case CSSValueFlexStart:
        return AlignContentFlexStart;
    case CSSValueFlexEnd:
        return AlignContentFlexEnd;
    case CSSValueCenter:
        return AlignContentCenter;
    case CSSValueSpaceBetween:
        return AlignContentSpaceBetween;
    case CSSValueSpaceAround:
        return AlignContentSpaceAround;
    case CSSValueStretch:
        return AlignContentStretch;
    default:
        break;
    }

    ASSERT_NOT_REACHED();
    return AlignContentStretch;
}

template<> inline CSSPrimitiveValue::CSSPrimitiveValue(EFlexWrap e)
    : CSSValue(PrimitiveClass)
{
    m_primitiveUnitType = CSS_VALUE_ID;
    switch (e) {
    case FlexNoWrap:
        m_value.valueID = CSSValueNowrap;
        break;
    case FlexWrap:
        m_value.valueID = CSSValueWrap;
        break;
    case FlexWrapReverse:
        m_value.valueID = CSSValueWrapReverse;
        break;
    }
}

template<> inline CSSPrimitiveValue::operator EFlexWrap() const
{
    ASSERT(isValueID());
    switch (m_value.valueID) {
    case CSSValueNowrap:
        return FlexNoWrap;
    case CSSValueWrap:
        return FlexWrap;
    case CSSValueWrapReverse:
        return FlexWrapReverse;
    default:
        break;
    }

    ASSERT_NOT_REACHED();
    return FlexNoWrap;
}

template<> inline CSSPrimitiveValue::CSSPrimitiveValue(EFloat e)
    : CSSValue(PrimitiveClass)
{
    m_primitiveUnitType = CSS_VALUE_ID;
    switch (e) {
    case NoFloat:
        m_value.valueID = CSSValueNone;
        break;
    case LeftFloat:
        m_value.valueID = CSSValueLeft;
        break;
    case RightFloat:
        m_value.valueID = CSSValueRight;
        break;
    }
}

template<> inline CSSPrimitiveValue::operator EFloat() const
{
    ASSERT(isValueID());
    switch (m_value.valueID) {
    case CSSValueLeft:
        return LeftFloat;
    case CSSValueRight:
        return RightFloat;
    case CSSValueNone:
    case CSSValueCenter: // Non-standard CSS value.
        return NoFloat;
    default:
        break;
    }

    ASSERT_NOT_REACHED();
    return NoFloat;
}

template<> inline CSSPrimitiveValue::CSSPrimitiveValue(LineBreak e)
    : CSSValue(PrimitiveClass)
{
    m_primitiveUnitType = CSS_VALUE_ID;
    switch (e) {
    case LineBreakAuto:
        m_value.valueID = CSSValueAuto;
        break;
    case LineBreakLoose:
        m_value.valueID = CSSValueLoose;
        break;
    case LineBreakNormal:
        m_value.valueID = CSSValueNormal;
        break;
    case LineBreakStrict:
        m_value.valueID = CSSValueStrict;
        break;
    case LineBreakAfterWhiteSpace:
        m_value.valueID = CSSValueAfterWhiteSpace;
        break;
    }
}

template<> inline CSSPrimitiveValue::operator LineBreak() const
{
    ASSERT(isValueID());
    switch (m_value.valueID) {
    case CSSValueAuto:
        return LineBreakAuto;
    case CSSValueLoose:
        return LineBreakLoose;
    case CSSValueNormal:
        return LineBreakNormal;
    case CSSValueStrict:
        return LineBreakStrict;
    case CSSValueAfterWhiteSpace:
        return LineBreakAfterWhiteSpace;
    default:
        break;
    }

    ASSERT_NOT_REACHED();
    return LineBreakAuto;
}

template<> inline CSSPrimitiveValue::CSSPrimitiveValue(EListStylePosition e)
    : CSSValue(PrimitiveClass)
{
    m_primitiveUnitType = CSS_VALUE_ID;
    switch (e) {
    case OUTSIDE:
        m_value.valueID = CSSValueOutside;
        break;
    case INSIDE:
        m_value.valueID = CSSValueInside;
        break;
    }
}

template<> inline CSSPrimitiveValue::operator EListStylePosition() const
{
    ASSERT(isValueID());
    switch (m_value.valueID) {
    case CSSValueOutside:
        return OUTSIDE;
    case CSSValueInside:
        return INSIDE;
    default:
        break;
    }

    ASSERT_NOT_REACHED();
    return OUTSIDE;
}

template<> inline CSSPrimitiveValue::CSSPrimitiveValue(EListStyleType e)
    : CSSValue(PrimitiveClass)
{
    m_primitiveUnitType = CSS_VALUE_ID;
    switch (e) {
    case Afar:
        m_value.valueID = CSSValueAfar;
        break;
    case Amharic:
        m_value.valueID = CSSValueAmharic;
        break;
    case AmharicAbegede:
        m_value.valueID = CSSValueAmharicAbegede;
        break;
    case ArabicIndic:
        m_value.valueID = CSSValueArabicIndic;
        break;
    case Armenian:
        m_value.valueID = CSSValueArmenian;
        break;
    case Asterisks:
        m_value.valueID = CSSValueAsterisks;
        break;
    case BinaryListStyle:
        m_value.valueID = CSSValueBinary;
        break;
    case Bengali:
        m_value.valueID = CSSValueBengali;
        break;
    case Cambodian:
        m_value.valueID = CSSValueCambodian;
        break;
    case Circle:
        m_value.valueID = CSSValueCircle;
        break;
    case CjkEarthlyBranch:
        m_value.valueID = CSSValueCjkEarthlyBranch;
        break;
    case CjkHeavenlyStem:
        m_value.valueID = CSSValueCjkHeavenlyStem;
        break;
    case CJKIdeographic:
        m_value.valueID = CSSValueCjkIdeographic;
        break;
    case DecimalLeadingZero:
        m_value.valueID = CSSValueDecimalLeadingZero;
        break;
    case DecimalListStyle:
        m_value.valueID = CSSValueDecimal;
        break;
    case Devanagari:
        m_value.valueID = CSSValueDevanagari;
        break;
    case Disc:
        m_value.valueID = CSSValueDisc;
        break;
    case Ethiopic:
        m_value.valueID = CSSValueEthiopic;
        break;
    case EthiopicAbegede:
        m_value.valueID = CSSValueEthiopicAbegede;
        break;
    case EthiopicAbegedeAmEt:
        m_value.valueID = CSSValueEthiopicAbegedeAmEt;
        break;
    case EthiopicAbegedeGez:
        m_value.valueID = CSSValueEthiopicAbegedeGez;
        break;
    case EthiopicAbegedeTiEr:
        m_value.valueID = CSSValueEthiopicAbegedeTiEr;
        break;
    case EthiopicAbegedeTiEt:
        m_value.valueID = CSSValueEthiopicAbegedeTiEt;
        break;
    case EthiopicHalehameAaEr:
        m_value.valueID = CSSValueEthiopicHalehameAaEr;
        break;
    case EthiopicHalehameAaEt:
        m_value.valueID = CSSValueEthiopicHalehameAaEt;
        break;
    case EthiopicHalehameAmEt:
        m_value.valueID = CSSValueEthiopicHalehameAmEt;
        break;
    case EthiopicHalehameGez:
        m_value.valueID = CSSValueEthiopicHalehameGez;
        break;
    case EthiopicHalehameOmEt:
        m_value.valueID = CSSValueEthiopicHalehameOmEt;
        break;
    case EthiopicHalehameSidEt:
        m_value.valueID = CSSValueEthiopicHalehameSidEt;
        break;
    case EthiopicHalehameSoEt:
        m_value.valueID = CSSValueEthiopicHalehameSoEt;
        break;
    case EthiopicHalehameTiEr:
        m_value.valueID = CSSValueEthiopicHalehameTiEr;
        break;
    case EthiopicHalehameTiEt:
        m_value.valueID = CSSValueEthiopicHalehameTiEt;
        break;
    case EthiopicHalehameTig:
        m_value.valueID = CSSValueEthiopicHalehameTig;
        break;
    case Footnotes:
        m_value.valueID = CSSValueFootnotes;
        break;
    case Georgian:
        m_value.valueID = CSSValueGeorgian;
        break;
    case Gujarati:
        m_value.valueID = CSSValueGujarati;
        break;
    case Gurmukhi:
        m_value.valueID = CSSValueGurmukhi;
        break;
    case Hangul:
        m_value.valueID = CSSValueHangul;
        break;
    case HangulConsonant:
        m_value.valueID = CSSValueHangulConsonant;
        break;
    case Hebrew:
        m_value.valueID = CSSValueHebrew;
        break;
    case Hiragana:
        m_value.valueID = CSSValueHiragana;
        break;
    case HiraganaIroha:
        m_value.valueID = CSSValueHiraganaIroha;
        break;
    case Kannada:
        m_value.valueID = CSSValueKannada;
        break;
    case Katakana:
        m_value.valueID = CSSValueKatakana;
        break;
    case KatakanaIroha:
        m_value.valueID = CSSValueKatakanaIroha;
        break;
    case Khmer:
        m_value.valueID = CSSValueKhmer;
        break;
    case Lao:
        m_value.valueID = CSSValueLao;
        break;
    case LowerAlpha:
        m_value.valueID = CSSValueLowerAlpha;
        break;
    case LowerArmenian:
        m_value.valueID = CSSValueLowerArmenian;
        break;
    case LowerGreek:
        m_value.valueID = CSSValueLowerGreek;
        break;
    case LowerHexadecimal:
        m_value.valueID = CSSValueLowerHexadecimal;
        break;
    case LowerLatin:
        m_value.valueID = CSSValueLowerLatin;
        break;
    case LowerNorwegian:
        m_value.valueID = CSSValueLowerNorwegian;
        break;
    case LowerRoman:
        m_value.valueID = CSSValueLowerRoman;
        break;
    case Malayalam:
        m_value.valueID = CSSValueMalayalam;
        break;
    case Mongolian:
        m_value.valueID = CSSValueMongolian;
        break;
    case Myanmar:
        m_value.valueID = CSSValueMyanmar;
        break;
    case NoneListStyle:
        m_value.valueID = CSSValueNone;
        break;
    case Octal:
        m_value.valueID = CSSValueOctal;
        break;
    case Oriya:
        m_value.valueID = CSSValueOriya;
        break;
    case Oromo:
        m_value.valueID = CSSValueOromo;
        break;
    case Persian:
        m_value.valueID = CSSValuePersian;
        break;
    case Sidama:
        m_value.valueID = CSSValueSidama;
        break;
    case Somali:
        m_value.valueID = CSSValueSomali;
        break;
    case Square:
        m_value.valueID = CSSValueSquare;
        break;
    case Telugu:
        m_value.valueID = CSSValueTelugu;
        break;
    case Thai:
        m_value.valueID = CSSValueThai;
        break;
    case Tibetan:
        m_value.valueID = CSSValueTibetan;
        break;
    case Tigre:
        m_value.valueID = CSSValueTigre;
        break;
    case TigrinyaEr:
        m_value.valueID = CSSValueTigrinyaEr;
        break;
    case TigrinyaErAbegede:
        m_value.valueID = CSSValueTigrinyaErAbegede;
        break;
    case TigrinyaEt:
        m_value.valueID = CSSValueTigrinyaEt;
        break;
    case TigrinyaEtAbegede:
        m_value.valueID = CSSValueTigrinyaEtAbegede;
        break;
    case UpperAlpha:
        m_value.valueID = CSSValueUpperAlpha;
        break;
    case UpperArmenian:
        m_value.valueID = CSSValueUpperArmenian;
        break;
    case UpperGreek:
        m_value.valueID = CSSValueUpperGreek;
        break;
    case UpperHexadecimal:
        m_value.valueID = CSSValueUpperHexadecimal;
        break;
    case UpperLatin:
        m_value.valueID = CSSValueUpperLatin;
        break;
    case UpperNorwegian:
        m_value.valueID = CSSValueUpperNorwegian;
        break;
    case UpperRoman:
        m_value.valueID = CSSValueUpperRoman;
        break;
    case Urdu:
        m_value.valueID = CSSValueUrdu;
        break;
    }
}

template<> inline CSSPrimitiveValue::operator EListStyleType() const
{
    ASSERT(isValueID());
    switch (m_value.valueID) {
    case CSSValueNone:
        return NoneListStyle;
    default:
        return static_cast<EListStyleType>(m_value.valueID - CSSValueDisc);
    }
}

template<> inline CSSPrimitiveValue::CSSPrimitiveValue(EMarginCollapse e)
    : CSSValue(PrimitiveClass)
{
    m_primitiveUnitType = CSS_VALUE_ID;
    switch (e) {
    case MCOLLAPSE:
        m_value.valueID = CSSValueCollapse;
        break;
    case MSEPARATE:
        m_value.valueID = CSSValueSeparate;
        break;
    case MDISCARD:
        m_value.valueID = CSSValueDiscard;
        break;
    }
}

template<> inline CSSPrimitiveValue::operator EMarginCollapse() const
{
    ASSERT(isValueID());
    switch (m_value.valueID) {
    case CSSValueCollapse:
        return MCOLLAPSE;
    case CSSValueSeparate:
        return MSEPARATE;
    case CSSValueDiscard:
        return MDISCARD;
    default:
        break;
    }

    ASSERT_NOT_REACHED();
    return MCOLLAPSE;
}

template<> inline CSSPrimitiveValue::CSSPrimitiveValue(EMarqueeBehavior e)
    : CSSValue(PrimitiveClass)
{
    m_primitiveUnitType = CSS_VALUE_ID;
    switch (e) {
    case MNONE:
        m_value.valueID = CSSValueNone;
        break;
    case MSCROLL:
        m_value.valueID = CSSValueScroll;
        break;
    case MSLIDE:
        m_value.valueID = CSSValueSlide;
        break;
    case MALTERNATE:
        m_value.valueID = CSSValueAlternate;
        break;
    }
}

template<> inline CSSPrimitiveValue::operator EMarqueeBehavior() const
{
    ASSERT(isValueID());
    switch (m_value.valueID) {
    case CSSValueNone:
        return MNONE;
    case CSSValueScroll:
        return MSCROLL;
    case CSSValueSlide:
        return MSLIDE;
    case CSSValueAlternate:
        return MALTERNATE;
    default:
        break;
    }

    ASSERT_NOT_REACHED();
    return MNONE;
}

template<> inline CSSPrimitiveValue::CSSPrimitiveValue(RegionFragment e)
    : CSSValue(PrimitiveClass)
{
    m_primitiveUnitType = CSS_VALUE_ID;
    switch (e) {
    case AutoRegionFragment:
        m_value.valueID = CSSValueAuto;
        break;
    case BreakRegionFragment:
        m_value.valueID = CSSValueBreak;
        break;
    }
}

template<> inline CSSPrimitiveValue::operator RegionFragment() const
{
    ASSERT(isValueID());
    switch (m_value.valueID) {
    case CSSValueAuto:
        return AutoRegionFragment;
    case CSSValueBreak:
        return BreakRegionFragment;
    default:
        break;
    }

    ASSERT_NOT_REACHED();
    return AutoRegionFragment;
}

template<> inline CSSPrimitiveValue::CSSPrimitiveValue(EMarqueeDirection e)
    : CSSValue(PrimitiveClass)
{
    m_primitiveUnitType = CSS_VALUE_ID;
    switch (e) {
    case MFORWARD:
        m_value.valueID = CSSValueForwards;
        break;
    case MBACKWARD:
        m_value.valueID = CSSValueBackwards;
        break;
    case MAUTO:
        m_value.valueID = CSSValueAuto;
        break;
    case MUP:
        m_value.valueID = CSSValueUp;
        break;
    case MDOWN:
        m_value.valueID = CSSValueDown;
        break;
    case MLEFT:
        m_value.valueID = CSSValueLeft;
        break;
    case MRIGHT:
        m_value.valueID = CSSValueRight;
        break;
    }
}

template<> inline CSSPrimitiveValue::operator EMarqueeDirection() const
{
    ASSERT(isValueID());
    switch (m_value.valueID) {
    case CSSValueForwards:
        return MFORWARD;
    case CSSValueBackwards:
        return MBACKWARD;
    case CSSValueAuto:
        return MAUTO;
    case CSSValueAhead:
    case CSSValueUp: // We don't support vertical languages, so AHEAD just maps to UP.
        return MUP;
    case CSSValueReverse:
    case CSSValueDown: // REVERSE just maps to DOWN, since we don't do vertical text.
        return MDOWN;
    case CSSValueLeft:
        return MLEFT;
    case CSSValueRight:
        return MRIGHT;
    default:
        break;
    }

    ASSERT_NOT_REACHED();
    return MAUTO;
}

template<> inline CSSPrimitiveValue::CSSPrimitiveValue(EOverflow e)
    : CSSValue(PrimitiveClass)
{
    m_primitiveUnitType = CSS_VALUE_ID;
    switch (e) {
    case OVISIBLE:
        m_value.valueID = CSSValueVisible;
        break;
    case OHIDDEN:
        m_value.valueID = CSSValueHidden;
        break;
    case OSCROLL:
        m_value.valueID = CSSValueScroll;
        break;
    case OAUTO:
        m_value.valueID = CSSValueAuto;
        break;
    case OOVERLAY:
        m_value.valueID = CSSValueOverlay;
        break;
    case OPAGEDX:
        m_value.valueID = CSSValueWebkitPagedX;
        break;
    case OPAGEDY:
        m_value.valueID = CSSValueWebkitPagedY;
        break;
    }
}

template<> inline CSSPrimitiveValue::operator EOverflow() const
{
    ASSERT(isValueID());
    switch (m_value.valueID) {
    case CSSValueVisible:
        return OVISIBLE;
    case CSSValueHidden:
        return OHIDDEN;
    case CSSValueScroll:
        return OSCROLL;
    case CSSValueAuto:
        return OAUTO;
    case CSSValueOverlay:
        return OOVERLAY;
    case CSSValueWebkitPagedX:
        return OPAGEDX;
    case CSSValueWebkitPagedY:
        return OPAGEDY;
    default:
        break;
    }

    ASSERT_NOT_REACHED();
    return OVISIBLE;
}

template<> inline CSSPrimitiveValue::CSSPrimitiveValue(EPageBreak e)
    : CSSValue(PrimitiveClass)
{
    m_primitiveUnitType = CSS_VALUE_ID;
    switch (e) {
    case PBAUTO:
        m_value.valueID = CSSValueAuto;
        break;
    case PBALWAYS:
        m_value.valueID = CSSValueAlways;
        break;
    case PBAVOID:
        m_value.valueID = CSSValueAvoid;
        break;
    }
}

template<> inline CSSPrimitiveValue::operator EPageBreak() const
{
    ASSERT(isValueID());
    switch (m_value.valueID) {
    case CSSValueAuto:
        return PBAUTO;
    case CSSValueLeft:
    case CSSValueRight:
    case CSSValueAlways:
        return PBALWAYS; // CSS2.1: "Conforming user agents may map left/right to always."
    case CSSValueAvoid:
        return PBAVOID;
    default:
        break;
    }

    ASSERT_NOT_REACHED();
    return PBAUTO;
}

template<> inline CSSPrimitiveValue::CSSPrimitiveValue(EPosition e)
    : CSSValue(PrimitiveClass)
{
    m_primitiveUnitType = CSS_VALUE_ID;
    switch (e) {
    case StaticPosition:
        m_value.valueID = CSSValueStatic;
        break;
    case RelativePosition:
        m_value.valueID = CSSValueRelative;
        break;
    case AbsolutePosition:
        m_value.valueID = CSSValueAbsolute;
        break;
    case FixedPosition:
        m_value.valueID = CSSValueFixed;
        break;
    case StickyPosition:
        m_value.valueID = CSSValueSticky;
        break;
    }
}

template<> inline CSSPrimitiveValue::operator EPosition() const
{
    ASSERT(isValueID());
    switch (m_value.valueID) {
    case CSSValueStatic:
        return StaticPosition;
    case CSSValueRelative:
        return RelativePosition;
    case CSSValueAbsolute:
        return AbsolutePosition;
    case CSSValueFixed:
        return FixedPosition;
    case CSSValueSticky:
        return StickyPosition;
    default:
        break;
    }

    ASSERT_NOT_REACHED();
    return StaticPosition;
}

template<> inline CSSPrimitiveValue::CSSPrimitiveValue(EResize e)
    : CSSValue(PrimitiveClass)
{
    m_primitiveUnitType = CSS_VALUE_ID;
    switch (e) {
    case RESIZE_BOTH:
        m_value.valueID = CSSValueBoth;
        break;
    case RESIZE_HORIZONTAL:
        m_value.valueID = CSSValueHorizontal;
        break;
    case RESIZE_VERTICAL:
        m_value.valueID = CSSValueVertical;
        break;
    case RESIZE_NONE:
        m_value.valueID = CSSValueNone;
        break;
    }
}

template<> inline CSSPrimitiveValue::operator EResize() const
{
    ASSERT(isValueID());
    switch (m_value.valueID) {
    case CSSValueBoth:
        return RESIZE_BOTH;
    case CSSValueHorizontal:
        return RESIZE_HORIZONTAL;
    case CSSValueVertical:
        return RESIZE_VERTICAL;
    case CSSValueAuto:
        ASSERT_NOT_REACHED(); // Depends on settings, thus should be handled by the caller.
        return RESIZE_NONE;
    case CSSValueNone:
        return RESIZE_NONE;
    default:
        break;
    }

    ASSERT_NOT_REACHED();
    return RESIZE_NONE;
}

template<> inline CSSPrimitiveValue::CSSPrimitiveValue(ETableLayout e)
    : CSSValue(PrimitiveClass)
{
    m_primitiveUnitType = CSS_VALUE_ID;
    switch (e) {
    case TAUTO:
        m_value.valueID = CSSValueAuto;
        break;
    case TFIXED:
        m_value.valueID = CSSValueFixed;
        break;
    }
}

template<> inline CSSPrimitiveValue::operator ETableLayout() const
{
    ASSERT(isValueID());
    switch (m_value.valueID) {
    case CSSValueFixed:
        return TFIXED;
    case CSSValueAuto:
        return TAUTO;
    default:
        break;
    }

    ASSERT_NOT_REACHED();
    return TAUTO;
}

template<> inline CSSPrimitiveValue::CSSPrimitiveValue(ETextAlign e)
    : CSSValue(PrimitiveClass)
{
    m_primitiveUnitType = CSS_VALUE_ID;
    switch (e) {
    case TASTART:
        m_value.valueID = CSSValueStart;
        break;
    case TAEND:
        m_value.valueID = CSSValueEnd;
        break;
    case LEFT:
        m_value.valueID = CSSValueLeft;
        break;
    case RIGHT:
        m_value.valueID = CSSValueRight;
        break;
    case CENTER:
        m_value.valueID = CSSValueCenter;
        break;
    case JUSTIFY:
        m_value.valueID = CSSValueJustify;
        break;
    case WEBKIT_LEFT:
        m_value.valueID = CSSValueWebkitLeft;
        break;
    case WEBKIT_RIGHT:
        m_value.valueID = CSSValueWebkitRight;
        break;
    case WEBKIT_CENTER:
        m_value.valueID = CSSValueWebkitCenter;
        break;
    }
}

template<> inline CSSPrimitiveValue::operator ETextAlign() const
{
    ASSERT(isValueID());
    switch (m_value.valueID) {
    case CSSValueWebkitAuto: // Legacy -webkit-auto. Eqiuvalent to start.
    case CSSValueStart:
        return TASTART;
    case CSSValueEnd:
        return TAEND;
    default:
        return static_cast<ETextAlign>(m_value.valueID - CSSValueLeft);
    }
}

template<> inline CSSPrimitiveValue::CSSPrimitiveValue(TextAlignLast e)
    : CSSValue(PrimitiveClass)
{
    m_primitiveUnitType = CSS_VALUE_ID;
    switch (e) {
    case TextAlignLastStart:
        m_value.valueID = CSSValueStart;
        break;
    case TextAlignLastEnd:
        m_value.valueID = CSSValueEnd;
        break;
    case TextAlignLastLeft:
        m_value.valueID = CSSValueLeft;
        break;
    case TextAlignLastRight:
        m_value.valueID = CSSValueRight;
        break;
    case TextAlignLastCenter:
        m_value.valueID = CSSValueCenter;
        break;
    case TextAlignLastJustify:
        m_value.valueID = CSSValueJustify;
        break;
    case TextAlignLastAuto:
        m_value.valueID = CSSValueAuto;
        break;
    }
}

template<> inline CSSPrimitiveValue::operator TextAlignLast() const
{
    ASSERT(isValueID());
    switch (m_value.valueID) {
    case CSSValueAuto:
        return TextAlignLastAuto;
    case CSSValueStart:
        return TextAlignLastStart;
    case CSSValueEnd:
        return TextAlignLastEnd;
    case CSSValueLeft:
        return TextAlignLastLeft;
    case CSSValueRight:
        return TextAlignLastRight;
    case CSSValueCenter:
        return TextAlignLastCenter;
    case CSSValueJustify:
        return TextAlignLastJustify;
    default:
        break;
    }

    ASSERT_NOT_REACHED();
    return TextAlignLastAuto;
}

template<> inline CSSPrimitiveValue::operator TextDecoration() const
{
    ASSERT(isValueID());
    switch (m_value.valueID) {
    case CSSValueNone:
        return TextDecorationNone;
    case CSSValueUnderline:
        return TextDecorationUnderline;
    case CSSValueOverline:
        return TextDecorationOverline;
    case CSSValueLineThrough:
        return TextDecorationLineThrough;
    case CSSValueBlink:
        return TextDecorationBlink;
    default:
        break;
    }

    ASSERT_NOT_REACHED();
    return TextDecorationNone;
}

template<> inline CSSPrimitiveValue::operator TextDecorationStyle() const
{
    ASSERT(isValueID());
    switch (m_value.valueID) {
    case CSSValueSolid:
        return TextDecorationStyleSolid;
    case CSSValueDouble:
        return TextDecorationStyleDouble;
    case CSSValueDotted:
        return TextDecorationStyleDotted;
    case CSSValueDashed:
        return TextDecorationStyleDashed;
    case CSSValueWavy:
        return TextDecorationStyleWavy;
    default:
        break;
    }

    ASSERT_NOT_REACHED();
    return TextDecorationStyleSolid;
}

#if ENABLE(CSS3_TEXT)
template<> inline CSSPrimitiveValue::CSSPrimitiveValue(TextUnderlinePosition e)
    : CSSValue(PrimitiveClass)
{
    m_primitiveUnitType = CSS_VALUE_ID;
    switch (e) {
    case TextUnderlinePositionAuto:
        m_value.valueID = CSSValueAuto;
        break;
    case TextUnderlinePositionAlphabetic:
        m_value.valueID = CSSValueAlphabetic;
        break;
    case TextUnderlinePositionUnder:
        m_value.valueID = CSSValueUnder;
        break;
    }

    // FIXME: Implement support for 'under left' and 'under right' values.
}

template<> inline CSSPrimitiveValue::operator TextUnderlinePosition() const
{
    ASSERT(isValueID());
    switch (m_value.valueID) {
    case CSSValueAuto:
        return TextUnderlinePositionAuto;
    case CSSValueAlphabetic:
        return TextUnderlinePositionAlphabetic;
    case CSSValueUnder:
        return TextUnderlinePositionUnder;
    default:
        break;
    }

    // FIXME: Implement support for 'under left' and 'under right' values.

    ASSERT_NOT_REACHED();
    return TextUnderlinePositionAuto;
}
#endif // CSS3_TEXT

template<> inline CSSPrimitiveValue::CSSPrimitiveValue(ETextSecurity e)
    : CSSValue(PrimitiveClass)
{
    m_primitiveUnitType = CSS_VALUE_ID;
    switch (e) {
    case TSNONE:
        m_value.valueID = CSSValueNone;
        break;
    case TSDISC:
        m_value.valueID = CSSValueDisc;
        break;
    case TSCIRCLE:
        m_value.valueID = CSSValueCircle;
        break;
    case TSSQUARE:
        m_value.valueID = CSSValueSquare;
        break;
    }
}

template<> inline CSSPrimitiveValue::operator ETextSecurity() const
{
    ASSERT(isValueID());
    switch (m_value.valueID) {
    case CSSValueNone:
        return TSNONE;
    case CSSValueDisc:
        return TSDISC;
    case CSSValueCircle:
        return TSCIRCLE;
    case CSSValueSquare:
        return TSSQUARE;
    default:
        break;
    }

    ASSERT_NOT_REACHED();
    return TSNONE;
}

template<> inline CSSPrimitiveValue::CSSPrimitiveValue(ETextTransform e)
    : CSSValue(PrimitiveClass)
{
    m_primitiveUnitType = CSS_VALUE_ID;
    switch (e) {
    case CAPITALIZE:
        m_value.valueID = CSSValueCapitalize;
        break;
    case UPPERCASE:
        m_value.valueID = CSSValueUppercase;
        break;
    case LOWERCASE:
        m_value.valueID = CSSValueLowercase;
        break;
    case TTNONE:
        m_value.valueID = CSSValueNone;
        break;
    }
}

template<> inline CSSPrimitiveValue::operator ETextTransform() const
{
    ASSERT(isValueID());
    switch (m_value.valueID) {
    case CSSValueCapitalize:
        return CAPITALIZE;
    case CSSValueUppercase:
        return UPPERCASE;
    case CSSValueLowercase:
        return LOWERCASE;
    case CSSValueNone:
        return TTNONE;
    default:
        break;
    }

    ASSERT_NOT_REACHED();
    return TTNONE;
}

template<> inline CSSPrimitiveValue::CSSPrimitiveValue(EUnicodeBidi e)
    : CSSValue(PrimitiveClass)
{
    m_primitiveUnitType = CSS_VALUE_ID;
    switch (e) {
    case UBNormal:
        m_value.valueID = CSSValueNormal;
        break;
    case Embed:
        m_value.valueID = CSSValueEmbed;
        break;
    case Override:
        m_value.valueID = CSSValueBidiOverride;
        break;
    case Isolate:
        m_value.valueID = CSSValueWebkitIsolate;
        break;
    case IsolateOverride:
        m_value.valueID = CSSValueWebkitIsolateOverride;
        break;
    case Plaintext:
        m_value.valueID = CSSValueWebkitPlaintext;
        break;
    }
}

template<> inline CSSPrimitiveValue::operator EUnicodeBidi() const
{
    ASSERT(isValueID());
    switch (m_value.valueID) {
    case CSSValueNormal:
        return UBNormal;
    case CSSValueEmbed:
        return Embed;
    case CSSValueBidiOverride:
        return Override;
    case CSSValueWebkitIsolate:
        return Isolate;
    case CSSValueWebkitIsolateOverride:
        return IsolateOverride;
    case CSSValueWebkitPlaintext:
        return Plaintext;
    default:
        break;
    }

    ASSERT_NOT_REACHED();
    return UBNormal;
}

template<> inline CSSPrimitiveValue::CSSPrimitiveValue(EUserDrag e)
    : CSSValue(PrimitiveClass)
{
    m_primitiveUnitType = CSS_VALUE_ID;
    switch (e) {
    case DRAG_AUTO:
        m_value.valueID = CSSValueAuto;
        break;
    case DRAG_NONE:
        m_value.valueID = CSSValueNone;
        break;
    case DRAG_ELEMENT:
        m_value.valueID = CSSValueElement;
        break;
    default:
        break;
    }
}

template<> inline CSSPrimitiveValue::operator EUserDrag() const
{
    ASSERT(isValueID());
    switch (m_value.valueID) {
    case CSSValueAuto:
        return DRAG_AUTO;
    case CSSValueNone:
        return DRAG_NONE;
    case CSSValueElement:
        return DRAG_ELEMENT;
    default:
        break;
    }

    ASSERT_NOT_REACHED();
    return DRAG_AUTO;
}

template<> inline CSSPrimitiveValue::CSSPrimitiveValue(EUserModify e)
    : CSSValue(PrimitiveClass)
{
    m_primitiveUnitType = CSS_VALUE_ID;
    switch (e) {
    case READ_ONLY:
        m_value.valueID = CSSValueReadOnly;
        break;
    case READ_WRITE:
        m_value.valueID = CSSValueReadWrite;
        break;
    case READ_WRITE_PLAINTEXT_ONLY:
        m_value.valueID = CSSValueReadWritePlaintextOnly;
        break;
    }
}

template<> inline CSSPrimitiveValue::operator EUserModify() const
{
    ASSERT(isValueID());
    switch (m_value.valueID) {
    case CSSValueReadOnly:
        return READ_ONLY;
    case CSSValueReadWrite:
        return READ_WRITE;
    case CSSValueReadWritePlaintextOnly:
        return READ_WRITE_PLAINTEXT_ONLY;
    default:
        break;
    }

    ASSERT_NOT_REACHED();
    return READ_ONLY;
}

template<> inline CSSPrimitiveValue::CSSPrimitiveValue(EUserSelect e)
    : CSSValue(PrimitiveClass)
{
    m_primitiveUnitType = CSS_VALUE_ID;
    switch (e) {
    case SELECT_NONE:
        m_value.valueID = CSSValueNone;
        break;
    case SELECT_TEXT:
        m_value.valueID = CSSValueText;
        break;
    case SELECT_ALL:
        m_value.valueID = CSSValueAll;
        break;
    }
}

template<> inline CSSPrimitiveValue::operator EUserSelect() const
{
    ASSERT(isValueID());
    switch (m_value.valueID) {
    case CSSValueAuto:
        return SELECT_TEXT;
    case CSSValueNone:
        return SELECT_NONE;
    case CSSValueText:
        return SELECT_TEXT;
    case CSSValueAll:
        return SELECT_ALL;
    default:
        break;
    }

    ASSERT_NOT_REACHED();
    return SELECT_TEXT;
}

template<> inline CSSPrimitiveValue::CSSPrimitiveValue(EVerticalAlign a)
    : CSSValue(PrimitiveClass)
{
    m_primitiveUnitType = CSS_VALUE_ID;
    switch (a) {
    case TOP:
        m_value.valueID = CSSValueTop;
        break;
    case BOTTOM:
        m_value.valueID = CSSValueBottom;
        break;
    case MIDDLE:
        m_value.valueID = CSSValueMiddle;
        break;
    case BASELINE:
        m_value.valueID = CSSValueBaseline;
        break;
    case TEXT_BOTTOM:
        m_value.valueID = CSSValueTextBottom;
        break;
    case TEXT_TOP:
        m_value.valueID = CSSValueTextTop;
        break;
    case SUB:
        m_value.valueID = CSSValueSub;
        break;
    case SUPER:
        m_value.valueID = CSSValueSuper;
        break;
    case BASELINE_MIDDLE:
        m_value.valueID = CSSValueWebkitBaselineMiddle;
        break;
    case LENGTH:
        m_value.valueID = CSSValueInvalid;
    }
}

template<> inline CSSPrimitiveValue::operator EVerticalAlign() const
{
    ASSERT(isValueID());
    switch (m_value.valueID) {
    case CSSValueTop:
        return TOP;
    case CSSValueBottom:
        return BOTTOM;
    case CSSValueMiddle:
        return MIDDLE;
    case CSSValueBaseline:
        return BASELINE;
    case CSSValueTextBottom:
        return TEXT_BOTTOM;
    case CSSValueTextTop:
        return TEXT_TOP;
    case CSSValueSub:
        return SUB;
    case CSSValueSuper:
        return SUPER;
    case CSSValueWebkitBaselineMiddle:
        return BASELINE_MIDDLE;
    default:
        break;
    }

    ASSERT_NOT_REACHED();
    return TOP;
}

template<> inline CSSPrimitiveValue::CSSPrimitiveValue(EVisibility e)
    : CSSValue(PrimitiveClass)
{
    m_primitiveUnitType = CSS_VALUE_ID;
    switch (e) {
    case VISIBLE:
        m_value.valueID = CSSValueVisible;
        break;
    case HIDDEN:
        m_value.valueID = CSSValueHidden;
        break;
    case COLLAPSE:
        m_value.valueID = CSSValueCollapse;
        break;
    }
}

template<> inline CSSPrimitiveValue::operator EVisibility() const
{
    ASSERT(isValueID());
    switch (m_value.valueID) {
    case CSSValueHidden:
        return HIDDEN;
    case CSSValueVisible:
        return VISIBLE;
    case CSSValueCollapse:
        return COLLAPSE;
    default:
        break;
    }

    ASSERT_NOT_REACHED();
    return VISIBLE;
}

template<> inline CSSPrimitiveValue::CSSPrimitiveValue(EWhiteSpace e)
    : CSSValue(PrimitiveClass)
{
    m_primitiveUnitType = CSS_VALUE_ID;
    switch (e) {
    case NORMAL:
        m_value.valueID = CSSValueNormal;
        break;
    case PRE:
        m_value.valueID = CSSValuePre;
        break;
    case PRE_WRAP:
        m_value.valueID = CSSValuePreWrap;
        break;
    case PRE_LINE:
        m_value.valueID = CSSValuePreLine;
        break;
    case NOWRAP:
        m_value.valueID = CSSValueNowrap;
        break;
    case KHTML_NOWRAP:
        m_value.valueID = CSSValueWebkitNowrap;
        break;
    }
}

template<> inline CSSPrimitiveValue::operator EWhiteSpace() const
{
    ASSERT(isValueID());
    switch (m_value.valueID) {
    case CSSValueWebkitNowrap:
        return KHTML_NOWRAP;
    case CSSValueNowrap:
        return NOWRAP;
    case CSSValuePre:
        return PRE;
    case CSSValuePreWrap:
        return PRE_WRAP;
    case CSSValuePreLine:
        return PRE_LINE;
    case CSSValueNormal:
        return NORMAL;
    default:
        break;
    }

    ASSERT_NOT_REACHED();
    return NORMAL;
}

template<> inline CSSPrimitiveValue::CSSPrimitiveValue(EWordBreak e)
    : CSSValue(PrimitiveClass)
{
    m_primitiveUnitType = CSS_VALUE_ID;
    switch (e) {
    case NormalWordBreak:
        m_value.valueID = CSSValueNormal;
        break;
    case BreakAllWordBreak:
        m_value.valueID = CSSValueBreakAll;
        break;
    case BreakWordBreak:
        m_value.valueID = CSSValueBreakWord;
        break;
    }
}

template<> inline CSSPrimitiveValue::operator EWordBreak() const
{
    ASSERT(isValueID());
    switch (m_value.valueID) {
    case CSSValueBreakAll:
        return BreakAllWordBreak;
    case CSSValueBreakWord:
        return BreakWordBreak;
    case CSSValueNormal:
        return NormalWordBreak;
    default:
        break;
    }

    ASSERT_NOT_REACHED();
    return NormalWordBreak;
}

template<> inline CSSPrimitiveValue::CSSPrimitiveValue(EOverflowWrap e)
    : CSSValue(PrimitiveClass)
{
    m_primitiveUnitType = CSS_VALUE_ID;
    switch (e) {
    case NormalOverflowWrap:
        m_value.valueID = CSSValueNormal;
        break;
    case BreakOverflowWrap:
        m_value.valueID = CSSValueBreakWord;
        break;
    }
}

template<> inline CSSPrimitiveValue::operator EOverflowWrap() const
{
    ASSERT(isValueID());
    switch (m_value.valueID) {
    case CSSValueBreakWord:
        return BreakOverflowWrap;
    case CSSValueNormal:
        return NormalOverflowWrap;
    default:
        break;
    }

    ASSERT_NOT_REACHED();
    return NormalOverflowWrap;
}

template<> inline CSSPrimitiveValue::CSSPrimitiveValue(TextDirection e)
    : CSSValue(PrimitiveClass)
{
    m_primitiveUnitType = CSS_VALUE_ID;
    switch (e) {
    case LTR:
        m_value.valueID = CSSValueLtr;
        break;
    case RTL:
        m_value.valueID = CSSValueRtl;
        break;
    }
}

template<> inline CSSPrimitiveValue::operator TextDirection() const
{
    ASSERT(isValueID());
    switch (m_value.valueID) {
    case CSSValueLtr:
        return LTR;
    case CSSValueRtl:
        return RTL;
    default:
        break;
    }

    ASSERT_NOT_REACHED();
    return LTR;
}

template<> inline CSSPrimitiveValue::CSSPrimitiveValue(WritingMode e)
    : CSSValue(PrimitiveClass)
{
    m_primitiveUnitType = CSS_VALUE_ID;
    switch (e) {
    case TopToBottomWritingMode:
        m_value.valueID = CSSValueHorizontalTb;
        break;
    case RightToLeftWritingMode:
        m_value.valueID = CSSValueVerticalRl;
        break;
    case LeftToRightWritingMode:
        m_value.valueID = CSSValueVerticalLr;
        break;
    case BottomToTopWritingMode:
        m_value.valueID = CSSValueHorizontalBt;
        break;
    }
}

template<> inline CSSPrimitiveValue::operator WritingMode() const
{
    ASSERT(isValueID());
    switch (m_value.valueID) {
    case CSSValueHorizontalTb:
        return TopToBottomWritingMode;
    case CSSValueVerticalRl:
        return RightToLeftWritingMode;
    case CSSValueVerticalLr:
        return LeftToRightWritingMode;
    case CSSValueHorizontalBt:
        return BottomToTopWritingMode;
    default:
        break;
    }

    ASSERT_NOT_REACHED();
    return TopToBottomWritingMode;
}

template<> inline CSSPrimitiveValue::CSSPrimitiveValue(TextCombine e)
    : CSSValue(PrimitiveClass)
{
    m_primitiveUnitType = CSS_VALUE_ID;
    switch (e) {
    case TextCombineNone:
        m_value.valueID = CSSValueNone;
        break;
    case TextCombineHorizontal:
        m_value.valueID = CSSValueHorizontal;
        break;
    }
}

template<> inline CSSPrimitiveValue::operator TextCombine() const
{
    ASSERT(isValueID());
    switch (m_value.valueID) {
    case CSSValueNone:
        return TextCombineNone;
    case CSSValueHorizontal:
        return TextCombineHorizontal;
    default:
        break;
    }

    ASSERT_NOT_REACHED();
    return TextCombineNone;
}

template<> inline CSSPrimitiveValue::CSSPrimitiveValue(RubyPosition position)
    : CSSValue(PrimitiveClass)
{
    m_primitiveUnitType = CSS_VALUE_ID;
    switch (position) {
    case RubyPositionBefore:
        m_value.valueID = CSSValueBefore;
        break;
    case RubyPositionAfter:
        m_value.valueID = CSSValueAfter;
        break;
    }
}

template<> inline CSSPrimitiveValue::operator RubyPosition() const
{
    ASSERT(isValueID());
    switch (m_value.valueID) {
    case CSSValueBefore:
        return RubyPositionBefore;
    case CSSValueAfter:
        return RubyPositionAfter;
    default:
        break;
    }

    ASSERT_NOT_REACHED();
    return RubyPositionBefore;
}

template<> inline CSSPrimitiveValue::CSSPrimitiveValue(TextEmphasisPosition position)
    : CSSValue(PrimitiveClass)
{
    m_primitiveUnitType = CSS_VALUE_ID;
    switch (position) {
    case TextEmphasisPositionOver:
        m_value.valueID = CSSValueOver;
        break;
    case TextEmphasisPositionUnder:
        m_value.valueID = CSSValueUnder;
        break;
    }
}

template<> inline CSSPrimitiveValue::operator TextEmphasisPosition() const
{
    ASSERT(isValueID());
    switch (m_value.valueID) {
    case CSSValueOver:
        return TextEmphasisPositionOver;
    case CSSValueUnder:
        return TextEmphasisPositionUnder;
    default:
        break;
    }

    ASSERT_NOT_REACHED();
    return TextEmphasisPositionOver;
}

template<> inline CSSPrimitiveValue::CSSPrimitiveValue(TextOverflow overflow)
    : CSSValue(PrimitiveClass)
{
    m_primitiveUnitType = CSS_VALUE_ID;
    switch (overflow) {
    case TextOverflowClip:
        m_value.valueID = CSSValueClip;
        break;
    case TextOverflowEllipsis:
        m_value.valueID = CSSValueEllipsis;
        break;
    }
}

template<> inline CSSPrimitiveValue::operator TextOverflow() const
{
    ASSERT(isValueID());
    switch (m_value.valueID) {
    case CSSValueClip:
        return TextOverflowClip;
    case CSSValueEllipsis:
        return TextOverflowEllipsis;
    default:
        break;
    }

    ASSERT_NOT_REACHED();
    return TextOverflowClip;
}

template<> inline CSSPrimitiveValue::CSSPrimitiveValue(TextEmphasisFill fill)
    : CSSValue(PrimitiveClass)
{
    m_primitiveUnitType = CSS_VALUE_ID;
    switch (fill) {
    case TextEmphasisFillFilled:
        m_value.valueID = CSSValueFilled;
        break;
    case TextEmphasisFillOpen:
        m_value.valueID = CSSValueOpen;
        break;
    }
}

template<> inline CSSPrimitiveValue::operator TextEmphasisFill() const
{
    ASSERT(isValueID());
    switch (m_value.valueID) {
    case CSSValueFilled:
        return TextEmphasisFillFilled;
    case CSSValueOpen:
        return TextEmphasisFillOpen;
    default:
        break;
    }

    ASSERT_NOT_REACHED();
    return TextEmphasisFillFilled;
}

template<> inline CSSPrimitiveValue::CSSPrimitiveValue(TextEmphasisMark mark)
    : CSSValue(PrimitiveClass)
{
    m_primitiveUnitType = CSS_VALUE_ID;
    switch (mark) {
    case TextEmphasisMarkDot:
        m_value.valueID = CSSValueDot;
        break;
    case TextEmphasisMarkCircle:
        m_value.valueID = CSSValueCircle;
        break;
    case TextEmphasisMarkDoubleCircle:
        m_value.valueID = CSSValueDoubleCircle;
        break;
    case TextEmphasisMarkTriangle:
        m_value.valueID = CSSValueTriangle;
        break;
    case TextEmphasisMarkSesame:
        m_value.valueID = CSSValueSesame;
        break;
    case TextEmphasisMarkNone:
    case TextEmphasisMarkAuto:
    case TextEmphasisMarkCustom:
        ASSERT_NOT_REACHED();
        m_value.valueID = CSSValueNone;
        break;
    }
}

template<> inline CSSPrimitiveValue::operator TextEmphasisMark() const
{
    ASSERT(isValueID());
    switch (m_value.valueID) {
    case CSSValueNone:
        return TextEmphasisMarkNone;
    case CSSValueDot:
        return TextEmphasisMarkDot;
    case CSSValueCircle:
        return TextEmphasisMarkCircle;
    case CSSValueDoubleCircle:
        return TextEmphasisMarkDoubleCircle;
    case CSSValueTriangle:
        return TextEmphasisMarkTriangle;
    case CSSValueSesame:
        return TextEmphasisMarkSesame;
    default:
        break;
    }

    ASSERT_NOT_REACHED();
    return TextEmphasisMarkNone;
}

template<> inline CSSPrimitiveValue::CSSPrimitiveValue(TextOrientation e)
    : CSSValue(PrimitiveClass)
{
    m_primitiveUnitType = CSS_VALUE_ID;
    switch (e) {
    case TextOrientationSideways:
        m_value.valueID = CSSValueSideways;
        break;
    case TextOrientationSidewaysRight:
        m_value.valueID = CSSValueSidewaysRight;
        break;
    case TextOrientationVerticalRight:
        m_value.valueID = CSSValueVerticalRight;
        break;
    case TextOrientationUpright:
        m_value.valueID = CSSValueUpright;
        break;
    }
}

template<> inline CSSPrimitiveValue::operator TextOrientation() const
{
    ASSERT(isValueID());
    switch (m_value.valueID) {
    case CSSValueSideways:
        return TextOrientationSideways;
    case CSSValueSidewaysRight:
        return TextOrientationSidewaysRight;
    case CSSValueVerticalRight:
        return TextOrientationVerticalRight;
    case CSSValueUpright:
        return TextOrientationUpright;
    default:
        break;
    }

    ASSERT_NOT_REACHED();
    return TextOrientationVerticalRight;
}

template<> inline CSSPrimitiveValue::CSSPrimitiveValue(EPointerEvents e)
    : CSSValue(PrimitiveClass)
{
    m_primitiveUnitType = CSS_VALUE_ID;
    switch (e) {
    case PE_NONE:
        m_value.valueID = CSSValueNone;
        break;
    case PE_STROKE:
        m_value.valueID = CSSValueStroke;
        break;
    case PE_FILL:
        m_value.valueID = CSSValueFill;
        break;
    case PE_PAINTED:
        m_value.valueID = CSSValuePainted;
        break;
    case PE_VISIBLE:
        m_value.valueID = CSSValueVisible;
        break;
    case PE_VISIBLE_STROKE:
        m_value.valueID = CSSValueVisiblestroke;
        break;
    case PE_VISIBLE_FILL:
        m_value.valueID = CSSValueVisiblefill;
        break;
    case PE_VISIBLE_PAINTED:
        m_value.valueID = CSSValueVisiblepainted;
        break;
    case PE_AUTO:
        m_value.valueID = CSSValueAuto;
        break;
    case PE_ALL:
        m_value.valueID = CSSValueAll;
        break;
    }
}

template<> inline CSSPrimitiveValue::operator EPointerEvents() const
{
    ASSERT(isValueID());
    switch (m_value.valueID) {
    case CSSValueAll:
        return PE_ALL;
    case CSSValueAuto:
        return PE_AUTO;
    case CSSValueNone:
        return PE_NONE;
    case CSSValueVisiblepainted:
        return PE_VISIBLE_PAINTED;
    case CSSValueVisiblefill:
        return PE_VISIBLE_FILL;
    case CSSValueVisiblestroke:
        return PE_VISIBLE_STROKE;
    case CSSValueVisible:
        return PE_VISIBLE;
    case CSSValuePainted:
        return PE_PAINTED;
    case CSSValueFill:
        return PE_FILL;
    case CSSValueStroke:
        return PE_STROKE;
    default:
        break;
    }

    ASSERT_NOT_REACHED();
    return PE_ALL;
}

template<> inline CSSPrimitiveValue::CSSPrimitiveValue(FontDescription::Kerning kerning)
    : CSSValue(PrimitiveClass)
{
    m_primitiveUnitType = CSS_VALUE_ID;
    switch (kerning) {
    case FontDescription::AutoKerning:
        m_value.valueID = CSSValueAuto;
        return;
    case FontDescription::NormalKerning:
        m_value.valueID = CSSValueNormal;
        return;
    case FontDescription::NoneKerning:
        m_value.valueID = CSSValueNone;
        return;
    }

    ASSERT_NOT_REACHED();
    m_value.valueID = CSSValueAuto;
}

template<> inline CSSPrimitiveValue::operator FontDescription::Kerning() const
{
    ASSERT(isValueID());
    switch (m_value.valueID) {
    case CSSValueAuto:
        return FontDescription::AutoKerning;
    case CSSValueNormal:
        return FontDescription::NormalKerning;
    case CSSValueNone:
        return FontDescription::NoneKerning;
    default:
        break;
    }

    ASSERT_NOT_REACHED();
    return FontDescription::AutoKerning;
}

template<> inline CSSPrimitiveValue::CSSPrimitiveValue(FontSmoothingMode smoothing)
    : CSSValue(PrimitiveClass)
{
    m_primitiveUnitType = CSS_VALUE_ID;
    switch (smoothing) {
    case AutoSmoothing:
        m_value.valueID = CSSValueAuto;
        return;
    case NoSmoothing:
        m_value.valueID = CSSValueNone;
        return;
    case Antialiased:
        m_value.valueID = CSSValueAntialiased;
        return;
    case SubpixelAntialiased:
        m_value.valueID = CSSValueSubpixelAntialiased;
        return;
    }

    ASSERT_NOT_REACHED();
    m_value.valueID = CSSValueAuto;
}

template<> inline CSSPrimitiveValue::operator FontSmoothingMode() const
{
    ASSERT(isValueID());
    switch (m_value.valueID) {
    case CSSValueAuto:
        return AutoSmoothing;
    case CSSValueNone:
        return NoSmoothing;
    case CSSValueAntialiased:
        return Antialiased;
    case CSSValueSubpixelAntialiased:
        return SubpixelAntialiased;
    default:
        break;
    }

    ASSERT_NOT_REACHED();
    return AutoSmoothing;
}

template<> inline CSSPrimitiveValue::CSSPrimitiveValue(FontWeight weight)
    : CSSValue(PrimitiveClass)
{
    m_primitiveUnitType = CSS_VALUE_ID;
    switch (weight) {
    case FontWeight900:
        m_value.valueID = CSSValue900;
        return;
    case FontWeight800:
        m_value.valueID = CSSValue800;
        return;
    case FontWeight700:
        m_value.valueID = CSSValue700;
        return;
    case FontWeight600:
        m_value.valueID = CSSValue600;
        return;
    case FontWeight500:
        m_value.valueID = CSSValue500;
        return;
    case FontWeight400:
        m_value.valueID = CSSValue400;
        return;
    case FontWeight300:
        m_value.valueID = CSSValue300;
        return;
    case FontWeight200:
        m_value.valueID = CSSValue200;
        return;
    case FontWeight100:
        m_value.valueID = CSSValue100;
        return;
    }

    ASSERT_NOT_REACHED();
    m_value.valueID = CSSValueNormal;
}

template<> inline CSSPrimitiveValue::operator FontWeight() const
{
    ASSERT(isValueID());
    switch (m_value.valueID) {
    case CSSValueBold:
        return FontWeightBold;
    case CSSValueNormal:
        return FontWeightNormal;
    case CSSValue900:
        return FontWeight900;
    case CSSValue800:
        return FontWeight800;
    case CSSValue700:
        return FontWeight700;
    case CSSValue600:
        return FontWeight600;
    case CSSValue500:
        return FontWeight500;
    case CSSValue400:
        return FontWeight400;
    case CSSValue300:
        return FontWeight300;
    case CSSValue200:
        return FontWeight200;
    case CSSValue100:
        return FontWeight100;
    default:
        break;
    }

    ASSERT_NOT_REACHED();
    return FontWeightNormal;
}

template<> inline CSSPrimitiveValue::CSSPrimitiveValue(FontItalic italic)
    : CSSValue(PrimitiveClass)
{
    m_primitiveUnitType = CSS_VALUE_ID;
    switch (italic) {
    case FontItalicOff:
        m_value.valueID = CSSValueNormal;
        return;
    case FontItalicOn:
        m_value.valueID = CSSValueItalic;
        return;
    }

    ASSERT_NOT_REACHED();
    m_value.valueID = CSSValueNormal;
}

template<> inline CSSPrimitiveValue::operator FontItalic() const
{
    ASSERT(isValueID());
    switch (m_value.valueID) {
    case CSSValueOblique:
    // FIXME: oblique is the same as italic for the moment...
    case CSSValueItalic:
        return FontItalicOn;
    case CSSValueNormal:
        return FontItalicOff;
    default:
        break;
    }
    ASSERT_NOT_REACHED();
    return FontItalicOff;
}

template<> inline CSSPrimitiveValue::CSSPrimitiveValue(FontSmallCaps smallCaps)
    : CSSValue(PrimitiveClass)
{
    m_primitiveUnitType = CSS_VALUE_ID;
    switch (smallCaps) {
    case FontSmallCapsOff:
        m_value.valueID = CSSValueNormal;
        return;
    case FontSmallCapsOn:
        m_value.valueID = CSSValueSmallCaps;
        return;
    }

    ASSERT_NOT_REACHED();
    m_value.valueID = CSSValueNormal;
}

template<> inline CSSPrimitiveValue::operator FontSmallCaps() const
{
    ASSERT(isValueID());
    switch (m_value.valueID) {
    case CSSValueSmallCaps:
        return FontSmallCapsOn;
    case CSSValueNormal:
        return FontSmallCapsOff;
    default:
        break;
    }
    ASSERT_NOT_REACHED();
    return FontSmallCapsOff;
}

template<> inline CSSPrimitiveValue::CSSPrimitiveValue(TextRenderingMode e)
    : CSSValue(PrimitiveClass)
{
    m_primitiveUnitType = CSS_VALUE_ID;
    switch (e) {
    case AutoTextRendering:
        m_value.valueID = CSSValueAuto;
        break;
    case OptimizeSpeed:
        m_value.valueID = CSSValueOptimizespeed;
        break;
    case OptimizeLegibility:
        m_value.valueID = CSSValueOptimizelegibility;
        break;
    case GeometricPrecision:
        m_value.valueID = CSSValueGeometricprecision;
        break;
    }
}

template<> inline CSSPrimitiveValue::operator TextRenderingMode() const
{
    ASSERT(isValueID());
    switch (m_value.valueID) {
    case CSSValueAuto:
        return AutoTextRendering;
    case CSSValueOptimizespeed:
        return OptimizeSpeed;
    case CSSValueOptimizelegibility:
        return OptimizeLegibility;
    case CSSValueGeometricprecision:
        return GeometricPrecision;
    default:
        break;
    }

    ASSERT_NOT_REACHED();
    return AutoTextRendering;
}

template<> inline CSSPrimitiveValue::CSSPrimitiveValue(LineSnap gridSnap)
    : CSSValue(PrimitiveClass)
{
    m_primitiveUnitType = CSS_VALUE_ID;
    switch (gridSnap) {
    case LineSnapNone:
        m_value.valueID = CSSValueNone;
        break;
    case LineSnapBaseline:
        m_value.valueID = CSSValueBaseline;
        break;
    case LineSnapContain:
        m_value.valueID = CSSValueContain;
        break;
    }
}

template<> inline CSSPrimitiveValue::operator LineSnap() const
{
    ASSERT(isValueID());
    switch (m_value.valueID) {
    case CSSValueNone:
        return LineSnapNone;
    case CSSValueBaseline:
        return LineSnapBaseline;
    case CSSValueContain:
        return LineSnapContain;
    default:
        break;
    }

    ASSERT_NOT_REACHED();
    return LineSnapNone;
}

template<> inline CSSPrimitiveValue::CSSPrimitiveValue(LineAlign lineAlign)
    : CSSValue(PrimitiveClass)
{
    m_primitiveUnitType = CSS_VALUE_ID;
    switch (lineAlign) {
    case LineAlignNone:
        m_value.valueID = CSSValueNone;
        break;
    case LineAlignEdges:
        m_value.valueID = CSSValueEdges;
        break;
    }
}

template<> inline CSSPrimitiveValue::operator LineAlign() const
{
    ASSERT(isValueID());
    switch (m_value.valueID) {
    case CSSValueNone:
        return LineAlignNone;
    case CSSValueEdges:
        return LineAlignEdges;
    default:
        break;
    }

    ASSERT_NOT_REACHED();
    return LineAlignNone;
}

template<> inline CSSPrimitiveValue::CSSPrimitiveValue(ESpeak e)
    : CSSValue(PrimitiveClass)
{
    m_primitiveUnitType = CSS_VALUE_ID;
    switch (e) {
    case SpeakNone:
        m_value.valueID = CSSValueNone;
        break;
    case SpeakNormal:
        m_value.valueID = CSSValueNormal;
        break;
    case SpeakSpellOut:
        m_value.valueID = CSSValueSpellOut;
        break;
    case SpeakDigits:
        m_value.valueID = CSSValueDigits;
        break;
    case SpeakLiteralPunctuation:
        m_value.valueID = CSSValueLiteralPunctuation;
        break;
    case SpeakNoPunctuation:
        m_value.valueID = CSSValueNoPunctuation;
        break;
    }
}

template<> inline CSSPrimitiveValue::operator Order() const
{
    ASSERT(isValueID());
    switch (m_value.valueID) {
    case CSSValueLogical:
        return LogicalOrder;
    case CSSValueVisual:
        return VisualOrder;
    default:
        break;
    }

    ASSERT_NOT_REACHED();
    return LogicalOrder;
}

template<> inline CSSPrimitiveValue::CSSPrimitiveValue(Order e)
    : CSSValue(PrimitiveClass)
{
    m_primitiveUnitType = CSS_VALUE_ID;
    switch (e) {
    case LogicalOrder:
        m_value.valueID = CSSValueLogical;
        break;
    case VisualOrder:
        m_value.valueID = CSSValueVisual;
        break;
    }
}

template<> inline CSSPrimitiveValue::operator ESpeak() const
{
    ASSERT(isValueID());
    switch (m_value.valueID) {
    case CSSValueNone:
        return SpeakNone;
    case CSSValueNormal:
        return SpeakNormal;
    case CSSValueSpellOut:
        return SpeakSpellOut;
    case CSSValueDigits:
        return SpeakDigits;
    case CSSValueLiteralPunctuation:
        return SpeakLiteralPunctuation;
    case CSSValueNoPunctuation:
        return SpeakNoPunctuation;
    default:
        break;
    }

    ASSERT_NOT_REACHED();
    return SpeakNormal;
}

template<> inline CSSPrimitiveValue::CSSPrimitiveValue(BlendMode blendMode)
    : CSSValue(PrimitiveClass)
{
    m_primitiveUnitType = CSS_VALUE_ID;
    switch (blendMode) {
    case BlendModeNormal:
        m_value.valueID = CSSValueNormal;
        break;
    case BlendModeMultiply:
        m_value.valueID = CSSValueMultiply;
        break;
    case BlendModeScreen:
        m_value.valueID = CSSValueScreen;
        break;
    case BlendModeOverlay:
        m_value.valueID = CSSValueOverlay;
        break;
    case BlendModeDarken:
        m_value.valueID = CSSValueDarken;
        break;
    case BlendModeLighten:
        m_value.valueID = CSSValueLighten;
        break;
    case BlendModeColorDodge:
        m_value.valueID = CSSValueColorDodge;
        break;
    case BlendModeColorBurn:
        m_value.valueID = CSSValueColorBurn;
        break;
    case BlendModeHardLight:
        m_value.valueID = CSSValueHardLight;
        break;
    case BlendModeSoftLight:
        m_value.valueID = CSSValueSoftLight;
        break;
    case BlendModeDifference:
        m_value.valueID = CSSValueDifference;
        break;
    case BlendModeExclusion:
        m_value.valueID = CSSValueExclusion;
        break;
    case BlendModeHue:
        m_value.valueID = CSSValueHue;
        break;
    case BlendModeSaturation:
        m_value.valueID = CSSValueSaturation;
        break;
    case BlendModeColor:
        m_value.valueID = CSSValueColor;
        break;
    case BlendModeLuminosity:
        m_value.valueID = CSSValueLuminosity;
        break;
    }
}

template<> inline CSSPrimitiveValue::operator BlendMode() const
{
    ASSERT(isValueID());
    switch (m_value.valueID) {
    case CSSValueNormal:
        return BlendModeNormal;
    case CSSValueMultiply:
        return BlendModeMultiply;
    case CSSValueScreen:
        return BlendModeScreen;
    case CSSValueOverlay:
        return BlendModeOverlay;
    case CSSValueDarken:
        return BlendModeDarken;
    case CSSValueLighten:
        return BlendModeLighten;
    case CSSValueColorDodge:
        return BlendModeColorDodge;
    case CSSValueColorBurn:
        return BlendModeColorBurn;
    case CSSValueHardLight:
        return BlendModeHardLight;
    case CSSValueSoftLight:
        return BlendModeSoftLight;
    case CSSValueDifference:
        return BlendModeDifference;
    case CSSValueExclusion:
        return BlendModeExclusion;
    case CSSValueHue:
        return BlendModeHue;
    case CSSValueSaturation:
        return BlendModeSaturation;
    case CSSValueColor:
        return BlendModeColor;
    case CSSValueLuminosity:
        return BlendModeLuminosity;
    default:
        break;
    }

    ASSERT_NOT_REACHED();
    return BlendModeNormal;
}

template<> inline CSSPrimitiveValue::CSSPrimitiveValue(LineCap e)
    : CSSValue(PrimitiveClass)
{
    m_primitiveUnitType = CSS_VALUE_ID;
    switch (e) {
    case ButtCap:
        m_value.valueID = CSSValueButt;
        break;
    case RoundCap:
        m_value.valueID = CSSValueRound;
        break;
    case SquareCap:
        m_value.valueID = CSSValueSquare;
        break;
    }
}

template<> inline CSSPrimitiveValue::operator LineCap() const
{
    ASSERT(isValueID());
    switch (m_value.valueID) {
    case CSSValueButt:
        return ButtCap;
    case CSSValueRound:
        return RoundCap;
    case CSSValueSquare:
        return SquareCap;
    default:
        break;
    }

    ASSERT_NOT_REACHED();
    return ButtCap;
}

template<> inline CSSPrimitiveValue::CSSPrimitiveValue(LineJoin e)
    : CSSValue(PrimitiveClass)
{
    m_primitiveUnitType = CSS_VALUE_ID;
    switch (e) {
    case MiterJoin:
        m_value.valueID = CSSValueMiter;
        break;
    case RoundJoin:
        m_value.valueID = CSSValueRound;
        break;
    case BevelJoin:
        m_value.valueID = CSSValueBevel;
        break;
    }
}

template<> inline CSSPrimitiveValue::operator LineJoin() const
{
    ASSERT(isValueID());
    switch (m_value.valueID) {
    case CSSValueMiter:
        return MiterJoin;
    case CSSValueRound:
        return RoundJoin;
    case CSSValueBevel:
        return BevelJoin;
    default:
        break;
    }

    ASSERT_NOT_REACHED();
    return MiterJoin;
}

template<> inline CSSPrimitiveValue::CSSPrimitiveValue(WindRule e)
    : CSSValue(PrimitiveClass)
{
    m_primitiveUnitType = CSS_VALUE_ID;
    switch (e) {
    case RULE_NONZERO:
        m_value.valueID = CSSValueNonzero;
        break;
    case RULE_EVENODD:
        m_value.valueID = CSSValueEvenodd;
        break;
    }
}

template<> inline CSSPrimitiveValue::operator WindRule() const
{
    ASSERT(isValueID());
    switch (m_value.valueID) {
    case CSSValueNonzero:
        return RULE_NONZERO;
    case CSSValueEvenodd:
        return RULE_EVENODD;
    default:
        break;
    }

    ASSERT_NOT_REACHED();
    return RULE_NONZERO;
}


template<> inline CSSPrimitiveValue::CSSPrimitiveValue(EAlignmentBaseline e)
    : CSSValue(PrimitiveClass)
{
    m_primitiveUnitType = CSS_VALUE_ID;
    switch (e) {
    case AB_AUTO:
        m_value.valueID = CSSValueAuto;
        break;
    case AB_BASELINE:
        m_value.valueID = CSSValueBaseline;
        break;
    case AB_BEFORE_EDGE:
        m_value.valueID = CSSValueBeforeEdge;
        break;
    case AB_TEXT_BEFORE_EDGE:
        m_value.valueID = CSSValueTextBeforeEdge;
        break;
    case AB_MIDDLE:
        m_value.valueID = CSSValueMiddle;
        break;
    case AB_CENTRAL:
        m_value.valueID = CSSValueCentral;
        break;
    case AB_AFTER_EDGE:
        m_value.valueID = CSSValueAfterEdge;
        break;
    case AB_TEXT_AFTER_EDGE:
        m_value.valueID = CSSValueTextAfterEdge;
        break;
    case AB_IDEOGRAPHIC:
        m_value.valueID = CSSValueIdeographic;
        break;
    case AB_ALPHABETIC:
        m_value.valueID = CSSValueAlphabetic;
        break;
    case AB_HANGING:
        m_value.valueID = CSSValueHanging;
        break;
    case AB_MATHEMATICAL:
        m_value.valueID = CSSValueMathematical;
        break;
    }
}

template<> inline CSSPrimitiveValue::operator EAlignmentBaseline() const
{
    ASSERT(isValueID());
    switch (m_value.valueID) {
    case CSSValueAuto:
        return AB_AUTO;
    case CSSValueBaseline:
        return AB_BASELINE;
    case CSSValueBeforeEdge:
        return AB_BEFORE_EDGE;
    case CSSValueTextBeforeEdge:
        return AB_TEXT_BEFORE_EDGE;
    case CSSValueMiddle:
        return AB_MIDDLE;
    case CSSValueCentral:
        return AB_CENTRAL;
    case CSSValueAfterEdge:
        return AB_AFTER_EDGE;
    case CSSValueTextAfterEdge:
        return AB_TEXT_AFTER_EDGE;
    case CSSValueIdeographic:
        return AB_IDEOGRAPHIC;
    case CSSValueAlphabetic:
        return AB_ALPHABETIC;
    case CSSValueHanging:
        return AB_HANGING;
    case CSSValueMathematical:
        return AB_MATHEMATICAL;
    default:
        break;
    }

    ASSERT_NOT_REACHED();
    return AB_AUTO;
}

template<> inline CSSPrimitiveValue::CSSPrimitiveValue(EBorderCollapse e)
    : CSSValue(PrimitiveClass)
{
    m_primitiveUnitType = CSS_VALUE_ID;
    switch (e) {
    case BSEPARATE:
        m_value.valueID = CSSValueSeparate;
        break;
    case BCOLLAPSE:
        m_value.valueID = CSSValueCollapse;
        break;
    }
}

template<> inline CSSPrimitiveValue::operator EBorderCollapse() const
{
    ASSERT(isValueID());
    switch (m_value.valueID) {
    case CSSValueSeparate:
        return BSEPARATE;
    case CSSValueCollapse:
        return BCOLLAPSE;
    default:
        break;
    }

    ASSERT_NOT_REACHED();
    return BSEPARATE;
}

template<> inline CSSPrimitiveValue::CSSPrimitiveValue(EBorderFit e)
    : CSSValue(PrimitiveClass)
{
    m_primitiveUnitType = CSS_VALUE_ID;
    switch (e) {
    case BorderFitBorder:
        m_value.valueID = CSSValueBorder;
        break;
    case BorderFitLines:
        m_value.valueID = CSSValueLines;
        break;
    }
}

template<> inline CSSPrimitiveValue::operator EBorderFit() const
{
    ASSERT(isValueID());
    switch (m_value.valueID) {
    case CSSValueBorder:
        return BorderFitBorder;
    case CSSValueLines:
        return BorderFitLines;
    default:
        break;
    }

    ASSERT_NOT_REACHED();
    return BorderFitLines;
}

template<> inline CSSPrimitiveValue::CSSPrimitiveValue(EImageRendering e)
    : CSSValue(PrimitiveClass)
{
    m_primitiveUnitType = CSS_VALUE_ID;
    switch (e) {
    case ImageRenderingAuto:
        m_value.valueID = CSSValueAuto;
        break;
    case ImageRenderingOptimizeSpeed:
        m_value.valueID = CSSValueOptimizespeed;
        break;
    case ImageRenderingOptimizeQuality:
        m_value.valueID = CSSValueOptimizequality;
        break;
    case ImageRenderingOptimizeContrast:
        m_value.valueID = CSSValueWebkitOptimizeContrast;
        break;
    }
}

template<> inline CSSPrimitiveValue::operator EImageRendering() const
{
    ASSERT(isValueID());
    switch (m_value.valueID) {
    case CSSValueAuto:
        return ImageRenderingAuto;
    case CSSValueOptimizespeed:
        return ImageRenderingOptimizeSpeed;
    case CSSValueOptimizequality:
        return ImageRenderingOptimizeQuality;
    case CSSValueWebkitOptimizeContrast:
        return ImageRenderingOptimizeContrast;
    default:
        break;
    }

    ASSERT_NOT_REACHED();
    return ImageRenderingAuto;
}

template<> inline CSSPrimitiveValue::CSSPrimitiveValue(ETransformStyle3D e)
    : CSSValue(PrimitiveClass)
{
    m_primitiveUnitType = CSS_VALUE_ID;
    switch (e) {
    case TransformStyle3DFlat:
        m_value.valueID = CSSValueFlat;
        break;
    case TransformStyle3DPreserve3D:
        m_value.valueID = CSSValuePreserve3d;
        break;
    }
}

template<> inline CSSPrimitiveValue::operator ETransformStyle3D() const
{
    ASSERT(isValueID());
    switch (m_value.valueID) {
    case CSSValueFlat:
        return TransformStyle3DFlat;
    case CSSValuePreserve3d:
        return TransformStyle3DPreserve3D;
    default:
        break;
    }

    ASSERT_NOT_REACHED();
    return TransformStyle3DFlat;
}

template<> inline CSSPrimitiveValue::CSSPrimitiveValue(ColumnAxis e)
    : CSSValue(PrimitiveClass)
{
    m_primitiveUnitType = CSS_VALUE_ID;
    switch (e) {
    case HorizontalColumnAxis:
        m_value.valueID = CSSValueHorizontal;
        break;
    case VerticalColumnAxis:
        m_value.valueID = CSSValueVertical;
        break;
    case AutoColumnAxis:
        m_value.valueID = CSSValueAuto;
        break;
    }
}

template<> inline CSSPrimitiveValue::operator ColumnAxis() const
{
    ASSERT(isValueID());
    switch (m_value.valueID) {
    case CSSValueHorizontal:
        return HorizontalColumnAxis;
    case CSSValueVertical:
        return VerticalColumnAxis;
    case CSSValueAuto:
        return AutoColumnAxis;
    default:
        break;
    }

    ASSERT_NOT_REACHED();
    return AutoColumnAxis;
}

template<> inline CSSPrimitiveValue::CSSPrimitiveValue(ColumnProgression e)
    : CSSValue(PrimitiveClass)
{
    m_primitiveUnitType = CSS_VALUE_ID;
    switch (e) {
    case NormalColumnProgression:
        m_value.valueID = CSSValueNormal;
        break;
    case ReverseColumnProgression:
        m_value.valueID = CSSValueReverse;
        break;
    }
}

template<> inline CSSPrimitiveValue::operator ColumnProgression() const
{
    ASSERT(isValueID());
    switch (m_value.valueID) {
    case CSSValueNormal:
        return NormalColumnProgression;
    case CSSValueReverse:
        return ReverseColumnProgression;
    default:
        break;
    }

    ASSERT_NOT_REACHED();
    return NormalColumnProgression;
}

template<> inline CSSPrimitiveValue::CSSPrimitiveValue(WrapFlow wrapFlow)
: CSSValue(PrimitiveClass)
{
    m_primitiveUnitType = CSS_VALUE_ID;
    switch (wrapFlow) {
    case WrapFlowAuto:
        m_value.valueID = CSSValueAuto;
        break;
    case WrapFlowBoth:
        m_value.valueID = CSSValueBoth;
        break;
    case WrapFlowStart:
        m_value.valueID = CSSValueStart;
        break;
    case WrapFlowEnd:
        m_value.valueID = CSSValueEnd;
        break;
    case WrapFlowMaximum:
        m_value.valueID = CSSValueMaximum;
        break;
    case WrapFlowClear:
        m_value.valueID = CSSValueClear;
        break;
    }
}

template<> inline CSSPrimitiveValue::operator WrapFlow() const
{
    ASSERT(isValueID());
    switch (m_value.valueID) {
    case CSSValueAuto:
        return WrapFlowAuto;
    case CSSValueBoth:
        return WrapFlowBoth;
    case CSSValueStart:
        return WrapFlowStart;
    case CSSValueEnd:
        return WrapFlowEnd;
    case CSSValueMaximum:
        return WrapFlowMaximum;
    case CSSValueClear:
        return WrapFlowClear;
    default:
        break;
    }

    ASSERT_NOT_REACHED();
    return WrapFlowAuto;
}

template<> inline CSSPrimitiveValue::CSSPrimitiveValue(WrapThrough wrapThrough)
: CSSValue(PrimitiveClass)
{
    m_primitiveUnitType = CSS_VALUE_ID;
    switch (wrapThrough) {
    case WrapThroughWrap:
        m_value.valueID = CSSValueWrap;
        break;
    case WrapThroughNone:
        m_value.valueID = CSSValueNone;
        break;
    }
}

template<> inline CSSPrimitiveValue::operator WrapThrough() const
{
    ASSERT(isValueID());
    switch (m_value.valueID) {
    case CSSValueWrap:
        return WrapThroughWrap;
    case CSSValueNone:
        return WrapThroughNone;
    default:
        break;
    }

    ASSERT_NOT_REACHED();
    return WrapThroughWrap;
}

template<> inline CSSPrimitiveValue::operator GridAutoFlow() const
{
    ASSERT(isValueID());
    switch (m_value.valueID) {
    case CSSValueNone:
        return AutoFlowNone;
    case CSSValueColumn:
        return AutoFlowColumn;
    case CSSValueRow:
        return AutoFlowRow;
    default:
        break;
    }

    ASSERT_NOT_REACHED();
    return AutoFlowNone;

}

template<> inline CSSPrimitiveValue::CSSPrimitiveValue(GridAutoFlow flow)
    : CSSValue(PrimitiveClass)
{
    m_primitiveUnitType = CSS_VALUE_ID;
    switch (flow) {
    case AutoFlowNone:
        m_value.valueID = CSSValueNone;
        break;
    case AutoFlowColumn:
        m_value.valueID = CSSValueColumn;
        break;
    case AutoFlowRow:
        m_value.valueID = CSSValueRow;
        break;
    }
}

enum LengthConversion {
    AnyConversion = ~0,
    FixedIntegerConversion = 1 << 0,
    FixedFloatConversion = 1 << 1,
    AutoConversion = 1 << 2,
    PercentConversion = 1 << 3,
    FractionConversion = 1 << 4,
};

template<int supported> Length CSSPrimitiveValue::convertToLength(const RenderStyle* style, const RenderStyle* rootStyle, double multiplier, bool computingFontSize)
{
    ASSERT(!hasVariableReference());
    if ((supported & (FixedIntegerConversion | FixedFloatConversion)) && isFontRelativeLength() && (!style || !rootStyle))
        return Length(Undefined);
    if ((supported & FixedIntegerConversion) && isLength())
        return computeLength<Length>(style, rootStyle, multiplier, computingFontSize);
    if ((supported & FixedFloatConversion) && isLength())
        return Length(computeLength<double>(style, rootStyle, multiplier), Fixed);
    if ((supported & PercentConversion) && isPercentage())
        return Length(getDoubleValue(), Percent);
    if ((supported & FractionConversion) && isNumber())
        return Length(getDoubleValue() * 100.0, Percent);
    if ((supported & AutoConversion) && getValueID() == CSSValueAuto)
        return Length(Auto);
    if ((supported & (FixedIntegerConversion | FixedFloatConversion)) && (supported & PercentConversion) && isCalculated())
        return Length(cssCalcValue()->toCalcValue(style, rootStyle, multiplier));
    if ((supported & (FixedIntegerConversion | FixedFloatConversion)) && isViewportPercentageLength())
        return viewportPercentageLength();
    return Length(Undefined);
}

template<> inline CSSPrimitiveValue::CSSPrimitiveValue(EBufferedRendering e)
    : CSSValue(PrimitiveClass)
{
    m_primitiveUnitType = CSS_VALUE_ID;
    switch (e) {
    case BR_AUTO:
        m_value.valueID = CSSValueAuto;
        break;
    case BR_DYNAMIC:
        m_value.valueID = CSSValueDynamic;
        break;
    case BR_STATIC:
        m_value.valueID = CSSValueStatic;
        break;
    }
}

template<> inline CSSPrimitiveValue::operator EBufferedRendering() const
{
    ASSERT(isValueID());
    switch (m_value.valueID) {
    case CSSValueAuto:
        return BR_AUTO;
    case CSSValueDynamic:
        return BR_DYNAMIC;
    case CSSValueStatic:
        return BR_STATIC;
    default:
        break;
    }

    ASSERT_NOT_REACHED();
    return BR_AUTO;
}

template<> inline CSSPrimitiveValue::CSSPrimitiveValue(EColorInterpolation e)
    : CSSValue(PrimitiveClass)
{
    m_primitiveUnitType = CSS_VALUE_ID;
    switch (e) {
    case CI_AUTO:
        m_value.valueID = CSSValueAuto;
        break;
    case CI_SRGB:
        m_value.valueID = CSSValueSrgb;
        break;
    case CI_LINEARRGB:
        m_value.valueID = CSSValueLinearrgb;
        break;
    }
}

template<> inline CSSPrimitiveValue::operator EColorInterpolation() const
{
    ASSERT(isValueID());
    switch (m_value.valueID) {
    case CSSValueSrgb:
        return CI_SRGB;
    case CSSValueLinearrgb:
        return CI_LINEARRGB;
    case CSSValueAuto:
        return CI_AUTO;
    default:
        break;
    }

    ASSERT_NOT_REACHED();
    return CI_AUTO;
}

template<> inline CSSPrimitiveValue::CSSPrimitiveValue(EColorRendering e)
    : CSSValue(PrimitiveClass)
{
    m_primitiveUnitType = CSS_VALUE_ID;
    switch (e) {
    case CR_AUTO:
        m_value.valueID = CSSValueAuto;
        break;
    case CR_OPTIMIZESPEED:
        m_value.valueID = CSSValueOptimizespeed;
        break;
    case CR_OPTIMIZEQUALITY:
        m_value.valueID = CSSValueOptimizequality;
        break;
    }
}

template<> inline CSSPrimitiveValue::operator EColorRendering() const
{
    ASSERT(isValueID());
    switch (m_value.valueID) {
    case CSSValueOptimizespeed:
        return CR_OPTIMIZESPEED;
    case CSSValueOptimizequality:
        return CR_OPTIMIZEQUALITY;
    case CSSValueAuto:
        return CR_AUTO;
    default:
        break;
    }

    ASSERT_NOT_REACHED();
    return CR_AUTO;
}

template<> inline CSSPrimitiveValue::CSSPrimitiveValue(EDominantBaseline e)
    : CSSValue(PrimitiveClass)
{
    m_primitiveUnitType = CSS_VALUE_ID;
    switch (e) {
    case DB_AUTO:
        m_value.valueID = CSSValueAuto;
        break;
    case DB_USE_SCRIPT:
        m_value.valueID = CSSValueUseScript;
        break;
    case DB_NO_CHANGE:
        m_value.valueID = CSSValueNoChange;
        break;
    case DB_RESET_SIZE:
        m_value.valueID = CSSValueResetSize;
        break;
    case DB_CENTRAL:
        m_value.valueID = CSSValueCentral;
        break;
    case DB_MIDDLE:
        m_value.valueID = CSSValueMiddle;
        break;
    case DB_TEXT_BEFORE_EDGE:
        m_value.valueID = CSSValueTextBeforeEdge;
        break;
    case DB_TEXT_AFTER_EDGE:
        m_value.valueID = CSSValueTextAfterEdge;
        break;
    case DB_IDEOGRAPHIC:
        m_value.valueID = CSSValueIdeographic;
        break;
    case DB_ALPHABETIC:
        m_value.valueID = CSSValueAlphabetic;
        break;
    case DB_HANGING:
        m_value.valueID = CSSValueHanging;
        break;
    case DB_MATHEMATICAL:
        m_value.valueID = CSSValueMathematical;
        break;
    }
}

template<> inline CSSPrimitiveValue::operator EDominantBaseline() const
{
    ASSERT(isValueID());
    switch (m_value.valueID) {
    case CSSValueAuto:
        return DB_AUTO;
    case CSSValueUseScript:
        return DB_USE_SCRIPT;
    case CSSValueNoChange:
        return DB_NO_CHANGE;
    case CSSValueResetSize:
        return DB_RESET_SIZE;
    case CSSValueIdeographic:
        return DB_IDEOGRAPHIC;
    case CSSValueAlphabetic:
        return DB_ALPHABETIC;
    case CSSValueHanging:
        return DB_HANGING;
    case CSSValueMathematical:
        return DB_MATHEMATICAL;
    case CSSValueCentral:
        return DB_CENTRAL;
    case CSSValueMiddle:
        return DB_MIDDLE;
    case CSSValueTextAfterEdge:
        return DB_TEXT_AFTER_EDGE;
    case CSSValueTextBeforeEdge:
        return DB_TEXT_BEFORE_EDGE;
    default:
        break;
    }

    ASSERT_NOT_REACHED();
    return DB_AUTO;
}

template<> inline CSSPrimitiveValue::CSSPrimitiveValue(EShapeRendering e)
    : CSSValue(PrimitiveClass)
{
    m_primitiveUnitType = CSS_VALUE_ID;
    switch (e) {
    case SR_AUTO:
        m_value.valueID = CSSValueAuto;
        break;
    case SR_OPTIMIZESPEED:
        m_value.valueID = CSSValueOptimizespeed;
        break;
    case SR_CRISPEDGES:
        m_value.valueID = CSSValueCrispedges;
        break;
    case SR_GEOMETRICPRECISION:
        m_value.valueID = CSSValueGeometricprecision;
        break;
    }
}

template<> inline CSSPrimitiveValue::operator EShapeRendering() const
{
    ASSERT(isValueID());
    switch (m_value.valueID) {
    case CSSValueAuto:
        return SR_AUTO;
    case CSSValueOptimizespeed:
        return SR_OPTIMIZESPEED;
    case CSSValueCrispedges:
        return SR_CRISPEDGES;
    case CSSValueGeometricprecision:
        return SR_GEOMETRICPRECISION;
    default:
        break;
    }

    ASSERT_NOT_REACHED();
    return SR_AUTO;
}

template<> inline CSSPrimitiveValue::CSSPrimitiveValue(ETextAnchor e)
    : CSSValue(PrimitiveClass)
{
    m_primitiveUnitType = CSS_VALUE_ID;
    switch (e) {
    case TA_START:
        m_value.valueID = CSSValueStart;
        break;
    case TA_MIDDLE:
        m_value.valueID = CSSValueMiddle;
        break;
    case TA_END:
        m_value.valueID = CSSValueEnd;
        break;
    }
}

template<> inline CSSPrimitiveValue::operator ETextAnchor() const
{
    ASSERT(isValueID());
    switch (m_value.valueID) {
    case CSSValueStart:
        return TA_START;
    case CSSValueMiddle:
        return TA_MIDDLE;
    case CSSValueEnd:
        return TA_END;
    default:
        break;
    }

    ASSERT_NOT_REACHED();
    return TA_START;
}

template<> inline CSSPrimitiveValue::CSSPrimitiveValue(SVGWritingMode e)
    : CSSValue(PrimitiveClass)
{
    m_primitiveUnitType = CSS_VALUE_ID;
    switch (e) {
    case WM_LRTB:
        m_value.valueID = CSSValueLrTb;
        break;
    case WM_LR:
        m_value.valueID = CSSValueLr;
        break;
    case WM_RLTB:
        m_value.valueID = CSSValueRlTb;
        break;
    case WM_RL:
        m_value.valueID = CSSValueRl;
        break;
    case WM_TBRL:
        m_value.valueID = CSSValueTbRl;
        break;
    case WM_TB:
        m_value.valueID = CSSValueTb;
        break;
    }
}

template<> inline CSSPrimitiveValue::operator SVGWritingMode() const
{
    ASSERT(isValueID());
    switch (m_value.valueID) {
    case CSSValueLrTb:
        return WM_LRTB;
    case CSSValueLr:
        return WM_LR;
    case CSSValueRlTb:
        return WM_RLTB;
    case CSSValueRl:
        return WM_RL;
    case CSSValueTbRl:
        return WM_TBRL;
    case CSSValueTb:
        return WM_TB;
    default:
        break;
    }

    ASSERT_NOT_REACHED();
    return WM_LRTB;
}

template<> inline CSSPrimitiveValue::CSSPrimitiveValue(EVectorEffect e)
    : CSSValue(PrimitiveClass)
{
    m_primitiveUnitType = CSS_VALUE_ID;
    switch (e) {
    case VE_NONE:
        m_value.valueID = CSSValueNone;
        break;
    case VE_NON_SCALING_STROKE:
        m_value.valueID = CSSValueNonScalingStroke;
        break;
    }
}

template<> inline CSSPrimitiveValue::operator EVectorEffect() const
{
    ASSERT(isValueID());
    switch (m_value.valueID) {
    case CSSValueNone:
        return VE_NONE;
    case CSSValueNonScalingStroke:
        return VE_NON_SCALING_STROKE;
    default:
        break;
    }

    ASSERT_NOT_REACHED();
    return VE_NONE;
}

template<> inline CSSPrimitiveValue::CSSPrimitiveValue(EMaskType e)
    : CSSValue(PrimitiveClass)
{
    m_primitiveUnitType = CSS_VALUE_ID;
    switch (e) {
    case MT_LUMINANCE:
        m_value.valueID = CSSValueLuminance;
        break;
    case MT_ALPHA:
        m_value.valueID = CSSValueAlpha;
        break;
    }
}

template<> inline CSSPrimitiveValue::operator EMaskType() const
{
    ASSERT(isValueID());
    switch (m_value.valueID) {
    case CSSValueLuminance:
        return MT_LUMINANCE;
    case CSSValueAlpha:
        return MT_ALPHA;
    default:
        break;
    }

    ASSERT_NOT_REACHED();
    return MT_LUMINANCE;
}

template<> inline CSSPrimitiveValue::CSSPrimitiveValue(TouchAction t)
    : CSSValue(PrimitiveClass)
{
    m_primitiveUnitType = CSS_VALUE_ID;
    switch (t) {
    case TouchActionNone:
        m_value.valueID = CSSValueNone;
        break;
    case TouchActionAuto:
        m_value.valueID = CSSValueAuto;
        break;
    }
}

template<> inline CSSPrimitiveValue::operator TouchAction() const
{
    ASSERT(isValueID());
    switch (m_value.valueID) {
    case CSSValueNone:
        return TouchActionNone;
    case CSSValueAuto:
        return TouchActionAuto;
    default:
        break;
    }

    ASSERT_NOT_REACHED();
    return TouchActionNone;
}

}

#endif<|MERGE_RESOLUTION|>--- conflicted
+++ resolved
@@ -175,44 +175,6 @@
     ASSERT_NOT_REACHED();
     return ReflectionBelow;
 }
-
-<<<<<<< HEAD
-template<> inline CSSPrimitiveValue::CSSPrimitiveValue(ColumnSpan columnSpan)
-    : CSSValue(PrimitiveClass)
-{
-    m_primitiveUnitType = CSS_VALUE_ID;
-    switch (columnSpan) {
-    case ColumnSpanAll:
-        m_value.valueID = CSSValueAll;
-        break;
-    case ColumnSpanNone:
-        m_value.valueID = CSSValueNone;
-        break;
-    }
-}
-
-template<> inline CSSPrimitiveValue::operator ColumnSpan() const
-{
-    // Map 1 to none for compatibility reasons.
-    if (m_primitiveUnitType == CSS_NUMBER && m_value.num == 1)
-        return ColumnSpanNone;
-
-    ASSERT(isValueID());
-    switch (m_value.valueID) {
-    case CSSValueAll:
-        return ColumnSpanAll;
-    case CSSValueNone:
-        return ColumnSpanNone;
-    default:
-        break;
-    }
-
-    ASSERT_NOT_REACHED();
-    return ColumnSpanNone;
-}
-
-=======
->>>>>>> ed934029
 
 template<> inline CSSPrimitiveValue::CSSPrimitiveValue(PrintColorAdjust value)
     : CSSValue(PrimitiveClass)
