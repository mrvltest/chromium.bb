--- conflicted
+++ resolved
@@ -176,10 +176,6 @@
     return ReflectionBelow;
 }
 
-<<<<<<< HEAD
-
-=======
->>>>>>> d8aac4f0
 template<> inline CSSPrimitiveValue::CSSPrimitiveValue(PrintColorAdjust value)
     : CSSValue(PrimitiveClass)
 {
