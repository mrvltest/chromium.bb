--- conflicted
+++ resolved
@@ -2826,61 +2826,39 @@
 {
     m_primitiveUnitType = CSS_VALUE_ID;
     switch (e) {
-<<<<<<< HEAD
     case NormalWordBreak:
         m_value.valueID = CSSValueNormal;
         break;
     case BreakAllWordBreak:
         m_value.valueID = CSSValueBreakAll;
         break;
+    case KeepAllWordBreak:
+        m_value.valueID = CSSValueKeepAll;
+        break;
+    case KeepAllIfKoreanWordBreak:
+        m_value.valueID = CSSValueBbKeepAllIfKorean;
+        break;
     case BreakWordBreak:
         m_value.valueID = CSSValueBreakWord;
         break;
-=======
-        case NormalWordBreak:
-            m_value.ident = CSSValueNormal;
-            break;
-        case BreakAllWordBreak:
-            m_value.ident = CSSValueBreakAll;
-            break;
-        case KeepAllWordBreak:
-            m_value.ident = CSSValueKeepAll;
-            break;
-        case KeepAllIfKoreanWordBreak:
-            m_value.ident = CSSValueBbKeepAllIfKorean;
-            break;
-        case BreakWordBreak:
-            m_value.ident = CSSValueBreakWord;
-            break;
->>>>>>> 985a62ca
     }
 }
 
 template<> inline CSSPrimitiveValue::operator EWordBreak() const
 {
-<<<<<<< HEAD
     switch (m_value.valueID) {
     case CSSValueBreakAll:
         return BreakAllWordBreak;
+    case CSSValueKeepAll:
+        return KeepAllWordBreak;
+    case CSSValueBbKeepAllIfKorean:
+        return KeepAllIfKoreanWordBreak;
     case CSSValueBreakWord:
         return BreakWordBreak;
     case CSSValueNormal:
         return NormalWordBreak;
     default:
         break;
-=======
-    switch (m_value.ident) {
-        case CSSValueBreakAll:
-            return BreakAllWordBreak;
-        case CSSValueKeepAll:
-            return KeepAllWordBreak;
-        case CSSValueBbKeepAllIfKorean:
-            return KeepAllIfKoreanWordBreak;
-        case CSSValueBreakWord:
-            return BreakWordBreak;
-        case CSSValueNormal:
-            return NormalWordBreak;
->>>>>>> 985a62ca
     }
 
     ASSERT_NOT_REACHED();
