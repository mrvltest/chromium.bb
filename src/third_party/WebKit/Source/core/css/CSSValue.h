--- conflicted
+++ resolved
@@ -106,10 +106,7 @@
     bool isSVGPaint() const { return m_classType == SVGPaintClass; }
     bool isSVGDocumentValue() const { return m_classType == CSSSVGDocumentClass; }
     bool isUnicodeRangeValue() const { return m_classType == UnicodeRangeClass; }
-<<<<<<< HEAD
-=======
     bool isGridLineNamesValue() const { return m_classType == GridLineNamesClass; }
->>>>>>> 8c15b39e
 
     bool isCSSOMSafe() const { return m_isCSSOMSafe; }
     bool isSubtypeExposedToCSSOM() const
