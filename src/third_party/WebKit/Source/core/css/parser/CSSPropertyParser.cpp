--- conflicted
+++ resolved
@@ -3080,16 +3080,12 @@
     case CSSPropertyWebkitBorderBeforeColor:
     case CSSPropertyWebkitBorderAfterColor:
     case CSSPropertyWebkitTextStrokeColor:
-<<<<<<< HEAD
-        return consumeColor(m_range, m_context);
-    case CSSPropertyWebkitCaretColor:
-=======
     case CSSPropertyStopColor:
     case CSSPropertyFloodColor:
     case CSSPropertyLightingColor:
     case CSSPropertyWebkitColumnRuleColor:
         return consumeColor(m_range, m_context.mode());
->>>>>>> b6cd7b0e
+    case CSSPropertyWebkitCaretColor:
     case CSSPropertyColor:
         return consumeColor(m_range, m_context.mode(), inQuirksMode());
     case CSSPropertyWebkitBorderStartWidth:
