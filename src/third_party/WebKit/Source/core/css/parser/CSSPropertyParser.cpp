--- conflicted
+++ resolved
@@ -1297,14 +1297,7 @@
             validPrimitive = validUnit(value, FLength | FNonNeg);
         break;
     case CSSPropertyWebkitColumnSpan: // none | all | <number> (SHEZ: support for "1" will be dropped upstream in the unprefixed property)
-<<<<<<< HEAD
-        if (id == CSSValueAll || id == CSSValueNone)
-            validPrimitive = true;
-        else
-            validPrimitive = validUnit(value, FNumber | FNonNeg);
-=======
         validPrimitive = id == CSSValueAll || id == CSSValueNone || value->unit == CSSPrimitiveValue::CSS_NUMBER;
->>>>>>> ffa4bd44
         break;
     case CSSPropertyWebkitColumnWidth:         // auto | <length>
         parsedValue = parseColumnWidth();
@@ -5235,17 +5228,6 @@
 
 template bool CSSPropertyParser::fastParseColor(RGBA32&, const String&, bool strict);
 template bool CSSPropertyParser::fastParseColor(RGBA32&, const AtomicString&, bool strict);
-<<<<<<< HEAD
-
-inline double CSSPropertyParser::parsedDouble(CSSParserValue *v, ReleaseParsedCalcValueCondition releaseCalc)
-{
-    const double result = m_parsedCalculation ? m_parsedCalculation->doubleValue() : v->fValue;
-    if (releaseCalc == ReleaseParsedCalcValue)
-        m_parsedCalculation.release();
-    return result;
-}
-=======
->>>>>>> ffa4bd44
 
 bool CSSPropertyParser::isCalculation(CSSParserValue* value)
 {
