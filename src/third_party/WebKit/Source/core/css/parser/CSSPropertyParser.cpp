/*
 * Copyright (C) 2003 Lars Knoll (knoll@kde.org)
 * Copyright (C) 2005 Allan Sandfeld Jensen (kde@carewolf.com)
 * Copyright (C) 2004, 2005, 2006, 2007, 2008, 2009, 2010, 2011, 2012 Apple Inc. All rights reserved.
 * Copyright (C) 2007 Nicholas Shanks <webkit@nickshanks.com>
 * Copyright (C) 2008 Eric Seidel <eric@webkit.org>
 * Copyright (C) 2009 Torch Mobile Inc. All rights reserved. (http://www.torchmobile.com/)
 * Copyright (C) 2012 Adobe Systems Incorporated. All rights reserved.
 * Copyright (C) 2012 Intel Corporation. All rights reserved.
 *
 * This library is free software; you can redistribute it and/or
 * modify it under the terms of the GNU Library General Public
 * License as published by the Free Software Foundation; either
 * version 2 of the License, or (at your option) any later version.
 *
 * This library is distributed in the hope that it will be useful,
 * but WITHOUT ANY WARRANTY; without even the implied warranty of
 * MERCHANTABILITY or FITNESS FOR A PARTICULAR PURPOSE.  See the GNU
 * Library General Public License for more details.
 *
 * You should have received a copy of the GNU Library General Public License
 * along with this library; see the file COPYING.LIB.  If not, write to
 * the Free Software Foundation, Inc., 51 Franklin Street, Fifth Floor,
 * Boston, MA 02110-1301, USA.
 */

#include "config.h"
#include "core/css/parser/CSSPropertyParser.h"

#include "core/StylePropertyShorthand.h"
#include "core/css/CSSBasicShapes.h"
#include "core/css/CSSBorderImage.h"
#include "core/css/CSSCanvasValue.h"
#include "core/css/CSSContentDistributionValue.h"
#include "core/css/CSSCrossfadeValue.h"
#include "core/css/CSSCursorImageValue.h"
#include "core/css/CSSFontFaceSrcValue.h"
#include "core/css/CSSFontFeatureValue.h"
#include "core/css/CSSFunctionValue.h"
#include "core/css/CSSGridLineNamesValue.h"
#include "core/css/CSSImageSetValue.h"
#include "core/css/CSSImageValue.h"
#include "core/css/CSSLineBoxContainValue.h"
#include "core/css/CSSPathValue.h"
#include "core/css/CSSPrimitiveValueMappings.h"
#include "core/css/CSSProperty.h"
#include "core/css/CSSPropertyMetadata.h"
#include "core/css/CSSReflectValue.h"
#include "core/css/CSSSVGDocumentValue.h"
#include "core/css/CSSShadowValue.h"
#include "core/css/CSSTimingFunctionValue.h"
#include "core/css/CSSUnicodeRangeValue.h"
#include "core/css/CSSValuePool.h"
#include "core/css/Counter.h"
#include "core/css/HashTools.h"
#include "core/css/Pair.h"
#include "core/css/Rect.h"
#include "core/css/parser/CSSParserFastPaths.h"
#include "core/css/parser/CSSParserValues.h"
#include "core/frame/UseCounter.h"
#include "core/layout/LayoutTheme.h"
#include "core/style/GridCoordinate.h"
#include "core/svg/SVGPathUtilities.h"
#include "platform/RuntimeEnabledFeatures.h"

namespace blink {

template <unsigned N>
static bool equalIgnoringCase(const CSSParserString& a, const char (&b)[N])
{
    unsigned length = N - 1; // Ignore the trailing null character
    if (a.length() != length)
        return false;

    return a.is8Bit() ? WTF::equalIgnoringCase(b, a.characters8(), length) : WTF::equalIgnoringCase(b, a.characters16(), length);
}

static PassRefPtrWillBeRawPtr<CSSPrimitiveValue> createPrimitiveValuePair(PassRefPtrWillBeRawPtr<CSSPrimitiveValue> first, PassRefPtrWillBeRawPtr<CSSPrimitiveValue> second, Pair::IdenticalValuesPolicy identicalValuesPolicy = Pair::DropIdenticalValues)
{
    return cssValuePool().createValue(Pair::create(first, second, identicalValuesPolicy));
}

CSSPropertyParser::CSSPropertyParser(CSSParserValueList* valueList,
    const CSSParserContext& context, WillBeHeapVector<CSSProperty, 256>& parsedProperties,
    StyleRule::Type ruleType)
    : m_valueList(valueList)
    , m_context(context)
    , m_parsedProperties(parsedProperties)
    , m_ruleType(ruleType)
    , m_inParseShorthand(0)
    , m_currentShorthand(CSSPropertyInvalid)
    , m_implicitShorthand(false)
{
}

bool CSSPropertyParser::parseValue(CSSPropertyID unresolvedProperty, bool important,
    CSSParserValueList* valueList, const CSSParserContext& context,
    WillBeHeapVector<CSSProperty, 256>& parsedProperties, StyleRule::Type ruleType)
{
    int parsedPropertiesSize = parsedProperties.size();

    CSSPropertyParser parser(valueList, context, parsedProperties, ruleType);
    CSSPropertyID resolvedProperty = resolveCSSPropertyID(unresolvedProperty);
    bool parseSuccess;

    if (ruleType == StyleRule::Viewport) {
        parseSuccess = (RuntimeEnabledFeatures::cssViewportEnabled() || isUASheetBehavior(context.mode()))
            && parser.parseViewportProperty(resolvedProperty, important);
    } else if (ruleType == StyleRule::FontFace) {
        parseSuccess = parser.parseFontFaceDescriptor(resolvedProperty);
    } else {
        parseSuccess = parser.parseValue(unresolvedProperty, important);
    }

    // This doesn't count UA style sheets
    if (parseSuccess && context.useCounter())
        context.useCounter()->count(context, unresolvedProperty);

    if (!parseSuccess)
        parser.rollbackLastProperties(parsedProperties.size() - parsedPropertiesSize);

    return parseSuccess;
}

void CSSPropertyParser::addProperty(CSSPropertyID propId, PassRefPtrWillBeRawPtr<CSSValue> value, bool important, bool implicit)
{
    ASSERT(!isPropertyAlias(propId));

    int shorthandIndex = 0;
    bool setFromShorthand = false;

    if (m_currentShorthand) {
        Vector<StylePropertyShorthand, 4> shorthands;
        getMatchingShorthandsForLonghand(propId, &shorthands);
        // Viewport descriptors have width and height as shorthands, but it doesn't
        // make sense for CSSProperties.in to consider them as such. The shorthand
        // index is only used by the inspector and doesn't affect viewport
        // descriptors.
        if (shorthands.isEmpty())
            ASSERT(m_currentShorthand == CSSPropertyWidth || m_currentShorthand == CSSPropertyHeight);
        else
            setFromShorthand = true;

        if (shorthands.size() > 1)
            shorthandIndex = indexOfShorthandForLonghand(m_currentShorthand, shorthands);
    }

    m_parsedProperties.append(CSSProperty(propId, value, important, setFromShorthand, shorthandIndex, m_implicitShorthand || implicit));
}

void CSSPropertyParser::rollbackLastProperties(int num)
{
    ASSERT(num >= 0);
    ASSERT(m_parsedProperties.size() >= static_cast<unsigned>(num));
    m_parsedProperties.shrink(m_parsedProperties.size() - num);
}

KURL CSSPropertyParser::completeURL(const String& url) const
{
    return m_context.completeURL(url);
}

bool CSSPropertyParser::validCalculationUnit(CSSParserValue* value, Units unitflags, ReleaseParsedCalcValueCondition releaseCalc)
{
    bool mustBeNonNegative = unitflags & (FNonNeg | FPositiveInteger);

    if (!parseCalculation(value, mustBeNonNegative ? ValueRangeNonNegative : ValueRangeAll))
        return false;

    bool b = false;
    switch (m_parsedCalculation->category()) {
    case CalcLength:
        b = (unitflags & FLength);
        break;
    case CalcNumber:
        b = (unitflags & FNumber);
        if (!b && (unitflags & (FInteger | FPositiveInteger)) && m_parsedCalculation->isInt())
            b = true;
        if (b && mustBeNonNegative && m_parsedCalculation->isNegative())
            b = false;
        // Always resolve calc() to a CSS_NUMBER in the CSSParserValue if there are no non-numbers specified in the unitflags.
        if (b && !(unitflags & ~(FInteger | FNumber | FPositiveInteger | FNonNeg))) {
            double number = m_parsedCalculation->doubleValue();
            if ((unitflags & FPositiveInteger) && number <= 0) {
                b = false;
            } else {
                delete value->function;
                value->unit = CSSPrimitiveValue::CSS_NUMBER;
                value->fValue = number;
                value->isInt = m_parsedCalculation->isInt();
            }
            m_parsedCalculation.release();
            return b;
        }
        break;
    case CalcPercent:
        b = (unitflags & FPercent);
        if (b && mustBeNonNegative && m_parsedCalculation->isNegative())
            b = false;
        break;
    case CalcPercentLength:
        b = (unitflags & FPercent) && (unitflags & FLength);
        break;
    case CalcPercentNumber:
        b = (unitflags & FPercent) && (unitflags & FNumber);
        break;
    case CalcAngle:
        b = (unitflags & FAngle);
        break;
    case CalcTime:
        b = (unitflags & FTime);
        break;
    case CalcFrequency:
        b = (unitflags & FFrequency);
        break;
    case CalcOther:
        break;
    }
    if (!b || releaseCalc == ReleaseParsedCalcValue)
        m_parsedCalculation.release();
    return b;
}

inline bool CSSPropertyParser::shouldAcceptUnitLessValues(CSSParserValue* value, Units unitflags, CSSParserMode cssParserMode)
{
    // Quirks mode for certain properties and presentation attributes accept unit-less values for certain units.
    return (unitflags & (FLength | FAngle))
        && (!value->fValue // 0 can always be unitless.
            || isUnitLessLengthParsingEnabledForMode(cssParserMode) // HTML and SVG attribute values can always be unitless.
            || (cssParserMode == HTMLQuirksMode && (unitflags & FUnitlessQuirk)));
}

bool CSSPropertyParser::validUnit(CSSParserValue* value, Units unitflags, CSSParserMode cssParserMode, ReleaseParsedCalcValueCondition releaseCalc)
{
    if (isCalculation(value))
        return validCalculationUnit(value, unitflags, releaseCalc);

    if (unitflags & FNonNeg && value->fValue < 0)
        return false;
    switch (value->unit) {
    case CSSPrimitiveValue::CSS_NUMBER:
        if (unitflags & FNumber)
            return true;
        if (shouldAcceptUnitLessValues(value, unitflags, cssParserMode)) {
            value->unit = (unitflags & FLength) ? CSSPrimitiveValue::CSS_PX : CSSPrimitiveValue::CSS_DEG;
            return true;
        }
        if ((unitflags & FInteger) && value->isInt)
            return true;
        if ((unitflags & FPositiveInteger) && value->isInt && value->fValue > 0)
            return true;
        return false;
    case CSSPrimitiveValue::CSS_PERCENTAGE:
        return unitflags & FPercent;
    case CSSPrimitiveValue::CSS_QEM:
        if (cssParserMode != UASheetMode)
            return false;
    /* fallthrough intentional */
    case CSSPrimitiveValue::CSS_EMS:
    case CSSPrimitiveValue::CSS_REMS:
    case CSSPrimitiveValue::CSS_CHS:
    case CSSPrimitiveValue::CSS_EXS:
    case CSSPrimitiveValue::CSS_PX:
    case CSSPrimitiveValue::CSS_CM:
    case CSSPrimitiveValue::CSS_MM:
    case CSSPrimitiveValue::CSS_IN:
    case CSSPrimitiveValue::CSS_PT:
    case CSSPrimitiveValue::CSS_PC:
    case CSSPrimitiveValue::CSS_VW:
    case CSSPrimitiveValue::CSS_VH:
    case CSSPrimitiveValue::CSS_VMIN:
    case CSSPrimitiveValue::CSS_VMAX:
        return unitflags & FLength;
    case CSSPrimitiveValue::CSS_MS:
    case CSSPrimitiveValue::CSS_S:
        return unitflags & FTime;
    case CSSPrimitiveValue::CSS_DEG:
    case CSSPrimitiveValue::CSS_RAD:
    case CSSPrimitiveValue::CSS_GRAD:
    case CSSPrimitiveValue::CSS_TURN:
        return unitflags & FAngle;
    case CSSPrimitiveValue::CSS_DPPX:
    case CSSPrimitiveValue::CSS_DPI:
    case CSSPrimitiveValue::CSS_DPCM:
        return unitflags & FResolution;
    default:
        return false;
    }
}

PassRefPtrWillBeRawPtr<CSSPrimitiveValue> CSSPropertyParser::createPrimitiveNumericValue(CSSParserValue* value)
{
    if (m_parsedCalculation) {
        ASSERT(isCalculation(value));
        return CSSPrimitiveValue::create(m_parsedCalculation.release());
    }

    ASSERT((value->unit >= CSSPrimitiveValue::CSS_NUMBER && value->unit <= CSSPrimitiveValue::CSS_KHZ)
        || (value->unit >= CSSPrimitiveValue::CSS_TURN && value->unit <= CSSPrimitiveValue::CSS_CHS)
        || (value->unit >= CSSPrimitiveValue::CSS_VW && value->unit <= CSSPrimitiveValue::CSS_VMAX)
        || (value->unit >= CSSPrimitiveValue::CSS_DPPX && value->unit <= CSSPrimitiveValue::CSS_DPCM));
    return cssValuePool().createValue(value->fValue, static_cast<CSSPrimitiveValue::UnitType>(value->unit));
}

inline PassRefPtrWillBeRawPtr<CSSPrimitiveValue> CSSPropertyParser::createPrimitiveStringValue(CSSParserValue* value)
{
    ASSERT(value->unit == CSSPrimitiveValue::CSS_STRING || value->unit == CSSPrimitiveValue::CSS_IDENT);
    return cssValuePool().createValue(value->string, CSSPrimitiveValue::CSS_STRING);
}

inline PassRefPtrWillBeRawPtr<CSSPrimitiveValue> CSSPropertyParser::createPrimitiveCustomIdentValue(CSSParserValue* value)
{
    ASSERT(value->unit == CSSPrimitiveValue::CSS_STRING || value->unit == CSSPrimitiveValue::CSS_IDENT);
    return cssValuePool().createValue(value->string, CSSPrimitiveValue::CSS_CUSTOM_IDENT);
}

inline PassRefPtrWillBeRawPtr<CSSValue> CSSPropertyParser::createCSSImageValueWithReferrer(const String& rawValue, const KURL& url)
{
    RefPtrWillBeRawPtr<CSSValue> imageValue = CSSImageValue::create(rawValue, url);
    toCSSImageValue(imageValue.get())->setReferrer(m_context.referrer());
    return imageValue;
}

static inline bool isComma(CSSParserValue* value)
{
    ASSERT(value);
    return value->unit == CSSParserValue::Operator && value->iValue == ',';
}

static bool consumeComma(CSSParserValueList* valueList)
{
    CSSParserValue* value = valueList->current();
    if (!value || !isComma(value))
        return false;
    valueList->next();
    return true;
}

static inline bool isForwardSlashOperator(CSSParserValue* value)
{
    ASSERT(value);
    return value->unit == CSSParserValue::Operator && value->iValue == '/';
}

static bool isGeneratedImageValue(CSSParserValue* val)
{
    if (val->unit != CSSParserValue::Function)
        return false;

    CSSValueID id = val->function->id;
    return id == CSSValueLinearGradient
        || id == CSSValueRadialGradient
        || id == CSSValueRepeatingLinearGradient
        || id == CSSValueRepeatingRadialGradient
        || id == CSSValueWebkitLinearGradient
        || id == CSSValueWebkitRadialGradient
        || id == CSSValueWebkitRepeatingLinearGradient
        || id == CSSValueWebkitRepeatingRadialGradient
        || id == CSSValueWebkitGradient
        || id == CSSValueWebkitCanvas
        || id == CSSValueWebkitCrossFade;
}

bool CSSPropertyParser::validWidthOrHeight(CSSParserValue* value, Units unitless)
{
    int id = value->id;
    if (id == CSSValueIntrinsic || id == CSSValueMinIntrinsic || id == CSSValueWebkitMinContent || id == CSSValueWebkitMaxContent || id == CSSValueWebkitFillAvailable || id == CSSValueWebkitFitContent) {
        if (m_context.useCounter()) {
            if (value->id == CSSValueIntrinsic)
                m_context.useCounter()->count(UseCounter::LegacyCSSValueIntrinsic);
            else if (value->id == CSSValueMinIntrinsic)
                m_context.useCounter()->count(UseCounter::LegacyCSSValueMinIntrinsic);
        }
        return true;
    }
    return validUnit(value, FLength | FPercent | FNonNeg | unitless);
}

inline PassRefPtrWillBeRawPtr<CSSPrimitiveValue> CSSPropertyParser::parseValidPrimitive(CSSValueID identifier, CSSParserValue* value)
{
    if (identifier)
        return cssValuePool().createIdentifierValue(identifier);
    if (value->unit >= CSSPrimitiveValue::CSS_NUMBER && value->unit <= CSSPrimitiveValue::CSS_KHZ)
        return createPrimitiveNumericValue(value);
    if (value->unit >= CSSPrimitiveValue::CSS_TURN && value->unit <= CSSPrimitiveValue::CSS_CHS)
        return createPrimitiveNumericValue(value);
    if (value->unit >= CSSPrimitiveValue::CSS_VW && value->unit <= CSSPrimitiveValue::CSS_VMAX)
        return createPrimitiveNumericValue(value);
    if (value->unit >= CSSPrimitiveValue::CSS_DPPX && value->unit <= CSSPrimitiveValue::CSS_DPCM)
        return createPrimitiveNumericValue(value);
    if (value->unit == CSSPrimitiveValue::CSS_QEM)
        return CSSPrimitiveValue::createAllowingMarginQuirk(value->fValue, CSSPrimitiveValue::CSS_EMS);
    if (isCalculation(value))
        return CSSPrimitiveValue::create(m_parsedCalculation.release());

    return nullptr;
}

void CSSPropertyParser::addExpandedPropertyForValue(CSSPropertyID propId, PassRefPtrWillBeRawPtr<CSSValue> prpValue, bool important)
{
    const StylePropertyShorthand& shorthand = shorthandForProperty(propId);
    unsigned shorthandLength = shorthand.length();
    if (!shorthandLength) {
        addProperty(propId, prpValue, important);
        return;
    }

    RefPtrWillBeRawPtr<CSSValue> value = prpValue;
    ShorthandScope scope(this, propId);
    const CSSPropertyID* longhands = shorthand.properties();
    for (unsigned i = 0; i < shorthandLength; ++i)
        addProperty(longhands[i], value, important);
}

bool CSSPropertyParser::parseValue(CSSPropertyID unresolvedProperty, bool important)
{
    CSSPropertyID propId = resolveCSSPropertyID(unresolvedProperty);

    CSSParserValue* value = m_valueList->current();

    // Note: m_parsedCalculation is used to pass the calc value to validUnit and then cleared at the end of this function.
    // FIXME: This is to avoid having to pass parsedCalc to all validUnit callers.
    ASSERT(!m_parsedCalculation);

    CSSValueID id = value->id;

    if (id == CSSValueInherit) {
        if (m_valueList->size() != 1)
            return false;
        addExpandedPropertyForValue(propId, cssValuePool().createInheritedValue(), important);
        return true;
    } else if (id == CSSValueInitial) {
        if (m_valueList->size() != 1)
            return false;
        addExpandedPropertyForValue(propId, cssValuePool().createExplicitInitialValue(), important);
        return true;
    } else if (id == CSSValueUnset) {
        if (m_valueList->size() != 1)
            return false;
        addExpandedPropertyForValue(propId, cssValuePool().createUnsetValue(), important);
        return true;
    }

    int num = inShorthand() ? 1 : m_valueList->size();

    if (CSSParserFastPaths::isKeywordPropertyID(propId)) {
        if (!CSSParserFastPaths::isValidKeywordPropertyAndValue(propId, id))
            return false;
        if (m_valueList->next() && !inShorthand())
            return false;
        addProperty(propId, cssValuePool().createIdentifierValue(id), important);
        return true;
    }

    bool validPrimitive = false;
    Units unitless = FUnknown;
    RefPtrWillBeRawPtr<CSSValue> parsedValue = nullptr;

    switch (propId) {
    case CSSPropertySize: // <length>{1,2} | auto | [ <page-size> || [ portrait | landscape] ]
        parsedValue = parseSize();
        break;
    case CSSPropertyQuotes: // [<string> <string>]+ | none
        if (id == CSSValueNone)
            validPrimitive = true;
        else
            parsedValue = parseQuotes();
        break;

    case CSSPropertyContent:              // [ <string> | <uri> | <counter> | attr(X) | open-quote |
        // close-quote | no-open-quote | no-close-quote ]+ | inherit
        parsedValue = parseContent();
        break;
    case CSSPropertyClip:                 // <shape> | auto | inherit
        if (id == CSSValueAuto)
            validPrimitive = true;
        else if (value->unit == CSSParserValue::Function)
            parsedValue = parseClipShape();
        break;

    /* Start of supported CSS properties with validation. This is needed for parseShorthand to work
     * correctly and allows optimization in blink::applyRule(..)
     */
    case CSSPropertyOverflow: {
        ShorthandScope scope(this, propId);
        if (num != 1 || !parseValue(CSSPropertyOverflowY, important))
            return false;

        RefPtrWillBeRawPtr<CSSValue> overflowXValue = nullptr;

        // FIXME: -webkit-paged-x or -webkit-paged-y only apply to overflow-y. If this value has been
        // set using the shorthand, then for now overflow-x will default to auto, but once we implement
        // pagination controls, it should default to hidden. If the overflow-y value is anything but
        // paged-x or paged-y, then overflow-x and overflow-y should have the same value.
        if (id == CSSValueWebkitPagedX || id == CSSValueWebkitPagedY)
            overflowXValue = cssValuePool().createIdentifierValue(CSSValueAuto);
        else
            overflowXValue = m_parsedProperties.last().value();
        addProperty(CSSPropertyOverflowX, overflowXValue.release(), important);
        return true;
    }

    case CSSPropertyTextAlign:
        // left | right | center | justify | -webkit-left | -webkit-right | -webkit-center | -webkit-match-parent
        // | start | end | <string> | inherit | -webkit-auto (converted to start)
        // FIXME: <string> not supported right now
        if ((id >= CSSValueWebkitAuto && id <= CSSValueWebkitMatchParent) || id == CSSValueStart || id == CSSValueEnd) {
            validPrimitive = true;
        }
        break;

    case CSSPropertyFontWeight:  { // normal | bold | bolder | lighter | 100 | 200 | 300 | 400 | 500 | 600 | 700 | 800 | 900 | inherit
        if (m_valueList->size() != 1)
            return false;
        return parseFontWeight(important);
    }

    case CSSPropertyBorderSpacing: {
        if (num == 1) {
            ShorthandScope scope(this, CSSPropertyBorderSpacing);
            if (!parseValue(CSSPropertyWebkitBorderHorizontalSpacing, important))
                return false;
            CSSValue* value = m_parsedProperties.last().value();
            addProperty(CSSPropertyWebkitBorderVerticalSpacing, value, important);
            return true;
        }
        else if (num == 2) {
            ShorthandScope scope(this, CSSPropertyBorderSpacing);
            if (!parseValue(CSSPropertyWebkitBorderHorizontalSpacing, important) || !parseValue(CSSPropertyWebkitBorderVerticalSpacing, important))
                return false;
            return true;
        }
        return false;
    }
    case CSSPropertyWebkitBorderHorizontalSpacing:
    case CSSPropertyWebkitBorderVerticalSpacing:
        unitless = FLength | FNonNeg;
        if (inShorthand() && m_currentShorthand == CSSPropertyBorderSpacing)
            unitless = unitless | FUnitlessQuirk;
        validPrimitive = validUnit(value, unitless);
        break;
    case CSSPropertyOutlineColor:        // <color> | invert | inherit
        // Outline color has "invert" as additional keyword.
        // Also, we want to allow the special focus color even in HTML Standard parsing mode.
        if (id == CSSValueInvert || id == CSSValueWebkitFocusRingColor) {
            validPrimitive = true;
            break;
        }
        /* nobreak */
    case CSSPropertyBackgroundColor: // <color> | inherit
    case CSSPropertyBorderTopColor: // <color> | inherit
    case CSSPropertyBorderRightColor:
    case CSSPropertyBorderBottomColor:
    case CSSPropertyBorderLeftColor:
    case CSSPropertyWebkitBorderStartColor:
    case CSSPropertyWebkitBorderEndColor:
    case CSSPropertyWebkitBorderBeforeColor:
    case CSSPropertyWebkitBorderAfterColor:
    case CSSPropertyWebkitCaretColor:
    case CSSPropertyColor: // <color> | inherit
    case CSSPropertyTextDecorationColor: // CSS3 text decoration colors
    case CSSPropertyWebkitColumnRuleColor:
    case CSSPropertyWebkitTextEmphasisColor:
    case CSSPropertyWebkitTextFillColor:
    case CSSPropertyWebkitTextStrokeColor:
        ASSERT(propId != CSSPropertyTextDecorationColor || RuntimeEnabledFeatures::css3TextDecorationsEnabled());
        parsedValue = parseColor(m_valueList->current(), acceptQuirkyColors(propId));
        if (parsedValue)
            m_valueList->next();
        break;

    case CSSPropertyCursor: {
        // Grammar defined by CSS3 UI and modified by CSS4 images:
        // [ [<image> [<x> <y>]?,]*
        // [ auto | crosshair | default | pointer | progress | move | e-resize | ne-resize |
        // nw-resize | n-resize | se-resize | sw-resize | s-resize | w-resize | ew-resize |
        // ns-resize | nesw-resize | nwse-resize | col-resize | row-resize | text | wait | help |
        // vertical-text | cell | context-menu | alias | copy | no-drop | not-allowed | all-scroll |
        // zoom-in | zoom-out | -webkit-grab | -webkit-grabbing | -webkit-zoom-in | -webkit-zoom-out ] ] | inherit
        RefPtrWillBeRawPtr<CSSValueList> list = nullptr;
        while (value) {
            RefPtrWillBeRawPtr<CSSValue> image = nullptr;
            if (value->unit == CSSPrimitiveValue::CSS_URI) {
                String uri = value->string;
                if (!uri.isNull())
                    image = createCSSImageValueWithReferrer(uri, completeURL(uri));
            } else if (value->unit == CSSParserValue::Function && value->function->id == CSSValueWebkitImageSet) {
                image = parseImageSet(m_valueList);
                if (!image)
                    break;
            } else
                break;

            Vector<int> coords;
            value = m_valueList->next();
            while (value && validUnit(value, FNumber)) {
                coords.append(int(value->fValue));
                value = m_valueList->next();
            }
            bool hotSpotSpecified = false;
            IntPoint hotSpot(-1, -1);
            int nrcoords = coords.size();
            if (nrcoords > 0 && nrcoords != 2)
                return false;
            if (nrcoords == 2) {
                hotSpotSpecified = true;
                hotSpot = IntPoint(coords[0], coords[1]);
            }

            if (!list)
                list = CSSValueList::createCommaSeparated();

            if (image)
                list->append(CSSCursorImageValue::create(image, hotSpotSpecified, hotSpot));

            if (!consumeComma(m_valueList))
                return false;
            value = m_valueList->current();
        }
        if (value && m_context.useCounter()) {
            if (value->id == CSSValueWebkitZoomIn)
                m_context.useCounter()->count(UseCounter::PrefixedCursorZoomIn);
            else if (value->id == CSSValueWebkitZoomOut)
                m_context.useCounter()->count(UseCounter::PrefixedCursorZoomOut);
        }
        if (list) {
            if (!value)
                return false;
            if (inQuirksMode() && value->id == CSSValueHand) // MSIE 5 compatibility :/
                list->append(cssValuePool().createIdentifierValue(CSSValuePointer));
            else if ((value->id >= CSSValueAuto && value->id <= CSSValueWebkitZoomOut) || value->id == CSSValueCopy || value->id == CSSValueNone)
                list->append(cssValuePool().createIdentifierValue(value->id));
            m_valueList->next();
            parsedValue = list.release();
            break;
        } else if (value) {
            id = value->id;
            if (inQuirksMode() && value->id == CSSValueHand) { // MSIE 5 compatibility :/
                id = CSSValuePointer;
                validPrimitive = true;
            } else if ((value->id >= CSSValueAuto && value->id <= CSSValueWebkitZoomOut) || value->id == CSSValueCopy || value->id == CSSValueNone)
                validPrimitive = true;
        } else {
            ASSERT_NOT_REACHED();
            return false;
        }
        break;
    }

    case CSSPropertyBackgroundBlendMode:
    case CSSPropertyBackgroundAttachment:
    case CSSPropertyBackgroundClip:
    case CSSPropertyWebkitBackgroundClip:
    case CSSPropertyWebkitBackgroundComposite:
    case CSSPropertyBackgroundImage:
    case CSSPropertyBackgroundOrigin:
    case CSSPropertyMaskSourceType:
    case CSSPropertyWebkitBackgroundOrigin:
    case CSSPropertyBackgroundPosition:
    case CSSPropertyBackgroundPositionX:
    case CSSPropertyBackgroundPositionY:
    case CSSPropertyBackgroundSize:
    case CSSPropertyBackgroundRepeat:
    case CSSPropertyWebkitMaskClip:
    case CSSPropertyWebkitMaskComposite:
    case CSSPropertyWebkitMaskImage:
    case CSSPropertyWebkitMaskOrigin:
    case CSSPropertyWebkitMaskPosition:
    case CSSPropertyWebkitMaskPositionX:
    case CSSPropertyWebkitMaskPositionY:
    case CSSPropertyWebkitMaskSize:
    case CSSPropertyWebkitMaskRepeat:
    case CSSPropertyWebkitMaskRepeatX:
    case CSSPropertyWebkitMaskRepeatY:
    {
        RefPtrWillBeRawPtr<CSSValue> val1 = nullptr;
        RefPtrWillBeRawPtr<CSSValue> val2 = nullptr;
        CSSPropertyID propId1, propId2;
        bool result = false;
        if (parseFillProperty(unresolvedProperty, propId1, propId2, val1, val2)) {
            if (propId == CSSPropertyBackgroundPosition ||
                propId == CSSPropertyBackgroundRepeat ||
                propId == CSSPropertyWebkitMaskPosition ||
                propId == CSSPropertyWebkitMaskRepeat) {
                ShorthandScope scope(this, propId);
                addProperty(propId1, val1.release(), important);
                if (val2)
                    addProperty(propId2, val2.release(), important);
            } else {
                addProperty(propId1, val1.release(), important);
                if (val2)
                    addProperty(propId2, val2.release(), important);
            }
            result = true;
        }
        m_implicitShorthand = false;
        return result;
    }
    case CSSPropertyObjectPosition:
        parsedValue = parsePosition(m_valueList);
        break;
    case CSSPropertyListStyleImage:     // <uri> | none | inherit
    case CSSPropertyBorderImageSource:
    case CSSPropertyWebkitMaskBoxImageSource:
        if (id == CSSValueNone) {
            parsedValue = cssValuePool().createIdentifierValue(CSSValueNone);
            m_valueList->next();
        } else if (value->unit == CSSPrimitiveValue::CSS_URI) {
            parsedValue = createCSSImageValueWithReferrer(value->string, completeURL(value->string));
            m_valueList->next();
        } else if (isGeneratedImageValue(value)) {
            if (parseGeneratedImage(m_valueList, parsedValue))
                m_valueList->next();
            else
                return false;
        } else if (value->unit == CSSParserValue::Function && value->function->id == CSSValueWebkitImageSet) {
            parsedValue = parseImageSet(m_valueList);
            if (!parsedValue)
                return false;
            m_valueList->next();
        }
        break;

    case CSSPropertyBorderTopWidth:     //// <border-width> | inherit
    case CSSPropertyBorderRightWidth:   //   Which is defined as
    case CSSPropertyBorderBottomWidth:  //   thin | medium | thick | <length>
    case CSSPropertyBorderLeftWidth:
        if (!inShorthand() || m_currentShorthand == CSSPropertyBorderWidth)
            unitless = FUnitlessQuirk;
        // fall through
    case CSSPropertyWebkitTextStrokeWidth:
    case CSSPropertyOutlineWidth: // <border-width> | inherit
    case CSSPropertyWebkitBorderStartWidth:
    case CSSPropertyWebkitBorderEndWidth:
    case CSSPropertyWebkitBorderBeforeWidth:
    case CSSPropertyWebkitBorderAfterWidth:
    case CSSPropertyWebkitColumnRuleWidth:
        if (id == CSSValueThin || id == CSSValueMedium || id == CSSValueThick)
            validPrimitive = true;
        else
            validPrimitive = validUnit(value, FLength | FNonNeg | unitless);
        break;

    case CSSPropertyLetterSpacing:       // normal | <length> | inherit
    case CSSPropertyWordSpacing:         // normal | <length> | inherit
        if (id == CSSValueNormal)
            validPrimitive = true;
        else
            validPrimitive = validUnit(value, FLength | FUnitlessQuirk);
        break;

    case CSSPropertyTextIndent:
        parsedValue = parseTextIndent();
        break;

    case CSSPropertyPaddingTop:          //// <padding-width> | inherit
    case CSSPropertyPaddingRight:        //   Which is defined as
    case CSSPropertyPaddingBottom:       //   <length> | <percentage>
    case CSSPropertyPaddingLeft:         ////
        unitless = FUnitlessQuirk;
        // fall through
    case CSSPropertyWebkitPaddingStart:
    case CSSPropertyWebkitPaddingEnd:
    case CSSPropertyWebkitPaddingBefore:
    case CSSPropertyWebkitPaddingAfter:
        validPrimitive = validUnit(value, FLength | FPercent | FNonNeg | unitless);
        break;

    case CSSPropertyMaxWidth:
    case CSSPropertyMaxHeight:
        unitless = FUnitlessQuirk;
        // fall through
    case CSSPropertyWebkitMaxLogicalWidth:
    case CSSPropertyWebkitMaxLogicalHeight:
        validPrimitive = (id == CSSValueNone || validWidthOrHeight(value, unitless));
        break;

    case CSSPropertyMinWidth:
    case CSSPropertyMinHeight:
    case CSSPropertyWidth:
    case CSSPropertyHeight:
        unitless = FUnitlessQuirk;
        // fall through
    case CSSPropertyWebkitMinLogicalWidth:
    case CSSPropertyWebkitMinLogicalHeight:
    case CSSPropertyWebkitLogicalWidth:
    case CSSPropertyWebkitLogicalHeight:
        validPrimitive = (id == CSSValueAuto || validWidthOrHeight(value, unitless));
        break;

    case CSSPropertyFontSize:
        return parseFontSize(important);

    case CSSPropertyFontVariant:         // normal | small-caps | inherit
        return parseFontVariant(important);

    case CSSPropertyVerticalAlign:
        // baseline | sub | super | top | text-top | middle | bottom | text-bottom |
        // <percentage> | <length> | inherit

        if (id >= CSSValueBaseline && id <= CSSValueWebkitBaselineMiddle)
            validPrimitive = true;
        else
            validPrimitive = validUnit(value, FLength | FPercent | FUnitlessQuirk);
        break;

    case CSSPropertyBottom:               // <length> | <percentage> | auto | inherit
    case CSSPropertyLeft:                 // <length> | <percentage> | auto | inherit
    case CSSPropertyRight:                // <length> | <percentage> | auto | inherit
    case CSSPropertyTop:                  // <length> | <percentage> | auto | inherit
    case CSSPropertyMarginTop:           //// <margin-width> | inherit
    case CSSPropertyMarginRight:         //   Which is defined as
    case CSSPropertyMarginBottom:        //   <length> | <percentage> | auto | inherit
    case CSSPropertyMarginLeft:          ////
        unitless = FUnitlessQuirk;
        // fall through
    case CSSPropertyWebkitMarginStart:
    case CSSPropertyWebkitMarginEnd:
    case CSSPropertyWebkitMarginBefore:
    case CSSPropertyWebkitMarginAfter:
        if (id == CSSValueAuto)
            validPrimitive = true;
        else
            validPrimitive = validUnit(value, FLength | FPercent | unitless);
        break;

    case CSSPropertyOrphans: // <integer> | inherit | auto (We've added support for auto for backwards compatibility)
    case CSSPropertyWidows: // <integer> | inherit | auto (Ditto)
        if (id == CSSValueAuto)
            validPrimitive = true;
        else
            validPrimitive = validUnit(value, FPositiveInteger);
        break;

    case CSSPropertyZIndex: // auto | <integer> | inherit
        if (id == CSSValueAuto) {
            validPrimitive = true;
        } else if (validUnit(value, FInteger)) {
            addProperty(propId, cssValuePool().createValue(value->fValue, CSSPrimitiveValue::CSS_INTEGER), important);
            return true;
        }
        break;

    case CSSPropertyLineHeight:
        parsedValue = parseLineHeight();
        break;
    case CSSPropertyCounterIncrement:
        if (id == CSSValueNone)
            validPrimitive = true;
        else
            parsedValue = parseCounter(1);
        break;
    case CSSPropertyCounterReset:
        if (id == CSSValueNone)
            validPrimitive = true;
        else
            parsedValue = parseCounter(0);
        break;
    case CSSPropertyFontFamily:
        // [[ <family-name> | <generic-family> ],]* [<family-name> | <generic-family>] | inherit
    {
        parsedValue = parseFontFamily();
        break;
    }

    case CSSPropertyTextDecoration:
        // Fall through 'text-decoration-line' parsing if CSS 3 Text Decoration
        // is disabled to match CSS 2.1 rules for parsing 'text-decoration'.
        if (RuntimeEnabledFeatures::css3TextDecorationsEnabled()) {
            // [ <text-decoration-line> || <text-decoration-style> || <text-decoration-color> ] | inherit
            return parseShorthand(CSSPropertyTextDecoration, textDecorationShorthand(), important);
        }
    case CSSPropertyWebkitTextDecorationsInEffect:
    case CSSPropertyTextDecorationLine:
        // none | [ underline || overline || line-through || blink ] | inherit
        return parseTextDecoration(propId, important);

    case CSSPropertyTextUnderlinePosition:
        // auto | [ under || [ left | right ] ], but we only support auto | under for now
        ASSERT(RuntimeEnabledFeatures::css3TextDecorationsEnabled());
        validPrimitive = (id == CSSValueAuto || id == CSSValueUnder);
        break;

    case CSSPropertyZoom:          // normal | reset | document | <number> | <percentage> | inherit
        if (id == CSSValueNormal || id == CSSValueReset || id == CSSValueDocument)
            validPrimitive = true;
        else
            validPrimitive = validUnit(value, FNumber | FPercent | FNonNeg);
        if (validPrimitive && m_context.useCounter()
            && !(id == CSSValueNormal
                || (value->unit == CSSPrimitiveValue::CSS_NUMBER && value->fValue == 1)
                || (value->unit == CSSPrimitiveValue::CSS_PERCENTAGE && value->fValue == 100)))
            m_context.useCounter()->count(UseCounter::CSSZoomNotEqualToOne);
        break;

    case CSSPropertySrc:
    case CSSPropertyUnicodeRange:
        /* @font-face only descriptors */
        break;

    /* CSS3 properties */

    case CSSPropertyBorderImage:
    case CSSPropertyWebkitMaskBoxImage:
        return parseBorderImageShorthand(propId, important);
    case CSSPropertyWebkitBorderImage: {
        if (RefPtrWillBeRawPtr<CSSValue> result = parseBorderImage(propId)) {
            addProperty(propId, result, important);
            return true;
        }
        return false;
    }

    case CSSPropertyBorderImageOutset:
    case CSSPropertyWebkitMaskBoxImageOutset: {
        RefPtrWillBeRawPtr<CSSPrimitiveValue> result = nullptr;
        if (parseBorderImageOutset(result)) {
            addProperty(propId, result, important);
            return true;
        }
        break;
    }
    case CSSPropertyBorderImageRepeat:
    case CSSPropertyWebkitMaskBoxImageRepeat: {
        RefPtrWillBeRawPtr<CSSValue> result = nullptr;
        if (parseBorderImageRepeat(result)) {
            addProperty(propId, result, important);
            return true;
        }
        break;
    }
    case CSSPropertyBorderImageSlice:
    case CSSPropertyWebkitMaskBoxImageSlice: {
        RefPtrWillBeRawPtr<CSSBorderImageSliceValue> result = nullptr;
        if (parseBorderImageSlice(propId, result)) {
            addProperty(propId, result, important);
            return true;
        }
        break;
    }
    case CSSPropertyBorderImageWidth:
    case CSSPropertyWebkitMaskBoxImageWidth: {
        RefPtrWillBeRawPtr<CSSPrimitiveValue> result = nullptr;
        if (parseBorderImageWidth(result)) {
            addProperty(propId, result, important);
            return true;
        }
        break;
    }
    case CSSPropertyBorderTopRightRadius:
    case CSSPropertyBorderTopLeftRadius:
    case CSSPropertyBorderBottomLeftRadius:
    case CSSPropertyBorderBottomRightRadius: {
        if (num != 1 && num != 2)
            return false;
        validPrimitive = validUnit(value, FLength | FPercent | FNonNeg);
        if (!validPrimitive)
            return false;
        RefPtrWillBeRawPtr<CSSPrimitiveValue> parsedValue1 = createPrimitiveNumericValue(value);
        RefPtrWillBeRawPtr<CSSPrimitiveValue> parsedValue2 = nullptr;
        if (num == 2) {
            value = m_valueList->next();
            validPrimitive = validUnit(value, FLength | FPercent | FNonNeg);
            if (!validPrimitive)
                return false;
            parsedValue2 = createPrimitiveNumericValue(value);
        } else
            parsedValue2 = parsedValue1;

        addProperty(propId, createPrimitiveValuePair(parsedValue1.release(), parsedValue2.release()), important);
        return true;
    }
    case CSSPropertyTabSize:
        // May be specified as a unit-less non-negative integer or length indicating number of space characters.
        validPrimitive = validUnit(value, FInteger | FLength | FNonNeg);
        break;
    case CSSPropertyBorderRadius:
    case CSSPropertyAliasWebkitBorderRadius:
        return parseBorderRadius(unresolvedProperty, important);
    case CSSPropertyOutlineOffset:
        validPrimitive = validUnit(value, FLength);
        break;
    case CSSPropertyTextShadow: // CSS2 property, dropped in CSS2.1, back in CSS3, so treat as CSS3
    case CSSPropertyBoxShadow:
        if (id == CSSValueNone)
            validPrimitive = true;
        else {
            RefPtrWillBeRawPtr<CSSValueList> shadowValueList = parseShadow(m_valueList, propId);
            if (shadowValueList) {
                addProperty(propId, shadowValueList.release(), important);
                m_valueList->next();
                return true;
            }
            return false;
        }
        break;
    case CSSPropertyWebkitBoxReflect:
        if (id == CSSValueNone)
            validPrimitive = true;
        else
            parsedValue = parseReflect();
        break;
    case CSSPropertyFontSizeAdjust: // none | <number>
        ASSERT(RuntimeEnabledFeatures::cssFontSizeAdjustEnabled());
        validPrimitive = (id == CSSValueNone) ? true : validUnit(value, FNumber | FNonNeg);
        break;
    case CSSPropertyOpacity:
    case CSSPropertyWebkitBoxFlex:
        validPrimitive = validUnit(value, FNumber);
        break;
    case CSSPropertyWebkitBoxFlexGroup:
        validPrimitive = validUnit(value, FInteger | FNonNeg);
        break;
    case CSSPropertyWebkitBoxOrdinalGroup:
        validPrimitive = validUnit(value, FInteger | FNonNeg) && value->fValue;
        break;
    case CSSPropertyWebkitFilter:
        if (id == CSSValueNone)
            validPrimitive = true;
        else {
            RefPtrWillBeRawPtr<CSSValue> val = parseFilter();
            if (val) {
                addProperty(propId, val, important);
                return true;
            }
            return false;
        }
        break;
    case CSSPropertyFlex: {
        ShorthandScope scope(this, propId);
        if (id == CSSValueNone) {
            addProperty(CSSPropertyFlexGrow, cssValuePool().createValue(0, CSSPrimitiveValue::CSS_NUMBER), important);
            addProperty(CSSPropertyFlexShrink, cssValuePool().createValue(0, CSSPrimitiveValue::CSS_NUMBER), important);
            addProperty(CSSPropertyFlexBasis, cssValuePool().createIdentifierValue(CSSValueAuto), important);
            return true;
        }
        return parseFlex(m_valueList, important);
    }
    case CSSPropertyFlexBasis:
        // FIXME: Support intrinsic dimensions too.
        if (id == CSSValueAuto)
            validPrimitive = true;
        else
            validPrimitive = validUnit(value, FLength | FPercent | FNonNeg);
        break;
    case CSSPropertyFlexGrow:
    case CSSPropertyFlexShrink:
        validPrimitive = validUnit(value, FNumber | FNonNeg);
        break;
    case CSSPropertyOrder:
        validPrimitive = validUnit(value, FInteger);
        break;
    case CSSPropertyTransform:
        if (id == CSSValueNone)
            validPrimitive = true;
        else
            parsedValue = parseTransform(unresolvedProperty == CSSPropertyAliasWebkitTransform);
        break;
    case CSSPropertyTransformOrigin: {
        RefPtrWillBeRawPtr<CSSValueList> list = parseTransformOrigin();
        if (!list)
            return false;
        // These values are added to match gecko serialization.
        if (list->length() == 1)
            list->append(cssValuePool().createValue(50, CSSPrimitiveValue::CSS_PERCENTAGE));
        if (list->length() == 2)
            list->append(cssValuePool().createValue(0, CSSPrimitiveValue::CSS_PX));
        addProperty(propId, list.release(), important);
        return true;
    }

    case CSSPropertyTranslate: {
        // translate : [ <length> | <percentage> ] [[ <length> | <percentage> ] <length>? ]?
        // defaults to 0 on all axis, note that the last value CANNOT be a percentage
        ASSERT(RuntimeEnabledFeatures::cssIndependentTransformPropertiesEnabled());
        RefPtrWillBeRawPtr<CSSValueList> list = CSSValueList::createSpaceSeparated();
        if (!validUnit(value, FLength | FPercent))
            return false;

        list->append(createPrimitiveNumericValue(value));
        value = m_valueList->next();

        if (value) {
            if (!validUnit(value, FLength | FPercent))
                return false;

            list->append(createPrimitiveNumericValue(value));
            value = m_valueList->next();

            if (value) {
                if (!validUnit(value, FLength))
                    return false;

                list->append(createPrimitiveNumericValue(value));
                value = m_valueList->next();
            }
        }

        parsedValue = list.release();
        break;
    }

    case CSSPropertyRotate: { // rotate : <angle> <number>{3}? defaults to a 0 0 1
        ASSERT(RuntimeEnabledFeatures::cssIndependentTransformPropertiesEnabled());
        RefPtrWillBeRawPtr<CSSValueList> list = CSSValueList::createSpaceSeparated();

        if (!validUnit(value, FAngle))
            return false;
        list->append(createPrimitiveNumericValue(value));
        value = m_valueList->next();

        if (!value) {
            parsedValue = list.release();
            break;
        }

        for (unsigned i = 0; i < 3; i++) { // 3 dimensions of rotation
            if (!value || !validUnit(value, FNumber))
                return false;
            list->append(createPrimitiveNumericValue(value));
            value = m_valueList->next();
        }

        parsedValue = list.release();
        break;
    }

    case CSSPropertyScale: { // scale: <number>{1,3}, default scale for all axis is 1
        ASSERT(RuntimeEnabledFeatures::cssIndependentTransformPropertiesEnabled());
        RefPtrWillBeRawPtr<CSSValueList> scaleList = CSSValueList::createSpaceSeparated();

        for (unsigned i = 0; value && i < 3; i++) { // up to 3 dimensions of scale
            if (!validUnit(value, FNumber))
                return false;
            scaleList->append(createPrimitiveNumericValue(value));
            value = m_valueList->next();
        }

        parsedValue = scaleList.release();
        break;
    }

    case CSSPropertyWebkitPerspectiveOriginX:
    case CSSPropertyWebkitTransformOriginX:
        parsedValue = parseFillPositionX(m_valueList);
        if (parsedValue)
            m_valueList->next();
        break;
    case CSSPropertyWebkitPerspectiveOriginY:
    case CSSPropertyWebkitTransformOriginY:
        parsedValue = parseFillPositionY(m_valueList);
        if (parsedValue)
            m_valueList->next();
        break;
    case CSSPropertyWebkitTransformOriginZ:
        validPrimitive = validUnit(value, FLength);
        break;
    case CSSPropertyPerspective:
        if (id == CSSValueNone) {
            validPrimitive = true;
        } else if (validUnit(value, FLength) && (m_parsedCalculation || value->fValue > 0)) {
            validPrimitive = true;
        } else if (unresolvedProperty == CSSPropertyAliasWebkitPerspective && validUnit(value, FNumber) && value->fValue > 0) {
            value->unit = CSSPrimitiveValue::CSS_PX;
            validPrimitive = true;
        } else {
            return false;
        }
        break;
    case CSSPropertyPerspectiveOrigin: {
        RefPtrWillBeRawPtr<CSSValueList> list = parseTransformOrigin();
        if (!list || list->length() == 3)
            return false;
        // This values are added to match gecko serialization.
        if (list->length() == 1)
            list->append(cssValuePool().createValue(50, CSSPrimitiveValue::CSS_PERCENTAGE));
        addProperty(propId, list.release(), important);
        return true;
    }

    case CSSPropertyMotion:
        // <motion-path> && <motion-offset> && <motion-rotation>
        ASSERT(RuntimeEnabledFeatures::cssMotionPathEnabled());
        return parseShorthand(propId, motionShorthand(), important);
    case CSSPropertyMotionPath:
        ASSERT(RuntimeEnabledFeatures::cssMotionPathEnabled());
        if (id == CSSValueNone)
            validPrimitive = true;
        else
            parsedValue = parseMotionPath();
        break;
    case CSSPropertyMotionOffset:
        ASSERT(RuntimeEnabledFeatures::cssMotionPathEnabled());
        validPrimitive = validUnit(value, FLength | FPercent);
        break;
    case CSSPropertyMotionRotation:
        ASSERT(RuntimeEnabledFeatures::cssMotionPathEnabled());
        parsedValue = parseMotionRotation();
        break;

    case CSSPropertyAnimationDelay:
    case CSSPropertyAnimationDirection:
    case CSSPropertyAnimationDuration:
    case CSSPropertyAnimationFillMode:
    case CSSPropertyAnimationName:
    case CSSPropertyAnimationPlayState:
    case CSSPropertyAnimationIterationCount:
    case CSSPropertyAnimationTimingFunction:
    case CSSPropertyTransitionDelay:
    case CSSPropertyTransitionDuration:
    case CSSPropertyTransitionTimingFunction:
    case CSSPropertyTransitionProperty:
        parsedValue = parseAnimationPropertyList(propId, unresolvedProperty == CSSPropertyAliasWebkitAnimationName);
        break;

    case CSSPropertyJustifyContent:
        parsedValue = parseContentDistributionOverflowPosition();
        break;
    case CSSPropertyJustifySelf:
        ASSERT(RuntimeEnabledFeatures::cssGridLayoutEnabled());
        return parseItemPositionOverflowPosition(propId, important);
    case CSSPropertyJustifyItems:
        ASSERT(RuntimeEnabledFeatures::cssGridLayoutEnabled());

        if (parseLegacyPosition(propId, important))
            return true;

        m_valueList->setCurrentIndex(0);
        return parseItemPositionOverflowPosition(propId, important);
    case CSSPropertyGridAutoFlow:
        ASSERT(RuntimeEnabledFeatures::cssGridLayoutEnabled());
        parsedValue = parseGridAutoFlow(*m_valueList);
        break;
    case CSSPropertyGridAutoColumns:
    case CSSPropertyGridAutoRows:
        ASSERT(RuntimeEnabledFeatures::cssGridLayoutEnabled());
        parsedValue = parseGridTrackSize(*m_valueList);
        break;

    case CSSPropertyGridTemplateColumns:
    case CSSPropertyGridTemplateRows:
        ASSERT(RuntimeEnabledFeatures::cssGridLayoutEnabled());
        parsedValue = parseGridTrackList();
        break;

    case CSSPropertyGridColumnEnd:
    case CSSPropertyGridColumnStart:
    case CSSPropertyGridRowEnd:
    case CSSPropertyGridRowStart:
        ASSERT(RuntimeEnabledFeatures::cssGridLayoutEnabled());
        parsedValue = parseGridPosition();
        break;

    case CSSPropertyGridColumn:
    case CSSPropertyGridRow:
        ASSERT(RuntimeEnabledFeatures::cssGridLayoutEnabled());
        return parseGridItemPositionShorthand(propId, important);

    case CSSPropertyGridArea:
        ASSERT(RuntimeEnabledFeatures::cssGridLayoutEnabled());
        return parseGridAreaShorthand(important);

    case CSSPropertyGridTemplateAreas:
        ASSERT(RuntimeEnabledFeatures::cssGridLayoutEnabled());
        parsedValue = parseGridTemplateAreas();
        break;

    case CSSPropertyGridTemplate:
        ASSERT(RuntimeEnabledFeatures::cssGridLayoutEnabled());
        return parseGridTemplateShorthand(important);

    case CSSPropertyGrid:
        ASSERT(RuntimeEnabledFeatures::cssGridLayoutEnabled());
        return parseGridShorthand(important);

    case CSSPropertyWebkitMarginCollapse: {
        if (num == 1) {
            ShorthandScope scope(this, CSSPropertyWebkitMarginCollapse);
            if (!parseValue(webkitMarginCollapseShorthand().properties()[0], important))
                return false;
            CSSValue* value = m_parsedProperties.last().value();
            addProperty(webkitMarginCollapseShorthand().properties()[1], value, important);
            return true;
        }
        else if (num == 2) {
            ShorthandScope scope(this, CSSPropertyWebkitMarginCollapse);
            if (!parseValue(webkitMarginCollapseShorthand().properties()[0], important) || !parseValue(webkitMarginCollapseShorthand().properties()[1], important))
                return false;
            return true;
        }
        return false;
    }
    case CSSPropertyWebkitColumnCount:
        parsedValue = parseColumnCount();
        break;
    case CSSPropertyWebkitColumnGap:         // normal | <length>
        if (id == CSSValueNormal)
            validPrimitive = true;
        else
            validPrimitive = validUnit(value, FLength | FNonNeg);
        break;
    case CSSPropertyWebkitColumnSpan: // none | all | 1 (will be dropped in the unprefixed property)
        validPrimitive = id == CSSValueAll || id == CSSValueNone || (value->unit == CSSPrimitiveValue::CSS_NUMBER && value->fValue == 1);
        break;
    case CSSPropertyWebkitColumnWidth:         // auto | <length>
        parsedValue = parseColumnWidth();
        break;
    case CSSPropertyWillChange:
        parsedValue = parseWillChange();
        break;
    // End of CSS3 properties

    // Apple specific properties.  These will never be standardized and are purely to
    // support custom WebKit-based Apple applications.
    case CSSPropertyWebkitLineClamp:
        // When specifying number of lines, don't allow 0 as a valid value
        // When specifying either type of unit, require non-negative integers
        validPrimitive = (!id && (value->unit == CSSPrimitiveValue::CSS_PERCENTAGE || value->fValue) && validUnit(value, FInteger | FPercent | FNonNeg));
        break;

    case CSSPropertyWebkitFontSizeDelta: // <length>
        validPrimitive = validUnit(value, FLength | FUnitlessQuirk);
        break;

    case CSSPropertyWebkitHighlight:
        if (id == CSSValueNone) {
            validPrimitive = true;
        } else if (value->unit == CSSPrimitiveValue::CSS_STRING) {
            parsedValue = createPrimitiveStringValue(value);
            m_valueList->next();
        }
        break;

    case CSSPropertyWebkitHyphenateCharacter:
    case CSSPropertyWebkitLocale:
        if (id == CSSValueAuto) {
            validPrimitive = true;
        } else if (value->unit == CSSPrimitiveValue::CSS_STRING) {
            parsedValue = createPrimitiveStringValue(value);
            m_valueList->next();
        }
        break;

    // End Apple-specific properties

    case CSSPropertyWebkitAppRegion:
        if (id >= CSSValueDrag && id <= CSSValueNoDrag)
            validPrimitive = true;
        break;

    case CSSPropertyWebkitTapHighlightColor:
        parsedValue = parseTapHighlightColor(m_valueList->current());
        if (parsedValue)
            m_valueList->next();
        break;

        /* shorthand properties */
    case CSSPropertyBackground: {
        // Position must come before color in this array because a plain old "0" is a legal color
        // in quirks mode but it's usually the X coordinate of a position.
        const CSSPropertyID properties[] = { CSSPropertyBackgroundImage, CSSPropertyBackgroundRepeat,
                                   CSSPropertyBackgroundAttachment, CSSPropertyBackgroundPosition, CSSPropertyBackgroundOrigin,
                                   CSSPropertyBackgroundClip, CSSPropertyBackgroundColor, CSSPropertyBackgroundSize };
        return parseFillShorthand(propId, properties, WTF_ARRAY_LENGTH(properties), important);
    }
    case CSSPropertyWebkitMask: {
        const CSSPropertyID properties[] = { CSSPropertyWebkitMaskImage, CSSPropertyWebkitMaskRepeat,
            CSSPropertyWebkitMaskPosition, CSSPropertyWebkitMaskOrigin, CSSPropertyWebkitMaskClip, CSSPropertyWebkitMaskSize };
        return parseFillShorthand(propId, properties, WTF_ARRAY_LENGTH(properties), important);
    }
    case CSSPropertyBorder:
        // [ 'border-width' || 'border-style' || <color> ] | inherit
    {
        if (parseShorthand(propId, borderShorthandForParsing(), important)) {
            // The CSS3 Borders and Backgrounds specification says that border also resets border-image. It's as
            // though a value of none was specified for the image.
            addExpandedPropertyForValue(CSSPropertyBorderImage, cssValuePool().createImplicitInitialValue(), important);
            return true;
        }
        return false;
    }
    case CSSPropertyBorderTop:
        // [ 'border-top-width' || 'border-style' || <color> ] | inherit
        return parseShorthand(propId, borderTopShorthand(), important);
    case CSSPropertyBorderRight:
        // [ 'border-right-width' || 'border-style' || <color> ] | inherit
        return parseShorthand(propId, borderRightShorthand(), important);
    case CSSPropertyBorderBottom:
        // [ 'border-bottom-width' || 'border-style' || <color> ] | inherit
        return parseShorthand(propId, borderBottomShorthand(), important);
    case CSSPropertyBorderLeft:
        // [ 'border-left-width' || 'border-style' || <color> ] | inherit
        return parseShorthand(propId, borderLeftShorthand(), important);
    case CSSPropertyWebkitBorderStart:
        return parseShorthand(propId, webkitBorderStartShorthand(), important);
    case CSSPropertyWebkitBorderEnd:
        return parseShorthand(propId, webkitBorderEndShorthand(), important);
    case CSSPropertyWebkitBorderBefore:
        return parseShorthand(propId, webkitBorderBeforeShorthand(), important);
    case CSSPropertyWebkitBorderAfter:
        return parseShorthand(propId, webkitBorderAfterShorthand(), important);
    case CSSPropertyOutline:
        // [ 'outline-color' || 'outline-style' || 'outline-width' ] | inherit
        return parseShorthand(propId, outlineShorthand(), important);
    case CSSPropertyBorderColor:
        // <color>{1,4} | inherit
        return parse4Values(propId, borderColorShorthand().properties(), important);
    case CSSPropertyBorderWidth:
        // <border-width>{1,4} | inherit
        return parse4Values(propId, borderWidthShorthand().properties(), important);
    case CSSPropertyBorderStyle:
        // <border-style>{1,4} | inherit
        return parse4Values(propId, borderStyleShorthand().properties(), important);
    case CSSPropertyMargin:
        // <margin-width>{1,4} | inherit
        return parse4Values(propId, marginShorthand().properties(), important);
    case CSSPropertyPadding:
        // <padding-width>{1,4} | inherit
        return parse4Values(propId, paddingShorthand().properties(), important);
    case CSSPropertyFlexFlow:
        return parseShorthand(propId, flexFlowShorthand(), important);
    case CSSPropertyFont:
        // [ [ 'font-style' || 'font-variant' || 'font-weight' ]? 'font-size' [ / 'line-height' ]?
        // 'font-family' ] | caption | icon | menu | message-box | small-caption | status-bar | inherit
        if (num == 1 && id >= CSSValueCaption && id <= CSSValueStatusBar) {
            parseSystemFont(important);
            return true;
        }
        return parseFont(important);
    case CSSPropertyListStyle:
        return parseShorthand(propId, listStyleShorthand(), important);
    case CSSPropertyWebkitColumns:
        return parseColumnsShorthand(important);
    case CSSPropertyWebkitColumnRule:
        return parseShorthand(propId, webkitColumnRuleShorthand(), important);
    case CSSPropertyWebkitTextStroke:
        return parseShorthand(propId, webkitTextStrokeShorthand(), important);
    case CSSPropertyAnimation:
        return parseAnimationShorthand(unresolvedProperty == CSSPropertyAliasWebkitAnimation, important);
    case CSSPropertyTransition:
        return parseTransitionShorthand(important);
    case CSSPropertyInvalid:
        return false;
    case CSSPropertyPage:
        parsedValue = parsePage();
        break;
    // CSS Text Layout Module Level 3: Vertical writing support
    case CSSPropertyWebkitTextEmphasis:
        return parseShorthand(propId, webkitTextEmphasisShorthand(), important);

    case CSSPropertyWebkitTextEmphasisStyle:
        parsedValue = parseTextEmphasisStyle();
        break;

    case CSSPropertyWebkitTextOrientation:
        // FIXME: For now just support sideways, sideways-right, upright and vertical-right.
        if (id == CSSValueSideways || id == CSSValueSidewaysRight || id == CSSValueVerticalRight || id == CSSValueUpright)
            validPrimitive = true;
        break;

    case CSSPropertyWebkitLineBoxContain:
        if (id == CSSValueNone)
            validPrimitive = true;
        else
            parsedValue = parseLineBoxContain();
        break;
    case CSSPropertyWebkitFontFeatureSettings:
        if (id == CSSValueNormal)
            validPrimitive = true;
        else
            parsedValue = parseFontFeatureSettings();
        break;

    case CSSPropertyFontVariantLigatures:
        if (id == CSSValueNormal)
            validPrimitive = true;
        else
            return parseFontVariantLigatures(important);
        break;
    case CSSPropertyWebkitClipPath:
        if (id == CSSValueNone) {
            validPrimitive = true;
        } else if (value->unit == CSSParserValue::Function) {
            parsedValue = parseBasicShape();
        } else if (value->unit == CSSPrimitiveValue::CSS_URI) {
            parsedValue = CSSPrimitiveValue::create(value->string, CSSPrimitiveValue::CSS_URI);
            addProperty(propId, parsedValue.release(), important);
            return true;
        }
        break;
    case CSSPropertyShapeOutside:
        if (id == CSSValueNone)
            validPrimitive = true;
        else
            parsedValue = parseShapeProperty(propId);
        break;
    case CSSPropertyShapeMargin:
        validPrimitive = validUnit(value, FLength | FPercent | FNonNeg);
        break;
    case CSSPropertyShapeImageThreshold:
        validPrimitive = validUnit(value, FNumber);
        break;

    case CSSPropertyTouchAction:
        parsedValue = parseTouchAction();
        break;

    case CSSPropertyScrollBlocksOn:
        if (id == CSSValueNone)
            validPrimitive = true;
        else
            parsedValue = parseScrollBlocksOn();
        break;

    case CSSPropertyAlignContent:
        parsedValue = parseContentDistributionOverflowPosition();
        break;

    case CSSPropertyAlignSelf:
        ASSERT(RuntimeEnabledFeatures::cssGridLayoutEnabled());
        return parseItemPositionOverflowPosition(propId, important);

    case CSSPropertyAlignItems:
        ASSERT(RuntimeEnabledFeatures::cssGridLayoutEnabled());
        return parseItemPositionOverflowPosition(propId, important);

    // Properties below are validated inside parseViewportProperty, because we
    // check for parser state. We need to invalidate if someone adds them outside
    // a @viewport rule.
    case CSSPropertyMaxZoom:
    case CSSPropertyMinZoom:
    case CSSPropertyOrientation:
    case CSSPropertyUserZoom:
        validPrimitive = false;
        break;

    case CSSPropertyScrollSnapPointsX:
    case CSSPropertyScrollSnapPointsY:
        parsedValue = parseScrollSnapPoints();
        break;
    case CSSPropertyScrollSnapCoordinate:
        parsedValue = parseScrollSnapCoordinate();
        break;
    case CSSPropertyScrollSnapDestination:
        parsedValue = parsePosition(m_valueList);
        break;

    default:
        return parseSVGValue(propId, important);
    }

    if (validPrimitive) {
        parsedValue = parseValidPrimitive(id, value);
        m_valueList->next();
    }
    ASSERT(!m_parsedCalculation);
    if (parsedValue) {
        if (!m_valueList->current() || inShorthand()) {
            addProperty(propId, parsedValue.release(), important);
            return true;
        }
    }
    return false;
}

void CSSPropertyParser::addFillValue(RefPtrWillBeRawPtr<CSSValue>& lval, PassRefPtrWillBeRawPtr<CSSValue> rval)
{
    if (lval) {
        if (lval->isBaseValueList())
            toCSSValueList(lval.get())->append(rval);
        else {
            PassRefPtrWillBeRawPtr<CSSValue> oldlVal(lval.release());
            PassRefPtrWillBeRawPtr<CSSValueList> list = CSSValueList::createCommaSeparated();
            list->append(oldlVal);
            list->append(rval);
            lval = list;
        }
    }
    else
        lval = rval;
}

static bool parseBackgroundClip(CSSParserValue* parserValue, RefPtrWillBeRawPtr<CSSValue>& cssValue)
{
    if (parserValue->id == CSSValueBorderBox || parserValue->id == CSSValuePaddingBox
        || parserValue->id == CSSValueContentBox || parserValue->id == CSSValueWebkitText) {
        cssValue = cssValuePool().createIdentifierValue(parserValue->id);
        return true;
    }
    return false;
}

const int cMaxFillProperties = 9;

bool CSSPropertyParser::parseFillShorthand(CSSPropertyID propId, const CSSPropertyID* properties, int numProperties, bool important)
{
    ASSERT(numProperties <= cMaxFillProperties);
    if (numProperties > cMaxFillProperties)
        return false;

    ShorthandScope scope(this, propId);

    bool parsedProperty[cMaxFillProperties] = { false };
    RefPtrWillBeRawPtr<CSSValue> values[cMaxFillProperties];
#if ENABLE(OILPAN)
    // Zero initialize the array of raw pointers.
    memset(&values, 0, sizeof(values));
#endif
    RefPtrWillBeRawPtr<CSSValue> clipValue = nullptr;
    RefPtrWillBeRawPtr<CSSValue> positionYValue = nullptr;
    RefPtrWillBeRawPtr<CSSValue> repeatYValue = nullptr;
    bool foundClip = false;
    int i;
    bool foundPositionCSSProperty = false;

    while (m_valueList->current()) {
        CSSParserValue* val = m_valueList->current();
        if (isComma(val)) {
            // We hit the end.  Fill in all remaining values with the initial value.
            m_valueList->next();
            for (i = 0; i < numProperties; ++i) {
                if (properties[i] == CSSPropertyBackgroundColor && parsedProperty[i])
                    // Color is not allowed except as the last item in a list for backgrounds.
                    // Reject the entire property.
                    return false;

                if (!parsedProperty[i] && properties[i] != CSSPropertyBackgroundColor) {
                    addFillValue(values[i], cssValuePool().createImplicitInitialValue());
                    if (properties[i] == CSSPropertyBackgroundPosition || properties[i] == CSSPropertyWebkitMaskPosition)
                        addFillValue(positionYValue, cssValuePool().createImplicitInitialValue());
                    if (properties[i] == CSSPropertyBackgroundRepeat || properties[i] == CSSPropertyWebkitMaskRepeat)
                        addFillValue(repeatYValue, cssValuePool().createImplicitInitialValue());
                    if ((properties[i] == CSSPropertyBackgroundOrigin || properties[i] == CSSPropertyWebkitMaskOrigin) && !parsedProperty[i]) {
                        // If background-origin wasn't present, then reset background-clip also.
                        addFillValue(clipValue, cssValuePool().createImplicitInitialValue());
                    }
                }
                parsedProperty[i] = false;
            }
            if (!m_valueList->current())
                break;
        }

        bool sizeCSSPropertyExpected = false;
        if (isForwardSlashOperator(val) && foundPositionCSSProperty) {
            sizeCSSPropertyExpected = true;
            m_valueList->next();
        }

        foundPositionCSSProperty = false;
        bool found = false;
        for (i = 0; !found && i < numProperties; ++i) {

            if (sizeCSSPropertyExpected && (properties[i] != CSSPropertyBackgroundSize && properties[i] != CSSPropertyWebkitMaskSize))
                continue;
            if (!sizeCSSPropertyExpected && (properties[i] == CSSPropertyBackgroundSize || properties[i] == CSSPropertyWebkitMaskSize))
                continue;

            if (!parsedProperty[i]) {
                RefPtrWillBeRawPtr<CSSValue> val1 = nullptr;
                RefPtrWillBeRawPtr<CSSValue> val2 = nullptr;
                CSSPropertyID propId1, propId2;
                CSSParserValue* parserValue = m_valueList->current();
                // parseFillProperty() may modify m_implicitShorthand, so we MUST reset it
                // before EACH return below.
                if (parserValue && parseFillProperty(properties[i], propId1, propId2, val1, val2)) {
                    parsedProperty[i] = found = true;
                    addFillValue(values[i], val1.release());
                    if (properties[i] == CSSPropertyBackgroundPosition || properties[i] == CSSPropertyWebkitMaskPosition)
                        addFillValue(positionYValue, val2.release());
                    if (properties[i] == CSSPropertyBackgroundRepeat || properties[i] == CSSPropertyWebkitMaskRepeat)
                        addFillValue(repeatYValue, val2.release());
                    if (properties[i] == CSSPropertyBackgroundOrigin || properties[i] == CSSPropertyWebkitMaskOrigin) {
                        // Reparse the value as a clip, and see if we succeed.
                        if (parseBackgroundClip(parserValue, val1))
                            addFillValue(clipValue, val1.release()); // The property parsed successfully.
                        else
                            addFillValue(clipValue, cssValuePool().createImplicitInitialValue()); // Some value was used for origin that is not supported by clip. Just reset clip instead.
                    }
                    if (properties[i] == CSSPropertyBackgroundClip || properties[i] == CSSPropertyWebkitMaskClip) {
                        // Update clipValue
                        addFillValue(clipValue, val1.release());
                        foundClip = true;
                    }
                    if (properties[i] == CSSPropertyBackgroundPosition || properties[i] == CSSPropertyWebkitMaskPosition)
                        foundPositionCSSProperty = true;
                }
            }
        }

        // if we didn't find at least one match, this is an
        // invalid shorthand and we have to ignore it
        if (!found) {
            m_implicitShorthand = false;
            return false;
        }
    }

    // Now add all of the properties we found.
    for (i = 0; i < numProperties; i++) {
        // Fill in any remaining properties with the initial value.
        if (!parsedProperty[i]) {
            addFillValue(values[i], cssValuePool().createImplicitInitialValue());
            if (properties[i] == CSSPropertyBackgroundPosition || properties[i] == CSSPropertyWebkitMaskPosition)
                addFillValue(positionYValue, cssValuePool().createImplicitInitialValue());
            if (properties[i] == CSSPropertyBackgroundRepeat || properties[i] == CSSPropertyWebkitMaskRepeat)
                addFillValue(repeatYValue, cssValuePool().createImplicitInitialValue());
            if (properties[i] == CSSPropertyBackgroundOrigin || properties[i] == CSSPropertyWebkitMaskOrigin) {
                // If background-origin wasn't present, then reset background-clip also.
                addFillValue(clipValue, cssValuePool().createImplicitInitialValue());
            }
        }
        if (properties[i] == CSSPropertyBackgroundPosition) {
            addProperty(CSSPropertyBackgroundPositionX, values[i].release(), important);
            // it's OK to call positionYValue.release() since we only see CSSPropertyBackgroundPosition once
            addProperty(CSSPropertyBackgroundPositionY, positionYValue.release(), important);
        } else if (properties[i] == CSSPropertyWebkitMaskPosition) {
            addProperty(CSSPropertyWebkitMaskPositionX, values[i].release(), important);
            // it's OK to call positionYValue.release() since we only see CSSPropertyWebkitMaskPosition once
            addProperty(CSSPropertyWebkitMaskPositionY, positionYValue.release(), important);
        } else if (properties[i] == CSSPropertyBackgroundRepeat) {
            addProperty(CSSPropertyBackgroundRepeatX, values[i].release(), important);
            // it's OK to call repeatYValue.release() since we only see CSSPropertyBackgroundPosition once
            addProperty(CSSPropertyBackgroundRepeatY, repeatYValue.release(), important);
        } else if (properties[i] == CSSPropertyWebkitMaskRepeat) {
            addProperty(CSSPropertyWebkitMaskRepeatX, values[i].release(), important);
            // it's OK to call repeatYValue.release() since we only see CSSPropertyBackgroundPosition once
            addProperty(CSSPropertyWebkitMaskRepeatY, repeatYValue.release(), important);
        } else if ((properties[i] == CSSPropertyBackgroundClip || properties[i] == CSSPropertyWebkitMaskClip) && !foundClip)
            // Value is already set while updating origin
            continue;
        else if (properties[i] == CSSPropertyBackgroundSize && !parsedProperty[i] && m_context.useLegacyBackgroundSizeShorthandBehavior())
            continue;
        else
            addProperty(properties[i], values[i].release(), important);

        // Add in clip values when we hit the corresponding origin property.
        if (properties[i] == CSSPropertyBackgroundOrigin && !foundClip)
            addProperty(CSSPropertyBackgroundClip, clipValue.release(), important);
        else if (properties[i] == CSSPropertyWebkitMaskOrigin && !foundClip)
            addProperty(CSSPropertyWebkitMaskClip, clipValue.release(), important);
    }

    m_implicitShorthand = false;
    return true;
}

static bool isValidTransitionPropertyList(CSSValueList* value)
{
    if (value->length() < 2)
        return true;
    for (auto& property : *value) {
        // FIXME: Shorthand parsing shouldn't add initial to the list since it won't round-trip
        if (property->isInitialValue())
            continue;
        CSSPrimitiveValue* primitiveValue = toCSSPrimitiveValue(property.get());
        if (primitiveValue->isValueID() && primitiveValue->getValueID() == CSSValueNone)
            return false;
    }
    return true;
}

bool CSSPropertyParser::parseAnimationShorthand(bool useLegacyparsing, bool important)
{
    const StylePropertyShorthand& animationProperties = animationShorthandForParsing();
    const unsigned numProperties = 8;

    // The list of properties in the shorthand should be the same
    // length as the list with animation name in last position, even though they are
    // in a different order.
    ASSERT(numProperties == animationProperties.length());
    ASSERT(numProperties == animationShorthand().length());

    ShorthandScope scope(this, CSSPropertyAnimation);

    bool parsedProperty[numProperties] = { false };
    RefPtrWillBeRawPtr<CSSValueList> values[numProperties];
    for (size_t i = 0; i < numProperties; ++i)
        values[i] = CSSValueList::createCommaSeparated();

    while (m_valueList->current()) {
        if (consumeComma(m_valueList)) {
            // We hit the end. Fill in all remaining values with the initial value.
            for (size_t i = 0; i < numProperties; ++i) {
                if (!parsedProperty[i])
                    values[i]->append(cssValuePool().createImplicitInitialValue());
                parsedProperty[i] = false;
            }
            if (!m_valueList->current())
                break;
        }

        bool found = false;
        for (size_t i = 0; i < numProperties; ++i) {
            if (parsedProperty[i])
                continue;
            if (RefPtrWillBeRawPtr<CSSValue> val = parseAnimationProperty(animationProperties.properties()[i], useLegacyparsing)) {
                parsedProperty[i] = found = true;
                values[i]->append(val.release());
                break;
            }
        }

        // if we didn't find at least one match, this is an
        // invalid shorthand and we have to ignore it
        if (!found)
            return false;
    }

    for (size_t i = 0; i < numProperties; ++i) {
        // If we didn't find the property, set an intial value.
        if (!parsedProperty[i])
            values[i]->append(cssValuePool().createImplicitInitialValue());

        addProperty(animationProperties.properties()[i], values[i].release(), important);
    }

    return true;
}

bool CSSPropertyParser::parseTransitionShorthand(bool important)
{
    const unsigned numProperties = 4;
    const StylePropertyShorthand& shorthand = transitionShorthandForParsing();
    ASSERT(numProperties == shorthand.length());

    ShorthandScope scope(this, CSSPropertyTransition);

    bool parsedProperty[numProperties] = { false };
    RefPtrWillBeRawPtr<CSSValueList> values[numProperties];
    for (size_t i = 0; i < numProperties; ++i)
        values[i] = CSSValueList::createCommaSeparated();

    while (m_valueList->current()) {
        if (consumeComma(m_valueList)) {
            // We hit the end. Fill in all remaining values with the initial value.
            for (size_t i = 0; i < numProperties; ++i) {
                if (!parsedProperty[i])
                    values[i]->append(cssValuePool().createImplicitInitialValue());
                parsedProperty[i] = false;
            }
            if (!m_valueList->current())
                break;
        }

        bool found = false;
        for (size_t i = 0; i < numProperties; ++i) {
            if (parsedProperty[i])
                continue;
            if (RefPtrWillBeRawPtr<CSSValue> val = parseAnimationProperty(shorthand.properties()[i], false)) {
                parsedProperty[i] = found = true;
                values[i]->append(val.release());
                break;
            }
        }

        // if we didn't find at least one match, this is an
        // invalid shorthand and we have to ignore it
        if (!found)
            return false;
    }

    ASSERT(shorthand.properties()[3] == CSSPropertyTransitionProperty);
    if (!isValidTransitionPropertyList(values[3].get()))
        return false;

    // Fill in any remaining properties with the initial value and add
    for (size_t i = 0; i < numProperties; ++i) {
        if (!parsedProperty[i])
            values[i]->append(cssValuePool().createImplicitInitialValue());
        addProperty(shorthand.properties()[i], values[i].release(), important);
    }

    return true;
}

PassRefPtrWillBeRawPtr<CSSValue> CSSPropertyParser::parseColumnWidth()
{
    CSSParserValue* value = m_valueList->current();
    // Always parse lengths in strict mode here, since it would be ambiguous otherwise when used in
    // the 'columns' shorthand property.
    if (value->id == CSSValueAuto || (validUnit(value, FLength | FNonNeg, HTMLStandardMode) && (m_parsedCalculation || value->fValue != 0))) {
        RefPtrWillBeRawPtr<CSSValue> parsedValue = parseValidPrimitive(value->id, value);
        m_valueList->next();
        return parsedValue;
    }
    return nullptr;
}

PassRefPtrWillBeRawPtr<CSSValue> CSSPropertyParser::parseColumnCount()
{
    CSSParserValue* value = m_valueList->current();
    if (value->id == CSSValueAuto || validUnit(value, FPositiveInteger)) {
        RefPtrWillBeRawPtr<CSSValue> parsedValue = parseValidPrimitive(value->id, value);
        m_valueList->next();
        return parsedValue;
    }
    return nullptr;
}

bool CSSPropertyParser::parseColumnsShorthand(bool important)
{
    RefPtrWillBeRawPtr<CSSValue> columnWidth = nullptr;
    RefPtrWillBeRawPtr<CSSValue> columnCount = nullptr;
    bool hasPendingExplicitAuto = false;

    for (unsigned propertiesParsed = 0; CSSParserValue* value = m_valueList->current(); propertiesParsed++) {
        if (propertiesParsed >= 2)
            return false; // Too many values for this shorthand. Invalid declaration.
        if (!propertiesParsed && value->id == CSSValueAuto) {
            // 'auto' is a valid value for any of the two longhands, and at this point we
            // don't know which one(s) it is meant for. We need to see if there are other
            // values first.
            m_valueList->next();
            hasPendingExplicitAuto = true;
        } else {
            if (!columnWidth) {
                if ((columnWidth = parseColumnWidth()))
                    continue;
            }
            if (!columnCount) {
                if ((columnCount = parseColumnCount()))
                    continue;
            }
            // If we didn't find at least one match, this is an
            // invalid shorthand and we have to ignore it.
            return false;
        }
    }
    if (hasPendingExplicitAuto) {
        // Time to assign the previously skipped 'auto' value to a property. If both properties are
        // unassigned at this point (i.e. 'columns:auto'), it doesn't matter that much which one we
        // set (although it does make a slight difference to web-inspector). The one we don't set
        // here will get an implicit 'auto' value further down.
        if (!columnWidth) {
            columnWidth = cssValuePool().createIdentifierValue(CSSValueAuto);
        } else {
            ASSERT(!columnCount);
            columnCount = cssValuePool().createIdentifierValue(CSSValueAuto);
        }
    }
    ASSERT(columnCount || columnWidth);

    // Any unassigned property at this point will become implicit 'auto'.
    if (columnWidth)
        addProperty(CSSPropertyWebkitColumnWidth, columnWidth, important);
    else
        addProperty(CSSPropertyWebkitColumnWidth, cssValuePool().createIdentifierValue(CSSValueAuto), important, true /* implicit */);
    if (columnCount)
        addProperty(CSSPropertyWebkitColumnCount, columnCount, important);
    else
        addProperty(CSSPropertyWebkitColumnCount, cssValuePool().createIdentifierValue(CSSValueAuto), important, true /* implicit */);
    return true;
}

bool CSSPropertyParser::parseShorthand(CSSPropertyID propId, const StylePropertyShorthand& shorthand, bool important)
{
    // We try to match as many properties as possible
    // We set up an array of booleans to mark which property has been found,
    // and we try to search for properties until it makes no longer any sense.
    ShorthandScope scope(this, propId);

    bool found = false;
    unsigned propertiesParsed = 0;
    bool propertyFound[6] = { false, false, false, false, false, false }; // 6 is enough size.

    while (m_valueList->current()) {
        found = false;
        for (unsigned propIndex = 0; !found && propIndex < shorthand.length(); ++propIndex) {
            if (!propertyFound[propIndex] && parseValue(shorthand.properties()[propIndex], important)) {
                propertyFound[propIndex] = found = true;
                propertiesParsed++;
            }
        }

        // if we didn't find at least one match, this is an
        // invalid shorthand and we have to ignore it
        if (!found)
            return false;
    }

    if (propertiesParsed == shorthand.length())
        return true;

    // Fill in any remaining properties with the initial value.
    ImplicitScope implicitScope(this);
    const StylePropertyShorthand* const* const propertiesForInitialization = shorthand.propertiesForInitialization();
    for (unsigned i = 0; i < shorthand.length(); ++i) {
        if (propertyFound[i])
            continue;

        if (propertiesForInitialization) {
            const StylePropertyShorthand& initProperties = *(propertiesForInitialization[i]);
            for (unsigned propIndex = 0; propIndex < initProperties.length(); ++propIndex)
                addProperty(initProperties.properties()[propIndex], cssValuePool().createImplicitInitialValue(), important);
        } else
            addProperty(shorthand.properties()[i], cssValuePool().createImplicitInitialValue(), important);
    }

    return true;
}

bool CSSPropertyParser::parse4Values(CSSPropertyID propId, const CSSPropertyID *properties,  bool important)
{
    /* From the CSS 2 specs, 8.3
     * If there is only one value, it applies to all sides. If there are two values, the top and
     * bottom margins are set to the first value and the right and left margins are set to the second.
     * If there are three values, the top is set to the first value, the left and right are set to the
     * second, and the bottom is set to the third. If there are four values, they apply to the top,
     * right, bottom, and left, respectively.
     */

    int num = inShorthand() ? 1 : m_valueList->size();

    ShorthandScope scope(this, propId);

    // the order is top, right, bottom, left
    switch (num) {
        case 1: {
            if (!parseValue(properties[0], important))
                return false;
            CSSValue* value = m_parsedProperties.last().value();
            ImplicitScope implicitScope(this);
            addProperty(properties[1], value, important);
            addProperty(properties[2], value, important);
            addProperty(properties[3], value, important);
            break;
        }
        case 2: {
            if (!parseValue(properties[0], important) || !parseValue(properties[1], important))
                return false;
            CSSValue* value = m_parsedProperties[m_parsedProperties.size() - 2].value();
            ImplicitScope implicitScope(this);
            addProperty(properties[2], value, important);
            value = m_parsedProperties[m_parsedProperties.size() - 2].value();
            addProperty(properties[3], value, important);
            break;
        }
        case 3: {
            if (!parseValue(properties[0], important) || !parseValue(properties[1], important) || !parseValue(properties[2], important))
                return false;
            CSSValue* value = m_parsedProperties[m_parsedProperties.size() - 2].value();
            ImplicitScope implicitScope(this);
            addProperty(properties[3], value, important);
            break;
        }
        case 4: {
            if (!parseValue(properties[0], important) || !parseValue(properties[1], important) ||
                !parseValue(properties[2], important) || !parseValue(properties[3], important))
                return false;
            break;
        }
        default: {
            return false;
        }
    }

    return true;
}

PassRefPtrWillBeRawPtr<CSSValue> CSSPropertyParser::parseScrollSnapPoints()
{
    CSSParserValue* value = m_valueList->current();

    if (value->id == CSSValueNone) {
        m_valueList->next();
        return cssValuePool().createIdentifierValue(CSSValueNone);
    }

    if (value->unit == CSSParserValue::Function && value->function->id == CSSValueRepeat) {
        // The spec defines the following grammar: repeat( <length>)
        CSSParserValueList* arguments = value->function->args.get();
        if (!arguments || arguments->size() != 1)
            return nullptr;

        CSSParserValue* repeatValue = arguments->valueAt(0);
        if (validUnit(repeatValue, FNonNeg | FLength | FPercent) && (m_parsedCalculation || repeatValue->fValue > 0)) {
            RefPtrWillBeRawPtr<CSSFunctionValue> result = CSSFunctionValue::create(CSSValueRepeat);
            result->append(parseValidPrimitive(repeatValue->id, repeatValue));
            m_valueList->next();
            return result.release();
        }
    }

    return nullptr;
}

PassRefPtrWillBeRawPtr<CSSValue> CSSPropertyParser::parseScrollSnapCoordinate()
{
    if (m_valueList->current()->id == CSSValueNone) {
        m_valueList->next();
        return cssValuePool().createIdentifierValue(CSSValueNone);
    }

    return parsePositionList(m_valueList);
}

PassRefPtrWillBeRawPtr<CSSPrimitiveValue> CSSPropertyParser::parsePage()
{
    CSSParserValue* value = m_valueList->current();
    m_valueList->next();
    ASSERT(value);

    if (value->id == CSSValueAuto)
        return cssValuePool().createIdentifierValue(value->id);
    if (value->unit == CSSPrimitiveValue::CSS_IDENT)
        return createPrimitiveCustomIdentValue(value);
    return nullptr;
}

// <length>{1,2} | auto | [ <page-size> || [ portrait | landscape] ]
PassRefPtrWillBeRawPtr<CSSValueList> CSSPropertyParser::parseSize()
{
    CSSParserValue* value = m_valueList->current();
    ASSERT(value);

    RefPtrWillBeRawPtr<CSSValueList> parsedValues = CSSValueList::createSpaceSeparated();

    // First parameter.
    SizeParameterType paramType = parseSizeParameter(parsedValues.get(), value, None);
    if (paramType == None)
        return nullptr;
    value = m_valueList->next();

    // Second parameter, if any.
    if (value) {
        paramType = parseSizeParameter(parsedValues.get(), value, paramType);
        if (paramType == None)
            return nullptr;
        m_valueList->next();
    }

    return parsedValues.release();
}

CSSPropertyParser::SizeParameterType CSSPropertyParser::parseSizeParameter(CSSValueList* parsedValues, CSSParserValue* value, SizeParameterType prevParamType)
{
    switch (value->id) {
    case CSSValueAuto:
        if (prevParamType == None) {
            parsedValues->append(cssValuePool().createIdentifierValue(value->id));
            return Auto;
        }
        return None;
    case CSSValueLandscape:
    case CSSValuePortrait:
        if (prevParamType == None || prevParamType == PageSize) {
            parsedValues->append(cssValuePool().createIdentifierValue(value->id));
            return Orientation;
        }
        return None;
    case CSSValueA3:
    case CSSValueA4:
    case CSSValueA5:
    case CSSValueB4:
    case CSSValueB5:
    case CSSValueLedger:
    case CSSValueLegal:
    case CSSValueLetter:
        if (prevParamType == None || prevParamType == Orientation) {
            // Normalize to Page Size then Orientation order by prepending for simpler StyleBuilder handling
            parsedValues->prepend(cssValuePool().createIdentifierValue(value->id));
            return PageSize;
        }
        return None;
    case 0:
        if (validUnit(value, FLength | FNonNeg) && (prevParamType == None || prevParamType == Length)) {
            parsedValues->append(createPrimitiveNumericValue(value));
            return Length;
        }
        return None;
    default:
        return None;
    }
}

// [ <string> <string> ]+ | none, but none is handled in parseValue
PassRefPtrWillBeRawPtr<CSSValue> CSSPropertyParser::parseQuotes()
{
    RefPtrWillBeRawPtr<CSSValueList> values = CSSValueList::createSpaceSeparated();
    while (CSSParserValue* val = m_valueList->current()) {
        RefPtrWillBeRawPtr<CSSValue> parsedValue = nullptr;
        if (val->unit != CSSPrimitiveValue::CSS_STRING)
            return nullptr;
        parsedValue = createPrimitiveStringValue(val);
        values->append(parsedValue.release());
        m_valueList->next();
    }
    if (values->length() && values->length() % 2 == 0)
        return values.release();
    return nullptr;
}

// [ <string> | <uri> | <counter> | attr(X) | open-quote | close-quote | no-open-quote | no-close-quote ]+ | inherit
// in CSS 2.1 this got somewhat reduced:
// [ <string> | attr(X) | open-quote | close-quote | no-open-quote | no-close-quote ]+ | inherit
PassRefPtrWillBeRawPtr<CSSValueList> CSSPropertyParser::parseContent()
{
    RefPtrWillBeRawPtr<CSSValueList> values = CSSValueList::createSpaceSeparated();

    while (CSSParserValue* val = m_valueList->current()) {
        RefPtrWillBeRawPtr<CSSValue> parsedValue = nullptr;
        if (val->unit == CSSPrimitiveValue::CSS_URI) {
            // url
            parsedValue = createCSSImageValueWithReferrer(val->string, completeURL(val->string));
        } else if (val->unit == CSSParserValue::Function) {
            // attr(X) | counter(X [,Y]) | counters(X, Y, [,Z]) | -webkit-gradient(...)
            CSSParserValueList* args = val->function->args.get();
            if (!args)
                return nullptr;
            if (val->function->id == CSSValueAttr) {
                parsedValue = parseAttr(args);
            } else if (val->function->id == CSSValueCounter) {
                parsedValue = parseCounterContent(args, false);
            } else if (val->function->id == CSSValueCounters) {
                parsedValue = parseCounterContent(args, true);
            } else if (val->function->id == CSSValueWebkitImageSet) {
                parsedValue = parseImageSet(m_valueList);
            } else if (isGeneratedImageValue(val)) {
                if (!parseGeneratedImage(m_valueList, parsedValue))
                    return nullptr;
            }
        } else if (val->unit == CSSPrimitiveValue::CSS_IDENT) {
            switch (val->id) {
            case CSSValueOpenQuote:
            case CSSValueCloseQuote:
            case CSSValueNoOpenQuote:
            case CSSValueNoCloseQuote:
            case CSSValueNone:
            case CSSValueNormal:
                parsedValue = cssValuePool().createIdentifierValue(val->id);
            default:
                break;
            }
        } else if (val->unit == CSSPrimitiveValue::CSS_STRING) {
            parsedValue = createPrimitiveStringValue(val);
        }
        if (!parsedValue)
            return nullptr;
        values->append(parsedValue.release());
        m_valueList->next();
    }

    return values.release();
}

PassRefPtrWillBeRawPtr<CSSValue> CSSPropertyParser::parseAttr(CSSParserValueList* args)
{
    if (args->size() != 1)
        return nullptr;

    CSSParserValue* a = args->current();

    if (a->unit != CSSPrimitiveValue::CSS_IDENT)
        return nullptr;

    String attrName = a->string;
    // CSS allows identifiers with "-" at the start, like "-webkit-mask-image".
    // But HTML attribute names can't have those characters, and we should not
    // even parse them inside attr().
    if (attrName[0] == '-')
        return nullptr;

    if (m_context.isHTMLDocument())
        attrName = attrName.lower();

    return cssValuePool().createValue(attrName, CSSPrimitiveValue::CSS_ATTR);
}

bool CSSPropertyParser::acceptQuirkyColors(CSSPropertyID propertyId) const
{
    if (!inQuirksMode())
        return false;
    switch (propertyId) {
    case CSSPropertyBackgroundColor:
    case CSSPropertyBorderBottomColor:
    case CSSPropertyBorderLeftColor:
    case CSSPropertyBorderRightColor:
    case CSSPropertyBorderTopColor:
        return !inShorthand() || m_currentShorthand == CSSPropertyBorderColor;
    case CSSPropertyColor:
        return true;
    default:
        break;
    }
    return false;
}

bool CSSPropertyParser::isColorKeyword(CSSValueID id)
{
    // Named colors and color keywords:
    //
    // <named-color>
    //   'aqua', 'black', 'blue', ..., 'yellow' (CSS3: "basic color keywords")
    //   'aliceblue', ..., 'yellowgreen'        (CSS3: "extended color keywords")
    //   'transparent'
    //
    // 'currentcolor'
    //
    // <deprecated-system-color>
    //   'ActiveBorder', ..., 'WindowText'
    //
    // WebKit proprietary/internal:
    //   '-webkit-link'
    //   '-webkit-activelink'
    //   '-internal-active-list-box-selection'
    //   '-internal-active-list-box-selection-text'
    //   '-internal-inactive-list-box-selection'
    //   '-internal-inactive-list-box-selection-text'
    //   '-webkit-focus-ring-color'
    //
    // TODO(fs): The "extended color keywords" are not included.
    return (id >= CSSValueAqua && id <= CSSValueWebkitText) || id == CSSValueMenu;
}

PassRefPtrWillBeRawPtr<CSSPrimitiveValue> CSSPropertyParser::parseColor(const CSSParserValue* value, bool acceptQuirkyColors)
{
    CSSValueID id = value->id;
    if (isColorKeyword(id)) {
        if (!isValueAllowedInMode(id, m_context.mode()))
            return nullptr;
        return cssValuePool().createIdentifierValue(id);
    }
    RGBA32 c = Color::transparent;
    if (!parseColorFromValue(value, c, acceptQuirkyColors))
        return nullptr;
    return cssValuePool().createColorValue(c);
}

// Used to parse background-color when part of a shorthand.
PassRefPtrWillBeRawPtr<CSSPrimitiveValue> CSSPropertyParser::parseBackgroundColor(const CSSParserValue* value)
{
    CSSValueID id = value->id;
    // Allow -webkit-text regardless of quirks.
    if (id == CSSValueWebkitText)
        return cssValuePool().createIdentifierValue(id);
    return parseColor(value);
}

// Used to parse the '-webkit-tap-highlight-color' property.
PassRefPtrWillBeRawPtr<CSSPrimitiveValue> CSSPropertyParser::parseTapHighlightColor(const CSSParserValue* value)
{
    CSSValueID id = value->id;
    // Disallow -webkit-text regardless of quirks.
    if (id == CSSValueWebkitText)
        return nullptr;
    return parseColor(value);
}

// Used to parse <color> for CSS gradients.
PassRefPtrWillBeRawPtr<CSSPrimitiveValue> CSSPropertyParser::parseGradientStopColor(const CSSParserValue* value)
{
    CSSValueID id = value->id;
    // Allow -webkit-text regardless of quirks.
    if (id == CSSValueWebkitText)
        return cssValuePool().createIdentifierValue(id);
    return parseColor(value);
}

// Used to parse colors for -webkit-gradient(...).
PassRefPtrWillBeRawPtr<CSSPrimitiveValue> CSSPropertyParser::parseDeprecatedGradientStopColor(const CSSParserValue* value)
{
    // Disallow currentcolor.
    if (value->id == CSSValueCurrentcolor)
        return nullptr;
    return parseGradientStopColor(value);
}

bool CSSPropertyParser::parseFillImage(CSSParserValueList* valueList, RefPtrWillBeRawPtr<CSSValue>& value)
{
    if (valueList->current()->id == CSSValueNone) {
        value = cssValuePool().createIdentifierValue(CSSValueNone);
        return true;
    }
    if (valueList->current()->unit == CSSPrimitiveValue::CSS_URI) {
        value = createCSSImageValueWithReferrer(valueList->current()->string, completeURL(valueList->current()->string));
        return true;
    }

    if (isGeneratedImageValue(valueList->current()))
        return parseGeneratedImage(valueList, value);

    if (valueList->current()->unit == CSSParserValue::Function && valueList->current()->function->id == CSSValueWebkitImageSet) {
        value = parseImageSet(m_valueList);
        if (value)
            return true;
    }

    return false;
}

PassRefPtrWillBeRawPtr<CSSValue> CSSPropertyParser::parseFillPositionX(CSSParserValueList* valueList)
{
    int id = valueList->current()->id;
    if (id == CSSValueLeft || id == CSSValueRight || id == CSSValueCenter) {
        int percent = 0;
        if (id == CSSValueRight)
            percent = 100;
        else if (id == CSSValueCenter)
            percent = 50;
        return cssValuePool().createValue(percent, CSSPrimitiveValue::CSS_PERCENTAGE);
    }
    if (validUnit(valueList->current(), FPercent | FLength))
        return createPrimitiveNumericValue(valueList->current());
    return nullptr;
}

PassRefPtrWillBeRawPtr<CSSValue> CSSPropertyParser::parseFillPositionY(CSSParserValueList* valueList)
{
    int id = valueList->current()->id;
    if (id == CSSValueTop || id == CSSValueBottom || id == CSSValueCenter) {
        int percent = 0;
        if (id == CSSValueBottom)
            percent = 100;
        else if (id == CSSValueCenter)
            percent = 50;
        return cssValuePool().createValue(percent, CSSPrimitiveValue::CSS_PERCENTAGE);
    }
    if (validUnit(valueList->current(), FPercent | FLength))
        return createPrimitiveNumericValue(valueList->current());
    return nullptr;
}

PassRefPtrWillBeRawPtr<CSSPrimitiveValue> CSSPropertyParser::parseFillPositionComponent(CSSParserValueList* valueList, unsigned& cumulativeFlags, FillPositionFlag& individualFlag, FillPositionParsingMode parsingMode, Units unitless)
{
    CSSValueID id = valueList->current()->id;
    if (id == CSSValueLeft || id == CSSValueTop || id == CSSValueRight || id == CSSValueBottom || id == CSSValueCenter) {
        int percent = 0;
        if (id == CSSValueLeft || id == CSSValueRight) {
            if (cumulativeFlags & XFillPosition)
                return nullptr;
            cumulativeFlags |= XFillPosition;
            individualFlag = XFillPosition;
            if (id == CSSValueRight)
                percent = 100;
        }
        else if (id == CSSValueTop || id == CSSValueBottom) {
            if (cumulativeFlags & YFillPosition)
                return nullptr;
            cumulativeFlags |= YFillPosition;
            individualFlag = YFillPosition;
            if (id == CSSValueBottom)
                percent = 100;
        } else if (id == CSSValueCenter) {
            // Center is ambiguous, so we're not sure which position we've found yet, an x or a y.
            percent = 50;
            cumulativeFlags |= AmbiguousFillPosition;
            individualFlag = AmbiguousFillPosition;
        }

        if (parsingMode == ResolveValuesAsKeyword)
            return cssValuePool().createIdentifierValue(id);

        return cssValuePool().createValue(percent, CSSPrimitiveValue::CSS_PERCENTAGE);
    }
    if (validUnit(valueList->current(), FPercent | FLength | unitless)) {
        if (!cumulativeFlags) {
            cumulativeFlags |= XFillPosition;
            individualFlag = XFillPosition;
        } else if (cumulativeFlags & (XFillPosition | AmbiguousFillPosition)) {
            cumulativeFlags |= YFillPosition;
            individualFlag = YFillPosition;
        } else {
            if (m_parsedCalculation)
                m_parsedCalculation.release();
            return nullptr;
        }
        return createPrimitiveNumericValue(valueList->current());
    }
    return nullptr;
}

static bool isValueConflictingWithCurrentEdge(int value1, int value2)
{
    if ((value1 == CSSValueLeft || value1 == CSSValueRight) && (value2 == CSSValueLeft || value2 == CSSValueRight))
        return true;

    if ((value1 == CSSValueTop || value1 == CSSValueBottom) && (value2 == CSSValueTop || value2 == CSSValueBottom))
        return true;

    return false;
}

static bool isFillPositionKeyword(CSSValueID value)
{
    return value == CSSValueLeft || value == CSSValueTop || value == CSSValueBottom || value == CSSValueRight || value == CSSValueCenter;
}

void CSSPropertyParser::parse4ValuesFillPosition(CSSParserValueList* valueList, RefPtrWillBeRawPtr<CSSValue>& value1, RefPtrWillBeRawPtr<CSSValue>& value2, PassRefPtrWillBeRawPtr<CSSPrimitiveValue> parsedValue1, PassRefPtrWillBeRawPtr<CSSPrimitiveValue> parsedValue2)
{
    // [ left | right ] [ <percentage] | <length> ] && [ top | bottom ] [ <percentage> | <length> ]
    // In the case of 4 values <position> requires the second value to be a length or a percentage.
    if (isFillPositionKeyword(parsedValue2->getValueID()))
        return;

    unsigned cumulativeFlags = 0;
    FillPositionFlag value3Flag = InvalidFillPosition;
    RefPtrWillBeRawPtr<CSSPrimitiveValue> value3 = parseFillPositionComponent(valueList, cumulativeFlags, value3Flag, ResolveValuesAsKeyword);
    if (!value3)
        return;

    CSSValueID ident1 = parsedValue1->getValueID();
    CSSValueID ident3 = value3->getValueID();

    if (ident1 == CSSValueCenter)
        return;

    if (!isFillPositionKeyword(ident3) || ident3 == CSSValueCenter)
        return;

    // We need to check if the values are not conflicting, e.g. they are not on the same edge. It is
    // needed as the second call to parseFillPositionComponent was on purpose not checking it. In the
    // case of two values top 20px is invalid but in the case of 4 values it becomes valid.
    if (isValueConflictingWithCurrentEdge(ident1, ident3))
        return;

    valueList->next();

    cumulativeFlags = 0;
    FillPositionFlag value4Flag = InvalidFillPosition;
    RefPtrWillBeRawPtr<CSSPrimitiveValue> value4 = parseFillPositionComponent(valueList, cumulativeFlags, value4Flag, ResolveValuesAsKeyword);
    if (!value4)
        return;

    // 4th value must be a length or a percentage.
    if (isFillPositionKeyword(value4->getValueID()))
        return;

    value1 = createPrimitiveValuePair(parsedValue1, parsedValue2);
    value2 = createPrimitiveValuePair(value3, value4);

    if (ident1 == CSSValueTop || ident1 == CSSValueBottom)
        value1.swap(value2);

    valueList->next();
}
void CSSPropertyParser::parse3ValuesFillPosition(CSSParserValueList* valueList, RefPtrWillBeRawPtr<CSSValue>& value1, RefPtrWillBeRawPtr<CSSValue>& value2, PassRefPtrWillBeRawPtr<CSSPrimitiveValue> parsedValue1, PassRefPtrWillBeRawPtr<CSSPrimitiveValue> parsedValue2)
{
    unsigned cumulativeFlags = 0;
    FillPositionFlag value3Flag = InvalidFillPosition;
    RefPtrWillBeRawPtr<CSSPrimitiveValue> value3 = parseFillPositionComponent(valueList, cumulativeFlags, value3Flag, ResolveValuesAsKeyword);

    // value3 is not an expected value, we return.
    if (!value3)
        return;

    valueList->next();

    bool swapNeeded = false;
    CSSValueID ident1 = parsedValue1->getValueID();
    CSSValueID ident2 = parsedValue2->getValueID();
    CSSValueID ident3 = value3->getValueID();

    CSSValueID firstPositionKeyword;
    CSSValueID secondPositionKeyword;

    if (ident1 == CSSValueCenter) {
        // <position> requires the first 'center' to be followed by a keyword.
        if (!isFillPositionKeyword(ident2))
            return;

        // If 'center' is the first keyword then the last one needs to be a length.
        if (isFillPositionKeyword(ident3))
            return;

        firstPositionKeyword = CSSValueLeft;
        if (ident2 == CSSValueLeft || ident2 == CSSValueRight) {
            firstPositionKeyword = CSSValueTop;
            swapNeeded = true;
        }
        value1 = createPrimitiveValuePair(cssValuePool().createIdentifierValue(firstPositionKeyword), cssValuePool().createValue(50, CSSPrimitiveValue::CSS_PERCENTAGE));
        value2 = createPrimitiveValuePair(parsedValue2, value3);
    } else if (ident3 == CSSValueCenter) {
        if (isFillPositionKeyword(ident2))
            return;

        secondPositionKeyword = CSSValueTop;
        if (ident1 == CSSValueTop || ident1 == CSSValueBottom) {
            secondPositionKeyword = CSSValueLeft;
            swapNeeded = true;
        }
        value1 = createPrimitiveValuePair(parsedValue1, parsedValue2);
        value2 = createPrimitiveValuePair(cssValuePool().createIdentifierValue(secondPositionKeyword), cssValuePool().createValue(50, CSSPrimitiveValue::CSS_PERCENTAGE));
    } else {
        RefPtrWillBeRawPtr<CSSPrimitiveValue> firstPositionValue = nullptr;
        RefPtrWillBeRawPtr<CSSPrimitiveValue> secondPositionValue = nullptr;

        if (isFillPositionKeyword(ident2)) {
            // To match CSS grammar, we should only accept: [ center | left | right | bottom | top ] [ left | right | top | bottom ] [ <percentage> | <length> ].
            ASSERT(ident2 != CSSValueCenter);

            if (isFillPositionKeyword(ident3))
                return;

            secondPositionValue = value3;
            secondPositionKeyword = ident2;
            firstPositionValue = cssValuePool().createValue(0, CSSPrimitiveValue::CSS_PERCENTAGE);
        } else {
            // Per CSS, we should only accept: [ right | left | top | bottom ] [ <percentage> | <length> ] [ center | left | right | bottom | top ].
            if (!isFillPositionKeyword(ident3))
                return;

            firstPositionValue = parsedValue2;
            secondPositionKeyword = ident3;
            secondPositionValue = cssValuePool().createValue(0, CSSPrimitiveValue::CSS_PERCENTAGE);
        }

        if (isValueConflictingWithCurrentEdge(ident1, secondPositionKeyword))
            return;

        value1 = createPrimitiveValuePair(parsedValue1, firstPositionValue);
        value2 = createPrimitiveValuePair(cssValuePool().createIdentifierValue(secondPositionKeyword), secondPositionValue);
    }

    if (ident1 == CSSValueTop || ident1 == CSSValueBottom || swapNeeded)
        value1.swap(value2);

#if ENABLE(ASSERT)
    CSSPrimitiveValue* first = toCSSPrimitiveValue(value1.get());
    CSSPrimitiveValue* second = toCSSPrimitiveValue(value2.get());
    ident1 = first->getPairValue()->first()->getValueID();
    ident2 = second->getPairValue()->first()->getValueID();
    ASSERT(ident1 == CSSValueLeft || ident1 == CSSValueRight);
    ASSERT(ident2 == CSSValueBottom || ident2 == CSSValueTop);
#endif
}

inline bool CSSPropertyParser::isPotentialPositionValue(CSSParserValue* value)
{
    return isFillPositionKeyword(value->id) || validUnit(value, FPercent | FLength, ReleaseParsedCalcValue);
}

void CSSPropertyParser::parseFillPosition(CSSParserValueList* valueList, RefPtrWillBeRawPtr<CSSValue>& value1, RefPtrWillBeRawPtr<CSSValue>& value2, Units unitless)
{
    unsigned numberOfValues = 0;
    for (unsigned i = valueList->currentIndex(); i < valueList->size(); ++i, ++numberOfValues) {
        CSSParserValue* current = valueList->valueAt(i);
        if (!current || isComma(current) || isForwardSlashOperator(current) || !isPotentialPositionValue(current))
            break;
    }

    if (numberOfValues > 4)
        return;

    // If we are parsing two values, we can safely call the CSS 2.1 parsing function and return.
    if (numberOfValues <= 2) {
        parse2ValuesFillPosition(valueList, value1, value2, unitless);
        return;
    }

    ASSERT(numberOfValues > 2 && numberOfValues <= 4);

    CSSParserValue* value = valueList->current();

    // <position> requires the first value to be a background keyword.
    if (!isFillPositionKeyword(value->id))
        return;

    // Parse the first value. We're just making sure that it is one of the valid keywords or a percentage/length.
    unsigned cumulativeFlags = 0;
    FillPositionFlag value1Flag = InvalidFillPosition;
    FillPositionFlag value2Flag = InvalidFillPosition;
    value1 = parseFillPositionComponent(valueList, cumulativeFlags, value1Flag, ResolveValuesAsKeyword);
    if (!value1)
        return;

    valueList->next();

    // In case we are parsing more than two values, relax the check inside of parseFillPositionComponent. top 20px is
    // a valid start for <position>.
    cumulativeFlags = AmbiguousFillPosition;
    value2 = parseFillPositionComponent(valueList, cumulativeFlags, value2Flag, ResolveValuesAsKeyword);
    if (value2)
        valueList->next();
    else {
        value1.clear();
        return;
    }

    RefPtrWillBeRawPtr<CSSPrimitiveValue> parsedValue1 = toCSSPrimitiveValue(value1.get());
    RefPtrWillBeRawPtr<CSSPrimitiveValue> parsedValue2 = toCSSPrimitiveValue(value2.get());

    value1.clear();
    value2.clear();

    // Per CSS3 syntax, <position> can't have 'center' as its second keyword as we have more arguments to follow.
    if (parsedValue2->getValueID() == CSSValueCenter)
        return;

    if (numberOfValues == 3)
        parse3ValuesFillPosition(valueList, value1, value2, parsedValue1.release(), parsedValue2.release());
    else
        parse4ValuesFillPosition(valueList, value1, value2, parsedValue1.release(), parsedValue2.release());
}

void CSSPropertyParser::parse2ValuesFillPosition(CSSParserValueList* valueList, RefPtrWillBeRawPtr<CSSValue>& value1, RefPtrWillBeRawPtr<CSSValue>& value2, Units unitless)
{
    // Parse the first value.  We're just making sure that it is one of the valid keywords or a percentage/length.
    unsigned cumulativeFlags = 0;
    FillPositionFlag value1Flag = InvalidFillPosition;
    FillPositionFlag value2Flag = InvalidFillPosition;
    value1 = parseFillPositionComponent(valueList, cumulativeFlags, value1Flag, ResolveValuesAsPercent, unitless);
    if (!value1)
        return;

    // It only takes one value for background-position to be correctly parsed if it was specified in a shorthand (since we
    // can assume that any other values belong to the rest of the shorthand).  If we're not parsing a shorthand, though, the
    // value was explicitly specified for our property.
    CSSParserValue* value = valueList->next();

    // First check for the comma.  If so, we are finished parsing this value or value pair.
    if (value && isComma(value))
        value = 0;

    if (value) {
        value2 = parseFillPositionComponent(valueList, cumulativeFlags, value2Flag, ResolveValuesAsPercent, unitless);
        if (value2)
            valueList->next();
        else {
            if (!inShorthand()) {
                value1.clear();
                return;
            }
        }
    }

    if (!value2)
        // Only one value was specified. If that value was not a keyword, then it sets the x position, and the y position
        // is simply 50%. This is our default.
        // For keywords, the keyword was either an x-keyword (left/right), a y-keyword (top/bottom), or an ambiguous keyword (center).
        // For left/right/center, the default of 50% in the y is still correct.
        value2 = cssValuePool().createValue(50, CSSPrimitiveValue::CSS_PERCENTAGE);

    if (value1Flag == YFillPosition || value2Flag == XFillPosition)
        value1.swap(value2);
}

void CSSPropertyParser::parseFillRepeat(RefPtrWillBeRawPtr<CSSValue>& value1, RefPtrWillBeRawPtr<CSSValue>& value2)
{
    CSSValueID id = m_valueList->current()->id;
    if (id == CSSValueRepeatX) {
        m_implicitShorthand = true;
        value1 = cssValuePool().createIdentifierValue(CSSValueRepeat);
        value2 = cssValuePool().createIdentifierValue(CSSValueNoRepeat);
        m_valueList->next();
        return;
    }
    if (id == CSSValueRepeatY) {
        m_implicitShorthand = true;
        value1 = cssValuePool().createIdentifierValue(CSSValueNoRepeat);
        value2 = cssValuePool().createIdentifierValue(CSSValueRepeat);
        m_valueList->next();
        return;
    }
    if (id == CSSValueRepeat || id == CSSValueNoRepeat || id == CSSValueRound || id == CSSValueSpace)
        value1 = cssValuePool().createIdentifierValue(id);
    else {
        value1 = nullptr;
        return;
    }

    CSSParserValue* value = m_valueList->next();

    // Parse the second value if one is available
    if (value && !isComma(value)) {
        id = value->id;
        if (id == CSSValueRepeat || id == CSSValueNoRepeat || id == CSSValueRound || id == CSSValueSpace) {
            value2 = cssValuePool().createIdentifierValue(id);
            m_valueList->next();
            return;
        }
    }

    // If only one value was specified, value2 is the same as value1.
    m_implicitShorthand = true;
    value2 = cssValuePool().createIdentifierValue(toCSSPrimitiveValue(value1.get())->getValueID());
}

PassRefPtrWillBeRawPtr<CSSValue> CSSPropertyParser::parseFillSize(CSSPropertyID unresolvedProperty)
{
    CSSParserValue* value = m_valueList->current();
    m_valueList->next();

    if (value->id == CSSValueContain || value->id == CSSValueCover)
        return cssValuePool().createIdentifierValue(value->id);

    RefPtrWillBeRawPtr<CSSPrimitiveValue> parsedValue1 = nullptr;

    if (value->id == CSSValueAuto)
        parsedValue1 = cssValuePool().createIdentifierValue(CSSValueAuto);
    else {
        if (!validUnit(value, FLength | FPercent))
            return nullptr;
        parsedValue1 = createPrimitiveNumericValue(value);
    }

    RefPtrWillBeRawPtr<CSSPrimitiveValue> parsedValue2 = nullptr;
    value = m_valueList->current();
    if (value) {
        if (value->id == CSSValueAuto) {
            // `auto' is the default
            m_valueList->next();
        } else if (validUnit(value, FLength | FPercent)) {
            parsedValue2 = createPrimitiveNumericValue(value);
            m_valueList->next();
        }
    } else if (unresolvedProperty == CSSPropertyAliasWebkitBackgroundSize) {
        // For backwards compatibility we set the second value to the first if it is omitted.
        // We only need to do this for -webkit-background-size. It should be safe to let masks match
        // the real property.
        parsedValue2 = parsedValue1;
    }

    if (!parsedValue2)
        return parsedValue1;

    return createPrimitiveValuePair(parsedValue1.release(), parsedValue2.release(), Pair::KeepIdenticalValues);
}

bool CSSPropertyParser::parseFillProperty(CSSPropertyID propId, CSSPropertyID& propId1, CSSPropertyID& propId2,
    RefPtrWillBeRawPtr<CSSValue>& retValue1, RefPtrWillBeRawPtr<CSSValue>& retValue2)
{
    // We initially store the first value in value/value2, and only create
    // CSSValueLists if we have more values.
    RefPtrWillBeRawPtr<CSSValueList> values = nullptr;
    RefPtrWillBeRawPtr<CSSValueList> values2 = nullptr;
    RefPtrWillBeRawPtr<CSSValue> value = nullptr;
    RefPtrWillBeRawPtr<CSSValue> value2 = nullptr;

    retValue1 = retValue2 = nullptr;
    propId1 = resolveCSSPropertyID(propId);
    propId2 = propId1;
    if (propId == CSSPropertyBackgroundPosition) {
        propId1 = CSSPropertyBackgroundPositionX;
        propId2 = CSSPropertyBackgroundPositionY;
    } else if (propId == CSSPropertyWebkitMaskPosition) {
        propId1 = CSSPropertyWebkitMaskPositionX;
        propId2 = CSSPropertyWebkitMaskPositionY;
    } else if (propId == CSSPropertyBackgroundRepeat) {
        propId1 = CSSPropertyBackgroundRepeatX;
        propId2 = CSSPropertyBackgroundRepeatY;
    } else if (propId == CSSPropertyWebkitMaskRepeat) {
        propId1 = CSSPropertyWebkitMaskRepeatX;
        propId2 = CSSPropertyWebkitMaskRepeatY;
    }

    while (true) {
        RefPtrWillBeRawPtr<CSSValue> currValue = nullptr;
        RefPtrWillBeRawPtr<CSSValue> currValue2 = nullptr;

        Units unitless = FUnknown;
        CSSParserValue* val = m_valueList->current();
        ASSERT(val);

        switch (propId) {
        case CSSPropertyBackgroundColor:
            currValue = parseBackgroundColor(val);
            if (currValue)
                m_valueList->next();
            break;
        case CSSPropertyBackgroundAttachment:
            if (val->id == CSSValueScroll || val->id == CSSValueFixed || val->id == CSSValueLocal) {
                currValue = cssValuePool().createIdentifierValue(val->id);
                m_valueList->next();
            }
            break;
        case CSSPropertyBackgroundImage:
        case CSSPropertyWebkitMaskImage:
            if (parseFillImage(m_valueList, currValue))
                m_valueList->next();
            break;
        case CSSPropertyWebkitBackgroundClip:
        case CSSPropertyWebkitBackgroundOrigin:
        case CSSPropertyWebkitMaskClip:
        case CSSPropertyWebkitMaskOrigin:
            // The first three values here are deprecated and do not apply to the version of the property that has
            // the -webkit- prefix removed.
            if (val->id == CSSValueBorder || val->id == CSSValuePadding || val->id == CSSValueContent
                || val->id == CSSValueBorderBox || val->id == CSSValuePaddingBox || val->id == CSSValueContentBox
                || ((propId == CSSPropertyWebkitBackgroundClip || propId == CSSPropertyWebkitMaskClip)
                    && (val->id == CSSValueText || val->id == CSSValueWebkitText))) {
                currValue = cssValuePool().createIdentifierValue(val->id);
                m_valueList->next();
            }
            break;
        case CSSPropertyBackgroundClip:
            if (parseBackgroundClip(val, currValue))
                m_valueList->next();
            break;
        case CSSPropertyBackgroundOrigin:
            if (val->id == CSSValueBorderBox || val->id == CSSValuePaddingBox || val->id == CSSValueContentBox) {
                currValue = cssValuePool().createIdentifierValue(val->id);
                m_valueList->next();
            }
            break;
        case CSSPropertyBackgroundPosition:
            if (!inShorthand())
                unitless = FUnitlessQuirk;
            // fall-through
        case CSSPropertyWebkitMaskPosition:
            parseFillPosition(m_valueList, currValue, currValue2, unitless);
            // parseFillPosition advances the m_valueList pointer.
            break;
        case CSSPropertyBackgroundPositionX:
        case CSSPropertyWebkitMaskPositionX: {
            currValue = parseFillPositionX(m_valueList);
            if (currValue)
                m_valueList->next();
            break;
        }
        case CSSPropertyBackgroundPositionY:
        case CSSPropertyWebkitMaskPositionY: {
            currValue = parseFillPositionY(m_valueList);
            if (currValue)
                m_valueList->next();
            break;
        }
        case CSSPropertyWebkitBackgroundComposite:
        case CSSPropertyWebkitMaskComposite:
            if (val->id >= CSSValueClear && val->id <= CSSValuePlusLighter) {
                currValue = cssValuePool().createIdentifierValue(val->id);
                m_valueList->next();
            }
            break;
        case CSSPropertyBackgroundBlendMode:
            if (val->id == CSSValueNormal || val->id == CSSValueMultiply
                || val->id == CSSValueScreen || val->id == CSSValueOverlay || val->id == CSSValueDarken
                || val->id == CSSValueLighten ||  val->id == CSSValueColorDodge || val->id == CSSValueColorBurn
                || val->id == CSSValueHardLight || val->id == CSSValueSoftLight || val->id == CSSValueDifference
                || val->id == CSSValueExclusion || val->id == CSSValueHue || val->id == CSSValueSaturation
                || val->id == CSSValueColor || val->id == CSSValueLuminosity) {
                currValue = cssValuePool().createIdentifierValue(val->id);
                m_valueList->next();
            }
            break;
        case CSSPropertyBackgroundRepeat:
        case CSSPropertyWebkitMaskRepeat:
            parseFillRepeat(currValue, currValue2);
            // parseFillRepeat advances the m_valueList pointer
            break;
        case CSSPropertyBackgroundSize:
        case CSSPropertyAliasWebkitBackgroundSize:
        case CSSPropertyWebkitMaskSize: {
            currValue = parseFillSize(propId);
            break;
        }
        case CSSPropertyMaskSourceType: {
            ASSERT(RuntimeEnabledFeatures::cssMaskSourceTypeEnabled());
            if (val->id == CSSValueAuto || val->id == CSSValueAlpha || val->id == CSSValueLuminance) {
                currValue = cssValuePool().createIdentifierValue(val->id);
                m_valueList->next();
            } else {
                currValue = nullptr;
            }
            break;
        }
        default:
            break;
        }
        if (!currValue)
            return false;

        if (value && !values) {
            values = CSSValueList::createCommaSeparated();
            values->append(value.release());
        }

        if (value2 && !values2) {
            values2 = CSSValueList::createCommaSeparated();
            values2->append(value2.release());
        }

        if (values)
            values->append(currValue.release());
        else
            value = currValue.release();
        if (currValue2) {
            if (values2)
                values2->append(currValue2.release());
            else
                value2 = currValue2.release();
        }

        // When parsing any fill shorthand property, we let it handle building up the lists for all
        // properties.
        if (inShorthand())
            break;

        if (!m_valueList->current())
            break;
        if (!consumeComma(m_valueList) || !m_valueList->current())
            return false;
    }

    if (values) {
        ASSERT(values->length());
        retValue1 = values.release();
        if (values2) {
            ASSERT(values2->length());
            retValue2 = values2.release();
        }
    } else {
        ASSERT(value);
        retValue1 = value.release();
        retValue2 = value2.release();
    }

    return true;
}

PassRefPtrWillBeRawPtr<CSSValue> CSSPropertyParser::parseAnimationDelay()
{
    CSSParserValue* value = m_valueList->current();
    if (validUnit(value, FTime))
        return createPrimitiveNumericValue(value);
    return nullptr;
}

PassRefPtrWillBeRawPtr<CSSValue> CSSPropertyParser::parseAnimationDirection()
{
    CSSParserValue* value = m_valueList->current();
    if (value->id == CSSValueNormal || value->id == CSSValueAlternate || value->id == CSSValueReverse || value->id == CSSValueAlternateReverse)
        return cssValuePool().createIdentifierValue(value->id);
    return nullptr;
}

PassRefPtrWillBeRawPtr<CSSValue> CSSPropertyParser::parseAnimationDuration()
{
    CSSParserValue* value = m_valueList->current();
    if (validUnit(value, FTime | FNonNeg))
        return createPrimitiveNumericValue(value);
    return nullptr;
}

PassRefPtrWillBeRawPtr<CSSValue> CSSPropertyParser::parseAnimationFillMode()
{
    CSSParserValue* value = m_valueList->current();
    if (value->id == CSSValueNone || value->id == CSSValueForwards || value->id == CSSValueBackwards || value->id == CSSValueBoth)
        return cssValuePool().createIdentifierValue(value->id);
    return nullptr;
}

PassRefPtrWillBeRawPtr<CSSValue> CSSPropertyParser::parseAnimationIterationCount()
{
    CSSParserValue* value = m_valueList->current();
    if (value->id == CSSValueInfinite)
        return cssValuePool().createIdentifierValue(value->id);
    if (validUnit(value, FNumber | FNonNeg))
        return createPrimitiveNumericValue(value);
    return nullptr;
}

PassRefPtrWillBeRawPtr<CSSValue> CSSPropertyParser::parseAnimationName(bool allowQuotedName)
{
    CSSParserValue* value = m_valueList->current();

    if (value->id == CSSValueNone)
        return cssValuePool().createIdentifierValue(CSSValueNone);

    if (value->unit == CSSPrimitiveValue::CSS_IDENT)
        return createPrimitiveCustomIdentValue(value);

    if (allowQuotedName && value->unit == CSSPrimitiveValue::CSS_STRING) {
        // Legacy support for strings in prefixed animations
        if (m_context.useCounter())
            m_context.useCounter()->count(UseCounter::QuotedAnimationName);
        if (equalIgnoringCase(value->string, "none"))
            return cssValuePool().createIdentifierValue(CSSValueNone);
        return createPrimitiveCustomIdentValue(value);
    }

    return nullptr;
}

PassRefPtrWillBeRawPtr<CSSValue> CSSPropertyParser::parseAnimationPlayState()
{
    CSSParserValue* value = m_valueList->current();
    if (value->id == CSSValueRunning || value->id == CSSValuePaused)
        return cssValuePool().createIdentifierValue(value->id);
    return nullptr;
}

PassRefPtrWillBeRawPtr<CSSValue> CSSPropertyParser::parseAnimationProperty()
{
    CSSParserValue* value = m_valueList->current();
    if (value->unit != CSSPrimitiveValue::CSS_IDENT)
        return nullptr;
    // Since all is valid css property keyword, cssPropertyID for all
    // returns non-null value. We need to check "all" before
    // cssPropertyID check.
    if (value->id == CSSValueAll)
        return cssValuePool().createIdentifierValue(CSSValueAll);
    CSSPropertyID property = unresolvedCSSPropertyID(value->string);
    if (property) {
        ASSERT(CSSPropertyMetadata::isEnabledProperty(property));
        return cssValuePool().createIdentifierValue(property);
    }
    if (value->id == CSSValueNone)
        return cssValuePool().createIdentifierValue(CSSValueNone);
    if (value->id == CSSValueInitial || value->id == CSSValueInherit)
        return nullptr;
    return createPrimitiveCustomIdentValue(value);
}

bool CSSPropertyParser::parseCubicBezierTimingFunctionValue(CSSParserValueList*& args, double& result)
{
    CSSParserValue* v = args->current();
    if (!validUnit(v, FNumber))
        return false;
    result = v->fValue;
    v = args->next();
    if (!v)
        // The last number in the function has no comma after it, so we're done.
        return true;
    return consumeComma(args);
}

PassRefPtrWillBeRawPtr<CSSValue> CSSPropertyParser::parseAnimationTimingFunction()
{
    CSSParserValue* value = m_valueList->current();
    if (value->id == CSSValueEase || value->id == CSSValueLinear || value->id == CSSValueEaseIn || value->id == CSSValueEaseOut
        || value->id == CSSValueEaseInOut || value->id == CSSValueStepStart || value->id == CSSValueStepEnd
        || value->id == CSSValueStepMiddle)
        return cssValuePool().createIdentifierValue(value->id);

    // We must be a function.
    if (value->unit != CSSParserValue::Function)
        return nullptr;

    CSSParserValueList* args = value->function->args.get();

    if (value->function->id == CSSValueSteps) {
        // For steps, 1 or 2 params must be specified (comma-separated)
        if (!args || (args->size() != 1 && args->size() != 3))
            return nullptr;

        // There are two values.
        int numSteps;
        StepsTimingFunction::StepAtPosition stepAtPosition = StepsTimingFunction::End;

        CSSParserValue* v = args->current();
        if (!validUnit(v, FInteger))
            return nullptr;
        numSteps = clampTo<int>(v->fValue);
        if (numSteps < 1)
            return nullptr;

        if (args->next()) {
            // There is a comma so we need to parse the second value
            if (!consumeComma(args))
                return nullptr;
            switch (args->current()->id) {
            case CSSValueMiddle:
                if (!RuntimeEnabledFeatures::webAnimationsAPIEnabled())
                    return nullptr;
                stepAtPosition = StepsTimingFunction::Middle;
                break;
            case CSSValueStart:
                stepAtPosition = StepsTimingFunction::Start;
                break;
            case CSSValueEnd:
                stepAtPosition = StepsTimingFunction::End;
                break;
            default:
                return nullptr;
            }
        }

        return CSSStepsTimingFunctionValue::create(numSteps, stepAtPosition);
    }

    if (value->function->id == CSSValueCubicBezier) {
        // For cubic bezier, 4 values must be specified.
        if (!args || args->size() != 7)
            return nullptr;

        // There are two points specified. The x values must be between 0 and 1 but the y values can exceed this range.
        double x1, y1, x2, y2;

        if (!parseCubicBezierTimingFunctionValue(args, x1))
            return nullptr;
        if (x1 < 0 || x1 > 1)
            return nullptr;
        if (!parseCubicBezierTimingFunctionValue(args, y1))
            return nullptr;
        if (!parseCubicBezierTimingFunctionValue(args, x2))
            return nullptr;
        if (x2 < 0 || x2 > 1)
            return nullptr;
        if (!parseCubicBezierTimingFunctionValue(args, y2))
            return nullptr;

        return CSSCubicBezierTimingFunctionValue::create(x1, y1, x2, y2);
    }

    return nullptr;
}

PassRefPtrWillBeRawPtr<CSSValue> CSSPropertyParser::parseAnimationProperty(CSSPropertyID propId, bool useLegacyParsing)
{
    RefPtrWillBeRawPtr<CSSValue> value = nullptr;
    switch (propId) {
    case CSSPropertyAnimationDelay:
    case CSSPropertyTransitionDelay:
        value = parseAnimationDelay();
        break;
    case CSSPropertyAnimationDirection:
        value = parseAnimationDirection();
        break;
    case CSSPropertyAnimationDuration:
    case CSSPropertyTransitionDuration:
        value = parseAnimationDuration();
        break;
    case CSSPropertyAnimationFillMode:
        value = parseAnimationFillMode();
        break;
    case CSSPropertyAnimationIterationCount:
        value = parseAnimationIterationCount();
        break;
    case CSSPropertyAnimationName:
        value = parseAnimationName(useLegacyParsing);
        break;
    case CSSPropertyAnimationPlayState:
        value = parseAnimationPlayState();
        break;
    case CSSPropertyTransitionProperty:
        value = parseAnimationProperty();
        break;
    case CSSPropertyAnimationTimingFunction:
    case CSSPropertyTransitionTimingFunction:
        value = parseAnimationTimingFunction();
        break;
    default:
        ASSERT_NOT_REACHED();
        return nullptr;
    }

    if (value)
        m_valueList->next();
    return value.release();
}

PassRefPtrWillBeRawPtr<CSSValueList> CSSPropertyParser::parseAnimationPropertyList(CSSPropertyID propId, bool useLegacyParsing)
{
    RefPtrWillBeRawPtr<CSSValueList> list = CSSValueList::createCommaSeparated();
    while (true) {
        RefPtrWillBeRawPtr<CSSValue> value = parseAnimationProperty(propId, useLegacyParsing);
        if (!value)
            return nullptr;
        list->append(value.release());
        if (!m_valueList->current())
            break;
        if (!consumeComma(m_valueList) || !m_valueList->current())
            return nullptr;
    }
    if (propId == CSSPropertyTransitionProperty && !isValidTransitionPropertyList(list.get()))
        return nullptr;
    ASSERT(list->length());
    return list.release();
}

static inline bool isCSSWideKeyword(const CSSParserValue& value)
{
    return value.id == CSSValueInitial || value.id == CSSValueInherit || value.id == CSSValueUnset || value.id == CSSValueDefault;
}

static inline bool isValidCustomIdentForGridPositions(const CSSParserValue& value)
{
    // FIXME: we need a more general solution for <custom-ident> in all properties.
    return value.unit == CSSPrimitiveValue::CSS_IDENT && value.id != CSSValueSpan && value.id != CSSValueAuto && !isCSSWideKeyword(value);
}

// The function parses [ <integer> || <custom-ident> ] in <grid-line> (which can be stand alone or with 'span').
bool CSSPropertyParser::parseIntegerOrCustomIdentFromGridPosition(RefPtrWillBeRawPtr<CSSPrimitiveValue>& numericValue, RefPtrWillBeRawPtr<CSSPrimitiveValue>& gridLineName)
{
    CSSParserValue* value = m_valueList->current();
    if (validUnit(value, FInteger) && value->fValue) {
        numericValue = createPrimitiveNumericValue(value);
        value = m_valueList->next();
        if (value && isValidCustomIdentForGridPositions(*value)) {
            gridLineName = createPrimitiveCustomIdentValue(m_valueList->current());
            m_valueList->next();
        }
        return true;
    }

    if (isValidCustomIdentForGridPositions(*value)) {
        gridLineName = createPrimitiveCustomIdentValue(m_valueList->current());
        value = m_valueList->next();
        if (value && validUnit(value, FInteger) && value->fValue) {
            numericValue = createPrimitiveNumericValue(value);
            m_valueList->next();
        }
        return true;
    }

    return false;
}

PassRefPtrWillBeRawPtr<CSSValue> CSSPropertyParser::parseGridPosition()
{
    ASSERT(RuntimeEnabledFeatures::cssGridLayoutEnabled());

    CSSParserValue* value = m_valueList->current();
    if (value->id == CSSValueAuto) {
        m_valueList->next();
        return cssValuePool().createIdentifierValue(CSSValueAuto);
    }

    RefPtrWillBeRawPtr<CSSPrimitiveValue> numericValue = nullptr;
    RefPtrWillBeRawPtr<CSSPrimitiveValue> gridLineName = nullptr;
    bool hasSeenSpanKeyword = false;

    if (parseIntegerOrCustomIdentFromGridPosition(numericValue, gridLineName)) {
        value = m_valueList->current();
        if (value && value->id == CSSValueSpan) {
            hasSeenSpanKeyword = true;
            m_valueList->next();
        }
    } else if (value->id == CSSValueSpan) {
        hasSeenSpanKeyword = true;
        if (CSSParserValue* nextValue = m_valueList->next()) {
            if (!isForwardSlashOperator(nextValue) && !parseIntegerOrCustomIdentFromGridPosition(numericValue, gridLineName))
                return nullptr;
        }
    }

    // Check that we have consumed all the value list. For shorthands, the parser will pass
    // the whole value list (including the opposite position).
    if (m_valueList->current() && !isForwardSlashOperator(m_valueList->current()))
        return nullptr;

    // If we didn't parse anything, this is not a valid grid position.
    if (!hasSeenSpanKeyword && !gridLineName && !numericValue)
        return nullptr;

    // Negative numbers are not allowed for span (but are for <integer>).
    if (hasSeenSpanKeyword && numericValue && numericValue->getIntValue() < 0)
        return nullptr;

    // For the <custom-ident> case.
    if (gridLineName && !numericValue && !hasSeenSpanKeyword)
        return cssValuePool().createValue(gridLineName->getStringValue(), CSSPrimitiveValue::CSS_CUSTOM_IDENT);

    RefPtrWillBeRawPtr<CSSValueList> values = CSSValueList::createSpaceSeparated();
    if (hasSeenSpanKeyword)
        values->append(cssValuePool().createIdentifierValue(CSSValueSpan));
    if (numericValue)
        values->append(numericValue.release());
    if (gridLineName)
        values->append(gridLineName.release());
    ASSERT(values->length());
    return values.release();
}

static PassRefPtrWillBeRawPtr<CSSValue> gridMissingGridPositionValue(CSSValue* value)
{
    if (value->isPrimitiveValue() && toCSSPrimitiveValue(value)->isCustomIdent())
        return value;

    return cssValuePool().createIdentifierValue(CSSValueAuto);
}

bool CSSPropertyParser::parseGridItemPositionShorthand(CSSPropertyID shorthandId, bool important)
{
    ShorthandScope scope(this, shorthandId);
    const StylePropertyShorthand& shorthand = shorthandForProperty(shorthandId);
    ASSERT(shorthand.length() == 2);

    RefPtrWillBeRawPtr<CSSValue> startValue = parseGridPosition();
    if (!startValue)
        return false;

    RefPtrWillBeRawPtr<CSSValue> endValue = nullptr;
    if (m_valueList->current()) {
        if (!isForwardSlashOperator(m_valueList->current()))
            return false;

        if (!m_valueList->next())
            return false;

        endValue = parseGridPosition();
        if (!endValue || m_valueList->current())
            return false;
    } else {
        endValue = gridMissingGridPositionValue(startValue.get());
    }

    addProperty(shorthand.properties()[0], startValue, important);
    addProperty(shorthand.properties()[1], endValue, important);
    return true;
}

bool CSSPropertyParser::parseGridTemplateRowsAndAreas(PassRefPtrWillBeRawPtr<CSSValue> templateColumns, bool important)
{
    NamedGridAreaMap gridAreaMap;
    size_t rowCount = 0;
    size_t columnCount = 0;
    bool trailingIdentWasAdded = false;
    RefPtrWillBeRawPtr<CSSValueList> templateRows = CSSValueList::createSpaceSeparated();

    // At least template-areas strings must be defined.
    if (!m_valueList->current())
        return false;

    while (m_valueList->current()) {
        // Handle leading <custom-ident>*.
        if (!parseGridLineNames(*m_valueList, *templateRows, trailingIdentWasAdded ? toCSSGridLineNamesValue(templateRows->item(templateRows->length() - 1)) : nullptr))
            return false;

        // Handle a template-area's row.
        if (!parseGridTemplateAreasRow(gridAreaMap, rowCount, columnCount))
            return false;
        ++rowCount;

        // Handle template-rows's track-size.
        if (m_valueList->current() && m_valueList->current()->unit != CSSPrimitiveValue::CSS_STRING) {
            RefPtrWillBeRawPtr<CSSValue> value = parseGridTrackSize(*m_valueList);
            if (!value)
                return false;
            templateRows->append(value);
        } else {
            templateRows->append(cssValuePool().createIdentifierValue(CSSValueAuto));
        }

        // This will handle the trailing/leading <custom-ident>* in the grammar.
        if (!parseGridLineNames(*m_valueList, *templateRows))
            return false;
        trailingIdentWasAdded = templateRows->item(templateRows->length() - 1)->isGridLineNamesValue();
    }

    // [<track-list> /]?
    if (templateColumns)
        addProperty(CSSPropertyGridTemplateColumns, templateColumns, important);
    else
        addProperty(CSSPropertyGridTemplateColumns,  cssValuePool().createIdentifierValue(CSSValueNone), important);

    // [<line-names>? <string> [<track-size> <line-names>]? ]+
    RefPtrWillBeRawPtr<CSSValue> templateAreas = CSSGridTemplateAreasValue::create(gridAreaMap, rowCount, columnCount);
    addProperty(CSSPropertyGridTemplateAreas, templateAreas.release(), important);
    addProperty(CSSPropertyGridTemplateRows, templateRows.release(), important);

    return true;
}


bool CSSPropertyParser::parseGridTemplateShorthand(bool important)
{
    ASSERT(RuntimeEnabledFeatures::cssGridLayoutEnabled());

    ShorthandScope scope(this, CSSPropertyGridTemplate);
    ASSERT(gridTemplateShorthand().length() == 3);

    // At least "none" must be defined.
    if (!m_valueList->current())
        return false;

    bool firstValueIsNone = m_valueList->current()->id == CSSValueNone;

    // 1- 'none' case.
    if (firstValueIsNone && !m_valueList->next()) {
        addProperty(CSSPropertyGridTemplateColumns, cssValuePool().createIdentifierValue(CSSValueNone), important);
        addProperty(CSSPropertyGridTemplateRows, cssValuePool().createIdentifierValue(CSSValueNone), important);
        addProperty(CSSPropertyGridTemplateAreas, cssValuePool().createIdentifierValue(CSSValueNone), important);
        return true;
    }

    unsigned index = 0;
    RefPtrWillBeRawPtr<CSSValue> columnsValue = nullptr;
    if (firstValueIsNone) {
        columnsValue = cssValuePool().createIdentifierValue(CSSValueNone);
    } else {
        columnsValue = parseGridTrackList();
    }

    // 2- <grid-template-columns> / <grid-template-columns> syntax.
    if (columnsValue) {
        if (!(m_valueList->current() && isForwardSlashOperator(m_valueList->current()) && m_valueList->next()))
            return false;
        index = m_valueList->currentIndex();
        if (RefPtrWillBeRawPtr<CSSValue> rowsValue = parseGridTrackList()) {
            if (m_valueList->current())
                return false;
            addProperty(CSSPropertyGridTemplateColumns, columnsValue, important);
            addProperty(CSSPropertyGridTemplateRows, rowsValue, important);
            addProperty(CSSPropertyGridTemplateAreas, cssValuePool().createIdentifierValue(CSSValueNone), important);
            return true;
        }
    }


    // 3- [<track-list> /]? [<line-names>? <string> [<track-size> <line-names>]? ]+ syntax.
    // The template-columns <track-list> can't be 'none'.
    if (firstValueIsNone)
        return false;
    // It requires to rewind parsing due to previous syntax failures.
    m_valueList->setCurrentIndex(index);
    return parseGridTemplateRowsAndAreas(columnsValue, important);
}

bool CSSPropertyParser::parseGridShorthand(bool important)
{
    ShorthandScope scope(this, CSSPropertyGrid);
    ASSERT(shorthandForProperty(CSSPropertyGrid).length() == 6);

    // 1- <grid-template>
    if (parseGridTemplateShorthand(important)) {
        // It can only be specified the explicit or the implicit grid properties in a single grid declaration.
        // The sub-properties not specified are set to their initial value, as normal for shorthands.
        addProperty(CSSPropertyGridAutoFlow, cssValuePool().createImplicitInitialValue(), important);
        addProperty(CSSPropertyGridAutoColumns, cssValuePool().createImplicitInitialValue(), important);
        addProperty(CSSPropertyGridAutoRows, cssValuePool().createImplicitInitialValue(), important);
        return true;
    }

    // Need to rewind parsing to explore the alternative syntax of this shorthand.
    m_valueList->setCurrentIndex(0);

    // 2- <grid-auto-flow> [ <grid-auto-columns> [ / <grid-auto-rows> ]? ]
    if (!parseValue(CSSPropertyGridAutoFlow, important))
        return false;

    RefPtrWillBeRawPtr<CSSValue> autoColumnsValue = nullptr;
    RefPtrWillBeRawPtr<CSSValue> autoRowsValue = nullptr;

    if (m_valueList->current()) {
        autoColumnsValue = parseGridTrackSize(*m_valueList);
        if (!autoColumnsValue)
            return false;
        if (m_valueList->current()) {
            if (!isForwardSlashOperator(m_valueList->current()) || !m_valueList->next())
                return false;
            autoRowsValue = parseGridTrackSize(*m_valueList);
            if (!autoRowsValue)
                return false;
        }
        if (m_valueList->current())
            return false;
    } else {
        // Other omitted values are set to their initial values.
        autoColumnsValue = cssValuePool().createImplicitInitialValue();
        autoRowsValue = cssValuePool().createImplicitInitialValue();
    }

    // if <grid-auto-rows> value is omitted, it is set to the value specified for grid-auto-columns.
    if (!autoRowsValue)
        autoRowsValue = autoColumnsValue;

    addProperty(CSSPropertyGridAutoColumns, autoColumnsValue, important);
    addProperty(CSSPropertyGridAutoRows, autoRowsValue, important);

    // It can only be specified the explicit or the implicit grid properties in a single grid declaration.
    // The sub-properties not specified are set to their initial value, as normal for shorthands.
    addProperty(CSSPropertyGridTemplateColumns, cssValuePool().createImplicitInitialValue(), important);
    addProperty(CSSPropertyGridTemplateRows, cssValuePool().createImplicitInitialValue(), important);
    addProperty(CSSPropertyGridTemplateAreas, cssValuePool().createImplicitInitialValue(), important);

    return true;
}

bool CSSPropertyParser::parseGridAreaShorthand(bool important)
{
    ASSERT(RuntimeEnabledFeatures::cssGridLayoutEnabled());

    ShorthandScope scope(this, CSSPropertyGridArea);
    const StylePropertyShorthand& shorthand = gridAreaShorthand();
    ASSERT_UNUSED(shorthand, shorthand.length() == 4);

    RefPtrWillBeRawPtr<CSSValue> rowStartValue = parseGridPosition();
    if (!rowStartValue)
        return false;

    RefPtrWillBeRawPtr<CSSValue> columnStartValue = nullptr;
    if (!parseSingleGridAreaLonghand(columnStartValue))
        return false;

    RefPtrWillBeRawPtr<CSSValue> rowEndValue = nullptr;
    if (!parseSingleGridAreaLonghand(rowEndValue))
        return false;

    RefPtrWillBeRawPtr<CSSValue> columnEndValue = nullptr;
    if (!parseSingleGridAreaLonghand(columnEndValue))
        return false;

    if (!columnStartValue)
        columnStartValue = gridMissingGridPositionValue(rowStartValue.get());

    if (!rowEndValue)
        rowEndValue = gridMissingGridPositionValue(rowStartValue.get());

    if (!columnEndValue)
        columnEndValue = gridMissingGridPositionValue(columnStartValue.get());

    addProperty(CSSPropertyGridRowStart, rowStartValue, important);
    addProperty(CSSPropertyGridColumnStart, columnStartValue, important);
    addProperty(CSSPropertyGridRowEnd, rowEndValue, important);
    addProperty(CSSPropertyGridColumnEnd, columnEndValue, important);
    return true;
}

bool CSSPropertyParser::parseSingleGridAreaLonghand(RefPtrWillBeRawPtr<CSSValue>& property)
{
    if (!m_valueList->current())
        return true;

    if (!isForwardSlashOperator(m_valueList->current()))
        return false;

    if (!m_valueList->next())
        return false;

    property = parseGridPosition();
    return true;
}

static inline bool isClosingBracket(const CSSParserValue& value)
{
    return value.unit == CSSParserValue::Operator && value.iValue == ']';
}

bool CSSPropertyParser::parseGridLineNames(CSSParserValueList& inputList, CSSValueList& valueList, CSSGridLineNamesValue* previousNamedAreaTrailingLineNames)
{
    if (!inputList.current() || inputList.current()->unit != CSSParserValue::Operator || inputList.current()->iValue != '[')
        return true;

    // Skip '['
    inputList.next();

    RefPtrWillBeRawPtr<CSSGridLineNamesValue> lineNames = previousNamedAreaTrailingLineNames;
    if (!lineNames)
        lineNames = CSSGridLineNamesValue::create();

    while (CSSParserValue* identValue = inputList.current()) {
        if (isClosingBracket(*identValue))
            break;

        if (!isValidCustomIdentForGridPositions(*identValue))
            return false;

        RefPtrWillBeRawPtr<CSSPrimitiveValue> lineName = createPrimitiveCustomIdentValue(identValue);
        lineNames->append(lineName.release());
        inputList.next();
    }

    if (!inputList.current() || !isClosingBracket(*inputList.current()))
        return false;

    if (!previousNamedAreaTrailingLineNames)
        valueList.append(lineNames.release());

    // Consume ']'
    inputList.next();
    return true;
}

PassRefPtrWillBeRawPtr<CSSValue> CSSPropertyParser::parseGridTrackList()
{
    ASSERT(RuntimeEnabledFeatures::cssGridLayoutEnabled());

    CSSParserValue* value = m_valueList->current();
    if (value->id == CSSValueNone) {
        m_valueList->next();
        return cssValuePool().createIdentifierValue(CSSValueNone);
    }

    RefPtrWillBeRawPtr<CSSValueList> values = CSSValueList::createSpaceSeparated();
    // Handle leading  <custom-ident>*.
    if (!parseGridLineNames(*m_valueList, *values))
        return nullptr;

    bool seenTrackSizeOrRepeatFunction = false;
    while (CSSParserValue* currentValue = m_valueList->current()) {
        if (isForwardSlashOperator(currentValue))
            break;
        if (currentValue->unit == CSSParserValue::Function && currentValue->function->id == CSSValueRepeat) {
            if (!parseGridTrackRepeatFunction(*values))
                return nullptr;
            seenTrackSizeOrRepeatFunction = true;
        } else {
            RefPtrWillBeRawPtr<CSSValue> value = parseGridTrackSize(*m_valueList);
            if (!value)
                return nullptr;
            values->append(value);
            seenTrackSizeOrRepeatFunction = true;
        }
        // This will handle the trailing <custom-ident>* in the grammar.
        if (!parseGridLineNames(*m_valueList, *values))
            return nullptr;
    }

    // We should have found a <track-size> or else it is not a valid <track-list>
    if (!seenTrackSizeOrRepeatFunction)
        return nullptr;

    return values;
}

bool CSSPropertyParser::parseGridTrackRepeatFunction(CSSValueList& list)
{
    CSSParserValueList* arguments = m_valueList->current()->function->args.get();
    if (!arguments || arguments->size() < 3 || !validUnit(arguments->valueAt(0), FPositiveInteger) || !isComma(arguments->valueAt(1)))
        return false;

    ASSERT(arguments->valueAt(0)->fValue > 0);
    size_t repetitions = clampTo<size_t>(arguments->valueAt(0)->fValue, 0, kGridMaxTracks);

    RefPtrWillBeRawPtr<CSSValueList> repeatedValues = CSSValueList::createSpaceSeparated();
    arguments->next(); // Skip the repetition count.
    arguments->next(); // Skip the comma.

    // Handle leading <custom-ident>*.
    if (!parseGridLineNames(*arguments, *repeatedValues))
        return false;

    size_t numberOfTracks = 0;
    while (arguments->current()) {
        RefPtrWillBeRawPtr<CSSValue> trackSize = parseGridTrackSize(*arguments);
        if (!trackSize)
            return false;

        repeatedValues->append(trackSize);
        ++numberOfTracks;

        // This takes care of any trailing <custom-ident>* in the grammar.
        if (!parseGridLineNames(*arguments, *repeatedValues))
            return false;
    }

    // We should have found at least one <track-size> or else it is not a valid <track-list>.
    if (!numberOfTracks)
        return false;

    // We clamp the number of repetitions to a multiple of the repeat() track list's size, while staying below the max
    // grid size.
    repetitions = std::min(repetitions, kGridMaxTracks / numberOfTracks);

    for (size_t i = 0; i < repetitions; ++i) {
        for (size_t j = 0; j < repeatedValues->length(); ++j)
            list.append(repeatedValues->item(j));
    }

    // parseGridTrackSize iterated over the repeat arguments, move to the next value.
    m_valueList->next();
    return true;
}


PassRefPtrWillBeRawPtr<CSSValue> CSSPropertyParser::parseGridTrackSize(CSSParserValueList& inputList)
{
    ASSERT(RuntimeEnabledFeatures::cssGridLayoutEnabled());

    CSSParserValue* currentValue = inputList.current();
    inputList.next();

    if (currentValue->id == CSSValueAuto)
        return cssValuePool().createIdentifierValue(CSSValueAuto);

    if (currentValue->unit == CSSParserValue::Function && currentValue->function->id == CSSValueMinmax) {
        // The spec defines the following grammar: minmax( <track-breadth> , <track-breadth> )
        CSSParserValueList* arguments = currentValue->function->args.get();
        if (!arguments || arguments->size() != 3 || !isComma(arguments->valueAt(1)))
            return nullptr;

        RefPtrWillBeRawPtr<CSSPrimitiveValue> minTrackBreadth = parseGridBreadth(arguments->valueAt(0));
        if (!minTrackBreadth)
            return nullptr;

        RefPtrWillBeRawPtr<CSSPrimitiveValue> maxTrackBreadth = parseGridBreadth(arguments->valueAt(2));
        if (!maxTrackBreadth)
            return nullptr;

        RefPtrWillBeRawPtr<CSSFunctionValue> result = CSSFunctionValue::create(CSSValueMinmax);
        result->append(minTrackBreadth);
        result->append(maxTrackBreadth);
        return result.release();
    }

    return parseGridBreadth(currentValue);
}

PassRefPtrWillBeRawPtr<CSSPrimitiveValue> CSSPropertyParser::parseGridBreadth(CSSParserValue* currentValue)
{
    if (currentValue->id == CSSValueMinContent || currentValue->id == CSSValueMaxContent || currentValue->id == CSSValueAuto)
        return cssValuePool().createIdentifierValue(currentValue->id);

    if (currentValue->unit == CSSPrimitiveValue::CSS_FR) {
        double flexValue = currentValue->fValue;

        // Fractional unit is a non-negative dimension.
        if (flexValue <= 0)
            return nullptr;

        return cssValuePool().createValue(flexValue, CSSPrimitiveValue::CSS_FR);
    }

    if (!validUnit(currentValue, FNonNeg | FLength | FPercent))
        return nullptr;

    return createPrimitiveNumericValue(currentValue);
}

static Vector<String> parseGridTemplateAreasColumnNames(const String& gridRowNames)
{
    ASSERT(!gridRowNames.isEmpty());
    Vector<String> columnNames;
    // Using StringImpl to avoid checks and indirection in every call to String::operator[].
    StringImpl& text = *gridRowNames.impl();

    StringBuilder areaName;
    for (unsigned i = 0; i < text.length(); ++i) {
        if (text[i] == ' ') {
            if (!areaName.isEmpty()) {
                columnNames.append(areaName.toString());
                areaName.clear();
            }
            continue;
        }
        if (text[i] == '.') {
            if (areaName == ".")
                continue;
            if (!areaName.isEmpty()) {
                columnNames.append(areaName.toString());
                areaName.clear();
            }
        } else {
            if (areaName == ".") {
                columnNames.append(areaName.toString());
                areaName.clear();
            }
        }

        areaName.append(text[i]);
    }

    if (!areaName.isEmpty())
        columnNames.append(areaName.toString());

    return columnNames;
}

bool CSSPropertyParser::parseGridTemplateAreasRow(NamedGridAreaMap& gridAreaMap, const size_t rowCount, size_t& columnCount)
{
    CSSParserValue* currentValue = m_valueList->current();
    if (!currentValue || currentValue->unit != CSSPrimitiveValue::CSS_STRING)
        return false;

    String gridRowNames = currentValue->string;
    if (gridRowNames.isEmpty() || gridRowNames.containsOnlyWhitespace())
        return false;

    Vector<String> columnNames = parseGridTemplateAreasColumnNames(gridRowNames);
    if (!columnCount) {
        columnCount = columnNames.size();
        ASSERT(columnCount);
    } else if (columnCount != columnNames.size()) {
        // The declaration is invalid is all the rows don't have the number of columns.
        return false;
    }

    for (size_t currentCol = 0; currentCol < columnCount; ++currentCol) {
        const String& gridAreaName = columnNames[currentCol];

        // Unamed areas are always valid (we consider them to be 1x1).
        if (gridAreaName == ".")
            continue;

        // We handle several grid areas with the same name at once to simplify the validation code.
        size_t lookAheadCol;
        for (lookAheadCol = currentCol; lookAheadCol < (columnCount - 1); ++lookAheadCol) {
            if (columnNames[lookAheadCol + 1] != gridAreaName)
                break;
        }

        NamedGridAreaMap::iterator gridAreaIt = gridAreaMap.find(gridAreaName);
        if (gridAreaIt == gridAreaMap.end()) {
            gridAreaMap.add(gridAreaName, GridCoordinate(GridSpan(rowCount, rowCount), GridSpan(currentCol, lookAheadCol)));
        } else {
            GridCoordinate& gridCoordinate = gridAreaIt->value;

            // The following checks test that the grid area is a single filled-in rectangle.
            // 1. The new row is adjacent to the previously parsed row.
            if (rowCount != gridCoordinate.rows.resolvedFinalPosition.next().toInt())
                return false;

            // 2. The new area starts at the same position as the previously parsed area.
            if (currentCol != gridCoordinate.columns.resolvedInitialPosition.toInt())
                return false;

            // 3. The new area ends at the same position as the previously parsed area.
            if (lookAheadCol != gridCoordinate.columns.resolvedFinalPosition.toInt())
                return false;

            ++gridCoordinate.rows.resolvedFinalPosition;
        }
        currentCol = lookAheadCol;
    }

    m_valueList->next();
    return true;
}

PassRefPtrWillBeRawPtr<CSSValue> CSSPropertyParser::parseGridTemplateAreas()
{
    if (m_valueList->current() && m_valueList->current()->id == CSSValueNone) {
        m_valueList->next();
        return cssValuePool().createIdentifierValue(CSSValueNone);
    }

    NamedGridAreaMap gridAreaMap;
    size_t rowCount = 0;
    size_t columnCount = 0;

    while (m_valueList->current()) {
        if (!parseGridTemplateAreasRow(gridAreaMap, rowCount, columnCount))
            return nullptr;
        ++rowCount;
    }

    if (!rowCount || !columnCount)
        return nullptr;

    return CSSGridTemplateAreasValue::create(gridAreaMap, rowCount, columnCount);
}

PassRefPtrWillBeRawPtr<CSSValue> CSSPropertyParser::parseGridAutoFlow(CSSParserValueList& list)
{
    // [ row | column ] || dense
    ASSERT(RuntimeEnabledFeatures::cssGridLayoutEnabled());

    CSSParserValue* value = list.current();
    if (!value)
        return nullptr;

    RefPtrWillBeRawPtr<CSSValueList> parsedValues = CSSValueList::createSpaceSeparated();

    // First parameter.
    CSSValueID firstId = value->id;
    if (firstId != CSSValueRow && firstId != CSSValueColumn && firstId != CSSValueDense)
        return nullptr;
    parsedValues->append(cssValuePool().createIdentifierValue(firstId));

    // Second parameter, if any.
    value = list.next();
    if (value) {
        switch (firstId) {
        case CSSValueRow:
        case CSSValueColumn:
            if (value->id != CSSValueDense)
                return parsedValues;
            break;
        case CSSValueDense:
            if (value->id != CSSValueRow && value->id != CSSValueColumn)
                return parsedValues;
            break;
        default:
            return parsedValues;
        }
        parsedValues->append(cssValuePool().createIdentifierValue(value->id));
        list.next();
    }

    return parsedValues;
}

PassRefPtrWillBeRawPtr<CSSValue> CSSPropertyParser::parseCounterContent(CSSParserValueList* args, bool counters)
{
    unsigned numArgs = args->size();
    if (counters && numArgs != 3 && numArgs != 5)
        return nullptr;
    if (!counters && numArgs != 1 && numArgs != 3)
        return nullptr;

    CSSParserValue* i = args->current();
    if (i->unit != CSSPrimitiveValue::CSS_IDENT)
        return nullptr;
    RefPtrWillBeRawPtr<CSSPrimitiveValue> identifier = createPrimitiveCustomIdentValue(i);

    RefPtrWillBeRawPtr<CSSPrimitiveValue> separator = nullptr;
    if (!counters)
        separator = cssValuePool().createValue(String(), CSSPrimitiveValue::CSS_CUSTOM_IDENT);
    else {
        args->next();
        if (!consumeComma(args))
            return nullptr;

        i = args->current();
        if (i->unit != CSSPrimitiveValue::CSS_STRING)
            return nullptr;

        separator = createPrimitiveCustomIdentValue(i);
    }

    RefPtrWillBeRawPtr<CSSPrimitiveValue> listStyle = nullptr;
    i = args->next();
    if (!i) // Make the list style default decimal
        listStyle = cssValuePool().createIdentifierValue(CSSValueDecimal);
    else {
        if (!consumeComma(args))
            return nullptr;

        i = args->current();
        if (i->unit != CSSPrimitiveValue::CSS_IDENT)
            return nullptr;

        CSSValueID listStyleID = CSSValueInvalid;
        if (i->id == CSSValueNone || (i->id >= CSSValueDisc && i->id <= CSSValueKatakanaIroha))
            listStyleID = i->id;
        else
            return nullptr;

        listStyle = cssValuePool().createIdentifierValue(listStyleID);
    }

    return cssValuePool().createValue(Counter::create(identifier.release(), listStyle.release(), separator.release()));
}

PassRefPtrWillBeRawPtr<CSSPrimitiveValue> CSSPropertyParser::parseClipShape()
{
    CSSParserValue* value = m_valueList->current();
    CSSParserValueList* args = value->function->args.get();

    if (value->function->id != CSSValueRect || !args)
        return nullptr;

    // rect(t, r, b, l) || rect(t r b l)
    if (args->size() != 4 && args->size() != 7)
        return nullptr;
    RefPtrWillBeRawPtr<Rect> rect = Rect::create();
    int i = 0;
    CSSParserValue* a = args->current();
    while (a) {
        if (a->id != CSSValueAuto && !validUnit(a, FLength | FUnitlessQuirk))
            return nullptr;
        RefPtrWillBeRawPtr<CSSPrimitiveValue> length = a->id == CSSValueAuto ?
            cssValuePool().createIdentifierValue(CSSValueAuto) :
            createPrimitiveNumericValue(a);
        if (i == 0)
            rect->setTop(length);
        else if (i == 1)
            rect->setRight(length);
        else if (i == 2)
            rect->setBottom(length);
        else
            rect->setLeft(length);
        a = args->next();
        if (a && args->size() == 7) {
            if (!consumeComma(args))
                return nullptr;
            a = args->current();
        }
        i++;
    }
    m_valueList->next();
    return cssValuePool().createValue(rect.release());
}

static void completeBorderRadii(RefPtrWillBeRawPtr<CSSPrimitiveValue> radii[4])
{
    if (radii[3])
        return;
    if (!radii[2]) {
        if (!radii[1])
            radii[1] = radii[0];
        radii[2] = radii[0];
    }
    radii[3] = radii[1];
}

// FIXME: This should be refactored with parseBorderRadius.
// parseBorderRadius contains support for some legacy radius construction.
PassRefPtrWillBeRawPtr<CSSBasicShape> CSSPropertyParser::parseInsetRoundedCorners(PassRefPtrWillBeRawPtr<CSSBasicShapeInset> shape, CSSParserValueList* args)
{
    CSSParserValue* argument = args->next();

    if (!argument)
        return nullptr;

    Vector<CSSParserValue*> radiusArguments;
    while (argument) {
        radiusArguments.append(argument);
        argument = args->next();
    }

    unsigned num = radiusArguments.size();
    if (!num || num > 9)
        return nullptr;

    // FIXME: Refactor completeBorderRadii and the array
    RefPtrWillBeRawPtr<CSSPrimitiveValue> radii[2][4];
#if ENABLE(OILPAN)
    // Zero initialize the array of raw pointers.
    memset(&radii, 0, sizeof(radii));
#endif

    unsigned indexAfterSlash = 0;
    for (unsigned i = 0; i < num; ++i) {
        CSSParserValue* value = radiusArguments.at(i);
        if (value->unit == CSSParserValue::Operator) {
            if (value->iValue != '/')
                return nullptr;

            if (!i || indexAfterSlash || i + 1 == num)
                return nullptr;

            indexAfterSlash = i + 1;
            completeBorderRadii(radii[0]);
            continue;
        }

        if (i - indexAfterSlash >= 4)
            return nullptr;

        if (!validUnit(value, FLength | FPercent | FNonNeg))
            return nullptr;

        RefPtrWillBeRawPtr<CSSPrimitiveValue> radius = createPrimitiveNumericValue(value);

        if (!indexAfterSlash)
            radii[0][i] = radius;
        else
            radii[1][i - indexAfterSlash] = radius.release();
    }

    if (!indexAfterSlash) {
        completeBorderRadii(radii[0]);
        for (unsigned i = 0; i < 4; ++i)
            radii[1][i] = radii[0][i];
    } else {
        completeBorderRadii(radii[1]);
    }
    shape->setTopLeftRadius(createPrimitiveValuePair(radii[0][0].release(), radii[1][0].release()));
    shape->setTopRightRadius(createPrimitiveValuePair(radii[0][1].release(), radii[1][1].release()));
    shape->setBottomRightRadius(createPrimitiveValuePair(radii[0][2].release(), radii[1][2].release()));
    shape->setBottomLeftRadius(createPrimitiveValuePair(radii[0][3].release(), radii[1][3].release()));

    return shape;
}

PassRefPtrWillBeRawPtr<CSSBasicShape> CSSPropertyParser::parseBasicShapeInset(CSSParserValueList* args)
{
    ASSERT(args);

    RefPtrWillBeRawPtr<CSSBasicShapeInset> shape = CSSBasicShapeInset::create();

    CSSParserValue* argument = args->current();
    WillBeHeapVector<RefPtrWillBeMember<CSSPrimitiveValue>> widthArguments;
    bool hasRoundedInset = false;

    while (argument) {
        if (argument->unit == CSSPrimitiveValue::CSS_IDENT && argument->id == CSSValueRound) {
            hasRoundedInset = true;
            break;
        }

        Units unitFlags = FLength | FPercent;
        if (!validUnit(argument, unitFlags) || widthArguments.size() > 4)
            return nullptr;

        widthArguments.append(createPrimitiveNumericValue(argument));
        argument = args->next();
    }

    switch (widthArguments.size()) {
    case 1: {
        shape->updateShapeSize1Value(widthArguments[0].get());
        break;
    }
    case 2: {
        shape->updateShapeSize2Values(widthArguments[0].get(), widthArguments[1].get());
        break;
        }
    case 3: {
        shape->updateShapeSize3Values(widthArguments[0].get(), widthArguments[1].get(), widthArguments[2].get());
        break;
    }
    case 4: {
        shape->updateShapeSize4Values(widthArguments[0].get(), widthArguments[1].get(), widthArguments[2].get(), widthArguments[3].get());
        break;
    }
    default:
        return nullptr;
    }

    if (hasRoundedInset)
        return parseInsetRoundedCorners(shape, args);
    return shape;
}

static bool isContentDistributionKeyword(CSSValueID id)
{
    return id == CSSValueSpaceBetween || id == CSSValueSpaceAround
        || id == CSSValueSpaceEvenly || id == CSSValueStretch;
}

static bool isContentPositionKeyword(CSSValueID id)
{
    return id == CSSValueStart || id == CSSValueEnd || id == CSSValueCenter
        || id == CSSValueFlexStart || id == CSSValueFlexEnd
        || id == CSSValueLeft || id == CSSValueRight;
}

static bool isBaselinePositionKeyword(CSSValueID id)
{
    return id == CSSValueBaseline || id == CSSValueLastBaseline;
}

static bool isAlignmentOverflowKeyword(CSSValueID id)
{
    return id == CSSValueTrue || id == CSSValueSafe;
}

static bool isItemPositionKeyword(CSSValueID id)
{
    return id == CSSValueStart || id == CSSValueEnd || id == CSSValueCenter
        || id == CSSValueSelfStart || id == CSSValueSelfEnd || id == CSSValueFlexStart
        || id == CSSValueFlexEnd || id == CSSValueLeft || id == CSSValueRight;
}

bool CSSPropertyParser::parseLegacyPosition(CSSPropertyID propId, bool important)
{
    // [ legacy && [ left | right | center ]

    CSSParserValue* value = m_valueList->current();
    ASSERT(value);

    if (value->id == CSSValueLegacy) {
        value = m_valueList->next();
        if (!value)
            return false;
        if (value->id != CSSValueCenter && value->id != CSSValueLeft && value->id != CSSValueRight)
            return false;
    } else if (value->id == CSSValueCenter || value->id == CSSValueLeft || value->id == CSSValueRight) {
        if (!m_valueList->next() || m_valueList->current()->id != CSSValueLegacy)
            return false;
    } else {
        return false;
    }

    addProperty(propId, createPrimitiveValuePair(cssValuePool().createIdentifierValue(CSSValueLegacy), cssValuePool().createIdentifierValue(value->id)), important);
    return !m_valueList->next();
}

PassRefPtrWillBeRawPtr<CSSValue> CSSPropertyParser::parseContentDistributionOverflowPosition()
{
    // auto | <baseline-position> | <content-distribution> || [ <overflow-position>? && <content-position> ]
    // <baseline-position> = baseline | last-baseline;
    // <content-distribution> = space-between | space-around | space-evenly | stretch;
    // <content-position> = center | start | end | flex-start | flex-end | left | right;
    // <overflow-position> = true | safe

    // auto | <baseline-position>
    CSSParserValue* value = m_valueList->current();
    if (value->id == CSSValueAuto || isBaselinePositionKeyword(value->id)) {
        m_valueList->next();
        return CSSContentDistributionValue::create(CSSValueInvalid, value->id, CSSValueInvalid);
    }

    CSSValueID distribution = CSSValueInvalid;
    CSSValueID position = CSSValueInvalid;
    CSSValueID overflow = CSSValueInvalid;
    while (value) {
        if (isContentDistributionKeyword(value->id)) {
            if (distribution != CSSValueInvalid)
                return nullptr;
            distribution = value->id;
        } else if (isContentPositionKeyword(value->id)) {
            if (position != CSSValueInvalid)
                return nullptr;
            position = value->id;
        } else if (isAlignmentOverflowKeyword(value->id)) {
            if (overflow != CSSValueInvalid)
                return nullptr;
            overflow = value->id;
        } else {
            return nullptr;
        }
        value = m_valueList->next();
    }

    // The grammar states that we should have at least <content-distribution> or
    // <content-position> ( <content-distribution> || <content-position> ).
    if (position == CSSValueInvalid && distribution == CSSValueInvalid)
        return nullptr;

    // The grammar states that <overflow-position> must be associated to <content-position>.
    if (overflow != CSSValueInvalid && position == CSSValueInvalid)
        return nullptr;

    return CSSContentDistributionValue::create(distribution, position, overflow);
}

bool CSSPropertyParser::parseItemPositionOverflowPosition(CSSPropertyID propId, bool important)
{
    // auto | stretch | <baseline-position> | [<item-position> && <overflow-position>? ]
    // <baseline-position> = baseline | last-baseline;
    // <item-position> = center | start | end | self-start | self-end | flex-start | flex-end | left | right;
    // <overflow-position> = true | safe

    CSSParserValue* value = m_valueList->current();
    ASSERT(value);

    if (value->id == CSSValueAuto || value->id == CSSValueStretch || isBaselinePositionKeyword(value->id)) {
        if (m_valueList->next())
            return false;

        addProperty(propId, cssValuePool().createIdentifierValue(value->id), important);
        return true;
    }

    RefPtrWillBeRawPtr<CSSPrimitiveValue> position = nullptr;
    RefPtrWillBeRawPtr<CSSPrimitiveValue> overflowAlignmentKeyword = nullptr;
    if (isItemPositionKeyword(value->id)) {
        position = cssValuePool().createIdentifierValue(value->id);
        value = m_valueList->next();
        if (value) {
            if (isAlignmentOverflowKeyword(value->id))
                overflowAlignmentKeyword = cssValuePool().createIdentifierValue(value->id);
            else
                return false;
        }
    } else if (isAlignmentOverflowKeyword(value->id)) {
        overflowAlignmentKeyword = cssValuePool().createIdentifierValue(value->id);
        value = m_valueList->next();
        if (value && isItemPositionKeyword(value->id))
            position = cssValuePool().createIdentifierValue(value->id);
        else
            return false;
    } else {
        return false;
    }

    if (m_valueList->next())
        return false;

    ASSERT(position);
    if (overflowAlignmentKeyword)
        addProperty(propId, createPrimitiveValuePair(position, overflowAlignmentKeyword), important);
    else
        addProperty(propId, position.release(), important);

    return true;
}

PassRefPtrWillBeRawPtr<CSSPrimitiveValue> CSSPropertyParser::parseShapeRadius(CSSParserValue* value)
{
    if (value->id == CSSValueClosestSide || value->id == CSSValueFarthestSide)
        return cssValuePool().createIdentifierValue(value->id);

    if (!validUnit(value, FLength | FPercent | FNonNeg))
        return nullptr;

    return createPrimitiveNumericValue(value);
}

PassRefPtrWillBeRawPtr<CSSBasicShape> CSSPropertyParser::parseBasicShapeCircle(CSSParserValueList* args)
{
    ASSERT(args);

    // circle(radius)
    // circle(radius at <position>)
    // circle(at <position>)
    // where position defines centerX and centerY using a CSS <position> data type.
    RefPtrWillBeRawPtr<CSSBasicShapeCircle> shape = CSSBasicShapeCircle::create();

    for (CSSParserValue* argument = args->current(); argument; argument = args->next()) {
        // The call to parseFillPosition below should consume all of the
        // arguments except the first two. Thus, and index greater than one
        // indicates an invalid production.
        if (args->currentIndex() > 1)
            return nullptr;

        if (!args->currentIndex() && argument->id != CSSValueAt) {
            if (RefPtrWillBeRawPtr<CSSPrimitiveValue> radius = parseShapeRadius(argument)) {
                shape->setRadius(radius);
                continue;
            }

            return nullptr;
        }

        if (argument->id == CSSValueAt && args->next()) {
            RefPtrWillBeRawPtr<CSSValue> centerX = nullptr;
            RefPtrWillBeRawPtr<CSSValue> centerY = nullptr;
            parseFillPosition(args, centerX, centerY);
            if (centerX && centerY && !args->current()) {
                ASSERT(centerX->isPrimitiveValue());
                ASSERT(centerY->isPrimitiveValue());
                shape->setCenterX(toCSSPrimitiveValue(centerX.get()));
                shape->setCenterY(toCSSPrimitiveValue(centerY.get()));
            } else {
                return nullptr;
            }
        } else {
            return nullptr;
        }
    }

    return shape;
}

PassRefPtrWillBeRawPtr<CSSBasicShape> CSSPropertyParser::parseBasicShapeEllipse(CSSParserValueList* args)
{
    ASSERT(args);

    // ellipse(radiusX)
    // ellipse(radiusX at <position>)
    // ellipse(radiusX radiusY)
    // ellipse(radiusX radiusY at <position>)
    // ellipse(at <position>)
    // where position defines centerX and centerY using a CSS <position> data type.
    RefPtrWillBeRawPtr<CSSBasicShapeEllipse> shape = CSSBasicShapeEllipse::create();

    for (CSSParserValue* argument = args->current(); argument; argument = args->next()) {
        // The call to parseFillPosition below should consume all of the
        // arguments except the first three. Thus, an index greater than two
        // indicates an invalid production.
        if (args->currentIndex() > 2)
            return nullptr;

        if (args->currentIndex() < 2 && argument->id != CSSValueAt) {
            if (RefPtrWillBeRawPtr<CSSPrimitiveValue> radius = parseShapeRadius(argument)) {
                if (!shape->radiusX())
                    shape->setRadiusX(radius);
                else
                    shape->setRadiusY(radius);
                continue;
            }

            return nullptr;
        }

        if (argument->id != CSSValueAt || !args->next()) // expecting ellipse(.. at <position>)
            return nullptr;
        RefPtrWillBeRawPtr<CSSValue> centerX = nullptr;
        RefPtrWillBeRawPtr<CSSValue> centerY = nullptr;
        parseFillPosition(args, centerX, centerY);
        if (!centerX || !centerY || args->current())
            return nullptr;

        ASSERT(centerX->isPrimitiveValue());
        ASSERT(centerY->isPrimitiveValue());
        shape->setCenterX(toCSSPrimitiveValue(centerX.get()));
        shape->setCenterY(toCSSPrimitiveValue(centerY.get()));
    }

    return shape;
}

PassRefPtrWillBeRawPtr<CSSBasicShape> CSSPropertyParser::parseBasicShapePolygon(CSSParserValueList* args)
{
    ASSERT(args);

    unsigned size = args->size();
    if (!size)
        return nullptr;

    RefPtrWillBeRawPtr<CSSBasicShapePolygon> shape = CSSBasicShapePolygon::create();

    CSSParserValue* argument = args->current();
    if (argument->id == CSSValueEvenodd || argument->id == CSSValueNonzero) {
        shape->setWindRule(argument->id == CSSValueEvenodd ? RULE_EVENODD : RULE_NONZERO);
        args->next();

        if (!consumeComma(args))
            return nullptr;

        size -= 2;
    }

    // <length> <length>, ... <length> <length> -> each pair has 3 elements except the last one
    if (!size || (size % 3) - 2)
        return nullptr;

    while (true) {
        CSSParserValue* argumentX = args->current();
        if (!argumentX || !validUnit(argumentX, FLength | FPercent))
            return nullptr;
        RefPtrWillBeRawPtr<CSSPrimitiveValue> xLength = createPrimitiveNumericValue(argumentX);

        CSSParserValue* argumentY = args->next();
        if (!argumentY || !validUnit(argumentY, FLength | FPercent))
            return nullptr;
        RefPtrWillBeRawPtr<CSSPrimitiveValue> yLength = createPrimitiveNumericValue(argumentY);

        shape->appendPoint(xLength.release(), yLength.release());

        if (!args->next())
            break;
        if (!consumeComma(args))
            return nullptr;
    }

    return shape;
}

static bool isBoxValue(CSSValueID valueId)
{
    switch (valueId) {
    case CSSValueContentBox:
    case CSSValuePaddingBox:
    case CSSValueBorderBox:
    case CSSValueMarginBox:
        return true;
    default:
        break;
    }

    return false;
}

PassRefPtrWillBeRawPtr<CSSValue> CSSPropertyParser::parseShapeProperty(CSSPropertyID propId)
{
    RefPtrWillBeRawPtr<CSSValue> imageValue = nullptr;
    if (parseFillImage(m_valueList, imageValue)) {
        m_valueList->next();
        return imageValue.release();
    }

    return parseBasicShapeAndOrBox();
}

PassRefPtrWillBeRawPtr<CSSValue> CSSPropertyParser::parseBasicShapeAndOrBox()
{
    CSSParserValue* value = m_valueList->current();

    bool shapeFound = false;
    bool boxFound = false;
    CSSValueID valueId;

    RefPtrWillBeRawPtr<CSSValueList> list = CSSValueList::createSpaceSeparated();
    for (unsigned i = 0; i < 2; ++i) {
        if (!value)
            break;
        valueId = value->id;
        if (value->unit == CSSParserValue::Function && !shapeFound) {
            // parseBasicShape already asks for the next value list item.
            RefPtrWillBeRawPtr<CSSPrimitiveValue> shapeValue = parseBasicShape();
            if (!shapeValue)
                return nullptr;
            list->append(shapeValue.release());
            shapeFound = true;
        } else if (isBoxValue(valueId) && !boxFound) {
            list->append(parseValidPrimitive(valueId, value));
            boxFound = true;
            m_valueList->next();
        } else {
            return nullptr;
        }

        value = m_valueList->current();
    }

    if (m_valueList->current())
        return nullptr;
    return list.release();
}

PassRefPtrWillBeRawPtr<CSSPrimitiveValue> CSSPropertyParser::parseBasicShape()
{
    CSSParserValue* value = m_valueList->current();
    ASSERT(value->unit == CSSParserValue::Function);
    CSSParserValueList* args = value->function->args.get();

    if (!args)
        return nullptr;

    RefPtrWillBeRawPtr<CSSBasicShape> shape = nullptr;
    if (value->function->id == CSSValueCircle)
        shape = parseBasicShapeCircle(args);
    else if (value->function->id == CSSValueEllipse)
        shape = parseBasicShapeEllipse(args);
    else if (value->function->id == CSSValuePolygon)
        shape = parseBasicShapePolygon(args);
    else if (value->function->id == CSSValueInset)
        shape = parseBasicShapeInset(args);

    if (!shape)
        return nullptr;

    m_valueList->next();

    return cssValuePool().createValue(shape.release());
}

// [ 'font-style' || 'font-variant' || 'font-weight' ]? 'font-size' [ / 'line-height' ]? 'font-family'
bool CSSPropertyParser::parseFont(bool important)
{
    // Let's check if there is an inherit or initial somewhere in the shorthand.
    for (unsigned i = 0; i < m_valueList->size(); ++i) {
        if (m_valueList->valueAt(i)->id == CSSValueInherit || m_valueList->valueAt(i)->id == CSSValueInitial)
            return false;
    }

    ShorthandScope scope(this, CSSPropertyFont);
    // Optional font-style, font-variant and font-weight.
    bool fontStyleParsed = false;
    bool fontVariantParsed = false;
    bool fontWeightParsed = false;
    bool fontStretchParsed = false;
    CSSParserValue* value = m_valueList->current();
    for (; value; value = m_valueList->next()) {
        if (!fontStyleParsed && CSSParserFastPaths::isValidKeywordPropertyAndValue(CSSPropertyFontStyle, value->id)) {
            addProperty(CSSPropertyFontStyle, cssValuePool().createIdentifierValue(value->id), important);
            fontStyleParsed = true;
        } else if (!fontVariantParsed && (value->id == CSSValueNormal || value->id == CSSValueSmallCaps)) {
            // Font variant in the shorthand is particular, it only accepts normal or small-caps.
            addProperty(CSSPropertyFontVariant, cssValuePool().createIdentifierValue(value->id), important);
            fontVariantParsed = true;
        } else if (!fontWeightParsed && parseFontWeight(important)) {
            fontWeightParsed = true;
        } else if (!fontStretchParsed && CSSParserFastPaths::isValidKeywordPropertyAndValue(CSSPropertyFontStretch, value->id)) {
            addProperty(CSSPropertyFontStretch, cssValuePool().createIdentifierValue(value->id), important);
            fontStretchParsed = true;
        } else {
            break;
        }
    }

    if (!value)
        return false;

    if (!fontStyleParsed)
        addProperty(CSSPropertyFontStyle, cssValuePool().createIdentifierValue(CSSValueNormal), important, true);
    if (!fontVariantParsed)
        addProperty(CSSPropertyFontVariant, cssValuePool().createIdentifierValue(CSSValueNormal), important, true);
    if (!fontWeightParsed)
        addProperty(CSSPropertyFontWeight, cssValuePool().createIdentifierValue(CSSValueNormal), important, true);
    if (!fontStretchParsed)
        addProperty(CSSPropertyFontStretch, cssValuePool().createIdentifierValue(CSSValueNormal), important, true);

    // Now a font size _must_ come.
    // <absolute-size> | <relative-size> | <length> | <percentage> | inherit
    if (!parseFontSize(important))
        return false;

    value = m_valueList->current();
    if (!value)
        return false;

    if (isForwardSlashOperator(value)) {
        // The line-height property.
        value = m_valueList->next();
        if (!value)
            return false;
        RefPtrWillBeRawPtr<CSSPrimitiveValue> lineHeight = parseLineHeight();
        if (!lineHeight)
            return false;
        addProperty(CSSPropertyLineHeight, lineHeight.release(), important);
    } else {
        addProperty(CSSPropertyLineHeight, cssValuePool().createIdentifierValue(CSSValueNormal), important, true);
    }

    // Font family must come now.
    RefPtrWillBeRawPtr<CSSValue> parsedFamilyValue = parseFontFamily();
    if (!parsedFamilyValue)
        return false;

    addProperty(CSSPropertyFontFamily, parsedFamilyValue.release(), important);

    // FIXME: http://www.w3.org/TR/2011/WD-css3-fonts-20110324/#font-prop requires that
    // "font-stretch", "font-size-adjust", and "font-kerning" be reset to their initial values
    // but we don't seem to support them at the moment. They should also be added here once implemented.
    if (m_valueList->current())
        return false;

    return true;
}

void CSSPropertyParser::parseSystemFont(bool important)
{
    ASSERT(m_valueList->size() == 1);
    CSSValueID systemFontID = m_valueList->valueAt(0)->id;
    ASSERT(systemFontID >= CSSValueCaption && systemFontID <= CSSValueStatusBar);
    m_valueList->next();

    FontStyle fontStyle = FontStyleNormal;
    FontWeight fontWeight = FontWeightNormal;
    float fontSize = 0;
    AtomicString fontFamily;
    LayoutTheme::theme().systemFont(systemFontID, fontStyle, fontWeight, fontSize, fontFamily);

    ShorthandScope scope(this, CSSPropertyFont);
    addProperty(CSSPropertyFontStyle, cssValuePool().createIdentifierValue(fontStyle == FontStyleItalic ? CSSValueItalic : CSSValueNormal), important);
    addProperty(CSSPropertyFontWeight, cssValuePool().createValue(fontWeight), important);
    addProperty(CSSPropertyFontSize, cssValuePool().createValue(fontSize, CSSPrimitiveValue::CSS_PX), important);
    RefPtrWillBeRawPtr<CSSValueList> fontFamilyList = CSSValueList::createCommaSeparated();
    fontFamilyList->append(cssValuePool().createFontFamilyValue(fontFamily));
    addProperty(CSSPropertyFontFamily, fontFamilyList.release(), important);

    addProperty(CSSPropertyFontStretch, cssValuePool().createIdentifierValue(CSSValueNormal), important);
    addProperty(CSSPropertyFontVariant, cssValuePool().createIdentifierValue(CSSValueNormal), important);
    addProperty(CSSPropertyLineHeight, cssValuePool().createIdentifierValue(CSSValueNormal), important);
}

class FontFamilyValueBuilder {
    DISALLOW_ALLOCATION();
public:
    FontFamilyValueBuilder(CSSValueList* list)
        : m_list(list)
    {
    }

    void add(const CSSParserString& string)
    {
        if (!m_builder.isEmpty())
            m_builder.append(' ');

        if (string.is8Bit()) {
            m_builder.append(string.characters8(), string.length());
            return;
        }

        m_builder.append(string.characters16(), string.length());
    }

    void commit()
    {
        if (m_builder.isEmpty())
            return;
        m_list->append(cssValuePool().createFontFamilyValue(m_builder.toString()));
        m_builder.clear();
    }

private:
    StringBuilder m_builder;
    CSSValueList* m_list;
};

PassRefPtrWillBeRawPtr<CSSValueList> CSSPropertyParser::parseFontFamily()
{
    RefPtrWillBeRawPtr<CSSValueList> list = CSSValueList::createCommaSeparated();
    CSSParserValue* value = m_valueList->current();

    FontFamilyValueBuilder familyBuilder(list.get());
    bool inFamily = false;

    while (value) {
        CSSParserValue* nextValue = m_valueList->next();
        bool nextValBreaksFont = !nextValue || isComma(nextValue);
        bool nextValIsFontName = nextValue &&
            ((nextValue->id >= CSSValueSerif && nextValue->id <= CSSValueWebkitBody) ||
            (nextValue->unit == CSSPrimitiveValue::CSS_STRING || nextValue->unit == CSSPrimitiveValue::CSS_IDENT));

        if (isCSSWideKeyword(*value) && !inFamily) {
            if (nextValBreaksFont)
                return nullptr;
            else if (nextValIsFontName)
                value = nextValue;
            continue;
        }

        if (value->id >= CSSValueSerif && value->id <= CSSValueWebkitBody) {
            if (inFamily)
                familyBuilder.add(value->string);
            else if (nextValBreaksFont || !nextValIsFontName)
                list->append(cssValuePool().createIdentifierValue(value->id));
            else {
                familyBuilder.commit();
                familyBuilder.add(value->string);
                inFamily = true;
            }
        } else if (value->unit == CSSPrimitiveValue::CSS_STRING) {
            // Strings never share in a family name.
            inFamily = false;
            familyBuilder.commit();
            list->append(cssValuePool().createFontFamilyValue(value->string));
        } else if (value->unit == CSSPrimitiveValue::CSS_IDENT) {
            if (inFamily)
                familyBuilder.add(value->string);
            else if (nextValBreaksFont || !nextValIsFontName)
                list->append(cssValuePool().createFontFamilyValue(value->string));
            else {
                familyBuilder.commit();
                familyBuilder.add(value->string);
                inFamily = true;
            }
        } else {
            break;
        }

        if (!nextValue)
            break;

        if (nextValBreaksFont) {
            value = m_valueList->next();
            familyBuilder.commit();
            inFamily = false;
        }
        else if (nextValIsFontName)
            value = nextValue;
        else
            break;
    }
    familyBuilder.commit();
    if (!list->length() || (m_ruleType == StyleRule::FontFace && list->length() > 1))
        list = nullptr;
    return list.release();
}

PassRefPtrWillBeRawPtr<CSSPrimitiveValue> CSSPropertyParser::parseLineHeight()
{
    CSSParserValue* value = m_valueList->current();
    CSSValueID id = value->id;

    // normal | <number> | <length> | <percentage> | inherit
    if (id == CSSValueNormal) {
        m_valueList->next();
        return cssValuePool().createIdentifierValue(id);
    }

    if (!validUnit(value, FNumber | FLength | FPercent | FNonNeg))
        return nullptr;
    // The line-height property can accept both percents and numbers but additive opertaions are
    // not permitted on them in calc() expressions.
    if (m_parsedCalculation && m_parsedCalculation->category() == CalcPercentNumber) {
        m_parsedCalculation.release();
        return nullptr;
    }
    m_valueList->next();
    return createPrimitiveNumericValue(value);
}

bool CSSPropertyParser::parseFontSize(bool important)
{
    CSSParserValue* value = m_valueList->current();
    CSSValueID id = value->id;
    bool validPrimitive = false;
    // <absolute-size> | <relative-size> | <length> | <percentage> | inherit
    if (id >= CSSValueXxSmall && id <= CSSValueLarger)
        validPrimitive = true;
    else
        validPrimitive = validUnit(value, FLength | FPercent | FNonNeg | (inShorthand() ? FUnknown : FUnitlessQuirk));
    if (validPrimitive && (!m_valueList->next() || inShorthand()))
        addProperty(CSSPropertyFontSize, parseValidPrimitive(id, value), important);
    return validPrimitive;
}

bool CSSPropertyParser::parseFontVariant(bool important)
{
    RefPtrWillBeRawPtr<CSSValueList> values = nullptr;
    if (m_valueList->size() > 1)
        values = CSSValueList::createCommaSeparated();
    bool expectComma = false;
    for (CSSParserValue* val = m_valueList->current(); val; val = m_valueList->current()) {
        RefPtrWillBeRawPtr<CSSPrimitiveValue> parsedValue = nullptr;
        if (!expectComma) {
            expectComma = true;
            if (val->id == CSSValueNormal || val->id == CSSValueSmallCaps)
                parsedValue = cssValuePool().createIdentifierValue(val->id);
            else if (val->id == CSSValueAll && !values) {
                // FIXME: CSSPropertyParser::parseFontVariant() implements
                // the old css3 draft:
                // http://www.w3.org/TR/2002/WD-css3-webfonts-20020802/#font-variant
                // 'all' is only allowed in @font-face and with no other values. Make a value list to
                // indicate that we are in the @font-face case.
                values = CSSValueList::createCommaSeparated();
                parsedValue = cssValuePool().createIdentifierValue(val->id);
            }
        } else if (consumeComma(m_valueList)) {
            expectComma = false;
            continue;
        }

        if (!parsedValue)
            return false;

        m_valueList->next();

        if (values)
            values->append(parsedValue.release());
        else {
            addProperty(CSSPropertyFontVariant, parsedValue.release(), important);
            return true;
        }
    }

    if (values && values->length()) {
        if (m_ruleType != StyleRule::FontFace)
            return false;
        addProperty(CSSPropertyFontVariant, values.release(), important);
        return true;
    }

    return false;
}

bool CSSPropertyParser::parseFontWeight(bool important)
{
    CSSParserValue* value = m_valueList->current();
    if (value->id >= CSSValueNormal && value->id <= CSSValueLighter) {
        addProperty(CSSPropertyFontWeight, cssValuePool().createIdentifierValue(value->id), important);
        return true;
    }
    if (value->unit == CSSPrimitiveValue::CSS_NUMBER) {
        int weight = static_cast<int>(value->fValue);
        if (!(weight % 100) && weight >= 100 && weight <= 900) {
            addProperty(CSSPropertyFontWeight, cssValuePool().createIdentifierValue(static_cast<CSSValueID>(CSSValue100 + weight / 100 - 1)), important);
            return true;
        }
    }
    return false;
}

bool CSSPropertyParser::parseFontFaceSrcURI(CSSValueList* valueList)
{
    RefPtrWillBeRawPtr<CSSFontFaceSrcValue> uriValue(CSSFontFaceSrcValue::create(completeURL(m_valueList->current()->string), m_context.shouldCheckContentSecurityPolicy()));
    uriValue->setReferrer(m_context.referrer());

    CSSParserValue* value = m_valueList->next();
    if (!value || value->unit != CSSParserValue::Function || value->function->id != CSSValueFormat) {
        valueList->append(uriValue.release());
        return true;
    }

    // FIXME: http://www.w3.org/TR/2011/WD-css3-fonts-20111004/ says that format() contains a comma-separated list of strings,
    // but CSSFontFaceSrcValue stores only one format. Allowing one format for now.
    CSSParserValueList* args = value->function->args.get();
    if (!args || args->size() != 1 || (args->current()->unit != CSSPrimitiveValue::CSS_STRING && args->current()->unit != CSSPrimitiveValue::CSS_IDENT))
        return false;
    uriValue->setFormat(args->current()->string);
    valueList->append(uriValue.release());
    m_valueList->next();
    return true;
}

bool CSSPropertyParser::parseFontFaceSrcLocal(CSSValueList* valueList)
{
    CSSParserValueList* args = m_valueList->current()->function->args.get();
    if (!args || !args->size())
        return false;
    m_valueList->next();

    ContentSecurityPolicyDisposition shouldCheckContentSecurityPolicy = m_context.shouldCheckContentSecurityPolicy();
    if (args->size() == 1 && args->current()->unit == CSSPrimitiveValue::CSS_STRING)
        valueList->append(CSSFontFaceSrcValue::createLocal(args->current()->string, shouldCheckContentSecurityPolicy));
    else if (args->current()->unit == CSSPrimitiveValue::CSS_IDENT) {
        StringBuilder builder;
        for (CSSParserValue* localValue = args->current(); localValue; localValue = args->next()) {
            if (localValue->unit != CSSPrimitiveValue::CSS_IDENT)
                return false;
            if (!builder.isEmpty())
                builder.append(' ');
            builder.append(localValue->string);
        }
        valueList->append(CSSFontFaceSrcValue::createLocal(builder.toString(), shouldCheckContentSecurityPolicy));
    } else
        return false;

    return true;
}

PassRefPtrWillBeRawPtr<CSSValueList> CSSPropertyParser::parseFontFaceSrc()
{
    RefPtrWillBeRawPtr<CSSValueList> values(CSSValueList::createCommaSeparated());

    while (true) {
        CSSParserValue* value = m_valueList->current();
        if (!value)
            return nullptr;
        if (value->unit == CSSPrimitiveValue::CSS_URI) {
            if (!parseFontFaceSrcURI(values.get()))
                return nullptr;
        } else if (value->unit == CSSParserValue::Function && value->function->id == CSSValueLocal) {
            if (!parseFontFaceSrcLocal(values.get()))
                return nullptr;
        } else {
            return nullptr;
        }

        if (!m_valueList->current())
            return values.release();
        if (!consumeComma(m_valueList))
            return nullptr;
    }
}

PassRefPtrWillBeRawPtr<CSSValueList> CSSPropertyParser::parseFontFaceUnicodeRange()
{
    RefPtrWillBeRawPtr<CSSValueList> values = CSSValueList::createCommaSeparated();

    do {
        CSSParserValue* current = m_valueList->current();
        if (!current || current->unit != CSSParserValue::UnicodeRange)
            return nullptr;

        UChar32 start = current->m_unicodeRange.start;
        UChar32 end = current->m_unicodeRange.end;
        if (start > end)
            return nullptr;
        values->append(CSSUnicodeRangeValue::create(start, end));
        m_valueList->next();
    } while (consumeComma(m_valueList));

    return values.release();
}

<<<<<<< HEAD
// Returns the number of characters which form a valid double
// and are terminated by the given terminator character
template <typename CharacterType>
static int checkForValidDouble(const CharacterType* string, const CharacterType* end, const char terminator)
{
    int length = end - string;
    if (length < 1)
        return 0;

    bool decimalMarkSeen = false;
    int processedLength = 0;

    for (int i = 0; i < length; ++i) {
        if (string[i] == terminator) {
            processedLength = i;
            break;
        }
        if (!isASCIIDigit(string[i])) {
            if (!decimalMarkSeen && string[i] == '.')
                decimalMarkSeen = true;
            else
                return 0;
        }
    }

    if (decimalMarkSeen && processedLength == 1)
        return 0;

    return processedLength;
}

// Returns the number of characters consumed for parsing a valid double
// terminated by the given terminator character
template <typename CharacterType>
static int parseDouble(const CharacterType* string, const CharacterType* end, const char terminator, double& value)
{
    int length = checkForValidDouble(string, end, terminator);
    if (!length)
        return 0;

    int position = 0;
    double localValue = 0;

    // The consumed characters here are guaranteed to be
    // ASCII digits with or without a decimal mark
    for (; position < length; ++position) {
        if (string[position] == '.')
            break;
        localValue = localValue * 10 + string[position] - '0';
    }

    if (++position == length) {
        value = localValue;
        return length;
    }

    double fraction = 0;
    double scale = 1;

    while (position < length && scale < MAX_SCALE) {
        fraction = fraction * 10 + string[position++] - '0';
        scale *= 10;
    }

    value = localValue + fraction / scale;
    return length;
}

template <typename CharacterType>
static bool parseColorIntOrPercentage(const CharacterType*& string, const CharacterType* end, const char terminator, CSSPrimitiveValue::UnitType& expect, int& value)
{
    const CharacterType* current = string;
    double localValue = 0;
    bool negative = false;
    while (current != end && isHTMLSpace<CharacterType>(*current))
        current++;
    if (current != end && *current == '-') {
        negative = true;
        current++;
    }
    if (current == end || !isASCIIDigit(*current))
        return false;
    while (current != end && isASCIIDigit(*current)) {
        double newValue = localValue * 10 + *current++ - '0';
        if (newValue >= 255) {
            // Clamp values at 255.
            localValue = 255;
            while (current != end && isASCIIDigit(*current))
                ++current;
            break;
        }
        localValue = newValue;
    }

    if (current == end)
        return false;

    if (expect == CSSPrimitiveValue::CSS_NUMBER && (*current == '.' || *current == '%'))
        return false;

    if (*current == '.') {
        // We already parsed the integral part, try to parse
        // the fraction part of the percentage value.
        double percentage = 0;
        int numCharactersParsed = parseDouble(current, end, '%', percentage);
        if (!numCharactersParsed)
            return false;
        current += numCharactersParsed;
        if (*current != '%')
            return false;
        localValue += percentage;
    }

    if (expect == CSSPrimitiveValue::CSS_PERCENTAGE && *current != '%')
        return false;

    if (*current == '%') {
        expect = CSSPrimitiveValue::CSS_PERCENTAGE;
        localValue = localValue / 100.0 * 256.0;
        // Clamp values at 255 for percentages over 100%
        if (localValue > 255)
            localValue = 255;
        current++;
    } else
        expect = CSSPrimitiveValue::CSS_NUMBER;

    while (current != end && isHTMLSpace<CharacterType>(*current))
        current++;
    if (current == end || *current++ != terminator)
        return false;
    // Clamp negative values at zero.
    value = negative ? 0 : static_cast<int>(localValue);
    string = current;
    return true;
}

template <typename CharacterType>
static inline bool isTenthAlpha(const CharacterType* string, const int length)
{
    // "0.X"
    if (length == 3 && string[0] == '0' && string[1] == '.' && isASCIIDigit(string[2]))
        return true;

    // ".X"
    if (length == 2 && string[0] == '.' && isASCIIDigit(string[1]))
        return true;

    return false;
}

template <typename CharacterType>
static inline bool parseAlphaValue(const CharacterType*& string, const CharacterType* end, const char terminator, int& value)
{
    while (string != end && isHTMLSpace<CharacterType>(*string))
        string++;

    bool negative = false;

    if (string != end && *string == '-') {
        negative = true;
        string++;
    }

    value = 0;

    int length = end - string;
    if (length < 2)
        return false;

    if (string[length - 1] != terminator || !isASCIIDigit(string[length - 2]))
        return false;

    if (string[0] != '0' && string[0] != '1' && string[0] != '.') {
        if (checkForValidDouble(string, end, terminator)) {
            value = negative ? 0 : 255;
            string = end;
            return true;
        }
        return false;
    }

    if (length == 2 && string[0] != '.') {
        value = !negative && string[0] == '1' ? 255 : 0;
        string = end;
        return true;
    }

    if (isTenthAlpha(string, length - 1)) {
        static const int tenthAlphaValues[] = { 0, 25, 51, 76, 102, 127, 153, 179, 204, 230 };
        value = negative ? 0 : tenthAlphaValues[string[length - 2] - '0'];
        string = end;
        return true;
    }

    double alpha = 0;
    if (!parseDouble(string, end, terminator, alpha))
        return false;
    value = negative ? 0 : static_cast<int>(alpha * nextafter(256.0, 0.0));
    string = end;
    return true;
}

template <typename CharacterType>
static inline bool mightBeRGBA(const CharacterType* characters, unsigned length)
{
    if (length < 5)
        return false;
    return characters[4] == '('
        && isASCIIAlphaCaselessEqual(characters[0], 'r')
        && isASCIIAlphaCaselessEqual(characters[1], 'g')
        && isASCIIAlphaCaselessEqual(characters[2], 'b')
        && isASCIIAlphaCaselessEqual(characters[3], 'a');
}

template <typename CharacterType>
static inline bool mightBeRGB(const CharacterType* characters, unsigned length)
{
    if (length < 4)
        return false;
    return characters[3] == '('
        && isASCIIAlphaCaselessEqual(characters[0], 'r')
        && isASCIIAlphaCaselessEqual(characters[1], 'g')
        && isASCIIAlphaCaselessEqual(characters[2], 'b');
}

template <typename CharacterType>
static inline bool fastParseColorInternal(RGBA32& rgb, const CharacterType* characters, unsigned length , bool strict)
{
    CSSPrimitiveValue::UnitType expect = CSSPrimitiveValue::CSS_UNKNOWN;

    if (length >= 4 && characters[0] == '#')
        return Color::parseHexColor(characters + 1, length - 1, rgb);

    if (!strict && length >= 3) {
        if (Color::parseHexColor(characters, length, rgb))
            return true;
    }

    // Try rgba() syntax.
    if (mightBeRGBA(characters, length)) {
        const CharacterType* current = characters + 5;
        const CharacterType* end = characters + length;
        int red;
        int green;
        int blue;
        int alpha;

        if (!parseColorIntOrPercentage(current, end, ',', expect, red))
            return false;
        if (!parseColorIntOrPercentage(current, end, ',', expect, green))
            return false;
        if (!parseColorIntOrPercentage(current, end, ',', expect, blue))
            return false;
        if (!parseAlphaValue(current, end, ')', alpha))
            return false;
        if (current != end)
            return false;
        rgb = makeRGBA(red, green, blue, alpha);
        return true;
    }

    // Try rgb() syntax.
    if (mightBeRGB(characters, length)) {
        const CharacterType* current = characters + 4;
        const CharacterType* end = characters + length;
        int red;
        int green;
        int blue;
        if (!parseColorIntOrPercentage(current, end, ',', expect, red))
            return false;
        if (!parseColorIntOrPercentage(current, end, ',', expect, green))
            return false;
        if (!parseColorIntOrPercentage(current, end, ')', expect, blue))
            return false;
        if (current != end)
            return false;
        rgb = makeRGB(red, green, blue);
        return true;
    }

    return false;
}

template<typename StringType>
bool CSSPropertyParser::fastParseColor(RGBA32& rgb, const StringType& name, bool strict)
{
    unsigned length = name.length();
    bool parseResult;

    if (!length)
        return false;

    if (name.is8Bit())
        parseResult = fastParseColorInternal(rgb, name.characters8(), length, strict);
    else
        parseResult = fastParseColorInternal(rgb, name.characters16(), length, strict);

    if (parseResult)
        return true;

    // Try named colors.
    Color tc;
    if (!tc.setNamedColor(name))
        return false;
    rgb = tc.rgb();
    return true;
}

template bool CSSPropertyParser::fastParseColor(RGBA32&, const String&, bool strict);
template bool CSSPropertyParser::fastParseColor(RGBA32&, const AtomicString&, bool strict);
=======
>>>>>>> 617677b2

bool CSSPropertyParser::isCalculation(CSSParserValue* value)
{
    return (value->unit == CSSParserValue::Function)
        && (value->function->id == CSSValueCalc
            || value->function->id == CSSValueWebkitCalc);
}

inline int CSSPropertyParser::colorIntFromValue(CSSParserValue* v)
{
    bool isPercent;
    double value;

    if (m_parsedCalculation) {
        isPercent = m_parsedCalculation->category() == CalcPercent;
        value = m_parsedCalculation->doubleValue();
        m_parsedCalculation.release();
    } else {
        isPercent = v->unit == CSSPrimitiveValue::CSS_PERCENTAGE;
        value = v->fValue;
    }

    if (value <= 0.0)
        return 0;

    if (isPercent) {
        if (value >= 100.0)
            return 255;
        return static_cast<int>(value * 256.0 / 100.0);
    }

    if (value >= 255.0)
        return 255;

    return static_cast<int>(value);
}

bool CSSPropertyParser::parseColorParameters(const CSSParserValue* value, int* colorArray, bool parseAlpha)
{
    CSSParserValueList* args = value->function->args.get();
    CSSParserValue* v = args->current();
    Units unitType = FUnknown;
    // Get the first value and its type
    if (validUnit(v, FInteger))
        unitType = FInteger;
    else if (validUnit(v, FPercent))
        unitType = FPercent;
    else
        return false;

    colorArray[0] = colorIntFromValue(v);
    for (int i = 1; i < 3; i++) {
        args->next();
        if (!consumeComma(args))
            return false;
        v = args->current();
        if (!validUnit(v, unitType))
            return false;
        colorArray[i] = colorIntFromValue(v);
    }
    if (parseAlpha) {
        args->next();
        if (!consumeComma(args))
            return false;
        v = args->current();
        if (!validUnit(v, FNumber))
            return false;
        // Convert the floating pointer number of alpha to an integer in the range [0, 256),
        // with an equal distribution across all 256 values.
        colorArray[3] = static_cast<int>(std::max(0.0, std::min(1.0, v->fValue)) * nextafter(256.0, 0.0));
    }
    return true;
}

// The CSS3 specification defines the format of a HSL color as
// hsl(<number>, <percent>, <percent>)
// and with alpha, the format is
// hsla(<number>, <percent>, <percent>, <number>)
// The first value, HUE, is in an angle with a value between 0 and 360
bool CSSPropertyParser::parseHSLParameters(const CSSParserValue* value, double* colorArray, bool parseAlpha)
{
    CSSParserValueList* args = value->function->args.get();
    CSSParserValue* v = args->current();
    // Get the first value
    if (!validUnit(v, FNumber))
        return false;
    // normalize the Hue value and change it to be between 0 and 1.0
    colorArray[0] = (((static_cast<int>(v->fValue) % 360) + 360) % 360) / 360.0;
    for (int i = 1; i < 3; i++) {
        args->next();
        if (!consumeComma(args))
            return false;
        v = args->current();
        if (!validUnit(v, FPercent))
            return false;
        double percentValue = m_parsedCalculation ? m_parsedCalculation.release()->doubleValue() : v->fValue;
        colorArray[i] = std::max(0.0, std::min(100.0, percentValue)) / 100.0; // needs to be value between 0 and 1.0
    }
    if (parseAlpha) {
        args->next();
        if (!consumeComma(args))
            return false;
        v = args->current();
        if (!validUnit(v, FNumber))
            return false;
        colorArray[3] = std::max(0.0, std::min(1.0, v->fValue));
    }
    return true;
}

bool CSSPropertyParser::parseColorFromValue(const CSSParserValue* value, RGBA32& result, bool acceptQuirkyColors)
{
    if (acceptQuirkyColors && value->unit == CSSPrimitiveValue::CSS_NUMBER
        && value->fValue >= 0. && value->fValue < 1000000. && value->isInt) {
        String str = String::format("%06d", static_cast<int>(value->fValue));
        return Color::parseHexColor(str, result);
    } else if (acceptQuirkyColors && value->unit == CSSParserValue::DimensionList) {
        CSSParserValue* numberToken = value->valueList->valueAt(0);
        CSSParserValue* unitToken = value->valueList->valueAt(1);
        ASSERT(numberToken->unit == CSSPrimitiveValue::CSS_NUMBER);
        ASSERT(unitToken->unit == CSSPrimitiveValue::CSS_IDENT);
        if (!numberToken->isInt || numberToken->fValue < 0)
            return false;
        String color = String::number(numberToken->fValue) + String(unitToken->string);
        if (color.length() > 6)
            return false;
        while (color.length() < 6)
            color = "0" + color;
        return Color::parseHexColor(color, result);
    } else if (value->unit == CSSPrimitiveValue::CSS_IDENT) {
        Color color;
        if (!color.setNamedColor(value->string))
            return acceptQuirkyColors && Color::parseHexColor(value->string, result);
        result = color.rgb();
        return true;
    } else if (value->unit == CSSParserValue::HexColor) {
        if (value->string.is8Bit())
            return Color::parseHexColor(value->string.characters8(), value->string.length(), result);
        return Color::parseHexColor(value->string.characters16(), value->string.length(), result);
    } else if (value->unit == CSSParserValue::Function &&
                value->function->args != 0 &&
                value->function->args->size() == 5 /* rgb + two commas */ &&
                value->function->id == CSSValueRgb) {
        int colorValues[3];
        if (!parseColorParameters(value, colorValues, false))
            return false;
        result = makeRGB(colorValues[0], colorValues[1], colorValues[2]);
    } else {
        if (value->unit == CSSParserValue::Function &&
                value->function->args != 0 &&
                value->function->args->size() == 7 /* rgba + three commas */ &&
                value->function->id == CSSValueRgba) {
            int colorValues[4];
            if (!parseColorParameters(value, colorValues, true))
                return false;
            result = makeRGBA(colorValues[0], colorValues[1], colorValues[2], colorValues[3]);
        } else if (value->unit == CSSParserValue::Function &&
                    value->function->args != 0 &&
                    value->function->args->size() == 5 /* hsl + two commas */ &&
                    value->function->id == CSSValueHsl) {
            double colorValues[3];
            if (!parseHSLParameters(value, colorValues, false))
                return false;
            result = makeRGBAFromHSLA(colorValues[0], colorValues[1], colorValues[2], 1.0);
        } else if (value->unit == CSSParserValue::Function &&
                    value->function->args != 0 &&
                    value->function->args->size() == 7 /* hsla + three commas */ &&
                    value->function->id == CSSValueHsla) {
            double colorValues[4];
            if (!parseHSLParameters(value, colorValues, true))
                return false;
            result = makeRGBAFromHSLA(colorValues[0], colorValues[1], colorValues[2], colorValues[3]);
        } else
            return false;
    }

    return true;
}

// This class tracks parsing state for shadow values.  If it goes out of scope (e.g., due to an early return)
// without the allowBreak bit being set, then it will clean up all of the objects and destroy them.
class ShadowParseContext {
    STACK_ALLOCATED();
public:
    ShadowParseContext(CSSPropertyID prop)
        : property(prop)
        , allowX(true)
        , allowY(false)
        , allowBlur(false)
        , allowSpread(false)
        , allowColor(true)
        , allowStyle(prop == CSSPropertyBoxShadow)
        , allowBreak(true)
    {
    }

    bool allowLength() { return allowX || allowY || allowBlur || allowSpread; }

    void commitValue()
    {
        // Handle the ,, case gracefully by doing nothing.
        if (x || y || blur || spread || color || style) {
            if (!values)
                values = CSSValueList::createCommaSeparated();

            // Construct the current shadow value and add it to the list.
            values->append(CSSShadowValue::create(x.release(), y.release(), blur.release(), spread.release(), style.release(), color.release()));
        }

        // Now reset for the next shadow value.
        x = nullptr;
        y = nullptr;
        blur = nullptr;
        spread = nullptr;
        style = nullptr;
        color = nullptr;

        allowX = true;
        allowColor = true;
        allowBreak = true;
        allowY = false;
        allowBlur = false;
        allowSpread = false;
        allowStyle = property == CSSPropertyBoxShadow;
    }

    void commitLength(PassRefPtrWillBeRawPtr<CSSPrimitiveValue> val)
    {
        if (allowX) {
            x = val;
            allowX = false;
            allowY = true;
            allowColor = false;
            allowStyle = false;
            allowBreak = false;
        } else if (allowY) {
            y = val;
            allowY = false;
            allowBlur = true;
            allowColor = true;
            allowStyle = property == CSSPropertyBoxShadow;
            allowBreak = true;
        } else if (allowBlur) {
            blur = val;
            allowBlur = false;
            allowSpread = property == CSSPropertyBoxShadow;
        } else if (allowSpread) {
            spread = val;
            allowSpread = false;
        }
    }

    void commitColor(PassRefPtrWillBeRawPtr<CSSPrimitiveValue> val)
    {
        color = val;
        allowColor = false;
        if (allowX) {
            allowStyle = false;
            allowBreak = false;
        } else {
            allowBlur = false;
            allowSpread = false;
            allowStyle = property == CSSPropertyBoxShadow;
        }
    }

    void commitStyle(CSSParserValue* v)
    {
        style = cssValuePool().createIdentifierValue(v->id);
        allowStyle = false;
        if (allowX)
            allowBreak = false;
        else {
            allowBlur = false;
            allowSpread = false;
            allowColor = false;
        }
    }

    CSSPropertyID property;

    RefPtrWillBeMember<CSSValueList> values;
    RefPtrWillBeMember<CSSPrimitiveValue> x;
    RefPtrWillBeMember<CSSPrimitiveValue> y;
    RefPtrWillBeMember<CSSPrimitiveValue> blur;
    RefPtrWillBeMember<CSSPrimitiveValue> spread;
    RefPtrWillBeMember<CSSPrimitiveValue> style;
    RefPtrWillBeMember<CSSPrimitiveValue> color;

    bool allowX;
    bool allowY;
    bool allowBlur;
    bool allowSpread;
    bool allowColor;
    bool allowStyle; // inset or not.
    bool allowBreak;
};

PassRefPtrWillBeRawPtr<CSSValueList> CSSPropertyParser::parseShadow(CSSParserValueList* valueList, CSSPropertyID propId)
{
    ShadowParseContext context(propId);
    for (CSSParserValue* val = valueList->current(); val; val = valueList->next()) {
        // Check for a comma break first.
        if (val->unit == CSSParserValue::Operator) {
            if (val->iValue != ',' || !context.allowBreak) {
                // Other operators aren't legal or we aren't done with the current shadow
                // value.  Treat as invalid.
                return nullptr;
            }
            // The value is good.  Commit it.
            context.commitValue();
        } else if (validUnit(val, FLength, HTMLStandardMode)) {
            // We required a length and didn't get one. Invalid.
            if (!context.allowLength())
                return nullptr;

            // Blur radius must be non-negative.
            if (context.allowBlur && (m_parsedCalculation ? m_parsedCalculation->isNegative() : !validUnit(val, FLength | FNonNeg, HTMLStandardMode)))
                return nullptr;

            // A length is allowed here.  Construct the value and add it.
            RefPtrWillBeRawPtr<CSSPrimitiveValue> length = createPrimitiveNumericValue(val);
            context.commitLength(length.release());
        } else if (val->id == CSSValueInset) {
            if (!context.allowStyle)
                return nullptr;

            context.commitStyle(val);
        } else {
            if (!context.allowColor)
                return nullptr;

            // The only other type of value that's ok is a color value.
            RefPtrWillBeRawPtr<CSSPrimitiveValue> parsedColor = parseColor(val);
            if (!parsedColor)
                return nullptr;

            context.commitColor(parsedColor.release());
        }
    }

    if (context.allowBreak) {
        context.commitValue();
        if (context.values && context.values->length())
            return context.values.release();
    }

    return nullptr;
}

PassRefPtrWillBeRawPtr<CSSValue> CSSPropertyParser::parseReflect()
{
    // box-reflect: <direction> <offset> <mask>

    // Direction comes first.
    CSSParserValue* val = m_valueList->current();
    RefPtrWillBeRawPtr<CSSPrimitiveValue> direction = nullptr;
    switch (val->id) {
    case CSSValueAbove:
    case CSSValueBelow:
    case CSSValueLeft:
    case CSSValueRight:
        direction = cssValuePool().createIdentifierValue(val->id);
        break;
    default:
        return nullptr;
    }

    // The offset comes next.
    val = m_valueList->next();
    RefPtrWillBeRawPtr<CSSPrimitiveValue> offset = nullptr;
    if (!val)
        offset = cssValuePool().createValue(0, CSSPrimitiveValue::CSS_PX);
    else {
        if (!validUnit(val, FLength | FPercent))
            return nullptr;
        offset = createPrimitiveNumericValue(val);
    }

    // Now for the mask.
    RefPtrWillBeRawPtr<CSSValue> mask = nullptr;
    val = m_valueList->next();
    if (val) {
        mask = parseBorderImage(CSSPropertyWebkitBoxReflect);
        if (!mask)
            return nullptr;
    }

    return CSSReflectValue::create(direction.release(), offset.release(), mask.release());
}

static bool isFlexBasisMiddleArg(double flexGrow, double flexShrink, double unsetValue, int argSize)
{
    return flexGrow != unsetValue && flexShrink == unsetValue &&  argSize == 3;
}

bool CSSPropertyParser::parseFlex(CSSParserValueList* args, bool important)
{
    if (!args || !args->size() || args->size() > 3)
        return false;
    static const double unsetValue = -1;
    double flexGrow = unsetValue;
    double flexShrink = unsetValue;
    RefPtrWillBeRawPtr<CSSPrimitiveValue> flexBasis = nullptr;

    while (CSSParserValue* arg = args->current()) {
        if (validUnit(arg, FNumber | FNonNeg)) {
            if (flexGrow == unsetValue)
                flexGrow = arg->fValue;
            else if (flexShrink == unsetValue)
                flexShrink = arg->fValue;
            else if (!arg->fValue) {
                // flex only allows a basis of 0 (sans units) if flex-grow and flex-shrink values have already been set.
                flexBasis = cssValuePool().createValue(0, CSSPrimitiveValue::CSS_PX);
            } else {
                // We only allow 3 numbers without units if the last value is 0. E.g., flex:1 1 1 is invalid.
                return false;
            }
        } else if (!flexBasis && (arg->id == CSSValueAuto || validUnit(arg, FLength | FPercent | FNonNeg)) && !isFlexBasisMiddleArg(flexGrow, flexShrink, unsetValue, args->size()))
            flexBasis = parseValidPrimitive(arg->id, arg);
        else {
            // Not a valid arg for flex.
            return false;
        }
        args->next();
    }

    if (flexGrow == unsetValue)
        flexGrow = 1;
    if (flexShrink == unsetValue)
        flexShrink = 1;
    if (!flexBasis)
        flexBasis = cssValuePool().createValue(0, CSSPrimitiveValue::CSS_PERCENTAGE);

    addProperty(CSSPropertyFlexGrow, cssValuePool().createValue(clampTo<float>(flexGrow), CSSPrimitiveValue::CSS_NUMBER), important);
    addProperty(CSSPropertyFlexShrink, cssValuePool().createValue(clampTo<float>(flexShrink), CSSPrimitiveValue::CSS_NUMBER), important);
    addProperty(CSSPropertyFlexBasis, flexBasis, important);
    return true;
}

PassRefPtrWillBeRawPtr<CSSValue> CSSPropertyParser::parsePosition(CSSParserValueList* valueList)
{
    RefPtrWillBeRawPtr<CSSValue> xValue = nullptr;
    RefPtrWillBeRawPtr<CSSValue> yValue = nullptr;
    parseFillPosition(valueList, xValue, yValue);
    if (!xValue || !yValue)
        return nullptr;
    return createPrimitiveValuePair(toCSSPrimitiveValue(xValue.get()), toCSSPrimitiveValue(yValue.get()), Pair::KeepIdenticalValues);
}

// Parses a list of comma separated positions. i.e., <position>#
PassRefPtrWillBeRawPtr<CSSValueList> CSSPropertyParser::parsePositionList(CSSParserValueList* valueList)
{
    RefPtrWillBeRawPtr<CSSValueList> positions = CSSValueList::createCommaSeparated();
    while (true) {
        // parsePosition consumes values until it reaches a separator [,/],
        // an invalid token, or end of the list
        RefPtrWillBeRawPtr<CSSValue> position = parsePosition(valueList);
        if (!position)
            return nullptr;
        positions->append(position);

        if (!valueList->current())
            break;
        if (!consumeComma(valueList) || !valueList->current())
            return nullptr;
    }

    return positions.release();
}

class BorderImageParseContext {
    STACK_ALLOCATED();
public:
    BorderImageParseContext()
    : m_canAdvance(false)
    , m_allowCommit(true)
    , m_allowImage(true)
    , m_allowImageSlice(true)
    , m_allowRepeat(true)
    , m_allowForwardSlashOperator(false)
    , m_allowWidth(false)
    , m_requireOutset(false)
    {}

    bool canAdvance() const { return m_canAdvance; }
    void setCanAdvance(bool canAdvance) { m_canAdvance = canAdvance; }

    bool allowCommit() const { return m_allowCommit; }
    bool allowImage() const { return m_allowImage; }
    bool allowImageSlice() const { return m_allowImageSlice; }
    bool allowRepeat() const { return m_allowRepeat; }
    bool allowForwardSlashOperator() const { return m_allowForwardSlashOperator; }

    bool allowWidth() const { return m_allowWidth; }
    bool requireOutset() const { return m_requireOutset; }

    void commitImage(PassRefPtrWillBeRawPtr<CSSValue> image)
    {
        m_image = image;
        m_canAdvance = true;
        m_allowCommit = true;
        m_allowImage = false;
        m_allowForwardSlashOperator = false;
        m_allowWidth = false;
        m_requireOutset = false;
        m_allowImageSlice = !m_imageSlice;
        m_allowRepeat = !m_repeat;
    }
    void commitImageSlice(PassRefPtrWillBeRawPtr<CSSBorderImageSliceValue> slice)
    {
        m_imageSlice = slice;
        m_canAdvance = true;
        m_allowCommit = true;
        m_allowForwardSlashOperator = true;
        m_allowImageSlice = false;
        m_allowWidth = false;
        m_requireOutset = false;
        m_allowImage = !m_image;
        m_allowRepeat = !m_repeat;
    }
    void commitForwardSlashOperator()
    {
        m_canAdvance = true;
        m_allowCommit = false;
        m_allowImage = false;
        m_allowImageSlice = false;
        m_allowRepeat = false;
        if (!m_borderWidth && !m_allowWidth) {
            m_allowForwardSlashOperator = true;
            m_allowWidth = true;
            m_requireOutset = false;
        } else {
            m_allowForwardSlashOperator = false;
            m_requireOutset = true;
            m_allowWidth = false;
        }
    }
    void commitBorderWidth(PassRefPtrWillBeRawPtr<CSSPrimitiveValue> width)
    {
        m_borderWidth = width;
        m_canAdvance = true;
        m_allowCommit = true;
        m_allowForwardSlashOperator = true;
        m_allowImageSlice = false;
        m_allowWidth = false;
        m_requireOutset = false;
        m_allowImage = !m_image;
        m_allowRepeat = !m_repeat;
    }
    void commitBorderOutset(PassRefPtrWillBeRawPtr<CSSPrimitiveValue> outset)
    {
        m_outset = outset;
        m_canAdvance = true;
        m_allowCommit = true;
        m_allowImageSlice = false;
        m_allowForwardSlashOperator = false;
        m_allowWidth = false;
        m_requireOutset = false;
        m_allowImage = !m_image;
        m_allowRepeat = !m_repeat;
    }
    void commitRepeat(PassRefPtrWillBeRawPtr<CSSValue> repeat)
    {
        m_repeat = repeat;
        m_canAdvance = true;
        m_allowCommit = true;
        m_allowRepeat = false;
        m_allowForwardSlashOperator = false;
        m_allowWidth = false;
        m_requireOutset = false;
        m_allowImageSlice = !m_imageSlice;
        m_allowImage = !m_image;
    }

    PassRefPtrWillBeRawPtr<CSSValue> commitCSSValue()
    {
        return createBorderImageValue(m_image, m_imageSlice.get(), m_borderWidth.get(), m_outset.get(), m_repeat.get());
    }

    bool m_canAdvance;

    bool m_allowCommit;
    bool m_allowImage;
    bool m_allowImageSlice;
    bool m_allowRepeat;
    bool m_allowForwardSlashOperator;

    bool m_allowWidth;
    bool m_requireOutset;

    RefPtrWillBeMember<CSSValue> m_image;
    RefPtrWillBeMember<CSSBorderImageSliceValue> m_imageSlice;
    RefPtrWillBeMember<CSSPrimitiveValue> m_borderWidth;
    RefPtrWillBeMember<CSSPrimitiveValue> m_outset;

    RefPtrWillBeMember<CSSValue> m_repeat;
};

bool CSSPropertyParser::buildBorderImageParseContext(CSSPropertyID propId, BorderImageParseContext& context)
{
    CSSPropertyParser::ShorthandScope scope(this, propId);
    while (CSSParserValue* val = m_valueList->current()) {
        context.setCanAdvance(false);

        if (!context.canAdvance() && context.allowForwardSlashOperator() && isForwardSlashOperator(val))
            context.commitForwardSlashOperator();

        if (!context.canAdvance() && context.allowImage()) {
            if (val->unit == CSSPrimitiveValue::CSS_URI) {
                context.commitImage(createCSSImageValueWithReferrer(val->string, m_context.completeURL(val->string)));
            } else if (isGeneratedImageValue(val)) {
                RefPtrWillBeRawPtr<CSSValue> value = nullptr;
                if (parseGeneratedImage(m_valueList, value))
                    context.commitImage(value.release());
                else
                    return false;
            } else if (val->unit == CSSParserValue::Function && val->function->id == CSSValueWebkitImageSet) {
                RefPtrWillBeRawPtr<CSSValue> value = parseImageSet(m_valueList);
                if (value)
                    context.commitImage(value.release());
                else
                    return false;
            } else if (val->id == CSSValueNone)
                context.commitImage(cssValuePool().createIdentifierValue(CSSValueNone));
        }

        if (!context.canAdvance() && context.allowImageSlice()) {
            RefPtrWillBeRawPtr<CSSBorderImageSliceValue> imageSlice = nullptr;
            if (parseBorderImageSlice(propId, imageSlice))
                context.commitImageSlice(imageSlice.release());
        }

        if (!context.canAdvance() && context.allowRepeat()) {
            RefPtrWillBeRawPtr<CSSValue> repeat = nullptr;
            if (parseBorderImageRepeat(repeat))
                context.commitRepeat(repeat.release());
        }

        if (!context.canAdvance() && context.allowWidth()) {
            RefPtrWillBeRawPtr<CSSPrimitiveValue> borderWidth = nullptr;
            if (parseBorderImageWidth(borderWidth))
                context.commitBorderWidth(borderWidth.release());
        }

        if (!context.canAdvance() && context.requireOutset()) {
            RefPtrWillBeRawPtr<CSSPrimitiveValue> borderOutset = nullptr;
            if (parseBorderImageOutset(borderOutset))
                context.commitBorderOutset(borderOutset.release());
        }

        if (!context.canAdvance())
            return false;

        m_valueList->next();
    }

    return context.allowCommit();
}

void CSSPropertyParser::commitBorderImageProperty(CSSPropertyID propId, PassRefPtrWillBeRawPtr<CSSValue> value, bool important)
{
    if (value)
        addProperty(propId, value, important);
    else
        addProperty(propId, cssValuePool().createImplicitInitialValue(), important, true);
}

bool CSSPropertyParser::parseBorderImageShorthand(CSSPropertyID propId, bool important)
{
    BorderImageParseContext context;
    if (buildBorderImageParseContext(propId, context)) {
        switch (propId) {
        case CSSPropertyWebkitMaskBoxImage:
            commitBorderImageProperty(CSSPropertyWebkitMaskBoxImageSource, context.m_image, important);
            commitBorderImageProperty(CSSPropertyWebkitMaskBoxImageSlice, context.m_imageSlice.get(), important);
            commitBorderImageProperty(CSSPropertyWebkitMaskBoxImageWidth, context.m_borderWidth.get(), important);
            commitBorderImageProperty(CSSPropertyWebkitMaskBoxImageOutset, context.m_outset.get(), important);
            commitBorderImageProperty(CSSPropertyWebkitMaskBoxImageRepeat, context.m_repeat.get(), important);
            return true;
        case CSSPropertyBorderImage:
            commitBorderImageProperty(CSSPropertyBorderImageSource, context.m_image, important);
            commitBorderImageProperty(CSSPropertyBorderImageSlice, context.m_imageSlice.get(), important);
            commitBorderImageProperty(CSSPropertyBorderImageWidth, context.m_borderWidth.get(), important);
            commitBorderImageProperty(CSSPropertyBorderImageOutset, context.m_outset.get(), important);
            commitBorderImageProperty(CSSPropertyBorderImageRepeat, context.m_repeat, important);
            return true;
        default:
            ASSERT_NOT_REACHED();
            return false;
        }
    }
    return false;
}

PassRefPtrWillBeRawPtr<CSSValue> CSSPropertyParser::parseBorderImage(CSSPropertyID propId)
{
    BorderImageParseContext context;
    if (buildBorderImageParseContext(propId, context)) {
        return context.commitCSSValue();
    }
    return nullptr;
}

static bool isBorderImageRepeatKeyword(int id)
{
    return id == CSSValueStretch || id == CSSValueRepeat || id == CSSValueSpace || id == CSSValueRound;
}

bool CSSPropertyParser::parseBorderImageRepeat(RefPtrWillBeRawPtr<CSSValue>& result)
{
    RefPtrWillBeRawPtr<CSSPrimitiveValue> firstValue = nullptr;
    RefPtrWillBeRawPtr<CSSPrimitiveValue> secondValue = nullptr;
    CSSParserValue* val = m_valueList->current();
    if (!val)
        return false;
    if (isBorderImageRepeatKeyword(val->id))
        firstValue = cssValuePool().createIdentifierValue(val->id);
    else
        return false;

    val = m_valueList->next();
    if (val) {
        if (isBorderImageRepeatKeyword(val->id))
            secondValue = cssValuePool().createIdentifierValue(val->id);
        else if (!inShorthand()) {
            // If we're not parsing a shorthand then we are invalid.
            return false;
        } else {
            // We need to rewind the value list, so that when its advanced we'll
            // end up back at this value.
            m_valueList->previous();
            secondValue = firstValue;
        }
    } else
        secondValue = firstValue;

    result = createPrimitiveValuePair(firstValue, secondValue);
    return true;
}

class BorderImageSliceParseContext {
    STACK_ALLOCATED();
public:
    BorderImageSliceParseContext()
    : m_allowNumber(true)
    , m_allowFill(true)
    , m_allowFinalCommit(false)
    , m_fill(false)
    { }

    bool allowNumber() const { return m_allowNumber; }
    bool allowFill() const { return m_allowFill; }
    bool allowFinalCommit() const { return m_allowFinalCommit; }
    CSSPrimitiveValue* top() const { return m_top.get(); }

    void commitNumber(PassRefPtrWillBeRawPtr<CSSPrimitiveValue> val)
    {
        if (!m_top)
            m_top = val;
        else if (!m_right)
            m_right = val;
        else if (!m_bottom)
            m_bottom = val;
        else {
            ASSERT(!m_left);
            m_left = val;
        }

        m_allowNumber = !m_left;
        m_allowFinalCommit = true;
    }

    void commitFill() { m_fill = true; m_allowFill = false; m_allowNumber = !m_top; }

    PassRefPtrWillBeRawPtr<CSSBorderImageSliceValue> commitBorderImageSlice()
    {
        // We need to clone and repeat values for any omissions.
        ASSERT(m_top);
        if (!m_right) {
            m_right = m_top;
            m_bottom = m_top;
            m_left = m_top;
        }
        if (!m_bottom) {
            m_bottom = m_top;
            m_left = m_right;
        }
        if (!m_left)
            m_left = m_right;

        // Now build a rect value to hold all four of our primitive values.
        RefPtrWillBeRawPtr<Quad> quad = Quad::create();
        quad->setTop(m_top);
        quad->setRight(m_right);
        quad->setBottom(m_bottom);
        quad->setLeft(m_left);

        // Make our new border image value now.
        return CSSBorderImageSliceValue::create(cssValuePool().createValue(quad.release()), m_fill);
    }

private:
    bool m_allowNumber;
    bool m_allowFill;
    bool m_allowFinalCommit;

    RefPtrWillBeMember<CSSPrimitiveValue> m_top;
    RefPtrWillBeMember<CSSPrimitiveValue> m_right;
    RefPtrWillBeMember<CSSPrimitiveValue> m_bottom;
    RefPtrWillBeMember<CSSPrimitiveValue> m_left;

    bool m_fill;
};

bool CSSPropertyParser::parseBorderImageSlice(CSSPropertyID propId, RefPtrWillBeRawPtr<CSSBorderImageSliceValue>& result)
{
    BorderImageSliceParseContext context;
    for (CSSParserValue* val = m_valueList->current(); val; val = m_valueList->next()) {
        // FIXME calc() http://webkit.org/b/16662 : calc is parsed but values are not created yet.
        if (context.allowNumber() && !isCalculation(val) && validUnit(val, FInteger | FNonNeg | FPercent)) {
            context.commitNumber(createPrimitiveNumericValue(val));
        } else if (context.allowFill() && val->id == CSSValueFill) {
            context.commitFill();
        } else if (!inShorthand()) {
            // If we're not parsing a shorthand then we are invalid.
            return false;
        } else {
            if (context.allowFinalCommit()) {
                // We're going to successfully parse, but we don't want to consume this token.
                m_valueList->previous();
            }
            break;
        }
    }

    if (context.allowFinalCommit()) {
        // FIXME: For backwards compatibility, -webkit-border-image, -webkit-mask-box-image and -webkit-box-reflect have to do a fill by default.
        // FIXME: What do we do with -webkit-box-reflect and -webkit-mask-box-image? Probably just have to leave them filling...
        if (propId == CSSPropertyWebkitBorderImage || propId == CSSPropertyWebkitMaskBoxImage || propId == CSSPropertyWebkitBoxReflect)
            context.commitFill();

        // Need to fully commit as a single value.
        result = context.commitBorderImageSlice();
        return true;
    }

    return false;
}

class BorderImageQuadParseContext {
    STACK_ALLOCATED();
public:
    BorderImageQuadParseContext()
    : m_allowNumber(true)
    , m_allowFinalCommit(false)
    { }

    bool allowNumber() const { return m_allowNumber; }
    bool allowFinalCommit() const { return m_allowFinalCommit; }
    CSSPrimitiveValue* top() const { return m_top.get(); }

    void commitNumber(PassRefPtrWillBeRawPtr<CSSPrimitiveValue> val)
    {
        if (!m_top)
            m_top = val;
        else if (!m_right)
            m_right = val;
        else if (!m_bottom)
            m_bottom = val;
        else {
            ASSERT(!m_left);
            m_left = val;
        }

        m_allowNumber = !m_left;
        m_allowFinalCommit = true;
    }

    void setTop(PassRefPtrWillBeRawPtr<CSSPrimitiveValue> val) { m_top = val; }

    PassRefPtrWillBeRawPtr<CSSPrimitiveValue> commitBorderImageQuad()
    {
        // We need to clone and repeat values for any omissions.
        ASSERT(m_top);
        if (!m_right) {
            m_right = m_top;
            m_bottom = m_top;
            m_left = m_top;
        }
        if (!m_bottom) {
            m_bottom = m_top;
            m_left = m_right;
        }
        if (!m_left)
            m_left = m_right;

        // Now build a quad value to hold all four of our primitive values.
        RefPtrWillBeRawPtr<Quad> quad = Quad::create();
        quad->setTop(m_top);
        quad->setRight(m_right);
        quad->setBottom(m_bottom);
        quad->setLeft(m_left);

        // Make our new value now.
        return cssValuePool().createValue(quad.release());
    }

private:
    bool m_allowNumber;
    bool m_allowFinalCommit;

    RefPtrWillBeMember<CSSPrimitiveValue> m_top;
    RefPtrWillBeMember<CSSPrimitiveValue> m_right;
    RefPtrWillBeMember<CSSPrimitiveValue> m_bottom;
    RefPtrWillBeMember<CSSPrimitiveValue> m_left;
};

bool CSSPropertyParser::parseBorderImageQuad(Units validUnits, RefPtrWillBeRawPtr<CSSPrimitiveValue>& result)
{
    BorderImageQuadParseContext context;
    for (CSSParserValue* val = m_valueList->current(); val; val = m_valueList->next()) {
        if (context.allowNumber() && (validUnit(val, validUnits, HTMLStandardMode) || val->id == CSSValueAuto)) {
            if (val->id == CSSValueAuto)
                context.commitNumber(cssValuePool().createIdentifierValue(val->id));
            else
                context.commitNumber(createPrimitiveNumericValue(val));
        } else if (!inShorthand()) {
            // If we're not parsing a shorthand then we are invalid.
            return false;
        } else {
            if (context.allowFinalCommit())
                m_valueList->previous(); // The shorthand loop will advance back to this point.
            break;
        }
    }

    if (context.allowFinalCommit()) {
        // Need to fully commit as a single value.
        result = context.commitBorderImageQuad();
        return true;
    }
    return false;
}

bool CSSPropertyParser::parseBorderImageWidth(RefPtrWillBeRawPtr<CSSPrimitiveValue>& result)
{
    return parseBorderImageQuad(FLength | FNumber | FNonNeg | FPercent, result);
}

bool CSSPropertyParser::parseBorderImageOutset(RefPtrWillBeRawPtr<CSSPrimitiveValue>& result)
{
    return parseBorderImageQuad(FLength | FNumber | FNonNeg, result);
}

bool CSSPropertyParser::parseBorderRadius(CSSPropertyID unresolvedProperty, bool important)
{
    unsigned num = m_valueList->size();
    if (num > 9)
        return false;

    ShorthandScope scope(this, unresolvedProperty);
    RefPtrWillBeRawPtr<CSSPrimitiveValue> radii[2][4];
#if ENABLE(OILPAN)
    // Zero initialize the array of raw pointers.
    memset(&radii, 0, sizeof(radii));
#endif

    unsigned indexAfterSlash = 0;
    for (unsigned i = 0; i < num; ++i) {
        CSSParserValue* value = m_valueList->valueAt(i);
        if (value->unit == CSSParserValue::Operator) {
            if (value->iValue != '/')
                return false;

            if (!i || indexAfterSlash || i + 1 == num || num > i + 5)
                return false;

            indexAfterSlash = i + 1;
            completeBorderRadii(radii[0]);
            continue;
        }

        if (i - indexAfterSlash >= 4)
            return false;

        if (!validUnit(value, FLength | FPercent | FNonNeg))
            return false;

        RefPtrWillBeRawPtr<CSSPrimitiveValue> radius = createPrimitiveNumericValue(value);

        if (!indexAfterSlash) {
            radii[0][i] = radius;

            // Legacy syntax: -webkit-border-radius: l1 l2; is equivalent to border-radius: l1 / l2;
            if (num == 2 && unresolvedProperty == CSSPropertyAliasWebkitBorderRadius) {
                indexAfterSlash = 1;
                completeBorderRadii(radii[0]);
            }
        } else
            radii[1][i - indexAfterSlash] = radius.release();
    }

    if (!indexAfterSlash) {
        completeBorderRadii(radii[0]);
        for (unsigned i = 0; i < 4; ++i)
            radii[1][i] = radii[0][i];
    } else
        completeBorderRadii(radii[1]);

    ImplicitScope implicitScope(this);
    addProperty(CSSPropertyBorderTopLeftRadius, createPrimitiveValuePair(radii[0][0].release(), radii[1][0].release()), important);
    addProperty(CSSPropertyBorderTopRightRadius, createPrimitiveValuePair(radii[0][1].release(), radii[1][1].release()), important);
    addProperty(CSSPropertyBorderBottomRightRadius, createPrimitiveValuePair(radii[0][2].release(), radii[1][2].release()), important);
    addProperty(CSSPropertyBorderBottomLeftRadius, createPrimitiveValuePair(radii[0][3].release(), radii[1][3].release()), important);
    return true;
}

PassRefPtrWillBeRawPtr<CSSValue> CSSPropertyParser::parseCounter(int defaultValue)
{
    RefPtrWillBeRawPtr<CSSValueList> list = CSSValueList::createCommaSeparated();

    while (m_valueList->current()) {
        CSSParserValue* val = m_valueList->current();
        if (val->unit != CSSPrimitiveValue::CSS_IDENT)
            return nullptr;
        RefPtrWillBeRawPtr<CSSPrimitiveValue> counterName = createPrimitiveCustomIdentValue(val);
        m_valueList->next();

        val = m_valueList->current();
        int i = defaultValue;
        if (val && validUnit(val, FInteger)) {
            i = clampTo<int>(val->fValue);
            m_valueList->next();
        }

        list->append(createPrimitiveValuePair(counterName.release(),
            cssValuePool().createValue(i, CSSPrimitiveValue::CSS_NUMBER)));
    }

    if (!list->length())
        return nullptr;
    return list.release();
}

// This should go away once we drop support for -webkit-gradient
static PassRefPtrWillBeRawPtr<CSSPrimitiveValue> parseDeprecatedGradientPoint(CSSParserValue* a, bool horizontal)
{
    RefPtrWillBeRawPtr<CSSPrimitiveValue> result = nullptr;
    if (a->unit == CSSPrimitiveValue::CSS_IDENT) {
        if ((a->id == CSSValueLeft && horizontal)
            || (a->id == CSSValueTop && !horizontal))
            result = cssValuePool().createValue(0., CSSPrimitiveValue::CSS_PERCENTAGE);
        else if ((a->id == CSSValueRight && horizontal)
            || (a->id == CSSValueBottom && !horizontal))
            result = cssValuePool().createValue(100., CSSPrimitiveValue::CSS_PERCENTAGE);
        else if (a->id == CSSValueCenter)
            result = cssValuePool().createValue(50., CSSPrimitiveValue::CSS_PERCENTAGE);
    } else if (a->unit == CSSPrimitiveValue::CSS_NUMBER || a->unit == CSSPrimitiveValue::CSS_PERCENTAGE) {
        result = cssValuePool().createValue(a->fValue, static_cast<CSSPrimitiveValue::UnitType>(a->unit));
    }
    return result;
}

bool CSSPropertyParser::parseDeprecatedGradientColorStop(CSSParserValue* a, CSSGradientColorStop& stop)
{
    if (a->unit != CSSParserValue::Function)
        return false;

    if (a->function->id != CSSValueFrom
        && a->function->id != CSSValueTo
        && a->function->id != CSSValueColorStop)
        return false;

    CSSParserValueList* args = a->function->args.get();
    if (!args)
        return false;

    if (a->function->id == CSSValueFrom || a->function->id == CSSValueTo) {
        // The "from" and "to" stops expect 1 argument.
        if (args->size() != 1)
            return false;

        if (a->function->id == CSSValueFrom)
            stop.m_position = cssValuePool().createValue(0, CSSPrimitiveValue::CSS_NUMBER);
        else
            stop.m_position = cssValuePool().createValue(1, CSSPrimitiveValue::CSS_NUMBER);

        stop.m_color = parseDeprecatedGradientStopColor(args->current());
        if (!stop.m_color)
            return false;
    }

    // The "color-stop" function expects 3 arguments.
    if (a->function->id == CSSValueColorStop) {
        if (args->size() != 3)
            return false;

        CSSParserValue* stopArg = args->current();
        if (stopArg->unit == CSSPrimitiveValue::CSS_PERCENTAGE)
            stop.m_position = cssValuePool().createValue(stopArg->fValue / 100, CSSPrimitiveValue::CSS_NUMBER);
        else if (stopArg->unit == CSSPrimitiveValue::CSS_NUMBER)
            stop.m_position = cssValuePool().createValue(stopArg->fValue, CSSPrimitiveValue::CSS_NUMBER);
        else
            return false;

        args->next();
        if (!consumeComma(args))
            return false;

        stop.m_color = parseDeprecatedGradientStopColor(args->current());
        if (!stop.m_color)
            return false;
    }

    return true;
}

bool CSSPropertyParser::parseDeprecatedGradient(CSSParserValueList* valueList, RefPtrWillBeRawPtr<CSSValue>& gradient)
{
    // Walk the arguments.
    CSSParserValueList* args = valueList->current()->function->args.get();
    if (!args || args->size() == 0)
        return false;

    // The first argument is the gradient type.  It is an identifier.
    CSSGradientType gradientType;
    CSSParserValue* a = args->current();
    if (!a || a->unit != CSSPrimitiveValue::CSS_IDENT)
        return false;
    if (a->id == CSSValueLinear)
        gradientType = CSSDeprecatedLinearGradient;
    else if (a->id == CSSValueRadial)
        gradientType = CSSDeprecatedRadialGradient;
    else
        return false;

    RefPtrWillBeRawPtr<CSSGradientValue> result = nullptr;
    switch (gradientType) {
    case CSSDeprecatedLinearGradient:
        result = CSSLinearGradientValue::create(NonRepeating, gradientType);
        break;
    case CSSDeprecatedRadialGradient:
        result = CSSRadialGradientValue::create(NonRepeating, gradientType);
        break;
    default:
        // The rest of the gradient types shouldn't appear here.
        ASSERT_NOT_REACHED();
    }
    args->next();

    if (!consumeComma(args))
        return false;

    // Next comes the starting point for the gradient as an x y pair.  There is no
    // comma between the x and the y values.
    // First X.  It can be left, right, number or percent.
    a = args->current();
    if (!a)
        return false;
    RefPtrWillBeRawPtr<CSSPrimitiveValue> point = parseDeprecatedGradientPoint(a, true);
    if (!point)
        return false;
    result->setFirstX(point.release());

    // First Y.  It can be top, bottom, number or percent.
    a = args->next();
    if (!a)
        return false;
    point = parseDeprecatedGradientPoint(a, false);
    if (!point)
        return false;
    result->setFirstY(point.release());

    // Comma after the first point.
    args->next();
    if (!consumeComma(args))
        return false;

    // For radial gradients only, we now expect a numeric radius.
    if (gradientType == CSSDeprecatedRadialGradient) {
        a = args->current();
        if (!a || a->unit != CSSPrimitiveValue::CSS_NUMBER)
            return false;
        toCSSRadialGradientValue(result.get())->setFirstRadius(createPrimitiveNumericValue(a));

        // Comma after the first radius.
        args->next();
        if (!consumeComma(args))
            return false;
    }

    // Next is the ending point for the gradient as an x, y pair.
    // Second X.  It can be left, right, number or percent.
    a = args->current();
    if (!a)
        return false;
    point = parseDeprecatedGradientPoint(a, true);
    if (!point)
        return false;
    result->setSecondX(point.release());

    // Second Y.  It can be top, bottom, number or percent.
    a = args->next();
    if (!a)
        return false;
    point = parseDeprecatedGradientPoint(a, false);
    if (!point)
        return false;
    result->setSecondY(point.release());
    args->next();

    // For radial gradients only, we now expect the second radius.
    if (gradientType == CSSDeprecatedRadialGradient) {
        // Comma after the second point.
        if (!consumeComma(args))
            return false;

        a = args->current();
        if (!a || a->unit != CSSPrimitiveValue::CSS_NUMBER)
            return false;
        toCSSRadialGradientValue(result.get())->setSecondRadius(createPrimitiveNumericValue(a));
        args->next();
    }

    // We now will accept any number of stops (0 or more).
    a = args->current();
    while (a) {
        // Look for the comma before the next stop.
        if (!consumeComma(args))
            return false;

        // Now examine the stop itself.
        a = args->current();
        if (!a)
            return false;

        // The function name needs to be one of "from", "to", or "color-stop."
        CSSGradientColorStop stop;
        if (!parseDeprecatedGradientColorStop(a, stop))
            return false;
        result->addStop(stop);

        // Advance
        a = args->next();
    }

    gradient = result.release();
    return true;
}

static PassRefPtrWillBeRawPtr<CSSPrimitiveValue> valueFromSideKeyword(CSSParserValue* a, bool& isHorizontal)
{
    if (a->unit != CSSPrimitiveValue::CSS_IDENT)
        return nullptr;

    switch (a->id) {
        case CSSValueLeft:
        case CSSValueRight:
            isHorizontal = true;
            break;
        case CSSValueTop:
        case CSSValueBottom:
            isHorizontal = false;
            break;
        default:
            return nullptr;
    }
    return cssValuePool().createIdentifierValue(a->id);
}

bool CSSPropertyParser::parseDeprecatedLinearGradient(CSSParserValueList* valueList, RefPtrWillBeRawPtr<CSSValue>& gradient, CSSGradientRepeat repeating)
{
    RefPtrWillBeRawPtr<CSSLinearGradientValue> result = CSSLinearGradientValue::create(repeating, CSSPrefixedLinearGradient);

    // Walk the arguments.
    CSSParserValueList* args = valueList->current()->function->args.get();
    if (!args || !args->size())
        return false;

    CSSParserValue* a = args->current();
    if (!a)
        return false;

    bool expectComma = false;
    // Look for angle.
    if (validUnit(a, FAngle, HTMLStandardMode)) {
        result->setAngle(createPrimitiveNumericValue(a));

        args->next();
        expectComma = true;
    } else {
        // Look one or two optional keywords that indicate a side or corner.
        RefPtrWillBeRawPtr<CSSPrimitiveValue> startX = nullptr;
        RefPtrWillBeRawPtr<CSSPrimitiveValue> startY = nullptr;

        RefPtrWillBeRawPtr<CSSPrimitiveValue> location = nullptr;
        bool isHorizontal = false;
        if ((location = valueFromSideKeyword(a, isHorizontal))) {
            if (isHorizontal)
                startX = location;
            else
                startY = location;

            a = args->next();
            if (a) {
                if ((location = valueFromSideKeyword(a, isHorizontal))) {
                    if (isHorizontal) {
                        if (startX)
                            return false;
                        startX = location;
                    } else {
                        if (startY)
                            return false;
                        startY = location;
                    }

                    args->next();
                }
            }

            expectComma = true;
        }

        if (!startX && !startY)
            startY = cssValuePool().createIdentifierValue(CSSValueTop);

        result->setFirstX(startX.release());
        result->setFirstY(startY.release());
    }

    if (!parseGradientColorStops(args, result.get(), expectComma))
        return false;

    if (!result->stopCount())
        return false;

    gradient = result.release();
    return true;
}

bool CSSPropertyParser::parseDeprecatedRadialGradient(CSSParserValueList* valueList, RefPtrWillBeRawPtr<CSSValue>& gradient, CSSGradientRepeat repeating)
{
    RefPtrWillBeRawPtr<CSSRadialGradientValue> result = CSSRadialGradientValue::create(repeating, CSSPrefixedRadialGradient);

    // Walk the arguments.
    CSSParserValueList* args = valueList->current()->function->args.get();
    if (!args || !args->size())
        return false;

    CSSParserValue* a = args->current();
    if (!a)
        return false;

    bool expectComma = false;

    // Optional background-position
    RefPtrWillBeRawPtr<CSSValue> centerX = nullptr;
    RefPtrWillBeRawPtr<CSSValue> centerY = nullptr;
    // parse2ValuesFillPosition advances the args next pointer.
    parse2ValuesFillPosition(args, centerX, centerY);

    if ((centerX || centerY) && !consumeComma(args))
        return false;

    a = args->current();
    if (!a)
        return false;

    result->setFirstX(toCSSPrimitiveValue(centerX.get()));
    result->setSecondX(toCSSPrimitiveValue(centerX.get()));
    // CSS3 radial gradients always share the same start and end point.
    result->setFirstY(toCSSPrimitiveValue(centerY.get()));
    result->setSecondY(toCSSPrimitiveValue(centerY.get()));

    RefPtrWillBeRawPtr<CSSPrimitiveValue> shapeValue = nullptr;
    RefPtrWillBeRawPtr<CSSPrimitiveValue> sizeValue = nullptr;

    // Optional shape and/or size in any order.
    for (int i = 0; i < 2; ++i) {
        if (a->unit != CSSPrimitiveValue::CSS_IDENT)
            break;

        bool foundValue = false;
        switch (a->id) {
        case CSSValueCircle:
        case CSSValueEllipse:
            shapeValue = cssValuePool().createIdentifierValue(a->id);
            foundValue = true;
            break;
        case CSSValueClosestSide:
        case CSSValueClosestCorner:
        case CSSValueFarthestSide:
        case CSSValueFarthestCorner:
        case CSSValueContain:
        case CSSValueCover:
            sizeValue = cssValuePool().createIdentifierValue(a->id);
            foundValue = true;
            break;
        default:
            break;
        }

        if (foundValue) {
            a = args->next();
            if (!a)
                return false;

            expectComma = true;
        }
    }

    result->setShape(shapeValue);
    result->setSizingBehavior(sizeValue);

    // Or, two lengths or percentages
    RefPtrWillBeRawPtr<CSSPrimitiveValue> horizontalSize = nullptr;
    RefPtrWillBeRawPtr<CSSPrimitiveValue> verticalSize = nullptr;

    if (!shapeValue && !sizeValue) {
        if (validUnit(a, FLength | FPercent)) {
            horizontalSize = createPrimitiveNumericValue(a);
            a = args->next();
            if (!a)
                return false;

            expectComma = true;
        }

        if (validUnit(a, FLength | FPercent)) {
            verticalSize = createPrimitiveNumericValue(a);

            a = args->next();
            if (!a)
                return false;
            expectComma = true;
        }
    }

    // Must have neither or both.
    if (!horizontalSize != !verticalSize)
        return false;

    result->setEndHorizontalSize(horizontalSize);
    result->setEndVerticalSize(verticalSize);

    if (!parseGradientColorStops(args, result.get(), expectComma))
        return false;

    gradient = result.release();
    return true;
}

bool CSSPropertyParser::parseLinearGradient(CSSParserValueList* valueList, RefPtrWillBeRawPtr<CSSValue>& gradient, CSSGradientRepeat repeating)
{
    RefPtrWillBeRawPtr<CSSLinearGradientValue> result = CSSLinearGradientValue::create(repeating, CSSLinearGradient);

    CSSParserFunction* function = valueList->current()->function;
    CSSParserValueList* args = function->args.get();
    if (!args || !args->size())
        return false;

    CSSParserValue* a = args->current();
    if (!a)
        return false;

    bool expectComma = false;
    // Look for angle.
    if (validUnit(a, FAngle, HTMLStandardMode)) {
        result->setAngle(createPrimitiveNumericValue(a));

        args->next();
        expectComma = true;
    } else if (a->unit == CSSPrimitiveValue::CSS_IDENT && a->id == CSSValueTo) {
        // to [ [left | right] || [top | bottom] ]
        a = args->next();
        if (!a)
            return false;

        RefPtrWillBeRawPtr<CSSPrimitiveValue> endX = nullptr;
        RefPtrWillBeRawPtr<CSSPrimitiveValue> endY = nullptr;
        RefPtrWillBeRawPtr<CSSPrimitiveValue> location = nullptr;
        bool isHorizontal = false;

        location = valueFromSideKeyword(a, isHorizontal);
        if (!location)
            return false;

        if (isHorizontal)
            endX = location;
        else
            endY = location;

        a = args->next();
        if (!a)
            return false;

        location = valueFromSideKeyword(a, isHorizontal);
        if (location) {
            if (isHorizontal) {
                if (endX)
                    return false;
                endX = location;
            } else {
                if (endY)
                    return false;
                endY = location;
            }

            args->next();
        }

        expectComma = true;
        result->setFirstX(endX.release());
        result->setFirstY(endY.release());
    }

    if (!parseGradientColorStops(args, result.get(), expectComma))
        return false;

    if (!result->stopCount())
        return false;

    gradient = result.release();
    return true;
}

bool CSSPropertyParser::parseRadialGradient(CSSParserValueList* valueList, RefPtrWillBeRawPtr<CSSValue>& gradient, CSSGradientRepeat repeating)
{
    RefPtrWillBeRawPtr<CSSRadialGradientValue> result = CSSRadialGradientValue::create(repeating, CSSRadialGradient);

    CSSParserValueList* args = valueList->current()->function->args.get();
    if (!args || !args->size())
        return false;

    CSSParserValue* a = args->current();
    if (!a)
        return false;

    bool expectComma = false;

    RefPtrWillBeRawPtr<CSSPrimitiveValue> shapeValue = nullptr;
    RefPtrWillBeRawPtr<CSSPrimitiveValue> sizeValue = nullptr;
    RefPtrWillBeRawPtr<CSSPrimitiveValue> horizontalSize = nullptr;
    RefPtrWillBeRawPtr<CSSPrimitiveValue> verticalSize = nullptr;

    // First part of grammar, the size/shape clause:
    // [ circle || <length> ] |
    // [ ellipse || [ <length> | <percentage> ]{2} ] |
    // [ [ circle | ellipse] || <size-keyword> ]
    for (int i = 0; i < 3; ++i) {
        if (a->unit == CSSPrimitiveValue::CSS_IDENT) {
            bool badIdent = false;
            switch (a->id) {
            case CSSValueCircle:
            case CSSValueEllipse:
                if (shapeValue)
                    return false;
                shapeValue = cssValuePool().createIdentifierValue(a->id);
                break;
            case CSSValueClosestSide:
            case CSSValueClosestCorner:
            case CSSValueFarthestSide:
            case CSSValueFarthestCorner:
                if (sizeValue || horizontalSize)
                    return false;
                sizeValue = cssValuePool().createIdentifierValue(a->id);
                break;
            default:
                badIdent = true;
            }

            if (badIdent)
                break;

            a = args->next();
            if (!a)
                return false;
        } else if (validUnit(a, FLength | FPercent)) {

            if (sizeValue || horizontalSize)
                return false;
            horizontalSize = createPrimitiveNumericValue(a);

            a = args->next();
            if (!a)
                return false;

            if (validUnit(a, FLength | FPercent)) {
                verticalSize = createPrimitiveNumericValue(a);
                ++i;
                a = args->next();
                if (!a)
                    return false;
            }
        } else
            break;
    }

    // You can specify size as a keyword or a length/percentage, not both.
    if (sizeValue && horizontalSize)
        return false;
    // Circles must have 0 or 1 lengths.
    if (shapeValue && shapeValue->getValueID() == CSSValueCircle && verticalSize)
        return false;
    // Ellipses must have 0 or 2 length/percentages.
    if (shapeValue && shapeValue->getValueID() == CSSValueEllipse && horizontalSize && !verticalSize)
        return false;
    // If there's only one size, it must be a length.
    if (!verticalSize && horizontalSize && horizontalSize->isPercentage())
        return false;

    result->setShape(shapeValue);
    result->setSizingBehavior(sizeValue);
    result->setEndHorizontalSize(horizontalSize);
    result->setEndVerticalSize(verticalSize);

    // Second part of grammar, the center-position clause:
    // at <position>
    RefPtrWillBeRawPtr<CSSValue> centerX = nullptr;
    RefPtrWillBeRawPtr<CSSValue> centerY = nullptr;
    if (a->unit == CSSPrimitiveValue::CSS_IDENT && a->id == CSSValueAt) {
        a = args->next();
        if (!a)
            return false;

        parseFillPosition(args, centerX, centerY);
        if (!(centerX && centerY))
            return false;

        a = args->current();
        if (!a)
            return false;
        result->setFirstX(toCSSPrimitiveValue(centerX.get()));
        result->setFirstY(toCSSPrimitiveValue(centerY.get()));
        // Right now, CSS radial gradients have the same start and end centers.
        result->setSecondX(toCSSPrimitiveValue(centerX.get()));
        result->setSecondY(toCSSPrimitiveValue(centerY.get()));
    }

    if (shapeValue || sizeValue || horizontalSize || centerX || centerY)
        expectComma = true;

    if (!parseGradientColorStops(args, result.get(), expectComma))
        return false;

    gradient = result.release();
    return true;
}

bool CSSPropertyParser::parseGradientColorStops(CSSParserValueList* valueList, CSSGradientValue* gradient, bool expectComma)
{
    CSSParserValue* a = valueList->current();

    // Now look for color stops.
    // <color-stop-list> = [ <color-stop> , <color-hint>? ]# , <color-stop>
    bool supportsColorHints = gradient->gradientType() == CSSLinearGradient
        || gradient->gradientType() == CSSRadialGradient;

    // The first color stop cannot be a color hint.
    bool previousStopWasColorHint = true;
    while (a) {
        // Look for the comma before the next stop.
        if (expectComma) {
            if (!isComma(a))
                return false;

            a = valueList->next();
            if (!a)
                return false;
        }

        // <color-stop> = <color> [ <percentage> | <length> ]?
        // <color-hint> = <length> | <percentage>
        CSSGradientColorStop stop;
        stop.m_color = parseGradientStopColor(a);

        // Two hints in a row are not allowed.
        if (!stop.m_color && (!supportsColorHints || previousStopWasColorHint))
            return false;
        previousStopWasColorHint = !stop.m_color;

        if (stop.m_color)
            a = valueList->next();

        if (a) {
            if (validUnit(a, FLength | FPercent)) {
                stop.m_position = createPrimitiveNumericValue(a);
                a = valueList->next();
            }
        }

        if (!stop.m_color && !stop.m_position)
            return false;

        gradient->addStop(stop);
        expectComma = true;
    }

    // The last color stop cannot be a color hint.
    if (previousStopWasColorHint)
        return false;

    // Must have 2 or more stops to be valid.
    return gradient->stopCount() >= 2;
}

bool CSSPropertyParser::parseGeneratedImage(CSSParserValueList* valueList, RefPtrWillBeRawPtr<CSSValue>& value)
{
    CSSParserValue* val = valueList->current();

    if (val->unit != CSSParserValue::Function)
        return false;

    if (val->function->id == CSSValueWebkitGradient) {
        // FIXME: This should send a deprecation message.
        if (m_context.useCounter())
            m_context.useCounter()->count(UseCounter::DeprecatedWebKitGradient);
        return parseDeprecatedGradient(valueList, value);
    }

    if (val->function->id == CSSValueWebkitLinearGradient) {
        // FIXME: This should send a deprecation message.
        if (m_context.useCounter())
            m_context.useCounter()->count(UseCounter::DeprecatedWebKitLinearGradient);
        return parseDeprecatedLinearGradient(valueList, value, NonRepeating);
    }

    if (val->function->id == CSSValueLinearGradient)
        return parseLinearGradient(valueList, value, NonRepeating);

    if (val->function->id == CSSValueWebkitRepeatingLinearGradient) {
        // FIXME: This should send a deprecation message.
        if (m_context.useCounter())
            m_context.useCounter()->count(UseCounter::DeprecatedWebKitRepeatingLinearGradient);
        return parseDeprecatedLinearGradient(valueList, value, Repeating);
    }

    if (val->function->id == CSSValueRepeatingLinearGradient)
        return parseLinearGradient(valueList, value, Repeating);

    if (val->function->id == CSSValueWebkitRadialGradient) {
        // FIXME: This should send a deprecation message.
        if (m_context.useCounter())
            m_context.useCounter()->count(UseCounter::DeprecatedWebKitRadialGradient);
        return parseDeprecatedRadialGradient(valueList, value, NonRepeating);
    }

    if (val->function->id == CSSValueRadialGradient)
        return parseRadialGradient(valueList, value, NonRepeating);

    if (val->function->id == CSSValueWebkitRepeatingRadialGradient) {
        if (m_context.useCounter())
            m_context.useCounter()->count(UseCounter::DeprecatedWebKitRepeatingRadialGradient);
        return parseDeprecatedRadialGradient(valueList, value, Repeating);
    }

    if (val->function->id == CSSValueRepeatingRadialGradient)
        return parseRadialGradient(valueList, value, Repeating);

    if (val->function->id == CSSValueWebkitCanvas)
        return parseCanvas(valueList, value);

    if (val->function->id == CSSValueWebkitCrossFade)
        return parseCrossfade(valueList, value);

    return false;
}

bool CSSPropertyParser::parseCrossfade(CSSParserValueList* valueList, RefPtrWillBeRawPtr<CSSValue>& crossfade)
{
    // Walk the arguments.
    CSSParserValueList* args = valueList->current()->function->args.get();
    if (!args || args->size() != 5)
        return false;
    RefPtrWillBeRawPtr<CSSValue> fromImageValue = nullptr;
    RefPtrWillBeRawPtr<CSSValue> toImageValue = nullptr;

    // The first argument is the "from" image. It is a fill image.
    if (!args->current() || !parseFillImage(args, fromImageValue))
        return false;
    args->next();

    if (!consumeComma(args))
        return false;

    // The second argument is the "to" image. It is a fill image.
    if (!args->current() || !parseFillImage(args, toImageValue))
        return false;
    args->next();

    if (!consumeComma(args))
        return false;

    // The third argument is the crossfade value. It is a percentage or a fractional number.
    RefPtrWillBeRawPtr<CSSPrimitiveValue> percentage = nullptr;
    CSSParserValue* value = args->current();
    if (!value)
        return false;

    if (value->unit == CSSPrimitiveValue::CSS_PERCENTAGE)
        percentage = cssValuePool().createValue(clampTo<double>(value->fValue / 100, 0, 1), CSSPrimitiveValue::CSS_NUMBER);
    else if (value->unit == CSSPrimitiveValue::CSS_NUMBER)
        percentage = cssValuePool().createValue(clampTo<double>(value->fValue, 0, 1), CSSPrimitiveValue::CSS_NUMBER);
    else
        return false;

    RefPtrWillBeRawPtr<CSSCrossfadeValue> result = CSSCrossfadeValue::create(fromImageValue, toImageValue);
    result->setPercentage(percentage);

    crossfade = result;

    return true;
}

bool CSSPropertyParser::parseCanvas(CSSParserValueList* valueList, RefPtrWillBeRawPtr<CSSValue>& canvas)
{
    // Walk the arguments.
    CSSParserValueList* args = valueList->current()->function->args.get();
    if (!args || args->size() != 1)
        return false;

    // The first argument is the canvas name.  It is an identifier.
    CSSParserValue* value = args->current();
    if (!value || value->unit != CSSPrimitiveValue::CSS_IDENT)
        return false;

    canvas = CSSCanvasValue::create(value->string);
    return true;
}

PassRefPtrWillBeRawPtr<CSSValue> CSSPropertyParser::parseImageSet(CSSParserValueList* valueList)
{
    CSSParserValue* function = valueList->current();

    if (function->unit != CSSParserValue::Function)
        return nullptr;

    CSSParserValueList* functionArgs = valueList->current()->function->args.get();
    if (!functionArgs || !functionArgs->size() || !functionArgs->current())
        return nullptr;

    RefPtrWillBeRawPtr<CSSImageSetValue> imageSet = CSSImageSetValue::create();

    while (functionArgs->current()) {
        CSSParserValue* arg = functionArgs->current();
        if (arg->unit != CSSPrimitiveValue::CSS_URI)
            return nullptr;

        RefPtrWillBeRawPtr<CSSValue> image = createCSSImageValueWithReferrer(arg->string, completeURL(arg->string));
        imageSet->append(image);

        arg = functionArgs->next();
        if (!arg)
            return nullptr;

        if (arg->unit != CSSParserValue::DimensionList)
            return nullptr;
        ASSERT(arg->valueList->valueAt(0)->unit == CSSPrimitiveValue::CSS_NUMBER);
        ASSERT(arg->valueList->valueAt(1)->unit == CSSPrimitiveValue::CSS_IDENT);
        if (String(arg->valueList->valueAt(1)->string) != "x")
            return nullptr;
        double imageScaleFactor = arg->valueList->valueAt(0)->fValue;
        if (imageScaleFactor <= 0)
            return nullptr;
        imageSet->append(cssValuePool().createValue(imageScaleFactor, CSSPrimitiveValue::CSS_NUMBER));
        functionArgs->next();

        // If there are no more arguments, we're done.
        if (!functionArgs->current())
            break;

        // If there are more arguments, they should be after a comma.
        if (!consumeComma(functionArgs))
            return nullptr;
    }

    return imageSet.release();
}

PassRefPtrWillBeRawPtr<CSSValue> CSSPropertyParser::parseWillChange()
{
    RefPtrWillBeRawPtr<CSSValueList> values = CSSValueList::createCommaSeparated();
    if (m_valueList->current()->id == CSSValueAuto) {
        // FIXME: This will be read back as an empty string instead of auto
        return values.release();
    }

    // Every comma-separated list of CSS_IDENTs is a valid will-change value,
    // unless the list includes an explicitly disallowed CSS_IDENT.
    while (true) {
        CSSParserValue* currentValue = m_valueList->current();
        if (!currentValue || currentValue->unit != CSSPrimitiveValue::CSS_IDENT)
            return nullptr;

        CSSPropertyID unresolvedProperty = unresolvedCSSPropertyID(currentValue->string);
        if (unresolvedProperty) {
            ASSERT(CSSPropertyMetadata::isEnabledProperty(unresolvedProperty));
            // Now "all" is used by both CSSValue and CSSPropertyValue.
            // Need to return nullptr when currentValue is CSSPropertyAll.
            if (unresolvedProperty == CSSPropertyWillChange || unresolvedProperty == CSSPropertyAll)
                return nullptr;
            values->append(cssValuePool().createIdentifierValue(unresolvedProperty));
        } else {
            switch (currentValue->id) {
            case CSSValueNone:
            case CSSValueAll:
            case CSSValueAuto:
            case CSSValueDefault:
            case CSSValueInitial:
            case CSSValueInherit:
                return nullptr;
            case CSSValueContents:
            case CSSValueScrollPosition:
                values->append(cssValuePool().createIdentifierValue(currentValue->id));
                break;
            default:
                break;
            }
        }

        if (!m_valueList->next())
            break;
        if (!consumeComma(m_valueList))
            return nullptr;
    }

    return values.release();
}

PassRefPtrWillBeRawPtr<CSSFunctionValue> CSSPropertyParser::parseBuiltinFilterArguments(CSSParserValueList* args, CSSValueID filterType)
{
    RefPtrWillBeRawPtr<CSSFunctionValue> filterValue = CSSFunctionValue::create(filterType);
    ASSERT(args);

    switch (filterType) {
    case CSSValueGrayscale:
    case CSSValueSepia:
    case CSSValueSaturate:
    case CSSValueInvert:
    case CSSValueOpacity:
    case CSSValueContrast: {
        // One optional argument, 0-1 or 0%-100%, if missing use 100%.
        if (args->size()) {
            CSSParserValue* value = args->current();
            // FIXME (crbug.com/397061): Support calc expressions like calc(10% + 0.5)
            if (value->unit != CSSPrimitiveValue::CSS_PERCENTAGE && !validUnit(value, FNumber | FNonNeg))
                return nullptr;

            double amount = value->fValue;
            if (amount < 0)
                return nullptr;

            // Saturate and Contrast allow values over 100%.
            if (filterType != CSSValueSaturate
                && filterType != CSSValueContrast) {
                double maxAllowed = value->unit == CSSPrimitiveValue::CSS_PERCENTAGE ? 100.0 : 1.0;
                if (amount > maxAllowed)
                    return nullptr;
            }

            filterValue->append(cssValuePool().createValue(amount, static_cast<CSSPrimitiveValue::UnitType>(value->unit)));
        }
        break;
    }
    case CSSValueBrightness: {
        // One optional argument, if missing use 100%.
        if (args->size()) {
            CSSParserValue* value = args->current();
            // FIXME (crbug.com/397061): Support calc expressions like calc(10% + 0.5)
            if (value->unit != CSSPrimitiveValue::CSS_PERCENTAGE && !validUnit(value, FNumber))
                return nullptr;

            filterValue->append(cssValuePool().createValue(value->fValue, static_cast<CSSPrimitiveValue::UnitType>(value->unit)));
        }
        break;
    }
    case CSSValueHueRotate: {
        // hue-rotate() takes one optional angle.
        if (args->size()) {
            CSSParserValue* argument = args->current();
            if (!validUnit(argument, FAngle, HTMLStandardMode))
                return nullptr;

            filterValue->append(createPrimitiveNumericValue(argument));
        }
        break;
    }
    case CSSValueBlur: {
        // Blur takes a single length. Zero parameters are allowed.
        if (args->size()) {
            CSSParserValue* argument = args->current();
            if (!validUnit(argument, FLength | FNonNeg, HTMLStandardMode))
                return nullptr;

            filterValue->append(createPrimitiveNumericValue(argument));
        }
        break;
    }
    case CSSValueDropShadow: {
        // drop-shadow() takes a single shadow.
        RefPtrWillBeRawPtr<CSSValueList> shadowValueList = parseShadow(args, CSSPropertyWebkitFilter);
        if (!shadowValueList || shadowValueList->length() != 1)
            return nullptr;

        filterValue->append((shadowValueList.release())->item(0));
        break;
    }
    default:
        return nullptr;
    }
    return filterValue.release();
}

PassRefPtrWillBeRawPtr<CSSValueList> CSSPropertyParser::parseFilter()
{
    if (!m_valueList)
        return nullptr;

    // The filter is a list of functional primitives that specify individual operations.
    RefPtrWillBeRawPtr<CSSValueList> list = CSSValueList::createSpaceSeparated();
    for (CSSParserValue* value = m_valueList->current(); value; value = m_valueList->next()) {
        if (value->unit != CSSPrimitiveValue::CSS_URI && (value->unit != CSSParserValue::Function || !value->function))
            return nullptr;

        // See if the specified primitive is one we understand.
        if (value->unit == CSSPrimitiveValue::CSS_URI) {
            RefPtrWillBeRawPtr<CSSFunctionValue> referenceFilterValue = CSSFunctionValue::create(CSSValueUrl);
            referenceFilterValue->append(CSSSVGDocumentValue::create(value->string));
            list->append(referenceFilterValue.release());
        } else {
            CSSValueID filterType = value->function->id;
            unsigned maximumArgumentCount = filterType == CSSValueDropShadow ? 4 : 1;

            CSSParserValueList* args = value->function->args.get();
            if (!args || args->size() > maximumArgumentCount)
                return nullptr;

            RefPtrWillBeRawPtr<CSSFunctionValue> filterValue = parseBuiltinFilterArguments(args, filterType);
            if (!filterValue)
                return nullptr;

            list->append(filterValue);
        }
    }

    return list.release();
}

PassRefPtrWillBeRawPtr<CSSValueList> CSSPropertyParser::parseTransformOrigin()
{
    CSSParserValue* value = m_valueList->current();
    CSSValueID id = value->id;
    RefPtrWillBeRawPtr<CSSValue> xValue = nullptr;
    RefPtrWillBeRawPtr<CSSValue> yValue = nullptr;
    RefPtrWillBeRawPtr<CSSValue> zValue = nullptr;
    if (id == CSSValueLeft || id == CSSValueRight) {
        xValue = cssValuePool().createIdentifierValue(id);
    } else if (id == CSSValueTop || id == CSSValueBottom) {
        yValue = cssValuePool().createIdentifierValue(id);
    } else if (id == CSSValueCenter) {
        // Unresolved as to whether this is X or Y.
    } else if (validUnit(value, FPercent | FLength)) {
        xValue = createPrimitiveNumericValue(value);
    } else {
        return nullptr;
    }

    value = m_valueList->next();
    if (value) {
        id = value->id;
        if (!xValue && (id == CSSValueLeft || id == CSSValueRight)) {
            xValue = cssValuePool().createIdentifierValue(id);
        } else if (!yValue && (id == CSSValueTop || id == CSSValueBottom)) {
            yValue = cssValuePool().createIdentifierValue(id);
        } else if (id == CSSValueCenter) {
            // Resolved below.
        } else if (!yValue && validUnit(value, FPercent | FLength)) {
            yValue = createPrimitiveNumericValue(value);
        } else {
            return nullptr;
        }

        // If X or Y have not been resolved, they must be center.
        if (!xValue)
            xValue = cssValuePool().createIdentifierValue(CSSValueCenter);
        if (!yValue)
            yValue = cssValuePool().createIdentifierValue(CSSValueCenter);

        value = m_valueList->next();
        if (value) {
            if (!validUnit(value, FLength))
                return nullptr;
            zValue = createPrimitiveNumericValue(value);

            value = m_valueList->next();
            if (value)
                return nullptr;
        }
    } else if (!xValue) {
        if (yValue) {
            xValue = cssValuePool().createValue(50, CSSPrimitiveValue::CSS_PERCENTAGE);
        } else {
            xValue = cssValuePool().createIdentifierValue(CSSValueCenter);
        }
    }

    RefPtrWillBeRawPtr<CSSValueList> list = CSSValueList::createSpaceSeparated();
    list->append(xValue.release());
    if (yValue)
        list->append(yValue.release());
    if (zValue)
        list->append(zValue.release());
    return list.release();
}

PassRefPtrWillBeRawPtr<CSSValue> CSSPropertyParser::parseTouchAction()
{
    CSSParserValue* value = m_valueList->current();
    RefPtrWillBeRawPtr<CSSValueList> list = CSSValueList::createSpaceSeparated();
    if (m_valueList->size() == 1 && value && (value->id == CSSValueAuto || value->id == CSSValueNone || value->id == CSSValueManipulation)) {
        list->append(cssValuePool().createIdentifierValue(value->id));
        m_valueList->next();
        return list.release();
    }

    bool xSet = false;
    bool ySet = false;
    while (value) {
        switch (value->id) {
        case CSSValuePanX:
        case CSSValuePanRight:
        case CSSValuePanLeft: {
            if (xSet)
                return nullptr;
            xSet = true;
            if (value->id != CSSValuePanX && !RuntimeEnabledFeatures::cssTouchActionPanDirectionsEnabled())
                return nullptr;

            RefPtrWillBeRawPtr<CSSValue> panValue = cssValuePool().createIdentifierValue(value->id);
            list->append(panValue.release());
            break;
        }
        case CSSValuePanY:
        case CSSValuePanDown:
        case CSSValuePanUp: {
            if (ySet)
                return nullptr;
            ySet = true;
            if (value->id != CSSValuePanY && !RuntimeEnabledFeatures::cssTouchActionPanDirectionsEnabled())
                return nullptr;
            RefPtrWillBeRawPtr<CSSValue> panValue = cssValuePool().createIdentifierValue(value->id);
            list->append(panValue.release());
            break;
        }
        default:
            return nullptr;
        }
        value = m_valueList->next();
    }

    if (list->length())
        return list.release();

    return nullptr;
}

PassRefPtrWillBeRawPtr<CSSValue> CSSPropertyParser::parseScrollBlocksOn()
{
    RefPtrWillBeRawPtr<CSSValueList> list = CSSValueList::createSpaceSeparated();
    CSSParserValue* value = m_valueList->current();
    while (value) {
        switch (value->id) {
        case CSSValueStartTouch:
        case CSSValueWheelEvent:
        case CSSValueScrollEvent: {
            RefPtrWillBeRawPtr<CSSValue> flagValue = cssValuePool().createIdentifierValue(value->id);
            if (list->hasValue(flagValue.get()))
                return nullptr;
            list->append(flagValue.release());
            break;
        }
        default:
            return nullptr;
        }
        value = m_valueList->next();
    }

    ASSERT(list->length());
    return list.release();
}

void CSSPropertyParser::addTextDecorationProperty(CSSPropertyID propId, PassRefPtrWillBeRawPtr<CSSValue> value, bool important)
{
    // The text-decoration-line property takes priority over text-decoration, unless the latter has important priority set.
    if (propId == CSSPropertyTextDecoration && !important && !inShorthand()) {
        for (unsigned i = 0; i < m_parsedProperties.size(); ++i) {
            if (m_parsedProperties[i].id() == CSSPropertyTextDecorationLine)
                return;
        }
    }
    addProperty(propId, value, important);
}

bool CSSPropertyParser::parseTextDecoration(CSSPropertyID propId, bool important)
{
    ASSERT(propId != CSSPropertyTextDecorationLine || RuntimeEnabledFeatures::css3TextDecorationsEnabled());

    CSSParserValue* value = m_valueList->current();
    if (value && value->id == CSSValueNone) {
        addTextDecorationProperty(propId, cssValuePool().createIdentifierValue(CSSValueNone), important);
        m_valueList->next();
        return true;
    }

    RefPtrWillBeRawPtr<CSSValueList> list = CSSValueList::createSpaceSeparated();
    bool isValid = true;
    while (isValid && value) {
        switch (value->id) {
        case CSSValueUnderline:
        case CSSValueOverline:
        case CSSValueLineThrough:
        case CSSValueBlink:
            list->append(cssValuePool().createIdentifierValue(value->id));
            break;
        default:
            isValid = false;
            break;
        }
        if (isValid)
            value = m_valueList->next();
    }

    // Values are either valid or in shorthand scope.
    if (list->length() && (isValid || inShorthand())) {
        addTextDecorationProperty(propId, list.release(), important);
        return true;
    }

    return false;
}

PassRefPtrWillBeRawPtr<CSSValue> CSSPropertyParser::parseTextEmphasisStyle()
{
    RefPtrWillBeRawPtr<CSSPrimitiveValue> fill = nullptr;
    RefPtrWillBeRawPtr<CSSPrimitiveValue> shape = nullptr;

    for (CSSParserValue* value = m_valueList->current(); value; value = m_valueList->next()) {
        if (value->unit == CSSPrimitiveValue::CSS_STRING) {
            if (fill || shape)
                return nullptr;
            m_valueList->next();
            return createPrimitiveStringValue(value);
        }

        if (value->id == CSSValueNone) {
            if (fill || shape)
                return nullptr;
            m_valueList->next();
            return cssValuePool().createIdentifierValue(CSSValueNone);
        }

        if (value->id == CSSValueOpen || value->id == CSSValueFilled) {
            if (fill)
                return nullptr;
            fill = cssValuePool().createIdentifierValue(value->id);
        } else if (value->id == CSSValueDot || value->id == CSSValueCircle || value->id == CSSValueDoubleCircle || value->id == CSSValueTriangle || value->id == CSSValueSesame) {
            if (shape)
                return nullptr;
            shape = cssValuePool().createIdentifierValue(value->id);
        } else {
            break;
        }
    }

    if (fill && shape) {
        RefPtrWillBeRawPtr<CSSValueList> parsedValues = CSSValueList::createSpaceSeparated();
        parsedValues->append(fill.release());
        parsedValues->append(shape.release());
        return parsedValues.release();
    }
    if (fill)
        return fill.release();
    if (shape)
        return shape.release();

    return nullptr;
}

PassRefPtrWillBeRawPtr<CSSValue> CSSPropertyParser::parseTextIndent()
{
    RefPtrWillBeRawPtr<CSSValueList> list = CSSValueList::createSpaceSeparated();

    bool hasLengthOrPercentage = false;
    bool hasEachLine = false;
    bool hasHanging = false;

    for (CSSParserValue* value = m_valueList->current(); value; value = m_valueList->next()) {
        // <length> | <percentage> | inherit when RuntimeEnabledFeatures::css3TextEnabled() returns false
        if (!hasLengthOrPercentage && validUnit(value, FLength | FPercent | FUnitlessQuirk)) {
            list->append(createPrimitiveNumericValue(value));
            hasLengthOrPercentage = true;
            continue;
        }

        // [ <length> | <percentage> ] && hanging? && each-line? | inherit
        // when RuntimeEnabledFeatures::css3TextEnabled() returns true
        if (RuntimeEnabledFeatures::css3TextEnabled()) {
            if (!hasEachLine && value->id == CSSValueEachLine) {
                list->append(cssValuePool().createIdentifierValue(CSSValueEachLine));
                hasEachLine = true;
                continue;
            }
            if (!hasHanging && value->id == CSSValueHanging) {
                list->append(cssValuePool().createIdentifierValue(CSSValueHanging));
                hasHanging = true;
                continue;
            }
        }
        return nullptr;
    }

    if (!hasLengthOrPercentage)
        return nullptr;

    return list.release();
}

PassRefPtrWillBeRawPtr<CSSLineBoxContainValue> CSSPropertyParser::parseLineBoxContain()
{
    LineBoxContain lineBoxContain = LineBoxContainNone;

    for (CSSParserValue* value = m_valueList->current(); value; value = m_valueList->next()) {
        LineBoxContainFlags flag;
        if (value->id == CSSValueBlock) {
            flag = LineBoxContainBlock;
        } else if (value->id == CSSValueInline) {
            flag = LineBoxContainInline;
        } else if (value->id == CSSValueFont) {
            flag = LineBoxContainFont;
        } else if (value->id == CSSValueGlyphs) {
            flag = LineBoxContainGlyphs;
        } else if (value->id == CSSValueReplaced) {
            flag = LineBoxContainReplaced;
        } else if (value->id == CSSValueInlineBox) {
            flag = LineBoxContainInlineBox;
        } else {
            return nullptr;
        }
        if (lineBoxContain & flag)
            return nullptr;
        lineBoxContain |= flag;
    }

    ASSERT(lineBoxContain);
    return CSSLineBoxContainValue::create(lineBoxContain);
}

bool CSSPropertyParser::parseFontFeatureTag(CSSValueList* settings)
{
    // Feature tag name consists of 4-letter characters.
    static const unsigned tagNameLength = 4;

    CSSParserValue* value = m_valueList->current();
    // Feature tag name comes first
    if (value->unit != CSSPrimitiveValue::CSS_STRING)
        return false;
    if (value->string.length() != tagNameLength)
        return false;
    for (unsigned i = 0; i < tagNameLength; ++i) {
        // Limits the range of characters to 0x20-0x7E, following the tag name rules defiend in the OpenType specification.
        UChar character = value->string[i];
        if (character < 0x20 || character > 0x7E)
            return false;
    }

    AtomicString tag = value->string;
    int tagValue = 1;
    // Feature tag values could follow: <integer> | on | off
    value = m_valueList->next();
    if (value) {
        if (value->unit == CSSPrimitiveValue::CSS_NUMBER && value->isInt && value->fValue >= 0) {
            tagValue = clampTo<int>(value->fValue);
            if (tagValue < 0)
                return false;
            m_valueList->next();
        } else if (value->id == CSSValueOn || value->id == CSSValueOff) {
            tagValue = value->id == CSSValueOn;
            m_valueList->next();
        }
    }
    settings->append(CSSFontFeatureValue::create(tag, tagValue));
    return true;
}

PassRefPtrWillBeRawPtr<CSSValue> CSSPropertyParser::parseFontFeatureSettings()
{
    RefPtrWillBeRawPtr<CSSValueList> settings = CSSValueList::createCommaSeparated();
    while (true) {
        if (!m_valueList->current() || !parseFontFeatureTag(settings.get()))
            return nullptr;
        if (!m_valueList->current())
            break;
        if (!consumeComma(m_valueList))
            return nullptr;
    }
    return settings.release();
}

bool CSSPropertyParser::parseFontVariantLigatures(bool important)
{
    RefPtrWillBeRawPtr<CSSValueList> ligatureValues = CSSValueList::createSpaceSeparated();
    bool sawCommonLigaturesValue = false;
    bool sawDiscretionaryLigaturesValue = false;
    bool sawHistoricalLigaturesValue = false;
    bool sawContextualLigaturesValue = false;

    for (CSSParserValue* value = m_valueList->current(); value; value = m_valueList->next()) {
        if (value->unit != CSSPrimitiveValue::CSS_IDENT)
            return false;

        switch (value->id) {
        case CSSValueNoCommonLigatures:
        case CSSValueCommonLigatures:
            if (sawCommonLigaturesValue)
                return false;
            sawCommonLigaturesValue = true;
            ligatureValues->append(cssValuePool().createIdentifierValue(value->id));
            break;
        case CSSValueNoDiscretionaryLigatures:
        case CSSValueDiscretionaryLigatures:
            if (sawDiscretionaryLigaturesValue)
                return false;
            sawDiscretionaryLigaturesValue = true;
            ligatureValues->append(cssValuePool().createIdentifierValue(value->id));
            break;
        case CSSValueNoHistoricalLigatures:
        case CSSValueHistoricalLigatures:
            if (sawHistoricalLigaturesValue)
                return false;
            sawHistoricalLigaturesValue = true;
            ligatureValues->append(cssValuePool().createIdentifierValue(value->id));
            break;
        case CSSValueNoContextual:
        case CSSValueContextual:
            if (sawContextualLigaturesValue)
                return false;
            sawContextualLigaturesValue = true;
            ligatureValues->append(cssValuePool().createIdentifierValue(value->id));
            break;
        default:
            return false;
        }
    }

    if (!ligatureValues->length())
        return false;

    addProperty(CSSPropertyFontVariantLigatures, ligatureValues.release(), important);
    return true;
}

bool CSSPropertyParser::parseCalculation(CSSParserValue* value, ValueRange range)
{
    ASSERT(isCalculation(value));

    CSSParserValueList* args = value->function->args.get();
    if (!args || !args->size())
        return false;

    ASSERT(!m_parsedCalculation);
    m_parsedCalculation = CSSCalcValue::create(args, range);

    if (!m_parsedCalculation)
        return false;

    return true;
}

bool CSSPropertyParser::parseFontFaceDescriptor(CSSPropertyID propId)
{
    CSSParserValue* value = m_valueList->current();
    ASSERT(value);
    CSSValueID id = value->id;
    RefPtrWillBeRawPtr<CSSValue> parsedValue = nullptr;

    switch (propId) {
    case CSSPropertyFontFamily:
        // <family-name>
        // TODO(rwlbuis): check there is only one family-name
        parsedValue = parseFontFamily();
        break;
    case CSSPropertySrc: // This is a list of urls or local references.
        parsedValue = parseFontFaceSrc();
        break;
    case CSSPropertyUnicodeRange:
        parsedValue = parseFontFaceUnicodeRange();
        break;
    case CSSPropertyFontWeight: // normal | bold | 100 | 200 | 300 | 400 | 500 | 600 | 700 | 800 | 900
        if (m_valueList->size() != 1)
            return false;
        return parseFontWeight(false);
    case CSSPropertyFontStretch:
    case CSSPropertyFontStyle:
        if (!CSSParserFastPaths::isValidKeywordPropertyAndValue(propId, id))
            return false;
        addProperty(propId, cssValuePool().createIdentifierValue(id), false);
        return true;
    case CSSPropertyFontVariant: // normal | small-caps | inherit
        return parseFontVariant(false);
    case CSSPropertyWebkitFontFeatureSettings:
        if (id == CSSValueNormal) {
            parsedValue = cssValuePool().createIdentifierValue(CSSValueNormal);
            m_valueList->next();
        } else {
            parsedValue = parseFontFeatureSettings();
        }
        break;
    default:
        break;
    }

    if (!parsedValue || m_valueList->current())
        return false;

    addProperty(propId, parsedValue.release(), false);
    return true;
}

bool CSSPropertyParser::parseViewportProperty(CSSPropertyID propId, bool important)
{
    ASSERT(RuntimeEnabledFeatures::cssViewportEnabled() || isUASheetBehavior(m_context.mode()));

    CSSParserValue* value = m_valueList->current();
    if (!value)
        return false;

    CSSValueID id = value->id;
    bool validPrimitive = false;

    switch (propId) {
    case CSSPropertyMinWidth: // auto | extend-to-zoom | <length> | <percentage>
    case CSSPropertyMaxWidth:
    case CSSPropertyMinHeight:
    case CSSPropertyMaxHeight:
        if (id == CSSValueAuto || id == CSSValueInternalExtendToZoom)
            validPrimitive = true;
        else
            validPrimitive = validUnit(value, FLength | FPercent | FNonNeg);
        break;
    case CSSPropertyWidth: // shorthand
        return parseViewportShorthand(propId, CSSPropertyMinWidth, CSSPropertyMaxWidth, important);
    case CSSPropertyHeight:
        return parseViewportShorthand(propId, CSSPropertyMinHeight, CSSPropertyMaxHeight, important);
    case CSSPropertyMinZoom: // auto | <number> | <percentage>
    case CSSPropertyMaxZoom:
    case CSSPropertyZoom:
        if (id == CSSValueAuto)
            validPrimitive = true;
        else
            validPrimitive = validUnit(value, FNumber | FPercent | FNonNeg);
        break;
    case CSSPropertyUserZoom: // zoom | fixed
        if (id == CSSValueZoom || id == CSSValueFixed)
            validPrimitive = true;
        break;
    case CSSPropertyOrientation: // auto | portrait | landscape
        if (id == CSSValueAuto || id == CSSValuePortrait || id == CSSValueLandscape)
            validPrimitive = true;
    default:
        break;
    }

    RefPtrWillBeRawPtr<CSSValue> parsedValue = nullptr;
    if (validPrimitive) {
        parsedValue = parseValidPrimitive(id, value);
        m_valueList->next();
    }

    if (parsedValue) {
        if (!m_valueList->current() || inShorthand()) {
            addProperty(propId, parsedValue.release(), important);
            return true;
        }
    }

    return false;
}

bool CSSPropertyParser::parseViewportShorthand(CSSPropertyID propId, CSSPropertyID first, CSSPropertyID second, bool important)
{
    ASSERT(RuntimeEnabledFeatures::cssViewportEnabled() || isUASheetBehavior(m_context.mode()));
    unsigned numValues = m_valueList->size();

    if (numValues > 2)
        return false;

    ShorthandScope scope(this, propId);

    if (!parseViewportProperty(first, important))
        return false;

    // If just one value is supplied, the second value
    // is implicitly initialized with the first value.
    if (numValues == 1)
        m_valueList->previous();

    return parseViewportProperty(second, important);
}

template <typename CharacterType>
static CSSPropertyID unresolvedCSSPropertyID(const CharacterType* propertyName, unsigned length)
{
    char buffer[maxCSSPropertyNameLength + 1]; // 1 for null character

    for (unsigned i = 0; i != length; ++i) {
        CharacterType c = propertyName[i];
        if (c == 0 || c >= 0x7F)
            return CSSPropertyInvalid; // illegal character
        buffer[i] = toASCIILower(c);
    }
    buffer[length] = '\0';

    const char* name = buffer;
    const Property* hashTableEntry = findProperty(name, length);
    if (!hashTableEntry)
        return CSSPropertyInvalid;
    CSSPropertyID property = static_cast<CSSPropertyID>(hashTableEntry->id);
    if (!CSSPropertyMetadata::isEnabledProperty(property))
        return CSSPropertyInvalid;
    return property;
}

CSSPropertyID unresolvedCSSPropertyID(const String& string)
{
    unsigned length = string.length();

    if (!length)
        return CSSPropertyInvalid;
    if (length > maxCSSPropertyNameLength)
        return CSSPropertyInvalid;

    return string.is8Bit() ? unresolvedCSSPropertyID(string.characters8(), length) : unresolvedCSSPropertyID(string.characters16(), length);
}

CSSPropertyID unresolvedCSSPropertyID(const CSSParserString& string)
{
    unsigned length = string.length();

    if (!length)
        return CSSPropertyInvalid;
    if (length > maxCSSPropertyNameLength)
        return CSSPropertyInvalid;

    return string.is8Bit() ? unresolvedCSSPropertyID(string.characters8(), length) : unresolvedCSSPropertyID(string.characters16(), length);
}

template <typename CharacterType>
static CSSValueID cssValueKeywordID(const CharacterType* valueKeyword, unsigned length)
{
    char buffer[maxCSSValueKeywordLength + 1]; // 1 for null character

    for (unsigned i = 0; i != length; ++i) {
        CharacterType c = valueKeyword[i];
        if (c == 0 || c >= 0x7F)
            return CSSValueInvalid; // illegal character
        buffer[i] = WTF::toASCIILower(c);
    }
    buffer[length] = '\0';

    const Value* hashTableEntry = findValue(buffer, length);
    return hashTableEntry ? static_cast<CSSValueID>(hashTableEntry->id) : CSSValueInvalid;
}

CSSValueID cssValueKeywordID(const CSSParserString& string)
{
    unsigned length = string.length();
    if (!length)
        return CSSValueInvalid;
    if (length > maxCSSValueKeywordLength)
        return CSSValueInvalid;

    return string.is8Bit() ? cssValueKeywordID(string.characters8(), length) : cssValueKeywordID(string.characters16(), length);
}

bool CSSPropertyParser::isSystemColor(CSSValueID id)
{
    return (id >= CSSValueActiveborder && id <= CSSValueWindowtext) || id == CSSValueMenu;
}

bool CSSPropertyParser::parseSVGValue(CSSPropertyID propId, bool important)
{
    CSSParserValue* value = m_valueList->current();
    ASSERT(value);

    CSSValueID id = value->id;

    bool validPrimitive = false;
    RefPtrWillBeRawPtr<CSSValue> parsedValue = nullptr;

    switch (propId) {
    /* The comment to the right defines all valid value of these
     * properties as defined in SVG 1.1, Appendix N. Property index */
    case CSSPropertyAlignmentBaseline:
    // auto | baseline | before-edge | text-before-edge | middle |
    // central | after-edge | text-after-edge | ideographic | alphabetic |
    // hanging | mathematical | inherit
        if (id == CSSValueAuto || id == CSSValueBaseline || id == CSSValueMiddle
            || (id >= CSSValueBeforeEdge && id <= CSSValueMathematical))
            validPrimitive = true;
        break;

    case CSSPropertyBaselineShift:
    // baseline | super | sub | <percentage> | <length> | inherit
        if (id == CSSValueBaseline || id == CSSValueSub || id == CSSValueSuper)
            validPrimitive = true;
        else
            validPrimitive = validUnit(value, FLength | FPercent, SVGAttributeMode);
        break;

    case CSSPropertyDominantBaseline:
    // auto | use-script | no-change | reset-size | ideographic |
    // alphabetic | hanging | mathematical | central | middle |
    // text-after-edge | text-before-edge | inherit
        if (id == CSSValueAuto || id == CSSValueMiddle
            || (id >= CSSValueUseScript && id <= CSSValueResetSize)
            || (id >= CSSValueCentral && id <= CSSValueMathematical))
            validPrimitive = true;
        break;

    case CSSPropertyEnableBackground:
    // accumulate | new [x] [y] [width] [height] | inherit
        if (id == CSSValueAccumulate) // TODO : new
            validPrimitive = true;
        break;

    case CSSPropertyClipPath:
    case CSSPropertyFilter:
    case CSSPropertyMarkerStart:
    case CSSPropertyMarkerMid:
    case CSSPropertyMarkerEnd:
    case CSSPropertyMask:
        if (id == CSSValueNone) {
            validPrimitive = true;
        } else if (value->unit == CSSPrimitiveValue::CSS_URI) {
            parsedValue = CSSPrimitiveValue::create(value->string, CSSPrimitiveValue::CSS_URI);
            if (parsedValue)
                m_valueList->next();
        }
        break;

    case CSSPropertyClipRule: // nonzero | evenodd | inherit
    case CSSPropertyFillRule:
        if (id == CSSValueNonzero || id == CSSValueEvenodd)
            validPrimitive = true;
        break;

    case CSSPropertyStrokeMiterlimit: // <miterlimit> | inherit
        validPrimitive = validUnit(value, FNumber | FNonNeg, SVGAttributeMode);
        break;

    case CSSPropertyStrokeLinejoin: // miter | round | bevel | inherit
        if (id == CSSValueMiter || id == CSSValueRound || id == CSSValueBevel)
            validPrimitive = true;
        break;

    case CSSPropertyStrokeLinecap: // butt | round | square | inherit
        if (id == CSSValueButt || id == CSSValueRound || id == CSSValueSquare)
            validPrimitive = true;
        break;

    case CSSPropertyStrokeOpacity: // <opacity-value> | inherit
    case CSSPropertyFillOpacity:
    case CSSPropertyStopOpacity:
    case CSSPropertyFloodOpacity:
        validPrimitive = validUnit(value, FNumber | FPercent, SVGAttributeMode);
        break;

    case CSSPropertyShapeRendering:
    // auto | optimizeSpeed | crispEdges | geometricPrecision | inherit
        if (id == CSSValueAuto || id == CSSValueOptimizeSpeed
            || id == CSSValueCrispEdges || id == CSSValueGeometricPrecision)
            validPrimitive = true;
        break;

    case CSSPropertyColorRendering: // optimizeQuality | inherit
        if (id == CSSValueAuto || id == CSSValueOptimizeSpeed
            || id == CSSValueOptimizeQuality)
            validPrimitive = true;
        break;

    case CSSPropertyBufferedRendering: // auto | dynamic | static
        if (id == CSSValueAuto || id == CSSValueDynamic || id == CSSValueStatic)
            validPrimitive = true;
        break;

    case CSSPropertyColorInterpolation: // auto | sRGB | linearRGB | inherit
    case CSSPropertyColorInterpolationFilters:
        if (id == CSSValueAuto || id == CSSValueSRGB || id == CSSValueLinearRGB)
            validPrimitive = true;
        break;

    /* Start of supported CSS properties with validation. This is needed for parseShortHand to work
     * correctly and allows optimization in applyRule(..)
     */

    case CSSPropertyTextAnchor: // start | middle | end | inherit
        if (id == CSSValueStart || id == CSSValueMiddle || id == CSSValueEnd)
            validPrimitive = true;
        break;

    case CSSPropertyGlyphOrientationVertical: // auto | <angle> | inherit
        if (id == CSSValueAuto) {
            validPrimitive = true;
            break;
        }
    /* fallthrough intentional */
    case CSSPropertyGlyphOrientationHorizontal: // <angle> (restricted to _deg_ per SVG 1.1 spec) | inherit
        if (value->unit == CSSPrimitiveValue::CSS_DEG || value->unit == CSSPrimitiveValue::CSS_NUMBER) {
            parsedValue = CSSPrimitiveValue::create(value->fValue, CSSPrimitiveValue::CSS_DEG);

            if (parsedValue)
                m_valueList->next();
        }
        break;

    case CSSPropertyFill: // <paint> | inherit
    case CSSPropertyStroke: // <paint> | inherit
        {
            if (id == CSSValueNone) {
                parsedValue = cssValuePool().createIdentifierValue(id);
            } else if (value->unit == CSSPrimitiveValue::CSS_URI) {
                if (m_valueList->next()) {
                    RefPtrWillBeRawPtr<CSSValueList> values = CSSValueList::createSpaceSeparated();
                    values->append(CSSPrimitiveValue::create(value->string, CSSPrimitiveValue::CSS_URI));
                    if (m_valueList->current()->id == CSSValueNone)
                        parsedValue = cssValuePool().createIdentifierValue(m_valueList->current()->id);
                    else
                        parsedValue = parseColor(m_valueList->current());
                    if (parsedValue) {
                        values->append(parsedValue);
                        parsedValue = values;
                    }
                }
                if (!parsedValue)
                    parsedValue = CSSPrimitiveValue::create(value->string, CSSPrimitiveValue::CSS_URI);
            } else {
                parsedValue = parseColor(m_valueList->current());
            }

            if (parsedValue)
                m_valueList->next();
        }
        break;

    case CSSPropertyStopColor: // TODO : icccolor
    case CSSPropertyFloodColor:
    case CSSPropertyLightingColor:
        parsedValue = parseColor(m_valueList->current());
        if (parsedValue)
            m_valueList->next();

        break;

    case CSSPropertyPaintOrder:
        if (m_valueList->size() == 1 && id == CSSValueNormal)
            validPrimitive = true;
        else if ((parsedValue = parsePaintOrder()))
            m_valueList->next();
        break;

    case CSSPropertyVectorEffect: // none | non-scaling-stroke | inherit
        if (id == CSSValueNone || id == CSSValueNonScalingStroke)
            validPrimitive = true;
        break;

    case CSSPropertyWritingMode:
    // lr-tb | rl_tb | tb-rl | lr | rl | tb | inherit
        if (id == CSSValueLrTb || id == CSSValueRlTb || id == CSSValueTbRl || id == CSSValueLr || id == CSSValueRl || id == CSSValueTb)
            validPrimitive = true;
        break;

    case CSSPropertyStrokeWidth: // <length> | inherit
    case CSSPropertyStrokeDashoffset:
    case CSSPropertyCx:
    case CSSPropertyCy:
    case CSSPropertyX:
    case CSSPropertyY:
    case CSSPropertyR:
    case CSSPropertyRx:
    case CSSPropertyRy:
        validPrimitive = validUnit(value, FLength | FPercent, SVGAttributeMode);
        break;
    case CSSPropertyStrokeDasharray: // none | <dasharray> | inherit
        if (id == CSSValueNone)
            validPrimitive = true;
        else
            parsedValue = parseSVGStrokeDasharray();
        break;

    case CSSPropertyMaskType: // luminance | alpha | inherit
        if (id == CSSValueLuminance || id == CSSValueAlpha)
            validPrimitive = true;
        break;

    /* shorthand properties */
    case CSSPropertyMarker: {
        ShorthandScope scope(this, propId);
        CSSPropertyParser::ImplicitScope implicitScope(this);
        if (!parseValue(CSSPropertyMarkerStart, important))
            return false;
        if (m_valueList->current()) {
            rollbackLastProperties(1);
            return false;
        }
        CSSValue* value = m_parsedProperties.last().value();
        addProperty(CSSPropertyMarkerMid, value, important);
        addProperty(CSSPropertyMarkerEnd, value, important);
        return true;
    }
    default:
        // If you crash here, it's because you added a css property and are not handling it
        // in either this switch statement or the one in CSSPropertyParser::parseValue
        ASSERT_WITH_MESSAGE(0, "unimplemented propertyID: %d", propId);
        return false;
    }

    if (validPrimitive) {
        if (id)
            parsedValue = CSSPrimitiveValue::createIdentifier(id);
        else if (value->unit == CSSPrimitiveValue::CSS_STRING)
            parsedValue = CSSPrimitiveValue::create(value->string, (CSSPrimitiveValue::UnitType) value->unit);
        else if (value->unit >= CSSPrimitiveValue::CSS_NUMBER && value->unit <= CSSPrimitiveValue::CSS_KHZ)
            parsedValue = CSSPrimitiveValue::create(value->fValue, (CSSPrimitiveValue::UnitType) value->unit);
        else if (value->unit == CSSPrimitiveValue::CSS_REMS || value->unit == CSSPrimitiveValue::CSS_CHS)
            parsedValue = CSSPrimitiveValue::create(value->fValue, (CSSPrimitiveValue::UnitType)value->unit);
        else if (value->unit == CSSPrimitiveValue::CSS_QEM)
            parsedValue = CSSPrimitiveValue::createAllowingMarginQuirk(value->fValue, CSSPrimitiveValue::CSS_EMS);
        if (isCalculation(value)) {
            // FIXME calc() http://webkit.org/b/16662 : actually create a CSSPrimitiveValue here, ie
            // parsedValue = CSSPrimitiveValue::create(m_parsedCalculation.release());
            m_parsedCalculation.release();
            parsedValue = nullptr;
        }
        m_valueList->next();
    }
    if (!parsedValue || (m_valueList->current() && !inShorthand()))
        return false;

    addProperty(propId, parsedValue.release(), important);
    return true;
}

PassRefPtrWillBeRawPtr<CSSValue> CSSPropertyParser::parseSVGStrokeDasharray()
{
    RefPtrWillBeRawPtr<CSSValueList> ret = CSSValueList::createCommaSeparated();
    CSSParserValue* value = m_valueList->current();
    bool validPrimitive = true;
    while (value) {
        validPrimitive = validUnit(value, FLength | FPercent | FNonNeg, SVGAttributeMode);
        if (!validPrimitive)
            break;
        if (value->id)
            ret->append(CSSPrimitiveValue::createIdentifier(value->id));
        else if (value->unit >= CSSPrimitiveValue::CSS_NUMBER && value->unit <= CSSPrimitiveValue::CSS_KHZ)
            ret->append(CSSPrimitiveValue::create(value->fValue, (CSSPrimitiveValue::UnitType) value->unit));
        else if (value->unit == CSSPrimitiveValue::CSS_REMS || value->unit == CSSPrimitiveValue::CSS_CHS)
            ret->append(CSSPrimitiveValue::create(value->fValue, (CSSPrimitiveValue::UnitType)value->unit));
        value = m_valueList->next();
        bool commaConsumed = consumeComma(m_valueList);
        value = m_valueList->current();
        if (commaConsumed && !value)
            return nullptr;
    }
    if (!validPrimitive)
        return nullptr;
    return ret.release();
}

// normal | [ fill || stroke || markers ]
PassRefPtrWillBeRawPtr<CSSValue> CSSPropertyParser::parsePaintOrder() const
{
    if (m_valueList->size() > 3)
        return nullptr;

    CSSParserValue* value = m_valueList->current();
    ASSERT(value);

    RefPtrWillBeRawPtr<CSSValueList> parsedValues = CSSValueList::createSpaceSeparated();

    // The default paint-order is: Fill, Stroke, Markers.
    bool seenFill = false, seenStroke = false, seenMarkers = false;

    for (; value; value = m_valueList->next()) {
        switch (value->id) {
        case CSSValueNormal:
            // normal inside [fill || stroke || markers] not valid
            return nullptr;
        case CSSValueFill:
            if (seenFill)
                return nullptr;

            seenFill = true;
            break;
        case CSSValueStroke:
            if (seenStroke)
                return nullptr;

            seenStroke = true;
            break;
        case CSSValueMarkers:
            if (seenMarkers)
                return nullptr;

            seenMarkers = true;
            break;
        default:
            return nullptr;
        }

        parsedValues->append(CSSPrimitiveValue::createIdentifier(value->id));
    }

    // fill out the rest of the paint order
    if (!seenFill)
        parsedValues->append(CSSPrimitiveValue::createIdentifier(CSSValueFill));
    if (!seenStroke)
        parsedValues->append(CSSPrimitiveValue::createIdentifier(CSSValueStroke));
    if (!seenMarkers)
        parsedValues->append(CSSPrimitiveValue::createIdentifier(CSSValueMarkers));

    return parsedValues.release();
}

class TransformOperationInfo {
public:
    TransformOperationInfo(CSSValueID id)
        : m_validID(true)
        , m_allowSingleArgument(false)
        , m_argCount(1)
        , m_unit(CSSPropertyParser::FUnknown)
    {
        switch (id) {
        case CSSValueSkew:
            m_unit = CSSPropertyParser::FAngle;
            m_allowSingleArgument = true;
            m_argCount = 3;
            break;
        case CSSValueScale:
            m_unit = CSSPropertyParser::FNumber;
            m_allowSingleArgument = true;
            m_argCount = 3;
            break;
        case CSSValueSkewX:
            m_unit = CSSPropertyParser::FAngle;
            break;
        case CSSValueSkewY:
            m_unit = CSSPropertyParser::FAngle;
            break;
        case CSSValueMatrix:
            m_unit = CSSPropertyParser::FNumber;
            m_argCount = 11;
            break;
        case CSSValueRotate:
            m_unit = CSSPropertyParser::FAngle;
            break;
        case CSSValueScaleX:
            m_unit = CSSPropertyParser::FNumber;
            break;
        case CSSValueScaleY:
            m_unit = CSSPropertyParser::FNumber;
            break;
        case CSSValueScaleZ:
            m_unit = CSSPropertyParser::FNumber;
            break;
        case CSSValueScale3d:
            m_unit = CSSPropertyParser::FNumber;
            m_argCount = 5;
            break;
        case CSSValueRotateX:
            m_unit = CSSPropertyParser::FAngle;
            break;
        case CSSValueRotateY:
            m_unit = CSSPropertyParser::FAngle;
            break;
        case CSSValueRotateZ:
            m_unit = CSSPropertyParser::FAngle;
            break;
        case CSSValueMatrix3d:
            m_unit = CSSPropertyParser::FNumber;
            m_argCount = 31;
            break;
        case CSSValueRotate3d:
            m_unit = CSSPropertyParser::FNumber;
            m_argCount = 7;
            break;
        case CSSValueTranslate:
            m_unit = CSSPropertyParser::FLength | CSSPropertyParser::FPercent;
            m_allowSingleArgument = true;
            m_argCount = 3;
            break;
        case CSSValueTranslateX:
            m_unit = CSSPropertyParser::FLength | CSSPropertyParser::FPercent;
            break;
        case CSSValueTranslateY:
            m_unit = CSSPropertyParser::FLength | CSSPropertyParser::FPercent;
            break;
        case CSSValueTranslateZ:
            m_unit = CSSPropertyParser::FLength | CSSPropertyParser::FPercent;
            break;
        case CSSValuePerspective:
            m_unit = CSSPropertyParser::FNumber;
            break;
        case CSSValueTranslate3d:
            m_unit = CSSPropertyParser::FLength | CSSPropertyParser::FPercent;
            m_argCount = 5;
            break;
        default:
            m_validID = false;
            break;
        }
    }

    bool validID() const { return m_validID; }
    unsigned argCount() const { return m_argCount; }
    CSSPropertyParser::Units unit() const { return m_unit; }

    bool hasCorrectArgCount(unsigned argCount) { return m_argCount == argCount || (m_allowSingleArgument && argCount == 1); }

private:
    bool m_validID;
    bool m_allowSingleArgument;
    unsigned m_argCount;
    CSSPropertyParser::Units m_unit;
};

PassRefPtrWillBeRawPtr<CSSValueList> CSSPropertyParser::parseTransform(bool useLegacyParsing)
{
    if (!m_valueList)
        return nullptr;

    RefPtrWillBeRawPtr<CSSValueList> list = CSSValueList::createSpaceSeparated();
    for (CSSParserValue* value = m_valueList->current(); value; value = m_valueList->next()) {
        RefPtrWillBeRawPtr<CSSValue> parsedTransformValue = parseTransformValue(useLegacyParsing, value);
        if (!parsedTransformValue)
            return nullptr;

        list->append(parsedTransformValue.release());
    }

    return list.release();
}

PassRefPtrWillBeRawPtr<CSSValue> CSSPropertyParser::parseTransformValue(bool useLegacyParsing, CSSParserValue *value)
{
    if (value->unit != CSSParserValue::Function || !value->function)
        return nullptr;

    // Every primitive requires at least one argument.
    CSSParserValueList* args = value->function->args.get();
    if (!args)
        return nullptr;

    // See if the specified primitive is one we understand.
    CSSValueID type = value->function->id;
    TransformOperationInfo info(type);
    if (!info.validID())
        return nullptr;

    if (!info.hasCorrectArgCount(args->size()))
        return nullptr;

    // The transform is a list of functional primitives that specify transform operations.
    // We collect a list of CSSFunctionValues, where each value specifies a single operation.

    // Create the new CSSFunctionValue for this operation and add it to our list.
    RefPtrWillBeRawPtr<CSSFunctionValue> transformValue = CSSFunctionValue::create(type);

    // Snag our values.
    CSSParserValue* a = args->current();
    unsigned argNumber = 0;
    while (a) {
        CSSPropertyParser::Units unit = info.unit();

        if (type == CSSValueRotate3d && argNumber == 3) {
            // 4th param of rotate3d() is an angle rather than a bare number, validate it as such
            if (!validUnit(a, FAngle, HTMLStandardMode))
                return nullptr;
        } else if (type == CSSValueTranslate3d && argNumber == 2) {
            // 3rd param of translate3d() cannot be a percentage
            if (!validUnit(a, FLength, HTMLStandardMode))
                return nullptr;
        } else if (type == CSSValueTranslateZ && !argNumber) {
            // 1st param of translateZ() cannot be a percentage
            if (!validUnit(a, FLength, HTMLStandardMode))
                return nullptr;
        } else if (type == CSSValuePerspective && !argNumber) {
            // 1st param of perspective() must be a non-negative number (deprecated) or length.
            if (!validUnit(a, FLength | FNonNeg, HTMLStandardMode)) {
                if (useLegacyParsing && validUnit(a, FNumber | FNonNeg, HTMLStandardMode)) {
                    a->unit = CSSPrimitiveValue::CSS_PX;
                } else {
                    return nullptr;
                }
            }
        } else if (!validUnit(a, unit, HTMLStandardMode)) {
            return nullptr;
        }

        // Add the value to the current transform operation.
        transformValue->append(createPrimitiveNumericValue(a));

        a = args->next();
        if (!a)
            break;
        if (!isComma(a))
            return nullptr;
        a = args->next();

        argNumber++;
    }

    return transformValue.release();
}

PassRefPtrWillBeRawPtr<CSSValue> CSSPropertyParser::parseMotionPath()
{
    CSSParserValue* value = m_valueList->current();

    // FIXME: Add support for <url>, <basic-shape>, <geometry-box>.
    if (value->unit != CSSParserValue::Function || value->function->id != CSSValuePath)
        return nullptr;

    // FIXME: Add support for <fill-rule>.
    CSSParserValueList* functionArgs = value->function->args.get();
    if (!functionArgs || functionArgs->size() != 1 || !functionArgs->current())
        return nullptr;

    CSSParserValue* arg = functionArgs->current();
    if (arg->unit != CSSPrimitiveValue::CSS_STRING)
        return nullptr;

    String pathString = arg->string;
    Path path;
    if (!buildPathFromString(pathString, path))
        return nullptr;

    m_valueList->next();
    return CSSPathValue::create(pathString);
}

PassRefPtrWillBeRawPtr<CSSValue> CSSPropertyParser::parseMotionRotation()
{
    RefPtrWillBeRawPtr<CSSValueList> list = CSSValueList::createSpaceSeparated();
    bool hasAutoOrReverse = false;
    bool hasAngle = false;

    for (CSSParserValue* value = m_valueList->current(); value; value = m_valueList->next()) {
        if ((value->id == CSSValueAuto || value->id == CSSValueReverse) && !hasAutoOrReverse) {
            list->append(cssValuePool().createIdentifierValue(value->id));
            hasAutoOrReverse = true;
        } else if (validUnit(value, FAngle) && !hasAngle) {
            list->append(createPrimitiveNumericValue(value));
            hasAngle = true;
        } else {
            break;
        }
    }

    if (!list->length())
        return nullptr;

    return list.release();
}

} // namespace blink<|MERGE_RESOLUTION|>--- conflicted
+++ resolved
@@ -4994,319 +4994,6 @@
     return values.release();
 }
 
-<<<<<<< HEAD
-// Returns the number of characters which form a valid double
-// and are terminated by the given terminator character
-template <typename CharacterType>
-static int checkForValidDouble(const CharacterType* string, const CharacterType* end, const char terminator)
-{
-    int length = end - string;
-    if (length < 1)
-        return 0;
-
-    bool decimalMarkSeen = false;
-    int processedLength = 0;
-
-    for (int i = 0; i < length; ++i) {
-        if (string[i] == terminator) {
-            processedLength = i;
-            break;
-        }
-        if (!isASCIIDigit(string[i])) {
-            if (!decimalMarkSeen && string[i] == '.')
-                decimalMarkSeen = true;
-            else
-                return 0;
-        }
-    }
-
-    if (decimalMarkSeen && processedLength == 1)
-        return 0;
-
-    return processedLength;
-}
-
-// Returns the number of characters consumed for parsing a valid double
-// terminated by the given terminator character
-template <typename CharacterType>
-static int parseDouble(const CharacterType* string, const CharacterType* end, const char terminator, double& value)
-{
-    int length = checkForValidDouble(string, end, terminator);
-    if (!length)
-        return 0;
-
-    int position = 0;
-    double localValue = 0;
-
-    // The consumed characters here are guaranteed to be
-    // ASCII digits with or without a decimal mark
-    for (; position < length; ++position) {
-        if (string[position] == '.')
-            break;
-        localValue = localValue * 10 + string[position] - '0';
-    }
-
-    if (++position == length) {
-        value = localValue;
-        return length;
-    }
-
-    double fraction = 0;
-    double scale = 1;
-
-    while (position < length && scale < MAX_SCALE) {
-        fraction = fraction * 10 + string[position++] - '0';
-        scale *= 10;
-    }
-
-    value = localValue + fraction / scale;
-    return length;
-}
-
-template <typename CharacterType>
-static bool parseColorIntOrPercentage(const CharacterType*& string, const CharacterType* end, const char terminator, CSSPrimitiveValue::UnitType& expect, int& value)
-{
-    const CharacterType* current = string;
-    double localValue = 0;
-    bool negative = false;
-    while (current != end && isHTMLSpace<CharacterType>(*current))
-        current++;
-    if (current != end && *current == '-') {
-        negative = true;
-        current++;
-    }
-    if (current == end || !isASCIIDigit(*current))
-        return false;
-    while (current != end && isASCIIDigit(*current)) {
-        double newValue = localValue * 10 + *current++ - '0';
-        if (newValue >= 255) {
-            // Clamp values at 255.
-            localValue = 255;
-            while (current != end && isASCIIDigit(*current))
-                ++current;
-            break;
-        }
-        localValue = newValue;
-    }
-
-    if (current == end)
-        return false;
-
-    if (expect == CSSPrimitiveValue::CSS_NUMBER && (*current == '.' || *current == '%'))
-        return false;
-
-    if (*current == '.') {
-        // We already parsed the integral part, try to parse
-        // the fraction part of the percentage value.
-        double percentage = 0;
-        int numCharactersParsed = parseDouble(current, end, '%', percentage);
-        if (!numCharactersParsed)
-            return false;
-        current += numCharactersParsed;
-        if (*current != '%')
-            return false;
-        localValue += percentage;
-    }
-
-    if (expect == CSSPrimitiveValue::CSS_PERCENTAGE && *current != '%')
-        return false;
-
-    if (*current == '%') {
-        expect = CSSPrimitiveValue::CSS_PERCENTAGE;
-        localValue = localValue / 100.0 * 256.0;
-        // Clamp values at 255 for percentages over 100%
-        if (localValue > 255)
-            localValue = 255;
-        current++;
-    } else
-        expect = CSSPrimitiveValue::CSS_NUMBER;
-
-    while (current != end && isHTMLSpace<CharacterType>(*current))
-        current++;
-    if (current == end || *current++ != terminator)
-        return false;
-    // Clamp negative values at zero.
-    value = negative ? 0 : static_cast<int>(localValue);
-    string = current;
-    return true;
-}
-
-template <typename CharacterType>
-static inline bool isTenthAlpha(const CharacterType* string, const int length)
-{
-    // "0.X"
-    if (length == 3 && string[0] == '0' && string[1] == '.' && isASCIIDigit(string[2]))
-        return true;
-
-    // ".X"
-    if (length == 2 && string[0] == '.' && isASCIIDigit(string[1]))
-        return true;
-
-    return false;
-}
-
-template <typename CharacterType>
-static inline bool parseAlphaValue(const CharacterType*& string, const CharacterType* end, const char terminator, int& value)
-{
-    while (string != end && isHTMLSpace<CharacterType>(*string))
-        string++;
-
-    bool negative = false;
-
-    if (string != end && *string == '-') {
-        negative = true;
-        string++;
-    }
-
-    value = 0;
-
-    int length = end - string;
-    if (length < 2)
-        return false;
-
-    if (string[length - 1] != terminator || !isASCIIDigit(string[length - 2]))
-        return false;
-
-    if (string[0] != '0' && string[0] != '1' && string[0] != '.') {
-        if (checkForValidDouble(string, end, terminator)) {
-            value = negative ? 0 : 255;
-            string = end;
-            return true;
-        }
-        return false;
-    }
-
-    if (length == 2 && string[0] != '.') {
-        value = !negative && string[0] == '1' ? 255 : 0;
-        string = end;
-        return true;
-    }
-
-    if (isTenthAlpha(string, length - 1)) {
-        static const int tenthAlphaValues[] = { 0, 25, 51, 76, 102, 127, 153, 179, 204, 230 };
-        value = negative ? 0 : tenthAlphaValues[string[length - 2] - '0'];
-        string = end;
-        return true;
-    }
-
-    double alpha = 0;
-    if (!parseDouble(string, end, terminator, alpha))
-        return false;
-    value = negative ? 0 : static_cast<int>(alpha * nextafter(256.0, 0.0));
-    string = end;
-    return true;
-}
-
-template <typename CharacterType>
-static inline bool mightBeRGBA(const CharacterType* characters, unsigned length)
-{
-    if (length < 5)
-        return false;
-    return characters[4] == '('
-        && isASCIIAlphaCaselessEqual(characters[0], 'r')
-        && isASCIIAlphaCaselessEqual(characters[1], 'g')
-        && isASCIIAlphaCaselessEqual(characters[2], 'b')
-        && isASCIIAlphaCaselessEqual(characters[3], 'a');
-}
-
-template <typename CharacterType>
-static inline bool mightBeRGB(const CharacterType* characters, unsigned length)
-{
-    if (length < 4)
-        return false;
-    return characters[3] == '('
-        && isASCIIAlphaCaselessEqual(characters[0], 'r')
-        && isASCIIAlphaCaselessEqual(characters[1], 'g')
-        && isASCIIAlphaCaselessEqual(characters[2], 'b');
-}
-
-template <typename CharacterType>
-static inline bool fastParseColorInternal(RGBA32& rgb, const CharacterType* characters, unsigned length , bool strict)
-{
-    CSSPrimitiveValue::UnitType expect = CSSPrimitiveValue::CSS_UNKNOWN;
-
-    if (length >= 4 && characters[0] == '#')
-        return Color::parseHexColor(characters + 1, length - 1, rgb);
-
-    if (!strict && length >= 3) {
-        if (Color::parseHexColor(characters, length, rgb))
-            return true;
-    }
-
-    // Try rgba() syntax.
-    if (mightBeRGBA(characters, length)) {
-        const CharacterType* current = characters + 5;
-        const CharacterType* end = characters + length;
-        int red;
-        int green;
-        int blue;
-        int alpha;
-
-        if (!parseColorIntOrPercentage(current, end, ',', expect, red))
-            return false;
-        if (!parseColorIntOrPercentage(current, end, ',', expect, green))
-            return false;
-        if (!parseColorIntOrPercentage(current, end, ',', expect, blue))
-            return false;
-        if (!parseAlphaValue(current, end, ')', alpha))
-            return false;
-        if (current != end)
-            return false;
-        rgb = makeRGBA(red, green, blue, alpha);
-        return true;
-    }
-
-    // Try rgb() syntax.
-    if (mightBeRGB(characters, length)) {
-        const CharacterType* current = characters + 4;
-        const CharacterType* end = characters + length;
-        int red;
-        int green;
-        int blue;
-        if (!parseColorIntOrPercentage(current, end, ',', expect, red))
-            return false;
-        if (!parseColorIntOrPercentage(current, end, ',', expect, green))
-            return false;
-        if (!parseColorIntOrPercentage(current, end, ')', expect, blue))
-            return false;
-        if (current != end)
-            return false;
-        rgb = makeRGB(red, green, blue);
-        return true;
-    }
-
-    return false;
-}
-
-template<typename StringType>
-bool CSSPropertyParser::fastParseColor(RGBA32& rgb, const StringType& name, bool strict)
-{
-    unsigned length = name.length();
-    bool parseResult;
-
-    if (!length)
-        return false;
-
-    if (name.is8Bit())
-        parseResult = fastParseColorInternal(rgb, name.characters8(), length, strict);
-    else
-        parseResult = fastParseColorInternal(rgb, name.characters16(), length, strict);
-
-    if (parseResult)
-        return true;
-
-    // Try named colors.
-    Color tc;
-    if (!tc.setNamedColor(name))
-        return false;
-    rgb = tc.rgb();
-    return true;
-}
-
-template bool CSSPropertyParser::fastParseColor(RGBA32&, const String&, bool strict);
-template bool CSSPropertyParser::fastParseColor(RGBA32&, const AtomicString&, bool strict);
-=======
->>>>>>> 617677b2
 
 bool CSSPropertyParser::isCalculation(CSSParserValue* value)
 {
