--- conflicted
+++ resolved
@@ -559,17 +559,9 @@
     case CSSPropertyWebkitUserModify: // read-only | read-write
         return valueID == CSSValueReadOnly || valueID == CSSValueReadWrite || valueID == CSSValueReadWritePlaintextOnly;
     case CSSPropertyWebkitUserSelect: // auto | none | text | all
-<<<<<<< HEAD
         return valueID == CSSValueAuto || valueID == CSSValueNone || valueID == CSSValueText || valueID == CSSValueAll;
-=======
-        if (valueID == CSSValueAuto || valueID == CSSValueNone || valueID == CSSValueText || valueID == CSSValueAll)
-            return true;
-        break;
     case CSSPropertyBbRubberbandable: // auto | none | text | text-with-leading-tab
-        if (valueID == CSSValueAuto || valueID == CSSValueNone || valueID == CSSValueText || valueID == CSSValueTextWithLeadingTab)
-            return true;
-        break;
->>>>>>> b83767dd
+        return valueID == CSSValueAuto || valueID == CSSValueNone || valueID == CSSValueText || valueID == CSSValueTextWithLeadingTab;
     case CSSPropertyWebkitWrapFlow:
         return RuntimeEnabledFeatures::cssExclusionsEnabled()
             && (valueID == CSSValueAuto || valueID == CSSValueBoth || valueID == CSSValueStart || valueID == CSSValueEnd || valueID == CSSValueMaximum || valueID == CSSValueClear);
