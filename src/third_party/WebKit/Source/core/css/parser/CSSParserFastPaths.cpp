// Copyright 2014 The Chromium Authors. All rights reserved.
// Use of this source code is governed by a BSD-style license that can be
// found in the LICENSE file.

#include "config.h"
#include "core/css/parser/CSSParserFastPaths.h"

#include "core/StylePropertyShorthand.h"
#include "core/css/CSSFunctionValue.h"
#include "core/css/CSSValuePool.h"
#include "core/css/parser/CSSParserIdioms.h"
#include "core/css/parser/CSSParserValues.h"
#include "core/css/parser/CSSPropertyParser.h"
#include "platform/RuntimeEnabledFeatures.h"

namespace blink {

static inline bool isSimpleLengthPropertyID(CSSPropertyID propertyId, bool& acceptsNegativeNumbers)
{
    switch (propertyId) {
    case CSSPropertyFontSize:
    case CSSPropertyHeight:
    case CSSPropertyWidth:
    case CSSPropertyMinHeight:
    case CSSPropertyMinWidth:
    case CSSPropertyMotionPosition:
    case CSSPropertyPaddingBottom:
    case CSSPropertyPaddingLeft:
    case CSSPropertyPaddingRight:
    case CSSPropertyPaddingTop:
    case CSSPropertyWebkitLogicalWidth:
    case CSSPropertyWebkitLogicalHeight:
    case CSSPropertyWebkitMinLogicalWidth:
    case CSSPropertyWebkitMinLogicalHeight:
    case CSSPropertyWebkitPaddingAfter:
    case CSSPropertyWebkitPaddingBefore:
    case CSSPropertyWebkitPaddingEnd:
    case CSSPropertyWebkitPaddingStart:
    case CSSPropertyShapeMargin:
        acceptsNegativeNumbers = false;
        return true;
    case CSSPropertyBottom:
    case CSSPropertyLeft:
    case CSSPropertyMarginBottom:
    case CSSPropertyMarginLeft:
    case CSSPropertyMarginRight:
    case CSSPropertyMarginTop:
    case CSSPropertyRight:
    case CSSPropertyTop:
    case CSSPropertyWebkitMarginAfter:
    case CSSPropertyWebkitMarginBefore:
    case CSSPropertyWebkitMarginEnd:
    case CSSPropertyWebkitMarginStart:
    case CSSPropertyX:
    case CSSPropertyY:
        acceptsNegativeNumbers = true;
        return true;
    default:
        return false;
    }
}

template <typename CharacterType>
static inline bool parseSimpleLength(const CharacterType* characters, unsigned length, CSSPrimitiveValue::UnitType& unit, double& number)
{
    if (length > 2 && (characters[length - 2] | 0x20) == 'p' && (characters[length - 1] | 0x20) == 'x') {
        length -= 2;
        unit = CSSPrimitiveValue::CSS_PX;
    } else if (length > 1 && characters[length - 1] == '%') {
        length -= 1;
        unit = CSSPrimitiveValue::CSS_PERCENTAGE;
    }

    // We rely on charactersToDouble for validation as well. The function
    // will set "ok" to "false" if the entire passed-in character range does
    // not represent a double.
    bool ok;
    number = charactersToDouble(characters, length, &ok);
    return ok;
}

static PassRefPtrWillBeRawPtr<CSSValue> parseSimpleLengthValue(CSSPropertyID propertyId, const String& string, CSSParserMode cssParserMode)
{
    ASSERT(!string.isEmpty());
    bool acceptsNegativeNumbers = false;

    // In @viewport, width and height are shorthands, not simple length values.
    if (isCSSViewportParsingEnabledForMode(cssParserMode) || !isSimpleLengthPropertyID(propertyId, acceptsNegativeNumbers))
        return nullptr;

    unsigned length = string.length();
    double number;
    CSSPrimitiveValue::UnitType unit = CSSPrimitiveValue::CSS_NUMBER;

    if (string.is8Bit()) {
        if (!parseSimpleLength(string.characters8(), length, unit, number))
            return nullptr;
    } else {
        if (!parseSimpleLength(string.characters16(), length, unit, number))
            return nullptr;
    }

    if (unit == CSSPrimitiveValue::CSS_NUMBER) {
        bool quirksMode = isQuirksModeBehavior(cssParserMode);
        if (number && !quirksMode)
            return nullptr;
        unit = CSSPrimitiveValue::CSS_PX;
    }
    if (number < 0 && !acceptsNegativeNumbers)
        return nullptr;

    return cssValuePool().createValue(number, unit);
}

static inline bool isColorPropertyID(CSSPropertyID propertyId)
{
    switch (propertyId) {
    case CSSPropertyColor:
    case CSSPropertyBackgroundColor:
    case CSSPropertyBorderBottomColor:
    case CSSPropertyBorderLeftColor:
    case CSSPropertyBorderRightColor:
    case CSSPropertyBorderTopColor:
    case CSSPropertyOutlineColor:
    case CSSPropertyWebkitBorderAfterColor:
    case CSSPropertyWebkitBorderBeforeColor:
    case CSSPropertyWebkitBorderEndColor:
    case CSSPropertyWebkitBorderStartColor:
    case CSSPropertyWebkitCaretColor:
    case CSSPropertyWebkitColumnRuleColor:
    case CSSPropertyWebkitTextEmphasisColor:
    case CSSPropertyWebkitTextFillColor:
    case CSSPropertyWebkitTextStrokeColor:
    case CSSPropertyTextDecorationColor:
        return true;
    default:
        return false;
    }
}

static PassRefPtrWillBeRawPtr<CSSValue> parseColorValue(CSSPropertyID propertyId, const String& string, CSSParserMode cssParserMode)
{
    ASSERT(!string.isEmpty());
    bool quirksMode = isQuirksModeBehavior(cssParserMode);
    if (!isColorPropertyID(propertyId))
        return nullptr;
    CSSParserString cssString;
    cssString.init(string);
    CSSValueID valueID = cssValueKeywordID(cssString);
    bool validPrimitive = false;
    if (valueID == CSSValueWebkitText) {
        validPrimitive = true;
    } else if (valueID == CSSValueCurrentcolor) {
        validPrimitive = true;
    } else if ((valueID >= CSSValueAqua && valueID <= CSSValueWindowtext) || valueID == CSSValueMenu
        || (quirksMode && valueID >= CSSValueWebkitFocusRingColor && valueID < CSSValueWebkitText)) {
        validPrimitive = true;
    }

    if (validPrimitive)
        return cssValuePool().createIdentifierValue(valueID);

    RGBA32 color;
    if (!CSSPropertyParser::fastParseColor(color, string, !quirksMode && string[0] != '#'))
        return nullptr;
    return cssValuePool().createColorValue(color);
}

bool CSSParserFastPaths::isValidKeywordPropertyAndValue(CSSPropertyID propertyId, CSSValueID valueID)
{
    if (valueID == CSSValueInvalid)
        return false;

    switch (propertyId) {
    case CSSPropertyAll:
        return valueID == CSSValueUnset;
    case CSSPropertyBackgroundRepeatX: // repeat | no-repeat
    case CSSPropertyBackgroundRepeatY: // repeat | no-repeat
        return valueID == CSSValueRepeat || valueID == CSSValueNoRepeat;
    case CSSPropertyBorderCollapse: // collapse | separate
        return valueID == CSSValueCollapse || valueID == CSSValueSeparate;
    case CSSPropertyBorderTopStyle: // <border-style>
    case CSSPropertyBorderRightStyle: // Defined as: none | hidden | dotted | dashed |
    case CSSPropertyBorderBottomStyle: // solid | double | groove | ridge | inset | outset
    case CSSPropertyBorderLeftStyle:
    case CSSPropertyWebkitBorderAfterStyle:
    case CSSPropertyWebkitBorderBeforeStyle:
    case CSSPropertyWebkitBorderEndStyle:
    case CSSPropertyWebkitBorderStartStyle:
    case CSSPropertyWebkitColumnRuleStyle:
        return valueID >= CSSValueNone && valueID <= CSSValueDouble;
    case CSSPropertyBoxSizing:
        return valueID == CSSValueBorderBox || valueID == CSSValueContentBox;
    case CSSPropertyCaptionSide: // top | bottom | left | right
        return valueID == CSSValueLeft || valueID == CSSValueRight || valueID == CSSValueTop || valueID == CSSValueBottom;
    case CSSPropertyClear: // none | left | right | both
        return valueID == CSSValueNone || valueID == CSSValueLeft || valueID == CSSValueRight || valueID == CSSValueBoth;
    case CSSPropertyDirection: // ltr | rtl
        return valueID == CSSValueLtr || valueID == CSSValueRtl;
    case CSSPropertyDisplay:
        // inline | block | list-item | inline-block | table |
        // inline-table | table-row-group | table-header-group | table-footer-group | table-row |
        // table-column-group | table-column | table-cell | table-caption | -webkit-box | -webkit-inline-box | none
        // flex | inline-flex | -webkit-flex | -webkit-inline-flex | grid | inline-grid
        return (valueID >= CSSValueInline && valueID <= CSSValueInlineFlex) || valueID == CSSValueWebkitFlex || valueID == CSSValueWebkitInlineFlex || valueID == CSSValueNone
            || (RuntimeEnabledFeatures::cssGridLayoutEnabled() && (valueID == CSSValueGrid || valueID == CSSValueInlineGrid));
    case CSSPropertyEmptyCells: // show | hide
        return valueID == CSSValueShow || valueID == CSSValueHide;
    case CSSPropertyFloat: // left | right | none | center (for buggy CSS, maps to none)
        return valueID == CSSValueLeft || valueID == CSSValueRight || valueID == CSSValueNone || valueID == CSSValueCenter;
    case CSSPropertyFontStyle: // normal | italic | oblique
        return valueID == CSSValueNormal || valueID == CSSValueItalic || valueID == CSSValueOblique;
    case CSSPropertyFontStretch: // normal | ultra-condensed | extra-condensed | condensed | semi-condensed | semi-expanded | expanded | extra-expanded | ultra-expanded
        return valueID == CSSValueNormal || (valueID >= CSSValueUltraCondensed && valueID <= CSSValueUltraExpanded);
    case CSSPropertyImageRendering: // auto | optimizeContrast | pixelated
        return valueID == CSSValueAuto || valueID == CSSValueWebkitOptimizeContrast || (RuntimeEnabledFeatures::imageRenderingPixelatedEnabled() && valueID == CSSValuePixelated);
    case CSSPropertyIsolation: // auto | isolate
        ASSERT(RuntimeEnabledFeatures::cssCompositingEnabled());
        return valueID == CSSValueAuto || valueID == CSSValueIsolate;
    case CSSPropertyListStylePosition: // inside | outside
        return valueID == CSSValueInside || valueID == CSSValueOutside;
    case CSSPropertyListStyleType:
        // See section CSS_PROP_LIST_STYLE_TYPE of file CSSValueKeywords.in
        // for the list of supported list-style-types.
        return (valueID >= CSSValueDisc && valueID <= CSSValueKatakanaIroha) || valueID == CSSValueNone;
    case CSSPropertyObjectFit:
        return valueID == CSSValueFill || valueID == CSSValueContain || valueID == CSSValueCover || valueID == CSSValueNone || valueID == CSSValueScaleDown;
    case CSSPropertyOutlineStyle: // (<border-style> except hidden) | auto
        return valueID == CSSValueAuto || valueID == CSSValueNone || (valueID >= CSSValueInset && valueID <= CSSValueDouble);
    case CSSPropertyOverflowWrap: // normal | break-word
    case CSSPropertyWordWrap:
        return valueID == CSSValueNormal || valueID == CSSValueBreakWord;
    case CSSPropertyOverflowX: // visible | hidden | scroll | auto | overlay
        return valueID == CSSValueVisible || valueID == CSSValueHidden || valueID == CSSValueScroll || valueID == CSSValueAuto || valueID == CSSValueOverlay;
    case CSSPropertyOverflowY: // visible | hidden | scroll | auto | overlay | -webkit-paged-x | -webkit-paged-y
        return valueID == CSSValueVisible || valueID == CSSValueHidden || valueID == CSSValueScroll || valueID == CSSValueAuto || valueID == CSSValueOverlay || valueID == CSSValueWebkitPagedX || valueID == CSSValueWebkitPagedY;
    case CSSPropertyPageBreakAfter: // auto | always | avoid | left | right
    case CSSPropertyPageBreakBefore:
    case CSSPropertyWebkitColumnBreakAfter:
    case CSSPropertyWebkitColumnBreakBefore:
        return valueID == CSSValueAuto || valueID == CSSValueAlways || valueID == CSSValueAvoid || valueID == CSSValueLeft || valueID == CSSValueRight;
    case CSSPropertyPageBreakInside: // avoid | auto
    case CSSPropertyWebkitColumnBreakInside:
        return valueID == CSSValueAuto || valueID == CSSValueAvoid;
    case CSSPropertyPointerEvents:
        // none | visiblePainted | visibleFill | visibleStroke | visible |
        // painted | fill | stroke | auto | all | bounding-box
        return valueID == CSSValueVisible || valueID == CSSValueNone || valueID == CSSValueAll || valueID == CSSValueAuto || (valueID >= CSSValueVisiblePainted && valueID <= CSSValueBoundingBox);
    case CSSPropertyPosition: // static | relative | absolute | fixed
        return valueID == CSSValueStatic || valueID == CSSValueRelative || valueID == CSSValueAbsolute || valueID == CSSValueFixed;
    case CSSPropertyResize: // none | both | horizontal | vertical | auto
        return valueID == CSSValueNone || valueID == CSSValueBoth || valueID == CSSValueHorizontal || valueID == CSSValueVertical || valueID == CSSValueAuto;
    case CSSPropertyScrollBehavior: // auto | smooth
        ASSERT(RuntimeEnabledFeatures::cssomSmoothScrollEnabled());
        return valueID == CSSValueAuto || valueID == CSSValueSmooth;
    case CSSPropertySpeak: // none | normal | spell-out | digits | literal-punctuation | no-punctuation
        return valueID == CSSValueNone || valueID == CSSValueNormal || valueID == CSSValueSpellOut || valueID == CSSValueDigits || valueID == CSSValueLiteralPunctuation || valueID == CSSValueNoPunctuation;
    case CSSPropertyTableLayout: // auto | fixed
        return valueID == CSSValueAuto || valueID == CSSValueFixed;
    case CSSPropertyTextAlignLast:
        // auto | start | end | left | right | center | justify
        ASSERT(RuntimeEnabledFeatures::css3TextEnabled());
        return (valueID >= CSSValueLeft && valueID <= CSSValueJustify) || valueID == CSSValueStart || valueID == CSSValueEnd || valueID == CSSValueAuto;
    case CSSPropertyTextDecorationStyle:
        // solid | double | dotted | dashed | wavy
        ASSERT(RuntimeEnabledFeatures::css3TextDecorationsEnabled());
        return valueID == CSSValueSolid || valueID == CSSValueDouble || valueID == CSSValueDotted || valueID == CSSValueDashed || valueID == CSSValueWavy;
    case CSSPropertyTextJustify:
        // auto | none | inter-word | distribute
        ASSERT(RuntimeEnabledFeatures::css3TextEnabled());
        return valueID == CSSValueInterWord || valueID == CSSValueDistribute || valueID == CSSValueAuto || valueID == CSSValueNone;
    case CSSPropertyTextOverflow: // clip | ellipsis
        return valueID == CSSValueClip || valueID == CSSValueEllipsis;
    case CSSPropertyTextRendering: // auto | optimizeSpeed | optimizeLegibility | geometricPrecision
        return valueID == CSSValueAuto || valueID == CSSValueOptimizeSpeed || valueID == CSSValueOptimizeLegibility || valueID == CSSValueGeometricPrecision;
    case CSSPropertyTextTransform: // capitalize | uppercase | lowercase | none
        return (valueID >= CSSValueCapitalize && valueID <= CSSValueLowercase) || valueID == CSSValueNone;
    case CSSPropertyUnicodeBidi:
        return valueID == CSSValueNormal || valueID == CSSValueEmbed
            || valueID == CSSValueBidiOverride || valueID == CSSValueWebkitIsolate
            || valueID == CSSValueWebkitIsolateOverride || valueID == CSSValueWebkitPlaintext;
    case CSSPropertyVisibility: // visible | hidden | collapse
        return valueID == CSSValueVisible || valueID == CSSValueHidden || valueID == CSSValueCollapse;
    case CSSPropertyWebkitAppearance:
        return (valueID >= CSSValueCheckbox && valueID <= CSSValueTextarea) || valueID == CSSValueNone;
    case CSSPropertyBackfaceVisibility:
    case CSSPropertyWebkitBackfaceVisibility:
        return valueID == CSSValueVisible || valueID == CSSValueHidden;
    case CSSPropertyMixBlendMode:
        ASSERT(RuntimeEnabledFeatures::cssCompositingEnabled());
        return valueID == CSSValueNormal || valueID == CSSValueMultiply || valueID == CSSValueScreen || valueID == CSSValueOverlay
            || valueID == CSSValueDarken || valueID == CSSValueLighten || valueID == CSSValueColorDodge || valueID == CSSValueColorBurn
            || valueID == CSSValueHardLight || valueID == CSSValueSoftLight || valueID == CSSValueDifference || valueID == CSSValueExclusion
            || valueID == CSSValueHue || valueID == CSSValueSaturation || valueID == CSSValueColor || valueID == CSSValueLuminosity;
    case CSSPropertyWebkitBoxAlign:
        return valueID == CSSValueStretch || valueID == CSSValueStart || valueID == CSSValueEnd || valueID == CSSValueCenter || valueID == CSSValueBaseline;
    case CSSPropertyWebkitBoxDecorationBreak:
        return valueID == CSSValueClone || valueID == CSSValueSlice;
    case CSSPropertyWebkitBoxDirection:
        return valueID == CSSValueNormal || valueID == CSSValueReverse;
    case CSSPropertyWebkitBoxLines:
        return valueID == CSSValueSingle || valueID == CSSValueMultiple;
    case CSSPropertyWebkitBoxOrient:
        return valueID == CSSValueHorizontal || valueID == CSSValueVertical || valueID == CSSValueInlineAxis || valueID == CSSValueBlockAxis;
    case CSSPropertyWebkitBoxPack:
        return valueID == CSSValueStart || valueID == CSSValueEnd || valueID == CSSValueCenter || valueID == CSSValueJustify;
    case CSSPropertyColumnFill:
        ASSERT(RuntimeEnabledFeatures::regionBasedColumnsEnabled());
        return valueID == CSSValueAuto || valueID == CSSValueBalance;
    case CSSPropertyAlignItems:
        // FIXME: Per CSS alignment, this property should accept the same arguments as 'justify-self' so we should share its parsing code.
        return valueID == CSSValueFlexStart || valueID == CSSValueFlexEnd || valueID == CSSValueCenter || valueID == CSSValueBaseline || valueID == CSSValueStretch;
    case CSSPropertyAlignSelf:
        // FIXME: Per CSS alignment, this property should accept the same arguments as 'justify-self' so we should share its parsing code.
        return valueID == CSSValueAuto || valueID == CSSValueFlexStart || valueID == CSSValueFlexEnd || valueID == CSSValueCenter || valueID == CSSValueBaseline || valueID == CSSValueStretch;
    case CSSPropertyFlexDirection:
        return valueID == CSSValueRow || valueID == CSSValueRowReverse || valueID == CSSValueColumn || valueID == CSSValueColumnReverse;
    case CSSPropertyFlexWrap:
        return valueID == CSSValueNowrap || valueID == CSSValueWrap || valueID == CSSValueWrapReverse;
    case CSSPropertyFontKerning:
        return valueID == CSSValueAuto || valueID == CSSValueNormal || valueID == CSSValueNone;
    case CSSPropertyWebkitFontSmoothing:
        return valueID == CSSValueAuto || valueID == CSSValueNone || valueID == CSSValueAntialiased || valueID == CSSValueSubpixelAntialiased;
    case CSSPropertyWebkitLineBreak: // auto | loose | normal | strict | after-white-space
        return valueID == CSSValueAuto || valueID == CSSValueLoose || valueID == CSSValueNormal || valueID == CSSValueStrict || valueID == CSSValueAfterWhiteSpace;
    case CSSPropertyWebkitMarginAfterCollapse:
    case CSSPropertyWebkitMarginBeforeCollapse:
    case CSSPropertyWebkitMarginBottomCollapse:
    case CSSPropertyWebkitMarginTopCollapse:
        return valueID == CSSValueCollapse || valueID == CSSValueSeparate || valueID == CSSValueDiscard;
    case CSSPropertyWebkitPrintColorAdjust:
        return valueID == CSSValueExact || valueID == CSSValueEconomy;
    case CSSPropertyWebkitRtlOrdering:
        return valueID == CSSValueLogical || valueID == CSSValueVisual;
    case CSSPropertyWebkitRubyPosition:
        return valueID == CSSValueBefore || valueID == CSSValueAfter;
    case CSSPropertyWebkitTextCombine:
        return valueID == CSSValueNone || valueID == CSSValueHorizontal;
    case CSSPropertyWebkitTextEmphasisPosition:
        return valueID == CSSValueOver || valueID == CSSValueUnder;
    case CSSPropertyWebkitTextSecurity: // disc | circle | square | none
        return valueID == CSSValueDisc || valueID == CSSValueCircle || valueID == CSSValueSquare || valueID == CSSValueNone;
    case CSSPropertyTransformStyle:
    case CSSPropertyWebkitTransformStyle:
        return valueID == CSSValueFlat || valueID == CSSValuePreserve3d;
    case CSSPropertyWebkitUserDrag: // auto | none | element
        return valueID == CSSValueAuto || valueID == CSSValueNone || valueID == CSSValueElement;
    case CSSPropertyWebkitUserModify: // read-only | read-write
        return valueID == CSSValueReadOnly || valueID == CSSValueReadWrite || valueID == CSSValueReadWritePlaintextOnly;
    case CSSPropertyWebkitUserSelect: // auto | none | text | all
        return valueID == CSSValueAuto || valueID == CSSValueNone || valueID == CSSValueText || valueID == CSSValueAll;
    case CSSPropertyBbRubberbandable: // auto | none | text | text-with-leading-tab
        return valueID == CSSValueAuto || valueID == CSSValueNone || valueID == CSSValueText || valueID == CSSValueTextWithLeadingTab;
    case CSSPropertyWebkitWritingMode:
        return valueID >= CSSValueHorizontalTb && valueID <= CSSValueHorizontalBt;
    case CSSPropertyWhiteSpace: // normal | pre | nowrap
<<<<<<< HEAD
        return valueID == CSSValueNormal || valueID == CSSValuePre || valueID == CSSValuePreWrap || valueID == CSSValueBbPreWrapText || valueID == CSSValuePreLine || valueID == CSSValueNowrap;
    case CSSPropertyWordBreak: // normal | break-all | break-word (this is a custom extension)
        return valueID == CSSValueNormal || valueID == CSSValueBreakAll || valueID == CSSValueBreakWord;
=======
        return valueID == CSSValueNormal || valueID == CSSValuePre || valueID == CSSValuePreWrap || valueID == CSSValuePreLine || valueID == CSSValueNowrap;
    case CSSPropertyWordBreak: // normal | break-all | keep-all || -bb-keep-all-if-korean | break-word (this is a custom extension)
        return valueID == CSSValueNormal || valueID == CSSValueBreakAll || valueID == CSSValueKeepAll || valueID == CSSValueBbKeepAllIfKorean || valueID == CSSValueBreakWord;
>>>>>>> 294e24aa
    default:
        ASSERT_NOT_REACHED();
        return false;
    }
}

bool CSSParserFastPaths::isKeywordPropertyID(CSSPropertyID propertyId)
{
    switch (propertyId) {
    case CSSPropertyAll:
    case CSSPropertyMixBlendMode:
    case CSSPropertyIsolation:
    case CSSPropertyBackgroundRepeatX:
    case CSSPropertyBackgroundRepeatY:
    case CSSPropertyBorderBottomStyle:
    case CSSPropertyBorderCollapse:
    case CSSPropertyBorderLeftStyle:
    case CSSPropertyBorderRightStyle:
    case CSSPropertyBorderTopStyle:
    case CSSPropertyBoxSizing:
    case CSSPropertyCaptionSide:
    case CSSPropertyClear:
    case CSSPropertyDirection:
    case CSSPropertyDisplay:
    case CSSPropertyEmptyCells:
    case CSSPropertyFloat:
    case CSSPropertyFontStyle:
    case CSSPropertyFontStretch:
    case CSSPropertyImageRendering:
    case CSSPropertyListStylePosition:
    case CSSPropertyListStyleType:
    case CSSPropertyObjectFit:
    case CSSPropertyOutlineStyle:
    case CSSPropertyOverflowWrap:
    case CSSPropertyOverflowX:
    case CSSPropertyOverflowY:
    case CSSPropertyPageBreakAfter:
    case CSSPropertyPageBreakBefore:
    case CSSPropertyPageBreakInside:
    case CSSPropertyPointerEvents:
    case CSSPropertyPosition:
    case CSSPropertyResize:
    case CSSPropertyScrollBehavior:
    case CSSPropertySpeak:
    case CSSPropertyTableLayout:
    case CSSPropertyTextAlignLast:
    case CSSPropertyTextDecorationStyle:
    case CSSPropertyTextJustify:
    case CSSPropertyTextOverflow:
    case CSSPropertyTextRendering:
    case CSSPropertyTextTransform:
    case CSSPropertyUnicodeBidi:
    case CSSPropertyVisibility:
    case CSSPropertyWebkitAppearance:
    case CSSPropertyBackfaceVisibility:
    case CSSPropertyWebkitBackfaceVisibility:
    case CSSPropertyWebkitBorderAfterStyle:
    case CSSPropertyWebkitBorderBeforeStyle:
    case CSSPropertyWebkitBorderEndStyle:
    case CSSPropertyWebkitBorderStartStyle:
    case CSSPropertyWebkitBoxAlign:
    case CSSPropertyWebkitBoxDecorationBreak:
    case CSSPropertyWebkitBoxDirection:
    case CSSPropertyWebkitBoxLines:
    case CSSPropertyWebkitBoxOrient:
    case CSSPropertyWebkitBoxPack:
    case CSSPropertyWebkitColumnBreakAfter:
    case CSSPropertyWebkitColumnBreakBefore:
    case CSSPropertyWebkitColumnBreakInside:
    case CSSPropertyColumnFill:
    case CSSPropertyWebkitColumnRuleStyle:
    case CSSPropertyFlexDirection:
    case CSSPropertyFlexWrap:
    case CSSPropertyFontKerning:
    case CSSPropertyWebkitFontSmoothing:
    case CSSPropertyWebkitLineBreak:
    case CSSPropertyWebkitMarginAfterCollapse:
    case CSSPropertyWebkitMarginBeforeCollapse:
    case CSSPropertyWebkitMarginBottomCollapse:
    case CSSPropertyWebkitMarginTopCollapse:
    case CSSPropertyWebkitPrintColorAdjust:
    case CSSPropertyWebkitRtlOrdering:
    case CSSPropertyWebkitRubyPosition:
    case CSSPropertyWebkitTextCombine:
    case CSSPropertyWebkitTextEmphasisPosition:
    case CSSPropertyWebkitTextSecurity:
    case CSSPropertyTransformStyle:
    case CSSPropertyWebkitTransformStyle:
    case CSSPropertyWebkitUserDrag:
    case CSSPropertyWebkitUserModify:
    case CSSPropertyWebkitUserSelect:
    case CSSPropertyBbRubberbandable:
    case CSSPropertyWebkitWritingMode:
    case CSSPropertyWhiteSpace:
    case CSSPropertyWordBreak:
    case CSSPropertyWordWrap:
        return true;
    case CSSPropertyAlignItems:
    case CSSPropertyAlignSelf:
        return !RuntimeEnabledFeatures::cssGridLayoutEnabled();
    default:
        return false;
    }
}

static PassRefPtrWillBeRawPtr<CSSValue> parseKeywordValue(CSSPropertyID propertyId, const String& string)
{
    ASSERT(!string.isEmpty());

    if (!CSSParserFastPaths::isKeywordPropertyID(propertyId)) {
        // All properties accept the values of "initial" and "inherit".
        String lowerCaseString = string.lower();
        if (lowerCaseString != "initial" && lowerCaseString != "inherit")
            return nullptr;

        // Parse initial/inherit shorthands using the BisonCSSParser.
        if (shorthandForProperty(propertyId).length())
            return nullptr;
    }

    CSSParserString cssString;
    cssString.init(string);
    CSSValueID valueID = cssValueKeywordID(cssString);

    if (!valueID)
        return nullptr;

    if (valueID == CSSValueInherit)
        return cssValuePool().createInheritedValue();
    if (valueID == CSSValueInitial)
        return cssValuePool().createExplicitInitialValue();
    if (CSSParserFastPaths::isValidKeywordPropertyAndValue(propertyId, valueID))
        return cssValuePool().createIdentifierValue(valueID);
    return nullptr;
}

template <typename CharType>
static bool parseTransformTranslateArguments(CharType*& pos, CharType* end, unsigned expectedCount, CSSFunctionValue* transformValue)
{
    while (expectedCount) {
        size_t delimiter = WTF::find(pos, end - pos, expectedCount == 1 ? ')' : ',');
        if (delimiter == kNotFound)
            return false;
        unsigned argumentLength = static_cast<unsigned>(delimiter);
        CSSPrimitiveValue::UnitType unit = CSSPrimitiveValue::CSS_NUMBER;
        double number;
        if (!parseSimpleLength(pos, argumentLength, unit, number))
            return false;
        if (unit != CSSPrimitiveValue::CSS_PX && (number || unit != CSSPrimitiveValue::CSS_NUMBER))
            return false;
        transformValue->append(cssValuePool().createValue(number, CSSPrimitiveValue::CSS_PX));
        pos += argumentLength + 1;
        --expectedCount;
    }
    return true;
}

template <typename CharType>
static bool parseTransformNumberArguments(CharType*& pos, CharType* end, unsigned expectedCount, CSSFunctionValue* transformValue)
{
    while (expectedCount) {
        size_t delimiter = WTF::find(pos, end - pos, expectedCount == 1 ? ')' : ',');
        if (delimiter == kNotFound)
            return false;
        unsigned argumentLength = static_cast<unsigned>(delimiter);
        bool ok;
        double number = charactersToDouble(pos, argumentLength, &ok);
        if (!ok)
            return false;
        transformValue->append(cssValuePool().createValue(number, CSSPrimitiveValue::CSS_NUMBER));
        pos += argumentLength + 1;
        --expectedCount;
    }
    return true;
}

template <typename CharType>
static PassRefPtrWillBeRawPtr<CSSFunctionValue> parseSimpleTransformValue(CharType*& pos, CharType* end)
{
    static const int shortestValidTransformStringLength = 12;

    if (end - pos < shortestValidTransformStringLength)
        return nullptr;

    const bool isTranslate = toASCIILower(pos[0]) == 't'
        && toASCIILower(pos[1]) == 'r'
        && toASCIILower(pos[2]) == 'a'
        && toASCIILower(pos[3]) == 'n'
        && toASCIILower(pos[4]) == 's'
        && toASCIILower(pos[5]) == 'l'
        && toASCIILower(pos[6]) == 'a'
        && toASCIILower(pos[7]) == 't'
        && toASCIILower(pos[8]) == 'e';

    if (isTranslate) {
        CSSValueID transformType;
        unsigned expectedArgumentCount = 1;
        unsigned argumentStart = 11;
        CharType c9 = toASCIILower(pos[9]);
        if (c9 == 'x' && pos[10] == '(') {
            transformType = CSSValueTranslateX;
        } else if (c9 == 'y' && pos[10] == '(') {
            transformType = CSSValueTranslateY;
        } else if (c9 == 'z' && pos[10] == '(') {
            transformType = CSSValueTranslateZ;
        } else if (c9 == '(') {
            transformType = CSSValueTranslate;
            expectedArgumentCount = 2;
            argumentStart = 10;
        } else if (c9 == '3' && toASCIILower(pos[10]) == 'd' && pos[11] == '(') {
            transformType = CSSValueTranslate3d;
            expectedArgumentCount = 3;
            argumentStart = 12;
        } else {
            return nullptr;
        }
        pos += argumentStart;
        RefPtrWillBeRawPtr<CSSFunctionValue> transformValue = CSSFunctionValue::create(transformType);
        if (!parseTransformTranslateArguments(pos, end, expectedArgumentCount, transformValue.get()))
            return nullptr;
        return transformValue.release();
    }

    const bool isMatrix3d = toASCIILower(pos[0]) == 'm'
        && toASCIILower(pos[1]) == 'a'
        && toASCIILower(pos[2]) == 't'
        && toASCIILower(pos[3]) == 'r'
        && toASCIILower(pos[4]) == 'i'
        && toASCIILower(pos[5]) == 'x'
        && pos[6] == '3'
        && toASCIILower(pos[7]) == 'd'
        && pos[8] == '(';

    if (isMatrix3d) {
        pos += 9;
        RefPtrWillBeRawPtr<CSSFunctionValue> transformValue = CSSFunctionValue::create(CSSValueMatrix3d);
        if (!parseTransformNumberArguments(pos, end, 16, transformValue.get()))
            return nullptr;
        return transformValue.release();
    }

    const bool isScale3d = toASCIILower(pos[0]) == 's'
        && toASCIILower(pos[1]) == 'c'
        && toASCIILower(pos[2]) == 'a'
        && toASCIILower(pos[3]) == 'l'
        && toASCIILower(pos[4]) == 'e'
        && pos[5] == '3'
        && toASCIILower(pos[6]) == 'd'
        && pos[7] == '(';

    if (isScale3d) {
        pos += 8;
        RefPtrWillBeRawPtr<CSSFunctionValue> transformValue = CSSFunctionValue::create(CSSValueScale3d);
        if (!parseTransformNumberArguments(pos, end, 3, transformValue.get()))
            return nullptr;
        return transformValue.release();
    }

    return nullptr;
}

template <typename CharType>
static PassRefPtrWillBeRawPtr<CSSValueList> parseSimpleTransformList(CharType*& pos, CharType* end)
{
    RefPtrWillBeRawPtr<CSSValueList> transformList = nullptr;
    while (pos < end) {
        while (pos < end && isCSSSpace(*pos))
            ++pos;
        RefPtrWillBeRawPtr<CSSFunctionValue> transformValue = parseSimpleTransformValue(pos, end);
        if (!transformValue)
            return nullptr;
        if (!transformList)
            transformList = CSSValueList::createSpaceSeparated();
        transformList->append(transformValue.release());
        if (pos < end) {
            if (isCSSSpace(*pos))
                return nullptr;
        }
    }
    return transformList.release();
}

static PassRefPtrWillBeRawPtr<CSSValue> parseSimpleTransform(CSSPropertyID propertyID, const String& string)
{
    if (propertyID != CSSPropertyTransform && propertyID != CSSPropertyWebkitTransform)
        return nullptr;
    if (string.isEmpty())
        return nullptr;
    if (string.is8Bit()) {
        const LChar* pos = string.characters8();
        const LChar* end = pos + string.length();
        return parseSimpleTransformList(pos, end);
    }
    const UChar* pos = string.characters16();
    const UChar* end = pos + string.length();
    return parseSimpleTransformList(pos, end);
}

PassRefPtrWillBeRawPtr<CSSValue> CSSParserFastPaths::maybeParseValue(CSSPropertyID propertyID, const String& string, CSSParserMode parserMode)
{
    if (RefPtrWillBeRawPtr<CSSValue> length = parseSimpleLengthValue(propertyID, string, parserMode))
        return length.release();
    if (RefPtrWillBeRawPtr<CSSValue> color = parseColorValue(propertyID, string, parserMode))
        return color.release();
    if (RefPtrWillBeRawPtr<CSSValue> keyword = parseKeywordValue(propertyID, string))
        return keyword.release();
    if (RefPtrWillBeRawPtr<CSSValue> transform = parseSimpleTransform(propertyID, string))
        return transform.release();
    return nullptr;
}

} // namespace blink<|MERGE_RESOLUTION|>--- conflicted
+++ resolved
@@ -354,15 +354,9 @@
     case CSSPropertyWebkitWritingMode:
         return valueID >= CSSValueHorizontalTb && valueID <= CSSValueHorizontalBt;
     case CSSPropertyWhiteSpace: // normal | pre | nowrap
-<<<<<<< HEAD
         return valueID == CSSValueNormal || valueID == CSSValuePre || valueID == CSSValuePreWrap || valueID == CSSValueBbPreWrapText || valueID == CSSValuePreLine || valueID == CSSValueNowrap;
-    case CSSPropertyWordBreak: // normal | break-all | break-word (this is a custom extension)
-        return valueID == CSSValueNormal || valueID == CSSValueBreakAll || valueID == CSSValueBreakWord;
-=======
-        return valueID == CSSValueNormal || valueID == CSSValuePre || valueID == CSSValuePreWrap || valueID == CSSValuePreLine || valueID == CSSValueNowrap;
     case CSSPropertyWordBreak: // normal | break-all | keep-all || -bb-keep-all-if-korean | break-word (this is a custom extension)
         return valueID == CSSValueNormal || valueID == CSSValueBreakAll || valueID == CSSValueKeepAll || valueID == CSSValueBbKeepAllIfKorean || valueID == CSSValueBreakWord;
->>>>>>> 294e24aa
     default:
         ASSERT_NOT_REACHED();
         return false;
