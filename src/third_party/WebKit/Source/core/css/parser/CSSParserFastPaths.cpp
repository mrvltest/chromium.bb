// Copyright 2014 The Chromium Authors. All rights reserved.
// Use of this source code is governed by a BSD-style license that can be
// found in the LICENSE file.

#include "core/css/parser/CSSParserFastPaths.h"

#include "core/StylePropertyShorthand.h"
#include "core/css/CSSFunctionValue.h"
#include "core/css/CSSValuePool.h"
#include "core/css/parser/CSSParserIdioms.h"
#include "core/css/parser/CSSParserString.h"
#include "core/css/parser/CSSPropertyParser.h"
#include "core/html/parser/HTMLParserIdioms.h"
#include "platform/RuntimeEnabledFeatures.h"

namespace blink {

static inline bool isSimpleLengthPropertyID(CSSPropertyID propertyId, bool& acceptsNegativeNumbers)
{
    switch (propertyId) {
    case CSSPropertyFontSize:
    case CSSPropertyGridColumnGap:
    case CSSPropertyGridRowGap:
    case CSSPropertyHeight:
    case CSSPropertyWidth:
    case CSSPropertyMinHeight:
    case CSSPropertyMinWidth:
    case CSSPropertyPaddingBottom:
    case CSSPropertyPaddingLeft:
    case CSSPropertyPaddingRight:
    case CSSPropertyPaddingTop:
    case CSSPropertyWebkitLogicalWidth:
    case CSSPropertyWebkitLogicalHeight:
    case CSSPropertyWebkitMinLogicalWidth:
    case CSSPropertyWebkitMinLogicalHeight:
    case CSSPropertyWebkitPaddingAfter:
    case CSSPropertyWebkitPaddingBefore:
    case CSSPropertyWebkitPaddingEnd:
    case CSSPropertyWebkitPaddingStart:
    case CSSPropertyShapeMargin:
    case CSSPropertyR:
    case CSSPropertyRx:
    case CSSPropertyRy:
        acceptsNegativeNumbers = false;
        return true;
    case CSSPropertyBottom:
    case CSSPropertyCx:
    case CSSPropertyCy:
    case CSSPropertyLeft:
    case CSSPropertyMarginBottom:
    case CSSPropertyMarginLeft:
    case CSSPropertyMarginRight:
    case CSSPropertyMarginTop:
    case CSSPropertyMotionOffset:
    case CSSPropertyRight:
    case CSSPropertyTop:
    case CSSPropertyWebkitMarginAfter:
    case CSSPropertyWebkitMarginBefore:
    case CSSPropertyWebkitMarginEnd:
    case CSSPropertyWebkitMarginStart:
    case CSSPropertyX:
    case CSSPropertyY:
        acceptsNegativeNumbers = true;
        return true;
    default:
        return false;
    }
}

template <typename CharacterType>
static inline bool parseSimpleLength(const CharacterType* characters, unsigned length, CSSPrimitiveValue::UnitType& unit, double& number)
{
    if (length > 2 && (characters[length - 2] | 0x20) == 'p' && (characters[length - 1] | 0x20) == 'x') {
        length -= 2;
        unit = CSSPrimitiveValue::UnitType::Pixels;
    } else if (length > 1 && characters[length - 1] == '%') {
        length -= 1;
        unit = CSSPrimitiveValue::UnitType::Percentage;
    }

    // We rely on charactersToDouble for validation as well. The function
    // will set "ok" to "false" if the entire passed-in character range does
    // not represent a double.
    bool ok;
    number = charactersToDouble(characters, length, &ok);
    return ok && CSSPropertyParser::isValidNumericValue(number);
}

static PassRefPtrWillBeRawPtr<CSSValue> parseSimpleLengthValue(CSSPropertyID propertyId, const String& string, CSSParserMode cssParserMode)
{
    ASSERT(!string.isEmpty());
    bool acceptsNegativeNumbers = false;

    // In @viewport, width and height are shorthands, not simple length values.
    if (isCSSViewportParsingEnabledForMode(cssParserMode) || !isSimpleLengthPropertyID(propertyId, acceptsNegativeNumbers))
        return nullptr;

    unsigned length = string.length();
    double number;
    CSSPrimitiveValue::UnitType unit = CSSPrimitiveValue::UnitType::Number;

    if (string.is8Bit()) {
        if (!parseSimpleLength(string.characters8(), length, unit, number))
            return nullptr;
    } else {
        if (!parseSimpleLength(string.characters16(), length, unit, number))
            return nullptr;
    }

    if (unit == CSSPrimitiveValue::UnitType::Number) {
        if (cssParserMode == SVGAttributeMode)
            unit = CSSPrimitiveValue::UnitType::UserUnits;
        else if (!number)
            unit = CSSPrimitiveValue::UnitType::Pixels;
        else
            return nullptr;
    }

    if (number < 0 && !acceptsNegativeNumbers)
        return nullptr;

    return cssValuePool().createValue(number, unit);
}

static inline bool isColorPropertyID(CSSPropertyID propertyId)
{
    switch (propertyId) {
    case CSSPropertyColor:
    case CSSPropertyBackgroundColor:
    case CSSPropertyBorderBottomColor:
    case CSSPropertyBorderLeftColor:
    case CSSPropertyBorderRightColor:
    case CSSPropertyBorderTopColor:
    case CSSPropertyFill:
    case CSSPropertyFloodColor:
    case CSSPropertyLightingColor:
    case CSSPropertyOutlineColor:
    case CSSPropertyStopColor:
    case CSSPropertyStroke:
    case CSSPropertyWebkitBorderAfterColor:
    case CSSPropertyWebkitBorderBeforeColor:
    case CSSPropertyWebkitBorderEndColor:
    case CSSPropertyWebkitBorderStartColor:
<<<<<<< HEAD
    case CSSPropertyWebkitCaretColor:
    case CSSPropertyWebkitColumnRuleColor:
=======
    case CSSPropertyColumnRuleColor:
>>>>>>> 9f8f03d9
    case CSSPropertyWebkitTextEmphasisColor:
    case CSSPropertyWebkitTextFillColor:
    case CSSPropertyWebkitTextStrokeColor:
    case CSSPropertyTextDecorationColor:
        return true;
    default:
        return false;
    }
}

// Returns the number of characters which form a valid double
// and are terminated by the given terminator character
template <typename CharacterType>
static int checkForValidDouble(const CharacterType* string, const CharacterType* end, const char terminator)
{
    int length = end - string;
    if (length < 1)
        return 0;

    bool decimalMarkSeen = false;
    int processedLength = 0;

    for (int i = 0; i < length; ++i) {
        if (string[i] == terminator) {
            processedLength = i;
            break;
        }
        if (!isASCIIDigit(string[i])) {
            if (!decimalMarkSeen && string[i] == '.')
                decimalMarkSeen = true;
            else
                return 0;
        }
    }

    if (decimalMarkSeen && processedLength == 1)
        return 0;

    return processedLength;
}

// Returns the number of characters consumed for parsing a valid double
// terminated by the given terminator character
template <typename CharacterType>
static int parseDouble(const CharacterType* string, const CharacterType* end, const char terminator, double& value)
{
    int length = checkForValidDouble(string, end, terminator);
    if (!length)
        return 0;

    int position = 0;
    double localValue = 0;

    // The consumed characters here are guaranteed to be
    // ASCII digits with or without a decimal mark
    for (; position < length; ++position) {
        if (string[position] == '.')
            break;
        localValue = localValue * 10 + string[position] - '0';
    }

    if (++position == length) {
        value = localValue;
        return length;
    }

    double fraction = 0;
    double scale = 1;

    const double maxScale = 1000000;
    while (position < length && scale < maxScale) {
        fraction = fraction * 10 + string[position++] - '0';
        scale *= 10;
    }

    value = localValue + fraction / scale;
    return length;
}

template <typename CharacterType>
static bool parseColorIntOrPercentage(const CharacterType*& string, const CharacterType* end, const char terminator, CSSPrimitiveValue::UnitType& expect, int& value)
{
    const CharacterType* current = string;
    double localValue = 0;
    bool negative = false;
    while (current != end && isHTMLSpace<CharacterType>(*current))
        current++;
    if (current != end && *current == '-') {
        negative = true;
        current++;
    }
    if (current == end || !isASCIIDigit(*current))
        return false;
    while (current != end && isASCIIDigit(*current)) {
        double newValue = localValue * 10 + *current++ - '0';
        if (newValue >= 255) {
            // Clamp values at 255.
            localValue = 255;
            while (current != end && isASCIIDigit(*current))
                ++current;
            break;
        }
        localValue = newValue;
    }

    if (current == end)
        return false;

    if (expect == CSSPrimitiveValue::UnitType::Number && (*current == '.' || *current == '%'))
        return false;

    if (*current == '.') {
        // We already parsed the integral part, try to parse
        // the fraction part of the percentage value.
        double percentage = 0;
        int numCharactersParsed = parseDouble(current, end, '%', percentage);
        if (!numCharactersParsed)
            return false;
        current += numCharactersParsed;
        if (*current != '%')
            return false;
        localValue += percentage;
    }

    if (expect == CSSPrimitiveValue::UnitType::Percentage && *current != '%')
        return false;

    if (*current == '%') {
        expect = CSSPrimitiveValue::UnitType::Percentage;
        localValue = localValue / 100.0 * 256.0;
        // Clamp values at 255 for percentages over 100%
        if (localValue > 255)
            localValue = 255;
        current++;
    } else {
        expect = CSSPrimitiveValue::UnitType::Number;
    }

    while (current != end && isHTMLSpace<CharacterType>(*current))
        current++;
    if (current == end || *current++ != terminator)
        return false;
    // Clamp negative values at zero.
    value = negative ? 0 : static_cast<int>(localValue);
    string = current;
    return true;
}

template <typename CharacterType>
static inline bool isTenthAlpha(const CharacterType* string, const int length)
{
    // "0.X"
    if (length == 3 && string[0] == '0' && string[1] == '.' && isASCIIDigit(string[2]))
        return true;

    // ".X"
    if (length == 2 && string[0] == '.' && isASCIIDigit(string[1]))
        return true;

    return false;
}

template <typename CharacterType>
static inline bool parseAlphaValue(const CharacterType*& string, const CharacterType* end, const char terminator, int& value)
{
    while (string != end && isHTMLSpace<CharacterType>(*string))
        string++;

    bool negative = false;

    if (string != end && *string == '-') {
        negative = true;
        string++;
    }

    value = 0;

    int length = end - string;
    if (length < 2)
        return false;

    if (string[length - 1] != terminator || !isASCIIDigit(string[length - 2]))
        return false;

    if (string[0] != '0' && string[0] != '1' && string[0] != '.') {
        if (checkForValidDouble(string, end, terminator)) {
            value = negative ? 0 : 255;
            string = end;
            return true;
        }
        return false;
    }

    if (length == 2 && string[0] != '.') {
        value = !negative && string[0] == '1' ? 255 : 0;
        string = end;
        return true;
    }

    if (isTenthAlpha(string, length - 1)) {
        static const int tenthAlphaValues[] = { 0, 25, 51, 76, 102, 127, 153, 179, 204, 230 };
        value = negative ? 0 : tenthAlphaValues[string[length - 2] - '0'];
        string = end;
        return true;
    }

    double alpha = 0;
    if (!parseDouble(string, end, terminator, alpha))
        return false;
    value = negative ? 0 : static_cast<int>(alpha * nextafter(256.0, 0.0));
    string = end;
    return true;
}

template <typename CharacterType>
static inline bool mightBeRGBA(const CharacterType* characters, unsigned length)
{
    if (length < 5)
        return false;
    return characters[4] == '('
        && isASCIIAlphaCaselessEqual(characters[0], 'r')
        && isASCIIAlphaCaselessEqual(characters[1], 'g')
        && isASCIIAlphaCaselessEqual(characters[2], 'b')
        && isASCIIAlphaCaselessEqual(characters[3], 'a');
}

template <typename CharacterType>
static inline bool mightBeRGB(const CharacterType* characters, unsigned length)
{
    if (length < 4)
        return false;
    return characters[3] == '('
        && isASCIIAlphaCaselessEqual(characters[0], 'r')
        && isASCIIAlphaCaselessEqual(characters[1], 'g')
        && isASCIIAlphaCaselessEqual(characters[2], 'b');
}

template <typename CharacterType>
static bool fastParseColorInternal(RGBA32& rgb, const CharacterType* characters, unsigned length, bool quirksMode)
{
    CSSPrimitiveValue::UnitType expect = CSSPrimitiveValue::UnitType::Unknown;

    if (length >= 4 && characters[0] == '#')
        return Color::parseHexColor(characters + 1, length - 1, rgb);

    if (quirksMode && length >= 3) {
        if (Color::parseHexColor(characters, length, rgb))
            return true;
    }

    // Try rgba() syntax.
    if (mightBeRGBA(characters, length)) {
        const CharacterType* current = characters + 5;
        const CharacterType* end = characters + length;
        int red;
        int green;
        int blue;
        int alpha;

        if (!parseColorIntOrPercentage(current, end, ',', expect, red))
            return false;
        if (!parseColorIntOrPercentage(current, end, ',', expect, green))
            return false;
        if (!parseColorIntOrPercentage(current, end, ',', expect, blue))
            return false;
        if (!parseAlphaValue(current, end, ')', alpha))
            return false;
        if (current != end)
            return false;
        rgb = makeRGBA(red, green, blue, alpha);
        return true;
    }

    // Try rgb() syntax.
    if (mightBeRGB(characters, length)) {
        const CharacterType* current = characters + 4;
        const CharacterType* end = characters + length;
        int red;
        int green;
        int blue;
        if (!parseColorIntOrPercentage(current, end, ',', expect, red))
            return false;
        if (!parseColorIntOrPercentage(current, end, ',', expect, green))
            return false;
        if (!parseColorIntOrPercentage(current, end, ')', expect, blue))
            return false;
        if (current != end)
            return false;
        rgb = makeRGB(red, green, blue);
        return true;
    }

    return false;
}

PassRefPtrWillBeRawPtr<CSSValue> CSSParserFastPaths::parseColor(const String& string, CSSParserMode parserMode)
{
    ASSERT(!string.isEmpty());
    CSSParserString cssString;
    cssString.init(string);
    CSSValueID valueID = cssValueKeywordID(cssString);
    if (CSSPropertyParser::isColorKeyword(valueID)) {
        if (!isValueAllowedInMode(valueID, parserMode))
            return nullptr;
        return cssValuePool().createIdentifierValue(valueID);
    }

    RGBA32 color;
    bool quirksMode = isQuirksModeBehavior(parserMode);

    // Fast path for hex colors and rgb()/rgba() colors
    bool parseResult;
    if (string.is8Bit())
        parseResult = fastParseColorInternal(color, string.characters8(), string.length(), quirksMode);
    else
        parseResult = fastParseColorInternal(color, string.characters16(), string.length(), quirksMode);
    if (!parseResult)
        return nullptr;
    return cssValuePool().createColorValue(color);
}

bool CSSParserFastPaths::isValidKeywordPropertyAndValue(CSSPropertyID propertyId, CSSValueID valueID)
{
    if (valueID == CSSValueInvalid)
        return false;

    switch (propertyId) {
    case CSSPropertyAlignmentBaseline:
        // auto | baseline | before-edge | text-before-edge | middle |
        // central | after-edge | text-after-edge | ideographic | alphabetic |
        // hanging | mathematical
        return valueID == CSSValueAuto || valueID == CSSValueBaseline || valueID == CSSValueMiddle
            || (valueID >= CSSValueBeforeEdge && valueID <= CSSValueMathematical);
    case CSSPropertyAll:
        return false; // Only accepts css-wide keywords
    case CSSPropertyBackgroundRepeatX: // repeat | no-repeat
    case CSSPropertyBackgroundRepeatY: // repeat | no-repeat
        return valueID == CSSValueRepeat || valueID == CSSValueNoRepeat;
    case CSSPropertyBorderCollapse: // collapse | separate
        return valueID == CSSValueCollapse || valueID == CSSValueSeparate;
    case CSSPropertyBorderTopStyle: // <border-style>
    case CSSPropertyBorderRightStyle: // Defined as: none | hidden | dotted | dashed |
    case CSSPropertyBorderBottomStyle: // solid | double | groove | ridge | inset | outset
    case CSSPropertyBorderLeftStyle:
    case CSSPropertyWebkitBorderAfterStyle:
    case CSSPropertyWebkitBorderBeforeStyle:
    case CSSPropertyWebkitBorderEndStyle:
    case CSSPropertyWebkitBorderStartStyle:
    case CSSPropertyColumnRuleStyle:
        return valueID >= CSSValueNone && valueID <= CSSValueDouble;
    case CSSPropertyBoxSizing:
        return valueID == CSSValueBorderBox || valueID == CSSValueContentBox;
    case CSSPropertyBufferedRendering:
        return valueID == CSSValueAuto || valueID == CSSValueDynamic || valueID == CSSValueStatic;
    case CSSPropertyCaptionSide: // top | bottom | left | right
        return valueID == CSSValueLeft || valueID == CSSValueRight || valueID == CSSValueTop || valueID == CSSValueBottom;
    case CSSPropertyClear: // none | left | right | both
        return valueID == CSSValueNone || valueID == CSSValueLeft || valueID == CSSValueRight || valueID == CSSValueBoth;
    case CSSPropertyClipRule:
    case CSSPropertyFillRule:
        return valueID == CSSValueNonzero || valueID == CSSValueEvenodd;
    case CSSPropertyColorInterpolation:
    case CSSPropertyColorInterpolationFilters:
        return valueID == CSSValueAuto || valueID == CSSValueSRGB || valueID == CSSValueLinearRGB;
    case CSSPropertyColorRendering:
        return valueID == CSSValueAuto || valueID == CSSValueOptimizeSpeed || valueID == CSSValueOptimizeQuality;
    case CSSPropertyDirection: // ltr | rtl
        return valueID == CSSValueLtr || valueID == CSSValueRtl;
    case CSSPropertyDisplay:
        // inline | block | list-item | inline-block | table |
        // inline-table | table-row-group | table-header-group | table-footer-group | table-row |
        // table-column-group | table-column | table-cell | table-caption | -webkit-box | -webkit-inline-box | none
        // flex | inline-flex | -webkit-flex | -webkit-inline-flex | grid | inline-grid
        return (valueID >= CSSValueInline && valueID <= CSSValueInlineFlex) || valueID == CSSValueWebkitFlex || valueID == CSSValueWebkitInlineFlex || valueID == CSSValueNone
            || (RuntimeEnabledFeatures::cssGridLayoutEnabled() && (valueID == CSSValueGrid || valueID == CSSValueInlineGrid));
    case CSSPropertyDominantBaseline:
        // auto | use-script | no-change | reset-size | ideographic |
        // alphabetic | hanging | mathematical | central | middle |
        // text-after-edge | text-before-edge
        return valueID == CSSValueAuto || valueID == CSSValueMiddle
            || (valueID >= CSSValueUseScript && valueID <= CSSValueResetSize)
            || (valueID >= CSSValueCentral && valueID <= CSSValueMathematical);
    case CSSPropertyEmptyCells: // show | hide
        return valueID == CSSValueShow || valueID == CSSValueHide;
    case CSSPropertyFloat: // left | right | none
        return valueID == CSSValueLeft || valueID == CSSValueRight || valueID == CSSValueNone;
    case CSSPropertyFontDisplay: // auto | block | swap | fallback | optional
        return valueID == CSSValueAuto || valueID == CSSValueBlock || valueID == CSSValueSwap || valueID == CSSValueFallback || valueID == CSSValueOptional;
    case CSSPropertyFontStyle: // normal | italic | oblique
        return valueID == CSSValueNormal || valueID == CSSValueItalic || valueID == CSSValueOblique;
    case CSSPropertyFontStretch: // normal | ultra-condensed | extra-condensed | condensed | semi-condensed | semi-expanded | expanded | extra-expanded | ultra-expanded
        return valueID == CSSValueNormal || (valueID >= CSSValueUltraCondensed && valueID <= CSSValueUltraExpanded);
    case CSSPropertyImageRendering: // auto | optimizeContrast | pixelated
        return valueID == CSSValueAuto || valueID == CSSValueWebkitOptimizeContrast || (RuntimeEnabledFeatures::imageRenderingPixelatedEnabled() && valueID == CSSValuePixelated);
    case CSSPropertyIsolation: // auto | isolate
        ASSERT(RuntimeEnabledFeatures::cssCompositingEnabled());
        return valueID == CSSValueAuto || valueID == CSSValueIsolate;
    case CSSPropertyListStylePosition: // inside | outside
        return valueID == CSSValueInside || valueID == CSSValueOutside;
    case CSSPropertyListStyleType:
        // See section CSS_PROP_LIST_STYLE_TYPE of file CSSValueKeywords.in
        // for the list of supported list-style-types.
        return (valueID >= CSSValueDisc && valueID <= CSSValueKatakanaIroha) || valueID == CSSValueNone;
    case CSSPropertyMaskType:
        return valueID == CSSValueLuminance || valueID == CSSValueAlpha;
    case CSSPropertyObjectFit:
        return valueID == CSSValueFill || valueID == CSSValueContain || valueID == CSSValueCover || valueID == CSSValueNone || valueID == CSSValueScaleDown;
    case CSSPropertyOutlineStyle: // (<border-style> except hidden) | auto
        return valueID == CSSValueAuto || valueID == CSSValueNone || (valueID >= CSSValueInset && valueID <= CSSValueDouble);
    case CSSPropertyOverflowWrap: // normal | break-word
    case CSSPropertyWordWrap:
        return valueID == CSSValueNormal || valueID == CSSValueBreakWord;
    case CSSPropertyOverflowX: // visible | hidden | scroll | auto | overlay
        return valueID == CSSValueVisible || valueID == CSSValueHidden || valueID == CSSValueScroll || valueID == CSSValueAuto || valueID == CSSValueOverlay;
    case CSSPropertyOverflowY: // visible | hidden | scroll | auto | overlay | -webkit-paged-x | -webkit-paged-y
        return valueID == CSSValueVisible || valueID == CSSValueHidden || valueID == CSSValueScroll || valueID == CSSValueAuto || valueID == CSSValueOverlay || valueID == CSSValueWebkitPagedX || valueID == CSSValueWebkitPagedY;
    case CSSPropertyBreakAfter:
    case CSSPropertyBreakBefore:
        return valueID == CSSValueAuto || valueID == CSSValueAvoid || valueID == CSSValueAvoidPage || valueID == CSSValuePage || valueID == CSSValueLeft || valueID == CSSValueRight || valueID == CSSValueRecto || valueID == CSSValueVerso || valueID == CSSValueAvoidColumn || valueID == CSSValueColumn;
    case CSSPropertyBreakInside:
        return valueID == CSSValueAuto || valueID == CSSValueAvoid || valueID == CSSValueAvoidPage || valueID == CSSValueAvoidColumn;
    case CSSPropertyPointerEvents:
        // none | visiblePainted | visibleFill | visibleStroke | visible |
        // painted | fill | stroke | auto | all | bounding-box
        return valueID == CSSValueVisible || valueID == CSSValueNone || valueID == CSSValueAll || valueID == CSSValueAuto || (valueID >= CSSValueVisiblePainted && valueID <= CSSValueBoundingBox);
    case CSSPropertyPosition: // static | relative | absolute | fixed | sticky
        return valueID == CSSValueStatic || valueID == CSSValueRelative || valueID == CSSValueAbsolute || valueID == CSSValueFixed || (RuntimeEnabledFeatures::cssStickyPositionEnabled() && valueID == CSSValueSticky);
    case CSSPropertyResize: // none | both | horizontal | vertical | auto
        return valueID == CSSValueNone || valueID == CSSValueBoth || valueID == CSSValueHorizontal || valueID == CSSValueVertical || valueID == CSSValueAuto;
    case CSSPropertyScrollBehavior: // auto | smooth
        ASSERT(RuntimeEnabledFeatures::cssomSmoothScrollEnabled());
        return valueID == CSSValueAuto || valueID == CSSValueSmooth;
    case CSSPropertyShapeRendering:
        return valueID == CSSValueAuto || valueID == CSSValueOptimizeSpeed || valueID == CSSValueCrispEdges || valueID == CSSValueGeometricPrecision;
    case CSSPropertySpeak: // none | normal | spell-out | digits | literal-punctuation | no-punctuation
        return valueID == CSSValueNone || valueID == CSSValueNormal || valueID == CSSValueSpellOut || valueID == CSSValueDigits || valueID == CSSValueLiteralPunctuation || valueID == CSSValueNoPunctuation;
    case CSSPropertyStrokeLinejoin:
        return valueID == CSSValueMiter || valueID == CSSValueRound || valueID == CSSValueBevel;
    case CSSPropertyStrokeLinecap:
        return valueID == CSSValueButt || valueID == CSSValueRound || valueID == CSSValueSquare;
    case CSSPropertyTableLayout: // auto | fixed
        return valueID == CSSValueAuto || valueID == CSSValueFixed;
    case CSSPropertyTextAlign:
        return (valueID >= CSSValueWebkitAuto && valueID <= CSSValueWebkitMatchParent) || valueID == CSSValueStart || valueID == CSSValueEnd;
    case CSSPropertyTextAlignLast:
        // auto | start | end | left | right | center | justify
        return (valueID >= CSSValueLeft && valueID <= CSSValueJustify) || valueID == CSSValueStart || valueID == CSSValueEnd || valueID == CSSValueAuto;
    case CSSPropertyTextAnchor:
        return valueID == CSSValueStart || valueID == CSSValueMiddle || valueID == CSSValueEnd;
    case CSSPropertyTextCombineUpright:
        return valueID == CSSValueNone || valueID == CSSValueAll;
    case CSSPropertyTextDecorationStyle:
        // solid | double | dotted | dashed | wavy
        ASSERT(RuntimeEnabledFeatures::css3TextDecorationsEnabled());
        return valueID == CSSValueSolid || valueID == CSSValueDouble || valueID == CSSValueDotted || valueID == CSSValueDashed || valueID == CSSValueWavy;
    case CSSPropertyTextJustify:
        // auto | none | inter-word | distribute
        ASSERT(RuntimeEnabledFeatures::css3TextEnabled());
        return valueID == CSSValueInterWord || valueID == CSSValueDistribute || valueID == CSSValueAuto || valueID == CSSValueNone;
    case CSSPropertyTextOrientation: // mixed | upright | sideways | sideways-right
        return valueID == CSSValueMixed || valueID == CSSValueUpright || valueID == CSSValueSideways || valueID == CSSValueSidewaysRight;
    case CSSPropertyWebkitTextOrientation:
        return valueID == CSSValueSideways || valueID == CSSValueSidewaysRight || valueID == CSSValueVerticalRight || valueID == CSSValueUpright;
    case CSSPropertyTextOverflow: // clip | ellipsis
        return valueID == CSSValueClip || valueID == CSSValueEllipsis;
    case CSSPropertyTextRendering: // auto | optimizeSpeed | optimizeLegibility | geometricPrecision
        return valueID == CSSValueAuto || valueID == CSSValueOptimizeSpeed || valueID == CSSValueOptimizeLegibility || valueID == CSSValueGeometricPrecision;
    case CSSPropertyTextTransform: // capitalize | uppercase | lowercase | none
        return (valueID >= CSSValueCapitalize && valueID <= CSSValueLowercase) || valueID == CSSValueNone;
    case CSSPropertyUnicodeBidi:
        return valueID == CSSValueNormal || valueID == CSSValueEmbed
            || valueID == CSSValueBidiOverride || valueID == CSSValueWebkitIsolate
            || valueID == CSSValueWebkitIsolateOverride || valueID == CSSValueWebkitPlaintext
            || valueID == CSSValueIsolate || valueID == CSSValueIsolateOverride || valueID == CSSValuePlaintext;
    case CSSPropertyVectorEffect:
        return valueID == CSSValueNone || valueID == CSSValueNonScalingStroke;
    case CSSPropertyVisibility: // visible | hidden | collapse
        return valueID == CSSValueVisible || valueID == CSSValueHidden || valueID == CSSValueCollapse;
    case CSSPropertyWebkitAppRegion:
        return valueID >= CSSValueDrag && valueID <= CSSValueNoDrag;
    case CSSPropertyWebkitAppearance:
        return (valueID >= CSSValueCheckbox && valueID <= CSSValueTextarea) || valueID == CSSValueNone;
    case CSSPropertyBackfaceVisibility:
        return valueID == CSSValueVisible || valueID == CSSValueHidden;
    case CSSPropertyMixBlendMode:
        ASSERT(RuntimeEnabledFeatures::cssCompositingEnabled());
        return valueID == CSSValueNormal || valueID == CSSValueMultiply || valueID == CSSValueScreen || valueID == CSSValueOverlay
            || valueID == CSSValueDarken || valueID == CSSValueLighten || valueID == CSSValueColorDodge || valueID == CSSValueColorBurn
            || valueID == CSSValueHardLight || valueID == CSSValueSoftLight || valueID == CSSValueDifference || valueID == CSSValueExclusion
            || valueID == CSSValueHue || valueID == CSSValueSaturation || valueID == CSSValueColor || valueID == CSSValueLuminosity;
    case CSSPropertyWebkitBoxAlign:
        return valueID == CSSValueStretch || valueID == CSSValueStart || valueID == CSSValueEnd || valueID == CSSValueCenter || valueID == CSSValueBaseline;
    case CSSPropertyWebkitBoxDecorationBreak:
        return valueID == CSSValueClone || valueID == CSSValueSlice;
    case CSSPropertyWebkitBoxDirection:
        return valueID == CSSValueNormal || valueID == CSSValueReverse;
    case CSSPropertyWebkitBoxLines:
        return valueID == CSSValueSingle || valueID == CSSValueMultiple;
    case CSSPropertyWebkitBoxOrient:
        return valueID == CSSValueHorizontal || valueID == CSSValueVertical || valueID == CSSValueInlineAxis || valueID == CSSValueBlockAxis;
    case CSSPropertyWebkitBoxPack:
        return valueID == CSSValueStart || valueID == CSSValueEnd || valueID == CSSValueCenter || valueID == CSSValueJustify;
    case CSSPropertyColumnFill:
        ASSERT(RuntimeEnabledFeatures::columnFillEnabled());
        return valueID == CSSValueAuto || valueID == CSSValueBalance;
    case CSSPropertyAlignContent:
        // FIXME: Per CSS alignment, this property should accept an optional <overflow-position>. We should share this parsing code with 'justify-self'.
        return valueID == CSSValueFlexStart || valueID == CSSValueFlexEnd || valueID == CSSValueCenter || valueID == CSSValueSpaceBetween || valueID == CSSValueSpaceAround || valueID == CSSValueStretch;
    case CSSPropertyAlignItems:
        // FIXME: Per CSS alignment, this property should accept the same arguments as 'justify-self' so we should share its parsing code.
        return valueID == CSSValueFlexStart || valueID == CSSValueFlexEnd || valueID == CSSValueCenter || valueID == CSSValueBaseline || valueID == CSSValueStretch;
    case CSSPropertyAlignSelf:
        // FIXME: Per CSS alignment, this property should accept the same arguments as 'justify-self' so we should share its parsing code.
        return valueID == CSSValueAuto || valueID == CSSValueFlexStart || valueID == CSSValueFlexEnd || valueID == CSSValueCenter || valueID == CSSValueBaseline || valueID == CSSValueStretch;
    case CSSPropertyFlexDirection:
        return valueID == CSSValueRow || valueID == CSSValueRowReverse || valueID == CSSValueColumn || valueID == CSSValueColumnReverse;
    case CSSPropertyFlexWrap:
        return valueID == CSSValueNowrap || valueID == CSSValueWrap || valueID == CSSValueWrapReverse;
    case CSSPropertyJustifyContent:
        // FIXME: Per CSS alignment, this property should accept an optional <overflow-position>. We should share this parsing code with 'justify-self'.
        return valueID == CSSValueFlexStart || valueID == CSSValueFlexEnd || valueID == CSSValueCenter || valueID == CSSValueSpaceBetween || valueID == CSSValueSpaceAround;
    case CSSPropertyFontKerning:
        return valueID == CSSValueAuto || valueID == CSSValueNormal || valueID == CSSValueNone;
    case CSSPropertyWebkitFontSmoothing:
        return valueID == CSSValueAuto || valueID == CSSValueNone || valueID == CSSValueAntialiased || valueID == CSSValueSubpixelAntialiased;
    case CSSPropertyWebkitLineBreak: // auto | loose | normal | strict | after-white-space
        return valueID == CSSValueAuto || valueID == CSSValueLoose || valueID == CSSValueNormal || valueID == CSSValueStrict || valueID == CSSValueAfterWhiteSpace;
    case CSSPropertyWebkitMarginAfterCollapse:
    case CSSPropertyWebkitMarginBeforeCollapse:
    case CSSPropertyWebkitMarginBottomCollapse:
    case CSSPropertyWebkitMarginTopCollapse:
        return valueID == CSSValueCollapse || valueID == CSSValueSeparate || valueID == CSSValueDiscard;
    case CSSPropertyWebkitPrintColorAdjust:
        return valueID == CSSValueExact || valueID == CSSValueEconomy;
    case CSSPropertyWebkitRtlOrdering:
        return valueID == CSSValueLogical || valueID == CSSValueVisual;
    case CSSPropertyWebkitRubyPosition:
        return valueID == CSSValueBefore || valueID == CSSValueAfter;
    case CSSPropertyWebkitTextCombine:
        return valueID == CSSValueNone || valueID == CSSValueHorizontal;
    case CSSPropertyWebkitTextEmphasisPosition:
        return valueID == CSSValueOver || valueID == CSSValueUnder;
    case CSSPropertyWebkitTextSecurity: // disc | circle | square | none
        return valueID == CSSValueDisc || valueID == CSSValueCircle || valueID == CSSValueSquare || valueID == CSSValueNone;
    case CSSPropertyTransformStyle:
        return valueID == CSSValueFlat || valueID == CSSValuePreserve3d;
    case CSSPropertyWebkitUserDrag: // auto | none | element
        return valueID == CSSValueAuto || valueID == CSSValueNone || valueID == CSSValueElement;
    case CSSPropertyWebkitUserModify: // read-only | read-write
        return valueID == CSSValueReadOnly || valueID == CSSValueReadWrite || valueID == CSSValueReadWritePlaintextOnly;
    case CSSPropertyWebkitUserSelect: // auto | none | text | all
        return valueID == CSSValueAuto || valueID == CSSValueNone || valueID == CSSValueText || valueID == CSSValueAll;
    case CSSPropertyBbRubberbandable: // auto | none | text | text-with-leading-tab
        return valueID == CSSValueAuto || valueID == CSSValueNone || valueID == CSSValueText || valueID == CSSValueTextWithLeadingTab;
    case CSSPropertyWebkitWritingMode:
        return valueID >= CSSValueHorizontalTb && valueID <= CSSValueVerticalLr;
    case CSSPropertyWritingMode:
        return valueID == CSSValueHorizontalTb
            || valueID == CSSValueVerticalRl || valueID == CSSValueVerticalLr
            || valueID == CSSValueLrTb || valueID == CSSValueRlTb || valueID == CSSValueTbRl
            || valueID == CSSValueLr || valueID == CSSValueRl || valueID == CSSValueTb;
    case CSSPropertyWhiteSpace: // normal | pre | nowrap
        return valueID == CSSValueNormal || valueID == CSSValuePre || valueID == CSSValuePreWrap || valueID == CSSValueBbPreWrapText || valueID == CSSValuePreLine || valueID == CSSValueNowrap;
    case CSSPropertyWordBreak: // normal | break-all | keep-all || -bb-keep-all-if-korean | break-word (this is a custom extension)
        return valueID == CSSValueNormal || valueID == CSSValueBreakAll || valueID == CSSValueKeepAll || valueID == CSSValueBbKeepAllIfKorean || valueID == CSSValueBreakWord;
    case CSSPropertyScrollSnapType: // none | mandatory | proximity
        ASSERT(RuntimeEnabledFeatures::cssScrollSnapPointsEnabled());
        return valueID == CSSValueNone || valueID == CSSValueMandatory || valueID == CSSValueProximity;
    default:
        ASSERT_NOT_REACHED();
        return false;
    }
}

bool CSSParserFastPaths::isKeywordPropertyID(CSSPropertyID propertyId)
{
    switch (propertyId) {
    case CSSPropertyAlignmentBaseline:
    case CSSPropertyAll:
    case CSSPropertyMixBlendMode:
    case CSSPropertyIsolation:
    case CSSPropertyBackgroundRepeatX:
    case CSSPropertyBackgroundRepeatY:
    case CSSPropertyBorderBottomStyle:
    case CSSPropertyBorderCollapse:
    case CSSPropertyBorderLeftStyle:
    case CSSPropertyBorderRightStyle:
    case CSSPropertyBorderTopStyle:
    case CSSPropertyBoxSizing:
    case CSSPropertyBufferedRendering:
    case CSSPropertyCaptionSide:
    case CSSPropertyClear:
    case CSSPropertyClipRule:
    case CSSPropertyColorInterpolation:
    case CSSPropertyColorInterpolationFilters:
    case CSSPropertyColorRendering:
    case CSSPropertyDirection:
    case CSSPropertyDisplay:
    case CSSPropertyDominantBaseline:
    case CSSPropertyEmptyCells:
    case CSSPropertyFillRule:
    case CSSPropertyFloat:
    case CSSPropertyFontStyle:
    case CSSPropertyFontStretch:
    case CSSPropertyImageRendering:
    case CSSPropertyListStylePosition:
    case CSSPropertyListStyleType:
    case CSSPropertyMaskType:
    case CSSPropertyObjectFit:
    case CSSPropertyOutlineStyle:
    case CSSPropertyOverflowWrap:
    case CSSPropertyOverflowX:
    case CSSPropertyOverflowY:
    case CSSPropertyBreakAfter:
    case CSSPropertyBreakBefore:
    case CSSPropertyBreakInside:
    case CSSPropertyPointerEvents:
    case CSSPropertyPosition:
    case CSSPropertyResize:
    case CSSPropertyScrollBehavior:
    case CSSPropertyShapeRendering:
    case CSSPropertySpeak:
    case CSSPropertyStrokeLinecap:
    case CSSPropertyStrokeLinejoin:
    case CSSPropertyTableLayout:
    case CSSPropertyTextAlign:
    case CSSPropertyTextAlignLast:
    case CSSPropertyTextAnchor:
    case CSSPropertyTextCombineUpright:
    case CSSPropertyTextDecorationStyle:
    case CSSPropertyTextJustify:
    case CSSPropertyTextOrientation:
    case CSSPropertyWebkitTextOrientation:
    case CSSPropertyTextOverflow:
    case CSSPropertyTextRendering:
    case CSSPropertyTextTransform:
    case CSSPropertyUnicodeBidi:
    case CSSPropertyVectorEffect:
    case CSSPropertyVisibility:
    case CSSPropertyWebkitAppRegion:
    case CSSPropertyWebkitAppearance:
    case CSSPropertyBackfaceVisibility:
    case CSSPropertyWebkitBorderAfterStyle:
    case CSSPropertyWebkitBorderBeforeStyle:
    case CSSPropertyWebkitBorderEndStyle:
    case CSSPropertyWebkitBorderStartStyle:
    case CSSPropertyWebkitBoxAlign:
    case CSSPropertyWebkitBoxDecorationBreak:
    case CSSPropertyWebkitBoxDirection:
    case CSSPropertyWebkitBoxLines:
    case CSSPropertyWebkitBoxOrient:
    case CSSPropertyWebkitBoxPack:
    case CSSPropertyColumnFill:
    case CSSPropertyColumnRuleStyle:
    case CSSPropertyFlexDirection:
    case CSSPropertyFlexWrap:
    case CSSPropertyFontKerning:
    case CSSPropertyWebkitFontSmoothing:
    case CSSPropertyWebkitLineBreak:
    case CSSPropertyWebkitMarginAfterCollapse:
    case CSSPropertyWebkitMarginBeforeCollapse:
    case CSSPropertyWebkitMarginBottomCollapse:
    case CSSPropertyWebkitMarginTopCollapse:
    case CSSPropertyWebkitPrintColorAdjust:
    case CSSPropertyWebkitRtlOrdering:
    case CSSPropertyWebkitRubyPosition:
    case CSSPropertyWebkitTextCombine:
    case CSSPropertyWebkitTextEmphasisPosition:
    case CSSPropertyWebkitTextSecurity:
    case CSSPropertyTransformStyle:
    case CSSPropertyWebkitUserDrag:
    case CSSPropertyWebkitUserModify:
    case CSSPropertyWebkitUserSelect:
    case CSSPropertyBbRubberbandable:
    case CSSPropertyWebkitWritingMode:
    case CSSPropertyWhiteSpace:
    case CSSPropertyWordBreak:
    case CSSPropertyWordWrap:
    case CSSPropertyWritingMode:
    case CSSPropertyScrollSnapType:
        return true;
    case CSSPropertyJustifyContent:
    case CSSPropertyAlignContent:
    case CSSPropertyAlignItems:
    case CSSPropertyAlignSelf:
        return !RuntimeEnabledFeatures::cssGridLayoutEnabled();
    default:
        return false;
    }
}

static PassRefPtrWillBeRawPtr<CSSValue> parseKeywordValue(CSSPropertyID propertyId, const String& string)
{
    ASSERT(!string.isEmpty());

    if (!CSSParserFastPaths::isKeywordPropertyID(propertyId)) {
        // All properties accept the values of "initial" and "inherit".
        String lowerCaseString = string.lower();
        if (lowerCaseString != "initial" && lowerCaseString != "inherit")
            return nullptr;

        // Parse initial/inherit shorthands using the CSSPropertyParser.
        if (shorthandForProperty(propertyId).length())
            return nullptr;
    }

    CSSParserString cssString;
    cssString.init(string);
    CSSValueID valueID = cssValueKeywordID(cssString);

    if (!valueID)
        return nullptr;

    if (valueID == CSSValueInherit)
        return cssValuePool().createInheritedValue();
    if (valueID == CSSValueInitial)
        return cssValuePool().createExplicitInitialValue();
    if (CSSParserFastPaths::isValidKeywordPropertyAndValue(propertyId, valueID))
        return cssValuePool().createIdentifierValue(valueID);
    return nullptr;
}

template <typename CharType>
static bool parseTransformTranslateArguments(CharType*& pos, CharType* end, unsigned expectedCount, CSSFunctionValue* transformValue)
{
    while (expectedCount) {
        size_t delimiter = WTF::find(pos, end - pos, expectedCount == 1 ? ')' : ',');
        if (delimiter == kNotFound)
            return false;
        unsigned argumentLength = static_cast<unsigned>(delimiter);
        CSSPrimitiveValue::UnitType unit = CSSPrimitiveValue::UnitType::Number;
        double number;
        if (!parseSimpleLength(pos, argumentLength, unit, number))
            return false;
        if (unit != CSSPrimitiveValue::UnitType::Pixels && (number || unit != CSSPrimitiveValue::UnitType::Number))
            return false;
        transformValue->append(cssValuePool().createValue(number, CSSPrimitiveValue::UnitType::Pixels));
        pos += argumentLength + 1;
        --expectedCount;
    }
    return true;
}

template <typename CharType>
static bool parseTransformNumberArguments(CharType*& pos, CharType* end, unsigned expectedCount, CSSFunctionValue* transformValue)
{
    while (expectedCount) {
        size_t delimiter = WTF::find(pos, end - pos, expectedCount == 1 ? ')' : ',');
        if (delimiter == kNotFound)
            return false;
        unsigned argumentLength = static_cast<unsigned>(delimiter);
        bool ok;
        double number = charactersToDouble(pos, argumentLength, &ok);
        if (!ok)
            return false;
        transformValue->append(cssValuePool().createValue(number, CSSPrimitiveValue::UnitType::Number));
        pos += argumentLength + 1;
        --expectedCount;
    }
    return true;
}

template <typename CharType>
static PassRefPtrWillBeRawPtr<CSSFunctionValue> parseSimpleTransformValue(CharType*& pos, CharType* end)
{
    static const int shortestValidTransformStringLength = 12;

    if (end - pos < shortestValidTransformStringLength)
        return nullptr;

    const bool isTranslate = toASCIILower(pos[0]) == 't'
        && toASCIILower(pos[1]) == 'r'
        && toASCIILower(pos[2]) == 'a'
        && toASCIILower(pos[3]) == 'n'
        && toASCIILower(pos[4]) == 's'
        && toASCIILower(pos[5]) == 'l'
        && toASCIILower(pos[6]) == 'a'
        && toASCIILower(pos[7]) == 't'
        && toASCIILower(pos[8]) == 'e';

    if (isTranslate) {
        CSSValueID transformType;
        unsigned expectedArgumentCount = 1;
        unsigned argumentStart = 11;
        CharType c9 = toASCIILower(pos[9]);
        if (c9 == 'x' && pos[10] == '(') {
            transformType = CSSValueTranslateX;
        } else if (c9 == 'y' && pos[10] == '(') {
            transformType = CSSValueTranslateY;
        } else if (c9 == 'z' && pos[10] == '(') {
            transformType = CSSValueTranslateZ;
        } else if (c9 == '(') {
            transformType = CSSValueTranslate;
            expectedArgumentCount = 2;
            argumentStart = 10;
        } else if (c9 == '3' && toASCIILower(pos[10]) == 'd' && pos[11] == '(') {
            transformType = CSSValueTranslate3d;
            expectedArgumentCount = 3;
            argumentStart = 12;
        } else {
            return nullptr;
        }
        pos += argumentStart;
        RefPtrWillBeRawPtr<CSSFunctionValue> transformValue = CSSFunctionValue::create(transformType);
        if (!parseTransformTranslateArguments(pos, end, expectedArgumentCount, transformValue.get()))
            return nullptr;
        return transformValue.release();
    }

    const bool isMatrix3d = toASCIILower(pos[0]) == 'm'
        && toASCIILower(pos[1]) == 'a'
        && toASCIILower(pos[2]) == 't'
        && toASCIILower(pos[3]) == 'r'
        && toASCIILower(pos[4]) == 'i'
        && toASCIILower(pos[5]) == 'x'
        && pos[6] == '3'
        && toASCIILower(pos[7]) == 'd'
        && pos[8] == '(';

    if (isMatrix3d) {
        pos += 9;
        RefPtrWillBeRawPtr<CSSFunctionValue> transformValue = CSSFunctionValue::create(CSSValueMatrix3d);
        if (!parseTransformNumberArguments(pos, end, 16, transformValue.get()))
            return nullptr;
        return transformValue.release();
    }

    const bool isScale3d = toASCIILower(pos[0]) == 's'
        && toASCIILower(pos[1]) == 'c'
        && toASCIILower(pos[2]) == 'a'
        && toASCIILower(pos[3]) == 'l'
        && toASCIILower(pos[4]) == 'e'
        && pos[5] == '3'
        && toASCIILower(pos[6]) == 'd'
        && pos[7] == '(';

    if (isScale3d) {
        pos += 8;
        RefPtrWillBeRawPtr<CSSFunctionValue> transformValue = CSSFunctionValue::create(CSSValueScale3d);
        if (!parseTransformNumberArguments(pos, end, 3, transformValue.get()))
            return nullptr;
        return transformValue.release();
    }

    return nullptr;
}

template <typename CharType>
static PassRefPtrWillBeRawPtr<CSSValueList> parseSimpleTransformList(CharType*& pos, CharType* end)
{
    RefPtrWillBeRawPtr<CSSValueList> transformList = nullptr;
    while (pos < end) {
        while (pos < end && isCSSSpace(*pos))
            ++pos;
        RefPtrWillBeRawPtr<CSSFunctionValue> transformValue = parseSimpleTransformValue(pos, end);
        if (!transformValue)
            return nullptr;
        if (!transformList)
            transformList = CSSValueList::createSpaceSeparated();
        transformList->append(transformValue.release());
        if (pos < end) {
            if (isCSSSpace(*pos))
                return nullptr;
        }
    }
    return transformList.release();
}

static PassRefPtrWillBeRawPtr<CSSValue> parseSimpleTransform(CSSPropertyID propertyID, const String& string)
{
    ASSERT(!string.isEmpty());

    if (propertyID != CSSPropertyTransform)
        return nullptr;
    if (string.is8Bit()) {
        const LChar* pos = string.characters8();
        const LChar* end = pos + string.length();
        return parseSimpleTransformList(pos, end);
    }
    const UChar* pos = string.characters16();
    const UChar* end = pos + string.length();
    return parseSimpleTransformList(pos, end);
}

PassRefPtrWillBeRawPtr<CSSValue> CSSParserFastPaths::maybeParseValue(CSSPropertyID propertyID, const String& string, CSSParserMode parserMode)
{
    if (RefPtrWillBeRawPtr<CSSValue> length = parseSimpleLengthValue(propertyID, string, parserMode))
        return length.release();
    if (isColorPropertyID(propertyID))
        return parseColor(string, parserMode);
    if (RefPtrWillBeRawPtr<CSSValue> keyword = parseKeywordValue(propertyID, string))
        return keyword.release();
    if (RefPtrWillBeRawPtr<CSSValue> transform = parseSimpleTransform(propertyID, string))
        return transform.release();
    return nullptr;
}

} // namespace blink<|MERGE_RESOLUTION|>--- conflicted
+++ resolved
@@ -141,12 +141,8 @@
     case CSSPropertyWebkitBorderBeforeColor:
     case CSSPropertyWebkitBorderEndColor:
     case CSSPropertyWebkitBorderStartColor:
-<<<<<<< HEAD
     case CSSPropertyWebkitCaretColor:
-    case CSSPropertyWebkitColumnRuleColor:
-=======
     case CSSPropertyColumnRuleColor:
->>>>>>> 9f8f03d9
     case CSSPropertyWebkitTextEmphasisColor:
     case CSSPropertyWebkitTextFillColor:
     case CSSPropertyWebkitTextStrokeColor:
