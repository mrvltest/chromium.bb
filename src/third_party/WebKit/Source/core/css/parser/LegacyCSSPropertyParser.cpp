--- conflicted
+++ resolved
@@ -424,16 +424,6 @@
     case CSSPropertyBorderRightColor:
     case CSSPropertyBorderBottomColor:
     case CSSPropertyBorderLeftColor:
-<<<<<<< HEAD
-    case CSSPropertyWebkitBorderStartColor:
-    case CSSPropertyWebkitBorderEndColor:
-    case CSSPropertyWebkitBorderBeforeColor:
-    case CSSPropertyWebkitBorderAfterColor:
-    case CSSPropertyWebkitCaretColor:
-    case CSSPropertyColor: // <color> | inherit
-    case CSSPropertyTextDecorationColor: // CSS3 text decoration colors
-=======
->>>>>>> e7a828b3
     case CSSPropertyWebkitColumnRuleColor:
         parsedValue = parseColor(m_valueList->current(), acceptQuirkyColors(propId));
         if (parsedValue)
