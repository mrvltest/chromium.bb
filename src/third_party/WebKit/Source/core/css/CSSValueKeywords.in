--- conflicted
+++ resolved
@@ -1014,12 +1014,8 @@
 
 // touch-action-delay
 // none
-<<<<<<< HEAD
-script
-=======
 script
 
 // touch-action
 pan-x
-pan-y
->>>>>>> 8c15b39e
+pan-y