--- conflicted
+++ resolved
@@ -36,11 +36,8 @@
 class MediaQueryResult;
 class MediaQuerySet;
 class RenderStyle;
-<<<<<<< HEAD
-=======
 
 typedef Vector<RefPtr<MediaQueryResult> > MediaQueryResultList;
->>>>>>> 8c15b39e
 
 /**
  * Class that evaluates css media queries as defined in
@@ -78,7 +75,6 @@
     bool mediaTypeMatch(const AtomicString& mediaTypeToMatch) const;
     bool mediaTypeMatchSpecific(const char* mediaTypeToMatch) const;
 
-    typedef Vector<OwnPtr<MediaQueryResult> > MediaQueryResultList;
     /** Evaluates a list of media queries */
     bool eval(const MediaQuerySet*, MediaQueryResultList* = 0) const;
 
