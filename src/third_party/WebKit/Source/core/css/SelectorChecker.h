--- conflicted
+++ resolved
@@ -57,11 +57,6 @@
         TreatShadowHostAsNormalScope = 16,
 
         ScopeIsShadowHostInPseudoHostParameter = CrossesBoundary | ScopeIsShadowHost | TreatShadowHostAsNormalScope
-    };
-
-    enum MatchingTagType {
-        MatchingElement = 0,
-        MatchingHostInItsShadowTree
     };
 
     enum MatchingTagType {
@@ -185,11 +180,7 @@
 
 inline bool SelectorChecker::isHostInItsShadowTree(const Element& element, BehaviorAtBoundary behaviorAtBoundary, const ContainerNode* scope)
 {
-<<<<<<< HEAD
-    return (behaviorAtBoundary & ScopeIsShadowHost) && scope == element;
-=======
     return (behaviorAtBoundary & (ScopeIsShadowHost | TreatShadowHostAsNormalScope)) == ScopeIsShadowHost && scope == element;
->>>>>>> 8c15b39e
 }
 
 }
