--- conflicted
+++ resolved
@@ -31,11 +31,6 @@
 #include "core/dom/ExceptionCode.h"
 #include "core/editing/markup.h"
 #include "core/events/Event.h"
-<<<<<<< HEAD
-#include "core/events/EventListener.h"
-#include "core/events/ThreadLocalEventNames.h"
-=======
->>>>>>> 8c15b39e
 #include "core/fetch/CrossOriginAccessControl.h"
 #include "core/fetch/TextResourceDecoder.h"
 #include "core/fileapi/Blob.h"
@@ -46,11 +41,7 @@
 #include "core/html/HTMLDocument.h"
 #include "core/inspector/InspectorInstrumentation.h"
 #include "core/loader/ThreadableLoader.h"
-<<<<<<< HEAD
-#include "core/page/Settings.h"
-=======
 #include "core/frame/Settings.h"
->>>>>>> 8c15b39e
 #include "core/xml/XMLHttpRequestProgressEvent.h"
 #include "core/xml/XMLHttpRequestUpload.h"
 #include "platform/Logging.h"
@@ -61,10 +52,6 @@
 #include "platform/network/ResourceError.h"
 #include "platform/network/ResourceRequest.h"
 #include "public/platform/Platform.h"
-<<<<<<< HEAD
-#include "weborigin/SecurityOrigin.h"
-=======
->>>>>>> 8c15b39e
 #include "wtf/ArrayBuffer.h"
 #include "wtf/ArrayBufferView.h"
 #include "wtf/RefCountedLeakCounter.h"
@@ -304,11 +291,7 @@
             blobData->appendFile(filePath);
             blobData->setContentType(responseMIMEType()); // responseMIMEType defaults to text/xml which may be incorrect.
         }
-<<<<<<< HEAD
-        m_responseBlob = Blob::create(BlobDataHandle::create(blobData.release(), size));
-=======
         m_responseBlob = Blob::create(BlobDataHandle::create(blobData.release(), m_downloadedBlobLength));
->>>>>>> 8c15b39e
     }
 
     return m_responseBlob.get();
@@ -348,11 +331,7 @@
     // FIXME: Need to trigger or update the timeout Timer here, if needed. http://webkit.org/b/98156
     // XHR2 spec, 4.7.3. "This implies that the timeout attribute can be set while fetching is in progress. If that occurs it will still be measured relative to the start of fetching."
     if (executionContext()->isDocument() && !m_async) {
-<<<<<<< HEAD
-        es.throwDOMException(InvalidAccessError, ExceptionMessages::failedToSet("timeout", "XMLHttpRequest", "timeouts cannot be set for synchronous requests made from a document."));
-=======
         exceptionState.throwDOMException(InvalidAccessError, "Timeouts cannot be set for synchronous requests made from a document.");
->>>>>>> 8c15b39e
         return;
     }
     m_timeoutMilliseconds = timeout;
@@ -370,11 +349,7 @@
     // We'll only disable this functionality for HTTP(S) requests since sync requests for local protocols
     // such as file: and data: still make sense to allow.
     if (!m_async && executionContext()->isDocument() && m_url.protocolIsInHTTPFamily()) {
-<<<<<<< HEAD
-        es.throwDOMException(InvalidAccessError, ExceptionMessages::failedToSet("responseType", "XMLHttpRequest", "the response type can only be changed for asynchronous HTTP requests made from a document."));
-=======
         exceptionState.throwDOMException(InvalidAccessError, "The response type can only be changed for asynchronous HTTP requests made from a document.");
->>>>>>> 8c15b39e
         return;
     }
 
@@ -462,10 +437,6 @@
 
     InspectorInstrumentationCookie cookie = InspectorInstrumentation::willDispatchXHRReadyStateChangeEvent(executionContext(), this);
 
-<<<<<<< HEAD
-    if (m_async || (m_state <= OPENED || m_state == DONE))
-        m_progressEventThrottle.dispatchReadyStateChangeEvent(XMLHttpRequestProgressEvent::create(EventTypeNames::readystatechange), m_state == DONE ? FlushProgressEvent : DoNotFlushProgressEvent);
-=======
     if (m_async || (m_state <= OPENED || m_state == DONE)) {
         ProgressEventAction flushAction = DoNotFlushProgressEvent;
         if (m_state == DONE) {
@@ -476,20 +447,13 @@
         }
         m_progressEventThrottle.dispatchReadyStateChangeEvent(XMLHttpRequestProgressEvent::create(EventTypeNames::readystatechange), flushAction);
     }
->>>>>>> 8c15b39e
 
     InspectorInstrumentation::didDispatchXHRReadyStateChangeEvent(cookie);
     if (m_state == DONE && !m_error) {
         InspectorInstrumentationCookie cookie = InspectorInstrumentation::willDispatchXHRLoadEvent(executionContext(), this);
-<<<<<<< HEAD
-        m_progressEventThrottle.dispatchEvent(XMLHttpRequestProgressEvent::create(EventTypeNames::load));
-        InspectorInstrumentation::didDispatchXHRLoadEvent(cookie);
-        m_progressEventThrottle.dispatchEvent(XMLHttpRequestProgressEvent::create(EventTypeNames::loadend));
-=======
         dispatchThrottledProgressEventSnapshot(EventTypeNames::load);
         InspectorInstrumentation::didDispatchXHRLoadEvent(cookie);
         dispatchThrottledProgressEventSnapshot(EventTypeNames::loadend);
->>>>>>> 8c15b39e
     }
 }
 
@@ -510,11 +474,7 @@
         && !equalIgnoringCase(method, "CONNECT");
 }
 
-<<<<<<< HEAD
-String XMLHttpRequest::uppercaseKnownHTTPMethod(const String& method)
-=======
 AtomicString XMLHttpRequest::uppercaseKnownHTTPMethod(const AtomicString& method)
->>>>>>> 8c15b39e
 {
     const char* const methods[] = {
         "COPY",
@@ -557,11 +517,7 @@
 
 void XMLHttpRequest::open(const AtomicString& method, const KURL& url, bool async, ExceptionState& exceptionState)
 {
-<<<<<<< HEAD
-    LOG(Network, "XMLHttpRequest %p open('%s', '%s', %d)", this, method.utf8().data(), url.elidedString().utf8().data(), async);
-=======
     WTF_LOG(Network, "XMLHttpRequest %p open('%s', '%s', %d)", this, method.string().utf8().data(), url.elidedString().utf8().data(), async);
->>>>>>> 8c15b39e
 
     if (!internalAbort())
         return;
@@ -674,11 +630,7 @@
 
 void XMLHttpRequest::send(Document* document, ExceptionState& exceptionState)
 {
-<<<<<<< HEAD
-    LOG(Network, "XMLHttpRequest %p send() Document %p", this, document);
-=======
     WTF_LOG(Network, "XMLHttpRequest %p send() Document %p", this, document);
->>>>>>> 8c15b39e
 
     ASSERT(document);
 
@@ -706,15 +658,9 @@
 
 void XMLHttpRequest::send(const String& body, ExceptionState& exceptionState)
 {
-<<<<<<< HEAD
-    LOG(Network, "XMLHttpRequest %p send() String '%s'", this, body.utf8().data());
-
-    if (!initSend(es))
-=======
     WTF_LOG(Network, "XMLHttpRequest %p send() String '%s'", this, body.utf8().data());
 
     if (!initSend(exceptionState))
->>>>>>> 8c15b39e
         return;
 
     if (!body.isNull() && areMethodAndURLValidForSend()) {
@@ -736,15 +682,9 @@
 
 void XMLHttpRequest::send(Blob* body, ExceptionState& exceptionState)
 {
-<<<<<<< HEAD
-    LOG(Network, "XMLHttpRequest %p send() Blob '%s'", this, body->uuid().utf8().data());
-
-    if (!initSend(es))
-=======
     WTF_LOG(Network, "XMLHttpRequest %p send() Blob '%s'", this, body->uuid().utf8().data());
 
     if (!initSend(exceptionState))
->>>>>>> 8c15b39e
         return;
 
     if (areMethodAndURLValidForSend()) {
@@ -771,15 +711,9 @@
 
 void XMLHttpRequest::send(DOMFormData* body, ExceptionState& exceptionState)
 {
-<<<<<<< HEAD
-    LOG(Network, "XMLHttpRequest %p send() DOMFormData %p", this, body);
-
-    if (!initSend(es))
-=======
     WTF_LOG(Network, "XMLHttpRequest %p send() DOMFormData %p", this, body);
 
     if (!initSend(exceptionState))
->>>>>>> 8c15b39e
         return;
 
     if (areMethodAndURLValidForSend()) {
@@ -796,35 +730,21 @@
 
 void XMLHttpRequest::send(ArrayBuffer* body, ExceptionState& exceptionState)
 {
-<<<<<<< HEAD
-    LOG(Network, "XMLHttpRequest %p send() ArrayBuffer %p", this, body);
-=======
     WTF_LOG(Network, "XMLHttpRequest %p send() ArrayBuffer %p", this, body);
->>>>>>> 8c15b39e
 
     String consoleMessage("ArrayBuffer is deprecated in XMLHttpRequest.send(). Use ArrayBufferView instead.");
     executionContext()->addConsoleMessage(JSMessageSource, WarningMessageLevel, consoleMessage);
 
-<<<<<<< HEAD
-    WebKit::Platform::current()->histogramEnumeration("WebCore.XHR.send.ArrayBufferOrView", XMLHttpRequestSendArrayBuffer, XMLHttpRequestSendArrayBufferOrViewMax);
-=======
     blink::Platform::current()->histogramEnumeration("WebCore.XHR.send.ArrayBufferOrView", XMLHttpRequestSendArrayBuffer, XMLHttpRequestSendArrayBufferOrViewMax);
->>>>>>> 8c15b39e
 
     sendBytesData(body->data(), body->byteLength(), exceptionState);
 }
 
 void XMLHttpRequest::send(ArrayBufferView* body, ExceptionState& exceptionState)
 {
-<<<<<<< HEAD
-    LOG(Network, "XMLHttpRequest %p send() ArrayBufferView %p", this, body);
-
-    WebKit::Platform::current()->histogramEnumeration("WebCore.XHR.send.ArrayBufferOrView", XMLHttpRequestSendArrayBufferView, XMLHttpRequestSendArrayBufferOrViewMax);
-=======
     WTF_LOG(Network, "XMLHttpRequest %p send() ArrayBufferView %p", this, body);
 
     blink::Platform::current()->histogramEnumeration("WebCore.XHR.send.ArrayBufferOrView", XMLHttpRequestSendArrayBufferView, XMLHttpRequestSendArrayBufferOrViewMax);
->>>>>>> 8c15b39e
 
     sendBytesData(body->baseAddress(), body->byteLength(), exceptionState);
 }
@@ -880,9 +800,6 @@
     request.setHTTPMethod(m_method);
     request.setTargetType(ResourceRequest::TargetIsXHR);
 
-<<<<<<< HEAD
-    InspectorInstrumentation::willLoadXHR(executionContext(), this, m_method, m_url, m_async, m_requestEntityBody ? m_requestEntityBody->deepCopy() : 0, m_requestHeaders, m_includeCredentials);
-=======
     // When "blob" is specified for the responseType attribute,
     // we redirect the downloaded data to a file-handle directly
     // and get the file-path as the result.
@@ -890,7 +807,6 @@
         request.setDownloadToFile(true);
 
     InspectorInstrumentation::willLoadXHR(executionContext(), this, this, m_method, m_url, m_async, m_requestEntityBody ? m_requestEntityBody->deepCopy() : 0, m_requestHeaders, m_includeCredentials);
->>>>>>> 8c15b39e
 
     if (m_requestEntityBody) {
         ASSERT(m_method != "GET");
@@ -947,20 +863,12 @@
     if (!m_exceptionCode && m_error)
         m_exceptionCode = NetworkError;
     if (m_exceptionCode)
-<<<<<<< HEAD
-        es.throwUninformativeAndGenericDOMException(m_exceptionCode);
-=======
         exceptionState.throwUninformativeAndGenericDOMException(m_exceptionCode);
->>>>>>> 8c15b39e
 }
 
 void XMLHttpRequest::abort()
 {
-<<<<<<< HEAD
-    LOG(Network, "XMLHttpRequest %p abort()", this);
-=======
     WTF_LOG(Network, "XMLHttpRequest %p abort()", this);
->>>>>>> 8c15b39e
 
     // internalAbort() calls dropProtection(), which may release the last reference.
     RefPtr<XMLHttpRequest> protect(this);
@@ -986,30 +894,11 @@
     m_state = UNSENT;
 }
 
-<<<<<<< HEAD
-    m_progressEventThrottle.dispatchEventAndLoadEnd(XMLHttpRequestProgressEvent::create(EventTypeNames::abort));
-    if (!m_uploadComplete) {
-        m_uploadComplete = true;
-        if (m_upload && m_uploadEventsAllowed)
-            m_upload->dispatchEventAndLoadEnd(XMLHttpRequestProgressEvent::create(EventTypeNames::abort));
-    }
-=======
 void XMLHttpRequest::clearVariablesForLoading()
 {
     m_decoder.clear();
 
     m_responseEncoding = String();
->>>>>>> 8c15b39e
-}
-
-void XMLHttpRequest::clearVariablesForLoading()
-{
-<<<<<<< HEAD
-    // FIXME: when we add the support for multi-part XHR, we will have to think be careful with this initialization.
-    m_receivedLength = 0;
-    m_decoder = 0;
-
-    m_responseEncoding = String();
 }
 
 bool XMLHttpRequest::internalAbort(DropProtection async)
@@ -1018,14 +907,7 @@
 
     clearVariablesForLoading();
 
-    InspectorInstrumentation::didFailXHRLoading(executionContext(), this);
-=======
-    m_error = true;
-
-    clearVariablesForLoading();
-
     InspectorInstrumentation::didFailXHRLoading(executionContext(), this, this);
->>>>>>> 8c15b39e
 
     if (m_responseStream && m_state != DONE)
         m_responseStream->abort();
@@ -1112,15 +994,9 @@
 
 void XMLHttpRequest::dispatchThrottledProgressEvent(const AtomicString& type, long long receivedLength, long long expectedLength)
 {
-<<<<<<< HEAD
-    LOG(Network, "XMLHttpRequest %p handleNetworkError()", this);
-
-    m_exceptionCode = NetworkError;
-=======
     bool lengthComputable = expectedLength > 0 && receivedLength <= expectedLength;
     unsigned long long loaded = receivedLength >= 0 ? static_cast<unsigned long long>(receivedLength) : 0;
     unsigned long long total = lengthComputable ? static_cast<unsigned long long>(expectedLength) : 0;
->>>>>>> 8c15b39e
 
     if (type == EventTypeNames::progress)
         m_progressEventThrottle.dispatchProgressEvent(lengthComputable, loaded, total);
@@ -1128,19 +1004,10 @@
         m_progressEventThrottle.dispatchEvent(XMLHttpRequestProgressEvent::create(type, lengthComputable, loaded, total));
 }
 
-<<<<<<< HEAD
-    if (m_async) {
-        changeState(DONE);
-        dispatchEventAndLoadEnd(EventTypeNames::error);
-    } else {
-        m_state = DONE;
-    }
-=======
 void XMLHttpRequest::dispatchThrottledProgressEventSnapshot(const AtomicString& type)
 {
     return dispatchThrottledProgressEvent(type, m_receivedLength, m_response.expectedContentLength());
 }
->>>>>>> 8c15b39e
 
 void XMLHttpRequest::handleNetworkError()
 {
@@ -1157,17 +1024,11 @@
 
 void XMLHttpRequest::handleDidCancel()
 {
-<<<<<<< HEAD
-    LOG(Network, "XMLHttpRequest %p handleDidCancel()", this);
-
-    m_exceptionCode = AbortError;
-=======
     WTF_LOG(Network, "XMLHttpRequest %p handleDidCancel()", this);
 
     // Response is cleared next, save needed progress event data.
     long long expectedLength = m_response.expectedContentLength();
     long long receivedLength = m_receivedLength;
->>>>>>> 8c15b39e
 
     handleDidFailGeneric();
     handleRequestError(AbortError, EventTypeNames::abort, receivedLength, expectedLength);
@@ -1191,9 +1052,6 @@
     ASSERT(m_error);
     changeState(DONE);
 
-<<<<<<< HEAD
-    dispatchEventAndLoadEnd(EventTypeNames::abort);
-=======
     if (!m_uploadComplete) {
         m_uploadComplete = true;
         if (m_upload && m_uploadEventsAllowed)
@@ -1202,7 +1060,6 @@
 
     dispatchThrottledProgressEvent(EventTypeNames::progress, receivedLength, expectedLength);
     dispatchEventAndLoadEnd(type, receivedLength, expectedLength);
->>>>>>> 8c15b39e
 }
 
 void XMLHttpRequest::dropProtectionSoon()
@@ -1295,20 +1152,12 @@
 const AtomicString& XMLHttpRequest::getResponseHeader(const AtomicString& name) const
 {
     if (m_state < HEADERS_RECEIVED || m_error)
-<<<<<<< HEAD
-        return String();
-=======
         return nullAtom;
->>>>>>> 8c15b39e
 
     // See comment in getAllResponseHeaders above.
     if (isSetCookieHeader(name) && !securityOrigin()->canLoadLocalResources()) {
         logConsoleError(executionContext(), "Refused to get unsafe header \"" + name + "\"");
-<<<<<<< HEAD
-        return String();
-=======
         return nullAtom;
->>>>>>> 8c15b39e
     }
 
     HTTPHeaderSet accessControlExposeHeaderSet;
@@ -1316,11 +1165,7 @@
 
     if (!m_sameOriginRequest && !isOnAccessControlResponseHeaderWhitelist(name) && !accessControlExposeHeaderSet.contains(name)) {
         logConsoleError(executionContext(), "Refused to get unsafe header \"" + name + "\"");
-<<<<<<< HEAD
-        return String();
-=======
         return nullAtom;
->>>>>>> 8c15b39e
     }
     return m_response.httpHeaderField(name);
 }
@@ -1371,11 +1216,7 @@
 
 void XMLHttpRequest::didFail(const ResourceError& error)
 {
-<<<<<<< HEAD
-    LOG(Network, "XMLHttpRequest %p didFail()", this);
-=======
     WTF_LOG(Network, "XMLHttpRequest %p didFail()", this);
->>>>>>> 8c15b39e
 
     // If we are already in an error state, for instance we called abort(), bail out early.
     if (m_error)
@@ -1392,11 +1233,7 @@
     }
 
     // Network failures are already reported to Web Inspector by ResourceLoader.
-<<<<<<< HEAD
-    if (error.domain() == errorDomainWebKitInternal)
-=======
     if (error.domain() == errorDomainBlinkInternal)
->>>>>>> 8c15b39e
         logConsoleError(executionContext(), "XMLHttpRequest cannot load " + error.failingURL() + ". " + error.localizedDescription());
 
     handleNetworkError();
@@ -1404,22 +1241,14 @@
 
 void XMLHttpRequest::didFailRedirectCheck()
 {
-<<<<<<< HEAD
-    LOG(Network, "XMLHttpRequest %p didFailRedirectCheck()", this);
-=======
     WTF_LOG(Network, "XMLHttpRequest %p didFailRedirectCheck()", this);
->>>>>>> 8c15b39e
 
     handleNetworkError();
 }
 
 void XMLHttpRequest::didFinishLoading(unsigned long identifier, double)
 {
-<<<<<<< HEAD
-    LOG(Network, "XMLHttpRequest %p didFinishLoading(%lu)", this, identifier);
-=======
     WTF_LOG(Network, "XMLHttpRequest %p didFinishLoading(%lu)", this, identifier);
->>>>>>> 8c15b39e
 
     if (m_error)
         return;
@@ -1430,18 +1259,12 @@
     if (m_decoder)
         m_responseText = m_responseText.concatenateWith(m_decoder->flush());
 
-    clearVariablesForLoading();
-
     if (m_responseStream)
         m_responseStream->finalize();
 
-<<<<<<< HEAD
-    InspectorInstrumentation::didFinishXHRLoading(executionContext(), this, identifier, m_responseText, m_url, m_lastSendURL, m_lastSendLineNumber);
-=======
     clearVariablesForLoading();
 
     InspectorInstrumentation::didFinishXHRLoading(executionContext(), this, this, identifier, m_responseText, m_url, m_lastSendURL, m_lastSendLineNumber);
->>>>>>> 8c15b39e
 
     // Prevent dropProtection releasing the last reference, and retain |this| until the end of this method.
     RefPtr<XMLHttpRequest> protect(this);
@@ -1456,42 +1279,24 @@
 
 void XMLHttpRequest::didSendData(unsigned long long bytesSent, unsigned long long totalBytesToBeSent)
 {
-<<<<<<< HEAD
-    LOG(Network, "XMLHttpRequest %p didSendData(%llu, %llu)", this, bytesSent, totalBytesToBeSent);
-=======
     WTF_LOG(Network, "XMLHttpRequest %p didSendData(%llu, %llu)", this, bytesSent, totalBytesToBeSent);
->>>>>>> 8c15b39e
 
     if (!m_upload)
         return;
 
     if (m_uploadEventsAllowed)
-<<<<<<< HEAD
-        m_upload->dispatchEvent(XMLHttpRequestProgressEvent::create(EventTypeNames::progress, true, bytesSent, totalBytesToBeSent));
-=======
         m_upload->dispatchProgressEvent(bytesSent, totalBytesToBeSent);
->>>>>>> 8c15b39e
 
     if (bytesSent == totalBytesToBeSent && !m_uploadComplete) {
         m_uploadComplete = true;
         if (m_uploadEventsAllowed)
-<<<<<<< HEAD
-            m_upload->dispatchEventAndLoadEnd(XMLHttpRequestProgressEvent::create(EventTypeNames::load));
-=======
             m_upload->dispatchEventAndLoadEnd(EventTypeNames::load, true, bytesSent, totalBytesToBeSent);
->>>>>>> 8c15b39e
     }
 }
 
 void XMLHttpRequest::didReceiveResponse(unsigned long identifier, const ResourceResponse& response)
 {
-<<<<<<< HEAD
-    LOG(Network, "XMLHttpRequest %p didReceiveResponse(%lu)", this, identifier);
-
-    InspectorInstrumentation::didReceiveXHRResponse(executionContext(), identifier);
-=======
     WTF_LOG(Network, "XMLHttpRequest %p didReceiveResponse(%lu)", this, identifier);
->>>>>>> 8c15b39e
 
     m_response = response;
     if (!m_mimeTypeOverride.isEmpty()) {
@@ -1552,44 +1357,13 @@
 
     if (m_error)
         return;
-<<<<<<< HEAD
-
-    m_receivedLength += len;
-
-    if (m_async) {
-        long long expectedLength = m_response.expectedContentLength();
-        bool lengthComputable = expectedLength > 0 && m_receivedLength <= expectedLength;
-        unsigned long long total = lengthComputable ? expectedLength : 0;
-
-        m_progressEventThrottle.dispatchProgressEvent(lengthComputable, m_receivedLength, total);
-    }
-
-    if (m_state != LOADING) {
-        changeState(LOADING);
-    } else {
-        // Firefox calls readyStateChanged every time it receives data. Do
-        // the same to align with Firefox.
-        //
-        // FIXME: Make our implementation and the spec consistent. This
-        // behavior was needed when the progress event was not available.
-        dispatchReadyStateChangeEvent();
-    }
-=======
 
     trackProgress(len);
->>>>>>> 8c15b39e
 }
 
 void XMLHttpRequest::didDownloadData(int dataLength)
 {
-<<<<<<< HEAD
-    LOG(Network, "XMLHttpRequest %p handleDidTimeout()", this);
-
-    // internalAbort() calls dropProtection(), which may release the last reference.
-    RefPtr<XMLHttpRequest> protect(this);
-=======
     ASSERT(m_responseTypeCode == ResponseTypeBlob);
->>>>>>> 8c15b39e
 
     if (m_error)
         return;
@@ -1603,9 +1377,6 @@
     if (m_error)
         return;
 
-<<<<<<< HEAD
-    dispatchEventAndLoadEnd(EventTypeNames::timeout);
-=======
     m_downloadedBlobLength += dataLength;
     trackProgress(dataLength);
 }
@@ -1626,7 +1397,6 @@
 
     handleDidFailGeneric();
     handleRequestError(TimeoutError, EventTypeNames::timeout, receivedLength, expectedLength);
->>>>>>> 8c15b39e
 }
 
 void XMLHttpRequest::suspend()
