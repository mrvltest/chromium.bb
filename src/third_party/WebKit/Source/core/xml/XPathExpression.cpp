/*
 * Copyright (C) 2005 Frerich Raabe <raabe@kde.org>
 * Copyright (C) 2006, 2009 Apple Inc. All rights reserved.
 *
 * Redistribution and use in source and binary forms, with or without
 * modification, are permitted provided that the following conditions
 * are met:
 *
 * 1. Redistributions of source code must retain the above copyright
 *    notice, this list of conditions and the following disclaimer.
 * 2. Redistributions in binary form must reproduce the above copyright
 *    notice, this list of conditions and the following disclaimer in the
 *    documentation and/or other materials provided with the distribution.
 *
 * THIS SOFTWARE IS PROVIDED BY THE AUTHOR ``AS IS'' AND ANY EXPRESS OR
 * IMPLIED WARRANTIES, INCLUDING, BUT NOT LIMITED TO, THE IMPLIED WARRANTIES
 * OF MERCHANTABILITY AND FITNESS FOR A PARTICULAR PURPOSE ARE DISCLAIMED.
 * IN NO EVENT SHALL THE AUTHOR BE LIABLE FOR ANY DIRECT, INDIRECT,
 * INCIDENTAL, SPECIAL, EXEMPLARY, OR CONSEQUENTIAL DAMAGES (INCLUDING, BUT
 * NOT LIMITED TO, PROCUREMENT OF SUBSTITUTE GOODS OR SERVICES; LOSS OF USE,
 * DATA, OR PROFITS; OR BUSINESS INTERRUPTION) HOWEVER CAUSED AND ON ANY
 * THEORY OF LIABILITY, WHETHER IN CONTRACT, STRICT LIABILITY, OR TORT
 * (INCLUDING NEGLIGENCE OR OTHERWISE) ARISING IN ANY WAY OUT OF THE USE OF
 * THIS SOFTWARE, EVEN IF ADVISED OF THE POSSIBILITY OF SUCH DAMAGE.
 */

#include "config.h"
#include "core/xml/XPathExpression.h"

#include "bindings/v8/ExceptionState.h"
#include "core/dom/ExceptionCode.h"
#include "core/xml/XPathExpressionNode.h"
#include "core/xml/XPathNSResolver.h"
#include "core/xml/XPathParser.h"
#include "core/xml/XPathResult.h"
#include "core/xml/XPathUtil.h"
#include "wtf/text/WTFString.h"

namespace WebCore {

using namespace XPath;

PassRefPtr<XPathExpression> XPathExpression::createExpression(const String& expression, PassRefPtr<XPathNSResolver> resolver, ExceptionState& exceptionState)
{
    RefPtr<XPathExpression> expr = XPathExpression::create();
    Parser parser;

    expr->m_topExpression = parser.parseStatement(expression, resolver, exceptionState);
    if (!expr->m_topExpression)
        return 0;

    return expr.release();
}

XPathExpression::~XPathExpression()
{
    delete m_topExpression;
}

PassRefPtr<XPathResult> XPathExpression::evaluate(Node* contextNode, unsigned short type, XPathResult*, ExceptionState& exceptionState)
{
    if (!contextNode) {
        exceptionState.throwDOMException(NotSupportedError, "The context node provided is null.");
        return 0;
    }

    if (!isValidContextNode(contextNode)) {
<<<<<<< HEAD
        es.throwUninformativeAndGenericDOMException(NotSupportedError);
=======
        exceptionState.throwDOMException(NotSupportedError, "The node provided is '" + contextNode->nodeName() + "', which is not a valid context node type.");
>>>>>>> 8c15b39e
        return 0;
    }

    EvaluationContext& evaluationContext = Expression::evaluationContext();
    evaluationContext.node = contextNode;
    evaluationContext.size = 1;
    evaluationContext.position = 1;
    evaluationContext.hadTypeConversionError = false;
    RefPtr<XPathResult> result = XPathResult::create(&contextNode->document(), m_topExpression->evaluate());
    evaluationContext.node = 0; // Do not hold a reference to the context node, as this may prevent the whole document from being destroyed in time.

    if (evaluationContext.hadTypeConversionError) {
        // It is not specified what to do if type conversion fails while evaluating an expression.
<<<<<<< HEAD
        es.throwUninformativeAndGenericDOMException(SyntaxError);
=======
        exceptionState.throwDOMException(SyntaxError, "Type conversion failed while evaluating the expression.");
>>>>>>> 8c15b39e
        return 0;
    }

    if (type != XPathResult::ANY_TYPE) {
        result->convertTo(type, exceptionState);
        if (exceptionState.hadException())
            return 0;
    }

    return result;
}

}<|MERGE_RESOLUTION|>--- conflicted
+++ resolved
@@ -65,11 +65,7 @@
     }
 
     if (!isValidContextNode(contextNode)) {
-<<<<<<< HEAD
-        es.throwUninformativeAndGenericDOMException(NotSupportedError);
-=======
         exceptionState.throwDOMException(NotSupportedError, "The node provided is '" + contextNode->nodeName() + "', which is not a valid context node type.");
->>>>>>> 8c15b39e
         return 0;
     }
 
@@ -83,11 +79,7 @@
 
     if (evaluationContext.hadTypeConversionError) {
         // It is not specified what to do if type conversion fails while evaluating an expression.
-<<<<<<< HEAD
-        es.throwUninformativeAndGenericDOMException(SyntaxError);
-=======
         exceptionState.throwDOMException(SyntaxError, "Type conversion failed while evaluating the expression.");
->>>>>>> 8c15b39e
         return 0;
     }
 
