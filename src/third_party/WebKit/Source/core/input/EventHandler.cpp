/*
 * Copyright (C) 2006, 2007, 2008, 2009, 2010, 2011 Apple Inc. All rights reserved.
 * Copyright (C) 2006 Alexey Proskuryakov (ap@webkit.org)
 * Copyright (C) 2012 Digia Plc. and/or its subsidiary(-ies)
 *
 * Redistribution and use in source and binary forms, with or without
 * modification, are permitted provided that the following conditions
 * are met:
 * 1. Redistributions of source code must retain the above copyright
 *    notice, this list of conditions and the following disclaimer.
 * 2. Redistributions in binary form must reproduce the above copyright
 *    notice, this list of conditions and the following disclaimer in the
 *    documentation and/or other materials provided with the distribution.
 *
 * THIS SOFTWARE IS PROVIDED BY APPLE COMPUTER, INC. ``AS IS'' AND ANY
 * EXPRESS OR IMPLIED WARRANTIES, INCLUDING, BUT NOT LIMITED TO, THE
 * IMPLIED WARRANTIES OF MERCHANTABILITY AND FITNESS FOR A PARTICULAR
 * PURPOSE ARE DISCLAIMED.  IN NO EVENT SHALL APPLE COMPUTER, INC. OR
 * CONTRIBUTORS BE LIABLE FOR ANY DIRECT, INDIRECT, INCIDENTAL, SPECIAL,
 * EXEMPLARY, OR CONSEQUENTIAL DAMAGES (INCLUDING, BUT NOT LIMITED TO,
 * PROCUREMENT OF SUBSTITUTE GOODS OR SERVICES; LOSS OF USE, DATA, OR
 * PROFITS; OR BUSINESS INTERRUPTION) HOWEVER CAUSED AND ON ANY THEORY
 * OF LIABILITY, WHETHER IN CONTRACT, STRICT LIABILITY, OR TORT
 * (INCLUDING NEGLIGENCE OR OTHERWISE) ARISING IN ANY WAY OUT OF THE USE
 * OF THIS SOFTWARE, EVEN IF ADVISED OF THE POSSIBILITY OF SUCH DAMAGE.
 */

#include "config.h"
#include "core/input/EventHandler.h"

#include "bindings/core/v8/ExceptionStatePlaceholder.h"
#include "core/HTMLNames.h"
#include "core/InputTypeNames.h"
#include "core/clipboard/DataObject.h"
#include "core/clipboard/DataTransfer.h"
#include "core/dom/Document.h"
#include "core/dom/TouchList.h"
#include "core/dom/shadow/ComposedTreeTraversal.h"
#include "core/dom/shadow/ShadowRoot.h"
#include "core/editing/Editor.h"
#include "core/editing/FrameSelection.h"
#include "core/editing/SelectionController.h"
#include "core/events/DragEvent.h"
#include "core/events/EventPath.h"
#include "core/events/KeyboardEvent.h"
#include "core/events/MouseEvent.h"
#include "core/events/PointerEvent.h"
#include "core/events/TextEvent.h"
#include "core/events/TouchEvent.h"
#include "core/events/WheelEvent.h"
#include "core/fetch/ImageResource.h"
#include "core/frame/EventHandlerRegistry.h"
#include "core/frame/FrameHost.h"
#include "core/frame/FrameView.h"
#include "core/frame/LocalFrame.h"
#include "core/frame/Settings.h"
#include "core/frame/VisualViewport.h"
#include "core/html/HTMLDialogElement.h"
#include "core/html/HTMLFrameElementBase.h"
#include "core/html/HTMLFrameSetElement.h"
#include "core/html/HTMLInputElement.h"
#include "core/input/InputDeviceCapabilities.h"
#include "core/input/TouchActionUtil.h"
#include "core/layout/HitTestRequest.h"
#include "core/layout/HitTestResult.h"
#include "core/layout/LayoutPart.h"
#include "core/layout/LayoutTextControlSingleLine.h"
#include "core/layout/LayoutView.h"
#include "core/loader/DocumentLoader.h"
#include "core/loader/FrameLoader.h"
#include "core/loader/FrameLoaderClient.h"
#include "core/page/AutoscrollController.h"
#include "core/page/ChromeClient.h"
#include "core/page/DragController.h"
#include "core/page/DragState.h"
#include "core/page/FocusController.h"
#include "core/page/FrameTree.h"
#include "core/page/Page.h"
#include "core/page/SpatialNavigation.h"
#include "core/page/TouchAdjustment.h"
#include "core/page/scrolling/ScrollState.h"
#include "core/paint/PaintLayer.h"
#include "core/style/ComputedStyle.h"
#include "core/svg/SVGDocumentExtensions.h"
#include "platform/PlatformGestureEvent.h"
#include "platform/PlatformKeyboardEvent.h"
#include "platform/PlatformTouchEvent.h"
#include "platform/PlatformWheelEvent.h"
#include "platform/RuntimeEnabledFeatures.h"
#include "platform/TraceEvent.h"
#include "platform/WindowsKeyboardCodes.h"
#include "platform/geometry/FloatPoint.h"
#include "platform/graphics/Image.h"
#include "platform/heap/Handle.h"
#include "platform/scroll/ScrollAnimatorBase.h"
#include "platform/scroll/Scrollbar.h"
#include "wtf/Assertions.h"
#include "wtf/CurrentTime.h"
#include "wtf/StdLibExtras.h"
#include "wtf/TemporaryChange.h"

namespace blink {

namespace {

bool isNodeInDocument(Node* n)
{
    return n && n->inDocument();
}

const AtomicString& touchEventNameForTouchPointState(PlatformTouchPoint::State state)
{
    switch (state) {
    case PlatformTouchPoint::TouchReleased:
        return EventTypeNames::touchend;
    case PlatformTouchPoint::TouchCancelled:
        return EventTypeNames::touchcancel;
    case PlatformTouchPoint::TouchPressed:
        return EventTypeNames::touchstart;
    case PlatformTouchPoint::TouchMoved:
        return EventTypeNames::touchmove;
    case PlatformTouchPoint::TouchStationary:
        // Fall through to default
    default:
        ASSERT_NOT_REACHED();
        return emptyAtom;
    }
}

const AtomicString& pointerEventNameForTouchPointState(PlatformTouchPoint::State state)
{
    switch (state) {
    case PlatformTouchPoint::TouchReleased:
        return EventTypeNames::pointerup;
    case PlatformTouchPoint::TouchCancelled:
        return EventTypeNames::pointercancel;
    case PlatformTouchPoint::TouchPressed:
        return EventTypeNames::pointerdown;
    case PlatformTouchPoint::TouchMoved:
        return EventTypeNames::pointermove;
    case PlatformTouchPoint::TouchStationary:
        // Fall through to default
    default:
        ASSERT_NOT_REACHED();
        return emptyAtom;
    }
}

const AtomicString& pointerEventNameForMouseEventName(const AtomicString& mouseEventName)
{
#define RETURN_CORRESPONDING_PE_NAME(eventSuffix) \
    if (mouseEventName == EventTypeNames::mouse##eventSuffix) {\
        return EventTypeNames::pointer##eventSuffix;\
    }

    RETURN_CORRESPONDING_PE_NAME(down);
    RETURN_CORRESPONDING_PE_NAME(enter);
    RETURN_CORRESPONDING_PE_NAME(leave);
    RETURN_CORRESPONDING_PE_NAME(move);
    RETURN_CORRESPONDING_PE_NAME(out);
    RETURN_CORRESPONDING_PE_NAME(over);
    RETURN_CORRESPONDING_PE_NAME(up);

#undef RETURN_CORRESPONDING_PE_NAME

    ASSERT_NOT_REACHED();
    return emptyAtom;
}

} // namespace

using namespace HTMLNames;

// The link drag hysteresis is much larger than the others because there
// needs to be enough space to cancel the link press without starting a link drag,
// and because dragging links is rare.
static const int LinkDragHysteresis = 40;
static const int ImageDragHysteresis = 5;
static const int TextDragHysteresis = 3;
static const int GeneralDragHysteresis = 3;

// The amount of time to wait before sending a fake mouse event triggered
// during a scroll.
static const double fakeMouseMoveInterval = 0.1;

// The amount of time to wait for a cursor update on style and layout changes
// Set to 50Hz, no need to be faster than common screen refresh rate
static const double cursorUpdateInterval = 0.02;

static const int maximumCursorSize = 128;

// It's pretty unlikely that a scale of less than one would ever be used. But all we really
// need to ensure here is that the scale isn't so small that integer overflow can occur when
// dividing cursor sizes (limited above) by the scale.
static const double minimumCursorScale = 0.001;

// The minimum amount of time an element stays active after a ShowPress
// This is roughly 9 frames, which should be long enough to be noticeable.
static const double minimumActiveInterval = 0.15;

#if OS(MACOSX)
static const double TextDragDelay = 0.15;
#else
static const double TextDragDelay = 0.0;
#endif

// Report Overscroll if OverscrollDelta is greater than minimumOverscrollDelta
// to maintain consistency as did in compositor.
static const float minimumOverscrollDelta = 0.1;

enum NoCursorChangeType { NoCursorChange };

enum class DragInitiator { Mouse, Touch };

class OptionalCursor {
public:
    OptionalCursor(NoCursorChangeType) : m_isCursorChange(false) { }
    OptionalCursor(const Cursor& cursor) : m_isCursorChange(true), m_cursor(cursor) { }

    bool isCursorChange() const { return m_isCursorChange; }
    const Cursor& cursor() const { ASSERT(m_isCursorChange); return m_cursor; }

private:
    bool m_isCursorChange;
    Cursor m_cursor;
};

static inline ScrollGranularity wheelGranularityToScrollGranularity(WheelEvent* event)
{
    unsigned deltaMode = event->deltaMode();
    if (deltaMode == WheelEvent::DOM_DELTA_PAGE)
        return ScrollByPage;
    if (deltaMode == WheelEvent::DOM_DELTA_LINE)
        return ScrollByLine;
    ASSERT(deltaMode == WheelEvent::DOM_DELTA_PIXEL);
    return event->hasPreciseScrollingDeltas() ? ScrollByPrecisePixel : ScrollByPixel;
}

// Refetch the event target node if it is removed or currently is the shadow node inside an <input> element.
// If a mouse event handler changes the input element type to one that has a widget associated,
// we'd like to EventHandler::handleMousePressEvent to pass the event to the widget and thus the
// event target node can't still be the shadow node.
static inline bool shouldRefetchEventTarget(const MouseEventWithHitTestResults& mev)
{
    Node* targetNode = mev.innerNode();
    if (!targetNode || !targetNode->parentNode())
        return true;
    return targetNode->isShadowRoot() && isHTMLInputElement(*toShadowRoot(targetNode)->host());
}

void recomputeScrollChain(const LocalFrame& frame, const Node& startNode,
    WillBeHeapDeque<RefPtrWillBeMember<Element>>& scrollChain)
{
    scrollChain.clear();

    ASSERT(startNode.layoutObject());
    LayoutBox* curBox = startNode.layoutObject()->enclosingBox();

    // Scrolling propagates along the containing block chain.
    while (curBox && !curBox->isLayoutView()) {
        Node* curNode = curBox->node();
        // FIXME: this should reject more elements, as part of crbug.com/410974.
        if (curNode && curNode->isElementNode()) {
            Element* curElement = toElement(curNode);
            if (curElement == frame.document()->scrollingElement())
                break;
            scrollChain.prepend(curElement);
        }
        curBox = curBox->containingBlock();
    }
    // TODO(tdresser): this should sometimes be excluded, as part of crbug.com/410974.
    // We need to ensure that the scrollingElement is always part of
    // the scroll chain. In quirks mode, when the scrollingElement is
    // the body, some elements may use the documentElement as their
    // containingBlock, so we ensure the scrollingElement is added
    // here.
    scrollChain.prepend(frame.document()->scrollingElement());
}

EventHandler::EventHandler(LocalFrame* frame)
    : m_frame(frame)
    , m_mousePressed(false)
    , m_capturesDragging(false)
    , m_mouseDownMayStartDrag(false)
    , m_selectionController(SelectionController::create(*frame))
    , m_hoverTimer(this, &EventHandler::hoverTimerFired)
    , m_cursorUpdateTimer(this, &EventHandler::cursorUpdateTimerFired)
    , m_mouseDownMayStartAutoscroll(false)
    , m_fakeMouseMoveEventTimer(this, &EventHandler::fakeMouseMoveEventTimerFired)
    , m_svgPan(false)
    , m_resizeScrollableArea(nullptr)
    , m_eventHandlerWillResetCapturingMouseEventsNode(0)
    , m_clickCount(0)
    , m_shouldOnlyFireDragOverEvent(false)
    , m_accumulatedRootOverscroll(FloatSize())
    , m_mousePositionIsUnknown(true)
    , m_mouseDownTimestamp(0)
    , m_touchPressed(false)
    , m_preventMouseEventForPointerTypeMouse(false)
    , m_inPointerCanceledState(false)
    , m_scrollGestureHandlingNode(nullptr)
    , m_lastGestureScrollOverWidget(false)
    , m_longTapShouldInvokeContextMenu(false)
    , m_activeIntervalTimer(this, &EventHandler::activeIntervalTimerFired)
    , m_lastShowPressTimestamp(0)
    , m_deltaConsumedForScrollSequence(false)
{
}

EventHandler::~EventHandler()
{
    ASSERT(!m_fakeMouseMoveEventTimer.isActive());
}

DEFINE_TRACE(EventHandler)
{
#if ENABLE(OILPAN)
    visitor->trace(m_frame);
    visitor->trace(m_mousePressNode);
    visitor->trace(m_resizeScrollableArea);
    visitor->trace(m_capturingMouseEventsNode);
    visitor->trace(m_nodeUnderMouse);
    visitor->trace(m_lastMouseMoveEventSubframe);
    visitor->trace(m_lastScrollbarUnderMouse);
    visitor->trace(m_clickNode);
    visitor->trace(m_dragTarget);
    visitor->trace(m_frameSetBeingResized);
    visitor->trace(m_previousWheelScrolledNode);
    visitor->trace(m_scrollbarHandlingScrollGesture);
    visitor->trace(m_targetForTouchID);
    visitor->trace(m_touchSequenceDocument);
    visitor->trace(m_scrollGestureHandlingNode);
    visitor->trace(m_previousGestureScrolledNode);
    visitor->trace(m_lastDeferredTapElement);
    visitor->trace(m_currentScrollChain);
    visitor->trace(m_selectionController);
#endif
}

DragState& EventHandler::dragState()
{
    DEFINE_STATIC_LOCAL(Persistent<DragState>, state, (new DragState()));
    return *state;
}

void EventHandler::clear()
{
    m_hoverTimer.stop();
    m_cursorUpdateTimer.stop();
    m_fakeMouseMoveEventTimer.stop();
    m_activeIntervalTimer.stop();
    m_resizeScrollableArea = nullptr;
    m_nodeUnderMouse = nullptr;
    m_lastMouseMoveEventSubframe = nullptr;
    m_lastScrollbarUnderMouse = nullptr;
    m_clickCount = 0;
    m_clickNode = nullptr;
    m_frameSetBeingResized = nullptr;
    m_dragTarget = nullptr;
    m_shouldOnlyFireDragOverEvent = false;
    m_mousePositionIsUnknown = true;
    m_lastKnownMousePosition = IntPoint();
    m_lastKnownMouseGlobalPosition = IntPoint();
    m_lastMouseDownUserGestureToken.clear();
    m_mousePressNode = nullptr;
    m_mousePressed = false;
    m_capturesDragging = false;
    m_capturingMouseEventsNode = nullptr;
    m_previousWheelScrolledNode = nullptr;
    m_targetForTouchID.clear();
    m_touchSequenceDocument.clear();
    m_touchSequenceUserGestureToken.clear();
    clearGestureScrollState();
    m_lastGestureScrollOverWidget = false;
    m_scrollbarHandlingScrollGesture = nullptr;
    m_touchPressed = false;
    m_pointerIdManager.clear();
    m_preventMouseEventForPointerTypeMouse = false;
    m_inPointerCanceledState = false;
    m_mouseDownMayStartDrag = false;
    m_lastShowPressTimestamp = 0;
    m_lastDeferredTapElement = nullptr;
    m_eventHandlerWillResetCapturingMouseEventsNode = false;
    m_mouseDownMayStartAutoscroll = false;
    m_svgPan = false;
    m_mouseDownPos = IntPoint();
    m_mouseDownTimestamp = 0;
    m_longTapShouldInvokeContextMenu = false;
    m_dragStartPos = LayoutPoint();
    m_offsetFromResizeCorner = LayoutSize();
    m_mouseDown = PlatformMouseEvent();
}

void EventHandler::nodeWillBeRemoved(Node& nodeToBeRemoved)
{
    if (nodeToBeRemoved.containsIncludingShadowDOM(m_clickNode.get())) {
        // We don't dispatch click events if the mousedown node is removed
        // before a mouseup event. It is compatible with IE and Firefox.
        m_clickNode = nullptr;
    }
}

bool EventHandler::handleMousePressEvent(const MouseEventWithHitTestResults& event)
{
    TRACE_EVENT0("blink", "EventHandler::handleMousePressEvent");

    // Reset drag state.
    dragState().m_dragSrc = nullptr;

    cancelFakeMouseMoveEvent();

    m_frame->document()->updateLayoutIgnorePendingStylesheets();

    if (FrameView* frameView = m_frame->view()) {
        if (frameView->isPointInScrollbarCorner(event.event().position()))
            return false;
    }

    bool singleClick = event.event().clickCount() <= 1;

    m_mouseDownMayStartDrag = singleClick;

    selectionController().handleMousePressEvent(event);

    m_mouseDown = event.event();

    if (m_frame->document()->isSVGDocument() && m_frame->document()->accessSVGExtensions().zoomAndPanEnabled()) {
        if (event.event().shiftKey() && singleClick) {
            m_svgPan = true;
            m_frame->document()->accessSVGExtensions().startPan(m_frame->view()->rootFrameToContents(event.event().position()));
            return true;
        }
    }

    // We don't do this at the start of mouse down handling,
    // because we don't want to do it until we know we didn't hit a widget.
    if (singleClick)
        focusDocumentView();

    Node* innerNode = event.innerNode();

    m_mousePressNode = innerNode;
    m_dragStartPos = event.event().position();

    bool swallowEvent = false;
    m_mousePressed = true;

    if (event.event().clickCount() == 2)
        swallowEvent = selectionController().handleMousePressEventDoubleClick(event);
    else if (event.event().clickCount() >= 3)
        swallowEvent = selectionController().handleMousePressEventTripleClick(event);
    else
        swallowEvent = selectionController().handleMousePressEventSingleClick(event);

    m_mouseDownMayStartAutoscroll = selectionController().mouseDownMayStartSelect()
        || (m_mousePressNode && m_mousePressNode->layoutBox() && m_mousePressNode->layoutBox()->canBeProgramaticallyScrolled());

    return swallowEvent;
}

bool EventHandler::handleMouseDraggedEvent(const MouseEventWithHitTestResults& event)
{
    TRACE_EVENT0("blink", "EventHandler::handleMouseDraggedEvent");

    // While resetting m_mousePressed here may seem out of place, it turns out
    // to be needed to handle some bugs^Wfeatures in Blink mouse event handling:
    // 1. Certain elements, such as <embed>, capture mouse events. They do not
    //    bubble back up. One way for a <embed> to start capturing mouse events
    //    is on a mouse press. The problem is the <embed> node only starts
    //    capturing mouse events *after* m_mousePressed for the containing frame
    //    has already been set to true. As a result, the frame's EventHandler
    //    never sees the mouse release event, which is supposed to reset
    //    m_mousePressed... so m_mousePressed ends up remaining true until the
    //    event handler finally gets another mouse released event. Oops.
    // 2. Dragging doesn't start until after a mouse press event, but a drag
    //    that ends as a result of a mouse release does not send a mouse release
    //    event. As a result, m_mousePressed also ends up remaining true until
    //    the next mouse release event seen by the EventHandler.
    if (event.event().button() != LeftButton)
        m_mousePressed = false;

    if (!m_mousePressed)
        return false;

    if (handleDrag(event, DragInitiator::Mouse))
        return true;

    Node* targetNode = event.innerNode();
    if (!targetNode)
        return false;

    LayoutObject* layoutObject = targetNode->layoutObject();
    if (!layoutObject) {
        Node* parent = ComposedTreeTraversal::parent(*targetNode);
        if (!parent)
            return false;

        layoutObject = parent->layoutObject();
        if (!layoutObject || !layoutObject->isListBox())
            return false;
    }

    m_mouseDownMayStartDrag = false;

    if (m_mouseDownMayStartAutoscroll && !panScrollInProgress()) {
        if (AutoscrollController* controller = autoscrollController()) {
            controller->startAutoscrollForSelection(layoutObject);
            m_mouseDownMayStartAutoscroll = false;
        }
    }

    selectionController().handleMouseDraggedEvent(event, m_mouseDownPos, m_dragStartPos, m_mousePressNode.get(), m_lastKnownMousePosition);
    return true;
}

void EventHandler::updateSelectionForMouseDrag()
{
    selectionController().updateSelectionForMouseDrag(m_mousePressNode.get(), m_dragStartPos, m_lastKnownMousePosition);
}

bool EventHandler::handleMouseReleaseEvent(const MouseEventWithHitTestResults& event)
{
    AutoscrollController* controller = autoscrollController();
    if (controller && controller->autoscrollInProgress())
        stopAutoscroll();

    // Used to prevent mouseMoveEvent from initiating a drag before
    // the mouse is pressed again.
    m_mousePressed = false;
    m_capturesDragging = false;
    m_mouseDownMayStartDrag = false;
    m_mouseDownMayStartAutoscroll = false;

    return selectionController().handleMouseReleaseEvent(event, m_dragStartPos);
}

#if OS(WIN)

void EventHandler::startPanScrolling(LayoutObject* layoutObject)
{
    if (!layoutObject->isBox())
        return;
    AutoscrollController* controller = autoscrollController();
    if (!controller)
        return;
    controller->startPanScrolling(toLayoutBox(layoutObject), lastKnownMousePosition());
    invalidateClick();
}

#endif // OS(WIN)

AutoscrollController* EventHandler::autoscrollController() const
{
    if (Page* page = m_frame->page())
        return &page->autoscrollController();
    return nullptr;
}

bool EventHandler::panScrollInProgress() const
{
    return autoscrollController() && autoscrollController()->panScrollInProgress();
}

HitTestResult EventHandler::hitTestResultAtPoint(const LayoutPoint& point, HitTestRequest::HitTestRequestType hitType, const LayoutSize& padding)
{
    TRACE_EVENT0("blink", "EventHandler::hitTestResultAtPoint");

    ASSERT((hitType & HitTestRequest::ListBased) || padding.isEmpty());

    // We always send hitTestResultAtPoint to the main frame if we have one,
    // otherwise we might hit areas that are obscured by higher frames.
    if (m_frame->page()) {
        LocalFrame* mainFrame = m_frame->localFrameRoot();
        if (mainFrame && m_frame != mainFrame) {
            FrameView* frameView = m_frame->view();
            FrameView* mainView = mainFrame->view();
            if (frameView && mainView) {
                IntPoint mainFramePoint = mainView->rootFrameToContents(frameView->contentsToRootFrame(roundedIntPoint(point)));
                return mainFrame->eventHandler().hitTestResultAtPoint(mainFramePoint, hitType, padding);
            }
        }
    }

    // hitTestResultAtPoint is specifically used to hitTest into all frames, thus it always allows child frame content.
    HitTestRequest request(hitType | HitTestRequest::AllowChildFrameContent);
    HitTestResult result(request, point, padding.height(), padding.width(), padding.height(), padding.width());

    // LayoutView::hitTest causes a layout, and we don't want to hit that until the first
    // layout because until then, there is nothing shown on the screen - the user can't
    // have intentionally clicked on something belonging to this page. Furthermore,
    // mousemove events before the first layout should not lead to a premature layout()
    // happening, which could show a flash of white.
    // See also the similar code in Document::prepareMouseEvent.
    if (!m_frame->contentLayoutObject() || !m_frame->view() || !m_frame->view()->didFirstLayout())
        return result;

    m_frame->contentLayoutObject()->hitTest(result);
    if (!request.readOnly())
        m_frame->document()->updateHoverActiveState(request, result.innerElement());

    return result;
}

void EventHandler::stopAutoscroll()
{
    if (AutoscrollController* controller = autoscrollController())
        controller->stopAutoscroll();
}

ScrollResultOneDimensional EventHandler::scroll(ScrollDirection direction, ScrollGranularity granularity, Node* startNode, Node** stopNode, float delta, IntPoint absolutePoint)
{
    if (!delta)
        return ScrollResultOneDimensional(false);

    Node* node = startNode;

    if (!node)
        node = m_frame->document()->focusedElement();

    if (!node)
        node = m_mousePressNode.get();

    if (!node || !node->layoutObject())
        return ScrollResultOneDimensional(false, delta);

    m_frame->document()->updateLayoutIgnorePendingStylesheets();

    LayoutBox* curBox = node->layoutObject()->enclosingBox();
    while (curBox && !curBox->isLayoutView()) {
        ScrollDirectionPhysical physicalDirection = toPhysicalDirection(
            direction, curBox->isHorizontalWritingMode(), curBox->style()->isFlippedBlocksWritingMode());

        // If we're at the stopNode, we should try to scroll it but we shouldn't bubble past it
        bool shouldStopBubbling = stopNode && *stopNode && curBox->node() == *stopNode;
        ScrollResultOneDimensional result = curBox->scroll(physicalDirection, granularity, delta);

        if (result.didScroll && stopNode)
            *stopNode = curBox->node();

        if (result.didScroll || shouldStopBubbling) {
            setFrameWasScrolledByUser();
            result.didScroll = true;
            return result;
        }

        curBox = curBox->containingBlock();
    }

    return ScrollResultOneDimensional(false, delta);
}

void EventHandler::customizedScroll(const Node& startNode, ScrollState& scrollState)
{
    if (scrollState.fullyConsumed())
        return;

    if (scrollState.deltaX() || scrollState.deltaY())
        m_frame->document()->updateLayoutIgnorePendingStylesheets();

    if (m_currentScrollChain.isEmpty())
        recomputeScrollChain(*m_frame, startNode, m_currentScrollChain);
    scrollState.setScrollChain(m_currentScrollChain);
    scrollState.distributeToScrollChainDescendant();
}

bool EventHandler::bubblingScroll(ScrollDirection direction, ScrollGranularity granularity, Node* startingNode)
{
    // The layout needs to be up to date to determine if we can scroll. We may be
    // here because of an onLoad event, in which case the final layout hasn't been performed yet.
    m_frame->document()->updateLayoutIgnorePendingStylesheets();
    // FIXME: enable scroll customization in this case. See crbug.com/410974.
    if (scroll(direction, granularity, startingNode).didScroll)
        return true;
    LocalFrame* frame = m_frame;
    FrameView* view = frame->view();
    if (view) {
        ScrollDirectionPhysical physicalDirection =
            toPhysicalDirection(direction, view->isVerticalDocument(), view->isFlippedDocument());
        if (view->scrollableArea()->userScroll(physicalDirection, granularity).didScroll) {
            setFrameWasScrolledByUser();
            return true;
        }
    }

    Frame* parentFrame = frame->tree().parent();
    if (!parentFrame || !parentFrame->isLocalFrame())
        return false;
    // FIXME: Broken for OOPI.
    return toLocalFrame(parentFrame)->eventHandler().bubblingScroll(direction, granularity, m_frame->deprecatedLocalOwner());
}

IntPoint EventHandler::lastKnownMousePosition() const
{
    return m_lastKnownMousePosition;
}

static LocalFrame* subframeForTargetNode(Node* node)
{
    if (!node)
        return nullptr;

    LayoutObject* layoutObject = node->layoutObject();
    if (!layoutObject || !layoutObject->isLayoutPart())
        return nullptr;

    Widget* widget = toLayoutPart(layoutObject)->widget();
    if (!widget || !widget->isFrameView())
        return nullptr;

    return &toFrameView(widget)->frame();
}

static LocalFrame* subframeForHitTestResult(const MouseEventWithHitTestResults& hitTestResult)
{
    if (!hitTestResult.isOverWidget())
        return nullptr;
    return subframeForTargetNode(hitTestResult.innerNode());
}

static bool isSubmitImage(Node* node)
{
    return isHTMLInputElement(node) && toHTMLInputElement(node)->type() == InputTypeNames::image;
}

bool EventHandler::useHandCursor(Node* node, bool isOverLink)
{
    if (!node)
        return false;

    return ((isOverLink || isSubmitImage(node)) && !node->hasEditableStyle());
}

void EventHandler::cursorUpdateTimerFired(Timer<EventHandler>*)
{
    ASSERT(m_frame);
    ASSERT(m_frame->document());

    updateCursor();
}

void EventHandler::updateCursor()
{
    TRACE_EVENT0("input", "EventHandler::updateCursor");

    // We must do a cross-frame hit test because the frame that triggered the cursor
    // update could be occluded by a different frame.
    ASSERT(m_frame == m_frame->localFrameRoot());

    if (m_mousePositionIsUnknown)
        return;

    FrameView* view = m_frame->view();
    if (!view || !view->shouldSetCursor())
        return;

    LayoutView* layoutView = view->layoutView();
    if (!layoutView)
        return;

    m_frame->document()->updateLayout();

    HitTestRequest request(HitTestRequest::ReadOnly | HitTestRequest::AllowChildFrameContent);
    HitTestResult result(request, view->rootFrameToContents(m_lastKnownMousePosition));
    layoutView->hitTest(result);

    if (LocalFrame* frame = result.innerNodeFrame()) {
        OptionalCursor optionalCursor = frame->eventHandler().selectCursor(result);
        if (optionalCursor.isCursorChange()) {
            view->setCursor(optionalCursor.cursor());
        }
    }
}

OptionalCursor EventHandler::selectCursor(const HitTestResult& result)
{
    if (m_resizeScrollableArea && m_resizeScrollableArea->inResizeMode())
        return NoCursorChange;

    Page* page = m_frame->page();
    if (!page)
        return NoCursorChange;
    if (panScrollInProgress())
        return NoCursorChange;

    Node* node = result.innerPossiblyPseudoNode();
    if (!node)
        return selectAutoCursor(result, node, iBeamCursor());

    LayoutObject* layoutObject = node->layoutObject();
    const ComputedStyle* style = layoutObject ? layoutObject->style() : nullptr;

    if (layoutObject) {
        Cursor overrideCursor;
        switch (layoutObject->getCursor(roundedIntPoint(result.localPoint()), overrideCursor)) {
        case SetCursorBasedOnStyle:
            break;
        case SetCursor:
            return overrideCursor;
        case DoNotSetCursor:
            return NoCursorChange;
        }
    }

    if (style && style->cursors()) {
        const CursorList* cursors = style->cursors();
        for (unsigned i = 0; i < cursors->size(); ++i) {
            StyleImage* styleImage = (*cursors)[i].image();
            if (!styleImage)
                continue;
            ImageResource* cachedImage = styleImage->cachedImage();
            if (!cachedImage)
                continue;
            float scale = styleImage->imageScaleFactor();
            bool hotSpotSpecified = (*cursors)[i].hotSpotSpecified();
            // Get hotspot and convert from logical pixels to physical pixels.
            IntPoint hotSpot = (*cursors)[i].hotSpot();
            hotSpot.scale(scale, scale);
            IntSize size = cachedImage->imageForLayoutObject(layoutObject)->size();
            if (cachedImage->errorOccurred())
                continue;
            // Limit the size of cursors (in UI pixels) so that they cannot be
            // used to cover UI elements in chrome.
            size.scale(1 / scale);
            if (size.width() > maximumCursorSize || size.height() > maximumCursorSize)
                continue;

            Image* image = cachedImage->imageForLayoutObject(layoutObject);
            // Ensure no overflow possible in calculations above.
            if (scale < minimumCursorScale)
                continue;
            return Cursor(image, hotSpotSpecified, hotSpot, scale);
        }
    }

    switch (style ? style->cursor() : CURSOR_AUTO) {
    case CURSOR_AUTO: {
        bool horizontalText = !style || style->isHorizontalWritingMode();
        const Cursor& iBeam = horizontalText ? iBeamCursor() : verticalTextCursor();
        return selectAutoCursor(result, node, iBeam);
    }
    case CURSOR_CROSS:
        return crossCursor();
    case CURSOR_POINTER:
        return handCursor();
    case CURSOR_MOVE:
        return moveCursor();
    case CURSOR_ALL_SCROLL:
        return moveCursor();
    case CURSOR_E_RESIZE:
        return eastResizeCursor();
    case CURSOR_W_RESIZE:
        return westResizeCursor();
    case CURSOR_N_RESIZE:
        return northResizeCursor();
    case CURSOR_S_RESIZE:
        return southResizeCursor();
    case CURSOR_NE_RESIZE:
        return northEastResizeCursor();
    case CURSOR_SW_RESIZE:
        return southWestResizeCursor();
    case CURSOR_NW_RESIZE:
        return northWestResizeCursor();
    case CURSOR_SE_RESIZE:
        return southEastResizeCursor();
    case CURSOR_NS_RESIZE:
        return northSouthResizeCursor();
    case CURSOR_EW_RESIZE:
        return eastWestResizeCursor();
    case CURSOR_NESW_RESIZE:
        return northEastSouthWestResizeCursor();
    case CURSOR_NWSE_RESIZE:
        return northWestSouthEastResizeCursor();
    case CURSOR_COL_RESIZE:
        return columnResizeCursor();
    case CURSOR_ROW_RESIZE:
        return rowResizeCursor();
    case CURSOR_TEXT:
        return iBeamCursor();
    case CURSOR_WAIT:
        return waitCursor();
    case CURSOR_HELP:
        return helpCursor();
    case CURSOR_VERTICAL_TEXT:
        return verticalTextCursor();
    case CURSOR_CELL:
        return cellCursor();
    case CURSOR_CONTEXT_MENU:
        return contextMenuCursor();
    case CURSOR_PROGRESS:
        return progressCursor();
    case CURSOR_NO_DROP:
        return noDropCursor();
    case CURSOR_ALIAS:
        return aliasCursor();
    case CURSOR_COPY:
        return copyCursor();
    case CURSOR_NONE:
        return noneCursor();
    case CURSOR_NOT_ALLOWED:
        return notAllowedCursor();
    case CURSOR_DEFAULT:
        return pointerCursor();
    case CURSOR_ZOOM_IN:
        return zoomInCursor();
    case CURSOR_ZOOM_OUT:
        return zoomOutCursor();
    case CURSOR_WEBKIT_GRAB:
        return grabCursor();
    case CURSOR_WEBKIT_GRABBING:
        return grabbingCursor();
    }
    return pointerCursor();
}

OptionalCursor EventHandler::selectAutoCursor(const HitTestResult& result, Node* node, const Cursor& iBeam)
{
    bool editable = (node && node->hasEditableStyle());

    if (useHandCursor(node, result.isOverLink()))
        return handCursor();

    bool inResizer = false;
    LayoutObject* layoutObject = node ? node->layoutObject() : nullptr;
    if (layoutObject && m_frame->view()) {
        PaintLayer* layer = layoutObject->enclosingLayer();
        inResizer = layer->scrollableArea() && layer->scrollableArea()->isPointInResizeControl(result.roundedPointInMainFrame(), ResizerForPointer);
    }

    // During selection, use an I-beam no matter what we're over.
    // If a drag may be starting or we're capturing mouse events for a particular node, don't treat this as a selection.
    if (m_mousePressed && selectionController().mouseDownMayStartSelect()
        && !m_mouseDownMayStartDrag
        && m_frame->selection().isCaretOrRange()
        && !m_capturingMouseEventsNode) {
        return iBeam;
    }

    if ((editable || (layoutObject && layoutObject->isText() && node->canStartSelection())) && !inResizer && !result.scrollbar())
        return iBeam;
    return pointerCursor();
}

static LayoutPoint contentPointFromRootFrame(LocalFrame* frame, const IntPoint& pointInRootFrame)
{
    FrameView* view = frame->view();
    // FIXME: Is it really OK to use the wrong coordinates here when view is 0?
    // Historically the code would just crash; this is clearly no worse than that.
    return view ? view->rootFrameToContents(pointInRootFrame) : pointInRootFrame;
}

bool EventHandler::handleMousePressEvent(const PlatformMouseEvent& mouseEvent)
{
    TRACE_EVENT0("blink", "EventHandler::handleMousePressEvent");

    RefPtrWillBeRawPtr<FrameView> protector(m_frame->view());

    UserGestureIndicator gestureIndicator(DefinitelyProcessingUserGesture);
    m_frame->localFrameRoot()->eventHandler().m_lastMouseDownUserGestureToken = gestureIndicator.currentToken();

    cancelFakeMouseMoveEvent();
    if (m_eventHandlerWillResetCapturingMouseEventsNode)
        m_capturingMouseEventsNode = nullptr;
    m_mousePressed = true;
    m_capturesDragging = true;
    setLastKnownMousePosition(mouseEvent);
    m_mouseDownTimestamp = mouseEvent.timestamp();
    m_mouseDownMayStartDrag = false;
    selectionController().setMouseDownMayStartSelect(false);
    m_mouseDownMayStartAutoscroll = false;
    if (FrameView* view = m_frame->view()) {
        m_mouseDownPos = view->rootFrameToContents(mouseEvent.position());
    } else {
        invalidateClick();
        return false;
    }

    HitTestRequest request(HitTestRequest::Active);
    // Save the document point we generate in case the window coordinate is invalidated by what happens
    // when we dispatch the event.
    LayoutPoint documentPoint = contentPointFromRootFrame(m_frame, mouseEvent.position());
    MouseEventWithHitTestResults mev = m_frame->document()->prepareMouseEvent(request, documentPoint, mouseEvent);

    if (!mev.innerNode()) {
        invalidateClick();
        return false;
    }

    m_mousePressNode = mev.innerNode();

    RefPtrWillBeRawPtr<LocalFrame> subframe = subframeForHitTestResult(mev);
    if (subframe && passMousePressEventToSubframe(mev, subframe.get())) {
        // Start capturing future events for this frame.  We only do this if we didn't clear
        // the m_mousePressed flag, which may happen if an AppKit widget entered a modal event loop.
        m_capturesDragging = subframe->eventHandler().capturesDragging();
        if (m_mousePressed && m_capturesDragging) {
            m_capturingMouseEventsNode = mev.innerNode();
            m_eventHandlerWillResetCapturingMouseEventsNode = true;
        }
        invalidateClick();
        return true;
    }

#if OS(WIN)
    // We store whether pan scrolling is in progress before calling stopAutoscroll()
    // because it will set m_autoscrollType to NoAutoscroll on return.
    bool isPanScrollInProgress = panScrollInProgress();
    stopAutoscroll();
    if (isPanScrollInProgress) {
        // We invalidate the click when exiting pan scrolling so that we don't inadvertently navigate
        // away from the current page (e.g. the click was on a hyperlink). See <rdar://problem/6095023>.
        invalidateClick();
        return true;
    }
#endif

    m_clickCount = mouseEvent.clickCount();
    m_clickNode = mev.innerNode()->isTextNode() ?  ComposedTreeTraversal::parent(*mev.innerNode()) : mev.innerNode();

    if (FrameView* view = m_frame->view()) {
        PaintLayer* layer = mev.innerNode()->layoutObject() ? mev.innerNode()->layoutObject()->enclosingLayer() : nullptr;
        IntPoint p = view->rootFrameToContents(mouseEvent.position());
        if (layer && layer->scrollableArea() && layer->scrollableArea()->isPointInResizeControl(p, ResizerForPointer)) {
            m_resizeScrollableArea = layer->scrollableArea();
            m_resizeScrollableArea->setInResizeMode(true);
            m_offsetFromResizeCorner = LayoutSize(m_resizeScrollableArea->offsetFromResizeCorner(p));
            invalidateClick();
            return true;
        }
    }

    m_frame->selection().setCaretBlinkingSuspended(true);

    bool swallowEvent = updatePointerTargetAndDispatchEvents(EventTypeNames::mousedown, mev.innerNode(), m_clickCount, mouseEvent);

    // m_selectionInitiationState is initialized after dispatching mousedown
    // event in order not to keep the selection by DOM APIs Because we can't
    // give the user the chance to handle the selection by user action like
    // dragging if we keep the selection in case of mousedown. FireFox also has
    // the same behavior and it's more compatible with other browsers.
    selectionController().initializeSelectionState();
    HitTestResult hitTestResult = hitTestResultInFrame(m_frame, documentPoint, HitTestRequest::ReadOnly);
    InputDeviceCapabilities* sourceCapabilities = mouseEvent.syntheticEventType() == PlatformMouseEvent::FromTouch ? InputDeviceCapabilities::firesTouchEventsSourceCapabilities() :
        InputDeviceCapabilities::doesntFireTouchEventsSourceCapabilities();
    swallowEvent = swallowEvent || handleMouseFocus(MouseEventWithHitTestResults(mouseEvent, hitTestResult), sourceCapabilities);
    m_capturesDragging = !swallowEvent || mev.scrollbar();

    // If the hit testing originally determined the event was in a scrollbar, refetch the MouseEventWithHitTestResults
    // in case the scrollbar widget was destroyed when the mouse event was handled.
    if (mev.scrollbar()) {
        const bool wasLastScrollBar = mev.scrollbar() == m_lastScrollbarUnderMouse.get();
        HitTestRequest request(HitTestRequest::ReadOnly | HitTestRequest::Active);
        mev = m_frame->document()->prepareMouseEvent(request, documentPoint, mouseEvent);
        if (wasLastScrollBar && mev.scrollbar() != m_lastScrollbarUnderMouse.get())
            m_lastScrollbarUnderMouse = nullptr;
    }

    if (swallowEvent) {
        // scrollbars should get events anyway, even disabled controls might be scrollable
        passMousePressEventToScrollbar(mev);
    } else {
        if (shouldRefetchEventTarget(mev)) {
            HitTestRequest request(HitTestRequest::ReadOnly | HitTestRequest::Active);
            mev = m_frame->document()->prepareMouseEvent(request, documentPoint, mouseEvent);
        }

        if (passMousePressEventToScrollbar(mev))
            swallowEvent = true;
        else
            swallowEvent = handleMousePressEvent(mev);
    }

    if (mev.hitTestResult().innerNode() && mouseEvent.button() == LeftButton) {
        ASSERT(mouseEvent.type() == PlatformEvent::MousePressed);
        HitTestResult result = mev.hitTestResult();
        result.setToShadowHostIfInUserAgentShadowRoot();
        m_frame->chromeClient().onMouseDown(result.innerNode());
    }

    return swallowEvent;
}

static PaintLayer* layerForNode(Node* node)
{
    if (!node)
        return nullptr;

    LayoutObject* layoutObject = node->layoutObject();
    if (!layoutObject)
        return nullptr;

    PaintLayer* layer = layoutObject->enclosingLayer();
    if (!layer)
        return nullptr;

    return layer;
}

ScrollableArea* EventHandler::associatedScrollableArea(const PaintLayer* layer) const
{
    if (PaintLayerScrollableArea* scrollableArea = layer->scrollableArea()) {
        if (scrollableArea->scrollsOverflow())
            return scrollableArea;
    }

    return nullptr;
}

bool EventHandler::handleMouseMoveEvent(const PlatformMouseEvent& event)
{
    TRACE_EVENT0("blink", "EventHandler::handleMouseMoveEvent");

    conditionallyEnableMouseEventForPointerTypeMouse(event);

    RefPtrWillBeRawPtr<FrameView> protector(m_frame->view());

    HitTestResult hoveredNode = HitTestResult();
    bool result = handleMouseMoveOrLeaveEvent(event, &hoveredNode);

    Page* page = m_frame->page();
    if (!page)
        return result;

    if (PaintLayer* layer = layerForNode(hoveredNode.innerNode())) {
        if (ScrollableArea* layerScrollableArea = associatedScrollableArea(layer))
            layerScrollableArea->mouseMovedInContentArea();
    }

    if (FrameView* frameView = m_frame->view())
        frameView->mouseMovedInContentArea();

    hoveredNode.setToShadowHostIfInUserAgentShadowRoot();
    page->chromeClient().mouseDidMoveOverElement(hoveredNode);

    return result;
}

void EventHandler::handleMouseLeaveEvent(const PlatformMouseEvent& event)
{
    TRACE_EVENT0("blink", "EventHandler::handleMouseLeaveEvent");

    conditionallyEnableMouseEventForPointerTypeMouse(event);

    RefPtrWillBeRawPtr<FrameView> protector(m_frame->view());
    handleMouseMoveOrLeaveEvent(event, 0, false, true);
}

bool EventHandler::handleMouseMoveOrLeaveEvent(const PlatformMouseEvent& mouseEvent, HitTestResult* hoveredNode, bool onlyUpdateScrollbars, bool forceLeave)
{
    ASSERT(m_frame);
    ASSERT(m_frame->view());

    setLastKnownMousePosition(mouseEvent);

    if (m_hoverTimer.isActive())
        m_hoverTimer.stop();

    m_cursorUpdateTimer.stop();

    cancelFakeMouseMoveEvent();

    if (m_svgPan) {
        m_frame->document()->accessSVGExtensions().updatePan(m_frame->view()->rootFrameToContents(m_lastKnownMousePosition));
        return true;
    }

    if (m_frameSetBeingResized)
        return updatePointerTargetAndDispatchEvents(EventTypeNames::mousemove, m_frameSetBeingResized.get(), 0, mouseEvent);

    // Send events right to a scrollbar if the mouse is pressed.
    if (m_lastScrollbarUnderMouse && m_mousePressed) {
        m_lastScrollbarUnderMouse->mouseMoved(mouseEvent);
        return true;
    }

    // Mouse events simulated from touch should not hit-test again.
    ASSERT(!mouseEvent.fromTouch());

    HitTestRequest::HitTestRequestType hitType = HitTestRequest::Move;
    if (m_mousePressed) {
        hitType |= HitTestRequest::Active;
    } else if (onlyUpdateScrollbars) {
        // Mouse events should be treated as "read-only" if we're updating only scrollbars. This
        // means that :hover and :active freeze in the state they were in, rather than updating
        // for nodes the mouse moves while the window is not key (which will be the case if
        // onlyUpdateScrollbars is true).
        hitType |= HitTestRequest::ReadOnly;
    }

    // Treat any mouse move events as readonly if the user is currently touching the screen.
    if (m_touchPressed)
        hitType |= HitTestRequest::Active | HitTestRequest::ReadOnly;
    HitTestRequest request(hitType);
    MouseEventWithHitTestResults mev = MouseEventWithHitTestResults(mouseEvent, HitTestResult(request, LayoutPoint()));

    // We don't want to do a hit-test in forceLeave scenarios because there might actually be some other frame above this one at the specified co-ordinate.
    // So we must force the hit-test to fail, while still clearing hover/active state.
    if (forceLeave)
        m_frame->document()->updateHoverActiveState(request, 0);
    else
        mev = prepareMouseEvent(request, mouseEvent);

    if (hoveredNode)
        *hoveredNode = mev.hitTestResult();

    Scrollbar* scrollbar = nullptr;

    if (m_resizeScrollableArea && m_resizeScrollableArea->inResizeMode()) {
        m_resizeScrollableArea->resize(mouseEvent, m_offsetFromResizeCorner);
    } else {
        if (!scrollbar)
            scrollbar = mev.scrollbar();

        updateLastScrollbarUnderMouse(scrollbar, !m_mousePressed);
        if (onlyUpdateScrollbars)
            return true;
    }

    bool swallowEvent = false;
    RefPtrWillBeRawPtr<LocalFrame> newSubframe = m_capturingMouseEventsNode.get() ? subframeForTargetNode(m_capturingMouseEventsNode.get()) : subframeForHitTestResult(mev);

    // We want mouseouts to happen first, from the inside out.  First send a move event to the last subframe so that it will fire mouseouts.
    if (m_lastMouseMoveEventSubframe && m_lastMouseMoveEventSubframe->tree().isDescendantOf(m_frame) && m_lastMouseMoveEventSubframe != newSubframe)
        m_lastMouseMoveEventSubframe->eventHandler().handleMouseLeaveEvent(mouseEvent);

    if (newSubframe) {
        // Update over/out state before passing the event to the subframe.
        updateMouseEventTargetNode(mev.innerNode(), mouseEvent);

        // Event dispatch in updateMouseEventTargetNode may have caused the subframe of the target
        // node to be detached from its FrameView, in which case the event should not be passed.
        if (newSubframe->view())
            swallowEvent |= passMouseMoveEventToSubframe(mev, newSubframe.get(), hoveredNode);
    } else {
        if (scrollbar && !m_mousePressed)
            scrollbar->mouseMoved(mouseEvent); // Handle hover effects on platforms that support visual feedback on scrollbar hovering.
        if (FrameView* view = m_frame->view()) {
            OptionalCursor optionalCursor = selectCursor(mev.hitTestResult());
            if (optionalCursor.isCursorChange()) {
                view->setCursor(optionalCursor.cursor());
            }
        }
    }

    m_lastMouseMoveEventSubframe = newSubframe;

    if (swallowEvent)
        return true;

    swallowEvent = updatePointerTargetAndDispatchEvents(EventTypeNames::mousemove, mev.innerNode(), 0, mouseEvent);

    if (!swallowEvent)
        swallowEvent = handleMouseDraggedEvent(mev);

    return swallowEvent;
}

void EventHandler::invalidateClick()
{
    m_clickCount = 0;
    m_clickNode = nullptr;
}

static ContainerNode* parentForClickEvent(const Node& node)
{
    // IE doesn't dispatch click events for mousedown/mouseup events across form
    // controls.
    if (node.isHTMLElement() && toHTMLElement(node).isInteractiveContent())
        return nullptr;

    return ComposedTreeTraversal::parent(node);
}

bool EventHandler::handleMouseReleaseEvent(const PlatformMouseEvent& mouseEvent)
{
    TRACE_EVENT0("blink", "EventHandler::handleMouseReleaseEvent");

    RefPtrWillBeRawPtr<FrameView> protector(m_frame->view());

    m_frame->selection().setCaretBlinkingSuspended(false);

    OwnPtr<UserGestureIndicator> gestureIndicator;

    if (m_frame->localFrameRoot()->eventHandler().m_lastMouseDownUserGestureToken)
        gestureIndicator = adoptPtr(new UserGestureIndicator(m_frame->localFrameRoot()->eventHandler().m_lastMouseDownUserGestureToken.release()));
    else
        gestureIndicator = adoptPtr(new UserGestureIndicator(DefinitelyProcessingUserGesture));

#if OS(WIN)
    if (Page* page = m_frame->page())
        page->autoscrollController().handleMouseReleaseForPanScrolling(m_frame, mouseEvent);
#endif

    m_mousePressed = false;
    setLastKnownMousePosition(mouseEvent);

    if (m_svgPan) {
        m_svgPan = false;
        m_frame->document()->accessSVGExtensions().updatePan(m_frame->view()->rootFrameToContents(m_lastKnownMousePosition));
        return true;
    }

    if (m_frameSetBeingResized)
        return dispatchMouseEvent(EventTypeNames::mouseup, m_frameSetBeingResized.get(), m_clickCount, mouseEvent);

    if (m_lastScrollbarUnderMouse) {
        invalidateClick();
        m_lastScrollbarUnderMouse->mouseUp(mouseEvent);
        return dispatchMouseEvent(EventTypeNames::mouseup, m_nodeUnderMouse.get(), m_clickCount, mouseEvent);
    }

    // Mouse events simulated from touch should not hit-test again.
    ASSERT(!mouseEvent.fromTouch());

    HitTestRequest::HitTestRequestType hitType = HitTestRequest::Release;
    HitTestRequest request(hitType);
    MouseEventWithHitTestResults mev = prepareMouseEvent(request, mouseEvent);
    LocalFrame* subframe = m_capturingMouseEventsNode.get() ? subframeForTargetNode(m_capturingMouseEventsNode.get()) : subframeForHitTestResult(mev);
    if (m_eventHandlerWillResetCapturingMouseEventsNode)
        m_capturingMouseEventsNode = nullptr;
    if (subframe && passMouseReleaseEventToSubframe(mev, subframe))
        return true;

    bool swallowUpEvent = updatePointerTargetAndDispatchEvents(EventTypeNames::mouseup, mev.innerNode(), m_clickCount, mouseEvent);

    // TODO(crbug/545647): This state should reset with pointercancel too.
    m_preventMouseEventForPointerTypeMouse = false;

    bool contextMenuEvent = mouseEvent.button() == RightButton;
#if OS(MACOSX)
    // FIXME: The Mac port achieves the same behavior by checking whether the context menu is currently open in WebPage::mouseEvent(). Consider merging the implementations.
    if (mouseEvent.button() == LeftButton && mouseEvent.modifiers() & PlatformEvent::CtrlKey)
        contextMenuEvent = true;
#endif

    bool swallowClickEvent = false;
    if (m_clickCount > 0 && !contextMenuEvent && mev.innerNode() && m_clickNode && mev.innerNode()->canParticipateInComposedTree() && m_clickNode->canParticipateInComposedTree()) {
        // Updates distribution because a 'mouseup' event listener can make the
        // tree dirty at dispatchMouseEvent() invocation above.
        // Unless distribution is updated, commonAncestor would hit ASSERT.
        // Both m_clickNode and mev.innerNode() don't need to be updated
        // because commonAncestor() will exit early if their documents are different.
        m_clickNode->updateDistribution();
        if (Node* clickTargetNode = mev.innerNode()->commonAncestor(
            *m_clickNode, parentForClickEvent)) {

            // Dispatch mouseup directly w/o calling updateMouseEventTargetNode
            // because the mouseup dispatch above has already updated it
            // correctly. Moreover, clickTargetNode is different from
            // mev.innerNode at drag-release.
            clickTargetNode->dispatchMouseEvent(mouseEvent,
                EventTypeNames::click, m_clickCount);
        }
    }

    if (m_resizeScrollableArea) {
        m_resizeScrollableArea->setInResizeMode(false);
        m_resizeScrollableArea = nullptr;
    }

    bool swallowMouseReleaseEvent = false;
    if (!swallowUpEvent)
        swallowMouseReleaseEvent = handleMouseReleaseEvent(mev);

    invalidateClick();

    return swallowUpEvent || swallowClickEvent || swallowMouseReleaseEvent;
}

bool EventHandler::dispatchDragEvent(const AtomicString& eventType, Node* dragTarget, const PlatformMouseEvent& event, DataTransfer* dataTransfer)
{
    FrameView* view = m_frame->view();

    // FIXME: We might want to dispatch a dragleave even if the view is gone.
    if (!view)
        return false;

    RefPtrWillBeRawPtr<DragEvent> me = DragEvent::create(eventType,
        true, true, m_frame->document()->domWindow(),
        0, event.globalPosition().x(), event.globalPosition().y(), event.position().x(), event.position().y(),
        event.movementDelta().x(), event.movementDelta().y(),
        event.modifiers(),
        0, MouseEvent::platformModifiersToButtons(event.modifiers()), nullptr, dataTransfer, event.syntheticEventType(), event.timestamp());

    dragTarget->dispatchEvent(me.get());
    return me->defaultPrevented();
}

static bool targetIsFrame(Node* target, LocalFrame*& frame)
{
    if (!isHTMLFrameElementBase(target))
        return false;

    // Cross-process drag and drop is not yet supported.
    if (toHTMLFrameElementBase(target)->contentFrame() && !toHTMLFrameElementBase(target)->contentFrame()->isLocalFrame())
        return false;

    frame = toLocalFrame(toHTMLFrameElementBase(target)->contentFrame());
    return true;
}

static bool findDropZone(Node* target, DataTransfer* dataTransfer)
{
    Element* element = target->isElementNode() ? toElement(target) : target->parentElement();
    for (; element; element = element->parentElement()) {
        bool matched = false;
        AtomicString dropZoneStr = element->fastGetAttribute(webkitdropzoneAttr);

        if (dropZoneStr.isEmpty())
            continue;

        UseCounter::count(element->document(), UseCounter::PrefixedHTMLElementDropzone);

        dropZoneStr = dropZoneStr.lower();

        SpaceSplitString keywords(dropZoneStr, SpaceSplitString::ShouldNotFoldCase);
        if (keywords.isNull())
            continue;

        DragOperation dragOperation = DragOperationNone;
        for (unsigned i = 0; i < keywords.size(); i++) {
            DragOperation op = convertDropZoneOperationToDragOperation(keywords[i]);
            if (op != DragOperationNone) {
                if (dragOperation == DragOperationNone)
                    dragOperation = op;
            } else {
                matched = matched || dataTransfer->hasDropZoneType(keywords[i].string());
            }

            if (matched && dragOperation != DragOperationNone)
                break;
        }
        if (matched) {
            dataTransfer->setDropEffect(convertDragOperationToDropZoneOperation(dragOperation));
            return true;
        }
    }
    return false;
}

bool EventHandler::updateDragAndDrop(const PlatformMouseEvent& event, DataTransfer* dataTransfer)
{
    bool accept = false;

    if (!m_frame->view())
        return false;

    HitTestRequest request(HitTestRequest::ReadOnly);
    MouseEventWithHitTestResults mev = prepareMouseEvent(request, event);

    // Drag events should never go to text nodes (following IE, and proper mouseover/out dispatch)
    RefPtrWillBeRawPtr<Node> newTarget = mev.innerNode();
    if (newTarget && newTarget->isTextNode())
        newTarget = ComposedTreeTraversal::parent(*newTarget);

    if (AutoscrollController* controller = autoscrollController())
        controller->updateDragAndDrop(newTarget.get(), event.position(), event.timestamp());

    if (m_dragTarget != newTarget) {
        // FIXME: this ordering was explicitly chosen to match WinIE. However,
        // it is sometimes incorrect when dragging within subframes, as seen with
        // LayoutTests/fast/events/drag-in-frames.html.
        //
        // Moreover, this ordering conforms to section 7.9.4 of the HTML 5 spec. <http://dev.w3.org/html5/spec/Overview.html#drag-and-drop-processing-model>.
        LocalFrame* targetFrame;
        if (targetIsFrame(newTarget.get(), targetFrame)) {
            if (targetFrame)
                accept = targetFrame->eventHandler().updateDragAndDrop(event, dataTransfer);
        } else if (newTarget) {
            // As per section 7.9.4 of the HTML 5 spec., we must always fire a drag event before firing a dragenter, dragleave, or dragover event.
            if (dragState().m_dragSrc) {
                // for now we don't care if event handler cancels default behavior, since there is none
                dispatchDragSrcEvent(EventTypeNames::drag, event);
            }
            accept = dispatchDragEvent(EventTypeNames::dragenter, newTarget.get(), event, dataTransfer);
            if (!accept)
                accept = findDropZone(newTarget.get(), dataTransfer);
        }

        if (targetIsFrame(m_dragTarget.get(), targetFrame)) {
            if (targetFrame)
                accept = targetFrame->eventHandler().updateDragAndDrop(event, dataTransfer);
        } else if (m_dragTarget) {
            dispatchDragEvent(EventTypeNames::dragleave, m_dragTarget.get(), event, dataTransfer);
        }

        if (newTarget) {
            // We do not explicitly call dispatchDragEvent here because it could ultimately result in the appearance that
            // two dragover events fired. So, we mark that we should only fire a dragover event on the next call to this function.
            m_shouldOnlyFireDragOverEvent = true;
        }
    } else {
        LocalFrame* targetFrame;
        if (targetIsFrame(newTarget.get(), targetFrame)) {
            if (targetFrame)
                accept = targetFrame->eventHandler().updateDragAndDrop(event, dataTransfer);
        } else if (newTarget) {
            // Note, when dealing with sub-frames, we may need to fire only a dragover event as a drag event may have been fired earlier.
            if (!m_shouldOnlyFireDragOverEvent && dragState().m_dragSrc) {
                // for now we don't care if event handler cancels default behavior, since there is none
                dispatchDragSrcEvent(EventTypeNames::drag, event);
            }
            accept = dispatchDragEvent(EventTypeNames::dragover, newTarget.get(), event, dataTransfer);
            if (!accept)
                accept = findDropZone(newTarget.get(), dataTransfer);
            m_shouldOnlyFireDragOverEvent = false;
        }
    }
    m_dragTarget = newTarget;

    return accept;
}

void EventHandler::cancelDragAndDrop(const PlatformMouseEvent& event, DataTransfer* dataTransfer)
{
    LocalFrame* targetFrame;
    if (targetIsFrame(m_dragTarget.get(), targetFrame)) {
        if (targetFrame)
            targetFrame->eventHandler().cancelDragAndDrop(event, dataTransfer);
    } else if (m_dragTarget.get()) {
        if (dragState().m_dragSrc)
            dispatchDragSrcEvent(EventTypeNames::drag, event);
        dispatchDragEvent(EventTypeNames::dragleave, m_dragTarget.get(), event, dataTransfer);
    }
    clearDragState();
}

bool EventHandler::performDragAndDrop(const PlatformMouseEvent& event, DataTransfer* dataTransfer)
{
    LocalFrame* targetFrame;
    bool preventedDefault = false;
    if (targetIsFrame(m_dragTarget.get(), targetFrame)) {
        if (targetFrame)
            preventedDefault = targetFrame->eventHandler().performDragAndDrop(event, dataTransfer);
    } else if (m_dragTarget.get()) {
        preventedDefault = dispatchDragEvent(EventTypeNames::drop, m_dragTarget.get(), event, dataTransfer);
    }
    clearDragState();
    return preventedDefault;
}

void EventHandler::clearDragState()
{
    stopAutoscroll();
    m_dragTarget = nullptr;
    m_capturingMouseEventsNode = nullptr;
    m_shouldOnlyFireDragOverEvent = false;
}

void EventHandler::setCapturingMouseEventsNode(PassRefPtrWillBeRawPtr<Node> n)
{
    m_capturingMouseEventsNode = n;
    m_eventHandlerWillResetCapturingMouseEventsNode = false;
}

MouseEventWithHitTestResults EventHandler::prepareMouseEvent(const HitTestRequest& request, const PlatformMouseEvent& mev)
{
    ASSERT(m_frame);
    ASSERT(m_frame->document());

    return m_frame->document()->prepareMouseEvent(request, contentPointFromRootFrame(m_frame, mev.position()), mev);
}

void EventHandler::updateMouseEventTargetNode(Node* targetNode, const PlatformMouseEvent& mouseEvent)
{
    Node* result = targetNode;

    // If we're capturing, we always go right to that node.
    if (m_capturingMouseEventsNode) {
        result = m_capturingMouseEventsNode.get();
    } else {
        // If the target node is a text node, dispatch on the parent node - rdar://4196646
        if (result && result->isTextNode())
            result = ComposedTreeTraversal::parent(*result);
    }
    RefPtrWillBeMember<Node> lastNodeUnderMouse = m_nodeUnderMouse;
    m_nodeUnderMouse = result;

    PaintLayer* layerForLastNode = layerForNode(lastNodeUnderMouse.get());
    PaintLayer* layerForNodeUnderMouse = layerForNode(m_nodeUnderMouse.get());
    Page* page = m_frame->page();

    if (lastNodeUnderMouse && (!m_nodeUnderMouse || m_nodeUnderMouse->document() != m_frame->document())) {
        // The mouse has moved between frames.
        if (LocalFrame* frame = lastNodeUnderMouse->document().frame()) {
            if (FrameView* frameView = frame->view())
                frameView->mouseExitedContentArea();
        }
    } else if (page && (layerForLastNode && (!layerForNodeUnderMouse || layerForNodeUnderMouse != layerForLastNode))) {
        // The mouse has moved between layers.
        if (ScrollableArea* scrollableAreaForLastNode = associatedScrollableArea(layerForLastNode))
            scrollableAreaForLastNode->mouseExitedContentArea();
    }

    if (m_nodeUnderMouse && (!lastNodeUnderMouse || lastNodeUnderMouse->document() != m_frame->document())) {
        // The mouse has moved between frames.
        if (LocalFrame* frame = m_nodeUnderMouse->document().frame()) {
            if (FrameView* frameView = frame->view())
                frameView->mouseEnteredContentArea();
        }
    } else if (page && (layerForNodeUnderMouse && (!layerForLastNode || layerForNodeUnderMouse != layerForLastNode))) {
        // The mouse has moved between layers.
        if (ScrollableArea* scrollableAreaForNodeUnderMouse = associatedScrollableArea(layerForNodeUnderMouse))
            scrollableAreaForNodeUnderMouse->mouseEnteredContentArea();
    }

    if (lastNodeUnderMouse && lastNodeUnderMouse->document() != m_frame->document()) {
        lastNodeUnderMouse = nullptr;
        m_lastScrollbarUnderMouse = nullptr;
    }

    if (lastNodeUnderMouse != m_nodeUnderMouse)
        sendMouseEventsForNodeTransition(lastNodeUnderMouse.get(), m_nodeUnderMouse.get(), mouseEvent);
}

bool EventHandler::dispatchPointerEvent(Node* target, const AtomicString& eventType,
    const PlatformMouseEvent& mouseEvent, Node* relatedTarget)
{
    if (!RuntimeEnabledFeatures::pointerEventEnabled())
        return false;

    RefPtrWillBeRawPtr<PointerEvent> pointerEvent = PointerEvent::create(eventType, true,
        mouseEvent, relatedTarget, m_frame->document()->domWindow());
    target->dispatchEvent(pointerEvent.get());
    return pointerEvent->defaultPrevented() || pointerEvent->defaultHandled();
}

void EventHandler::sendMouseEventsForNodeTransition(Node* exitedNode, Node* enteredNode,
    const PlatformMouseEvent& mouseEvent)
{
    ASSERT(exitedNode != enteredNode);

    // Dispatch pointerout/mouseout events
    if (isNodeInDocument(exitedNode)) {
        dispatchPointerEvent(exitedNode, EventTypeNames::pointerout, mouseEvent, enteredNode);
        exitedNode->dispatchMouseEvent(mouseEvent, EventTypeNames::mouseout, 0, enteredNode);
    }

    // A note on mouseenter and mouseleave: These are non-bubbling events, and they are dispatched if there
    // is a capturing event handler on an ancestor or a normal event handler on the element itself. This special
    // handling is necessary to avoid O(n^2) capturing event handler checks.
    //
    //   Note, however, that this optimization can possibly cause some unanswered/missing/redundant mouseenter or
    // mouseleave events in certain contrived eventhandling scenarios, e.g., when:
    // - the mouseleave handler for a node sets the only capturing-mouseleave-listener in its ancestor, or
    // - DOM mods in any mouseenter/mouseleave handler changes the common ancestor of exited & entered nodes, etc.
    // We think the spec specifies a "frozen" state to avoid such corner cases (check the discussion on "candidate event
    // listeners" at http://www.w3.org/TR/uievents), but our code below preserves one such behavior from past only to
    // match Firefox and IE behavior.
    //
    // TODO(mustaq): Confirm spec conformance, double-check with other browsers.

    // Create lists of all exited/entered ancestors, locate the common ancestor & capturing listeners.
    WillBeHeapVector<RefPtrWillBeMember<Node>, 32> exitedAncestors;
    WillBeHeapVector<RefPtrWillBeMember<Node>, 32> enteredAncestors;
    if (isNodeInDocument(exitedNode)) {
        exitedNode->updateDistribution();
        for (Node* node = exitedNode; node; node = ComposedTreeTraversal::parent(*node)) {
            exitedAncestors.append(node);
        }
    }
    if (isNodeInDocument(enteredNode)) {
        enteredNode->updateDistribution();
        for (Node* node = enteredNode; node; node = ComposedTreeTraversal::parent(*node)) {
            enteredAncestors.append(node);
        }
    }

    size_t numExitedAncestors = exitedAncestors.size();
    size_t numEnteredAncestors = enteredAncestors.size();

    size_t exitedAncestorIndex = numExitedAncestors;
    size_t enteredAncestorIndex = numEnteredAncestors;
    for (size_t j = 0; j < numExitedAncestors; j++) {
        for (size_t i = 0; i < numEnteredAncestors; i++) {
            if (exitedAncestors[j] == enteredAncestors[i]) {
                exitedAncestorIndex = j;
                enteredAncestorIndex = i;
                break;
            }
        }
        if (exitedAncestorIndex < numExitedAncestors)
            break;
    }

    bool exitedNodeHasCapturingAncestor = false;
    for (size_t j = 0; j < numExitedAncestors; j++) {
        if (exitedAncestors[j]->hasCapturingEventListeners(EventTypeNames::mouseleave)
            || (RuntimeEnabledFeatures::pointerEventEnabled()
            && exitedAncestors[j]->hasCapturingEventListeners(EventTypeNames::pointerleave)))
            exitedNodeHasCapturingAncestor = true;
    }

    // Dispatch pointerleave/mouseleave events, in child-to-parent order.
    for (size_t j = 0; j < exitedAncestorIndex; j++) {
        if (exitedNodeHasCapturingAncestor || exitedAncestors[j]->hasEventListeners(EventTypeNames::pointerleave)) {
            dispatchPointerEvent(exitedAncestors[j].get(), EventTypeNames::pointerleave, mouseEvent,
                enteredNode);
        }
        if (exitedNodeHasCapturingAncestor || exitedAncestors[j]->hasEventListeners(EventTypeNames::mouseleave))
            exitedAncestors[j]->dispatchMouseEvent(mouseEvent, EventTypeNames::mouseleave, 0, enteredNode);
    }

    // Dispatch pointerover/mouseover.
    if (isNodeInDocument(enteredNode)) {
        dispatchPointerEvent(enteredNode, EventTypeNames::pointerover, mouseEvent, exitedNode);
        enteredNode->dispatchMouseEvent(mouseEvent, EventTypeNames::mouseover, 0, exitedNode);
    }

    // Defer locating capturing pointeenter/mouseenter listener until /after/ dispatching the leave events because
    // the leave handlers might set a capturing enter handler.
    bool enteredNodeHasCapturingAncestor = false;
    for (size_t i = 0; i < numEnteredAncestors; i++) {
        if (enteredAncestors[i]->hasCapturingEventListeners(EventTypeNames::mouseenter)
            || (RuntimeEnabledFeatures::pointerEventEnabled()
            && enteredAncestors[i]->hasCapturingEventListeners(EventTypeNames::pointerenter)))
            enteredNodeHasCapturingAncestor = true;
    }

    // Dispatch pointerenter/mouseenter events, in parent-to-child order.
    for (size_t i = enteredAncestorIndex; i > 0; i--) {
        if (enteredNodeHasCapturingAncestor || enteredAncestors[i-1]->hasEventListeners(EventTypeNames::pointerenter)) {
            dispatchPointerEvent(enteredAncestors[i-1].get(), EventTypeNames::pointerenter, mouseEvent,
                exitedNode);
        }
        if (enteredNodeHasCapturingAncestor || enteredAncestors[i-1]->hasEventListeners(EventTypeNames::mouseenter))
            enteredAncestors[i-1]->dispatchMouseEvent(mouseEvent, EventTypeNames::mouseenter, 0, exitedNode);
    }
}

bool EventHandler::dispatchMouseEvent(const AtomicString& eventType, Node* targetNode, int clickCount, const PlatformMouseEvent& mouseEvent)
{
    updateMouseEventTargetNode(targetNode, mouseEvent);
    return m_nodeUnderMouse && !m_nodeUnderMouse->dispatchMouseEvent(mouseEvent, eventType, clickCount);
}

// TODO(mustaq): Make PE drive ME dispatch & bookkeeping in EventHandler.
bool EventHandler::updatePointerTargetAndDispatchEvents(const AtomicString& mouseEventType, Node* targetNode, int clickCount, const PlatformMouseEvent& mouseEvent)
{
    ASSERT(mouseEventType == EventTypeNames::mousedown
        || mouseEventType == EventTypeNames::mousemove
        || mouseEventType == EventTypeNames::mouseup);

    updateMouseEventTargetNode(targetNode, mouseEvent);
    if (!m_nodeUnderMouse)
        return false;

    bool swallowEvent = dispatchPointerEvent(m_nodeUnderMouse.get(),
        pointerEventNameForMouseEventName(mouseEventType),
        mouseEvent);

    if (swallowEvent && mouseEventType == EventTypeNames::mousedown) {
        m_preventMouseEventForPointerTypeMouse = true;
    }

    if (!m_preventMouseEventForPointerTypeMouse) {
        swallowEvent |= !m_nodeUnderMouse->dispatchMouseEvent(mouseEvent, mouseEventType, clickCount);
    }

    return swallowEvent;
}

bool EventHandler::handleMouseFocus(const MouseEventWithHitTestResults& targetedEvent, InputDeviceCapabilities* sourceCapabilities)
{
    // If clicking on a frame scrollbar, do not mess up with content focus.
    if (targetedEvent.hitTestResult().scrollbar() && m_frame->contentLayoutObject()) {
        if (targetedEvent.hitTestResult().scrollbar()->scrollableArea() == m_frame->contentLayoutObject()->scrollableArea())
            return false;
    }

    // The layout needs to be up to date to determine if an element is focusable.
    m_frame->document()->updateLayoutIgnorePendingStylesheets();

    Element* element = nullptr;
    if (m_nodeUnderMouse)
        element = m_nodeUnderMouse->isElementNode() ? toElement(m_nodeUnderMouse) : m_nodeUnderMouse->parentOrShadowHostElement();
    for (; element; element = element->parentOrShadowHostElement()) {
        if (element->isFocusable() && element->isFocusedElementInDocument())
            return false;
        if (element->isMouseFocusable())
            break;
    }
    ASSERT(!element || element->isMouseFocusable());

    // To fix <rdar://problem/4895428> Can't drag selected ToDo, we don't focus
    // a node on mouse down if it's selected and inside a focused node. It will
    // be focused if the user does a mouseup over it, however, because the
    // mouseup will set a selection inside it, which will call
    // FrameSelection::setFocusedNodeIfNeeded.
    if (element && m_frame->selection().isRange()) {
        // TODO(yosin) We should not create |Range| object for calling
        // |isNodeFullyContained()|.
        if (createRange(m_frame->selection().selection().toNormalizedEphemeralRange())->isNodeFullyContained(*element)
            && element->isDescendantOf(m_frame->document()->focusedElement()))
            return false;
    }


    // Only change the focus when clicking scrollbars if it can transfered to a
    // mouse focusable node.
    if (!element && targetedEvent.hitTestResult().scrollbar())
        return true;

    if (Page* page = m_frame->page()) {
        // If focus shift is blocked, we eat the event. Note we should never
        // clear swallowEvent if the page already set it (e.g., by canceling
        // default behavior).
        if (element) {
            if (slideFocusOnShadowHostIfNecessary(*element))
                return true;
            if (!page->focusController().setFocusedElement(element, m_frame, FocusParams(SelectionBehaviorOnFocus::None, WebFocusTypeMouse, sourceCapabilities)))
                return true;
        } else {
            // We call setFocusedElement even with !element in order to blur
            // current focus element when a link is clicked; this is expected by
            // some sites that rely on onChange handlers running from form
            // fields before the button click is processed.
            if (!page->focusController().setFocusedElement(nullptr, m_frame, FocusParams(SelectionBehaviorOnFocus::None, WebFocusTypeNone, sourceCapabilities)))
                return true;
        }
    }

    return false;
}

bool EventHandler::slideFocusOnShadowHostIfNecessary(const Element& element)
{
    if (element.authorShadowRoot() && element.authorShadowRoot()->delegatesFocus()) {
        Document* doc = m_frame->document();
        if (element.containsIncludingShadowDOM(doc->focusedElement())) {
            // If the inner element is already focused, do nothing.
            return true;
        }

        // If the host has a focusable inner element, focus it. Otherwise, the host takes focus.
        Page* page = m_frame->page();
        ASSERT(page);
        Element* next = page->focusController().findFocusableElement(WebFocusTypeForward, *element.authorShadowRoot());
        if (next && element.containsIncludingShadowDOM(next)) {
            // Use WebFocusTypeForward instead of WebFocusTypeMouse here to mean the focus has slided.
            next->focus(FocusParams(SelectionBehaviorOnFocus::Reset, WebFocusTypeForward, nullptr));
            return true;
        }
    }
    return false;
}

namespace {

ScrollResult scrollAreaWithWheelEvent(const PlatformWheelEvent& event, ScrollableArea& scrollableArea)
{
    float deltaX = event.railsMode() != PlatformEvent::RailsModeVertical ? event.deltaX() : 0;
    float deltaY = event.railsMode() != PlatformEvent::RailsModeHorizontal ? event.deltaY() : 0;

    ScrollGranularity granularity =
        event.granularity() == ScrollByPixelWheelEvent ? ScrollByPixel : ScrollByPage;

    if (event.hasPreciseScrollingDeltas() && granularity == ScrollByPixel)
        granularity = ScrollByPrecisePixel;

    // If the event is a "PageWheelEvent" we should disregard the delta and
    // scroll by *one* page length per event.
    if (event.granularity() == ScrollByPageWheelEvent) {
        if (deltaX)
            deltaX = deltaX > 0 ? 1 : -1;
        if (deltaY)
            deltaY = deltaY > 0 ? 1 : -1;
    }

    // Positive delta is up and left.
    ScrollResultOneDimensional resultY = scrollableArea.userScroll(ScrollUp, granularity, deltaY);
    ScrollResultOneDimensional resultX = scrollableArea.userScroll(ScrollLeft, granularity, deltaX);

    ScrollResult result;
    result.didScrollY = resultY.didScroll;
    result.didScrollX = resultX.didScroll;
    result.unusedScrollDeltaY = resultY.unusedScrollDelta;
    result.unusedScrollDeltaX = resultX.unusedScrollDelta;
    return result;
}

} // namespace

bool EventHandler::handleWheelEvent(const PlatformWheelEvent& event)
{
#define RETURN_WHEEL_EVENT_HANDLED() \
    { \
        setFrameWasScrolledByUser(); \
        return true; \
    }

    Document* doc = m_frame->document();

    if (!doc->layoutView())
        return false;

    RefPtrWillBeRawPtr<FrameView> protector(m_frame->view());

    FrameView* view = m_frame->view();
    if (!view)
        return false;

    LayoutPoint vPoint = view->rootFrameToContents(event.position());

    HitTestRequest request(HitTestRequest::ReadOnly);
    HitTestResult result(request, vPoint);
    doc->layoutView()->hitTest(result);

    Node* node = result.innerNode();
    // Wheel events should not dispatch to text nodes.
    if (node && node->isTextNode())
        node = ComposedTreeTraversal::parent(*node);

    if (m_previousWheelScrolledNode)
        m_previousWheelScrolledNode = nullptr;

    bool isOverWidget = result.isOverWidget();

    if (node) {
        // Figure out which view to send the event to.
        LayoutObject* target = node->layoutObject();

        if (isOverWidget && target && target->isLayoutPart()) {
            Widget* widget = toLayoutPart(target)->widget();
            if (widget && passWheelEventToWidget(event, *widget))
                RETURN_WHEEL_EVENT_HANDLED();
        }

        if (node && !node->dispatchWheelEvent(event))
            RETURN_WHEEL_EVENT_HANDLED();
    }

    // We do another check on the frame view because the event handler can run
    // JS which results in the frame getting destroyed.
    view = m_frame->view();
    if (!view)
        return false;

    // Wheel events which do not scroll are used to trigger zooming.
    if (!event.canScroll())
        return false;

    ScrollResult scrollResult = scrollAreaWithWheelEvent(event, *view->scrollableArea());
    if (m_frame->settings() && m_frame->settings()->reportWheelOverscroll())
        handleOverscroll(scrollResult);
    if (scrollResult.didScroll())
        RETURN_WHEEL_EVENT_HANDLED();

    return false;
#undef RETURN_WHEEL_EVENT_HANDLED
}

void EventHandler::defaultWheelEventHandler(Node* startNode, WheelEvent* wheelEvent)
{
    if (!startNode || !wheelEvent)
        return;

    // When the wheelEvent do not scroll, we trigger zoom in/out instead.
    if (!wheelEvent->canScroll())
        return;

    Node* stopNode = m_previousWheelScrolledNode.get();
    ScrollGranularity granularity = wheelGranularityToScrollGranularity(wheelEvent);
    IntPoint absolutePosition = roundedIntPoint(wheelEvent->absoluteLocation());

    // Break up into two scrolls if we need to.  Diagonal movement on
    // a MacBook pro is an example of a 2-dimensional mouse wheel event (where both deltaX and deltaY can be set).

    // FIXME: enable scroll customization in this case. See crbug.com/410974.
    if (wheelEvent->railsMode() != Event::RailsModeVertical
        && scroll(ScrollRightIgnoringWritingMode, granularity, startNode, &stopNode, wheelEvent->deltaX(), absolutePosition).didScroll)
        wheelEvent->setDefaultHandled();

    if (wheelEvent->railsMode() != Event::RailsModeHorizontal
        && scroll(ScrollDownIgnoringWritingMode, granularity, startNode, &stopNode, wheelEvent->deltaY(), absolutePosition).didScroll)
        wheelEvent->setDefaultHandled();

    m_previousWheelScrolledNode = stopNode;
}

bool EventHandler::handleGestureShowPress()
{
    m_lastShowPressTimestamp = WTF::currentTime();

    FrameView* view = m_frame->view();
    if (!view)
        return false;
    if (ScrollAnimatorBase* scrollAnimator = view->existingScrollAnimator())
        scrollAnimator->cancelAnimations();
    const FrameView::ScrollableAreaSet* areas = view->scrollableAreas();
    if (!areas)
        return false;
    for (const ScrollableArea* scrollableArea : *areas) {
        ScrollAnimatorBase* animator = scrollableArea->existingScrollAnimator();
        if (animator)
            animator->cancelAnimations();
    }
    return false;
}

bool EventHandler::handleGestureEvent(const PlatformGestureEvent& gestureEvent)
{
    // Propagation to inner frames is handled below this function.
    ASSERT(m_frame == m_frame->localFrameRoot());

    // Scrolling-related gesture events invoke EventHandler recursively for each frame down
    // the chain, doing a single-frame hit-test per frame. This matches handleWheelEvent.
    // FIXME: Add a test that traverses this path, e.g. for devtools overlay.
    if (gestureEvent.isScrollEvent())
        return handleGestureScrollEvent(gestureEvent);

    // Hit test across all frames and do touch adjustment as necessary for the event type.
    GestureEventWithHitTestResults targetedEvent = targetGestureEvent(gestureEvent);

    return handleGestureEvent(targetedEvent);
}

bool EventHandler::handleGestureEvent(const GestureEventWithHitTestResults& targetedEvent)
{
    TRACE_EVENT0("input", "EventHandler::handleGestureEvent");

    // Propagation to inner frames is handled below this function.
    ASSERT(m_frame == m_frame->localFrameRoot());

    // Non-scrolling related gesture events do a single cross-frame hit-test and jump
    // directly to the inner most frame. This matches handleMousePressEvent etc.
    ASSERT(!targetedEvent.event().isScrollEvent());

    // update mouseout/leave/over/enter events before jumping directly to the inner most frame
    if (targetedEvent.event().type() == PlatformEvent::GestureTap)
        updateGestureTargetNodeForMouseEvent(targetedEvent);

    // Route to the correct frame.
    if (LocalFrame* innerFrame = targetedEvent.hitTestResult().innerNodeFrame())
        return innerFrame->eventHandler().handleGestureEventInFrame(targetedEvent);

    // No hit test result, handle in root instance. Perhaps we should just return false instead?
    return handleGestureEventInFrame(targetedEvent);
}

bool EventHandler::handleGestureEventInFrame(const GestureEventWithHitTestResults& targetedEvent)
{
    ASSERT(!targetedEvent.event().isScrollEvent());

    RefPtrWillBeRawPtr<Node> eventTarget = targetedEvent.hitTestResult().innerNode();
    RefPtrWillBeRawPtr<Scrollbar> scrollbar = targetedEvent.hitTestResult().scrollbar();
    const PlatformGestureEvent& gestureEvent = targetedEvent.event();

    if (scrollbar) {
        bool eventSwallowed = scrollbar->gestureEvent(gestureEvent);
        if (gestureEvent.type() == PlatformEvent::GestureTapDown && eventSwallowed)
            m_scrollbarHandlingScrollGesture = scrollbar;
        if (eventSwallowed)
            return true;
    }

    if (eventTarget && eventTarget->dispatchGestureEvent(gestureEvent))
        return true;

    switch (gestureEvent.type()) {
    case PlatformEvent::GestureTap:
        return handleGestureTap(targetedEvent);
    case PlatformEvent::GestureShowPress:
        return handleGestureShowPress();
    case PlatformEvent::GestureLongPress:
        return handleGestureLongPress(targetedEvent);
    case PlatformEvent::GestureLongTap:
        return handleGestureLongTap(targetedEvent);
    case PlatformEvent::GestureTwoFingerTap:
        return sendContextMenuEventForGesture(targetedEvent);
    case PlatformEvent::GestureTapDown:
    case PlatformEvent::GesturePinchBegin:
    case PlatformEvent::GesturePinchEnd:
    case PlatformEvent::GesturePinchUpdate:
    case PlatformEvent::GestureTapDownCancel:
    case PlatformEvent::GestureTapUnconfirmed:
        break;
    default:
        ASSERT_NOT_REACHED();
    }

    return false;
}

bool EventHandler::handleGestureScrollEvent(const PlatformGestureEvent& gestureEvent)
{
    TRACE_EVENT0("input", "EventHandler::handleGestureScrollEvent");

    RefPtrWillBeRawPtr<Node> eventTarget = nullptr;
    RefPtrWillBeRawPtr<Scrollbar> scrollbar = nullptr;
    if (gestureEvent.type() != PlatformEvent::GestureScrollBegin) {
        scrollbar = m_scrollbarHandlingScrollGesture.get();
        eventTarget = m_scrollGestureHandlingNode.get();
    }

    if (!eventTarget) {
        Document* document = m_frame->document();
        if (!document->layoutView())
            return false;

        FrameView* view = m_frame->view();
        LayoutPoint viewPoint = view->rootFrameToContents(gestureEvent.position());
        HitTestRequest request(HitTestRequest::ReadOnly);
        HitTestResult result(request, viewPoint);
        document->layoutView()->hitTest(result);

        eventTarget = result.innerNode();

        m_lastGestureScrollOverWidget = result.isOverWidget();
        m_scrollGestureHandlingNode = eventTarget;
        m_previousGestureScrolledNode = nullptr;

        if (!scrollbar)
            scrollbar = result.scrollbar();
    }

    if (scrollbar) {
        bool eventSwallowed = scrollbar->gestureEvent(gestureEvent);
        if (gestureEvent.type() == PlatformEvent::GestureScrollEnd
            || gestureEvent.type() == PlatformEvent::GestureFlingStart
            || !eventSwallowed) {
            m_scrollbarHandlingScrollGesture = nullptr;
        }
        if (eventSwallowed)
            return true;
    }

    if (eventTarget) {
        bool eventSwallowed = handleScrollGestureOnResizer(eventTarget.get(), gestureEvent);
        if (!eventSwallowed)
            eventSwallowed = eventTarget->dispatchGestureEvent(gestureEvent);
        if (eventSwallowed)
            return true;
    }

    switch (gestureEvent.type()) {
    case PlatformEvent::GestureScrollBegin:
        return handleGestureScrollBegin(gestureEvent);
    case PlatformEvent::GestureScrollUpdate:
        return handleGestureScrollUpdate(gestureEvent);
    case PlatformEvent::GestureScrollEnd:
        return handleGestureScrollEnd(gestureEvent);
    case PlatformEvent::GestureFlingStart:
    case PlatformEvent::GesturePinchBegin:
    case PlatformEvent::GesturePinchEnd:
    case PlatformEvent::GesturePinchUpdate:
        return false;
    default:
        ASSERT_NOT_REACHED();
        return false;
    }
}

bool EventHandler::handleGestureTap(const GestureEventWithHitTestResults& targetedEvent)
{
    RefPtrWillBeRawPtr<FrameView> frameView(m_frame->view());
    const PlatformGestureEvent& gestureEvent = targetedEvent.event();
    HitTestRequest::HitTestRequestType hitType = getHitTypeForGestureType(gestureEvent.type());
    uint64_t preDispatchDomTreeVersion = m_frame->document()->domTreeVersion();
    uint64_t preDispatchStyleVersion = m_frame->document()->styleVersion();

    UserGestureIndicator gestureIndicator(DefinitelyProcessingUserGesture);

    HitTestResult currentHitTest = targetedEvent.hitTestResult();

    // We use the adjusted position so the application isn't surprised to see a event with
    // co-ordinates outside the target's bounds.
    IntPoint adjustedPoint = frameView->rootFrameToContents(gestureEvent.position());

    unsigned modifiers = gestureEvent.modifiers();
    PlatformMouseEvent fakeMouseMove(gestureEvent.position(), gestureEvent.globalPosition(),
        NoButton, PlatformEvent::MouseMoved, /* clickCount */ 0,
        static_cast<PlatformEvent::Modifiers>(modifiers),
        PlatformMouseEvent::FromTouch, gestureEvent.timestamp());
    dispatchMouseEvent(EventTypeNames::mousemove, currentHitTest.innerNode(), 0, fakeMouseMove);

    // Do a new hit-test in case the mousemove event changed the DOM.
    // Note that if the original hit test wasn't over an element (eg. was over a scrollbar) we
    // don't want to re-hit-test because it may be in the wrong frame (and there's no way the page
    // could have seen the event anyway).
    // Also note that the position of the frame may have changed, so we need to recompute the content
    // co-ordinates (updating layout/style as hitTestResultAtPoint normally would).
    // FIXME: Use a hit-test cache to avoid unnecessary hit tests. http://crbug.com/398920
    if (currentHitTest.innerNode()) {
        LocalFrame* mainFrame = m_frame->localFrameRoot();
        if (mainFrame && mainFrame->view())
            mainFrame->view()->updateAllLifecyclePhases();
        adjustedPoint = frameView->rootFrameToContents(gestureEvent.position());
        currentHitTest = hitTestResultInFrame(m_frame, adjustedPoint, hitType);
    }
    m_clickNode = currentHitTest.innerNode();

    // Capture data for showUnhandledTapUIIfNeeded.
    RefPtrWillBeRawPtr<Node> tappedNode = m_clickNode;
    IntPoint tappedPosition = gestureEvent.position();

    if (m_clickNode && m_clickNode->isTextNode())
        m_clickNode = ComposedTreeTraversal::parent(*m_clickNode);

    PlatformMouseEvent fakeMouseDown(gestureEvent.position(), gestureEvent.globalPosition(),
        LeftButton, PlatformEvent::MousePressed, gestureEvent.tapCount(),
        static_cast<PlatformEvent::Modifiers>(modifiers | PlatformEvent::LeftButtonDown),
        PlatformMouseEvent::FromTouch,  gestureEvent.timestamp());
    bool swallowMouseDownEvent = dispatchMouseEvent(EventTypeNames::mousedown, currentHitTest.innerNode(), gestureEvent.tapCount(), fakeMouseDown);
    selectionController().initializeSelectionState();
    if (!swallowMouseDownEvent)
        swallowMouseDownEvent = handleMouseFocus(MouseEventWithHitTestResults(fakeMouseDown, currentHitTest), InputDeviceCapabilities::firesTouchEventsSourceCapabilities());
    if (!swallowMouseDownEvent)
        swallowMouseDownEvent = handleMousePressEvent(MouseEventWithHitTestResults(fakeMouseDown, currentHitTest));

    if (currentHitTest.innerNode()) {
        ASSERT(gestureEvent.type() == PlatformEvent::GestureTap);
        HitTestResult result = currentHitTest;
        result.setToShadowHostIfInUserAgentShadowRoot();
        m_frame->chromeClient().onMouseDown(result.innerNode());
    }

    // FIXME: Use a hit-test cache to avoid unnecessary hit tests. http://crbug.com/398920
    if (currentHitTest.innerNode()) {
        LocalFrame* mainFrame = m_frame->localFrameRoot();
        if (mainFrame && mainFrame->view())
            mainFrame->view()->updateAllLifecyclePhases();
        adjustedPoint = frameView->rootFrameToContents(gestureEvent.position());
        currentHitTest = hitTestResultInFrame(m_frame, adjustedPoint, hitType);
    }
    PlatformMouseEvent fakeMouseUp(gestureEvent.position(), gestureEvent.globalPosition(),
        LeftButton, PlatformEvent::MouseReleased, gestureEvent.tapCount(),
        static_cast<PlatformEvent::Modifiers>(modifiers),
        PlatformMouseEvent::FromTouch,  gestureEvent.timestamp());
    bool swallowMouseUpEvent = dispatchMouseEvent(EventTypeNames::mouseup, currentHitTest.innerNode(), gestureEvent.tapCount(), fakeMouseUp);

    bool swallowClickEvent = false;
    if (m_clickNode) {
        if (currentHitTest.innerNode()) {
            // Updates distribution because a mouseup (or mousedown) event listener can make the
            // tree dirty at dispatchMouseEvent() invocation above.
            // Unless distribution is updated, commonAncestor would hit ASSERT.
            // Both m_clickNode and currentHitTest.innerNode()) don't need to be updated
            // because commonAncestor() will exit early if their documents are different.
            m_clickNode->updateDistribution();
            Node* clickTargetNode = currentHitTest.innerNode()->commonAncestor(*m_clickNode, parentForClickEvent);
            swallowClickEvent = dispatchMouseEvent(EventTypeNames::click, clickTargetNode, gestureEvent.tapCount(), fakeMouseUp);
        }
        m_clickNode = nullptr;
    }

    if (!swallowMouseUpEvent)
        swallowMouseUpEvent = handleMouseReleaseEvent(MouseEventWithHitTestResults(fakeMouseUp, currentHitTest));

    bool swallowed = swallowMouseDownEvent | swallowMouseUpEvent | swallowClickEvent;
    if (!swallowed && tappedNode && m_frame->page()) {
        bool domTreeChanged = preDispatchDomTreeVersion != m_frame->document()->domTreeVersion();
        bool styleChanged = preDispatchStyleVersion != m_frame->document()->styleVersion();

        IntPoint tappedPositionInViewport = m_frame->page()->frameHost().visualViewport().rootFrameToViewport(tappedPosition);
        m_frame->chromeClient().showUnhandledTapUIIfNeeded(tappedPositionInViewport, tappedNode.get(), domTreeChanged || styleChanged);
    }
    return swallowed;
}

bool EventHandler::handleGestureLongPress(const GestureEventWithHitTestResults& targetedEvent)
{
    const PlatformGestureEvent& gestureEvent = targetedEvent.event();
    IntPoint adjustedPoint = gestureEvent.position();

    unsigned modifiers = gestureEvent.modifiers();

    // FIXME: Ideally we should try to remove the extra mouse-specific hit-tests here (re-using the
    // supplied HitTestResult), but that will require some overhaul of the touch drag-and-drop code
    // and LongPress is such a special scenario that it's unlikely to matter much in practice.

    m_longTapShouldInvokeContextMenu = false;
    if (m_frame->settings() && m_frame->settings()->touchDragDropEnabled() && m_frame->view()) {
        PlatformMouseEvent mouseDownEvent(adjustedPoint, gestureEvent.globalPosition(), LeftButton, PlatformEvent::MousePressed, 1,
            static_cast<PlatformEvent::Modifiers>(modifiers | PlatformEvent::LeftButtonDown),
            PlatformMouseEvent::FromTouch, WTF::currentTime());
        m_mouseDown = mouseDownEvent;

        PlatformMouseEvent mouseDragEvent(adjustedPoint, gestureEvent.globalPosition(), LeftButton, PlatformEvent::MouseMoved, 1,
            static_cast<PlatformEvent::Modifiers>(modifiers | PlatformEvent::LeftButtonDown),
            PlatformMouseEvent::FromTouch, WTF::currentTime());
        HitTestRequest request(HitTestRequest::ReadOnly);
        MouseEventWithHitTestResults mev = prepareMouseEvent(request, mouseDragEvent);
        m_mouseDownMayStartDrag = true;
        dragState().m_dragSrc = nullptr;
        m_mouseDownPos = m_frame->view()->rootFrameToContents(mouseDragEvent.position());
        RefPtrWillBeRawPtr<FrameView> protector(m_frame->view());
        if (handleDrag(mev, DragInitiator::Touch)) {
            m_longTapShouldInvokeContextMenu = true;
            return true;
        }
    }

    IntPoint hitTestPoint = m_frame->view()->rootFrameToContents(gestureEvent.position());
    HitTestResult result = hitTestResultAtPoint(hitTestPoint);
    RefPtrWillBeRawPtr<FrameView> protector(m_frame->view());
    if (selectionController().handleGestureLongPress(gestureEvent, result)) {
        focusDocumentView();
        return true;
    }

    return sendContextMenuEventForGesture(targetedEvent);
}

bool EventHandler::handleGestureLongTap(const GestureEventWithHitTestResults& targetedEvent)
{
#if !OS(ANDROID)
    if (m_longTapShouldInvokeContextMenu) {
        m_longTapShouldInvokeContextMenu = false;
        return sendContextMenuEventForGesture(targetedEvent);
    }
#endif
    return false;
}

bool EventHandler::handleScrollGestureOnResizer(Node* eventTarget, const PlatformGestureEvent& gestureEvent)
{
    if (gestureEvent.type() == PlatformEvent::GestureScrollBegin) {
        PaintLayer* layer = eventTarget->layoutObject() ? eventTarget->layoutObject()->enclosingLayer() : nullptr;
        IntPoint p = m_frame->view()->rootFrameToContents(gestureEvent.position());
        if (layer && layer->scrollableArea() && layer->scrollableArea()->isPointInResizeControl(p, ResizerForTouch)) {
            m_resizeScrollableArea = layer->scrollableArea();
            m_resizeScrollableArea->setInResizeMode(true);
            m_offsetFromResizeCorner = LayoutSize(m_resizeScrollableArea->offsetFromResizeCorner(p));
            return true;
        }
    } else if (gestureEvent.type() == PlatformEvent::GestureScrollUpdate) {
        if (m_resizeScrollableArea && m_resizeScrollableArea->inResizeMode()) {
            m_resizeScrollableArea->resize(gestureEvent, m_offsetFromResizeCorner);
            return true;
        }
    } else if (gestureEvent.type() == PlatformEvent::GestureScrollEnd) {
        if (m_resizeScrollableArea && m_resizeScrollableArea->inResizeMode()) {
            m_resizeScrollableArea->setInResizeMode(false);
            m_resizeScrollableArea = nullptr;
            return false;
        }
    }

    return false;
}

bool EventHandler::passScrollGestureEventToWidget(const PlatformGestureEvent& gestureEvent, LayoutObject* layoutObject)
{
    ASSERT(gestureEvent.isScrollEvent());

    if (!m_lastGestureScrollOverWidget)
        return false;

    if (!layoutObject || !layoutObject->isLayoutPart())
        return false;

    Widget* widget = toLayoutPart(layoutObject)->widget();

    if (!widget || !widget->isFrameView())
        return false;

    return toFrameView(widget)->frame().eventHandler().handleGestureScrollEvent(gestureEvent);
}

bool EventHandler::handleGestureScrollEnd(const PlatformGestureEvent& gestureEvent)
{
    RefPtrWillBeRawPtr<Node> node = m_scrollGestureHandlingNode;

    if (node) {
        passScrollGestureEventToWidget(gestureEvent, node->layoutObject());
        if (RuntimeEnabledFeatures::scrollCustomizationEnabled()) {
            RefPtrWillBeRawPtr<ScrollState> scrollState = ScrollState::create(
                0, 0, 0, 0, 0, gestureEvent.inertial(), /* isBeginning */
                false, /* isEnding */ true, /* fromUserInput */ true);
            customizedScroll(*node.get(), *scrollState);
        }
    }

    clearGestureScrollState();
    return false;
}

bool EventHandler::handleGestureScrollBegin(const PlatformGestureEvent& gestureEvent)
{
    Document* document = m_frame->document();
    if (!document->layoutView())
        return false;

    FrameView* view = m_frame->view();
    if (!view)
        return false;

    // If there's no layoutObject on the node, send the event to the nearest ancestor with a layoutObject.
    // Needed for <option> and <optgroup> elements so we can touch scroll <select>s
    while (m_scrollGestureHandlingNode && !m_scrollGestureHandlingNode->layoutObject())
        m_scrollGestureHandlingNode = m_scrollGestureHandlingNode->parentOrShadowHostNode();

    if (!m_scrollGestureHandlingNode) {
        if (RuntimeEnabledFeatures::scrollCustomizationEnabled())
            m_scrollGestureHandlingNode = m_frame->document()->documentElement();
        else
            return false;
    }
    ASSERT(m_scrollGestureHandlingNode);

    passScrollGestureEventToWidget(gestureEvent, m_scrollGestureHandlingNode->layoutObject());
    if (RuntimeEnabledFeatures::scrollCustomizationEnabled()) {
        m_currentScrollChain.clear();
        RefPtrWillBeRawPtr<ScrollState> scrollState = ScrollState::create(
            0, 0, 0, 0, 0, /* inInertialPhase */ false, /* isBeginning */
            true, /* isEnding */ false, /* fromUserInput */ true);
        customizedScroll(*m_scrollGestureHandlingNode.get(), *scrollState);
    } else {
        if (m_frame->isMainFrame())
            m_frame->host()->topControls().scrollBegin();
    }
    return true;
}

void EventHandler::resetOverscroll(bool didScrollX, bool didScrollY)
{
    if (didScrollX)
        m_accumulatedRootOverscroll.setWidth(0);
    if (didScrollY)
        m_accumulatedRootOverscroll.setHeight(0);
}

static inline FloatSize adjustOverscoll(FloatSize unusedDelta)
{
    if (std::abs(unusedDelta.width()) < minimumOverscrollDelta)
        unusedDelta.setWidth(0);
    if (std::abs(unusedDelta.height()) < minimumOverscrollDelta)
        unusedDelta.setHeight(0);

    return unusedDelta;
}

void EventHandler::handleOverscroll(const ScrollResult& scrollResult, const FloatPoint& position, const FloatSize& velocity)
{
    FloatSize unusedDelta(scrollResult.unusedScrollDeltaX, scrollResult.unusedScrollDeltaY);
    unusedDelta = adjustOverscoll(unusedDelta);
    resetOverscroll(scrollResult.didScrollX, scrollResult.didScrollY);
    if (unusedDelta != FloatSize()) {
        m_accumulatedRootOverscroll += unusedDelta;
        m_frame->chromeClient().didOverscroll(unusedDelta, m_accumulatedRootOverscroll, position, velocity);
    }
}

bool EventHandler::handleGestureScrollUpdate(const PlatformGestureEvent& gestureEvent)
{
    ASSERT(gestureEvent.type() == PlatformEvent::GestureScrollUpdate);

    FloatSize delta(gestureEvent.deltaX(), gestureEvent.deltaY());
    if (delta.isZero())
        return false;

    Node* node = m_scrollGestureHandlingNode.get();
    if (node) {
        LayoutObject* layoutObject = node->layoutObject();
        if (!layoutObject)
            return false;

        RefPtrWillBeRawPtr<FrameView> protector(m_frame->view());

        Node* stopNode = nullptr;

        // Try to send the event to the correct view.
        if (passScrollGestureEventToWidget(gestureEvent, layoutObject)) {
            if (gestureEvent.preventPropagation()
                && !RuntimeEnabledFeatures::scrollCustomizationEnabled()) {
                // This is an optimization which doesn't apply with
                // scroll customization enabled.
                m_previousGestureScrolledNode = m_scrollGestureHandlingNode;
            }
            // FIXME: we should allow simultaneous scrolling of nested
            // iframes along perpendicular axes. See crbug.com/466991.
            m_deltaConsumedForScrollSequence = true;
            return true;
        }

        bool scrolled = false;
        if (RuntimeEnabledFeatures::scrollCustomizationEnabled()) {
            RefPtrWillBeRawPtr<ScrollState> scrollState = ScrollState::create(
                gestureEvent.deltaX(), gestureEvent.deltaY(),
                0, gestureEvent.velocityX(), gestureEvent.velocityY(),
                gestureEvent.inertial(), /* isBeginning */
                false, /* isEnding */ false, /* fromUserInput */ true,
                !gestureEvent.preventPropagation(), m_deltaConsumedForScrollSequence);
            if (m_previousGestureScrolledNode) {
                // The ScrollState needs to know what the current
                // native scrolling element is, so that for an
                // inertial scroll that shouldn't propagate, only the
                // currently scrolling element responds.
                ASSERT(m_previousGestureScrolledNode->isElementNode());
                scrollState->setCurrentNativeScrollingElement(toElement(m_previousGestureScrolledNode.get()));
            }
            customizedScroll(*node, *scrollState);
            m_previousGestureScrolledNode = scrollState->currentNativeScrollingElement();
            m_deltaConsumedForScrollSequence = scrollState->deltaConsumedForScrollSequence();
            scrolled = scrollState->deltaX() != gestureEvent.deltaX()
                || scrollState->deltaY() != gestureEvent.deltaY();
        } else {
            if (gestureEvent.preventPropagation())
                stopNode = m_previousGestureScrolledNode.get();

            // First try to scroll the closest scrollable LayoutBox ancestor of |node|.
            ScrollGranularity granularity = ScrollByPrecisePixel;
            ScrollResultOneDimensional result = scroll(ScrollLeftIgnoringWritingMode, granularity, node, &stopNode, delta.width());
            bool horizontalScroll = result.didScroll;
            if (!gestureEvent.preventPropagation())
                stopNode = nullptr;
            result = scroll(ScrollUpIgnoringWritingMode, granularity, node, &stopNode, delta.height());
            bool verticalScroll = result.didScroll;
            scrolled = horizontalScroll || verticalScroll;

            if (gestureEvent.preventPropagation())
                m_previousGestureScrolledNode = stopNode;

            resetOverscroll(horizontalScroll, verticalScroll);
        }
        if (scrolled) {
            setFrameWasScrolledByUser();
            return true;
        }
    }

    if (RuntimeEnabledFeatures::scrollCustomizationEnabled())
        return false;

    // Try to scroll the frame view.
    ScrollResult scrollResult = m_frame->applyScrollDelta(delta, false);
    FloatPoint position = FloatPoint(gestureEvent.position().x(), gestureEvent.position().y());
    FloatSize velocity = FloatSize(gestureEvent.velocityX(), gestureEvent.velocityY());
    handleOverscroll(scrollResult, position, velocity);
    if (scrollResult.didScroll()) {
        setFrameWasScrolledByUser();
        return true;
    }

    return false;
}

void EventHandler::clearGestureScrollState()
{
    m_scrollGestureHandlingNode = nullptr;
    m_previousGestureScrolledNode = nullptr;
    m_deltaConsumedForScrollSequence = false;
    m_currentScrollChain.clear();
    m_accumulatedRootOverscroll = FloatSize();
}

bool EventHandler::isScrollbarHandlingGestures() const
{
    return m_scrollbarHandlingScrollGesture.get();
}

bool EventHandler::shouldApplyTouchAdjustment(const PlatformGestureEvent& event) const
{
    if (m_frame->settings() && !m_frame->settings()->touchAdjustmentEnabled())
        return false;
    return !event.area().isEmpty();
}

bool EventHandler::bestClickableNodeForHitTestResult(const HitTestResult& result, IntPoint& targetPoint, Node*& targetNode)
{
    // FIXME: Unify this with the other best* functions which are very similar.

    TRACE_EVENT0("input", "EventHandler::bestClickableNodeForHitTestResult");
    ASSERT(result.isRectBasedTest());

    // If the touch is over a scrollbar, don't adjust the touch point since touch adjustment only takes into account
    // DOM nodes so a touch over a scrollbar will be adjusted towards nearby nodes. This leads to things like textarea
    // scrollbars being untouchable.
    if (result.scrollbar()) {
        targetNode = 0;
        return false;
    }

    IntPoint touchCenter = m_frame->view()->contentsToRootFrame(result.roundedPointInMainFrame());
    IntRect touchRect = m_frame->view()->contentsToRootFrame(result.hitTestLocation().boundingBox());

    WillBeHeapVector<RefPtrWillBeMember<Node>, 11> nodes;
    copyToVector(result.listBasedTestResult(), nodes);

    // FIXME: the explicit Vector conversion copies into a temporary and is wasteful.
    return findBestClickableCandidate(targetNode, targetPoint, touchCenter, touchRect, WillBeHeapVector<RefPtrWillBeMember<Node>> (nodes));
}

bool EventHandler::bestContextMenuNodeForHitTestResult(const HitTestResult& result, IntPoint& targetPoint, Node*& targetNode)
{
    ASSERT(result.isRectBasedTest());
    IntPoint touchCenter = m_frame->view()->contentsToRootFrame(result.roundedPointInMainFrame());
    IntRect touchRect = m_frame->view()->contentsToRootFrame(result.hitTestLocation().boundingBox());
    WillBeHeapVector<RefPtrWillBeMember<Node>, 11> nodes;
    copyToVector(result.listBasedTestResult(), nodes);

    // FIXME: the explicit Vector conversion copies into a temporary and is wasteful.
    return findBestContextMenuCandidate(targetNode, targetPoint, touchCenter, touchRect, WillBeHeapVector<RefPtrWillBeMember<Node>>(nodes));
}

bool EventHandler::bestZoomableAreaForTouchPoint(const IntPoint& touchCenter, const IntSize& touchRadius, IntRect& targetArea, Node*& targetNode)
{
    if (touchRadius.isEmpty())
        return false;

    IntPoint hitTestPoint = m_frame->view()->rootFrameToContents(touchCenter);

    HitTestRequest::HitTestRequestType hitType = HitTestRequest::ReadOnly | HitTestRequest::Active | HitTestRequest::ListBased;
    HitTestResult result = hitTestResultAtPoint(hitTestPoint, hitType, LayoutSize(touchRadius));

    IntRect touchRect(touchCenter - touchRadius, touchRadius + touchRadius);
    WillBeHeapVector<RefPtrWillBeMember<Node>, 11> nodes;
    copyToVector(result.listBasedTestResult(), nodes);

    // FIXME: the explicit Vector conversion copies into a temporary and is wasteful.
    return findBestZoomableArea(targetNode, targetArea, touchCenter, touchRect, WillBeHeapVector<RefPtrWillBeMember<Node>>(nodes));
}

// Update the hover and active state across all frames for this gesture.
// This logic is different than the mouse case because mice send MouseLeave events to frames as they're exited.
// With gestures, a single event conceptually both 'leaves' whatever frame currently had hover and enters a new frame
void EventHandler::updateGestureHoverActiveState(const HitTestRequest& request, Element* innerElement)
{
    ASSERT(m_frame == m_frame->localFrameRoot());

    WillBeHeapVector<RawPtrWillBeMember<LocalFrame>> newHoverFrameChain;
    LocalFrame* newHoverFrameInDocument = innerElement ? innerElement->document().frame() : nullptr;
    // Insert the ancestors of the frame having the new hovered node to the frame chain
    // The frame chain doesn't include the main frame to avoid the redundant work that cleans the hover state.
    // Because the hover state for the main frame is updated by calling Document::updateHoverActiveState
    while (newHoverFrameInDocument && newHoverFrameInDocument != m_frame) {
        newHoverFrameChain.append(newHoverFrameInDocument);
        Frame* parentFrame = newHoverFrameInDocument->tree().parent();
        newHoverFrameInDocument = parentFrame && parentFrame->isLocalFrame() ? toLocalFrame(parentFrame) : nullptr;
    }

    RefPtrWillBeRawPtr<Node> oldHoverNodeInCurDoc = m_frame->document()->hoverNode();
    RefPtrWillBeRawPtr<Node> newInnermostHoverNode = innerElement;

    if (newInnermostHoverNode != oldHoverNodeInCurDoc) {
        size_t indexFrameChain = newHoverFrameChain.size();

        // Clear the hover state on any frames which are no longer in the frame chain of the hovered elemen
        while (oldHoverNodeInCurDoc && oldHoverNodeInCurDoc->isFrameOwnerElement()) {
            LocalFrame* newHoverFrame = nullptr;
            // If we can't get the frame from the new hover frame chain,
            // the newHoverFrame will be null and the old hover state will be cleared.
            if (indexFrameChain > 0)
                newHoverFrame = newHoverFrameChain[--indexFrameChain];

            HTMLFrameOwnerElement* owner = toHTMLFrameOwnerElement(oldHoverNodeInCurDoc.get());
            if (!owner->contentFrame() || !owner->contentFrame()->isLocalFrame())
                break;

            LocalFrame* oldHoverFrame = toLocalFrame(owner->contentFrame());
            Document* doc = oldHoverFrame->document();
            if (!doc)
                break;

            oldHoverNodeInCurDoc = doc->hoverNode();
            // If the old hovered frame is different from the new hovered frame.
            // we should clear the old hovered node from the old hovered frame.
            if (newHoverFrame != oldHoverFrame)
                doc->updateHoverActiveState(request, nullptr);
        }
    }

    // Recursively set the new active/hover states on every frame in the chain of innerElement.
    m_frame->document()->updateHoverActiveState(request, innerElement);
}

// Update the mouseover/mouseenter/mouseout/mouseleave events across all frames for this gesture,
// before passing the targeted gesture event directly to a hit frame.
void EventHandler::updateGestureTargetNodeForMouseEvent(const GestureEventWithHitTestResults& targetedEvent)
{
    ASSERT(m_frame == m_frame->localFrameRoot());

    // Behaviour of this function is as follows:
    // - Create the chain of all entered frames.
    // - Compare the last frame chain under the gesture to newly entered frame chain from the main frame one by one.
    // - If the last frame doesn't match with the entered frame, then create the chain of exited frames from the last frame chain.
    // - Dispatch mouseout/mouseleave events of the exited frames from the inside out.
    // - Dispatch mouseover/mouseenter events of the entered frames into the inside.

    // Insert the ancestors of the frame having the new target node to the entered frame chain
    WillBeHeapVector<RawPtrWillBeMember<LocalFrame>> enteredFrameChain;
    LocalFrame* enteredFrameInDocument = targetedEvent.hitTestResult().innerNodeFrame();
    while (enteredFrameInDocument) {
        enteredFrameChain.append(enteredFrameInDocument);
        Frame* parentFrame = enteredFrameInDocument->tree().parent();
        enteredFrameInDocument = parentFrame && parentFrame->isLocalFrame() ? toLocalFrame(parentFrame) : nullptr;
    }

    size_t indexEnteredFrameChain = enteredFrameChain.size();
    LocalFrame* exitedFrameInDocument = m_frame;
    WillBeHeapVector<RawPtrWillBeMember<LocalFrame>> exitedFrameChain;
    // Insert the frame from the disagreement between last frames and entered frames
    while (exitedFrameInDocument) {
        Node* lastNodeUnderTap = exitedFrameInDocument->eventHandler().m_nodeUnderMouse.get();
        if (!lastNodeUnderTap)
            break;

        LocalFrame* nextExitedFrameInDocument = nullptr;
        if (lastNodeUnderTap->isFrameOwnerElement()) {
            HTMLFrameOwnerElement* owner = toHTMLFrameOwnerElement(lastNodeUnderTap);
            if (owner->contentFrame() && owner->contentFrame()->isLocalFrame())
                nextExitedFrameInDocument = toLocalFrame(owner->contentFrame());
        }

        if (exitedFrameChain.size() > 0) {
            exitedFrameChain.append(exitedFrameInDocument);
        } else {
            LocalFrame* lastEnteredFrameInDocument = indexEnteredFrameChain ? enteredFrameChain[indexEnteredFrameChain-1] : nullptr;
            if (exitedFrameInDocument != lastEnteredFrameInDocument)
                exitedFrameChain.append(exitedFrameInDocument);
            else if (nextExitedFrameInDocument && indexEnteredFrameChain)
                --indexEnteredFrameChain;
        }
        exitedFrameInDocument = nextExitedFrameInDocument;
    }

    const PlatformGestureEvent& gestureEvent = targetedEvent.event();
    unsigned modifiers = gestureEvent.modifiers();
    PlatformMouseEvent fakeMouseMove(gestureEvent.position(), gestureEvent.globalPosition(),
        NoButton, PlatformEvent::MouseMoved, /* clickCount */ 0,
        static_cast<PlatformEvent::Modifiers>(modifiers),
        PlatformMouseEvent::FromTouch, gestureEvent.timestamp());

    // Update the mouseout/mouseleave event
    size_t indexExitedFrameChain = exitedFrameChain.size();
    while (indexExitedFrameChain) {
        LocalFrame* leaveFrame = exitedFrameChain[--indexExitedFrameChain];
        leaveFrame->eventHandler().updateMouseEventTargetNode(nullptr, fakeMouseMove);
    }

    // update the mouseover/mouseenter event
    while (indexEnteredFrameChain) {
        Frame* parentFrame = enteredFrameChain[--indexEnteredFrameChain]->tree().parent();
        if (parentFrame && parentFrame->isLocalFrame())
            toLocalFrame(parentFrame)->eventHandler().updateMouseEventTargetNode(toHTMLFrameOwnerElement(enteredFrameChain[indexEnteredFrameChain]->owner()), fakeMouseMove);
    }
}

GestureEventWithHitTestResults EventHandler::targetGestureEvent(const PlatformGestureEvent& gestureEvent, bool readOnly)
{
    TRACE_EVENT0("input", "EventHandler::targetGestureEvent");

    ASSERT(m_frame == m_frame->localFrameRoot());
    // Scrolling events get hit tested per frame (like wheel events do).
    ASSERT(!gestureEvent.isScrollEvent());

    HitTestRequest::HitTestRequestType hitType = getHitTypeForGestureType(gestureEvent.type());
    double activeInterval = 0;
    bool shouldKeepActiveForMinInterval = false;
    if (readOnly) {
        hitType |= HitTestRequest::ReadOnly;
    } else if (gestureEvent.type() == PlatformEvent::GestureTap) {
        // If the Tap is received very shortly after ShowPress, we want to
        // delay clearing of the active state so that it's visible to the user
        // for at least a couple of frames.
        activeInterval = WTF::currentTime() - m_lastShowPressTimestamp;
        shouldKeepActiveForMinInterval = m_lastShowPressTimestamp && activeInterval < minimumActiveInterval;
        if (shouldKeepActiveForMinInterval)
            hitType |= HitTestRequest::ReadOnly;
    }

    GestureEventWithHitTestResults eventWithHitTestResults = hitTestResultForGestureEvent(gestureEvent, hitType);
    // Now apply hover/active state to the final target.
    HitTestRequest request(hitType | HitTestRequest::AllowChildFrameContent);
    if (!request.readOnly())
        updateGestureHoverActiveState(request, eventWithHitTestResults.hitTestResult().innerElement());

    if (shouldKeepActiveForMinInterval) {
        m_lastDeferredTapElement = eventWithHitTestResults.hitTestResult().innerElement();
        m_activeIntervalTimer.startOneShot(minimumActiveInterval - activeInterval, BLINK_FROM_HERE);
    }

    return eventWithHitTestResults;
}

GestureEventWithHitTestResults EventHandler::hitTestResultForGestureEvent(const PlatformGestureEvent& gestureEvent, HitTestRequest::HitTestRequestType hitType)
{
    // Perform the rect-based hit-test (or point-based if adjustment is disabled). Note that
    // we don't yet apply hover/active state here because we need to resolve touch adjustment
    // first so that we apply hover/active it to the final adjusted node.
    IntPoint hitTestPoint = m_frame->view()->rootFrameToContents(gestureEvent.position());
    LayoutSize padding;
    if (shouldApplyTouchAdjustment(gestureEvent)) {
        padding = LayoutSize(gestureEvent.area());
        if (!padding.isEmpty()) {
            padding.scale(1.f / 2);
            hitType |= HitTestRequest::ListBased;
        }
    }
    HitTestResult hitTestResult = hitTestResultAtPoint(hitTestPoint, hitType | HitTestRequest::ReadOnly, padding);

    // Adjust the location of the gesture to the most likely nearby node, as appropriate for the
    // type of event.
    PlatformGestureEvent adjustedEvent = gestureEvent;
    applyTouchAdjustment(&adjustedEvent, &hitTestResult);

    // Do a new hit-test at the (adjusted) gesture co-ordinates. This is necessary because
    // rect-based hit testing and touch adjustment sometimes return a different node than
    // what a point-based hit test would return for the same point.
    // FIXME: Fix touch adjustment to avoid the need for a redundant hit test. http://crbug.com/398914
    if (shouldApplyTouchAdjustment(gestureEvent)) {
        LocalFrame* hitFrame = hitTestResult.innerNodeFrame();
        if (!hitFrame)
            hitFrame = m_frame;
        hitTestResult = hitTestResultInFrame(hitFrame, hitFrame->view()->rootFrameToContents(adjustedEvent.position()), (hitType | HitTestRequest::ReadOnly) & ~HitTestRequest::ListBased);
    }

    // If we did a rect-based hit test it must be resolved to the best single node by now to
    // ensure consumers don't accidentally use one of the other candidates.
    ASSERT(!hitTestResult.isRectBasedTest());

    return GestureEventWithHitTestResults(adjustedEvent, hitTestResult);
}

HitTestRequest::HitTestRequestType EventHandler::getHitTypeForGestureType(PlatformEvent::Type type)
{
    HitTestRequest::HitTestRequestType hitType = HitTestRequest::TouchEvent;
    switch (type) {
    case PlatformEvent::GestureShowPress:
    case PlatformEvent::GestureTapUnconfirmed:
        return hitType | HitTestRequest::Active;
    case PlatformEvent::GestureTapDownCancel:
        // A TapDownCancel received when no element is active shouldn't really be changing hover state.
        if (!m_frame->document()->activeHoverElement())
            hitType |= HitTestRequest::ReadOnly;
        return hitType | HitTestRequest::Release;
    case PlatformEvent::GestureTap:
        return hitType | HitTestRequest::Release;
    case PlatformEvent::GestureTapDown:
    case PlatformEvent::GestureLongPress:
    case PlatformEvent::GestureLongTap:
    case PlatformEvent::GestureTwoFingerTap:
        // FIXME: Shouldn't LongTap and TwoFingerTap clear the Active state?
        return hitType | HitTestRequest::Active | HitTestRequest::ReadOnly;
    default:
        ASSERT_NOT_REACHED();
        return hitType | HitTestRequest::Active | HitTestRequest::ReadOnly;
    }
}

void EventHandler::applyTouchAdjustment(PlatformGestureEvent* gestureEvent, HitTestResult* hitTestResult)
{
    if (!shouldApplyTouchAdjustment(*gestureEvent))
        return;

    Node* adjustedNode = nullptr;
    IntPoint adjustedPoint = gestureEvent->position();
    bool adjusted = false;
    switch (gestureEvent->type()) {
    case PlatformEvent::GestureTap:
    case PlatformEvent::GestureTapUnconfirmed:
    case PlatformEvent::GestureTapDown:
    case PlatformEvent::GestureShowPress:
        adjusted = bestClickableNodeForHitTestResult(*hitTestResult, adjustedPoint, adjustedNode);
        break;
    case PlatformEvent::GestureLongPress:
    case PlatformEvent::GestureLongTap:
    case PlatformEvent::GestureTwoFingerTap:
        adjusted = bestContextMenuNodeForHitTestResult(*hitTestResult, adjustedPoint, adjustedNode);
        break;
    default:
        ASSERT_NOT_REACHED();
    }

    // Update the hit-test result to be a point-based result instead of a rect-based result.
    // FIXME: We should do this even when no candidate matches the node filter. crbug.com/398914
    if (adjusted) {
        hitTestResult->resolveRectBasedTest(adjustedNode, m_frame->view()->rootFrameToContents(adjustedPoint));
        gestureEvent->applyTouchAdjustment(adjustedPoint);
    }
}

bool EventHandler::sendContextMenuEvent(const PlatformMouseEvent& event, Node* overrideTargetNode)
{
    FrameView* v = m_frame->view();
    if (!v)
        return false;

    // Clear mouse press state to avoid initiating a drag while context menu is up.
    m_mousePressed = false;
    LayoutPoint positionInContents = v->rootFrameToContents(event.position());
    HitTestRequest request(HitTestRequest::Active);
    MouseEventWithHitTestResults mev = m_frame->document()->prepareMouseEvent(request, positionInContents, event);

    selectionController().sendContextMenuEvent(mev, positionInContents);

    Node* targetNode = overrideTargetNode ? overrideTargetNode : mev.innerNode();
    return dispatchMouseEvent(EventTypeNames::contextmenu, targetNode, 0, event);
}

bool EventHandler::sendContextMenuEventForKey(Element* overrideTargetElement)
{
    FrameView* view = m_frame->view();
    if (!view)
        return false;

    Document* doc = m_frame->document();
    if (!doc)
        return false;

    // Clear mouse press state to avoid initiating a drag while context menu is up.
    m_mousePressed = false;

    static const int kContextMenuMargin = 1;

#if OS(WIN)
    int rightAligned = ::GetSystemMetrics(SM_MENUDROPALIGNMENT);
#else
    int rightAligned = 0;
#endif
    IntPoint locationInRootFrame;

    Element* focusedElement = overrideTargetElement ? overrideTargetElement : doc->focusedElement();
    FrameSelection& selection = m_frame->selection();
    Position start = selection.selection().start();
    VisualViewport& visualViewport = m_frame->page()->frameHost().visualViewport();

    if (!overrideTargetElement && start.anchorNode() && (selection.rootEditableElement() || selection.isRange())) {
        IntRect firstRect = m_frame->editor().firstRectForRange(selection.selection().toNormalizedEphemeralRange());

        int x = rightAligned ? firstRect.maxX() : firstRect.x();
        // In a multiline edit, firstRect.maxY() would endup on the next line, so -1.
        int y = firstRect.maxY() ? firstRect.maxY() - 1 : 0;
        locationInRootFrame = view->contentsToRootFrame(IntPoint(x, y));
    } else if (focusedElement) {
        IntRect clippedRect = focusedElement->boundsInViewportSpace();
        // FIXME: boundsInViewportSpace is actually in the weird scaled but untranslated coordinate space of
        // the old-style visual viewport. crbug.com/459591.
        locationInRootFrame = flooredIntPoint(visualViewport.viewportCSSPixelsToRootFrame(clippedRect.center()));
    } else {
        locationInRootFrame = IntPoint(
            rightAligned
                ? visualViewport.visibleRect().maxX() - kContextMenuMargin
                : visualViewport.location().x() + kContextMenuMargin,
            visualViewport.location().y() + kContextMenuMargin);
    }

    m_frame->view()->setCursor(pointerCursor());
    IntPoint locationInViewport = visualViewport.rootFrameToViewport(locationInRootFrame);
    IntPoint globalPosition = view->hostWindow()->viewportToScreen(IntRect(locationInViewport, IntSize())).location();

    Node* targetNode = overrideTargetElement ? overrideTargetElement : doc->focusedElement();
    if (!targetNode)
        targetNode = doc;

    // Use the focused node as the target for hover and active.
    HitTestRequest request(HitTestRequest::Active);
    HitTestResult result(request, locationInRootFrame);
    result.setInnerNode(targetNode);
    doc->updateHoverActiveState(request, result.innerElement());

    // The contextmenu event is a mouse event even when invoked using the keyboard.
    // This is required for web compatibility.
    PlatformEvent::Type eventType = PlatformEvent::MousePressed;
    if (m_frame->settings() && m_frame->settings()->showContextMenuOnMouseUp())
        eventType = PlatformEvent::MouseReleased;

<<<<<<< HEAD
    PlatformMouseEvent mouseEvent(locationInRootFrame, globalPosition, RightButton, eventType, 1, false, false, false, false, PlatformMouseEvent::FromContextMenuKey, WTF::currentTime());
=======
    PlatformMouseEvent mouseEvent(locationInRootFrame, globalPosition, RightButton, eventType, 1, PlatformEvent::NoModifiers, PlatformMouseEvent::FromContextMenuKey, WTF::currentTime());
>>>>>>> e7a828b3

    return sendContextMenuEvent(mouseEvent, overrideTargetElement);
}

bool EventHandler::sendContextMenuEventForGesture(const GestureEventWithHitTestResults& targetedEvent)
{
    const PlatformGestureEvent& gestureEvent = targetedEvent.event();
    unsigned modifiers = gestureEvent.modifiers();

    // Send MouseMoved event prior to handling (https://crbug.com/485290).
    PlatformMouseEvent fakeMouseMove(gestureEvent.position(), gestureEvent.globalPosition(),
        NoButton, PlatformEvent::MouseMoved, /* clickCount */ 0,
        static_cast<PlatformEvent::Modifiers>(modifiers),
        PlatformMouseEvent::FromTouch, gestureEvent.timestamp());
    dispatchMouseEvent(EventTypeNames::mousemove, targetedEvent.hitTestResult().innerNode(), 0, fakeMouseMove);

    PlatformEvent::Type eventType = PlatformEvent::MousePressed;

    if (m_frame->settings() && m_frame->settings()->showContextMenuOnMouseUp())
        eventType = PlatformEvent::MouseReleased;
    else
        modifiers |= PlatformEvent::RightButtonDown;

    PlatformMouseEvent mouseEvent(targetedEvent.event().position(), targetedEvent.event().globalPosition(), RightButton, eventType, 1,
        static_cast<PlatformEvent::Modifiers>(modifiers),
        PlatformMouseEvent::FromTouch, WTF::currentTime());
    // To simulate right-click behavior, we send a right mouse down and then
    // context menu event.
    // FIXME: Send HitTestResults to avoid redundant hit tests.
    handleMousePressEvent(mouseEvent);
    return sendContextMenuEvent(mouseEvent);
    // We do not need to send a corresponding mouse release because in case of
    // right-click, the context menu takes capture and consumes all events.
}

void EventHandler::scheduleHoverStateUpdate()
{
    if (!m_hoverTimer.isActive())
        m_hoverTimer.startOneShot(0, BLINK_FROM_HERE);
}

void EventHandler::scheduleCursorUpdate()
{
    // We only want one timer for the page, rather than each frame having it's own timer
    // competing which eachother (since there's only one mouse cursor).
    ASSERT(m_frame == m_frame->localFrameRoot());

    if (!m_cursorUpdateTimer.isActive())
        m_cursorUpdateTimer.startOneShot(cursorUpdateInterval, BLINK_FROM_HERE);
}

bool EventHandler::cursorUpdatePending()
{
    return m_cursorUpdateTimer.isActive();
}

void EventHandler::dispatchFakeMouseMoveEventSoon()
{
    if (m_mousePressed)
        return;

    if (m_mousePositionIsUnknown)
        return;

    Settings* settings = m_frame->settings();
    if (settings && !settings->deviceSupportsMouse())
        return;

    // Reschedule the timer, to prevent dispatching mouse move events
    // during a scroll. This avoids a potential source of scroll jank.
    if (m_fakeMouseMoveEventTimer.isActive())
        m_fakeMouseMoveEventTimer.stop();
    m_fakeMouseMoveEventTimer.startOneShot(fakeMouseMoveInterval, BLINK_FROM_HERE);
}

void EventHandler::dispatchFakeMouseMoveEventSoonInQuad(const FloatQuad& quad)
{
    FrameView* view = m_frame->view();
    if (!view)
        return;

    if (!quad.containsPoint(view->rootFrameToContents(m_lastKnownMousePosition)))
        return;

    dispatchFakeMouseMoveEventSoon();
}

void EventHandler::fakeMouseMoveEventTimerFired(Timer<EventHandler>* timer)
{
    TRACE_EVENT0("input", "EventHandler::fakeMouseMoveEventTimerFired");
    ASSERT_UNUSED(timer, timer == &m_fakeMouseMoveEventTimer);
    ASSERT(!m_mousePressed);

    Settings* settings = m_frame->settings();
    if (settings && !settings->deviceSupportsMouse())
        return;

    FrameView* view = m_frame->view();
    if (!view)
        return;

    if (!m_frame->page() || !m_frame->page()->focusController().isActive())
        return;

    // Don't dispatch a synthetic mouse move event if the mouse cursor is not visible to the user.
    if (!isCursorVisible())
        return;

    PlatformMouseEvent fakeMouseMoveEvent(m_lastKnownMousePosition, m_lastKnownMouseGlobalPosition, NoButton, PlatformEvent::MouseMoved, 0, PlatformKeyboardEvent::getCurrentModifierState(), PlatformMouseEvent::RealOrIndistinguishable, currentTime());
    handleMouseMoveEvent(fakeMouseMoveEvent);
}

void EventHandler::cancelFakeMouseMoveEvent()
{
    m_fakeMouseMoveEventTimer.stop();
}

bool EventHandler::isCursorVisible() const
{
    return m_frame->page()->isCursorVisible();
}

void EventHandler::setResizingFrameSet(HTMLFrameSetElement* frameSet)
{
    m_frameSetBeingResized = frameSet;
}

void EventHandler::resizeScrollableAreaDestroyed()
{
    ASSERT(m_resizeScrollableArea);
    m_resizeScrollableArea = nullptr;
}

void EventHandler::hoverTimerFired(Timer<EventHandler>*)
{
    TRACE_EVENT0("input", "EventHandler::hoverTimerFired");
    m_hoverTimer.stop();

    ASSERT(m_frame);
    ASSERT(m_frame->document());

    if (LayoutView* layoutObject = m_frame->contentLayoutObject()) {
        if (FrameView* view = m_frame->view()) {
            HitTestRequest request(HitTestRequest::Move);
            HitTestResult result(request, view->rootFrameToContents(m_lastKnownMousePosition));
            layoutObject->hitTest(result);
            m_frame->document()->updateHoverActiveState(request, result.innerElement());
        }
    }
}

void EventHandler::activeIntervalTimerFired(Timer<EventHandler>*)
{
    TRACE_EVENT0("input", "EventHandler::activeIntervalTimerFired");
    m_activeIntervalTimer.stop();

    if (m_frame
        && m_frame->document()
        && m_lastDeferredTapElement) {
        // FIXME: Enable condition when http://crbug.com/226842 lands
        // m_lastDeferredTapElement.get() == m_frame->document()->activeElement()
        HitTestRequest request(HitTestRequest::TouchEvent | HitTestRequest::Release);
        m_frame->document()->updateHoverActiveState(request, m_lastDeferredTapElement.get());
    }
    m_lastDeferredTapElement = nullptr;
}

void EventHandler::notifyElementActivated()
{
    // Since another element has been set to active, stop current timer and clear reference.
    if (m_activeIntervalTimer.isActive())
        m_activeIntervalTimer.stop();
    m_lastDeferredTapElement = nullptr;
}

bool EventHandler::handleAccessKey(const PlatformKeyboardEvent& evt)
{
    // FIXME: Ignoring the state of Shift key is what neither IE nor Firefox do.
    // IE matches lower and upper case access keys regardless of Shift key state - but if both upper and
    // lower case variants are present in a document, the correct element is matched based on Shift key state.
    // Firefox only matches an access key if Shift is not pressed, and does that case-insensitively.
    ASSERT(!(accessKeyModifiers() & PlatformEvent::ShiftKey));
    if ((evt.modifiers() & (PlatformEvent::KeyModifiers & ~PlatformEvent::ShiftKey)) != accessKeyModifiers())
        return false;
    String key = evt.unmodifiedText();
    Element* elem = m_frame->document()->getElementByAccessKey(key.lower());
    if (!elem)
        return false;
    elem->accessKeyAction(false);
    return true;
}

bool EventHandler::keyEvent(const PlatformKeyboardEvent& initialKeyEvent)
{
    RefPtrWillBeRawPtr<FrameView> protector(m_frame->view());
    m_frame->chromeClient().clearToolTip();

    if (initialKeyEvent.windowsVirtualKeyCode() == VK_CAPITAL)
        capsLockStateMayHaveChanged();

#if OS(WIN)
    if (panScrollInProgress()) {
        // If a key is pressed while the panScroll is in progress then we want to stop
        if (initialKeyEvent.type() == PlatformEvent::KeyDown || initialKeyEvent.type() == PlatformEvent::RawKeyDown)
            stopAutoscroll();

        // If we were in panscroll mode, we swallow the key event
        return true;
    }
#endif

    // Check for cases where we are too early for events -- possible unmatched key up
    // from pressing return in the location bar.
    RefPtrWillBeRawPtr<Node> node = eventTargetNodeForDocument(m_frame->document());
    if (!node)
        return false;

    UserGestureIndicator gestureIndicator(DefinitelyProcessingUserGesture);

    // In IE, access keys are special, they are handled after default keydown processing, but cannot be canceled - this is hard to match.
    // On Mac OS X, we process them before dispatching keydown, as the default keydown handler implements Emacs key bindings, which may conflict
    // with access keys. Then we dispatch keydown, but suppress its default handling.
    // On Windows, WebKit explicitly calls handleAccessKey() instead of dispatching a keypress event for WM_SYSCHAR messages.
    // Other platforms currently match either Mac or Windows behavior, depending on whether they send combined KeyDown events.
    bool matchedAnAccessKey = false;
    if (initialKeyEvent.type() == PlatformEvent::KeyDown)
        matchedAnAccessKey = handleAccessKey(initialKeyEvent);

    // FIXME: it would be fair to let an input method handle KeyUp events before DOM dispatch.
    if (initialKeyEvent.type() == PlatformEvent::KeyUp || initialKeyEvent.type() == PlatformEvent::Char)
        return !node->dispatchKeyEvent(initialKeyEvent);

    PlatformKeyboardEvent keyDownEvent = initialKeyEvent;
    if (keyDownEvent.type() != PlatformEvent::RawKeyDown)
        keyDownEvent.disambiguateKeyDownEvent(PlatformEvent::RawKeyDown);
    RefPtrWillBeRawPtr<KeyboardEvent> keydown = KeyboardEvent::create(keyDownEvent, m_frame->document()->domWindow());
    if (matchedAnAccessKey)
        keydown->setDefaultPrevented(true);
    keydown->setTarget(node);

    if (initialKeyEvent.type() == PlatformEvent::RawKeyDown) {
        node->dispatchEvent(keydown);
        // If frame changed as a result of keydown dispatch, then return true to avoid sending a subsequent keypress message to the new frame.
        bool changedFocusedFrame = m_frame->page() && m_frame != m_frame->page()->focusController().focusedOrMainFrame();
        return keydown->defaultHandled() || keydown->defaultPrevented() || changedFocusedFrame;
    }

    node->dispatchEvent(keydown);
    // If frame changed as a result of keydown dispatch, then return early to avoid sending a subsequent keypress message to the new frame.
    bool changedFocusedFrame = m_frame->page() && m_frame != m_frame->page()->focusController().focusedOrMainFrame();
    bool keydownResult = keydown->defaultHandled() || keydown->defaultPrevented() || changedFocusedFrame;
    if (keydownResult)
        return keydownResult;

    // Focus may have changed during keydown handling, so refetch node.
    // But if we are dispatching a fake backward compatibility keypress, then we pretend that the keypress happened on the original node.
    node = eventTargetNodeForDocument(m_frame->document());
    if (!node)
        return false;

    PlatformKeyboardEvent keyPressEvent = initialKeyEvent;
    keyPressEvent.disambiguateKeyDownEvent(PlatformEvent::Char);
    if (keyPressEvent.text().isEmpty())
        return keydownResult;
    RefPtrWillBeRawPtr<KeyboardEvent> keypress = KeyboardEvent::create(keyPressEvent, m_frame->document()->domWindow());
    keypress->setTarget(node);
    if (keydownResult)
        keypress->setDefaultPrevented(true);
    node->dispatchEvent(keypress);

    return keydownResult || keypress->defaultPrevented() || keypress->defaultHandled();
}

static WebFocusType focusDirectionForKey(const AtomicString& keyIdentifier)
{
    DEFINE_STATIC_LOCAL(AtomicString, Down, ("Down", AtomicString::ConstructFromLiteral));
    DEFINE_STATIC_LOCAL(AtomicString, Up, ("Up", AtomicString::ConstructFromLiteral));
    DEFINE_STATIC_LOCAL(AtomicString, Left, ("Left", AtomicString::ConstructFromLiteral));
    DEFINE_STATIC_LOCAL(AtomicString, Right, ("Right", AtomicString::ConstructFromLiteral));

    WebFocusType retVal = WebFocusTypeNone;

    if (keyIdentifier == Down)
        retVal = WebFocusTypeDown;
    else if (keyIdentifier == Up)
        retVal = WebFocusTypeUp;
    else if (keyIdentifier == Left)
        retVal = WebFocusTypeLeft;
    else if (keyIdentifier == Right)
        retVal = WebFocusTypeRight;

    return retVal;
}

void EventHandler::defaultKeyboardEventHandler(KeyboardEvent* event)
{
    if (event->type() == EventTypeNames::keydown) {
        // Clear caret blinking suspended state to make sure that caret blinks
        // when we type again after long pressing on an empty input field.
        if (m_frame && m_frame->selection().isCaretBlinkingSuspended())
            m_frame->selection().setCaretBlinkingSuspended(false);

        m_frame->editor().handleKeyboardEvent(event);
        if (event->defaultHandled())
            return;
        if (event->keyIdentifier() == "U+0009") {
            defaultTabEventHandler(event);
        } else if (event->keyIdentifier() == "U+0008") {
            defaultBackspaceEventHandler(event);
        } else if (event->keyIdentifier() == "U+001B") {
            defaultEscapeEventHandler(event);
        } else {
            WebFocusType type = focusDirectionForKey(AtomicString(event->keyIdentifier()));
            if (type != WebFocusTypeNone)
                defaultArrowEventHandler(type, event);
        }
    }
    if (event->type() == EventTypeNames::keypress) {
        m_frame->editor().handleKeyboardEvent(event);
        if (event->defaultHandled())
            return;
        if (event->charCode() == ' ')
            defaultSpaceEventHandler(event);
    }
}

bool EventHandler::dragHysteresisExceeded(const IntPoint& dragLocationInRootFrame) const
{
    FrameView* view = m_frame->view();
    if (!view)
        return false;
    IntPoint dragLocation = view->rootFrameToContents(dragLocationInRootFrame);
    IntSize delta = dragLocation - m_mouseDownPos;

    int threshold = GeneralDragHysteresis;
    switch (dragState().m_dragType) {
    case DragSourceActionSelection:
        threshold = TextDragHysteresis;
        break;
    case DragSourceActionImage:
        threshold = ImageDragHysteresis;
        break;
    case DragSourceActionLink:
        threshold = LinkDragHysteresis;
        break;
    case DragSourceActionDHTML:
        break;
    case DragSourceActionNone:
        ASSERT_NOT_REACHED();
    }

    return abs(delta.width()) >= threshold || abs(delta.height()) >= threshold;
}

void EventHandler::clearDragDataTransfer()
{
    if (dragState().m_dragDataTransfer) {
        dragState().m_dragDataTransfer->clearDragImage();
        dragState().m_dragDataTransfer->setAccessPolicy(DataTransferNumb);
    }
}

void EventHandler::dragSourceEndedAt(const PlatformMouseEvent& event, DragOperation operation)
{
    // Send a hit test request so that Layer gets a chance to update the :hover and :active pseudoclasses.
    HitTestRequest request(HitTestRequest::Release);
    prepareMouseEvent(request, event);

    if (dragState().m_dragSrc) {
        dragState().m_dragDataTransfer->setDestinationOperation(operation);
        // for now we don't care if event handler cancels default behavior, since there is none
        dispatchDragSrcEvent(EventTypeNames::dragend, event);
    }
    clearDragDataTransfer();
    dragState().m_dragSrc = nullptr;
    // In case the drag was ended due to an escape key press we need to ensure
    // that consecutive mousemove events don't reinitiate the drag and drop.
    m_mouseDownMayStartDrag = false;
}

void EventHandler::updateDragStateAfterEditDragIfNeeded(Element* rootEditableElement)
{
    // If inserting the dragged contents removed the drag source, we still want to fire dragend at the root editble element.
    if (dragState().m_dragSrc && !dragState().m_dragSrc->inDocument())
        dragState().m_dragSrc = rootEditableElement;
}

// returns if we should continue "default processing", i.e., whether eventhandler canceled
bool EventHandler::dispatchDragSrcEvent(const AtomicString& eventType, const PlatformMouseEvent& event)
{
    return dispatchDragEvent(eventType, dragState().m_dragSrc.get(), event, dragState().m_dragDataTransfer.get());
}

bool EventHandler::handleDrag(const MouseEventWithHitTestResults& event, DragInitiator initiator)
{
    ASSERT(event.event().type() == PlatformEvent::MouseMoved);
    // Callers must protect the reference to FrameView, since this function may dispatch DOM
    // events, causing page/FrameView to go away.
    ASSERT(m_frame);
    ASSERT(m_frame->view());
    if (!m_frame->page())
        return false;

    if (m_mouseDownMayStartDrag) {
        HitTestRequest request(HitTestRequest::ReadOnly);
        HitTestResult result(request, m_mouseDownPos);
        m_frame->contentLayoutObject()->hitTest(result);
        Node* node = result.innerNode();
        if (node) {
            DragController::SelectionDragPolicy selectionDragPolicy = event.event().timestamp() - m_mouseDownTimestamp < TextDragDelay
                ? DragController::DelayedSelectionDragResolution
                : DragController::ImmediateSelectionDragResolution;
            dragState().m_dragSrc = m_frame->page()->dragController().draggableNode(m_frame, node, m_mouseDownPos, selectionDragPolicy, dragState().m_dragType);
        } else {
            dragState().m_dragSrc = nullptr;
        }

        if (!dragState().m_dragSrc)
            m_mouseDownMayStartDrag = false; // no element is draggable
    }

    if (!m_mouseDownMayStartDrag)
        return initiator == DragInitiator::Mouse && !selectionController().mouseDownMayStartSelect() && !m_mouseDownMayStartAutoscroll;

    // We are starting a text/image/url drag, so the cursor should be an arrow
    // FIXME <rdar://7577595>: Custom cursors aren't supported during drag and drop (default to pointer).
    m_frame->view()->setCursor(pointerCursor());

    if (initiator == DragInitiator::Mouse && !dragHysteresisExceeded(event.event().position()))
        return true;

    // Once we're past the hysteresis point, we don't want to treat this gesture as a click
    invalidateClick();

    if (!tryStartDrag(event)) {
        // Something failed to start the drag, clean up.
        clearDragDataTransfer();
        dragState().m_dragSrc = nullptr;
    }

    m_mouseDownMayStartDrag = false;
    // Whether or not the drag actually started, no more default handling (like selection).
    return true;
}

bool EventHandler::tryStartDrag(const MouseEventWithHitTestResults& event)
{
    // The DataTransfer would only be non-empty if we missed a dragEnd.
    // Clear it anyway, just to make sure it gets numbified.
    clearDragDataTransfer();

    dragState().m_dragDataTransfer = createDraggingDataTransfer();

    // Check to see if this a DOM based drag, if it is get the DOM specified drag
    // image and offset
    if (dragState().m_dragType == DragSourceActionDHTML) {
        if (LayoutObject* layoutObject = dragState().m_dragSrc->layoutObject()) {
            FloatPoint absPos = layoutObject->localToAbsolute(FloatPoint(), UseTransforms);
            IntSize delta = m_mouseDownPos - roundedIntPoint(absPos);
            dragState().m_dragDataTransfer->setDragImageElement(dragState().m_dragSrc.get(), IntPoint(delta));
        } else {
            // The layoutObject has disappeared, this can happen if the onStartDrag handler has hidden
            // the element in some way. In this case we just kill the drag.
            return false;
        }
    }

    DragController& dragController = m_frame->page()->dragController();
    if (!dragController.populateDragDataTransfer(m_frame, dragState(), m_mouseDownPos))
        return false;

    // If dispatching dragstart brings about another mouse down -- one way
    // this will happen is if a DevTools user breaks within a dragstart
    // handler and then clicks on the suspended page -- the drag state is
    // reset. Hence, need to check if this particular drag operation can
    // continue even if dispatchEvent() indicates no (direct) cancellation.
    // Do that by checking if m_dragSrc is still set.
    m_mouseDownMayStartDrag = !dispatchDragSrcEvent(EventTypeNames::dragstart, m_mouseDown)
        && !m_frame->selection().isInPasswordField() && dragState().m_dragSrc;

    // Invalidate clipboard here against anymore pasteboard writing for security. The drag
    // image can still be changed as we drag, but not the pasteboard data.
    dragState().m_dragDataTransfer->setAccessPolicy(DataTransferImageWritable);

    if (m_mouseDownMayStartDrag) {
        // Dispatching the event could cause Page to go away. Make sure it's still valid before trying to use DragController.
        if (m_frame->page() && dragController.startDrag(m_frame, dragState(), event.event(), m_mouseDownPos))
            return true;
        // Drag was canned at the last minute - we owe m_dragSrc a DRAGEND event
        dispatchDragSrcEvent(EventTypeNames::dragend, event.event());
    }

    return false;
}

bool EventHandler::handleTextInputEvent(const String& text, Event* underlyingEvent, TextEventInputType inputType)
{
    // Platforms should differentiate real commands like selectAll from text input in disguise (like insertNewline),
    // and avoid dispatching text input events from keydown default handlers.
    ASSERT(!underlyingEvent || !underlyingEvent->isKeyboardEvent() || toKeyboardEvent(underlyingEvent)->type() == EventTypeNames::keypress);

    if (!m_frame)
        return false;

    EventTarget* target;
    if (underlyingEvent)
        target = underlyingEvent->target();
    else
        target = eventTargetNodeForDocument(m_frame->document());
    if (!target)
        return false;

    RefPtrWillBeRawPtr<TextEvent> event = TextEvent::create(m_frame->domWindow(), text, inputType);
    event->setUnderlyingEvent(underlyingEvent);

    target->dispatchEvent(event);
    return event->defaultHandled();
}

void EventHandler::defaultTextInputEventHandler(TextEvent* event)
{
    if (m_frame->editor().handleTextEvent(event))
        event->setDefaultHandled();
}

void EventHandler::defaultSpaceEventHandler(KeyboardEvent* event)
{
    ASSERT(event->type() == EventTypeNames::keypress);

    if (event->ctrlKey() || event->metaKey() || event->altKey())
        return;

    ScrollDirection direction = event->shiftKey() ? ScrollBlockDirectionBackward : ScrollBlockDirectionForward;

    // FIXME: enable scroll customization in this case. See crbug.com/410974.
    if (scroll(direction, ScrollByPage).didScroll) {
        event->setDefaultHandled();
        return;
    }

    FrameView* view = m_frame->view();
    if (!view)
        return;

    ScrollDirectionPhysical physicalDirection =
        toPhysicalDirection(direction, view->isVerticalDocument(), view->isFlippedDocument());

    if (view->scrollableArea()->userScroll(physicalDirection, ScrollByPage).didScroll)
        event->setDefaultHandled();
}

void EventHandler::defaultBackspaceEventHandler(KeyboardEvent* event)
{
    ASSERT(event->type() == EventTypeNames::keydown);

    if (event->ctrlKey() || event->metaKey() || event->altKey())
        return;

    if (!m_frame->editor().behavior().shouldNavigateBackOnBackspace())
        return;
    UseCounter::count(m_frame->document(), UseCounter::BackspaceNavigatedBack);
    if (m_frame->page()->chromeClient().hadFormInteraction())
        UseCounter::count(m_frame->document(), UseCounter::BackspaceNavigatedBackAfterFormInteraction);
    bool handledEvent = m_frame->loader().client()->navigateBackForward(event->shiftKey() ? 1 : -1);
    if (handledEvent)
        event->setDefaultHandled();
}

void EventHandler::defaultArrowEventHandler(WebFocusType focusType, KeyboardEvent* event)
{
    ASSERT(event->type() == EventTypeNames::keydown);

    if (event->ctrlKey() || event->metaKey() || event->shiftKey())
        return;

    Page* page = m_frame->page();
    if (!page)
        return;

    if (!isSpatialNavigationEnabled(m_frame))
        return;

    // Arrows and other possible directional navigation keys can be used in design
    // mode editing.
    if (m_frame->document()->inDesignMode())
        return;

    if (page->focusController().advanceFocus(focusType))
        event->setDefaultHandled();
}

void EventHandler::defaultTabEventHandler(KeyboardEvent* event)
{
    ASSERT(event->type() == EventTypeNames::keydown);

    // We should only advance focus on tabs if no special modifier keys are held down.
    if (event->ctrlKey() || event->metaKey())
        return;

#if !OS(MACOSX)
    // Option-Tab is a shortcut based on a system-wide preference on Mac but
    // should be ignored on all other platforms.
    if (event->altKey())
        return;
#endif

    Page* page = m_frame->page();
    if (!page)
        return;
    if (!page->tabKeyCyclesThroughElements())
        return;

    WebFocusType focusType = event->shiftKey() ? WebFocusTypeBackward : WebFocusTypeForward;

    // Tabs can be used in design mode editing.
    if (m_frame->document()->inDesignMode())
        return;

    if (page->focusController().advanceFocus(focusType, InputDeviceCapabilities::doesntFireTouchEventsSourceCapabilities()))
        event->setDefaultHandled();
}

void EventHandler::defaultEscapeEventHandler(KeyboardEvent* event)
{
    if (HTMLDialogElement* dialog = m_frame->document()->activeModalDialog())
        dialog->dispatchEvent(Event::createCancelable(EventTypeNames::cancel));
}

void EventHandler::capsLockStateMayHaveChanged()
{
    if (Element* element = m_frame->document()->focusedElement()) {
        if (LayoutObject* r = element->layoutObject()) {
            if (r->isTextField())
                toLayoutTextControlSingleLine(r)->capsLockStateMayHaveChanged();
        }
    }
}

void EventHandler::setFrameWasScrolledByUser()
{
    if (DocumentLoader* documentLoader = m_frame->loader().documentLoader())
        documentLoader->initialScrollState().wasScrolledByUser = true;
}

bool EventHandler::passMousePressEventToScrollbar(MouseEventWithHitTestResults& mev)
{
    Scrollbar* scrollbar = mev.scrollbar();
    updateLastScrollbarUnderMouse(scrollbar, true);

    if (!scrollbar || !scrollbar->enabled())
        return false;
    setFrameWasScrolledByUser();
    scrollbar->mouseDown(mev.event());
    return true;
}

// If scrollbar (under mouse) is different from last, send a mouse exited. Set
// last to scrollbar if setLast is true; else set last to 0.
void EventHandler::updateLastScrollbarUnderMouse(Scrollbar* scrollbar, bool setLast)
{
    if (m_lastScrollbarUnderMouse != scrollbar) {
        // Send mouse exited to the old scrollbar.
        if (m_lastScrollbarUnderMouse)
            m_lastScrollbarUnderMouse->mouseExited();

        // Send mouse entered if we're setting a new scrollbar.
        if (scrollbar && setLast)
            scrollbar->mouseEntered();

        m_lastScrollbarUnderMouse = setLast ? scrollbar : nullptr;
    }
}

HitTestResult EventHandler::hitTestResultInFrame(LocalFrame* frame, const LayoutPoint& point, HitTestRequest::HitTestRequestType hitType)
{
    HitTestResult result(HitTestRequest(hitType), point);

    if (!frame || !frame->contentLayoutObject())
        return result;
    if (frame->view()) {
        IntRect rect = frame->view()->visibleContentRect(IncludeScrollbars);
        if (!rect.contains(roundedIntPoint(point)))
            return result;
    }
    frame->contentLayoutObject()->hitTest(result);
    return result;
}

void EventHandler::dispatchPointerEvents(const PlatformTouchEvent& event,
    WillBeHeapVector<TouchInfo>& touchInfos)
{
    if (!RuntimeEnabledFeatures::pointerEventEnabled())
        return;

    // Iterate through the touch points, sending PointerEvents to the targets as required.
    for (unsigned i = 0; i < touchInfos.size(); ++i) {
        TouchInfo& touchInfo = touchInfos[i];
        const PlatformTouchPoint& touchPoint = touchInfo.point;
        const unsigned& pointerId = touchPoint.id();
        const PlatformTouchPoint::State pointState = touchPoint.state();

        if (pointState == PlatformTouchPoint::TouchStationary || !touchInfo.knownTarget)
            continue;

        bool pointerReleasedOrCancelled = pointState == PlatformTouchPoint::TouchReleased
            || pointState == PlatformTouchPoint::TouchCancelled;
        const WebPointerProperties::PointerType pointerType = touchPoint.pointerProperties().pointerType;

        if (pointState == PlatformTouchPoint::TouchPressed)
            m_pointerIdManager.add(pointerType, pointerId);

        RefPtrWillBeRawPtr<PointerEvent> pointerEvent = PointerEvent::create(
            pointerEventNameForTouchPointState(pointState),
            m_pointerIdManager.isPrimary(pointerType, pointerId),
            touchPoint, event.modifiers(),
            touchInfo.adjustedRadius.width(), touchInfo.adjustedRadius.height(),
            touchInfo.adjustedPagePoint.x(), touchInfo.adjustedPagePoint.y());

        touchInfo.touchTarget->dispatchEvent(pointerEvent.get());
        touchInfo.consumed = pointerEvent->defaultPrevented() || pointerEvent->defaultHandled();

        // Remove the released/cancelled id at the end to correctly determine primary id above.
        if (pointerReleasedOrCancelled)
            m_pointerIdManager.remove(pointerType, pointerId);
    }
}

void EventHandler::sendPointerCancels(WillBeHeapVector<TouchInfo>& touchInfos)
{
    if (!RuntimeEnabledFeatures::pointerEventEnabled())
        return;

    for (unsigned i = 0; i < touchInfos.size(); ++i) {
        TouchInfo& touchInfo = touchInfos[i];
        const PlatformTouchPoint& point = touchInfo.point;
        const unsigned& pointerId = point.id();
        const PlatformTouchPoint::State pointState = point.state();

        if (pointState == PlatformTouchPoint::TouchReleased
            || pointState == PlatformTouchPoint::TouchCancelled)
            continue;

        PointerEventInit pointerEventInit;
        pointerEventInit.setPointerId(pointerId);
        pointerEventInit.setBubbles(true);
        pointerEventInit.setCancelable(false);

        RefPtrWillBeRawPtr<PointerEvent> pointerEvent = PointerEvent::create(
            EventTypeNames::pointercancel, pointerEventInit);
        touchInfo.touchTarget->dispatchEvent(pointerEvent.get());

        m_pointerIdManager.remove(WebPointerProperties::PointerType::Touch, pointerId);
    }
}

namespace {

// Defining this class type local to dispatchTouchEvents() and annotating
// it with STACK_ALLOCATED(), runs into MSVC(VS 2013)'s C4822 warning
// that the local class doesn't provide a local definition for 'operator new'.
// Which it intentionally doesn't and shouldn't.
//
// Work around such toolchain bugginess by lifting out the type, thereby
// taking it out of C4822's reach.
class ChangedTouches final {
    STACK_ALLOCATED();
public:
    // The touches corresponding to the particular change state this struct
    // instance represents.
    RefPtrWillBeMember<TouchList> m_touches;

    using EventTargetSet = WillBeHeapHashSet<RefPtrWillBeMember<EventTarget>>;
    // Set of targets involved in m_touches.
    EventTargetSet m_targets;
};

} // namespace

bool EventHandler::dispatchTouchEvents(const PlatformTouchEvent& event,
    WillBeHeapVector<TouchInfo>& touchInfos, bool freshTouchEvents, bool allTouchReleased)
{
    // Build up the lists to use for the 'touches', 'targetTouches' and
    // 'changedTouches' attributes in the JS event. See
    // http://www.w3.org/TR/touch-events/#touchevent-interface for how these
    // lists fit together.

    // Holds the complete set of touches on the screen.
    RefPtrWillBeRawPtr<TouchList> touches = TouchList::create();

    // A different view on the 'touches' list above, filtered and grouped by
    // event target. Used for the 'targetTouches' list in the JS event.
    using TargetTouchesHeapMap = WillBeHeapHashMap<EventTarget*, RefPtrWillBeMember<TouchList>>;
    TargetTouchesHeapMap touchesByTarget;

    // Array of touches per state, used to assemble the 'changedTouches' list.
    ChangedTouches changedTouches[PlatformTouchPoint::TouchStateEnd];

    for (unsigned i = 0; i < touchInfos.size(); ++i) {
        const TouchInfo& touchInfo = touchInfos[i];
        const PlatformTouchPoint& point = touchInfo.point;
        PlatformTouchPoint::State pointState = point.state();

        if (touchInfo.consumed)
            continue;

        RefPtrWillBeRawPtr<Touch> touch = Touch::create(
            touchInfo.targetFrame.get(),
            touchInfo.touchTarget.get(),
            point.id(),
            point.screenPos(),
            touchInfo.adjustedPagePoint,
            touchInfo.adjustedRadius,
            point.rotationAngle(),
            point.force());

        // Ensure this target's touch list exists, even if it ends up empty, so
        // it can always be passed to TouchEvent::Create below.
        TargetTouchesHeapMap::iterator targetTouchesIterator = touchesByTarget.find(touchInfo.touchTarget.get());
        if (targetTouchesIterator == touchesByTarget.end()) {
            touchesByTarget.set(touchInfo.touchTarget.get(), TouchList::create());
            targetTouchesIterator = touchesByTarget.find(touchInfo.touchTarget.get());
        }

        // touches and targetTouches should only contain information about
        // touches still on the screen, so if this point is released or
        // cancelled it will only appear in the changedTouches list.
        if (pointState != PlatformTouchPoint::TouchReleased && pointState != PlatformTouchPoint::TouchCancelled) {
            touches->append(touch);
            targetTouchesIterator->value->append(touch);
        }

        // Now build up the correct list for changedTouches.
        // Note that  any touches that are in the TouchStationary state (e.g. if
        // the user had several points touched but did not move them all) should
        // never be in the changedTouches list so we do not handle them
        // explicitly here. See https://bugs.webkit.org/show_bug.cgi?id=37609
        // for further discussion about the TouchStationary state.
        if (pointState != PlatformTouchPoint::TouchStationary && touchInfo.knownTarget) {
            ASSERT(pointState < PlatformTouchPoint::TouchStateEnd);
            if (!changedTouches[pointState].m_touches)
                changedTouches[pointState].m_touches = TouchList::create();
            changedTouches[pointState].m_touches->append(touch);
            changedTouches[pointState].m_targets.add(touchInfo.touchTarget);
        }
    }
    if (allTouchReleased) {
        m_touchSequenceDocument.clear();
        m_touchSequenceUserGestureToken.clear();
    }

    bool swallowedEvent = false;

    // Now iterate through the changedTouches list and m_targets within it, sending
    // TouchEvents to the targets as required.
    for (unsigned state = 0; state != PlatformTouchPoint::TouchStateEnd; ++state) {
        if (!changedTouches[state].m_touches)
            continue;

        const AtomicString& eventName(touchEventNameForTouchPointState(static_cast<PlatformTouchPoint::State>(state)));
        for (const auto& eventTarget : changedTouches[state].m_targets) {
            EventTarget* touchEventTarget = eventTarget.get();
            RefPtrWillBeRawPtr<TouchEvent> touchEvent = TouchEvent::create(
                touches.get(), touchesByTarget.get(touchEventTarget), changedTouches[state].m_touches.get(),
                eventName, touchEventTarget->toNode()->document().domWindow(),
                event.modifiers(), event.cancelable(), event.causesScrollingIfUncanceled(), event.timestamp());

            touchEventTarget->dispatchEvent(touchEvent.get());
            swallowedEvent = swallowedEvent || touchEvent->defaultPrevented() || touchEvent->defaultHandled();
        }
    }

    return swallowedEvent;
}

bool EventHandler::handleTouchEvent(const PlatformTouchEvent& event)
{
    TRACE_EVENT0("blink", "EventHandler::handleTouchEvent");

    const Vector<PlatformTouchPoint>& points = event.touchPoints();

    bool freshTouchEvents = true;
    bool allTouchReleased = true;
    for (unsigned i = 0; i < points.size(); ++i) {
        const PlatformTouchPoint& point = points[i];

        if (point.state() != PlatformTouchPoint::TouchPressed)
            freshTouchEvents = false;
        if (point.state() != PlatformTouchPoint::TouchReleased && point.state() != PlatformTouchPoint::TouchCancelled)
            allTouchReleased = false;
    }
    if (freshTouchEvents) {
        // Ideally we'd ASSERT !m_touchSequenceDocument here since we should
        // have cleared the active document when we saw the last release. But we
        // have some tests that violate this, ClusterFuzz could trigger it, and
        // there may be cases where the browser doesn't reliably release all
        // touches. http://crbug.com/345372 tracks this.
        m_touchSequenceDocument.clear();
        m_touchSequenceUserGestureToken.clear();
    }

    OwnPtr<UserGestureIndicator> gestureIndicator;

    if (m_touchSequenceUserGestureToken)
        gestureIndicator = adoptPtr(new UserGestureIndicator(m_touchSequenceUserGestureToken.release()));
    else
        gestureIndicator = adoptPtr(new UserGestureIndicator(DefinitelyProcessingUserGesture));

    m_touchSequenceUserGestureToken = gestureIndicator->currentToken();

    ASSERT(m_frame->view());
    if (m_touchSequenceDocument && (!m_touchSequenceDocument->frame() || !m_touchSequenceDocument->frame()->view())) {
        // If the active touch document has no frame or view, it's probably being destroyed
        // so we can't dispatch events.
        return false;
    }

    // First do hit tests for any new touch points.
    for (unsigned i = 0; i < points.size(); ++i) {
        const PlatformTouchPoint& point = points[i];

        // Touch events implicitly capture to the touched node, and don't change
        // active/hover states themselves (Gesture events do). So we only need
        // to hit-test on touchstart, and it can be read-only.
        if (point.state() == PlatformTouchPoint::TouchPressed) {
            HitTestRequest::HitTestRequestType hitType = HitTestRequest::TouchEvent | HitTestRequest::ReadOnly | HitTestRequest::Active;
            LayoutPoint pagePoint = roundedLayoutPoint(m_frame->view()->rootFrameToContents(point.pos()));
            HitTestResult result;
            if (!m_touchSequenceDocument) {
                result = hitTestResultAtPoint(pagePoint, hitType);
            } else if (m_touchSequenceDocument->frame()) {
                LayoutPoint framePoint = roundedLayoutPoint(m_touchSequenceDocument->frame()->view()->rootFrameToContents(point.pos()));
                result = hitTestResultInFrame(m_touchSequenceDocument->frame(), framePoint, hitType);
            } else {
                continue;
            }

            Node* node = result.innerNode();
            if (!node)
                continue;

            // Touch events should not go to text nodes
            if (node->isTextNode())
                node = ComposedTreeTraversal::parent(*node);

            if (!m_touchSequenceDocument) {
                // Keep track of which document should receive all touch events
                // in the active sequence. This must be a single document to
                // ensure we don't leak Nodes between documents.
                m_touchSequenceDocument = &(result.innerNode()->document());
                ASSERT(m_touchSequenceDocument->frame()->view());
            }

            // Ideally we'd ASSERT(!m_targetForTouchID.contains(point.id())
            // since we shouldn't get a touchstart for a touch that's already
            // down. However EventSender allows this to be violated and there's
            // some tests that take advantage of it. There may also be edge
            // cases in the browser where this happens.
            // See http://crbug.com/345372.
            m_targetForTouchID.set(point.id(), node);

            TouchAction effectiveTouchAction = TouchActionUtil::computeEffectiveTouchAction(*node);
            if (effectiveTouchAction != TouchActionAuto)
                m_frame->page()->chromeClient().setTouchAction(effectiveTouchAction);
        }
    }

    m_touchPressed = !allTouchReleased;

    // If there's no document receiving touch events, or no handlers on the
    // document set to receive the events, then we can skip all the rest of
    // this work.
    if (!m_touchSequenceDocument || !m_touchSequenceDocument->frameHost() || !m_touchSequenceDocument->frameHost()->eventHandlerRegistry().hasEventHandlers(EventHandlerRegistry::TouchEvent) || !m_touchSequenceDocument->frame()) {
        if (allTouchReleased) {
            m_touchSequenceDocument.clear();
            m_touchSequenceUserGestureToken.clear();
        }
        return false;
    }

    // Compute and store the common info used by both PointerEvent and TouchEvent.
    WillBeHeapVector<TouchInfo> touchInfos(points.size());

    for (unsigned i = 0; i < points.size(); ++i) {
        const PlatformTouchPoint& point = points[i];
        PlatformTouchPoint::State pointState = point.state();
        RefPtrWillBeRawPtr<EventTarget> touchTarget = nullptr;

        if (pointState == PlatformTouchPoint::TouchReleased || pointState == PlatformTouchPoint::TouchCancelled) {
            // The target should be the original target for this touch, so get
            // it from the hashmap. As it's a release or cancel we also remove
            // it from the map.
            touchTarget = m_targetForTouchID.take(point.id());
        } else {
            // No hittest is performed on move or stationary, since the target
            // is not allowed to change anyway.
            touchTarget = m_targetForTouchID.get(point.id());
        }

        LocalFrame* targetFrame = nullptr;
        bool knownTarget = false;
        if (touchTarget) {
            Document& doc = touchTarget->toNode()->document();
            // If the target node has moved to a new document while it was being touched,
            // we can't send events to the new document because that could leak nodes
            // from one document to another. See http://crbug.com/394339.
            if (&doc == m_touchSequenceDocument.get()) {
                targetFrame = doc.frame();
                knownTarget = true;
            }
        }
        if (!knownTarget) {
            // If we don't have a target registered for the point it means we've
            // missed our opportunity to do a hit test for it (due to some
            // optimization that prevented blink from ever seeing the
            // touchstart), or that the touch started outside the active touch
            // sequence document. We should still include the touch in the
            // Touches list reported to the application (eg. so it can
            // differentiate between a one and two finger gesture), but we won't
            // actually dispatch any events for it. Set the target to the
            // Document so that there's some valid node here. Perhaps this
            // should really be LocalDOMWindow, but in all other cases the target of
            // a Touch is a Node so using the window could be a breaking change.
            // Since we know there was no handler invoked, the specific target
            // should be completely irrelevant to the application.
            touchTarget = m_touchSequenceDocument;
            targetFrame = m_touchSequenceDocument->frame();
        }
        ASSERT(targetFrame);

        // pagePoint should always be in the target element's document coordinates.
        FloatPoint pagePoint = targetFrame->view()->rootFrameToContents(point.pos());
        float scaleFactor = 1.0f / targetFrame->pageZoomFactor();

        TouchInfo& touchInfo = touchInfos[i];
        touchInfo.point = point;
        touchInfo.touchTarget = touchTarget;
        touchInfo.targetFrame = targetFrame;
        touchInfo.adjustedPagePoint = pagePoint.scaledBy(scaleFactor);
        touchInfo.adjustedRadius = point.radius().scaledBy(scaleFactor);
        touchInfo.knownTarget = knownTarget;
        touchInfo.consumed = false;
    }

    if (!m_inPointerCanceledState) {
        dispatchPointerEvents(event, touchInfos);
        // Note that the disposition of any pointer events affects only the generation of touch
        // events. If all pointer events were handled (and hence no touch events were fired), that
        // is still equivalent to the touch events going unhandled because pointer event handler
        // don't block scroll gesture generation.
    }

    // TODO(crbug.com/507408): If PE handlers always call preventDefault, we won't see TEs until after
    // scrolling starts because the scrolling would suppress upcoming PEs. This sudden "break" in TE
    // suppression can make the visible TEs inconsistent (e.g. touchmove without a touchstart).

    bool swallowedTouchEvent = dispatchTouchEvents(event, touchInfos, freshTouchEvents,
        allTouchReleased);

    if (!m_inPointerCanceledState) {
        // Check if we need to stop firing pointer events because of a touch action.
        // See: www.w3.org/TR/pointerevents/#declaring-candidate-regions-for-default-touch-behaviors
        if (event.causesScrollingIfUncanceled() && !swallowedTouchEvent) {
            m_inPointerCanceledState = true;
            sendPointerCancels(touchInfos);
        }
    } else if (allTouchReleased) {
        m_inPointerCanceledState = false;
    }

    return swallowedTouchEvent;
}

void EventHandler::setLastKnownMousePosition(const PlatformMouseEvent& event)
{
    m_mousePositionIsUnknown = false;
    m_lastKnownMousePosition = event.position();
    m_lastKnownMouseGlobalPosition = event.globalPosition();
}

void EventHandler::conditionallyEnableMouseEventForPointerTypeMouse(const PlatformMouseEvent& event)
{
    if (event.button() == NoButton)
        m_preventMouseEventForPointerTypeMouse = false;
}

bool EventHandler::passMousePressEventToSubframe(MouseEventWithHitTestResults& mev, LocalFrame* subframe)
{
    selectionController().passMousePressEventToSubframe(mev);
    subframe->eventHandler().handleMousePressEvent(mev.event());
    return true;
}

bool EventHandler::passMouseMoveEventToSubframe(MouseEventWithHitTestResults& mev, LocalFrame* subframe, HitTestResult* hoveredNode)
{
    if (m_mouseDownMayStartDrag)
        return false;
    subframe->eventHandler().handleMouseMoveOrLeaveEvent(mev.event(), hoveredNode);
    return true;
}

bool EventHandler::passMouseReleaseEventToSubframe(MouseEventWithHitTestResults& mev, LocalFrame* subframe)
{
    subframe->eventHandler().handleMouseReleaseEvent(mev.event());
    return true;
}

bool EventHandler::passWheelEventToWidget(const PlatformWheelEvent& wheelEvent, Widget& widget)
{
    // If not a FrameView, then probably a plugin widget.  Those will receive
    // the event via an EventTargetNode dispatch when this returns false.
    if (!widget.isFrameView())
        return false;

    return toFrameView(&widget)->frame().eventHandler().handleWheelEvent(wheelEvent);
}

DataTransfer* EventHandler::createDraggingDataTransfer() const
{
    return DataTransfer::create(DataTransfer::DragAndDrop, DataTransferWritable, DataObject::create());
}

void EventHandler::focusDocumentView()
{
    Page* page = m_frame->page();
    if (!page)
        return;
    page->focusController().focusDocumentView(m_frame);
}

PlatformEvent::Modifiers EventHandler::accessKeyModifiers()
{
#if OS(MACOSX)
    return static_cast<PlatformEvent::Modifiers>(PlatformEvent::CtrlKey | PlatformEvent::AltKey);
#else
    return PlatformEvent::AltKey;
#endif
}

} // namespace blink<|MERGE_RESOLUTION|>--- conflicted
+++ resolved
@@ -2955,11 +2955,7 @@
     if (m_frame->settings() && m_frame->settings()->showContextMenuOnMouseUp())
         eventType = PlatformEvent::MouseReleased;
 
-<<<<<<< HEAD
-    PlatformMouseEvent mouseEvent(locationInRootFrame, globalPosition, RightButton, eventType, 1, false, false, false, false, PlatformMouseEvent::FromContextMenuKey, WTF::currentTime());
-=======
     PlatformMouseEvent mouseEvent(locationInRootFrame, globalPosition, RightButton, eventType, 1, PlatformEvent::NoModifiers, PlatformMouseEvent::FromContextMenuKey, WTF::currentTime());
->>>>>>> e7a828b3
 
     return sendContextMenuEvent(mouseEvent, overrideTargetElement);
 }
