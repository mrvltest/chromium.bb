/*
 * Copyright (C) 1999 Antti Koivisto (koivisto@kde.org)
 * Copyright (C) 2004, 2005, 2006, 2007, 2008, 2009, 2010 Apple Inc. All rights reserved.
 * Copyright (C) 2011 Adobe Systems Incorporated. All rights reserved.
 *
 * This library is free software; you can redistribute it and/or
 * modify it under the terms of the GNU Library General Public
 * License as published by the Free Software Foundation; either
 * version 2 of the License, or (at your option) any later version.
 *
 * This library is distributed in the hope that it will be useful,
 * but WITHOUT ANY WARRANTY; without even the implied warranty of
 * MERCHANTABILITY or FITNESS FOR A PARTICULAR PURPOSE.  See the GNU
 * Library General Public License for more details.
 *
 * You should have received a copy of the GNU Library General Public License
 * along with this library; see the file COPYING.LIB.  If not, write to
 * the Free Software Foundation, Inc., 51 Franklin Street, Fifth Floor,
 * Boston, MA 02110-1301, USA.
 *
 */

#include "config.h"
#include "core/rendering/style/RenderStyle.h"

#include <algorithm>
#include "RuntimeEnabledFeatures.h"
#include "core/css/resolver/StyleResolver.h"
#include "core/rendering/RenderTheme.h"
#include "core/rendering/TextAutosizer.h"
#include "core/rendering/style/ContentData.h"
#include "core/rendering/style/CursorList.h"
#include "core/rendering/style/QuotesData.h"
#include "core/rendering/style/ShadowList.h"
#include "core/rendering/style/StyleImage.h"
#include "core/rendering/style/StyleInheritedData.h"
#include "platform/LengthFunctions.h"
#include "platform/fonts/Font.h"
#include "platform/fonts/FontSelector.h"
#include "platform/geometry/FloatRoundedRect.h"
#include "wtf/MathExtras.h"

using namespace std;

namespace WebCore {

struct SameSizeAsBorderValue {
    RGBA32 m_color;
    unsigned m_width;
};

COMPILE_ASSERT(sizeof(BorderValue) == sizeof(SameSizeAsBorderValue), BorderValue_should_not_grow);

struct SameSizeAsRenderStyle : public RefCounted<SameSizeAsRenderStyle> {
    void* dataRefs[7];
    void* ownPtrs[1];
    void* dataRefSvgStyle;

    struct InheritedFlags {
        unsigned m_bitfields[2];
    } inherited_flags;

    struct NonInheritedFlags {
        unsigned m_bitfields[2];
    } noninherited_flags;
};

COMPILE_ASSERT(sizeof(RenderStyle) == sizeof(SameSizeAsRenderStyle), RenderStyle_should_stay_small);

inline RenderStyle* defaultStyle()
{
    DEFINE_STATIC_REF(RenderStyle, s_defaultStyle, (RenderStyle::createDefaultStyle()));
    return s_defaultStyle;
}

PassRefPtr<RenderStyle> RenderStyle::create()
{
    return adoptRef(new RenderStyle());
}

PassRefPtr<RenderStyle> RenderStyle::createDefaultStyle()
{
    return adoptRef(new RenderStyle(DefaultStyle));
}

PassRefPtr<RenderStyle> RenderStyle::createAnonymousStyleWithDisplay(const RenderStyle* parentStyle, EDisplay display)
{
    RefPtr<RenderStyle> newStyle = RenderStyle::create();
    newStyle->inheritFrom(parentStyle);
    newStyle->inheritUnicodeBidiFrom(parentStyle);
    newStyle->setDisplay(display);
    return newStyle;
}

PassRefPtr<RenderStyle> RenderStyle::clone(const RenderStyle* other)
{
    return adoptRef(new RenderStyle(*other));
}

ALWAYS_INLINE RenderStyle::RenderStyle()
    : m_box(defaultStyle()->m_box)
    , visual(defaultStyle()->visual)
    , m_background(defaultStyle()->m_background)
    , surround(defaultStyle()->surround)
    , rareNonInheritedData(defaultStyle()->rareNonInheritedData)
    , rareInheritedData(defaultStyle()->rareInheritedData)
    , inherited(defaultStyle()->inherited)
    , m_svgStyle(defaultStyle()->m_svgStyle)
{
    setBitDefaults(); // Would it be faster to copy this from the default style?
    COMPILE_ASSERT((sizeof(InheritedFlags) <= 8), InheritedFlags_does_not_grow);
    COMPILE_ASSERT((sizeof(NonInheritedFlags) <= 8), NonInheritedFlags_does_not_grow);
}

ALWAYS_INLINE RenderStyle::RenderStyle(DefaultStyleTag)
{
    setBitDefaults();

    m_box.init();
    visual.init();
    m_background.init();
    surround.init();
    rareNonInheritedData.init();
    rareNonInheritedData.access()->m_deprecatedFlexibleBox.init();
    rareNonInheritedData.access()->m_flexibleBox.init();
    rareNonInheritedData.access()->m_marquee.init();
    rareNonInheritedData.access()->m_multiCol.init();
    rareNonInheritedData.access()->m_transform.init();
    rareNonInheritedData.access()->m_willChange.init();
    rareNonInheritedData.access()->m_filter.init();
    rareNonInheritedData.access()->m_grid.init();
    rareNonInheritedData.access()->m_gridItem.init();
    rareInheritedData.init();
    inherited.init();
    m_svgStyle.init();
}

ALWAYS_INLINE RenderStyle::RenderStyle(const RenderStyle& o)
    : RefCounted<RenderStyle>()
    , m_box(o.m_box)
    , visual(o.visual)
    , m_background(o.m_background)
    , surround(o.surround)
    , rareNonInheritedData(o.rareNonInheritedData)
    , rareInheritedData(o.rareInheritedData)
    , inherited(o.inherited)
    , m_svgStyle(o.m_svgStyle)
    , inherited_flags(o.inherited_flags)
    , noninherited_flags(o.noninherited_flags)
{
}

static StyleRecalcChange diffPseudoStyles(const RenderStyle* oldStyle, const RenderStyle* newStyle)
{
    // If the pseudoStyles have changed, we want any StyleRecalcChange that is not NoChange
    // because setStyle will do the right thing with anything else.
    if (!oldStyle->hasAnyPublicPseudoStyles())
        return NoChange;
    for (PseudoId pseudoId = FIRST_PUBLIC_PSEUDOID; pseudoId < FIRST_INTERNAL_PSEUDOID; pseudoId = static_cast<PseudoId>(pseudoId + 1)) {
        if (!oldStyle->hasPseudoStyle(pseudoId))
            continue;
        RenderStyle* newPseudoStyle = newStyle->getCachedPseudoStyle(pseudoId);
        if (!newPseudoStyle)
            return NoInherit;
        RenderStyle* oldPseudoStyle = oldStyle->getCachedPseudoStyle(pseudoId);
        if (oldPseudoStyle && *oldPseudoStyle != *newPseudoStyle)
            return NoInherit;
    }
    return NoChange;
}

StyleRecalcChange RenderStyle::stylePropagationDiff(const RenderStyle* oldStyle, const RenderStyle* newStyle)
{
    if ((!oldStyle && newStyle) || (oldStyle && !newStyle))
        return Reattach;

    if (!oldStyle && !newStyle)
        return NoChange;

    if (oldStyle->display() != newStyle->display()
        || oldStyle->hasPseudoStyle(FIRST_LETTER) != newStyle->hasPseudoStyle(FIRST_LETTER)
        || oldStyle->columnSpan() != newStyle->columnSpan()
        || !oldStyle->contentDataEquivalent(newStyle)
        || oldStyle->hasTextCombine() != newStyle->hasTextCombine())
        return Reattach;

    if (*oldStyle == *newStyle)
        return diffPseudoStyles(oldStyle, newStyle);

    if (oldStyle->inheritedNotEqual(newStyle)
        || oldStyle->hasExplicitlyInheritedProperties()
        || newStyle->hasExplicitlyInheritedProperties())
        return Inherit;

    return NoInherit;
}

void RenderStyle::inheritFrom(const RenderStyle* inheritParent, IsAtShadowBoundary isAtShadowBoundary)
{
    if (isAtShadowBoundary == AtShadowBoundary) {
        // Even if surrounding content is user-editable, shadow DOM should act as a single unit, and not necessarily be editable
        EUserModify currentUserModify = userModify();
        rareInheritedData = inheritParent->rareInheritedData;
        setUserModify(currentUserModify);
    } else
        rareInheritedData = inheritParent->rareInheritedData;
    inherited = inheritParent->inherited;
    inherited_flags = inheritParent->inherited_flags;
    if (m_svgStyle != inheritParent->m_svgStyle)
        m_svgStyle.access()->inheritFrom(inheritParent->m_svgStyle.get());
}

void RenderStyle::copyNonInheritedFrom(const RenderStyle* other)
{
    m_box = other->m_box;
    visual = other->visual;
    m_background = other->m_background;
    surround = other->surround;
    rareNonInheritedData = other->rareNonInheritedData;
    // The flags are copied one-by-one because noninherited_flags contains a bunch of stuff other than real style data.
    noninherited_flags._effectiveDisplay = other->noninherited_flags._effectiveDisplay;
    noninherited_flags._originalDisplay = other->noninherited_flags._originalDisplay;
    noninherited_flags._overflowX = other->noninherited_flags._overflowX;
    noninherited_flags._overflowY = other->noninherited_flags._overflowY;
    noninherited_flags._vertical_align = other->noninherited_flags._vertical_align;
    noninherited_flags._clear = other->noninherited_flags._clear;
    noninherited_flags._position = other->noninherited_flags._position;
    noninherited_flags._floating = other->noninherited_flags._floating;
    noninherited_flags._table_layout = other->noninherited_flags._table_layout;
    noninherited_flags._unicodeBidi = other->noninherited_flags._unicodeBidi;
    noninherited_flags._page_break_before = other->noninherited_flags._page_break_before;
    noninherited_flags._page_break_after = other->noninherited_flags._page_break_after;
    noninherited_flags._page_break_inside = other->noninherited_flags._page_break_inside;
    noninherited_flags.explicitInheritance = other->noninherited_flags.explicitInheritance;
    noninherited_flags.currentColor = other->noninherited_flags.currentColor;
    noninherited_flags.hasViewportUnits = other->noninherited_flags.hasViewportUnits;
    if (m_svgStyle != other->m_svgStyle)
        m_svgStyle.access()->copyNonInheritedFrom(other->m_svgStyle.get());
    ASSERT(zoom() == initialZoom());
}

bool RenderStyle::operator==(const RenderStyle& o) const
{
    // compare everything except the pseudoStyle pointer
    return inherited_flags == o.inherited_flags
        && noninherited_flags == o.noninherited_flags
        && m_box == o.m_box
        && visual == o.visual
        && m_background == o.m_background
        && surround == o.surround
        && rareNonInheritedData == o.rareNonInheritedData
        && rareInheritedData == o.rareInheritedData
        && inherited == o.inherited
        && m_svgStyle == o.m_svgStyle;
}

bool RenderStyle::isStyleAvailable() const
{
    return this != StyleResolver::styleNotYetAvailable();
}

bool RenderStyle::hasUniquePseudoStyle() const
{
    if (!m_cachedPseudoStyles || styleType() != NOPSEUDO)
        return false;

    for (size_t i = 0; i < m_cachedPseudoStyles->size(); ++i) {
        RenderStyle* pseudoStyle = m_cachedPseudoStyles->at(i).get();
        if (pseudoStyle->unique())
            return true;
    }

    return false;
}

RenderStyle* RenderStyle::getCachedPseudoStyle(PseudoId pid) const
{
    if (!m_cachedPseudoStyles || !m_cachedPseudoStyles->size())
        return 0;

    if (styleType() != NOPSEUDO)
        return 0;

    for (size_t i = 0; i < m_cachedPseudoStyles->size(); ++i) {
        RenderStyle* pseudoStyle = m_cachedPseudoStyles->at(i).get();
        if (pseudoStyle->styleType() == pid)
            return pseudoStyle;
    }

    return 0;
}

RenderStyle* RenderStyle::addCachedPseudoStyle(PassRefPtr<RenderStyle> pseudo)
{
    if (!pseudo)
        return 0;

    ASSERT(pseudo->styleType() > NOPSEUDO);

    RenderStyle* result = pseudo.get();

    if (!m_cachedPseudoStyles)
        m_cachedPseudoStyles = adoptPtr(new PseudoStyleCache);

    m_cachedPseudoStyles->append(pseudo);

    return result;
}

void RenderStyle::removeCachedPseudoStyle(PseudoId pid)
{
    if (!m_cachedPseudoStyles)
        return;
    for (size_t i = 0; i < m_cachedPseudoStyles->size(); ++i) {
        RenderStyle* pseudoStyle = m_cachedPseudoStyles->at(i).get();
        if (pseudoStyle->styleType() == pid) {
            m_cachedPseudoStyles->remove(i);
            return;
        }
    }
}

bool RenderStyle::inheritedNotEqual(const RenderStyle* other) const
{
    return inherited_flags != other->inherited_flags
           || inherited != other->inherited
           || m_svgStyle->inheritedNotEqual(other->m_svgStyle.get())
           || rareInheritedData != other->rareInheritedData;
}

bool RenderStyle::inheritedDataShared(const RenderStyle* other) const
{
    // This is a fast check that only looks if the data structures are shared.
    return inherited_flags == other->inherited_flags
        && inherited.get() == other->inherited.get()
        && m_svgStyle.get() == other->m_svgStyle.get()
        && rareInheritedData.get() == other->rareInheritedData.get();
}

static bool positionedObjectMovedOnly(const LengthBox& a, const LengthBox& b, const Length& width)
{
    // If any unit types are different, then we can't guarantee
    // that this was just a movement.
    if (a.left().type() != b.left().type()
        || a.right().type() != b.right().type()
        || a.top().type() != b.top().type()
        || a.bottom().type() != b.bottom().type())
        return false;

    // Only one unit can be non-auto in the horizontal direction and
    // in the vertical direction.  Otherwise the adjustment of values
    // is changing the size of the box.
    if (!a.left().isIntrinsicOrAuto() && !a.right().isIntrinsicOrAuto())
        return false;
    if (!a.top().isIntrinsicOrAuto() && !a.bottom().isIntrinsicOrAuto())
        return false;
    // If our width is auto and left or right is specified and changed then this
    // is not just a movement - we need to resize to our container.
    if (width.isIntrinsicOrAuto()
        && ((!a.left().isIntrinsicOrAuto() && a.left() != b.left())
            || (!a.right().isIntrinsicOrAuto() && a.right() != b.right())))
        return false;

    // One of the units is fixed or percent in both directions and stayed
    // that way in the new style.  Therefore all we are doing is moving.
    return true;
}

StyleDifference RenderStyle::visualInvalidationDiff(const RenderStyle& other, unsigned& changedContextSensitiveProperties) const
{
    // Note, we use .get() on each DataRef below because DataRef::operator== will do a deep
    // compare, which is duplicate work when we're going to compare each property inside
    // this function anyway.

    StyleDifference diff;
    if (m_svgStyle.get() != other.m_svgStyle.get())
        diff = m_svgStyle->diff(other.m_svgStyle.get());

    if (!diff.needsFullLayout() && diffNeedsFullLayout(other))
        diff.setNeedsFullLayout();

    if (!diff.needsFullLayout() && position() != StaticPosition && surround->offset != other.surround->offset) {
        // Optimize for the case where a positioned layer is moving but not changing size.
        if ((position() == AbsolutePosition || position() == FixedPosition)
            && positionedObjectMovedOnly(surround->offset, other.surround->offset, m_box->width())) {
            diff.setNeedsPositionedMovementLayout();
        } else {
            // FIXME: We would like to use SimplifiedLayout for relative positioning, but we can't quite do that yet.
            // We need to make sure SimplifiedLayout can operate correctly on RenderInlines (we will need
            // to add a selfNeedsSimplifiedLayout bit in order to not get confused and taint every line).
            diff.setNeedsFullLayout();
        }
    }

    if (diffNeedsRepaintLayer(other))
        diff.setNeedsRepaintLayer();
    else if (diffNeedsRepaintObject(other))
        diff.setNeedsRepaintObject();

    changedContextSensitiveProperties = computeChangedContextSensitiveProperties(other, diff);

    if (diff.hasNoChange() && diffNeedsRecompositeLayer(other))
        diff.setNeedsRecompositeLayer();

    // Cursors are not checked, since they will be set appropriately in response to mouse events,
    // so they don't need to cause any repaint or layout.

    // Animations don't need to be checked either. We always set the new style on the RenderObject, so we will get a chance to fire off
    // the resulting transition properly.

    return diff;
}

bool RenderStyle::diffNeedsFullLayout(const RenderStyle& other) const
{
    if (m_box.get() != other.m_box.get()) {
        if (m_box->width() != other.m_box->width()
            || m_box->minWidth() != other.m_box->minWidth()
            || m_box->maxWidth() != other.m_box->maxWidth()
            || m_box->height() != other.m_box->height()
            || m_box->minHeight() != other.m_box->minHeight()
            || m_box->maxHeight() != other.m_box->maxHeight())
            return true;

        if (m_box->verticalAlign() != other.m_box->verticalAlign())
            return true;

        if (m_box->boxSizing() != other.m_box->boxSizing())
            return true;
    }

    if (surround.get() != other.surround.get()) {
        if (surround->margin != other.surround->margin)
            return true;

        if (surround->padding != other.surround->padding)
            return true;

        // If our border widths change, then we need to layout. Other changes to borders only necessitate a repaint.
        if (borderLeftWidth() != other.borderLeftWidth()
            || borderTopWidth() != other.borderTopWidth()
            || borderBottomWidth() != other.borderBottomWidth()
            || borderRightWidth() != other.borderRightWidth())
            return true;
    }

    if (rareNonInheritedData.get() != other.rareNonInheritedData.get()) {
        if (rareNonInheritedData->m_appearance != other.rareNonInheritedData->m_appearance
            || rareNonInheritedData->marginBeforeCollapse != other.rareNonInheritedData->marginBeforeCollapse
            || rareNonInheritedData->marginAfterCollapse != other.rareNonInheritedData->marginAfterCollapse
            || rareNonInheritedData->lineClamp != other.rareNonInheritedData->lineClamp
            || rareNonInheritedData->textOverflow != other.rareNonInheritedData->textOverflow
            || rareNonInheritedData->m_wrapFlow != other.rareNonInheritedData->m_wrapFlow
            || rareNonInheritedData->m_wrapThrough != other.rareNonInheritedData->m_wrapThrough
            || rareNonInheritedData->m_shapeMargin != other.rareNonInheritedData->m_shapeMargin
            || rareNonInheritedData->m_order != other.rareNonInheritedData->m_order
            || rareNonInheritedData->m_alignContent != other.rareNonInheritedData->m_alignContent
            || rareNonInheritedData->m_alignItems != other.rareNonInheritedData->m_alignItems
            || rareNonInheritedData->m_alignSelf != other.rareNonInheritedData->m_alignSelf
            || rareNonInheritedData->m_justifyContent != other.rareNonInheritedData->m_justifyContent
            || rareNonInheritedData->m_grid.get() != other.rareNonInheritedData->m_grid.get()
            || rareNonInheritedData->m_gridItem.get() != other.rareNonInheritedData->m_gridItem.get()
            || rareNonInheritedData->m_textCombine != other.rareNonInheritedData->m_textCombine
            || rareNonInheritedData->hasFilters() != other.rareNonInheritedData->hasFilters())
            return true;

        if (rareNonInheritedData->m_deprecatedFlexibleBox.get() != other.rareNonInheritedData->m_deprecatedFlexibleBox.get()
            && *rareNonInheritedData->m_deprecatedFlexibleBox.get() != *other.rareNonInheritedData->m_deprecatedFlexibleBox.get())
            return true;

        if (rareNonInheritedData->m_flexibleBox.get() != other.rareNonInheritedData->m_flexibleBox.get()
            && *rareNonInheritedData->m_flexibleBox.get() != *other.rareNonInheritedData->m_flexibleBox.get())
            return true;

        // FIXME: We should add an optimized form of layout that just recomputes visual overflow.
        if (!rareNonInheritedData->shadowDataEquivalent(*other.rareNonInheritedData.get()))
            return true;

        if (!rareNonInheritedData->reflectionDataEquivalent(*other.rareNonInheritedData.get()))
            return true;

        if (rareNonInheritedData->m_multiCol.get() != other.rareNonInheritedData->m_multiCol.get()
            && *rareNonInheritedData->m_multiCol.get() != *other.rareNonInheritedData->m_multiCol.get())
            return true;

        // If the counter directives change, trigger a relayout to re-calculate counter values and rebuild the counter node tree.
        const CounterDirectiveMap* mapA = rareNonInheritedData->m_counterDirectives.get();
        const CounterDirectiveMap* mapB = other.rareNonInheritedData->m_counterDirectives.get();
        if (!(mapA == mapB || (mapA && mapB && *mapA == *mapB)))
            return true;

        // We only need do layout for opacity changes if adding or losing opacity could trigger a change
        // in us being a stacking context.
        if (hasAutoZIndex() != other.hasAutoZIndex() && rareNonInheritedData->hasOpacity() != other.rareNonInheritedData->hasOpacity()) {
            // FIXME: We would like to use SimplifiedLayout here, but we can't quite do that yet.
            // We need to make sure SimplifiedLayout can operate correctly on RenderInlines (we will need
            // to add a selfNeedsSimplifiedLayout bit in order to not get confused and taint every line).
            // In addition we need to solve the floating object issue when layers come and go. Right now
            // a full layout is necessary to keep floating object lists sane.
            return true;
        }
    }

    if (rareInheritedData.get() != other.rareInheritedData.get()) {
        if (rareInheritedData->highlight != other.rareInheritedData->highlight
            || rareInheritedData->indent != other.rareInheritedData->indent
            || rareInheritedData->m_textAlignLast != other.rareInheritedData->m_textAlignLast
            || rareInheritedData->m_textIndentLine != other.rareInheritedData->m_textIndentLine
            || rareInheritedData->m_effectiveZoom != other.rareInheritedData->m_effectiveZoom
            || rareInheritedData->wordBreak != other.rareInheritedData->wordBreak
            || rareInheritedData->overflowWrap != other.rareInheritedData->overflowWrap
            || rareInheritedData->lineBreak != other.rareInheritedData->lineBreak
            || rareInheritedData->textSecurity != other.rareInheritedData->textSecurity
            || rareInheritedData->hyphens != other.rareInheritedData->hyphens
            || rareInheritedData->hyphenationLimitBefore != other.rareInheritedData->hyphenationLimitBefore
            || rareInheritedData->hyphenationLimitAfter != other.rareInheritedData->hyphenationLimitAfter
            || rareInheritedData->hyphenationString != other.rareInheritedData->hyphenationString
            || rareInheritedData->locale != other.rareInheritedData->locale
            || rareInheritedData->m_rubyPosition != other.rareInheritedData->m_rubyPosition
            || rareInheritedData->textEmphasisMark != other.rareInheritedData->textEmphasisMark
            || rareInheritedData->textEmphasisPosition != other.rareInheritedData->textEmphasisPosition
            || rareInheritedData->textEmphasisCustomMark != other.rareInheritedData->textEmphasisCustomMark
            || rareInheritedData->m_textJustify != other.rareInheritedData->m_textJustify
            || rareInheritedData->m_textOrientation != other.rareInheritedData->m_textOrientation
            || rareInheritedData->m_tabSize != other.rareInheritedData->m_tabSize
            || rareInheritedData->m_lineBoxContain != other.rareInheritedData->m_lineBoxContain
            || rareInheritedData->listStyleImage != other.rareInheritedData->listStyleImage
            || rareInheritedData->textStrokeWidth != other.rareInheritedData->textStrokeWidth)
            return true;

        if (!rareInheritedData->shadowDataEquivalent(*other.rareInheritedData.get()))
            return true;

        if (!rareInheritedData->quotesDataEquivalent(*other.rareInheritedData.get()))
            return true;
    }

    if (visual->m_textAutosizingMultiplier != other.visual->m_textAutosizingMultiplier)
        return true;

    if (inherited.get() != other.inherited.get()) {
        if (inherited->line_height != other.inherited->line_height
            || inherited->font != other.inherited->font
            || inherited->horizontal_border_spacing != other.inherited->horizontal_border_spacing
            || inherited->vertical_border_spacing != other.inherited->vertical_border_spacing)
            return true;
    }

    if (inherited_flags._box_direction != other.inherited_flags._box_direction
        || inherited_flags.m_rtlOrdering != other.inherited_flags.m_rtlOrdering
        || inherited_flags._text_align != other.inherited_flags._text_align
        || inherited_flags._text_transform != other.inherited_flags._text_transform
        || inherited_flags._direction != other.inherited_flags._direction
        || inherited_flags._white_space != other.inherited_flags._white_space
        || inherited_flags.m_writingMode != other.inherited_flags.m_writingMode)
        return true;

    if (noninherited_flags._overflowX != other.noninherited_flags._overflowX
        || noninherited_flags._overflowY != other.noninherited_flags._overflowY
        || noninherited_flags._clear != other.noninherited_flags._clear
        || noninherited_flags._unicodeBidi != other.noninherited_flags._unicodeBidi
        || noninherited_flags._position != other.noninherited_flags._position
        || noninherited_flags._floating != other.noninherited_flags._floating
        || noninherited_flags._originalDisplay != other.noninherited_flags._originalDisplay
        || noninherited_flags._vertical_align != other.noninherited_flags._vertical_align)
        return true;

    if (noninherited_flags._effectiveDisplay >= FIRST_TABLE_DISPLAY && noninherited_flags._effectiveDisplay <= LAST_TABLE_DISPLAY) {
        if (inherited_flags._border_collapse != other.inherited_flags._border_collapse
            || inherited_flags._empty_cells != other.inherited_flags._empty_cells
            || inherited_flags._caption_side != other.inherited_flags._caption_side
            || noninherited_flags._table_layout != other.noninherited_flags._table_layout)
            return true;

        // In the collapsing border model, 'hidden' suppresses other borders, while 'none'
        // does not, so these style differences can be width differences.
        if (inherited_flags._border_collapse
            && ((borderTopStyle() == BHIDDEN && other.borderTopStyle() == BNONE)
                || (borderTopStyle() == BNONE && other.borderTopStyle() == BHIDDEN)
                || (borderBottomStyle() == BHIDDEN && other.borderBottomStyle() == BNONE)
                || (borderBottomStyle() == BNONE && other.borderBottomStyle() == BHIDDEN)
                || (borderLeftStyle() == BHIDDEN && other.borderLeftStyle() == BNONE)
                || (borderLeftStyle() == BNONE && other.borderLeftStyle() == BHIDDEN)
                || (borderRightStyle() == BHIDDEN && other.borderRightStyle() == BNONE)
                || (borderRightStyle() == BNONE && other.borderRightStyle() == BHIDDEN)))
            return true;
    } else if (noninherited_flags._effectiveDisplay == LIST_ITEM) {
        if (inherited_flags._list_style_type != other.inherited_flags._list_style_type
            || inherited_flags._list_style_position != other.inherited_flags._list_style_position)
            return true;
    }

    if ((visibility() == COLLAPSE) != (other.visibility() == COLLAPSE))
        return true;

    if (!m_background->outline().visuallyEqual(other.m_background->outline())) {
        // FIXME: We only really need to recompute the overflow but we don't have an optimized layout for it.
        return true;
    }

    // Movement of non-static-positioned object is special cased in RenderStyle::visualInvalidationDiff().

    return false;
}

bool RenderStyle::diffNeedsRepaintLayer(const RenderStyle& other) const
{
    if (position() != StaticPosition && (visual->clip != other.visual->clip || visual->hasClip != other.visual->hasClip))
        return true;

    if (rareNonInheritedData.get() != other.rareNonInheritedData.get()) {
        if (RuntimeEnabledFeatures::cssCompositingEnabled()
            && (rareNonInheritedData->m_effectiveBlendMode != other.rareNonInheritedData->m_effectiveBlendMode
                || rareNonInheritedData->m_isolation != other.rareNonInheritedData->m_isolation))
            return true;

        if (rareNonInheritedData->m_mask != other.rareNonInheritedData->m_mask
            || rareNonInheritedData->m_maskBoxImage != other.rareNonInheritedData->m_maskBoxImage)
            return true;
    }

    return false;
}

bool RenderStyle::diffNeedsRepaintObject(const RenderStyle& other) const
{
    if (inherited_flags._visibility != other.inherited_flags._visibility
        || inherited_flags.m_printColorAdjust != other.inherited_flags.m_printColorAdjust
        || inherited_flags._insideLink != other.inherited_flags._insideLink
        || !surround->border.visuallyEqual(other.surround->border)
        || !m_background->visuallyEqual(*other.m_background))
        return true;

    if (rareInheritedData.get() != other.rareInheritedData.get()) {
        if (rareInheritedData->userModify != other.rareInheritedData->userModify
            || rareInheritedData->userSelect != other.rareInheritedData->userSelect
            || rareInheritedData->m_imageRendering != other.rareInheritedData->m_imageRendering)
            return true;
    }

    if (rareNonInheritedData.get() != other.rareNonInheritedData.get()) {
        if (rareNonInheritedData->userDrag != other.rareNonInheritedData->userDrag
            || rareNonInheritedData->m_borderFit != other.rareNonInheritedData->m_borderFit
            || rareNonInheritedData->m_objectFit != other.rareNonInheritedData->m_objectFit
            || rareNonInheritedData->m_objectPosition != other.rareNonInheritedData->m_objectPosition
            || rareNonInheritedData->m_shapeOutside != other.rareNonInheritedData->m_shapeOutside
            || rareNonInheritedData->m_clipPath != other.rareNonInheritedData->m_clipPath)
            return true;
    }

<<<<<<< HEAD
    return false;
}

bool RenderStyle::diffNeedsRecompositeLayer(const RenderStyle& other) const
{
    if (rareNonInheritedData.get() != other.rareNonInheritedData.get()) {
        if (rareNonInheritedData->m_transformStyle3D != other.rareNonInheritedData->m_transformStyle3D
            || rareNonInheritedData->m_backfaceVisibility != other.rareNonInheritedData->m_backfaceVisibility
            || rareNonInheritedData->m_perspective != other.rareNonInheritedData->m_perspective
            || rareNonInheritedData->m_perspectiveOriginX != other.rareNonInheritedData->m_perspectiveOriginX
            || rareNonInheritedData->m_perspectiveOriginY != other.rareNonInheritedData->m_perspectiveOriginY
            || hasWillChangeCompositingHint() != other.hasWillChangeCompositingHint())
            return true;
=======
    if (rareNonInheritedData->m_mask != other->rareNonInheritedData->m_mask
        || rareNonInheritedData->m_maskBoxImage != other->rareNonInheritedData->m_maskBoxImage)
        return StyleDifferenceRepaintLayer;

    if (inherited_flags._visibility != other->inherited_flags._visibility
        || inherited_flags.m_printColorAdjust != other->inherited_flags.m_printColorAdjust
        || inherited_flags._insideLink != other->inherited_flags._insideLink
        || surround->border != other->surround->border
        || *m_background.get() != *other->m_background.get()
        || rareInheritedData->userModify != other->rareInheritedData->userModify
        || rareInheritedData->userSelect != other->rareInheritedData->userSelect
        || rareInheritedData->rubberbandable != other->rareInheritedData->rubberbandable
        || rareNonInheritedData->userDrag != other->rareNonInheritedData->userDrag
        || rareNonInheritedData->m_borderFit != other->rareNonInheritedData->m_borderFit
        || rareNonInheritedData->m_objectFit != other->rareNonInheritedData->m_objectFit
        || rareNonInheritedData->m_objectPosition != other->rareNonInheritedData->m_objectPosition
        || rareInheritedData->m_imageRendering != other->rareInheritedData->m_imageRendering)
        return StyleDifferenceRepaint;

        // FIXME: The current spec is being reworked to remove dependencies between exclusions and affected
        // content. There's a proposal to use floats instead. In that case, wrap-shape should actually relayout
        // the parent container. For sure, I will have to revisit this code, but for now I've added this in order
        // to avoid having diff() == StyleDifferenceEqual where wrap-shapes actually differ.
        // Tracking bug: https://bugs.webkit.org/show_bug.cgi?id=62991
        if (rareNonInheritedData->m_shapeOutside != other->rareNonInheritedData->m_shapeOutside)
            return StyleDifferenceRepaint;

        if (rareNonInheritedData->m_clipPath != other->rareNonInheritedData->m_clipPath)
            return StyleDifferenceRepaint;

    if (rareNonInheritedData.get() != other->rareNonInheritedData.get()) {
        if (rareNonInheritedData->m_transformStyle3D != other->rareNonInheritedData->m_transformStyle3D
            || rareNonInheritedData->m_backfaceVisibility != other->rareNonInheritedData->m_backfaceVisibility
            || rareNonInheritedData->m_perspective != other->rareNonInheritedData->m_perspective
            || rareNonInheritedData->m_perspectiveOriginX != other->rareNonInheritedData->m_perspectiveOriginX
            || rareNonInheritedData->m_perspectiveOriginY != other->rareNonInheritedData->m_perspectiveOriginY
            || hasWillChangeCompositingHint() != other->hasWillChangeCompositingHint()
            || hasWillChangeGpuRasterizationHint() != other->hasWillChangeGpuRasterizationHint())
            return StyleDifferenceRecompositeLayer;
>>>>>>> e7e03f77
    }

    return false;
}

unsigned RenderStyle::computeChangedContextSensitiveProperties(const RenderStyle& other, StyleDifference diff) const
{
    unsigned changedContextSensitiveProperties = ContextSensitivePropertyNone;

    // StyleAdjuster has ensured that zIndex is non-auto only if it's applicable.
    if (m_box->zIndex() != other.m_box->zIndex() || m_box->hasAutoZIndex() != other.m_box->hasAutoZIndex())
        changedContextSensitiveProperties |= ContextSensitivePropertyZIndex;

    if (rareNonInheritedData.get() != other.rareNonInheritedData.get()) {
        if (!transformDataEquivalent(other))
            changedContextSensitiveProperties |= ContextSensitivePropertyTransform;

        if (rareNonInheritedData->opacity != other.rareNonInheritedData->opacity)
            changedContextSensitiveProperties |= ContextSensitivePropertyOpacity;

        if (rareNonInheritedData->m_filter != other.rareNonInheritedData->m_filter)
            changedContextSensitiveProperties |= ContextSensitivePropertyFilter;
    }

    if (!diff.needsRepaint()) {
        if (inherited->color != other.inherited->color
            || inherited_flags._text_decorations != other.inherited_flags._text_decorations
            || visual->textDecoration != other.visual->textDecoration) {
            changedContextSensitiveProperties |= ContextSensitivePropertyTextOrColor;
        } else if (rareNonInheritedData.get() != other.rareNonInheritedData.get()) {
            if (rareNonInheritedData->m_textDecorationStyle != other.rareNonInheritedData->m_textDecorationStyle
                || rareNonInheritedData->m_textDecorationColor != other.rareNonInheritedData->m_textDecorationColor)
                changedContextSensitiveProperties |= ContextSensitivePropertyTextOrColor;
        } else if (rareInheritedData.get() != other.rareInheritedData.get()) {
            if (rareInheritedData->textFillColor() != other.rareInheritedData->textFillColor()
                || rareInheritedData->textStrokeColor() != other.rareInheritedData->textStrokeColor()
                || rareInheritedData->textEmphasisColor() != other.rareInheritedData->textEmphasisColor()
                || rareInheritedData->textEmphasisFill != other.rareInheritedData->textEmphasisFill)
                changedContextSensitiveProperties |= ContextSensitivePropertyTextOrColor;
        }
    }

    return changedContextSensitiveProperties;
}

void RenderStyle::setClip(Length top, Length right, Length bottom, Length left)
{
    StyleVisualData* data = visual.access();
    data->clip.m_top = top;
    data->clip.m_right = right;
    data->clip.m_bottom = bottom;
    data->clip.m_left = left;
}

void RenderStyle::addCursor(PassRefPtr<StyleImage> image, const IntPoint& hotSpot)
{
    if (!rareInheritedData.access()->cursorData)
        rareInheritedData.access()->cursorData = CursorList::create();
    rareInheritedData.access()->cursorData->append(CursorData(image, hotSpot));
}

void RenderStyle::setCursorList(PassRefPtr<CursorList> other)
{
    rareInheritedData.access()->cursorData = other;
}

void RenderStyle::setQuotes(PassRefPtr<QuotesData> q)
{
    rareInheritedData.access()->quotes = q;
}

void RenderStyle::clearCursorList()
{
    if (rareInheritedData->cursorData)
        rareInheritedData.access()->cursorData = nullptr;
}

void RenderStyle::addCallbackSelector(const String& selector)
{
    if (!rareNonInheritedData->m_callbackSelectors.contains(selector))
        rareNonInheritedData.access()->m_callbackSelectors.append(selector);
}

void RenderStyle::clearContent()
{
    if (rareNonInheritedData->m_content)
        rareNonInheritedData.access()->m_content = nullptr;
}

void RenderStyle::appendContent(PassOwnPtr<ContentData> contentData)
{
    OwnPtr<ContentData>& content = rareNonInheritedData.access()->m_content;
    ContentData* lastContent = content.get();
    while (lastContent && lastContent->next())
        lastContent = lastContent->next();

    if (lastContent)
        lastContent->setNext(contentData);
    else
        content = contentData;
}

void RenderStyle::setContent(PassRefPtr<StyleImage> image, bool add)
{
    if (!image)
        return;

    if (add) {
        appendContent(ContentData::create(image));
        return;
    }

    rareNonInheritedData.access()->m_content = ContentData::create(image);
}

void RenderStyle::setContent(const String& string, bool add)
{
    OwnPtr<ContentData>& content = rareNonInheritedData.access()->m_content;
    if (add) {
        ContentData* lastContent = content.get();
        while (lastContent && lastContent->next())
            lastContent = lastContent->next();

        if (lastContent) {
            // We attempt to merge with the last ContentData if possible.
            if (lastContent->isText()) {
                TextContentData* textContent = static_cast<TextContentData*>(lastContent);
                textContent->setText(textContent->text() + string);
            } else
                lastContent->setNext(ContentData::create(string));

            return;
        }
    }

    content = ContentData::create(string);
}

void RenderStyle::setContent(PassOwnPtr<CounterContent> counter, bool add)
{
    if (!counter)
        return;

    if (add) {
        appendContent(ContentData::create(counter));
        return;
    }

    rareNonInheritedData.access()->m_content = ContentData::create(counter);
}

void RenderStyle::setContent(QuoteType quote, bool add)
{
    if (add) {
        appendContent(ContentData::create(quote));
        return;
    }

    rareNonInheritedData.access()->m_content = ContentData::create(quote);
}

blink::WebBlendMode RenderStyle::blendMode() const
{
    if (RuntimeEnabledFeatures::cssCompositingEnabled())
        return static_cast<blink::WebBlendMode>(rareNonInheritedData->m_effectiveBlendMode);
    return blink::WebBlendModeNormal;
}

void RenderStyle::setBlendMode(blink::WebBlendMode v)
{
    if (RuntimeEnabledFeatures::cssCompositingEnabled())
        rareNonInheritedData.access()->m_effectiveBlendMode = v;
}

bool RenderStyle::hasBlendMode() const
{
    if (RuntimeEnabledFeatures::cssCompositingEnabled())
        return static_cast<blink::WebBlendMode>(rareNonInheritedData->m_effectiveBlendMode) != blink::WebBlendModeNormal;
    return false;
}

EIsolation RenderStyle::isolation() const
{
    if (RuntimeEnabledFeatures::cssCompositingEnabled())
        return static_cast<EIsolation>(rareNonInheritedData->m_isolation);
    return IsolationAuto;
}

void RenderStyle::setIsolation(EIsolation v)
{
    if (RuntimeEnabledFeatures::cssCompositingEnabled())
        rareNonInheritedData.access()->m_isolation = v;
}

bool RenderStyle::hasIsolation() const
{
    if (RuntimeEnabledFeatures::cssCompositingEnabled())
        return rareNonInheritedData->m_isolation != IsolationAuto;
    return false;
}

bool RenderStyle::hasWillChangeCompositingHint() const
{
    for (size_t i = 0; i < rareNonInheritedData->m_willChange->m_properties.size(); ++i) {
        switch (rareNonInheritedData->m_willChange->m_properties[i]) {
        case CSSPropertyOpacity:
        case CSSPropertyTransform:
        case CSSPropertyWebkitTransform:
            return true;
        default:
            break;
        }
    }
    return false;
}

inline bool requireTransformOrigin(const Vector<RefPtr<TransformOperation> >& transformOperations, RenderStyle::ApplyTransformOrigin applyOrigin)
{
    // transform-origin brackets the transform with translate operations.
    // Optimize for the case where the only transform is a translation, since the transform-origin is irrelevant
    // in that case.
    if (applyOrigin != RenderStyle::IncludeTransformOrigin)
        return false;

    unsigned size = transformOperations.size();
    for (unsigned i = 0; i < size; ++i) {
        TransformOperation::OperationType type = transformOperations[i]->type();
        if (type != TransformOperation::TranslateX
            && type != TransformOperation::TranslateY
            && type != TransformOperation::Translate
            && type != TransformOperation::TranslateZ
            && type != TransformOperation::Translate3D)
            return true;
    }

    return false;
}

void RenderStyle::applyTransform(TransformationMatrix& transform, const LayoutSize& borderBoxSize, ApplyTransformOrigin applyOrigin) const
{
    applyTransform(transform, FloatRect(FloatPoint(), borderBoxSize), applyOrigin);
}

void RenderStyle::applyTransform(TransformationMatrix& transform, const FloatRect& boundingBox, ApplyTransformOrigin applyOrigin) const
{
    const Vector<RefPtr<TransformOperation> >& transformOperations = rareNonInheritedData->m_transform->m_operations.operations();
    bool applyTransformOrigin = requireTransformOrigin(transformOperations, applyOrigin);

    float offsetX = transformOriginX().type() == Percent ? boundingBox.x() : 0;
    float offsetY = transformOriginY().type() == Percent ? boundingBox.y() : 0;

    if (applyTransformOrigin) {
        transform.translate3d(floatValueForLength(transformOriginX(), boundingBox.width()) + offsetX,
            floatValueForLength(transformOriginY(), boundingBox.height()) + offsetY,
            transformOriginZ());
    }

    unsigned size = transformOperations.size();
    for (unsigned i = 0; i < size; ++i)
        transformOperations[i]->apply(transform, boundingBox.size());

    if (applyTransformOrigin) {
        transform.translate3d(-floatValueForLength(transformOriginX(), boundingBox.width()) - offsetX,
            -floatValueForLength(transformOriginY(), boundingBox.height()) - offsetY,
            -transformOriginZ());
    }
}

void RenderStyle::setTextShadow(PassRefPtr<ShadowList> s)
{
    rareInheritedData.access()->textShadow = s;
}

void RenderStyle::setBoxShadow(PassRefPtr<ShadowList> s)
{
    rareNonInheritedData.access()->m_boxShadow = s;
}

static RoundedRect::Radii calcRadiiFor(const BorderData& border, IntSize size)
{
    return RoundedRect::Radii(
        IntSize(valueForLength(border.topLeft().width(), size.width()),
            valueForLength(border.topLeft().height(), size.height())),
        IntSize(valueForLength(border.topRight().width(), size.width()),
            valueForLength(border.topRight().height(), size.height())),
        IntSize(valueForLength(border.bottomLeft().width(), size.width()),
            valueForLength(border.bottomLeft().height(), size.height())),
        IntSize(valueForLength(border.bottomRight().width(), size.width()),
            valueForLength(border.bottomRight().height(), size.height())));
}

StyleImage* RenderStyle::listStyleImage() const { return rareInheritedData->listStyleImage.get(); }
void RenderStyle::setListStyleImage(PassRefPtr<StyleImage> v)
{
    if (rareInheritedData->listStyleImage != v)
        rareInheritedData.access()->listStyleImage = v;
}

Color RenderStyle::color() const { return inherited->color; }
Color RenderStyle::visitedLinkColor() const { return inherited->visitedLinkColor; }
void RenderStyle::setColor(const Color& v) { SET_VAR(inherited, color, v); }
void RenderStyle::setVisitedLinkColor(const Color& v) { SET_VAR(inherited, visitedLinkColor, v); }

short RenderStyle::horizontalBorderSpacing() const { return inherited->horizontal_border_spacing; }
short RenderStyle::verticalBorderSpacing() const { return inherited->vertical_border_spacing; }
void RenderStyle::setHorizontalBorderSpacing(short v) { SET_VAR(inherited, horizontal_border_spacing, v); }
void RenderStyle::setVerticalBorderSpacing(short v) { SET_VAR(inherited, vertical_border_spacing, v); }

RoundedRect RenderStyle::getRoundedBorderFor(const LayoutRect& borderRect, bool includeLogicalLeftEdge, bool includeLogicalRightEdge) const
{
    IntRect snappedBorderRect(pixelSnappedIntRect(borderRect));
    RoundedRect roundedRect(snappedBorderRect);
    if (hasBorderRadius()) {
        RoundedRect::Radii radii = calcRadiiFor(surround->border, snappedBorderRect.size());
        radii.scale(calcBorderRadiiConstraintScaleFor(borderRect, radii));
        roundedRect.includeLogicalEdges(radii, isHorizontalWritingMode(), includeLogicalLeftEdge, includeLogicalRightEdge);
    }
    return roundedRect;
}

RoundedRect RenderStyle::getRoundedInnerBorderFor(const LayoutRect& borderRect, bool includeLogicalLeftEdge, bool includeLogicalRightEdge) const
{
    bool horizontal = isHorizontalWritingMode();

    int leftWidth = (!horizontal || includeLogicalLeftEdge) ? borderLeftWidth() : 0;
    int rightWidth = (!horizontal || includeLogicalRightEdge) ? borderRightWidth() : 0;
    int topWidth = (horizontal || includeLogicalLeftEdge) ? borderTopWidth() : 0;
    int bottomWidth = (horizontal || includeLogicalRightEdge) ? borderBottomWidth() : 0;

    return getRoundedInnerBorderFor(borderRect, topWidth, bottomWidth, leftWidth, rightWidth, includeLogicalLeftEdge, includeLogicalRightEdge);
}

RoundedRect RenderStyle::getRoundedInnerBorderFor(const LayoutRect& borderRect,
    int topWidth, int bottomWidth, int leftWidth, int rightWidth, bool includeLogicalLeftEdge, bool includeLogicalRightEdge) const
{
    LayoutRect innerRect(borderRect.x() + leftWidth,
               borderRect.y() + topWidth,
               borderRect.width() - leftWidth - rightWidth,
               borderRect.height() - topWidth - bottomWidth);

    RoundedRect roundedRect(pixelSnappedIntRect(innerRect));

    if (hasBorderRadius()) {
        RoundedRect::Radii radii = getRoundedBorderFor(borderRect).radii();
        radii.shrink(topWidth, bottomWidth, leftWidth, rightWidth);
        roundedRect.includeLogicalEdges(radii, isHorizontalWritingMode(), includeLogicalLeftEdge, includeLogicalRightEdge);
    }
    return roundedRect;
}

static bool allLayersAreFixed(const FillLayer* layer)
{
    bool allFixed = true;

    for (const FillLayer* currLayer = layer; currLayer; currLayer = currLayer->next())
        allFixed &= (currLayer->image() && currLayer->attachment() == FixedBackgroundAttachment);

    return layer && allFixed;
}

bool RenderStyle::hasEntirelyFixedBackground() const
{
    return allLayersAreFixed(backgroundLayers());
}

const CounterDirectiveMap* RenderStyle::counterDirectives() const
{
    return rareNonInheritedData->m_counterDirectives.get();
}

CounterDirectiveMap& RenderStyle::accessCounterDirectives()
{
    OwnPtr<CounterDirectiveMap>& map = rareNonInheritedData.access()->m_counterDirectives;
    if (!map)
        map = adoptPtr(new CounterDirectiveMap);
    return *map;
}

const CounterDirectives RenderStyle::getCounterDirectives(const AtomicString& identifier) const
{
    if (const CounterDirectiveMap* directives = counterDirectives())
        return directives->get(identifier);
    return CounterDirectives();
}

const AtomicString& RenderStyle::hyphenString() const
{
    const AtomicString& hyphenationString = rareInheritedData.get()->hyphenationString;
    if (!hyphenationString.isNull())
        return hyphenationString;

    // FIXME: This should depend on locale.
    DEFINE_STATIC_LOCAL(AtomicString, hyphenMinusString, (&hyphenMinus, 1));
    DEFINE_STATIC_LOCAL(AtomicString, hyphenString, (&hyphen, 1));
    return font().primaryFontHasGlyphForCharacter(hyphen) ? hyphenString : hyphenMinusString;
}

const AtomicString& RenderStyle::textEmphasisMarkString() const
{
    switch (textEmphasisMark()) {
    case TextEmphasisMarkNone:
        return nullAtom;
    case TextEmphasisMarkCustom:
        return textEmphasisCustomMark();
    case TextEmphasisMarkDot: {
        DEFINE_STATIC_LOCAL(AtomicString, filledDotString, (&bullet, 1));
        DEFINE_STATIC_LOCAL(AtomicString, openDotString, (&whiteBullet, 1));
        return textEmphasisFill() == TextEmphasisFillFilled ? filledDotString : openDotString;
    }
    case TextEmphasisMarkCircle: {
        DEFINE_STATIC_LOCAL(AtomicString, filledCircleString, (&blackCircle, 1));
        DEFINE_STATIC_LOCAL(AtomicString, openCircleString, (&whiteCircle, 1));
        return textEmphasisFill() == TextEmphasisFillFilled ? filledCircleString : openCircleString;
    }
    case TextEmphasisMarkDoubleCircle: {
        DEFINE_STATIC_LOCAL(AtomicString, filledDoubleCircleString, (&fisheye, 1));
        DEFINE_STATIC_LOCAL(AtomicString, openDoubleCircleString, (&bullseye, 1));
        return textEmphasisFill() == TextEmphasisFillFilled ? filledDoubleCircleString : openDoubleCircleString;
    }
    case TextEmphasisMarkTriangle: {
        DEFINE_STATIC_LOCAL(AtomicString, filledTriangleString, (&blackUpPointingTriangle, 1));
        DEFINE_STATIC_LOCAL(AtomicString, openTriangleString, (&whiteUpPointingTriangle, 1));
        return textEmphasisFill() == TextEmphasisFillFilled ? filledTriangleString : openTriangleString;
    }
    case TextEmphasisMarkSesame: {
        DEFINE_STATIC_LOCAL(AtomicString, filledSesameString, (&sesameDot, 1));
        DEFINE_STATIC_LOCAL(AtomicString, openSesameString, (&whiteSesameDot, 1));
        return textEmphasisFill() == TextEmphasisFillFilled ? filledSesameString : openSesameString;
    }
    case TextEmphasisMarkAuto:
        ASSERT_NOT_REACHED();
        return nullAtom;
    }

    ASSERT_NOT_REACHED();
    return nullAtom;
}

void RenderStyle::adjustAnimations()
{
    CSSAnimationDataList* animationList = rareNonInheritedData->m_animations.get();
    if (!animationList)
        return;

    // Get rid of empty animations and anything beyond them
    for (size_t i = 0; i < animationList->size(); ++i) {
        if (animationList->animation(i)->isEmpty()) {
            animationList->resize(i);
            break;
        }
    }

    if (animationList->isEmpty()) {
        clearAnimations();
        return;
    }

    // Repeat patterns into layers that don't have some properties set.
    animationList->fillUnsetProperties();
}

void RenderStyle::adjustTransitions()
{
    CSSAnimationDataList* transitionList = rareNonInheritedData->m_transitions.get();
    if (!transitionList)
        return;

    // Get rid of empty transitions and anything beyond them
    for (size_t i = 0; i < transitionList->size(); ++i) {
        if (transitionList->animation(i)->isEmpty()) {
            transitionList->resize(i);
            break;
        }
    }

    if (transitionList->isEmpty()) {
        clearTransitions();
        return;
    }

    // Repeat patterns into layers that don't have some properties set.
    transitionList->fillUnsetProperties();

    // Make sure there are no duplicate properties. This is an O(n^2) algorithm
    // but the lists tend to be very short, so it is probably ok
    for (size_t i = 0; i < transitionList->size(); ++i) {
        for (size_t j = i+1; j < transitionList->size(); ++j) {
            if (transitionList->animation(i)->property() == transitionList->animation(j)->property()) {
                // toss i
                transitionList->remove(i);
                j = i;
            }
        }
    }
}

CSSAnimationDataList* RenderStyle::accessAnimations()
{
    if (!rareNonInheritedData.access()->m_animations)
        rareNonInheritedData.access()->m_animations = adoptPtrWillBeNoop(new CSSAnimationDataList());
    return rareNonInheritedData->m_animations.get();
}

CSSAnimationDataList* RenderStyle::accessTransitions()
{
    if (!rareNonInheritedData.access()->m_transitions)
        rareNonInheritedData.access()->m_transitions = adoptPtrWillBeNoop(new CSSAnimationDataList());
    return rareNonInheritedData->m_transitions.get();
}

const Font& RenderStyle::font() const { return inherited->font; }
const FontMetrics& RenderStyle::fontMetrics() const { return inherited->font.fontMetrics(); }
const FontDescription& RenderStyle::fontDescription() const { return inherited->font.fontDescription(); }
float RenderStyle::specifiedFontSize() const { return fontDescription().specifiedSize(); }
float RenderStyle::computedFontSize() const { return fontDescription().computedSize(); }
int RenderStyle::fontSize() const { return fontDescription().computedPixelSize(); }
FontWeight RenderStyle::fontWeight() const { return fontDescription().weight(); }

float RenderStyle::wordSpacing() const { return fontDescription().wordSpacing(); }
float RenderStyle::letterSpacing() const { return fontDescription().letterSpacing(); }

bool RenderStyle::setFontDescription(const FontDescription& v)
{
    if (inherited->font.fontDescription() != v) {
        inherited.access()->font = Font(v);
        return true;
    }
    return false;
}

const Length& RenderStyle::specifiedLineHeight() const { return inherited->line_height; }
Length RenderStyle::lineHeight() const
{
    const Length& lh = inherited->line_height;
    // Unlike fontDescription().computedSize() and hence fontSize(), this is
    // recalculated on demand as we only store the specified line height.
    // FIXME: Should consider scaling the fixed part of any calc expressions
    // too, though this involves messily poking into CalcExpressionLength.
    float multiplier = textAutosizingMultiplier();
    if (multiplier > 1 && lh.isFixed())
        return Length(TextAutosizer::computeAutosizedFontSize(lh.value(), multiplier), Fixed);

    return lh;
}
void RenderStyle::setLineHeight(Length specifiedLineHeight) { SET_VAR(inherited, line_height, specifiedLineHeight); }

int RenderStyle::computedLineHeight() const
{
    const Length& lh = lineHeight();

    // Negative value means the line height is not set. Use the font's built-in spacing.
    if (lh.isNegative())
        return fontMetrics().lineSpacing();

    if (lh.isPercent())
        return minimumValueForLength(lh, fontSize());

    return lh.value();
}

void RenderStyle::setWordSpacing(float wordSpacing)
{
    FontSelector* currentFontSelector = font().fontSelector();
    FontDescription desc(fontDescription());
    desc.setWordSpacing(wordSpacing);
    setFontDescription(desc);
    font().update(currentFontSelector);
}

void RenderStyle::setLetterSpacing(float letterSpacing)
{
    FontSelector* currentFontSelector = font().fontSelector();
    FontDescription desc(fontDescription());
    desc.setLetterSpacing(letterSpacing);
    setFontDescription(desc);
    font().update(currentFontSelector);
}

void RenderStyle::setFontSize(float size)
{
    // size must be specifiedSize if Text Autosizing is enabled, but computedSize if text
    // zoom is enabled (if neither is enabled it's irrelevant as they're probably the same).

    ASSERT(std::isfinite(size));
    if (!std::isfinite(size) || size < 0)
        size = 0;
    else
        size = min(maximumAllowedFontSize, size);

    FontSelector* currentFontSelector = font().fontSelector();
    FontDescription desc(fontDescription());
    desc.setSpecifiedSize(size);
    desc.setComputedSize(size);

    float multiplier = textAutosizingMultiplier();
    if (multiplier > 1) {
        float autosizedFontSize = TextAutosizer::computeAutosizedFontSize(size, multiplier);
        desc.setComputedSize(min(maximumAllowedFontSize, autosizedFontSize));
    }

    setFontDescription(desc);
    font().update(currentFontSelector);
}

void RenderStyle::setFontWeight(FontWeight weight)
{
    FontSelector* currentFontSelector = font().fontSelector();
    FontDescription desc(fontDescription());
    desc.setWeight(weight);
    setFontDescription(desc);
    font().update(currentFontSelector);
}

void RenderStyle::getShadowExtent(const ShadowList* shadowList, LayoutUnit &top, LayoutUnit &right, LayoutUnit &bottom, LayoutUnit &left) const
{
    top = 0;
    right = 0;
    bottom = 0;
    left = 0;

    size_t shadowCount = shadowList ? shadowList->shadows().size() : 0;
    for (size_t i = 0; i < shadowCount; ++i) {
        const ShadowData& shadow = shadowList->shadows()[i];
        if (shadow.style() == Inset)
            continue;
        float blurAndSpread = shadow.blur() + shadow.spread();

        top = min<LayoutUnit>(top, shadow.y() - blurAndSpread);
        right = max<LayoutUnit>(right, shadow.x() + blurAndSpread);
        bottom = max<LayoutUnit>(bottom, shadow.y() + blurAndSpread);
        left = min<LayoutUnit>(left, shadow.x() - blurAndSpread);
    }
}

LayoutBoxExtent RenderStyle::getShadowInsetExtent(const ShadowList* shadowList) const
{
    LayoutUnit top = 0;
    LayoutUnit right = 0;
    LayoutUnit bottom = 0;
    LayoutUnit left = 0;

    size_t shadowCount = shadowList ? shadowList->shadows().size() : 0;
    for (size_t i = 0; i < shadowCount; ++i) {
        const ShadowData& shadow = shadowList->shadows()[i];
        if (shadow.style() == Normal)
            continue;
        float blurAndSpread = shadow.blur() + shadow.spread();
        top = max<LayoutUnit>(top, shadow.y() + blurAndSpread);
        right = min<LayoutUnit>(right, shadow.x() - blurAndSpread);
        bottom = min<LayoutUnit>(bottom, shadow.y() - blurAndSpread);
        left = max<LayoutUnit>(left, shadow.x() + blurAndSpread);
    }

    return LayoutBoxExtent(top, right, bottom, left);
}

void RenderStyle::getShadowHorizontalExtent(const ShadowList* shadowList, LayoutUnit &left, LayoutUnit &right) const
{
    left = 0;
    right = 0;

    size_t shadowCount = shadowList ? shadowList->shadows().size() : 0;
    for (size_t i = 0; i < shadowCount; ++i) {
        const ShadowData& shadow = shadowList->shadows()[i];
        if (shadow.style() == Inset)
            continue;
        float blurAndSpread = shadow.blur() + shadow.spread();

        left = min<LayoutUnit>(left, shadow.x() - blurAndSpread);
        right = max<LayoutUnit>(right, shadow.x() + blurAndSpread);
    }
}

void RenderStyle::getShadowVerticalExtent(const ShadowList* shadowList, LayoutUnit &top, LayoutUnit &bottom) const
{
    top = 0;
    bottom = 0;

    size_t shadowCount = shadowList ? shadowList->shadows().size() : 0;
    for (size_t i = 0; i < shadowCount; ++i) {
        const ShadowData& shadow = shadowList->shadows()[i];
        if (shadow.style() == Inset)
            continue;
        float blurAndSpread = shadow.blur() + shadow.spread();

        top = min<LayoutUnit>(top, shadow.y() - blurAndSpread);
        bottom = max<LayoutUnit>(bottom, shadow.y() + blurAndSpread);
    }
}

StyleColor RenderStyle::visitedDependentDecorationColor() const
{
    // Text decoration color fallback is handled in RenderObject::decorationColor.
    return insideLink() == InsideVisitedLink ? visitedLinkTextDecorationColor() : textDecorationColor();
}

Color RenderStyle::colorIncludingFallback(int colorProperty, bool visitedLink) const
{
    StyleColor result(StyleColor::currentColor());
    EBorderStyle borderStyle = BNONE;
    switch (colorProperty) {
    case CSSPropertyBackgroundColor:
        result = visitedLink ? visitedLinkBackgroundColor() : backgroundColor();
        break;
    case CSSPropertyBorderLeftColor:
        result = visitedLink ? visitedLinkBorderLeftColor() : borderLeftColor();
        borderStyle = borderLeftStyle();
        break;
    case CSSPropertyBorderRightColor:
        result = visitedLink ? visitedLinkBorderRightColor() : borderRightColor();
        borderStyle = borderRightStyle();
        break;
    case CSSPropertyBorderTopColor:
        result = visitedLink ? visitedLinkBorderTopColor() : borderTopColor();
        borderStyle = borderTopStyle();
        break;
    case CSSPropertyBorderBottomColor:
        result = visitedLink ? visitedLinkBorderBottomColor() : borderBottomColor();
        borderStyle = borderBottomStyle();
        break;
    case CSSPropertyColor:
        result = visitedLink ? visitedLinkColor() : color();
        break;
    case CSSPropertyOutlineColor:
        result = visitedLink ? visitedLinkOutlineColor() : outlineColor();
        break;
    case CSSPropertyWebkitColumnRuleColor:
        result = visitedLink ? visitedLinkColumnRuleColor() : columnRuleColor();
        break;
    case CSSPropertyWebkitTextEmphasisColor:
        result = visitedLink ? visitedLinkTextEmphasisColor() : textEmphasisColor();
        break;
    case CSSPropertyWebkitTextFillColor:
        result = visitedLink ? visitedLinkTextFillColor() : textFillColor();
        break;
    case CSSPropertyWebkitTextStrokeColor:
        result = visitedLink ? visitedLinkTextStrokeColor() : textStrokeColor();
        break;
    case CSSPropertyFloodColor:
        result = floodColor();
        break;
    case CSSPropertyLightingColor:
        result = lightingColor();
        break;
    case CSSPropertyStopColor:
        result = stopColor();
        break;
    case CSSPropertyWebkitTapHighlightColor:
        result = tapHighlightColor();
        break;
    default:
        ASSERT_NOT_REACHED();
        break;
    }

    if (!result.isCurrentColor())
        return result.color();

    // FIXME: Treating styled borders with initial color differently causes problems
    // See crbug.com/316559, crbug.com/276231
    if (!visitedLink && (borderStyle == INSET || borderStyle == OUTSET || borderStyle == RIDGE || borderStyle == GROOVE))
        return Color(238, 238, 238);
    return visitedLink ? visitedLinkColor() : color();
}

Color RenderStyle::visitedDependentColor(int colorProperty) const
{
    Color unvisitedColor = colorIncludingFallback(colorProperty, false);
    if (insideLink() != InsideVisitedLink)
        return unvisitedColor;

    Color visitedColor = colorIncludingFallback(colorProperty, true);

    // FIXME: Technically someone could explicitly specify the color transparent, but for now we'll just
    // assume that if the background color is transparent that it wasn't set. Note that it's weird that
    // we're returning unvisited info for a visited link, but given our restriction that the alpha values
    // have to match, it makes more sense to return the unvisited background color if specified than it
    // does to return black. This behavior matches what Firefox 4 does as well.
    if (colorProperty == CSSPropertyBackgroundColor && visitedColor == Color::transparent)
        return unvisitedColor;

    // Take the alpha from the unvisited color, but get the RGB values from the visited color.
    return Color(visitedColor.red(), visitedColor.green(), visitedColor.blue(), unvisitedColor.alpha());
}

const BorderValue& RenderStyle::borderBefore() const
{
    switch (writingMode()) {
    case TopToBottomWritingMode:
        return borderTop();
    case BottomToTopWritingMode:
        return borderBottom();
    case LeftToRightWritingMode:
        return borderLeft();
    case RightToLeftWritingMode:
        return borderRight();
    }
    ASSERT_NOT_REACHED();
    return borderTop();
}

const BorderValue& RenderStyle::borderAfter() const
{
    switch (writingMode()) {
    case TopToBottomWritingMode:
        return borderBottom();
    case BottomToTopWritingMode:
        return borderTop();
    case LeftToRightWritingMode:
        return borderRight();
    case RightToLeftWritingMode:
        return borderLeft();
    }
    ASSERT_NOT_REACHED();
    return borderBottom();
}

const BorderValue& RenderStyle::borderStart() const
{
    if (isHorizontalWritingMode())
        return isLeftToRightDirection() ? borderLeft() : borderRight();
    return isLeftToRightDirection() ? borderTop() : borderBottom();
}

const BorderValue& RenderStyle::borderEnd() const
{
    if (isHorizontalWritingMode())
        return isLeftToRightDirection() ? borderRight() : borderLeft();
    return isLeftToRightDirection() ? borderBottom() : borderTop();
}

unsigned short RenderStyle::borderBeforeWidth() const
{
    switch (writingMode()) {
    case TopToBottomWritingMode:
        return borderTopWidth();
    case BottomToTopWritingMode:
        return borderBottomWidth();
    case LeftToRightWritingMode:
        return borderLeftWidth();
    case RightToLeftWritingMode:
        return borderRightWidth();
    }
    ASSERT_NOT_REACHED();
    return borderTopWidth();
}

unsigned short RenderStyle::borderAfterWidth() const
{
    switch (writingMode()) {
    case TopToBottomWritingMode:
        return borderBottomWidth();
    case BottomToTopWritingMode:
        return borderTopWidth();
    case LeftToRightWritingMode:
        return borderRightWidth();
    case RightToLeftWritingMode:
        return borderLeftWidth();
    }
    ASSERT_NOT_REACHED();
    return borderBottomWidth();
}

unsigned short RenderStyle::borderStartWidth() const
{
    if (isHorizontalWritingMode())
        return isLeftToRightDirection() ? borderLeftWidth() : borderRightWidth();
    return isLeftToRightDirection() ? borderTopWidth() : borderBottomWidth();
}

unsigned short RenderStyle::borderEndWidth() const
{
    if (isHorizontalWritingMode())
        return isLeftToRightDirection() ? borderRightWidth() : borderLeftWidth();
    return isLeftToRightDirection() ? borderBottomWidth() : borderTopWidth();
}

void RenderStyle::setMarginStart(Length margin)
{
    if (isHorizontalWritingMode()) {
        if (isLeftToRightDirection())
            setMarginLeft(margin);
        else
            setMarginRight(margin);
    } else {
        if (isLeftToRightDirection())
            setMarginTop(margin);
        else
            setMarginBottom(margin);
    }
}

void RenderStyle::setMarginEnd(Length margin)
{
    if (isHorizontalWritingMode()) {
        if (isLeftToRightDirection())
            setMarginRight(margin);
        else
            setMarginLeft(margin);
    } else {
        if (isLeftToRightDirection())
            setMarginBottom(margin);
        else
            setMarginTop(margin);
    }
}

TextEmphasisMark RenderStyle::textEmphasisMark() const
{
    TextEmphasisMark mark = static_cast<TextEmphasisMark>(rareInheritedData->textEmphasisMark);
    if (mark != TextEmphasisMarkAuto)
        return mark;

    if (isHorizontalWritingMode())
        return TextEmphasisMarkDot;

    return TextEmphasisMarkSesame;
}

Color RenderStyle::initialTapHighlightColor()
{
    return RenderTheme::tapHighlightColor();
}

LayoutBoxExtent RenderStyle::imageOutsets(const NinePieceImage& image) const
{
    return LayoutBoxExtent(NinePieceImage::computeOutset(image.outset().top(), borderTopWidth()),
                           NinePieceImage::computeOutset(image.outset().right(), borderRightWidth()),
                           NinePieceImage::computeOutset(image.outset().bottom(), borderBottomWidth()),
                           NinePieceImage::computeOutset(image.outset().left(), borderLeftWidth()));
}

void RenderStyle::setBorderImageSource(PassRefPtr<StyleImage> image)
{
    if (surround->border.m_image.image() == image.get())
        return;
    surround.access()->border.m_image.setImage(image);
}

void RenderStyle::setBorderImageSlices(LengthBox slices)
{
    if (surround->border.m_image.imageSlices() == slices)
        return;
    surround.access()->border.m_image.setImageSlices(slices);
}

void RenderStyle::setBorderImageWidth(const BorderImageLengthBox& slices)
{
    if (surround->border.m_image.borderSlices() == slices)
        return;
    surround.access()->border.m_image.setBorderSlices(slices);
}

void RenderStyle::setBorderImageOutset(const BorderImageLengthBox& outset)
{
    if (surround->border.m_image.outset() == outset)
        return;
    surround.access()->border.m_image.setOutset(outset);
}

float calcBorderRadiiConstraintScaleFor(const FloatRect& rect, const FloatRoundedRect::Radii& radii)
{
    // Constrain corner radii using CSS3 rules:
    // http://www.w3.org/TR/css3-background/#the-border-radius

    float factor = 1;
    float radiiSum;

    // top
    radiiSum = radii.topLeft().width() + radii.topRight().width(); // Casts to avoid integer overflow.
    if (radiiSum > rect.width())
        factor = std::min(rect.width() / radiiSum, factor);

    // bottom
    radiiSum = radii.bottomLeft().width() + radii.bottomRight().width();
    if (radiiSum > rect.width())
        factor = std::min(rect.width() / radiiSum, factor);

    // left
    radiiSum = radii.topLeft().height() + radii.bottomLeft().height();
    if (radiiSum > rect.height())
        factor = std::min(rect.height() / radiiSum, factor);

    // right
    radiiSum = radii.topRight().height() + radii.bottomRight().height();
    if (radiiSum > rect.height())
        factor = std::min(rect.height() / radiiSum, factor);

    ASSERT(factor <= 1);
    return factor;
}

} // namespace WebCore<|MERGE_RESOLUTION|>--- conflicted
+++ resolved
@@ -634,6 +634,7 @@
     if (rareInheritedData.get() != other.rareInheritedData.get()) {
         if (rareInheritedData->userModify != other.rareInheritedData->userModify
             || rareInheritedData->userSelect != other.rareInheritedData->userSelect
+            || rareInheritedData->rubberbandable != other.rareInheritedData->rubberbandable
             || rareInheritedData->m_imageRendering != other.rareInheritedData->m_imageRendering)
             return true;
     }
@@ -648,7 +649,6 @@
             return true;
     }
 
-<<<<<<< HEAD
     return false;
 }
 
@@ -662,47 +662,6 @@
             || rareNonInheritedData->m_perspectiveOriginY != other.rareNonInheritedData->m_perspectiveOriginY
             || hasWillChangeCompositingHint() != other.hasWillChangeCompositingHint())
             return true;
-=======
-    if (rareNonInheritedData->m_mask != other->rareNonInheritedData->m_mask
-        || rareNonInheritedData->m_maskBoxImage != other->rareNonInheritedData->m_maskBoxImage)
-        return StyleDifferenceRepaintLayer;
-
-    if (inherited_flags._visibility != other->inherited_flags._visibility
-        || inherited_flags.m_printColorAdjust != other->inherited_flags.m_printColorAdjust
-        || inherited_flags._insideLink != other->inherited_flags._insideLink
-        || surround->border != other->surround->border
-        || *m_background.get() != *other->m_background.get()
-        || rareInheritedData->userModify != other->rareInheritedData->userModify
-        || rareInheritedData->userSelect != other->rareInheritedData->userSelect
-        || rareInheritedData->rubberbandable != other->rareInheritedData->rubberbandable
-        || rareNonInheritedData->userDrag != other->rareNonInheritedData->userDrag
-        || rareNonInheritedData->m_borderFit != other->rareNonInheritedData->m_borderFit
-        || rareNonInheritedData->m_objectFit != other->rareNonInheritedData->m_objectFit
-        || rareNonInheritedData->m_objectPosition != other->rareNonInheritedData->m_objectPosition
-        || rareInheritedData->m_imageRendering != other->rareInheritedData->m_imageRendering)
-        return StyleDifferenceRepaint;
-
-        // FIXME: The current spec is being reworked to remove dependencies between exclusions and affected
-        // content. There's a proposal to use floats instead. In that case, wrap-shape should actually relayout
-        // the parent container. For sure, I will have to revisit this code, but for now I've added this in order
-        // to avoid having diff() == StyleDifferenceEqual where wrap-shapes actually differ.
-        // Tracking bug: https://bugs.webkit.org/show_bug.cgi?id=62991
-        if (rareNonInheritedData->m_shapeOutside != other->rareNonInheritedData->m_shapeOutside)
-            return StyleDifferenceRepaint;
-
-        if (rareNonInheritedData->m_clipPath != other->rareNonInheritedData->m_clipPath)
-            return StyleDifferenceRepaint;
-
-    if (rareNonInheritedData.get() != other->rareNonInheritedData.get()) {
-        if (rareNonInheritedData->m_transformStyle3D != other->rareNonInheritedData->m_transformStyle3D
-            || rareNonInheritedData->m_backfaceVisibility != other->rareNonInheritedData->m_backfaceVisibility
-            || rareNonInheritedData->m_perspective != other->rareNonInheritedData->m_perspective
-            || rareNonInheritedData->m_perspectiveOriginX != other->rareNonInheritedData->m_perspectiveOriginX
-            || rareNonInheritedData->m_perspectiveOriginY != other->rareNonInheritedData->m_perspectiveOriginY
-            || hasWillChangeCompositingHint() != other->hasWillChangeCompositingHint()
-            || hasWillChangeGpuRasterizationHint() != other->hasWillChangeGpuRasterizationHint())
-            return StyleDifferenceRecompositeLayer;
->>>>>>> e7e03f77
     }
 
     return false;
