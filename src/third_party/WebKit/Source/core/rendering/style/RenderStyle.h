/*
 * Copyright (C) 2000 Lars Knoll (knoll@kde.org)
 *           (C) 2000 Antti Koivisto (koivisto@kde.org)
 *           (C) 2000 Dirk Mueller (mueller@kde.org)
 * Copyright (C) 2003, 2005, 2006, 2007, 2008, 2009, 2010, 2011 Apple Inc. All rights reserved.
 * Copyright (C) 2006 Graham Dennis (graham.dennis@gmail.com)
 *
 * This library is free software; you can redistribute it and/or
 * modify it under the terms of the GNU Library General Public
 * License as published by the Free Software Foundation; either
 * version 2 of the License, or (at your option) any later version.
 *
 * This library is distributed in the hope that it will be useful,
 * but WITHOUT ANY WARRANTY; without even the implied warranty of
 * MERCHANTABILITY or FITNESS FOR A PARTICULAR PURPOSE.  See the GNU
 * Library General Public License for more details.
 *
 * You should have received a copy of the GNU Library General Public License
 * along with this library; see the file COPYING.LIB.  If not, write to
 * the Free Software Foundation, Inc., 51 Franklin Street, Fifth Floor,
 * Boston, MA 02110-1301, USA.
 *
 */

#ifndef RenderStyle_h
#define RenderStyle_h

#include "CSSPropertyNames.h"
#include "core/css/CSSLineBoxContainValue.h"
#include "core/css/CSSPrimitiveValue.h"
#include "core/css/LengthFunctions.h"
#include "core/css/StyleColor.h"
#include "core/platform/Length.h"
#include "core/platform/LengthBox.h"
#include "core/platform/LengthSize.h"
#include "core/platform/ThemeTypes.h"
#include "core/platform/animation/CSSAnimationDataList.h"
#include "core/platform/graphics/Color.h"
#include "core/platform/graphics/FontBaseline.h"
#include "core/platform/graphics/FontDescription.h"
#include "core/platform/graphics/GraphicsTypes.h"
#include "core/platform/graphics/LayoutBoxExtent.h"
#include "core/platform/graphics/RoundedRect.h"
#include "core/platform/graphics/transforms/TransformOperations.h"
#include "core/platform/text/TextDirection.h"
#include "core/platform/text/UnicodeBidi.h"
#include "core/rendering/style/BorderValue.h"
#include "core/rendering/style/CounterDirectives.h"
#include "core/rendering/style/DataRef.h"
#include "core/rendering/style/LineClampValue.h"
#include "core/rendering/style/NinePieceImage.h"
#include "core/rendering/style/OutlineValue.h"
#include "core/rendering/style/RenderStyleConstants.h"
#include "core/rendering/style/SVGRenderStyle.h"
#include "core/rendering/style/ShadowData.h"
#include "core/rendering/style/ShapeValue.h"
#include "core/rendering/style/StyleBackgroundData.h"
#include "core/rendering/style/StyleBoxData.h"
#include "core/rendering/style/StyleDeprecatedFlexibleBoxData.h"
#include "core/rendering/style/StyleFilterData.h"
#include "core/rendering/style/StyleFlexibleBoxData.h"
#include "core/rendering/style/StyleGridData.h"
#include "core/rendering/style/StyleGridItemData.h"
#include "core/rendering/style/StyleMarqueeData.h"
#include "core/rendering/style/StyleMultiColData.h"
#include "core/rendering/style/StyleRareInheritedData.h"
#include "core/rendering/style/StyleRareNonInheritedData.h"
#include "core/rendering/style/StyleReflection.h"
#include "core/rendering/style/StyleSurroundData.h"
#include "core/rendering/style/StyleTransformData.h"
#include "core/rendering/style/StyleVisualData.h"
#include "core/svg/SVGPaint.h"
#include "wtf/Forward.h"
#include "wtf/OwnPtr.h"
#include "wtf/RefCounted.h"
#include "wtf/StdLibExtras.h"
#include "wtf/Vector.h"

template<typename T, typename U> inline bool compareEqual(const T& t, const U& u) { return t == static_cast<T>(u); }

#define SET_VAR(group, variable, value) \
    if (!compareEqual(group->variable, value)) \
        group.access()->variable = value

#define SET_BORDERVALUE_COLOR(group, variable, value) \
    if (!compareEqual(group->variable.color(), value)) \
        group.access()->variable.setColor(value)

namespace WebCore {

using std::max;

class FilterOperations;

class BorderData;
class CounterContent;
class CursorList;
class Font;
class FontMetrics;
class IntRect;
class Pair;
class ShadowData;
class StyleImage;
class StyleInheritedData;
class StyleResolver;
class TransformationMatrix;

class ContentData;

typedef Vector<RefPtr<RenderStyle>, 4> PseudoStyleCache;

class RenderStyle: public RefCounted<RenderStyle> {
    friend class CSSPropertyAnimation; // Used by CSS animations. We can't allow them to animate based off visited colors.
    friend class ApplyStyleCommand; // Editing has to only reveal unvisited info.
    friend class EditingStyle; // Editing has to only reveal unvisited info.
    friend class CSSComputedStyleDeclaration; // Ignores visited styles, so needs to be able to see unvisited info.
    friend class PropertyWrapperMaybeInvalidColor; // Used by CSS animations. We can't allow them to animate based off visited colors.
    friend class StyleBuilderFunctions; // Sets color styles
    friend class StyleBuilder; // FIXME: Revove this! StyleBuilder::oldApplyProperty reads color().
    friend class StyleResolver; // Sets members directly.
    friend class CachedUAStyle; // Saves Border/Background information for later comparison.
protected:

    // non-inherited attributes
    DataRef<StyleBoxData> m_box;
    DataRef<StyleVisualData> visual;
    DataRef<StyleBackgroundData> m_background;
    DataRef<StyleSurroundData> surround;
    DataRef<StyleRareNonInheritedData> rareNonInheritedData;

    // inherited attributes
    DataRef<StyleRareInheritedData> rareInheritedData;
    DataRef<StyleInheritedData> inherited;

    // list of associated pseudo styles
    OwnPtr<PseudoStyleCache> m_cachedPseudoStyles;

    DataRef<SVGRenderStyle> m_svgStyle;

// !START SYNC!: Keep this in sync with the copy constructor in RenderStyle.cpp and implicitlyInherited() in StyleResolver.cpp

    // inherit
    struct InheritedFlags {
        bool operator==(const InheritedFlags& other) const
        {
            return (_empty_cells == other._empty_cells)
                && (_caption_side == other._caption_side)
                && (_list_style_type == other._list_style_type)
                && (_list_style_position == other._list_style_position)
                && (_visibility == other._visibility)
                && (_text_align == other._text_align)
                && (_text_transform == other._text_transform)
                && (_text_decorations == other._text_decorations)
                && (_cursor_style == other._cursor_style)
                && (_direction == other._direction)
                && (_white_space == other._white_space)
                && (_border_collapse == other._border_collapse)
                && (_box_direction == other._box_direction)
                && (m_rtlOrdering == other.m_rtlOrdering)
                && (m_printColorAdjust == other.m_printColorAdjust)
                && (_pointerEvents == other._pointerEvents)
                && (_insideLink == other._insideLink)
                && (m_writingMode == other.m_writingMode);
        }

        bool operator!=(const InheritedFlags& other) const { return !(*this == other); }

        unsigned _empty_cells : 1; // EEmptyCell
        unsigned _caption_side : 2; // ECaptionSide
        unsigned _list_style_type : 7; // EListStyleType
        unsigned _list_style_position : 1; // EListStylePosition
        unsigned _visibility : 2; // EVisibility
        unsigned _text_align : 4; // ETextAlign
        unsigned _text_transform : 2; // ETextTransform
        unsigned _text_decorations : TextDecorationBits;
        unsigned _cursor_style : 6; // ECursor
        unsigned _direction : 1; // TextDirection
        unsigned _white_space : 3; // EWhiteSpace
        // 32 bits
        unsigned _border_collapse : 1; // EBorderCollapse
        unsigned _box_direction : 1; // EBoxDirection (CSS3 box_direction property, flexible box layout module)

        // non CSS2 inherited
        unsigned m_rtlOrdering : 1; // Order
        unsigned m_printColorAdjust : PrintColorAdjustBits;
        unsigned _pointerEvents : 4; // EPointerEvents
        unsigned _insideLink : 2; // EInsideLink
        // 43 bits

        // CSS Text Layout Module Level 3: Vertical writing support
        unsigned m_writingMode : 2; // WritingMode
        // 45 bits
    } inherited_flags;

// don't inherit
    struct NonInheritedFlags {
        bool operator==(const NonInheritedFlags& other) const
        {
            return _effectiveDisplay == other._effectiveDisplay
                && _originalDisplay == other._originalDisplay
                && _overflowX == other._overflowX
                && _overflowY == other._overflowY
                && _vertical_align == other._vertical_align
                && _clear == other._clear
                && _position == other._position
                && _floating == other._floating
                && _table_layout == other._table_layout
                && _page_break_before == other._page_break_before
                && _page_break_after == other._page_break_after
                && _page_break_inside == other._page_break_inside
                && _styleType == other._styleType
                && _affectedByHover == other._affectedByHover
                && _affectedByActive == other._affectedByActive
                && _affectedByDrag == other._affectedByDrag
                && _pseudoBits == other._pseudoBits
                && _unicodeBidi == other._unicodeBidi
                && explicitInheritance == other.explicitInheritance
                && unique == other.unique
                && emptyState == other.emptyState
                && firstChildState == other.firstChildState
                && lastChildState == other.lastChildState
                && _isLink == other._isLink;
        }

        bool operator!=(const NonInheritedFlags& other) const { return !(*this == other); }

        unsigned _effectiveDisplay : 5; // EDisplay
        unsigned _originalDisplay : 5; // EDisplay
        unsigned _overflowX : 3; // EOverflow
        unsigned _overflowY : 3; // EOverflow
        unsigned _vertical_align : 4; // EVerticalAlign
        unsigned _clear : 2; // EClear
        unsigned _position : 3; // EPosition
        unsigned _floating : 2; // EFloat
        unsigned _table_layout : 1; // ETableLayout

        unsigned _unicodeBidi : 3; // EUnicodeBidi
        // 31 bits
        unsigned _page_break_before : 2; // EPageBreak
        unsigned _page_break_after : 2; // EPageBreak
        unsigned _page_break_inside : 2; // EPageBreak

        unsigned _styleType : 6; // PseudoId
        unsigned _pseudoBits : 8;
        unsigned explicitInheritance : 1; // Explicitly inherits a non-inherited property
        unsigned unique : 1; // Style can not be shared.
        unsigned emptyState : 1;
        unsigned firstChildState : 1;
        unsigned lastChildState : 1;

        bool affectedByHover() const { return _affectedByHover; }
        void setAffectedByHover(bool value) { _affectedByHover = value; }
        bool affectedByActive() const { return _affectedByActive; }
        void setAffectedByActive(bool value) { _affectedByActive = value; }
        bool affectedByDrag() const { return _affectedByDrag; }
        void setAffectedByDrag(bool value) { _affectedByDrag = value; }
        bool isLink() const { return _isLink; }
        void setIsLink(bool value) { _isLink = value; }
    private:
        unsigned _affectedByHover : 1;
        unsigned _affectedByActive : 1;
        unsigned _affectedByDrag : 1;
        unsigned _isLink : 1;
        // If you add more style bits here, you will also need to update RenderStyle::copyNonInheritedFrom()
        // 61 bits
    } noninherited_flags;

// !END SYNC!

protected:
    void setBitDefaults()
    {
        inherited_flags._empty_cells = initialEmptyCells();
        inherited_flags._caption_side = initialCaptionSide();
        inherited_flags._list_style_type = initialListStyleType();
        inherited_flags._list_style_position = initialListStylePosition();
        inherited_flags._visibility = initialVisibility();
        inherited_flags._text_align = initialTextAlign();
        inherited_flags._text_transform = initialTextTransform();
        inherited_flags._text_decorations = initialTextDecoration();
        inherited_flags._cursor_style = initialCursor();
        inherited_flags._direction = initialDirection();
        inherited_flags._white_space = initialWhiteSpace();
        inherited_flags._border_collapse = initialBorderCollapse();
        inherited_flags.m_rtlOrdering = initialRTLOrdering();
        inherited_flags._box_direction = initialBoxDirection();
        inherited_flags.m_printColorAdjust = initialPrintColorAdjust();
        inherited_flags._pointerEvents = initialPointerEvents();
        inherited_flags._insideLink = NotInsideLink;
        inherited_flags.m_writingMode = initialWritingMode();

        noninherited_flags._effectiveDisplay = noninherited_flags._originalDisplay = initialDisplay();
        noninherited_flags._overflowX = initialOverflowX();
        noninherited_flags._overflowY = initialOverflowY();
        noninherited_flags._vertical_align = initialVerticalAlign();
        noninherited_flags._clear = initialClear();
        noninherited_flags._position = initialPosition();
        noninherited_flags._floating = initialFloating();
        noninherited_flags._table_layout = initialTableLayout();
        noninherited_flags._unicodeBidi = initialUnicodeBidi();
        noninherited_flags._page_break_before = initialPageBreak();
        noninherited_flags._page_break_after = initialPageBreak();
        noninherited_flags._page_break_inside = initialPageBreak();
        noninherited_flags._styleType = NOPSEUDO;
        noninherited_flags._pseudoBits = 0;
        noninherited_flags.explicitInheritance = false;
        noninherited_flags.unique = false;
        noninherited_flags.emptyState = false;
        noninherited_flags.firstChildState = false;
        noninherited_flags.lastChildState = false;
        noninherited_flags.setAffectedByHover(false);
        noninherited_flags.setAffectedByActive(false);
        noninherited_flags.setAffectedByDrag(false);
        noninherited_flags.setIsLink(false);
    }

private:
    ALWAYS_INLINE RenderStyle();
    // used to create the default style.
    ALWAYS_INLINE RenderStyle(bool);
    ALWAYS_INLINE RenderStyle(const RenderStyle&);

public:
    static PassRefPtr<RenderStyle> create();
    static PassRefPtr<RenderStyle> createDefaultStyle();
    static PassRefPtr<RenderStyle> createAnonymousStyleWithDisplay(const RenderStyle* parentStyle, EDisplay);
    static PassRefPtr<RenderStyle> clone(const RenderStyle*);

    enum IsAtShadowBoundary {
        AtShadowBoundary,
        NotAtShadowBoundary,
    };

    void inheritFrom(const RenderStyle* inheritParent, IsAtShadowBoundary = NotAtShadowBoundary);
    void copyNonInheritedFrom(const RenderStyle*);

    PseudoId styleType() const { return static_cast<PseudoId>(noninherited_flags._styleType); }
    void setStyleType(PseudoId styleType) { noninherited_flags._styleType = styleType; }

    RenderStyle* getCachedPseudoStyle(PseudoId) const;
    RenderStyle* addCachedPseudoStyle(PassRefPtr<RenderStyle>);
    void removeCachedPseudoStyle(PseudoId);

    const PseudoStyleCache* cachedPseudoStyles() const { return m_cachedPseudoStyles.get(); }

    void setVariable(const AtomicString& name, const String& value) { rareInheritedData.access()->m_variables.access()->setVariable(name, value); }
    const HashMap<AtomicString, String>* variables() { return &(rareInheritedData->m_variables->m_data); }

    bool affectedByHover() const { return noninherited_flags.affectedByHover(); }
    bool affectedByActive() const { return noninherited_flags.affectedByActive(); }
    bool affectedByDrag() const { return noninherited_flags.affectedByDrag(); }

    void setAffectedByHover() { noninherited_flags.setAffectedByHover(true); }
    void setAffectedByActive() { noninherited_flags.setAffectedByActive(true); }
    void setAffectedByDrag() { noninherited_flags.setAffectedByDrag(true); }

    bool operator==(const RenderStyle& other) const;
    bool operator!=(const RenderStyle& other) const { return !(*this == other); }
    bool isFloating() const { return noninherited_flags._floating != NoFloat; }
    bool hasMargin() const { return surround->margin.nonZero(); }
    bool hasBorder() const { return surround->border.hasBorder(); }
    bool hasPadding() const { return surround->padding.nonZero(); }
    bool hasOffset() const { return surround->offset.nonZero(); }
    bool hasMarginBeforeQuirk() const { return marginBefore().quirk(); }
    bool hasMarginAfterQuirk() const { return marginAfter().quirk(); }

    bool hasBackgroundImage() const { return m_background->background().hasImage(); }
    bool hasFixedBackgroundImage() const { return m_background->background().hasFixedImage(); }

    bool hasEntirelyFixedBackground() const;

    bool hasAppearance() const { return appearance() != NoControlPart; }

    bool hasBackground() const
    {
        StyleColor color = visitedDependentColor(CSSPropertyBackgroundColor);
        if ((color.isValid() && color.alpha()) || color.isCurrentColor())
            return true;
        return hasBackgroundImage();
    }

    LayoutBoxExtent imageOutsets(const NinePieceImage&) const;
    bool hasBorderImageOutsets() const
    {
        return borderImage().hasImage() && borderImage().outset().nonZero();
    }
    LayoutBoxExtent borderImageOutsets() const
    {
        return imageOutsets(borderImage());
    }

    LayoutBoxExtent maskBoxImageOutsets() const
    {
        return imageOutsets(maskBoxImage());
    }

    bool hasFilterOutsets() const { return hasFilter() && filter().hasOutsets(); }
    FilterOutsets filterOutsets() const { return hasFilter() ? filter().outsets() : FilterOutsets(); }

    Order rtlOrdering() const { return static_cast<Order>(inherited_flags.m_rtlOrdering); }
    void setRTLOrdering(Order o) { inherited_flags.m_rtlOrdering = o; }

    bool isStyleAvailable() const;

    bool hasAnyPublicPseudoStyles() const;
    bool hasPseudoStyle(PseudoId pseudo) const;
    void setHasPseudoStyle(PseudoId pseudo);
    bool hasUniquePseudoStyle() const;

    // attribute getter methods

    EDisplay display() const { return static_cast<EDisplay>(noninherited_flags._effectiveDisplay); }
    EDisplay originalDisplay() const { return static_cast<EDisplay>(noninherited_flags._originalDisplay); }

    Length left() const { return surround->offset.left(); }
    Length right() const { return surround->offset.right(); }
    Length top() const { return surround->offset.top(); }
    Length bottom() const { return surround->offset.bottom(); }

    // Accessors for positioned object edges that take into account writing mode.
    Length logicalLeft() const { return surround->offset.logicalLeft(writingMode()); }
    Length logicalRight() const { return surround->offset.logicalRight(writingMode()); }
    Length logicalTop() const { return surround->offset.before(writingMode()); }
    Length logicalBottom() const { return surround->offset.after(writingMode()); }

    // Whether or not a positioned element requires normal flow x/y to be computed
    // to determine its position.
    bool hasAutoLeftAndRight() const { return left().isAuto() && right().isAuto(); }
    bool hasAutoTopAndBottom() const { return top().isAuto() && bottom().isAuto(); }
    bool hasStaticInlinePosition(bool horizontal) const { return horizontal ? hasAutoLeftAndRight() : hasAutoTopAndBottom(); }
    bool hasStaticBlockPosition(bool horizontal) const { return horizontal ? hasAutoTopAndBottom() : hasAutoLeftAndRight(); }

    EPosition position() const { return static_cast<EPosition>(noninherited_flags._position); }
    bool hasOutOfFlowPosition() const { return position() == AbsolutePosition || position() == FixedPosition; }
    bool hasInFlowPosition() const { return position() == RelativePosition || position() == StickyPosition; }
    bool hasViewportConstrainedPosition() const { return position() == FixedPosition || position() == StickyPosition; }
    EFloat floating() const { return static_cast<EFloat>(noninherited_flags._floating); }

    Length width() const { return m_box->width(); }
    Length height() const { return m_box->height(); }
    Length minWidth() const { return m_box->minWidth(); }
    Length maxWidth() const { return m_box->maxWidth(); }
    Length minHeight() const { return m_box->minHeight(); }
    Length maxHeight() const { return m_box->maxHeight(); }

    Length logicalWidth() const { return isHorizontalWritingMode() ? width() : height(); }
    Length logicalHeight() const { return isHorizontalWritingMode() ? height() : width(); }
    Length logicalMinWidth() const { return isHorizontalWritingMode() ? minWidth() : minHeight(); }
    Length logicalMaxWidth() const { return isHorizontalWritingMode() ? maxWidth() : maxHeight(); }
    Length logicalMinHeight() const { return isHorizontalWritingMode() ? minHeight() : minWidth(); }
    Length logicalMaxHeight() const { return isHorizontalWritingMode() ? maxHeight() : maxWidth(); }

    const BorderData& border() const { return surround->border; }
    const BorderValue& borderLeft() const { return surround->border.left(); }
    const BorderValue& borderRight() const { return surround->border.right(); }
    const BorderValue& borderTop() const { return surround->border.top(); }
    const BorderValue& borderBottom() const { return surround->border.bottom(); }

    const BorderValue& borderBefore() const;
    const BorderValue& borderAfter() const;
    const BorderValue& borderStart() const;
    const BorderValue& borderEnd() const;

    const NinePieceImage& borderImage() const { return surround->border.image(); }
    StyleImage* borderImageSource() const { return surround->border.image().image(); }
    LengthBox borderImageSlices() const { return surround->border.image().imageSlices(); }
    LengthBox borderImageWidth() const { return surround->border.image().borderSlices(); }
    LengthBox borderImageOutset() const { return surround->border.image().outset(); }

    LengthSize borderTopLeftRadius() const { return surround->border.topLeft(); }
    LengthSize borderTopRightRadius() const { return surround->border.topRight(); }
    LengthSize borderBottomLeftRadius() const { return surround->border.bottomLeft(); }
    LengthSize borderBottomRightRadius() const { return surround->border.bottomRight(); }
    bool hasBorderRadius() const { return surround->border.hasBorderRadius(); }

    unsigned borderLeftWidth() const { return surround->border.borderLeftWidth(); }
    EBorderStyle borderLeftStyle() const { return surround->border.left().style(); }
    bool borderLeftIsTransparent() const { return surround->border.left().isTransparent(); }
    unsigned borderRightWidth() const { return surround->border.borderRightWidth(); }
    EBorderStyle borderRightStyle() const { return surround->border.right().style(); }
    bool borderRightIsTransparent() const { return surround->border.right().isTransparent(); }
    unsigned borderTopWidth() const { return surround->border.borderTopWidth(); }
    EBorderStyle borderTopStyle() const { return surround->border.top().style(); }
    bool borderTopIsTransparent() const { return surround->border.top().isTransparent(); }
    unsigned borderBottomWidth() const { return surround->border.borderBottomWidth(); }
    EBorderStyle borderBottomStyle() const { return surround->border.bottom().style(); }
    bool borderBottomIsTransparent() const { return surround->border.bottom().isTransparent(); }

    unsigned short borderBeforeWidth() const;
    unsigned short borderAfterWidth() const;
    unsigned short borderStartWidth() const;
    unsigned short borderEndWidth() const;

    unsigned short outlineSize() const { return max(0, outlineWidth() + outlineOffset()); }
    unsigned short outlineWidth() const
    {
        if (m_background->outline().style() == BNONE)
            return 0;
        return m_background->outline().width();
    }
    bool hasOutline() const { return outlineWidth() > 0 && outlineStyle() > BHIDDEN; }
    EBorderStyle outlineStyle() const { return m_background->outline().style(); }
    OutlineIsAuto outlineStyleIsAuto() const { return static_cast<OutlineIsAuto>(m_background->outline().isAuto()); }

    EOverflow overflowX() const { return static_cast<EOverflow>(noninherited_flags._overflowX); }
    EOverflow overflowY() const { return static_cast<EOverflow>(noninherited_flags._overflowY); }

    EVisibility visibility() const { return static_cast<EVisibility>(inherited_flags._visibility); }
    EVerticalAlign verticalAlign() const { return static_cast<EVerticalAlign>(noninherited_flags._vertical_align); }
    Length verticalAlignLength() const { return m_box->verticalAlign(); }

    Length clipLeft() const { return visual->clip.left(); }
    Length clipRight() const { return visual->clip.right(); }
    Length clipTop() const { return visual->clip.top(); }
    Length clipBottom() const { return visual->clip.bottom(); }
    LengthBox clip() const { return visual->clip; }
    bool hasClip() const { return visual->hasClip; }

    EUnicodeBidi unicodeBidi() const { return static_cast<EUnicodeBidi>(noninherited_flags._unicodeBidi); }

    EClear clear() const { return static_cast<EClear>(noninherited_flags._clear); }
    ETableLayout tableLayout() const { return static_cast<ETableLayout>(noninherited_flags._table_layout); }

    const Font& font() const;
    const FontMetrics& fontMetrics() const;
    const FontDescription& fontDescription() const;
    float specifiedFontSize() const;
    float computedFontSize() const;
    int fontSize() const;

    float textAutosizingMultiplier() const { return visual->m_textAutosizingMultiplier; }

    Length textIndent() const { return rareInheritedData->indent; }
#if ENABLE(CSS3_TEXT)
    TextIndentLine textIndentLine() const { return static_cast<TextIndentLine>(rareInheritedData->m_textIndentLine); }
#endif
    ETextAlign textAlign() const { return static_cast<ETextAlign>(inherited_flags._text_align); }
    TextAlignLast textAlignLast() const { return static_cast<TextAlignLast>(rareInheritedData->m_textAlignLast); }
    ETextTransform textTransform() const { return static_cast<ETextTransform>(inherited_flags._text_transform); }
    TextDecoration textDecorationsInEffect() const { return static_cast<TextDecoration>(inherited_flags._text_decorations); }
    TextDecoration textDecoration() const { return static_cast<TextDecoration>(visual->textDecoration); }
#if ENABLE(CSS3_TEXT)
    TextUnderlinePosition textUnderlinePosition() const { return static_cast<TextUnderlinePosition>(rareInheritedData->m_textUnderlinePosition); }
#endif // CSS3_TEXT
    TextDecorationStyle textDecorationStyle() const { return static_cast<TextDecorationStyle>(rareNonInheritedData->m_textDecorationStyle); }
    float wordSpacing() const;
    float letterSpacing() const;

    float zoom() const { return visual->m_zoom; }
    float effectiveZoom() const { return rareInheritedData->m_effectiveZoom; }

    TextDirection direction() const { return static_cast<TextDirection>(inherited_flags._direction); }
    bool isLeftToRightDirection() const { return direction() == LTR; }

    Length specifiedLineHeight() const;
    Length lineHeight() const;
    int computedLineHeight(RenderView* = 0) const;

    EWhiteSpace whiteSpace() const { return static_cast<EWhiteSpace>(inherited_flags._white_space); }
    static bool autoWrap(EWhiteSpace ws)
    {
        // Nowrap and pre don't automatically wrap.
        return ws != NOWRAP && ws != PRE;
    }

    bool autoWrap() const
    {
        return autoWrap(whiteSpace());
    }

    static bool preserveNewline(EWhiteSpace ws)
    {
        // Normal and nowrap do not preserve newlines.
        return ws != NORMAL && ws != NOWRAP;
    }

    bool preserveNewline() const
    {
        return preserveNewline(whiteSpace());
    }

    static bool collapseWhiteSpace(EWhiteSpace ws)
    {
        // Pre and prewrap do not collapse whitespace.
        return ws != PRE && ws != PRE_WRAP;
    }

    bool collapseWhiteSpace() const
    {
        return collapseWhiteSpace(whiteSpace());
    }

    bool isCollapsibleWhiteSpace(UChar c) const
    {
        switch (c) {
            case ' ':
            case '\t':
                return collapseWhiteSpace();
            case '\n':
                return !preserveNewline();
        }
        return false;
    }

    bool breakOnlyAfterWhiteSpace() const
    {
        return whiteSpace() == PRE_WRAP || lineBreak() == LineBreakAfterWhiteSpace;
    }

    bool breakWords() const
    {
        return wordBreak() == BreakWordBreak || overflowWrap() == BreakOverflowWrap;
    }

    EFillRepeat backgroundRepeatX() const { return static_cast<EFillRepeat>(m_background->background().repeatX()); }
    EFillRepeat backgroundRepeatY() const { return static_cast<EFillRepeat>(m_background->background().repeatY()); }
    CompositeOperator backgroundComposite() const { return static_cast<CompositeOperator>(m_background->background().composite()); }
    EFillAttachment backgroundAttachment() const { return static_cast<EFillAttachment>(m_background->background().attachment()); }
    EFillBox backgroundClip() const { return static_cast<EFillBox>(m_background->background().clip()); }
    EFillBox backgroundOrigin() const { return static_cast<EFillBox>(m_background->background().origin()); }
    Length backgroundXPosition() const { return m_background->background().xPosition(); }
    Length backgroundYPosition() const { return m_background->background().yPosition(); }
    EFillSizeType backgroundSizeType() const { return m_background->background().sizeType(); }
    LengthSize backgroundSizeLength() const { return m_background->background().sizeLength(); }
    FillLayer* accessBackgroundLayers() { return &(m_background.access()->m_background); }
    const FillLayer* backgroundLayers() const { return &(m_background->background()); }

    StyleImage* maskImage() const { return rareNonInheritedData->m_mask.image(); }
    EFillRepeat maskRepeatX() const { return static_cast<EFillRepeat>(rareNonInheritedData->m_mask.repeatX()); }
    EFillRepeat maskRepeatY() const { return static_cast<EFillRepeat>(rareNonInheritedData->m_mask.repeatY()); }
    CompositeOperator maskComposite() const { return static_cast<CompositeOperator>(rareNonInheritedData->m_mask.composite()); }
    EFillBox maskClip() const { return static_cast<EFillBox>(rareNonInheritedData->m_mask.clip()); }
    EFillBox maskOrigin() const { return static_cast<EFillBox>(rareNonInheritedData->m_mask.origin()); }
    Length maskXPosition() const { return rareNonInheritedData->m_mask.xPosition(); }
    Length maskYPosition() const { return rareNonInheritedData->m_mask.yPosition(); }
    EFillSizeType maskSizeType() const { return rareNonInheritedData->m_mask.sizeType(); }
    LengthSize maskSizeLength() const { return rareNonInheritedData->m_mask.sizeLength(); }
    FillLayer* accessMaskLayers() { return &(rareNonInheritedData.access()->m_mask); }
    const FillLayer* maskLayers() const { return &(rareNonInheritedData->m_mask); }
    const NinePieceImage& maskBoxImage() const { return rareNonInheritedData->m_maskBoxImage; }
    StyleImage* maskBoxImageSource() const { return rareNonInheritedData->m_maskBoxImage.image(); }

    EBorderCollapse borderCollapse() const { return static_cast<EBorderCollapse>(inherited_flags._border_collapse); }
    short horizontalBorderSpacing() const;
    short verticalBorderSpacing() const;
    EEmptyCell emptyCells() const { return static_cast<EEmptyCell>(inherited_flags._empty_cells); }
    ECaptionSide captionSide() const { return static_cast<ECaptionSide>(inherited_flags._caption_side); }

    EListStyleType listStyleType() const { return static_cast<EListStyleType>(inherited_flags._list_style_type); }
    StyleImage* listStyleImage() const;
    EListStylePosition listStylePosition() const { return static_cast<EListStylePosition>(inherited_flags._list_style_position); }

    Length marginTop() const { return surround->margin.top(); }
    Length marginBottom() const { return surround->margin.bottom(); }
    Length marginLeft() const { return surround->margin.left(); }
    Length marginRight() const { return surround->margin.right(); }
    Length marginBefore() const { return surround->margin.before(writingMode()); }
    Length marginAfter() const { return surround->margin.after(writingMode()); }
    Length marginStart() const { return surround->margin.start(writingMode(), direction()); }
    Length marginEnd() const { return surround->margin.end(writingMode(), direction()); }
    Length marginStartUsing(const RenderStyle* otherStyle) const { return surround->margin.start(otherStyle->writingMode(), otherStyle->direction()); }
    Length marginEndUsing(const RenderStyle* otherStyle) const { return surround->margin.end(otherStyle->writingMode(), otherStyle->direction()); }
    Length marginBeforeUsing(const RenderStyle* otherStyle) const { return surround->margin.before(otherStyle->writingMode()); }
    Length marginAfterUsing(const RenderStyle* otherStyle) const { return surround->margin.after(otherStyle->writingMode()); }

    LengthBox paddingBox() const { return surround->padding; }
    Length paddingTop() const { return surround->padding.top(); }
    Length paddingBottom() const { return surround->padding.bottom(); }
    Length paddingLeft() const { return surround->padding.left(); }
    Length paddingRight() const { return surround->padding.right(); }
    Length paddingBefore() const { return surround->padding.before(writingMode()); }
    Length paddingAfter() const { return surround->padding.after(writingMode()); }
    Length paddingStart() const { return surround->padding.start(writingMode(), direction()); }
    Length paddingEnd() const { return surround->padding.end(writingMode(), direction()); }

    ECursor cursor() const { return static_cast<ECursor>(inherited_flags._cursor_style); }
    CursorList* cursors() const { return rareInheritedData->cursorData.get(); }

    EInsideLink insideLink() const { return static_cast<EInsideLink>(inherited_flags._insideLink); }
    bool isLink() const { return noninherited_flags.isLink(); }

    short widows() const { return rareInheritedData->widows; }
    short orphans() const { return rareInheritedData->orphans; }
    bool hasAutoWidows() const { return rareInheritedData->m_hasAutoWidows; }
    bool hasAutoOrphans() const { return rareInheritedData->m_hasAutoOrphans; }
    EPageBreak pageBreakInside() const { return static_cast<EPageBreak>(noninherited_flags._page_break_inside); }
    EPageBreak pageBreakBefore() const { return static_cast<EPageBreak>(noninherited_flags._page_break_before); }
    EPageBreak pageBreakAfter() const { return static_cast<EPageBreak>(noninherited_flags._page_break_after); }

    // CSS3 Getter Methods

    int outlineOffset() const
    {
        if (m_background->outline().style() == BNONE)
            return 0;
        return m_background->outline().offset();
    }

    const ShadowData* textShadow() const { return rareInheritedData->textShadow.get(); }
    void getTextShadowExtent(LayoutUnit& top, LayoutUnit& right, LayoutUnit& bottom, LayoutUnit& left) const { getShadowExtent(textShadow(), top, right, bottom, left); }
    void getTextShadowHorizontalExtent(LayoutUnit& left, LayoutUnit& right) const { getShadowHorizontalExtent(textShadow(), left, right); }
    void getTextShadowVerticalExtent(LayoutUnit& top, LayoutUnit& bottom) const { getShadowVerticalExtent(textShadow(), top, bottom); }
    void getTextShadowInlineDirectionExtent(LayoutUnit& logicalLeft, LayoutUnit& logicalRight) { getShadowInlineDirectionExtent(textShadow(), logicalLeft, logicalRight); }
    void getTextShadowBlockDirectionExtent(LayoutUnit& logicalTop, LayoutUnit& logicalBottom) { getShadowBlockDirectionExtent(textShadow(), logicalTop, logicalBottom); }

    float textStrokeWidth() const { return rareInheritedData->textStrokeWidth; }
    float opacity() const { return rareNonInheritedData->opacity; }
    ControlPart appearance() const { return static_cast<ControlPart>(rareNonInheritedData->m_appearance); }
    // aspect ratio convenience method
    bool hasAspectRatio() const { return rareNonInheritedData->m_hasAspectRatio; }
    float aspectRatio() const { return aspectRatioNumerator() / aspectRatioDenominator(); }
    float aspectRatioDenominator() const { return rareNonInheritedData->m_aspectRatioDenominator; }
    float aspectRatioNumerator() const { return rareNonInheritedData->m_aspectRatioNumerator; }
    EBoxAlignment boxAlign() const { return static_cast<EBoxAlignment>(rareNonInheritedData->m_deprecatedFlexibleBox->align); }
    EBoxDirection boxDirection() const { return static_cast<EBoxDirection>(inherited_flags._box_direction); }
    float boxFlex() const { return rareNonInheritedData->m_deprecatedFlexibleBox->flex; }
    unsigned int boxFlexGroup() const { return rareNonInheritedData->m_deprecatedFlexibleBox->flex_group; }
    EBoxLines boxLines() const { return static_cast<EBoxLines>(rareNonInheritedData->m_deprecatedFlexibleBox->lines); }
    unsigned int boxOrdinalGroup() const { return rareNonInheritedData->m_deprecatedFlexibleBox->ordinal_group; }
    EBoxOrient boxOrient() const { return static_cast<EBoxOrient>(rareNonInheritedData->m_deprecatedFlexibleBox->orient); }
    EBoxPack boxPack() const { return static_cast<EBoxPack>(rareNonInheritedData->m_deprecatedFlexibleBox->pack); }

    int order() const { return rareNonInheritedData->m_order; }
    float flexGrow() const { return rareNonInheritedData->m_flexibleBox->m_flexGrow; }
    float flexShrink() const { return rareNonInheritedData->m_flexibleBox->m_flexShrink; }
    Length flexBasis() const { return rareNonInheritedData->m_flexibleBox->m_flexBasis; }
    EAlignContent alignContent() const { return static_cast<EAlignContent>(rareNonInheritedData->m_alignContent); }
    EAlignItems alignItems() const { return static_cast<EAlignItems>(rareNonInheritedData->m_alignItems); }
    EAlignItems alignSelf() const { return static_cast<EAlignItems>(rareNonInheritedData->m_alignSelf); }
    EFlexDirection flexDirection() const { return static_cast<EFlexDirection>(rareNonInheritedData->m_flexibleBox->m_flexDirection); }
    bool isColumnFlexDirection() const { return flexDirection() == FlowColumn || flexDirection() == FlowColumnReverse; }
    bool isReverseFlexDirection() const { return flexDirection() == FlowRowReverse || flexDirection() == FlowColumnReverse; }
    EFlexWrap flexWrap() const { return static_cast<EFlexWrap>(rareNonInheritedData->m_flexibleBox->m_flexWrap); }
    EJustifyContent justifyContent() const { return static_cast<EJustifyContent>(rareNonInheritedData->m_justifyContent); }

    const Vector<GridTrackSize>& gridDefinitionColumns() const { return rareNonInheritedData->m_grid->m_gridDefinitionColumns; }
    const Vector<GridTrackSize>& gridDefinitionRows() const { return rareNonInheritedData->m_grid->m_gridDefinitionRows; }
    const NamedGridLinesMap& namedGridColumnLines() const { return rareNonInheritedData->m_grid->m_namedGridColumnLines; }
    const NamedGridLinesMap& namedGridRowLines() const { return rareNonInheritedData->m_grid->m_namedGridRowLines; }
    const NamedGridAreaMap& namedGridArea() const { return rareNonInheritedData->m_grid->m_namedGridArea; }
    size_t namedGridAreaRowCount() const { return rareNonInheritedData->m_grid->m_namedGridAreaRowCount; }
    size_t namedGridAreaColumnCount() const { return rareNonInheritedData->m_grid->m_namedGridAreaColumnCount; }
    GridAutoFlow gridAutoFlow() const { return rareNonInheritedData->m_grid->m_gridAutoFlow; }
    const GridTrackSize& gridAutoColumns() const { return rareNonInheritedData->m_grid->m_gridAutoColumns; }
    const GridTrackSize& gridAutoRows() const { return rareNonInheritedData->m_grid->m_gridAutoRows; }

    const GridPosition& gridColumnStart() const { return rareNonInheritedData->m_gridItem->m_gridColumnStart; }
    const GridPosition& gridColumnEnd() const { return rareNonInheritedData->m_gridItem->m_gridColumnEnd; }
    const GridPosition& gridRowStart() const { return rareNonInheritedData->m_gridItem->m_gridRowStart; }
    const GridPosition& gridRowEnd() const { return rareNonInheritedData->m_gridItem->m_gridRowEnd; }

    const ShadowData* boxShadow() const { return rareNonInheritedData->m_boxShadow.get(); }
    void getBoxShadowExtent(LayoutUnit& top, LayoutUnit& right, LayoutUnit& bottom, LayoutUnit& left) const { getShadowExtent(boxShadow(), top, right, bottom, left); }
    LayoutBoxExtent getBoxShadowInsetExtent() const { return getShadowInsetExtent(boxShadow()); }
    void getBoxShadowHorizontalExtent(LayoutUnit& left, LayoutUnit& right) const { getShadowHorizontalExtent(boxShadow(), left, right); }
    void getBoxShadowVerticalExtent(LayoutUnit& top, LayoutUnit& bottom) const { getShadowVerticalExtent(boxShadow(), top, bottom); }
    void getBoxShadowInlineDirectionExtent(LayoutUnit& logicalLeft, LayoutUnit& logicalRight) { getShadowInlineDirectionExtent(boxShadow(), logicalLeft, logicalRight); }
    void getBoxShadowBlockDirectionExtent(LayoutUnit& logicalTop, LayoutUnit& logicalBottom) { getShadowBlockDirectionExtent(boxShadow(), logicalTop, logicalBottom); }

    EBoxDecorationBreak boxDecorationBreak() const { return m_box->boxDecorationBreak(); }
    StyleReflection* boxReflect() const { return rareNonInheritedData->m_boxReflect.get(); }
    EBoxSizing boxSizing() const { return m_box->boxSizing(); }
    Length marqueeIncrement() const { return rareNonInheritedData->m_marquee->increment; }
    int marqueeSpeed() const { return rareNonInheritedData->m_marquee->speed; }
    int marqueeLoopCount() const { return rareNonInheritedData->m_marquee->loops; }
    EMarqueeBehavior marqueeBehavior() const { return static_cast<EMarqueeBehavior>(rareNonInheritedData->m_marquee->behavior); }
    EMarqueeDirection marqueeDirection() const { return static_cast<EMarqueeDirection>(rareNonInheritedData->m_marquee->direction); }
    EUserModify userModify() const { return static_cast<EUserModify>(rareInheritedData->userModify); }
    EUserDrag userDrag() const { return static_cast<EUserDrag>(rareNonInheritedData->userDrag); }
    EUserSelect userSelect() const { return static_cast<EUserSelect>(rareInheritedData->userSelect); }
    TextOverflow textOverflow() const { return static_cast<TextOverflow>(rareNonInheritedData->textOverflow); }
    EMarginCollapse marginBeforeCollapse() const { return static_cast<EMarginCollapse>(rareNonInheritedData->marginBeforeCollapse); }
    EMarginCollapse marginAfterCollapse() const { return static_cast<EMarginCollapse>(rareNonInheritedData->marginAfterCollapse); }
    EWordBreak wordBreak() const { return static_cast<EWordBreak>(rareInheritedData->wordBreak); }
    EOverflowWrap overflowWrap() const { return static_cast<EOverflowWrap>(rareInheritedData->overflowWrap); }
    LineBreak lineBreak() const { return static_cast<LineBreak>(rareInheritedData->lineBreak); }
    const AtomicString& highlight() const { return rareInheritedData->highlight; }
    const AtomicString& hyphenationString() const { return rareInheritedData->hyphenationString; }
    const AtomicString& locale() const { return rareInheritedData->locale; }
    EBorderFit borderFit() const { return static_cast<EBorderFit>(rareNonInheritedData->m_borderFit); }
    EResize resize() const { return static_cast<EResize>(rareInheritedData->resize); }
    ColumnAxis columnAxis() const { return static_cast<ColumnAxis>(rareNonInheritedData->m_multiCol->m_axis); }
    bool hasInlineColumnAxis() const {
        ColumnAxis axis = columnAxis();
        return axis == AutoColumnAxis || isHorizontalWritingMode() == (axis == HorizontalColumnAxis);
    }
    ColumnProgression columnProgression() const { return static_cast<ColumnProgression>(rareNonInheritedData->m_multiCol->m_progression); }
    float columnWidth() const { return rareNonInheritedData->m_multiCol->m_width; }
    bool hasAutoColumnWidth() const { return rareNonInheritedData->m_multiCol->m_autoWidth; }
    unsigned short columnCount() const { return rareNonInheritedData->m_multiCol->m_count; }
    bool hasAutoColumnCount() const { return rareNonInheritedData->m_multiCol->m_autoCount; }
    bool specifiesColumns() const { return !hasAutoColumnCount() || !hasAutoColumnWidth() || !hasInlineColumnAxis(); }
    float columnGap() const { return rareNonInheritedData->m_multiCol->m_gap; }
    bool hasNormalColumnGap() const { return rareNonInheritedData->m_multiCol->m_normalGap; }
    EBorderStyle columnRuleStyle() const { return rareNonInheritedData->m_multiCol->m_rule.style(); }
    unsigned short columnRuleWidth() const { return rareNonInheritedData->m_multiCol->ruleWidth(); }
    bool columnRuleIsTransparent() const { return rareNonInheritedData->m_multiCol->m_rule.isTransparent(); }
    ColumnSpan columnSpan() const { return static_cast<ColumnSpan>(rareNonInheritedData->m_multiCol->m_columnSpan); }
    EPageBreak columnBreakBefore() const { return static_cast<EPageBreak>(rareNonInheritedData->m_multiCol->m_breakBefore); }
    EPageBreak columnBreakInside() const { return static_cast<EPageBreak>(rareNonInheritedData->m_multiCol->m_breakInside); }
    EPageBreak columnBreakAfter() const { return static_cast<EPageBreak>(rareNonInheritedData->m_multiCol->m_breakAfter); }
    EPageBreak regionBreakBefore() const { return static_cast<EPageBreak>(rareNonInheritedData->m_regionBreakBefore); }
    EPageBreak regionBreakInside() const { return static_cast<EPageBreak>(rareNonInheritedData->m_regionBreakInside); }
    EPageBreak regionBreakAfter() const { return static_cast<EPageBreak>(rareNonInheritedData->m_regionBreakAfter); }
    const TransformOperations& transform() const { return rareNonInheritedData->m_transform->m_operations; }
    Length transformOriginX() const { return rareNonInheritedData->m_transform->m_x; }
    Length transformOriginY() const { return rareNonInheritedData->m_transform->m_y; }
    float transformOriginZ() const { return rareNonInheritedData->m_transform->m_z; }
    bool hasTransform() const { return !rareNonInheritedData->m_transform->m_operations.operations().isEmpty(); }

    TextEmphasisFill textEmphasisFill() const { return static_cast<TextEmphasisFill>(rareInheritedData->textEmphasisFill); }
    TextEmphasisMark textEmphasisMark() const;
    const AtomicString& textEmphasisCustomMark() const { return rareInheritedData->textEmphasisCustomMark; }
    TextEmphasisPosition textEmphasisPosition() const { return static_cast<TextEmphasisPosition>(rareInheritedData->textEmphasisPosition); }
    const AtomicString& textEmphasisMarkString() const;

    RubyPosition rubyPosition() const { return static_cast<RubyPosition>(rareInheritedData->m_rubyPosition); }

    TextOrientation textOrientation() const { return static_cast<TextOrientation>(rareInheritedData->m_textOrientation); }

    // Return true if any transform related property (currently transform, transformStyle3D or perspective)
    // indicates that we are transforming
    bool hasTransformRelatedProperty() const { return hasTransform() || preserves3D() || hasPerspective(); }

    enum ApplyTransformOrigin { IncludeTransformOrigin, ExcludeTransformOrigin };
    void applyTransform(TransformationMatrix&, const LayoutSize& borderBoxSize, ApplyTransformOrigin = IncludeTransformOrigin) const;
    void applyTransform(TransformationMatrix&, const FloatRect& boundingBox, ApplyTransformOrigin = IncludeTransformOrigin) const;

    bool hasMask() const { return rareNonInheritedData->m_mask.hasImage() || rareNonInheritedData->m_maskBoxImage.hasImage(); }

    TextCombine textCombine() const { return static_cast<TextCombine>(rareNonInheritedData->m_textCombine); }
    bool hasTextCombine() const { return textCombine() != TextCombineNone; }

    unsigned tabSize() const { return rareInheritedData->m_tabSize; }

    // End CSS3 Getters

    const AtomicString& flowThread() const { return rareNonInheritedData->m_flowThread; }
    const AtomicString& regionThread() const { return rareNonInheritedData->m_regionThread; }
    RegionFragment regionFragment() const { return static_cast<RegionFragment>(rareNonInheritedData->m_regionFragment); }

    const AtomicString& lineGrid() const { return rareInheritedData->m_lineGrid; }
    LineSnap lineSnap() const { return static_cast<LineSnap>(rareInheritedData->m_lineSnap); }
    LineAlign lineAlign() const { return static_cast<LineAlign>(rareInheritedData->m_lineAlign); }

    WrapFlow wrapFlow() const { return static_cast<WrapFlow>(rareNonInheritedData->m_wrapFlow); }
    WrapThrough wrapThrough() const { return static_cast<WrapThrough>(rareNonInheritedData->m_wrapThrough); }

    // Apple-specific property getter methods
    EPointerEvents pointerEvents() const { return static_cast<EPointerEvents>(inherited_flags._pointerEvents); }
    const CSSAnimationDataList* animations() const { return rareNonInheritedData->m_animations.get(); }
    const CSSAnimationDataList* transitions() const { return rareNonInheritedData->m_transitions.get(); }

    CSSAnimationDataList* accessAnimations();
    CSSAnimationDataList* accessTransitions();

    bool hasAnimations() const { return rareNonInheritedData->m_animations && rareNonInheritedData->m_animations->size() > 0; }

    // return the first found Animation (including 'all' transitions)
    const CSSAnimationData* transitionForProperty(CSSPropertyID) const;

    ETransformStyle3D transformStyle3D() const { return static_cast<ETransformStyle3D>(rareNonInheritedData->m_transformStyle3D); }
    bool preserves3D() const { return rareNonInheritedData->m_transformStyle3D == TransformStyle3DPreserve3D; }

    EBackfaceVisibility backfaceVisibility() const { return static_cast<EBackfaceVisibility>(rareNonInheritedData->m_backfaceVisibility); }
    float perspective() const { return rareNonInheritedData->m_perspective; }
    bool hasPerspective() const { return rareNonInheritedData->m_perspective > 0; }
    Length perspectiveOriginX() const { return rareNonInheritedData->m_perspectiveOriginX; }
    Length perspectiveOriginY() const { return rareNonInheritedData->m_perspectiveOriginY; }
    LengthSize pageSize() const { return rareNonInheritedData->m_pageSize; }
    PageSizeType pageSizeType() const { return static_cast<PageSizeType>(rareNonInheritedData->m_pageSizeType); }

    // When set, this ensures that styles compare as different. Used during accelerated animations.
    bool isRunningAcceleratedAnimation() const { return rareNonInheritedData->m_runningAcceleratedAnimation; }

    LineBoxContain lineBoxContain() const { return rareInheritedData->m_lineBoxContain; }
    const LineClampValue& lineClamp() const { return rareNonInheritedData->lineClamp; }
    StyleColor tapHighlightColor() const { return rareInheritedData->tapHighlightColor; }
    ETextSecurity textSecurity() const { return static_cast<ETextSecurity>(rareInheritedData->textSecurity); }

    WritingMode writingMode() const { return static_cast<WritingMode>(inherited_flags.m_writingMode); }
    bool isHorizontalWritingMode() const { return WebCore::isHorizontalWritingMode(writingMode()); }
    bool isFlippedLinesWritingMode() const { return WebCore::isFlippedLinesWritingMode(writingMode()); }
    bool isFlippedBlocksWritingMode() const { return WebCore::isFlippedBlocksWritingMode(writingMode()); }

    EImageRendering imageRendering() const { return static_cast<EImageRendering>(rareInheritedData->m_imageRendering); }

    ESpeak speak() const { return static_cast<ESpeak>(rareInheritedData->speak); }

    FilterOperations& mutableFilter() { return rareNonInheritedData.access()->m_filter.access()->m_operations; }
    const FilterOperations& filter() const { return rareNonInheritedData->m_filter->m_operations; }
    bool hasFilter() const { return !rareNonInheritedData->m_filter->m_operations.operations().isEmpty(); }

    BlendMode blendMode() const;
    void setBlendMode(BlendMode v);
    bool hasBlendMode() const;

    bool shouldPlaceBlockDirectionScrollbarOnLogicalLeft() const { return !isLeftToRightDirection() && isHorizontalWritingMode(); }

    TouchAction touchAction() const { return static_cast<TouchAction>(rareNonInheritedData->m_touchAction); }

// attribute setter methods

    void setDisplay(EDisplay v) { noninherited_flags._effectiveDisplay = v; }
    void setOriginalDisplay(EDisplay v) { noninherited_flags._originalDisplay = v; }
    void setPosition(EPosition v) { noninherited_flags._position = v; }
    void setFloating(EFloat v) { noninherited_flags._floating = v; }

    void setLeft(Length v) { SET_VAR(surround, offset.m_left, v); }
    void setRight(Length v) { SET_VAR(surround, offset.m_right, v); }
    void setTop(Length v) { SET_VAR(surround, offset.m_top, v); }
    void setBottom(Length v) { SET_VAR(surround, offset.m_bottom, v); }

    void setWidth(Length v) { SET_VAR(m_box, m_width, v); }
    void setHeight(Length v) { SET_VAR(m_box, m_height, v); }

    void setLogicalWidth(Length v)
    {
        if (isHorizontalWritingMode()) {
            SET_VAR(m_box, m_width, v);
        } else {
            SET_VAR(m_box, m_height, v);
        }
    }

    void setLogicalHeight(Length v)
    {
        if (isHorizontalWritingMode()) {
            SET_VAR(m_box, m_height, v);
        } else {
            SET_VAR(m_box, m_width, v);
        }
    }

    void setMinWidth(Length v) { SET_VAR(m_box, m_minWidth, v); }
    void setMaxWidth(Length v) { SET_VAR(m_box, m_maxWidth, v); }
    void setMinHeight(Length v) { SET_VAR(m_box, m_minHeight, v); }
    void setMaxHeight(Length v) { SET_VAR(m_box, m_maxHeight, v); }

    DraggableRegionMode getDraggableRegionMode() const { return rareNonInheritedData->m_draggableRegionMode; }
    void setDraggableRegionMode(DraggableRegionMode v) { SET_VAR(rareNonInheritedData, m_draggableRegionMode, v); }

    void resetBorder() { resetBorderImage(); resetBorderTop(); resetBorderRight(); resetBorderBottom(); resetBorderLeft(); resetBorderRadius(); }
    void resetBorderTop() { SET_VAR(surround, border.m_top, BorderValue()); }
    void resetBorderRight() { SET_VAR(surround, border.m_right, BorderValue()); }
    void resetBorderBottom() { SET_VAR(surround, border.m_bottom, BorderValue()); }
    void resetBorderLeft() { SET_VAR(surround, border.m_left, BorderValue()); }
    void resetBorderImage() { SET_VAR(surround, border.m_image, NinePieceImage()); }
    void resetBorderRadius() { resetBorderTopLeftRadius(); resetBorderTopRightRadius(); resetBorderBottomLeftRadius(); resetBorderBottomRightRadius(); }
    void resetBorderTopLeftRadius() { SET_VAR(surround, border.m_topLeft, initialBorderRadius()); }
    void resetBorderTopRightRadius() { SET_VAR(surround, border.m_topRight, initialBorderRadius()); }
    void resetBorderBottomLeftRadius() { SET_VAR(surround, border.m_bottomLeft, initialBorderRadius()); }
    void resetBorderBottomRightRadius() { SET_VAR(surround, border.m_bottomRight, initialBorderRadius()); }

    void setBackgroundColor(const StyleColor& v) { SET_VAR(m_background, m_color, v); }

    void setBackgroundXPosition(Length length) { SET_VAR(m_background, m_background.m_xPosition, length); }
    void setBackgroundYPosition(Length length) { SET_VAR(m_background, m_background.m_yPosition, length); }
    void setBackgroundSize(EFillSizeType b) { SET_VAR(m_background, m_background.m_sizeType, b); }
    void setBackgroundSizeLength(LengthSize s) { SET_VAR(m_background, m_background.m_sizeLength, s); }

    void setBorderImage(const NinePieceImage& b) { SET_VAR(surround, border.m_image, b); }
    void setBorderImageSource(PassRefPtr<StyleImage>);
    void setBorderImageSlices(LengthBox);
    void setBorderImageWidth(LengthBox);
    void setBorderImageOutset(LengthBox);

    void setBorderTopLeftRadius(LengthSize s) { SET_VAR(surround, border.m_topLeft, s); }
    void setBorderTopRightRadius(LengthSize s) { SET_VAR(surround, border.m_topRight, s); }
    void setBorderBottomLeftRadius(LengthSize s) { SET_VAR(surround, border.m_bottomLeft, s); }
    void setBorderBottomRightRadius(LengthSize s) { SET_VAR(surround, border.m_bottomRight, s); }

    void setBorderRadius(LengthSize s)
    {
        setBorderTopLeftRadius(s);
        setBorderTopRightRadius(s);
        setBorderBottomLeftRadius(s);
        setBorderBottomRightRadius(s);
    }
    void setBorderRadius(const IntSize& s)
    {
        setBorderRadius(LengthSize(Length(s.width(), Fixed), Length(s.height(), Fixed)));
    }

    RoundedRect getRoundedBorderFor(const LayoutRect& borderRect, RenderView* = 0, bool includeLogicalLeftEdge = true, bool includeLogicalRightEdge = true) const;
    RoundedRect getRoundedInnerBorderFor(const LayoutRect& borderRect, bool includeLogicalLeftEdge = true, bool includeLogicalRightEdge = true) const;

    RoundedRect getRoundedInnerBorderFor(const LayoutRect& borderRect,
        int topWidth, int bottomWidth, int leftWidth, int rightWidth, bool includeLogicalLeftEdge, bool includeLogicalRightEdge) const;

    void setBorderLeftWidth(unsigned v) { SET_VAR(surround, border.m_left.m_width, v); }
    void setBorderLeftStyle(EBorderStyle v) { SET_VAR(surround, border.m_left.m_style, v); }
    void setBorderLeftColor(const StyleColor& v) { SET_BORDERVALUE_COLOR(surround, border.m_left, v); }
    void setBorderRightWidth(unsigned v) { SET_VAR(surround, border.m_right.m_width, v); }
    void setBorderRightStyle(EBorderStyle v) { SET_VAR(surround, border.m_right.m_style, v); }
    void setBorderRightColor(const StyleColor& v) { SET_BORDERVALUE_COLOR(surround, border.m_right, v); }
    void setBorderTopWidth(unsigned v) { SET_VAR(surround, border.m_top.m_width, v); }
    void setBorderTopStyle(EBorderStyle v) { SET_VAR(surround, border.m_top.m_style, v); }
    void setBorderTopColor(const StyleColor& v) { SET_BORDERVALUE_COLOR(surround, border.m_top, v); }
    void setBorderBottomWidth(unsigned v) { SET_VAR(surround, border.m_bottom.m_width, v); }
    void setBorderBottomStyle(EBorderStyle v) { SET_VAR(surround, border.m_bottom.m_style, v); }
    void setBorderBottomColor(const StyleColor& v) { SET_BORDERVALUE_COLOR(surround, border.m_bottom, v); }

    void setOutlineWidth(unsigned short v) { SET_VAR(m_background, m_outline.m_width, v); }
    void setOutlineStyleIsAuto(OutlineIsAuto isAuto) { SET_VAR(m_background, m_outline.m_isAuto, isAuto); }
    void setOutlineStyle(EBorderStyle v) { SET_VAR(m_background, m_outline.m_style, v); }
    void setOutlineColor(const StyleColor& v) { SET_BORDERVALUE_COLOR(m_background, m_outline, v); }

    void setOverflowX(EOverflow v) { noninherited_flags._overflowX = v; }
    void setOverflowY(EOverflow v) { noninherited_flags._overflowY = v; }
    void setVisibility(EVisibility v) { inherited_flags._visibility = v; }
    void setVerticalAlign(EVerticalAlign v) { noninherited_flags._vertical_align = v; }
    void setVerticalAlignLength(Length length) { setVerticalAlign(LENGTH); SET_VAR(m_box, m_verticalAlign, length); }

    void setHasClip(bool b = true) { SET_VAR(visual, hasClip, b); }
    void setClipLeft(Length v) { SET_VAR(visual, clip.m_left, v); }
    void setClipRight(Length v) { SET_VAR(visual, clip.m_right, v); }
    void setClipTop(Length v) { SET_VAR(visual, clip.m_top, v); }
    void setClipBottom(Length v) { SET_VAR(visual, clip.m_bottom, v); }
    void setClip(Length top, Length right, Length bottom, Length left);
    void setClip(LengthBox box) { SET_VAR(visual, clip, box); }

    void setUnicodeBidi(EUnicodeBidi b) { noninherited_flags._unicodeBidi = b; }

    void setClear(EClear v) { noninherited_flags._clear = v; }
    void setTableLayout(ETableLayout v) { noninherited_flags._table_layout = v; }

    bool setFontDescription(const FontDescription&);
    // Only used for blending font sizes when animating, for MathML anonymous blocks, and for text autosizing.
    void setFontSize(float);

    void setTextAutosizingMultiplier(float v)
    {
        SET_VAR(visual, m_textAutosizingMultiplier, v);
        setFontSize(fontDescription().specifiedSize());
    }

    void setColor(const StyleColor&);
    void setTextIndent(Length v) { SET_VAR(rareInheritedData, indent, v); }
#if ENABLE(CSS3_TEXT)
    void setTextIndentLine(TextIndentLine v) { SET_VAR(rareInheritedData, m_textIndentLine, v); }
#endif
    void setTextAlign(ETextAlign v) { inherited_flags._text_align = v; }
    void setTextAlignLast(TextAlignLast v) { SET_VAR(rareInheritedData, m_textAlignLast, v); }
    void setTextTransform(ETextTransform v) { inherited_flags._text_transform = v; }
    void addToTextDecorationsInEffect(TextDecoration v) { inherited_flags._text_decorations |= v; }
    void setTextDecorationsInEffect(TextDecoration v) { inherited_flags._text_decorations = v; }
    void setTextDecoration(TextDecoration v) { SET_VAR(visual, textDecoration, v); }
#if ENABLE(CSS3_TEXT)
    void setTextUnderlinePosition(TextUnderlinePosition v) { SET_VAR(rareInheritedData, m_textUnderlinePosition, v); }
#endif // CSS3_TEXT
    void setTextDecorationStyle(TextDecorationStyle v) { SET_VAR(rareNonInheritedData, m_textDecorationStyle, v); }
    void setDirection(TextDirection v) { inherited_flags._direction = v; }
    void setLineHeight(Length specifiedLineHeight);
    bool setZoom(float);
    void setZoomWithoutReturnValue(float f) { setZoom(f); }
    bool setEffectiveZoom(float);

    void setImageRendering(EImageRendering v) { SET_VAR(rareInheritedData, m_imageRendering, v); }

    void setWhiteSpace(EWhiteSpace v) { inherited_flags._white_space = v; }

    void setWordSpacing(float);
    void setLetterSpacing(float);

    void clearBackgroundLayers() { m_background.access()->m_background = FillLayer(BackgroundFillLayer); }
    void inheritBackgroundLayers(const FillLayer& parent) { m_background.access()->m_background = parent; }

    void adjustBackgroundLayers()
    {
        if (backgroundLayers()->next()) {
            accessBackgroundLayers()->cullEmptyLayers();
            accessBackgroundLayers()->fillUnsetProperties();
        }
    }

    void clearMaskLayers() { rareNonInheritedData.access()->m_mask = FillLayer(MaskFillLayer); }
    void inheritMaskLayers(const FillLayer& parent) { rareNonInheritedData.access()->m_mask = parent; }

    void adjustMaskLayers()
    {
        if (maskLayers()->next()) {
            accessMaskLayers()->cullEmptyLayers();
            accessMaskLayers()->fillUnsetProperties();
        }
    }

    void setMaskImage(PassRefPtr<StyleImage> v) { rareNonInheritedData.access()->m_mask.setImage(v); }

    void setMaskBoxImage(const NinePieceImage& b) { SET_VAR(rareNonInheritedData, m_maskBoxImage, b); }
    void setMaskBoxImageSource(PassRefPtr<StyleImage> v) { rareNonInheritedData.access()->m_maskBoxImage.setImage(v); }
    void setMaskXPosition(Length length) { SET_VAR(rareNonInheritedData, m_mask.m_xPosition, length); }
    void setMaskYPosition(Length length) { SET_VAR(rareNonInheritedData, m_mask.m_yPosition, length); }
    void setMaskSize(LengthSize s) { SET_VAR(rareNonInheritedData, m_mask.m_sizeLength, s); }

    void setBorderCollapse(EBorderCollapse collapse) { inherited_flags._border_collapse = collapse; }
    void setHorizontalBorderSpacing(short);
    void setVerticalBorderSpacing(short);
    void setEmptyCells(EEmptyCell v) { inherited_flags._empty_cells = v; }
    void setCaptionSide(ECaptionSide v) { inherited_flags._caption_side = v; }

    void setHasAspectRatio(bool b) { SET_VAR(rareNonInheritedData, m_hasAspectRatio, b); }
    void setAspectRatioDenominator(float v) { SET_VAR(rareNonInheritedData, m_aspectRatioDenominator, v); }
    void setAspectRatioNumerator(float v) { SET_VAR(rareNonInheritedData, m_aspectRatioNumerator, v); }

    void setListStyleType(EListStyleType v) { inherited_flags._list_style_type = v; }
    void setListStyleImage(PassRefPtr<StyleImage>);
    void setListStylePosition(EListStylePosition v) { inherited_flags._list_style_position = v; }

    void resetMargin() { SET_VAR(surround, margin, LengthBox(Fixed)); }
    void setMarginTop(Length v) { SET_VAR(surround, margin.m_top, v); }
    void setMarginBottom(Length v) { SET_VAR(surround, margin.m_bottom, v); }
    void setMarginLeft(Length v) { SET_VAR(surround, margin.m_left, v); }
    void setMarginRight(Length v) { SET_VAR(surround, margin.m_right, v); }
    void setMarginStart(Length);
    void setMarginEnd(Length);

    void resetPadding() { SET_VAR(surround, padding, LengthBox(Auto)); }
    void setPaddingBox(const LengthBox& b) { SET_VAR(surround, padding, b); }
    void setPaddingTop(Length v) { SET_VAR(surround, padding.m_top, v); }
    void setPaddingBottom(Length v) { SET_VAR(surround, padding.m_bottom, v); }
    void setPaddingLeft(Length v) { SET_VAR(surround, padding.m_left, v); }
    void setPaddingRight(Length v) { SET_VAR(surround, padding.m_right, v); }

    void setCursor(ECursor c) { inherited_flags._cursor_style = c; }
    void addCursor(PassRefPtr<StyleImage>, const IntPoint& hotSpot = IntPoint());
    void setCursorList(PassRefPtr<CursorList>);
    void clearCursorList();

    void setInsideLink(EInsideLink insideLink) { inherited_flags._insideLink = insideLink; }
    void setIsLink(bool b) { noninherited_flags.setIsLink(b); }

    PrintColorAdjust printColorAdjust() const { return static_cast<PrintColorAdjust>(inherited_flags.m_printColorAdjust); }
    void setPrintColorAdjust(PrintColorAdjust value) { inherited_flags.m_printColorAdjust = value; }

    bool hasAutoZIndex() const { return m_box->hasAutoZIndex(); }
    void setHasAutoZIndex() { SET_VAR(m_box, m_hasAutoZIndex, true); SET_VAR(m_box, m_zIndex, 0); }
    int zIndex() const { return m_box->zIndex(); }
    void setZIndex(int v) { SET_VAR(m_box, m_hasAutoZIndex, false); SET_VAR(m_box, m_zIndex, v); }

    void setHasAutoWidows() { SET_VAR(rareInheritedData, m_hasAutoWidows, true); SET_VAR(rareInheritedData, widows, initialWidows()); }
    void setWidows(short w) { SET_VAR(rareInheritedData, m_hasAutoWidows, false); SET_VAR(rareInheritedData, widows, w); }

    void setHasAutoOrphans() { SET_VAR(rareInheritedData, m_hasAutoOrphans, true); SET_VAR(rareInheritedData, orphans, initialOrphans()); }
    void setOrphans(short o) { SET_VAR(rareInheritedData, m_hasAutoOrphans, false); SET_VAR(rareInheritedData, orphans, o); }

    // For valid values of page-break-inside see http://www.w3.org/TR/CSS21/page.html#page-break-props
    void setPageBreakInside(EPageBreak b) { ASSERT(b == PBAUTO || b == PBAVOID); noninherited_flags._page_break_inside = b; }
    void setPageBreakBefore(EPageBreak b) { noninherited_flags._page_break_before = b; }
    void setPageBreakAfter(EPageBreak b) { noninherited_flags._page_break_after = b; }

    // CSS3 Setters
    void setOutlineOffset(int v) { SET_VAR(m_background, m_outline.m_offset, v); }
    void setTextShadow(PassOwnPtr<ShadowData>, bool add = false);
    void setTextStrokeColor(const StyleColor& c) { SET_VAR(rareInheritedData, textStrokeColor, c); }
    void setTextStrokeWidth(float w) { SET_VAR(rareInheritedData, textStrokeWidth, w); }
    void setTextFillColor(const StyleColor& c) { SET_VAR(rareInheritedData, textFillColor, c); }
    void setOpacity(float f) { float v = clampTo<float>(f, 0, 1); SET_VAR(rareNonInheritedData, opacity, v); }
    void setAppearance(ControlPart a) { SET_VAR(rareNonInheritedData, m_appearance, a); }
    // For valid values of box-align see http://www.w3.org/TR/2009/WD-css3-flexbox-20090723/#alignment
    void setBoxAlign(EBoxAlignment a) { SET_VAR(rareNonInheritedData.access()->m_deprecatedFlexibleBox, align, a); }
    void setBoxDecorationBreak(EBoxDecorationBreak b) { SET_VAR(m_box, m_boxDecorationBreak, b); }
    void setBoxDirection(EBoxDirection d) { inherited_flags._box_direction = d; }
    void setBoxFlex(float f) { SET_VAR(rareNonInheritedData.access()->m_deprecatedFlexibleBox, flex, f); }
    void setBoxFlexGroup(unsigned int fg) { SET_VAR(rareNonInheritedData.access()->m_deprecatedFlexibleBox, flex_group, fg); }
    void setBoxLines(EBoxLines l) { SET_VAR(rareNonInheritedData.access()->m_deprecatedFlexibleBox, lines, l); }
    void setBoxOrdinalGroup(unsigned int og) { SET_VAR(rareNonInheritedData.access()->m_deprecatedFlexibleBox, ordinal_group, og); }
    void setBoxOrient(EBoxOrient o) { SET_VAR(rareNonInheritedData.access()->m_deprecatedFlexibleBox, orient, o); }
    void setBoxPack(EBoxPack p) { SET_VAR(rareNonInheritedData.access()->m_deprecatedFlexibleBox, pack, p); }
    void setBoxShadow(PassOwnPtr<ShadowData>, bool add = false);
    void setBoxReflect(PassRefPtr<StyleReflection> reflect) { if (rareNonInheritedData->m_boxReflect != reflect) rareNonInheritedData.access()->m_boxReflect = reflect; }
    void setBoxSizing(EBoxSizing s) { SET_VAR(m_box, m_boxSizing, s); }
    void setFlexGrow(float f) { SET_VAR(rareNonInheritedData.access()->m_flexibleBox, m_flexGrow, f); }
    void setFlexShrink(float f) { SET_VAR(rareNonInheritedData.access()->m_flexibleBox, m_flexShrink, f); }
    void setFlexBasis(Length length) { SET_VAR(rareNonInheritedData.access()->m_flexibleBox, m_flexBasis, length); }
    void setOrder(int o) { SET_VAR(rareNonInheritedData, m_order, o); }
    void setAlignContent(EAlignContent p) { SET_VAR(rareNonInheritedData, m_alignContent, p); }
    void setAlignItems(EAlignItems a) { SET_VAR(rareNonInheritedData, m_alignItems, a); }
    void setAlignSelf(EAlignItems a) { SET_VAR(rareNonInheritedData, m_alignSelf, a); }
    void setFlexDirection(EFlexDirection direction) { SET_VAR(rareNonInheritedData.access()->m_flexibleBox, m_flexDirection, direction); }
    void setFlexWrap(EFlexWrap w) { SET_VAR(rareNonInheritedData.access()->m_flexibleBox, m_flexWrap, w); }
    void setJustifyContent(EJustifyContent p) { SET_VAR(rareNonInheritedData, m_justifyContent, p); }
    void setGridAutoColumns(const GridTrackSize& length) { SET_VAR(rareNonInheritedData.access()->m_grid, m_gridAutoColumns, length); }
    void setGridAutoRows(const GridTrackSize& length) { SET_VAR(rareNonInheritedData.access()->m_grid, m_gridAutoRows, length); }
    void setGridDefinitionColumns(const Vector<GridTrackSize>& lengths) { SET_VAR(rareNonInheritedData.access()->m_grid, m_gridDefinitionColumns, lengths); }
    void setGridDefinitionRows(const Vector<GridTrackSize>& lengths) { SET_VAR(rareNonInheritedData.access()->m_grid, m_gridDefinitionRows, lengths); }
    void setNamedGridColumnLines(const NamedGridLinesMap& namedGridColumnLines) { SET_VAR(rareNonInheritedData.access()->m_grid, m_namedGridColumnLines, namedGridColumnLines); }
    void setNamedGridRowLines(const NamedGridLinesMap& namedGridRowLines) { SET_VAR(rareNonInheritedData.access()->m_grid, m_namedGridRowLines, namedGridRowLines); }
    void setNamedGridArea(const NamedGridAreaMap& namedGridArea) { SET_VAR(rareNonInheritedData.access()->m_grid, m_namedGridArea, namedGridArea); }
    void setNamedGridAreaRowCount(size_t rowCount) { SET_VAR(rareNonInheritedData.access()->m_grid, m_namedGridAreaRowCount, rowCount); }
    void setNamedGridAreaColumnCount(size_t columnCount) { SET_VAR(rareNonInheritedData.access()->m_grid, m_namedGridAreaColumnCount, columnCount); }
    void setGridAutoFlow(GridAutoFlow flow) { SET_VAR(rareNonInheritedData.access()->m_grid, m_gridAutoFlow, flow); }

    void setGridColumnStart(const GridPosition& columnStartPosition) { SET_VAR(rareNonInheritedData.access()->m_gridItem, m_gridColumnStart, columnStartPosition); }
    void setGridColumnEnd(const GridPosition& columnEndPosition) { SET_VAR(rareNonInheritedData.access()->m_gridItem, m_gridColumnEnd, columnEndPosition); }
    void setGridRowStart(const GridPosition& rowStartPosition) { SET_VAR(rareNonInheritedData.access()->m_gridItem, m_gridRowStart, rowStartPosition); }
    void setGridRowEnd(const GridPosition& rowEndPosition) { SET_VAR(rareNonInheritedData.access()->m_gridItem, m_gridRowEnd, rowEndPosition); }

    void setMarqueeIncrement(Length f) { SET_VAR(rareNonInheritedData.access()->m_marquee, increment, f); }
    void setMarqueeSpeed(int f) { SET_VAR(rareNonInheritedData.access()->m_marquee, speed, f); }
    void setMarqueeDirection(EMarqueeDirection d) { SET_VAR(rareNonInheritedData.access()->m_marquee, direction, d); }
    void setMarqueeBehavior(EMarqueeBehavior b) { SET_VAR(rareNonInheritedData.access()->m_marquee, behavior, b); }
    void setMarqueeLoopCount(int i) { SET_VAR(rareNonInheritedData.access()->m_marquee, loops, i); }
    void setUserModify(EUserModify u) { SET_VAR(rareInheritedData, userModify, u); }
    void setUserDrag(EUserDrag d) { SET_VAR(rareNonInheritedData, userDrag, d); }
    void setUserSelect(EUserSelect s) { SET_VAR(rareInheritedData, userSelect, s); }
    void setTextOverflow(TextOverflow overflow) { SET_VAR(rareNonInheritedData, textOverflow, overflow); }
    void setMarginBeforeCollapse(EMarginCollapse c) { SET_VAR(rareNonInheritedData, marginBeforeCollapse, c); }
    void setMarginAfterCollapse(EMarginCollapse c) { SET_VAR(rareNonInheritedData, marginAfterCollapse, c); }
    void setWordBreak(EWordBreak b) { SET_VAR(rareInheritedData, wordBreak, b); }
    void setOverflowWrap(EOverflowWrap b) { SET_VAR(rareInheritedData, overflowWrap, b); }
    void setLineBreak(LineBreak b) { SET_VAR(rareInheritedData, lineBreak, b); }
    void setHighlight(const AtomicString& h) { SET_VAR(rareInheritedData, highlight, h); }
    void setHyphens(Hyphens h) { SET_VAR(rareInheritedData, hyphens, h); }
    void setHyphenationString(const AtomicString& h) { SET_VAR(rareInheritedData, hyphenationString, h); }
    void setLocale(const AtomicString& locale) { SET_VAR(rareInheritedData, locale, locale); }
    void setBorderFit(EBorderFit b) { SET_VAR(rareNonInheritedData, m_borderFit, b); }
    void setResize(EResize r) { SET_VAR(rareInheritedData, resize, r); }
    void setColumnAxis(ColumnAxis axis) { SET_VAR(rareNonInheritedData.access()->m_multiCol, m_axis, axis); }
    void setColumnProgression(ColumnProgression progression) { SET_VAR(rareNonInheritedData.access()->m_multiCol, m_progression, progression); }
    void setColumnWidth(float f) { SET_VAR(rareNonInheritedData.access()->m_multiCol, m_autoWidth, false); SET_VAR(rareNonInheritedData.access()->m_multiCol, m_width, f); }
    void setHasAutoColumnWidth() { SET_VAR(rareNonInheritedData.access()->m_multiCol, m_autoWidth, true); SET_VAR(rareNonInheritedData.access()->m_multiCol, m_width, 0); }
    void setColumnCount(unsigned short c) { SET_VAR(rareNonInheritedData.access()->m_multiCol, m_autoCount, false); SET_VAR(rareNonInheritedData.access()->m_multiCol, m_count, c); }
    void setHasAutoColumnCount() { SET_VAR(rareNonInheritedData.access()->m_multiCol, m_autoCount, true); SET_VAR(rareNonInheritedData.access()->m_multiCol, m_count, 0); }
    void setColumnGap(float f) { SET_VAR(rareNonInheritedData.access()->m_multiCol, m_normalGap, false); SET_VAR(rareNonInheritedData.access()->m_multiCol, m_gap, f); }
    void setHasNormalColumnGap() { SET_VAR(rareNonInheritedData.access()->m_multiCol, m_normalGap, true); SET_VAR(rareNonInheritedData.access()->m_multiCol, m_gap, 0); }
    void setColumnRuleColor(const StyleColor& c) { SET_BORDERVALUE_COLOR(rareNonInheritedData.access()->m_multiCol, m_rule, c); }
    void setColumnRuleStyle(EBorderStyle b) { SET_VAR(rareNonInheritedData.access()->m_multiCol, m_rule.m_style, b); }
    void setColumnRuleWidth(unsigned short w) { SET_VAR(rareNonInheritedData.access()->m_multiCol, m_rule.m_width, w); }
    void resetColumnRule() { SET_VAR(rareNonInheritedData.access()->m_multiCol, m_rule, BorderValue()); }
    void setColumnSpan(ColumnSpan columnSpan) { SET_VAR(rareNonInheritedData.access()->m_multiCol, m_columnSpan, columnSpan); }
    void setColumnBreakBefore(EPageBreak p) { SET_VAR(rareNonInheritedData.access()->m_multiCol, m_breakBefore, p); }
    // For valid values of column-break-inside see http://www.w3.org/TR/css3-multicol/#break-before-break-after-break-inside
    void setColumnBreakInside(EPageBreak p) { ASSERT(p == PBAUTO || p == PBAVOID); SET_VAR(rareNonInheritedData.access()->m_multiCol, m_breakInside, p); }
    void setColumnBreakAfter(EPageBreak p) { SET_VAR(rareNonInheritedData.access()->m_multiCol, m_breakAfter, p); }
    void setRegionBreakBefore(EPageBreak p) { SET_VAR(rareNonInheritedData, m_regionBreakBefore, p); }
    void setRegionBreakInside(EPageBreak p) { ASSERT(p == PBAUTO || p == PBAVOID); SET_VAR(rareNonInheritedData, m_regionBreakInside, p); }
    void setRegionBreakAfter(EPageBreak p) { SET_VAR(rareNonInheritedData, m_regionBreakAfter, p); }
    void inheritColumnPropertiesFrom(RenderStyle* parent) { rareNonInheritedData.access()->m_multiCol = parent->rareNonInheritedData->m_multiCol; }
    void setTransform(const TransformOperations& ops) { SET_VAR(rareNonInheritedData.access()->m_transform, m_operations, ops); }
    void setTransformOriginX(Length l) { SET_VAR(rareNonInheritedData.access()->m_transform, m_x, l); }
    void setTransformOriginY(Length l) { SET_VAR(rareNonInheritedData.access()->m_transform, m_y, l); }
    void setTransformOriginZ(float f) { SET_VAR(rareNonInheritedData.access()->m_transform, m_z, f); }
    void setSpeak(ESpeak s) { SET_VAR(rareInheritedData, speak, s); }
    void setTextCombine(TextCombine v) { SET_VAR(rareNonInheritedData, m_textCombine, v); }
    void setTextDecorationColor(const StyleColor& c) { SET_VAR(rareNonInheritedData, m_textDecorationColor, c); }
    void setTextEmphasisColor(const StyleColor& c) { SET_VAR(rareInheritedData, textEmphasisColor, c); }
    void setTextEmphasisFill(TextEmphasisFill fill) { SET_VAR(rareInheritedData, textEmphasisFill, fill); }
    void setTextEmphasisMark(TextEmphasisMark mark) { SET_VAR(rareInheritedData, textEmphasisMark, mark); }
    void setTextEmphasisCustomMark(const AtomicString& mark) { SET_VAR(rareInheritedData, textEmphasisCustomMark, mark); }
    void setTextEmphasisPosition(TextEmphasisPosition position) { SET_VAR(rareInheritedData, textEmphasisPosition, position); }
    bool setTextOrientation(TextOrientation);

    void setRubyPosition(RubyPosition position) { SET_VAR(rareInheritedData, m_rubyPosition, position); }

    void setFilter(const FilterOperations& ops) { SET_VAR(rareNonInheritedData.access()->m_filter, m_operations, ops); }

    void setTabSize(unsigned size) { SET_VAR(rareInheritedData, m_tabSize, size); }

    // End CSS3 Setters

    void setLineGrid(const AtomicString& lineGrid) { SET_VAR(rareInheritedData, m_lineGrid, lineGrid); }
    void setLineSnap(LineSnap lineSnap) { SET_VAR(rareInheritedData, m_lineSnap, lineSnap); }
    void setLineAlign(LineAlign lineAlign) { SET_VAR(rareInheritedData, m_lineAlign, lineAlign); }

    void setFlowThread(const AtomicString& flowThread) { SET_VAR(rareNonInheritedData, m_flowThread, flowThread); }
    void setRegionThread(const AtomicString& regionThread) { SET_VAR(rareNonInheritedData, m_regionThread, regionThread); }
    void setRegionFragment(RegionFragment regionFragment) { SET_VAR(rareNonInheritedData, m_regionFragment, regionFragment); }

    void setWrapFlow(WrapFlow wrapFlow) { SET_VAR(rareNonInheritedData, m_wrapFlow, wrapFlow); }
    void setWrapThrough(WrapThrough wrapThrough) { SET_VAR(rareNonInheritedData, m_wrapThrough, wrapThrough); }

    void setCaretColor(const Color& c) { SET_VAR(rareInheritedData, caretColor, c); }

    // Apple-specific property setters
    void setPointerEvents(EPointerEvents p) { inherited_flags._pointerEvents = p; }

    void clearAnimations()
    {
        rareNonInheritedData.access()->m_animations.clear();
    }

    void clearTransitions()
    {
        rareNonInheritedData.access()->m_transitions.clear();
    }

    void adjustAnimations();
    void adjustTransitions();

    void setTransformStyle3D(ETransformStyle3D b) { SET_VAR(rareNonInheritedData, m_transformStyle3D, b); }
    void setBackfaceVisibility(EBackfaceVisibility b) { SET_VAR(rareNonInheritedData, m_backfaceVisibility, b); }
    void setPerspective(float p) { SET_VAR(rareNonInheritedData, m_perspective, p); }
    void setPerspectiveOriginX(Length l) { SET_VAR(rareNonInheritedData, m_perspectiveOriginX, l); }
    void setPerspectiveOriginY(Length l) { SET_VAR(rareNonInheritedData, m_perspectiveOriginY, l); }
    void setPageSize(LengthSize s) { SET_VAR(rareNonInheritedData, m_pageSize, s); }
    void setPageSizeType(PageSizeType t) { SET_VAR(rareNonInheritedData, m_pageSizeType, t); }
    void resetPageSizeType() { SET_VAR(rareNonInheritedData, m_pageSizeType, PAGE_SIZE_AUTO); }

    void setIsRunningAcceleratedAnimation(bool b = true) { SET_VAR(rareNonInheritedData, m_runningAcceleratedAnimation, b); }

    void setLineBoxContain(LineBoxContain c) { SET_VAR(rareInheritedData, m_lineBoxContain, c); }
    void setLineClamp(LineClampValue c) { SET_VAR(rareNonInheritedData, lineClamp, c); }
    void setTapHighlightColor(const StyleColor& c) { SET_VAR(rareInheritedData, tapHighlightColor, c); }
    void setTextSecurity(ETextSecurity aTextSecurity) { SET_VAR(rareInheritedData, textSecurity, aTextSecurity); }
    void setTouchAction(TouchAction t) { SET_VAR(rareNonInheritedData, m_touchAction, t); }

    const SVGRenderStyle* svgStyle() const { return m_svgStyle.get(); }
    SVGRenderStyle* accessSVGStyle() { return m_svgStyle.access(); }

    const SVGPaint::SVGPaintType& fillPaintType() const { return svgStyle()->fillPaintType(); }
    StyleColor fillPaintColor() const { return svgStyle()->fillPaintColor(); }
    void setFillPaintColor(const StyleColor& c) { accessSVGStyle()->setFillPaint(SVGPaint::SVG_PAINTTYPE_RGBCOLOR, c.color(), ""); }
    float fillOpacity() const { return svgStyle()->fillOpacity(); }
    void setFillOpacity(float f) { accessSVGStyle()->setFillOpacity(f); }

    const SVGPaint::SVGPaintType& strokePaintType() const { return svgStyle()->strokePaintType(); }
    StyleColor strokePaintColor() const { return svgStyle()->strokePaintColor(); }
    void setStrokePaintColor(const StyleColor& c) { accessSVGStyle()->setStrokePaint(SVGPaint::SVG_PAINTTYPE_RGBCOLOR, c.color(), ""); }
    float strokeOpacity() const { return svgStyle()->strokeOpacity(); }
    void setStrokeOpacity(float f) { accessSVGStyle()->setStrokeOpacity(f); }
    SVGLength strokeWidth() const { return svgStyle()->strokeWidth(); }
    void setStrokeWidth(SVGLength w) { accessSVGStyle()->setStrokeWidth(w); }
    Vector<SVGLength> strokeDashArray() const { return svgStyle()->strokeDashArray(); }
    void setStrokeDashArray(Vector<SVGLength> array) { accessSVGStyle()->setStrokeDashArray(array); }
    SVGLength strokeDashOffset() const { return svgStyle()->strokeDashOffset(); }
    void setStrokeDashOffset(SVGLength d) { accessSVGStyle()->setStrokeDashOffset(d); }
    float strokeMiterLimit() const { return svgStyle()->strokeMiterLimit(); }
    void setStrokeMiterLimit(float f) { accessSVGStyle()->setStrokeMiterLimit(f); }

    float floodOpacity() const { return svgStyle()->floodOpacity(); }
    void setFloodOpacity(float f) { accessSVGStyle()->setFloodOpacity(f); }

    float stopOpacity() const { return svgStyle()->stopOpacity(); }
    void setStopOpacity(float f) { accessSVGStyle()->setStopOpacity(f); }

    void setStopColor(const StyleColor& c) { accessSVGStyle()->setStopColor(c.color()); }
    void setFloodColor(const StyleColor& c) { accessSVGStyle()->setFloodColor(c.color()); }
    void setLightingColor(const StyleColor& c) { accessSVGStyle()->setLightingColor(c.color()); }

    SVGLength baselineShiftValue() const { return svgStyle()->baselineShiftValue(); }
    void setBaselineShiftValue(SVGLength s) { accessSVGStyle()->setBaselineShiftValue(s); }
    SVGLength kerning() const { return svgStyle()->kerning(); }
    void setKerning(SVGLength k) { accessSVGStyle()->setKerning(k); }

    void setShapeInside(PassRefPtr<ShapeValue> value)
    {
        if (rareNonInheritedData->m_shapeInside == value)
            return;
        rareNonInheritedData.access()->m_shapeInside = value;
    }
    ShapeValue* shapeInside() const { return rareNonInheritedData->m_shapeInside.get(); }
    ShapeValue* resolvedShapeInside() const
    {
        ShapeValue* shapeInside = this->shapeInside();
        if (shapeInside && shapeInside->type() == ShapeValue::Outside)
            return shapeOutside();
        return shapeInside;
    }

    void setShapeOutside(PassRefPtr<ShapeValue> value)
    {
        if (rareNonInheritedData->m_shapeOutside == value)
            return;
        rareNonInheritedData.access()->m_shapeOutside = value;
    }
    ShapeValue* shapeOutside() const { return rareNonInheritedData->m_shapeOutside.get(); }

    static ShapeValue* initialShapeInside();
    static ShapeValue* initialShapeOutside() { return 0; }

    void setClipPath(PassRefPtr<ClipPathOperation> operation)
    {
        if (rareNonInheritedData->m_clipPath != operation)
            rareNonInheritedData.access()->m_clipPath = operation;
    }
    ClipPathOperation* clipPath() const { return rareNonInheritedData->m_clipPath.get(); }

    static ClipPathOperation* initialClipPath() { return 0; }

    Length shapePadding() const { return rareNonInheritedData->m_shapePadding; }
    void setShapePadding(Length shapePadding) { SET_VAR(rareNonInheritedData, m_shapePadding, shapePadding); }
    static Length initialShapePadding() { return Length(0, Fixed); }

    Length shapeMargin() const { return rareNonInheritedData->m_shapeMargin; }
    void setShapeMargin(Length shapeMargin) { SET_VAR(rareNonInheritedData, m_shapeMargin, shapeMargin); }
    static Length initialShapeMargin() { return Length(0, Fixed); }

    bool hasContent() const { return contentData(); }
    const ContentData* contentData() const { return rareNonInheritedData->m_content.get(); }
    bool contentDataEquivalent(const RenderStyle* otherStyle) const { return const_cast<RenderStyle*>(this)->rareNonInheritedData->contentDataEquivalent(*const_cast<RenderStyle*>(otherStyle)->rareNonInheritedData); }
    void clearContent();
    void setContent(const String&, bool add = false);
    void setContent(PassRefPtr<StyleImage>, bool add = false);
    void setContent(PassOwnPtr<CounterContent>, bool add = false);
    void setContent(QuoteType, bool add = false);

    const CounterDirectiveMap* counterDirectives() const;
    CounterDirectiveMap& accessCounterDirectives();
    const CounterDirectives getCounterDirectives(const AtomicString& identifier) const;

    QuotesData* quotes() const { return rareInheritedData->quotes.get(); }
    void setQuotes(PassRefPtr<QuotesData>);

    const AtomicString& hyphenString() const;

    bool inheritedNotEqual(const RenderStyle*) const;
    bool inheritedDataShared(const RenderStyle*) const;

    StyleDifference diff(const RenderStyle*, unsigned& changedContextSensitiveProperties) const;

    bool isDisplayReplacedType() const { return isDisplayReplacedType(display()); }
    bool isDisplayInlineType() const { return isDisplayInlineType(display()); }
    bool isOriginalDisplayInlineType() const { return isDisplayInlineType(originalDisplay()); }
    bool isDisplayRegionType() const
    {
        return display() == BLOCK || display() == INLINE_BLOCK
            || display() == TABLE_CELL || display() == TABLE_CAPTION
            || display() == LIST_ITEM;
    }

    bool setWritingMode(WritingMode v)
    {
        if (v == writingMode())
            return false;

        inherited_flags.m_writingMode = v;
        return true;
    }

    // A unique style is one that has matches something that makes it impossible to share.
    bool unique() const { return noninherited_flags.unique; }
    void setUnique() { noninherited_flags.unique = true; }

    bool emptyState() const { return noninherited_flags.emptyState; }
    void setEmptyState(bool b) { setUnique(); noninherited_flags.emptyState = b; }
    bool firstChildState() const { return noninherited_flags.firstChildState; }
    void setFirstChildState() { setUnique(); noninherited_flags.firstChildState = true; }
    bool lastChildState() const { return noninherited_flags.lastChildState; }
    void setLastChildState() { setUnique(); noninherited_flags.lastChildState = true; }

    StyleColor visitedDependentColor(int colorProperty) const;

    void setHasExplicitlyInheritedProperties() { noninherited_flags.explicitInheritance = true; }
    bool hasExplicitlyInheritedProperties() const { return noninherited_flags.explicitInheritance; }

    // Initial values for all the properties
    static EBorderCollapse initialBorderCollapse() { return BSEPARATE; }
    static EBorderStyle initialBorderStyle() { return BNONE; }
    static OutlineIsAuto initialOutlineStyleIsAuto() { return AUTO_OFF; }
    static NinePieceImage initialNinePieceImage() { return NinePieceImage(); }
    static LengthSize initialBorderRadius() { return LengthSize(Length(0, Fixed), Length(0, Fixed)); }
    static ECaptionSide initialCaptionSide() { return CAPTOP; }
    static Color initialCaretColor() { return Color(); }
    static EClear initialClear() { return CNONE; }
    static ColumnAxis initialColumnAxis() { return AutoColumnAxis; }
    static ColumnProgression initialColumnProgression() { return NormalColumnProgression; }
    static TextDirection initialDirection() { return LTR; }
    static WritingMode initialWritingMode() { return TopToBottomWritingMode; }
    static TextCombine initialTextCombine() { return TextCombineNone; }
    static TextOrientation initialTextOrientation() { return TextOrientationVerticalRight; }
    static EDisplay initialDisplay() { return INLINE; }
    static EEmptyCell initialEmptyCells() { return SHOW; }
    static EFloat initialFloating() { return NoFloat; }
    static EListStylePosition initialListStylePosition() { return OUTSIDE; }
    static EListStyleType initialListStyleType() { return Disc; }
    static EOverflow initialOverflowX() { return OVISIBLE; }
    static EOverflow initialOverflowY() { return OVISIBLE; }
    static EPageBreak initialPageBreak() { return PBAUTO; }
    static EPosition initialPosition() { return StaticPosition; }
    static ETableLayout initialTableLayout() { return TAUTO; }
    static EUnicodeBidi initialUnicodeBidi() { return UBNormal; }
    static ETextTransform initialTextTransform() { return TTNONE; }
    static EVisibility initialVisibility() { return VISIBLE; }
    static EWhiteSpace initialWhiteSpace() { return NORMAL; }
    static short initialHorizontalBorderSpacing() { return 0; }
    static short initialVerticalBorderSpacing() { return 0; }
    static ECursor initialCursor() { return CURSOR_AUTO; }
    static Color initialColor() { return Color::black; }
    static StyleImage* initialListStyleImage() { return 0; }
    static unsigned initialBorderWidth() { return 3; }
    static unsigned short initialColumnRuleWidth() { return 3; }
    static unsigned short initialOutlineWidth() { return 3; }
    static float initialLetterWordSpacing() { return 0.0f; }
    static Length initialSize() { return Length(); }
    static Length initialMinSize() { return Length(Fixed); }
    static Length initialMaxSize() { return Length(Undefined); }
    static Length initialOffset() { return Length(); }
    static Length initialMargin() { return Length(Fixed); }
    static Length initialPadding() { return Length(Fixed); }
    static Length initialTextIndent() { return Length(Fixed); }
#if ENABLE(CSS3_TEXT)
    static TextIndentLine initialTextIndentLine() { return TextIndentFirstLine; }
#endif
    static EVerticalAlign initialVerticalAlign() { return BASELINE; }
    static short initialWidows() { return 2; }
    static short initialOrphans() { return 2; }
    static Length initialLineHeight() { return Length(-100.0, Percent); }
    static ETextAlign initialTextAlign() { return TASTART; }
    static TextAlignLast initialTextAlignLast() { return TextAlignLastAuto; }
    static TextDecoration initialTextDecoration() { return TextDecorationNone; }
#if ENABLE(CSS3_TEXT)
    static TextUnderlinePosition initialTextUnderlinePosition() { return TextUnderlinePositionAuto; }
#endif // CSS3_TEXT
    static TextDecorationStyle initialTextDecorationStyle() { return TextDecorationStyleSolid; }
    static float initialZoom() { return 1.0f; }
    static int initialOutlineOffset() { return 0; }
    static float initialOpacity() { return 1.0f; }
    static EBoxAlignment initialBoxAlign() { return BSTRETCH; }
    static EBoxDecorationBreak initialBoxDecorationBreak() { return DSLICE; }
    static EBoxDirection initialBoxDirection() { return BNORMAL; }
    static EBoxLines initialBoxLines() { return SINGLE; }
    static EBoxOrient initialBoxOrient() { return HORIZONTAL; }
    static EBoxPack initialBoxPack() { return Start; }
    static float initialBoxFlex() { return 0.0f; }
    static unsigned int initialBoxFlexGroup() { return 1; }
    static unsigned int initialBoxOrdinalGroup() { return 1; }
    static EBoxSizing initialBoxSizing() { return CONTENT_BOX; }
    static StyleReflection* initialBoxReflect() { return 0; }
    static float initialFlexGrow() { return 0; }
    static float initialFlexShrink() { return 1; }
    static Length initialFlexBasis() { return Length(Auto); }
    static int initialOrder() { return 0; }
    static EAlignContent initialAlignContent() { return AlignContentStretch; }
    static EAlignItems initialAlignItems() { return AlignStretch; }
    static EAlignItems initialAlignSelf() { return AlignAuto; }
    static EFlexDirection initialFlexDirection() { return FlowRow; }
    static EFlexWrap initialFlexWrap() { return FlexNoWrap; }
    static EJustifyContent initialJustifyContent() { return JustifyFlexStart; }
    static int initialMarqueeLoopCount() { return -1; }
    static int initialMarqueeSpeed() { return 85; }
    static Length initialMarqueeIncrement() { return Length(6, Fixed); }
    static EMarqueeBehavior initialMarqueeBehavior() { return MSCROLL; }
    static EMarqueeDirection initialMarqueeDirection() { return MAUTO; }
    static EUserModify initialUserModify() { return READ_ONLY; }
    static EUserDrag initialUserDrag() { return DRAG_AUTO; }
    static EUserSelect initialUserSelect() { return SELECT_TEXT; }
    static TextOverflow initialTextOverflow() { return TextOverflowClip; }
    static EMarginCollapse initialMarginBeforeCollapse() { return MCOLLAPSE; }
    static EMarginCollapse initialMarginAfterCollapse() { return MCOLLAPSE; }
    static EWordBreak initialWordBreak() { return NormalWordBreak; }
    static EOverflowWrap initialOverflowWrap() { return NormalOverflowWrap; }
    static LineBreak initialLineBreak() { return LineBreakAuto; }
    static const AtomicString& initialHighlight() { return nullAtom; }
    static ESpeak initialSpeak() { return SpeakNormal; }
    static const AtomicString& initialHyphenationString() { return nullAtom; }
    static const AtomicString& initialLocale() { return nullAtom; }
    static EBorderFit initialBorderFit() { return BorderFitBorder; }
    static EResize initialResize() { return RESIZE_NONE; }
    static ControlPart initialAppearance() { return NoControlPart; }
    static bool initialHasAspectRatio() { return false; }
    static float initialAspectRatioDenominator() { return 1; }
    static float initialAspectRatioNumerator() { return 1; }
    static Order initialRTLOrdering() { return LogicalOrder; }
    static float initialTextStrokeWidth() { return 0; }
    static unsigned short initialColumnCount() { return 1; }
    static ColumnSpan initialColumnSpan() { return ColumnSpanNone; }
    static const TransformOperations& initialTransform() { DEFINE_STATIC_LOCAL(TransformOperations, ops, ()); return ops; }
    static Length initialTransformOriginX() { return Length(50.0, Percent); }
    static Length initialTransformOriginY() { return Length(50.0, Percent); }
    static EPointerEvents initialPointerEvents() { return PE_AUTO; }
    static float initialTransformOriginZ() { return 0; }
    static ETransformStyle3D initialTransformStyle3D() { return TransformStyle3DFlat; }
    static EBackfaceVisibility initialBackfaceVisibility() { return BackfaceVisibilityVisible; }
    static float initialPerspective() { return 0; }
    static Length initialPerspectiveOriginX() { return Length(50.0, Percent); }
    static Length initialPerspectiveOriginY() { return Length(50.0, Percent); }
    static Color initialBackgroundColor() { return Color::transparent; }
    static Color initialTextEmphasisColor() { return TextEmphasisFillFilled; }
    static TextEmphasisFill initialTextEmphasisFill() { return TextEmphasisFillFilled; }
    static TextEmphasisMark initialTextEmphasisMark() { return TextEmphasisMarkNone; }
    static const AtomicString& initialTextEmphasisCustomMark() { return nullAtom; }
    static TextEmphasisPosition initialTextEmphasisPosition() { return TextEmphasisPositionOver; }
    static RubyPosition initialRubyPosition() { return RubyPositionBefore; }
    static LineBoxContain initialLineBoxContain() { return LineBoxContainBlock | LineBoxContainInline | LineBoxContainReplaced; }
    static ImageOrientationEnum initialImageOrientation() { return OriginTopLeft; }
    static EImageRendering initialImageRendering() { return ImageRenderingAuto; }
    static ImageResolutionSource initialImageResolutionSource() { return ImageResolutionSpecified; }
    static ImageResolutionSnap initialImageResolutionSnap() { return ImageResolutionNoSnap; }
    static float initialImageResolution() { return 1; }
    static StyleImage* initialBorderImageSource() { return 0; }
    static StyleImage* initialMaskBoxImageSource() { return 0; }
    static PrintColorAdjust initialPrintColorAdjust() { return PrintColorAdjustEconomy; }
    static TouchAction initialTouchAction() { return TouchActionAuto; }

    // The initial value is 'none' for grid tracks.
    static Vector<GridTrackSize> initialGridDefinitionColumns() { return Vector<GridTrackSize>(); }
    static Vector<GridTrackSize> initialGridDefinitionRows() { return Vector<GridTrackSize>(); }

    static GridAutoFlow initialGridAutoFlow() { return AutoFlowNone; }

    static GridTrackSize initialGridAutoColumns() { return GridTrackSize(Auto); }
    static GridTrackSize initialGridAutoRows() { return GridTrackSize(Auto); }

    static NamedGridLinesMap initialNamedGridColumnLines() { return NamedGridLinesMap(); }
    static NamedGridLinesMap initialNamedGridRowLines() { return NamedGridLinesMap(); }

    static NamedGridAreaMap initialNamedGridArea() { return NamedGridAreaMap(); }
    static size_t initialNamedGridAreaCount() { return 0; }

    // 'auto' is the default.
    static GridPosition initialGridColumnStart() { return GridPosition(); }
    static GridPosition initialGridColumnEnd() { return GridPosition(); }
    static GridPosition initialGridRowStart() { return GridPosition(); }
    static GridPosition initialGridRowEnd() { return GridPosition(); }

    static unsigned initialTabSize() { return 8; }

    static const AtomicString& initialLineGrid() { return nullAtom; }
    static LineSnap initialLineSnap() { return LineSnapNone; }
    static LineAlign initialLineAlign() { return LineAlignNone; }

    static const AtomicString& initialFlowThread() { return nullAtom; }
    static const AtomicString& initialRegionThread() { return nullAtom; }
    static RegionFragment initialRegionFragment() { return AutoRegionFragment; }

    static WrapFlow initialWrapFlow() { return WrapFlowAuto; }
    static WrapThrough initialWrapThrough() { return WrapThroughWrap; }

    static QuotesData* initialQuotes() { return 0; }

    // Keep these at the end.
    // FIXME: Why? Seems these should all be one big sorted list.
    static LineClampValue initialLineClamp() { return LineClampValue(); }
    static ETextSecurity initialTextSecurity() { return TSNONE; }
    static Color initialTapHighlightColor();
    static const FilterOperations& initialFilter() { DEFINE_STATIC_LOCAL(FilterOperations, ops, ()); return ops; }
    static BlendMode initialBlendMode() { return BlendModeNormal; }
private:
    void setVisitedLinkColor(const StyleColor&);
    void setVisitedLinkBackgroundColor(const StyleColor& v) { SET_VAR(rareNonInheritedData, m_visitedLinkBackgroundColor, v); }
    void setVisitedLinkBorderLeftColor(const StyleColor& v) { SET_VAR(rareNonInheritedData, m_visitedLinkBorderLeftColor, v); }
    void setVisitedLinkBorderRightColor(const StyleColor& v) { SET_VAR(rareNonInheritedData, m_visitedLinkBorderRightColor, v); }
    void setVisitedLinkBorderBottomColor(const StyleColor& v) { SET_VAR(rareNonInheritedData, m_visitedLinkBorderBottomColor, v); }
    void setVisitedLinkBorderTopColor(const StyleColor& v) { SET_VAR(rareNonInheritedData, m_visitedLinkBorderTopColor, v); }
    void setVisitedLinkOutlineColor(const StyleColor& v) { SET_VAR(rareNonInheritedData, m_visitedLinkOutlineColor, v); }
    void setVisitedLinkColumnRuleColor(const StyleColor& v) { SET_VAR(rareNonInheritedData.access()->m_multiCol, m_visitedLinkColumnRuleColor, v); }
    void setVisitedLinkTextDecorationColor(const StyleColor& v) { SET_VAR(rareNonInheritedData, m_visitedLinkTextDecorationColor, v); }
    void setVisitedLinkTextEmphasisColor(const StyleColor& v) { SET_VAR(rareInheritedData, visitedLinkTextEmphasisColor, v); }
    void setVisitedLinkTextFillColor(const StyleColor& v) { SET_VAR(rareInheritedData, visitedLinkTextFillColor, v); }
    void setVisitedLinkTextStrokeColor(const StyleColor& v) { SET_VAR(rareInheritedData, visitedLinkTextStrokeColor, v); }

    void inheritUnicodeBidiFrom(const RenderStyle* parent) { noninherited_flags._unicodeBidi = parent->noninherited_flags._unicodeBidi; }
    void getShadowExtent(const ShadowData*, LayoutUnit& top, LayoutUnit& right, LayoutUnit& bottom, LayoutUnit& left) const;
    LayoutBoxExtent getShadowInsetExtent(const ShadowData*) const;
    void getShadowHorizontalExtent(const ShadowData*, LayoutUnit& left, LayoutUnit& right) const;
    void getShadowVerticalExtent(const ShadowData*, LayoutUnit& top, LayoutUnit& bottom) const;
    void getShadowInlineDirectionExtent(const ShadowData* shadow, LayoutUnit& logicalLeft, LayoutUnit& logicalRight) const
    {
        return isHorizontalWritingMode() ? getShadowHorizontalExtent(shadow, logicalLeft, logicalRight) : getShadowVerticalExtent(shadow, logicalLeft, logicalRight);
    }
    void getShadowBlockDirectionExtent(const ShadowData* shadow, LayoutUnit& logicalTop, LayoutUnit& logicalBottom) const
    {
        return isHorizontalWritingMode() ? getShadowVerticalExtent(shadow, logicalTop, logicalBottom) : getShadowHorizontalExtent(shadow, logicalTop, logicalBottom);
    }

    bool isDisplayReplacedType(EDisplay display) const
    {
        return display == INLINE_BLOCK || display == INLINE_BOX || display == INLINE_FLEX
            || display == INLINE_TABLE || display == INLINE_GRID;
    }

    bool isDisplayInlineType(EDisplay display) const
    {
        return display == INLINE || isDisplayReplacedType(display);
    }

    // Color accessors are all private to make sure callers use visitedDependentColor instead to access them.
<<<<<<< HEAD
    StyleColor invalidColor() const { static Color invalid; return invalid; }
    StyleColor borderLeftColor() const { return surround->border.left().color(); }
    StyleColor borderRightColor() const { return surround->border.right().color(); }
    StyleColor borderTopColor() const { return surround->border.top().color(); }
    StyleColor borderBottomColor() const { return surround->border.bottom().color(); }
    StyleColor backgroundColor() const { return m_background->color(); }
    StyleColor color() const;
    StyleColor columnRuleColor() const { return rareNonInheritedData->m_multiCol->m_rule.color(); }
    StyleColor outlineColor() const { return m_background->outline().color(); }
    StyleColor textEmphasisColor() const { return rareInheritedData->textEmphasisColor; }
    StyleColor textFillColor() const { return rareInheritedData->textFillColor; }
    StyleColor textStrokeColor() const { return rareInheritedData->textStrokeColor; }
    StyleColor visitedLinkColor() const;
    StyleColor visitedLinkBackgroundColor() const { return rareNonInheritedData->m_visitedLinkBackgroundColor; }
    StyleColor visitedLinkBorderLeftColor() const { return rareNonInheritedData->m_visitedLinkBorderLeftColor; }
    StyleColor visitedLinkBorderRightColor() const { return rareNonInheritedData->m_visitedLinkBorderRightColor; }
    StyleColor visitedLinkBorderBottomColor() const { return rareNonInheritedData->m_visitedLinkBorderBottomColor; }
    StyleColor visitedLinkBorderTopColor() const { return rareNonInheritedData->m_visitedLinkBorderTopColor; }
    StyleColor visitedLinkOutlineColor() const { return rareNonInheritedData->m_visitedLinkOutlineColor; }
    StyleColor visitedLinkColumnRuleColor() const { return rareNonInheritedData->m_multiCol->m_visitedLinkColumnRuleColor; }
    StyleColor textDecorationColor() const { return rareNonInheritedData->m_textDecorationColor; }
    StyleColor visitedLinkTextDecorationColor() const { return rareNonInheritedData->m_visitedLinkTextDecorationColor; }
    StyleColor visitedLinkTextEmphasisColor() const { return rareInheritedData->visitedLinkTextEmphasisColor; }
    StyleColor visitedLinkTextFillColor() const { return rareInheritedData->visitedLinkTextFillColor; }
    StyleColor visitedLinkTextStrokeColor() const { return rareInheritedData->visitedLinkTextStrokeColor; }

    StyleColor colorIncludingFallback(int colorProperty, bool visitedLink) const;

    StyleColor stopColor() const { return svgStyle()->stopColor(); }
    StyleColor floodColor() const { return svgStyle()->floodColor(); }
    StyleColor lightingColor() const { return svgStyle()->lightingColor(); }
=======
    Color invalidColor() const { static Color invalid; return invalid; }
    Color borderLeftColor() const { return surround->border.left().color(); }
    Color borderRightColor() const { return surround->border.right().color(); }
    Color borderTopColor() const { return surround->border.top().color(); }
    Color borderBottomColor() const { return surround->border.bottom().color(); }
    Color backgroundColor() const { return m_background->color(); }
    Color color() const;
    Color columnRuleColor() const { return rareNonInheritedData->m_multiCol->m_rule.color(); }
    Color outlineColor() const { return m_background->outline().color(); }
    Color textEmphasisColor() const { return rareInheritedData->textEmphasisColor; }
    Color textFillColor() const { return rareInheritedData->textFillColor; }
    Color textStrokeColor() const { return rareInheritedData->textStrokeColor; }
    Color visitedLinkColor() const;
    Color visitedLinkBackgroundColor() const { return rareNonInheritedData->m_visitedLinkBackgroundColor; }
    Color visitedLinkBorderLeftColor() const { return rareNonInheritedData->m_visitedLinkBorderLeftColor; }
    Color visitedLinkBorderRightColor() const { return rareNonInheritedData->m_visitedLinkBorderRightColor; }
    Color visitedLinkBorderBottomColor() const { return rareNonInheritedData->m_visitedLinkBorderBottomColor; }
    Color visitedLinkBorderTopColor() const { return rareNonInheritedData->m_visitedLinkBorderTopColor; }
    Color visitedLinkOutlineColor() const { return rareNonInheritedData->m_visitedLinkOutlineColor; }
    Color visitedLinkColumnRuleColor() const { return rareNonInheritedData->m_multiCol->m_visitedLinkColumnRuleColor; }
    Color textDecorationColor() const { return rareNonInheritedData->m_textDecorationColor; }
    Color visitedLinkTextDecorationColor() const { return rareNonInheritedData->m_visitedLinkTextDecorationColor; }
    Color visitedLinkTextEmphasisColor() const { return rareInheritedData->visitedLinkTextEmphasisColor; }
    Color visitedLinkTextFillColor() const { return rareInheritedData->visitedLinkTextFillColor; }
    Color visitedLinkTextStrokeColor() const { return rareInheritedData->visitedLinkTextStrokeColor; }
    Color caretColor() const { return rareInheritedData->caretColor; }

    Color colorIncludingFallback(int colorProperty, bool visitedLink) const;

    Color stopColor() const { return svgStyle()->stopColor(); }
    Color floodColor() const { return svgStyle()->floodColor(); }
    Color lightingColor() const { return svgStyle()->lightingColor(); }
>>>>>>> a98d6839

    void appendContent(PassOwnPtr<ContentData>);
};

inline int adjustForAbsoluteZoom(int value, const RenderStyle* style)
{
    double zoomFactor = style->effectiveZoom();
    if (zoomFactor == 1)
        return value;
    // Needed because computeLengthInt truncates (rather than rounds) when scaling up.
    if (zoomFactor > 1) {
        if (value < 0)
            value--;
        else
            value++;
    }

    return roundForImpreciseConversion<int>(value / zoomFactor);
}

inline float adjustFloatForAbsoluteZoom(float value, const RenderStyle* style)
{
    return value / style->effectiveZoom();
}

inline LayoutUnit adjustLayoutUnitForAbsoluteZoom(LayoutUnit value, const RenderStyle* style)
{
    return value / style->effectiveZoom();
}

inline bool RenderStyle::setZoom(float f)
{
    if (compareEqual(visual->m_zoom, f))
        return false;
    visual.access()->m_zoom = f;
    setEffectiveZoom(effectiveZoom() * zoom());
    return true;
}

inline bool RenderStyle::setEffectiveZoom(float f)
{
    if (compareEqual(rareInheritedData->m_effectiveZoom, f))
        return false;
    rareInheritedData.access()->m_effectiveZoom = f;
    return true;
}

inline bool RenderStyle::setTextOrientation(TextOrientation textOrientation)
{
    if (compareEqual(rareInheritedData->m_textOrientation, textOrientation))
        return false;

    rareInheritedData.access()->m_textOrientation = textOrientation;
    return true;
}

} // namespace WebCore

#endif // RenderStyle_h<|MERGE_RESOLUTION|>--- conflicted
+++ resolved
@@ -1270,7 +1270,7 @@
     void setWrapFlow(WrapFlow wrapFlow) { SET_VAR(rareNonInheritedData, m_wrapFlow, wrapFlow); }
     void setWrapThrough(WrapThrough wrapThrough) { SET_VAR(rareNonInheritedData, m_wrapThrough, wrapThrough); }
 
-    void setCaretColor(const Color& c) { SET_VAR(rareInheritedData, caretColor, c); }
+    void setCaretColor(const StyleColor& c) { SET_VAR(rareInheritedData, caretColor, c); }
 
     // Apple-specific property setters
     void setPointerEvents(EPointerEvents p) { inherited_flags._pointerEvents = p; }
@@ -1666,7 +1666,6 @@
     }
 
     // Color accessors are all private to make sure callers use visitedDependentColor instead to access them.
-<<<<<<< HEAD
     StyleColor invalidColor() const { static Color invalid; return invalid; }
     StyleColor borderLeftColor() const { return surround->border.left().color(); }
     StyleColor borderRightColor() const { return surround->border.right().color(); }
@@ -1692,46 +1691,13 @@
     StyleColor visitedLinkTextEmphasisColor() const { return rareInheritedData->visitedLinkTextEmphasisColor; }
     StyleColor visitedLinkTextFillColor() const { return rareInheritedData->visitedLinkTextFillColor; }
     StyleColor visitedLinkTextStrokeColor() const { return rareInheritedData->visitedLinkTextStrokeColor; }
+    StyleColor caretColor() const { return rareInheritedData->caretColor; }
 
     StyleColor colorIncludingFallback(int colorProperty, bool visitedLink) const;
 
     StyleColor stopColor() const { return svgStyle()->stopColor(); }
     StyleColor floodColor() const { return svgStyle()->floodColor(); }
     StyleColor lightingColor() const { return svgStyle()->lightingColor(); }
-=======
-    Color invalidColor() const { static Color invalid; return invalid; }
-    Color borderLeftColor() const { return surround->border.left().color(); }
-    Color borderRightColor() const { return surround->border.right().color(); }
-    Color borderTopColor() const { return surround->border.top().color(); }
-    Color borderBottomColor() const { return surround->border.bottom().color(); }
-    Color backgroundColor() const { return m_background->color(); }
-    Color color() const;
-    Color columnRuleColor() const { return rareNonInheritedData->m_multiCol->m_rule.color(); }
-    Color outlineColor() const { return m_background->outline().color(); }
-    Color textEmphasisColor() const { return rareInheritedData->textEmphasisColor; }
-    Color textFillColor() const { return rareInheritedData->textFillColor; }
-    Color textStrokeColor() const { return rareInheritedData->textStrokeColor; }
-    Color visitedLinkColor() const;
-    Color visitedLinkBackgroundColor() const { return rareNonInheritedData->m_visitedLinkBackgroundColor; }
-    Color visitedLinkBorderLeftColor() const { return rareNonInheritedData->m_visitedLinkBorderLeftColor; }
-    Color visitedLinkBorderRightColor() const { return rareNonInheritedData->m_visitedLinkBorderRightColor; }
-    Color visitedLinkBorderBottomColor() const { return rareNonInheritedData->m_visitedLinkBorderBottomColor; }
-    Color visitedLinkBorderTopColor() const { return rareNonInheritedData->m_visitedLinkBorderTopColor; }
-    Color visitedLinkOutlineColor() const { return rareNonInheritedData->m_visitedLinkOutlineColor; }
-    Color visitedLinkColumnRuleColor() const { return rareNonInheritedData->m_multiCol->m_visitedLinkColumnRuleColor; }
-    Color textDecorationColor() const { return rareNonInheritedData->m_textDecorationColor; }
-    Color visitedLinkTextDecorationColor() const { return rareNonInheritedData->m_visitedLinkTextDecorationColor; }
-    Color visitedLinkTextEmphasisColor() const { return rareInheritedData->visitedLinkTextEmphasisColor; }
-    Color visitedLinkTextFillColor() const { return rareInheritedData->visitedLinkTextFillColor; }
-    Color visitedLinkTextStrokeColor() const { return rareInheritedData->visitedLinkTextStrokeColor; }
-    Color caretColor() const { return rareInheritedData->caretColor; }
-
-    Color colorIncludingFallback(int colorProperty, bool visitedLink) const;
-
-    Color stopColor() const { return svgStyle()->stopColor(); }
-    Color floodColor() const { return svgStyle()->floodColor(); }
-    Color lightingColor() const { return svgStyle()->lightingColor(); }
->>>>>>> a98d6839
 
     void appendContent(PassOwnPtr<ContentData>);
 };
