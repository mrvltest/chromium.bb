/*
 * Copyright (C) 2000 Lars Knoll (knoll@kde.org)
 *           (C) 2000 Antti Koivisto (koivisto@kde.org)
 *           (C) 2000 Dirk Mueller (mueller@kde.org)
 * Copyright (C) 2003, 2005, 2006, 2007, 2008, 2009, 2010, 2011 Apple Inc. All rights reserved.
 * Copyright (C) 2006 Graham Dennis (graham.dennis@gmail.com)
 *
 * This library is free software; you can redistribute it and/or
 * modify it under the terms of the GNU Library General Public
 * License as published by the Free Software Foundation; either
 * version 2 of the License, or (at your option) any later version.
 *
 * This library is distributed in the hope that it will be useful,
 * but WITHOUT ANY WARRANTY; without even the implied warranty of
 * MERCHANTABILITY or FITNESS FOR A PARTICULAR PURPOSE.  See the GNU
 * Library General Public License for more details.
 *
 * You should have received a copy of the GNU Library General Public License
 * along with this library; see the file COPYING.LIB.  If not, write to
 * the Free Software Foundation, Inc., 51 Franklin Street, Fifth Floor,
 * Boston, MA 02110-1301, USA.
 *
 */

#ifndef RenderStyle_h
#define RenderStyle_h

#include "CSSPropertyNames.h"
#include "core/css/CSSLineBoxContainValue.h"
#include "core/css/CSSPrimitiveValue.h"
#include "core/css/LengthFunctions.h"
#include "core/platform/Length.h"
#include "core/platform/LengthBox.h"
#include "core/platform/LengthSize.h"
#include "core/platform/ThemeTypes.h"
#include "core/platform/animation/CSSAnimationDataList.h"
#include "core/platform/graphics/Color.h"
#include "core/platform/graphics/FontBaseline.h"
#include "core/platform/graphics/FontDescription.h"
#include "core/platform/graphics/GraphicsTypes.h"
#include "core/platform/graphics/LayoutBoxExtent.h"
#include "core/platform/graphics/RoundedRect.h"
#include "core/platform/graphics/transforms/TransformOperations.h"
#include "core/platform/text/TextDirection.h"
#include "core/platform/text/UnicodeBidi.h"
#include "core/rendering/style/BorderValue.h"
#include "core/rendering/style/CounterDirectives.h"
#include "core/rendering/style/DataRef.h"
#include "core/rendering/style/LineClampValue.h"
#include "core/rendering/style/NinePieceImage.h"
#include "core/rendering/style/OutlineValue.h"
#include "core/rendering/style/RenderStyleConstants.h"
#include "core/rendering/style/SVGRenderStyle.h"
#include "core/rendering/style/ShadowData.h"
#include "core/rendering/style/ShapeValue.h"
#include "core/rendering/style/StyleBackgroundData.h"
#include "core/rendering/style/StyleBoxData.h"
#include "core/rendering/style/StyleDeprecatedFlexibleBoxData.h"
#include "core/rendering/style/StyleFilterData.h"
#include "core/rendering/style/StyleFlexibleBoxData.h"
#include "core/rendering/style/StyleGridData.h"
#include "core/rendering/style/StyleGridItemData.h"
#include "core/rendering/style/StyleMarqueeData.h"
#include "core/rendering/style/StyleMultiColData.h"
#include "core/rendering/style/StyleRareInheritedData.h"
#include "core/rendering/style/StyleRareNonInheritedData.h"
#include "core/rendering/style/StyleReflection.h"
#include "core/rendering/style/StyleSurroundData.h"
#include "core/rendering/style/StyleTransformData.h"
#include "core/rendering/style/StyleVisualData.h"
#include "core/svg/SVGPaint.h"
#include "wtf/Forward.h"
#include "wtf/OwnPtr.h"
#include "wtf/RefCounted.h"
#include "wtf/StdLibExtras.h"
#include "wtf/Vector.h"

template<typename T, typename U> inline bool compareEqual(const T& t, const U& u) { return t == static_cast<T>(u); }

#define SET_VAR(group, variable, value) \
    if (!compareEqual(group->variable, value)) \
        group.access()->variable = value

#define SET_BORDERVALUE_COLOR(group, variable, value) \
    if (!compareEqual(group->variable.color(), value)) \
        group.access()->variable.setColor(value)

namespace WebCore {

using std::max;

class FilterOperations;

class BorderData;
class CounterContent;
class CursorList;
class Font;
class FontMetrics;
class IntRect;
class Pair;
class ShadowData;
class StyleImage;
class StyleInheritedData;
class StyleResolver;
class TransformationMatrix;

class ContentData;

typedef Vector<RefPtr<RenderStyle>, 4> PseudoStyleCache;

class RenderStyle: public RefCounted<RenderStyle> {
    friend class AnimatedStyleBuilder; // Used by Web Animations CSS. Sets the color styles
    friend class CSSAnimatableValueFactory; // Used by Web Animations CSS. Gets visited and unvisited colors separately.
    friend class CSSPropertyAnimation; // Used by CSS animations. We can't allow them to animate based off visited colors.
    friend class ApplyStyleCommand; // Editing has to only reveal unvisited info.
    friend class EditingStyle; // Editing has to only reveal unvisited info.
    friend class CSSComputedStyleDeclaration; // Ignores visited styles, so needs to be able to see unvisited info.
    friend class PropertyWrapperMaybeInvalidColor; // Used by CSS animations. We can't allow them to animate based off visited colors.
    friend class StyleBuilderFunctions; // Sets color styles
    friend class StyleBuilder; // FIXME: Revove this! StyleBuilder::oldApplyProperty reads color().
    friend class StyleResolver; // Sets members directly.
    friend class CachedUAStyle; // Saves Border/Background information for later comparison.
protected:

    // non-inherited attributes
    DataRef<StyleBoxData> m_box;
    DataRef<StyleVisualData> visual;
    DataRef<StyleBackgroundData> m_background;
    DataRef<StyleSurroundData> surround;
    DataRef<StyleRareNonInheritedData> rareNonInheritedData;

    // inherited attributes
    DataRef<StyleRareInheritedData> rareInheritedData;
    DataRef<StyleInheritedData> inherited;

    // list of associated pseudo styles
    OwnPtr<PseudoStyleCache> m_cachedPseudoStyles;

    DataRef<SVGRenderStyle> m_svgStyle;

// !START SYNC!: Keep this in sync with the copy constructor in RenderStyle.cpp and implicitlyInherited() in StyleResolver.cpp

    // inherit
    struct InheritedFlags {
        bool operator==(const InheritedFlags& other) const
        {
            return (_empty_cells == other._empty_cells)
                && (_caption_side == other._caption_side)
                && (_list_style_type == other._list_style_type)
                && (_list_style_position == other._list_style_position)
                && (_visibility == other._visibility)
                && (_text_align == other._text_align)
                && (_text_transform == other._text_transform)
                && (_text_decorations == other._text_decorations)
                && (_cursor_style == other._cursor_style)
                && (_direction == other._direction)
                && (_white_space == other._white_space)
                && (_border_collapse == other._border_collapse)
                && (_box_direction == other._box_direction)
                && (m_rtlOrdering == other.m_rtlOrdering)
                && (m_printColorAdjust == other.m_printColorAdjust)
                && (_pointerEvents == other._pointerEvents)
                && (_insideLink == other._insideLink)
                && (m_writingMode == other.m_writingMode);
        }

        bool operator!=(const InheritedFlags& other) const { return !(*this == other); }

        unsigned _empty_cells : 1; // EEmptyCell
        unsigned _caption_side : 2; // ECaptionSide
        unsigned _list_style_type : 7; // EListStyleType
        unsigned _list_style_position : 1; // EListStylePosition
        unsigned _visibility : 2; // EVisibility
        unsigned _text_align : 4; // ETextAlign
        unsigned _text_transform : 2; // ETextTransform
        unsigned _text_decorations : TextDecorationBits;
        unsigned _cursor_style : 6; // ECursor
        unsigned _direction : 1; // TextDirection
        unsigned _white_space : 3; // EWhiteSpace
        // 32 bits
        unsigned _border_collapse : 1; // EBorderCollapse
        unsigned _box_direction : 1; // EBoxDirection (CSS3 box_direction property, flexible box layout module)

        // non CSS2 inherited
        unsigned m_rtlOrdering : 1; // Order
        unsigned m_printColorAdjust : PrintColorAdjustBits;
        unsigned _pointerEvents : 4; // EPointerEvents
        unsigned _insideLink : 2; // EInsideLink
        // 43 bits

        // CSS Text Layout Module Level 3: Vertical writing support
        unsigned m_writingMode : 2; // WritingMode
        // 45 bits
    } inherited_flags;

// don't inherit
    struct NonInheritedFlags {
        bool operator==(const NonInheritedFlags& other) const
        {
            return _effectiveDisplay == other._effectiveDisplay
                && _originalDisplay == other._originalDisplay
                && _overflowX == other._overflowX
                && _overflowY == other._overflowY
                && _vertical_align == other._vertical_align
                && _clear == other._clear
                && _position == other._position
                && _floating == other._floating
                && _table_layout == other._table_layout
                && _page_break_before == other._page_break_before
                && _page_break_after == other._page_break_after
                && _page_break_inside == other._page_break_inside
                && _styleType == other._styleType
                && _affectedByHover == other._affectedByHover
                && _affectedByActive == other._affectedByActive
                && _affectedByDrag == other._affectedByDrag
                && _pseudoBits == other._pseudoBits
                && _unicodeBidi == other._unicodeBidi
                && explicitInheritance == other.explicitInheritance
                && currentColor == other.currentColor
                && unique == other.unique
                && emptyState == other.emptyState
                && firstChildState == other.firstChildState
                && lastChildState == other.lastChildState
                && _isLink == other._isLink;
        }

        bool operator!=(const NonInheritedFlags& other) const { return !(*this == other); }

        unsigned _effectiveDisplay : 5; // EDisplay
        unsigned _originalDisplay : 5; // EDisplay
        unsigned _overflowX : 3; // EOverflow
        unsigned _overflowY : 3; // EOverflow
        unsigned _vertical_align : 4; // EVerticalAlign
        unsigned _clear : 2; // EClear
        unsigned _position : 3; // EPosition
        unsigned _floating : 2; // EFloat
        unsigned _table_layout : 1; // ETableLayout

        unsigned _unicodeBidi : 3; // EUnicodeBidi
        // 31 bits
        unsigned _page_break_before : 2; // EPageBreak
        unsigned _page_break_after : 2; // EPageBreak
        unsigned _page_break_inside : 2; // EPageBreak

        unsigned _styleType : 6; // PseudoId
        unsigned _pseudoBits : 8;
        unsigned explicitInheritance : 1; // Explicitly inherits a non-inherited property
        unsigned currentColor : 1; // At least one color has the value 'currentColor'
        unsigned unique : 1; // Style can not be shared.
        unsigned emptyState : 1;
        unsigned firstChildState : 1;
        unsigned lastChildState : 1;

        bool affectedByHover() const { return _affectedByHover; }
        void setAffectedByHover(bool value) { _affectedByHover = value; }
        bool affectedByActive() const { return _affectedByActive; }
        void setAffectedByActive(bool value) { _affectedByActive = value; }
        bool affectedByDrag() const { return _affectedByDrag; }
        void setAffectedByDrag(bool value) { _affectedByDrag = value; }
        bool isLink() const { return _isLink; }
        void setIsLink(bool value) { _isLink = value; }
    private:
        unsigned _affectedByHover : 1;
        unsigned _affectedByActive : 1;
        unsigned _affectedByDrag : 1;
        unsigned _isLink : 1;
        // If you add more style bits here, you will also need to update RenderStyle::copyNonInheritedFrom()
        // 61 bits
    } noninherited_flags;

// !END SYNC!

protected:
    void setBitDefaults()
    {
        inherited_flags._empty_cells = initialEmptyCells();
        inherited_flags._caption_side = initialCaptionSide();
        inherited_flags._list_style_type = initialListStyleType();
        inherited_flags._list_style_position = initialListStylePosition();
        inherited_flags._visibility = initialVisibility();
        inherited_flags._text_align = initialTextAlign();
        inherited_flags._text_transform = initialTextTransform();
        inherited_flags._text_decorations = initialTextDecoration();
        inherited_flags._cursor_style = initialCursor();
        inherited_flags._direction = initialDirection();
        inherited_flags._white_space = initialWhiteSpace();
        inherited_flags._border_collapse = initialBorderCollapse();
        inherited_flags.m_rtlOrdering = initialRTLOrdering();
        inherited_flags._box_direction = initialBoxDirection();
        inherited_flags.m_printColorAdjust = initialPrintColorAdjust();
        inherited_flags._pointerEvents = initialPointerEvents();
        inherited_flags._insideLink = NotInsideLink;
        inherited_flags.m_writingMode = initialWritingMode();

        noninherited_flags._effectiveDisplay = noninherited_flags._originalDisplay = initialDisplay();
        noninherited_flags._overflowX = initialOverflowX();
        noninherited_flags._overflowY = initialOverflowY();
        noninherited_flags._vertical_align = initialVerticalAlign();
        noninherited_flags._clear = initialClear();
        noninherited_flags._position = initialPosition();
        noninherited_flags._floating = initialFloating();
        noninherited_flags._table_layout = initialTableLayout();
        noninherited_flags._unicodeBidi = initialUnicodeBidi();
        noninherited_flags._page_break_before = initialPageBreak();
        noninherited_flags._page_break_after = initialPageBreak();
        noninherited_flags._page_break_inside = initialPageBreak();
        noninherited_flags._styleType = NOPSEUDO;
        noninherited_flags._pseudoBits = 0;
        noninherited_flags.explicitInheritance = false;
        noninherited_flags.currentColor = false;
        noninherited_flags.unique = false;
        noninherited_flags.emptyState = false;
        noninherited_flags.firstChildState = false;
        noninherited_flags.lastChildState = false;
        noninherited_flags.setAffectedByHover(false);
        noninherited_flags.setAffectedByActive(false);
        noninherited_flags.setAffectedByDrag(false);
        noninherited_flags.setIsLink(false);
    }

private:
    ALWAYS_INLINE RenderStyle();

    enum DefaultStyleTag {
        DefaultStyle
    };
    ALWAYS_INLINE explicit RenderStyle(DefaultStyleTag);
    ALWAYS_INLINE RenderStyle(const RenderStyle&);

public:
    static PassRefPtr<RenderStyle> create();
    static PassRefPtr<RenderStyle> createDefaultStyle();
    static PassRefPtr<RenderStyle> createAnonymousStyleWithDisplay(const RenderStyle* parentStyle, EDisplay);
    static PassRefPtr<RenderStyle> clone(const RenderStyle*);

    static StyleRecalcChange compare(const RenderStyle* oldStyle, const RenderStyle* newStyle);

    enum IsAtShadowBoundary {
        AtShadowBoundary,
        NotAtShadowBoundary,
    };

    void inheritFrom(const RenderStyle* inheritParent, IsAtShadowBoundary = NotAtShadowBoundary);
    void copyNonInheritedFrom(const RenderStyle*);

    PseudoId styleType() const { return static_cast<PseudoId>(noninherited_flags._styleType); }
    void setStyleType(PseudoId styleType) { noninherited_flags._styleType = styleType; }

    RenderStyle* getCachedPseudoStyle(PseudoId) const;
    RenderStyle* addCachedPseudoStyle(PassRefPtr<RenderStyle>);
    void removeCachedPseudoStyle(PseudoId);

    const PseudoStyleCache* cachedPseudoStyles() const { return m_cachedPseudoStyles.get(); }

    void setVariable(const AtomicString& name, const String& value) { rareInheritedData.access()->m_variables.access()->setVariable(name, value); }
    const HashMap<AtomicString, String>* variables() { return &(rareInheritedData->m_variables->m_data); }

    bool affectedByHover() const { return noninherited_flags.affectedByHover(); }
    bool affectedByActive() const { return noninherited_flags.affectedByActive(); }
    bool affectedByDrag() const { return noninherited_flags.affectedByDrag(); }

    void setAffectedByHover() { noninherited_flags.setAffectedByHover(true); }
    void setAffectedByActive() { noninherited_flags.setAffectedByActive(true); }
    void setAffectedByDrag() { noninherited_flags.setAffectedByDrag(true); }

    bool operator==(const RenderStyle& other) const;
    bool operator!=(const RenderStyle& other) const { return !(*this == other); }
    bool isFloating() const { return noninherited_flags._floating != NoFloat; }
    bool hasMargin() const { return surround->margin.nonZero(); }
    bool hasBorder() const { return surround->border.hasBorder(); }
    bool hasPadding() const { return surround->padding.nonZero(); }
    bool hasOffset() const { return surround->offset.nonZero(); }
    bool hasMarginBeforeQuirk() const { return marginBefore().quirk(); }
    bool hasMarginAfterQuirk() const { return marginAfter().quirk(); }

    bool hasBackgroundImage() const { return m_background->background().hasImage(); }
    bool hasFixedBackgroundImage() const { return m_background->background().hasFixedImage(); }

    bool hasEntirelyFixedBackground() const;

    bool hasAppearance() const { return appearance() != NoControlPart; }

    bool hasBackground() const
    {
        Color color = visitedDependentColor(CSSPropertyBackgroundColor);
        if (color.isValid() && color.alpha())
            return true;
        return hasBackgroundImage();
    }

    LayoutBoxExtent imageOutsets(const NinePieceImage&) const;
    bool hasBorderImageOutsets() const
    {
        return borderImage().hasImage() && borderImage().outset().nonZero();
    }
    LayoutBoxExtent borderImageOutsets() const
    {
        return imageOutsets(borderImage());
    }

    LayoutBoxExtent maskBoxImageOutsets() const
    {
        return imageOutsets(maskBoxImage());
    }

    bool hasFilterOutsets() const { return hasFilter() && filter().hasOutsets(); }
    FilterOutsets filterOutsets() const { return hasFilter() ? filter().outsets() : FilterOutsets(); }

    Order rtlOrdering() const { return static_cast<Order>(inherited_flags.m_rtlOrdering); }
    void setRTLOrdering(Order o) { inherited_flags.m_rtlOrdering = o; }

    bool isStyleAvailable() const;

    bool hasAnyPublicPseudoStyles() const;
    bool hasPseudoStyle(PseudoId pseudo) const;
    void setHasPseudoStyle(PseudoId pseudo);
    bool hasUniquePseudoStyle() const;

    // attribute getter methods

    EDisplay display() const { return static_cast<EDisplay>(noninherited_flags._effectiveDisplay); }
    EDisplay originalDisplay() const { return static_cast<EDisplay>(noninherited_flags._originalDisplay); }

    Length left() const { return surround->offset.left(); }
    Length right() const { return surround->offset.right(); }
    Length top() const { return surround->offset.top(); }
    Length bottom() const { return surround->offset.bottom(); }

    // Accessors for positioned object edges that take into account writing mode.
    Length logicalLeft() const { return surround->offset.logicalLeft(writingMode()); }
    Length logicalRight() const { return surround->offset.logicalRight(writingMode()); }
    Length logicalTop() const { return surround->offset.before(writingMode()); }
    Length logicalBottom() const { return surround->offset.after(writingMode()); }

    // Whether or not a positioned element requires normal flow x/y to be computed
    // to determine its position.
    bool hasAutoLeftAndRight() const { return left().isAuto() && right().isAuto(); }
    bool hasAutoTopAndBottom() const { return top().isAuto() && bottom().isAuto(); }
    bool hasStaticInlinePosition(bool horizontal) const { return horizontal ? hasAutoLeftAndRight() : hasAutoTopAndBottom(); }
    bool hasStaticBlockPosition(bool horizontal) const { return horizontal ? hasAutoTopAndBottom() : hasAutoLeftAndRight(); }

    EPosition position() const { return static_cast<EPosition>(noninherited_flags._position); }
    bool hasOutOfFlowPosition() const { return position() == AbsolutePosition || position() == FixedPosition; }
    bool hasInFlowPosition() const { return position() == RelativePosition || position() == StickyPosition; }
    bool hasViewportConstrainedPosition() const { return position() == FixedPosition || position() == StickyPosition; }
    EFloat floating() const { return static_cast<EFloat>(noninherited_flags._floating); }

    Length width() const { return m_box->width(); }
    Length height() const { return m_box->height(); }
    Length minWidth() const { return m_box->minWidth(); }
    Length maxWidth() const { return m_box->maxWidth(); }
    Length minHeight() const { return m_box->minHeight(); }
    Length maxHeight() const { return m_box->maxHeight(); }

    Length logicalWidth() const { return isHorizontalWritingMode() ? width() : height(); }
    Length logicalHeight() const { return isHorizontalWritingMode() ? height() : width(); }
    Length logicalMinWidth() const { return isHorizontalWritingMode() ? minWidth() : minHeight(); }
    Length logicalMaxWidth() const { return isHorizontalWritingMode() ? maxWidth() : maxHeight(); }
    Length logicalMinHeight() const { return isHorizontalWritingMode() ? minHeight() : minWidth(); }
    Length logicalMaxHeight() const { return isHorizontalWritingMode() ? maxHeight() : maxWidth(); }

    const BorderData& border() const { return surround->border; }
    const BorderValue& borderLeft() const { return surround->border.left(); }
    const BorderValue& borderRight() const { return surround->border.right(); }
    const BorderValue& borderTop() const { return surround->border.top(); }
    const BorderValue& borderBottom() const { return surround->border.bottom(); }

    const BorderValue& borderBefore() const;
    const BorderValue& borderAfter() const;
    const BorderValue& borderStart() const;
    const BorderValue& borderEnd() const;

    const NinePieceImage& borderImage() const { return surround->border.image(); }
    StyleImage* borderImageSource() const { return surround->border.image().image(); }
    LengthBox borderImageSlices() const { return surround->border.image().imageSlices(); }
    LengthBox borderImageWidth() const { return surround->border.image().borderSlices(); }
    LengthBox borderImageOutset() const { return surround->border.image().outset(); }

    LengthSize borderTopLeftRadius() const { return surround->border.topLeft(); }
    LengthSize borderTopRightRadius() const { return surround->border.topRight(); }
    LengthSize borderBottomLeftRadius() const { return surround->border.bottomLeft(); }
    LengthSize borderBottomRightRadius() const { return surround->border.bottomRight(); }
    bool hasBorderRadius() const { return surround->border.hasBorderRadius(); }

    unsigned borderLeftWidth() const { return surround->border.borderLeftWidth(); }
    EBorderStyle borderLeftStyle() const { return surround->border.left().style(); }
    bool borderLeftIsTransparent() const { return surround->border.left().isTransparent(); }
    unsigned borderRightWidth() const { return surround->border.borderRightWidth(); }
    EBorderStyle borderRightStyle() const { return surround->border.right().style(); }
    bool borderRightIsTransparent() const { return surround->border.right().isTransparent(); }
    unsigned borderTopWidth() const { return surround->border.borderTopWidth(); }
    EBorderStyle borderTopStyle() const { return surround->border.top().style(); }
    bool borderTopIsTransparent() const { return surround->border.top().isTransparent(); }
    unsigned borderBottomWidth() const { return surround->border.borderBottomWidth(); }
    EBorderStyle borderBottomStyle() const { return surround->border.bottom().style(); }
    bool borderBottomIsTransparent() const { return surround->border.bottom().isTransparent(); }

    unsigned short borderBeforeWidth() const;
    unsigned short borderAfterWidth() const;
    unsigned short borderStartWidth() const;
    unsigned short borderEndWidth() const;

    unsigned short outlineSize() const { return max(0, outlineWidth() + outlineOffset()); }
    unsigned short outlineWidth() const
    {
        if (m_background->outline().style() == BNONE)
            return 0;
        return m_background->outline().width();
    }
    bool hasOutline() const { return outlineWidth() > 0 && outlineStyle() > BHIDDEN; }
    EBorderStyle outlineStyle() const { return m_background->outline().style(); }
    OutlineIsAuto outlineStyleIsAuto() const { return static_cast<OutlineIsAuto>(m_background->outline().isAuto()); }

    EOverflow overflowX() const { return static_cast<EOverflow>(noninherited_flags._overflowX); }
    EOverflow overflowY() const { return static_cast<EOverflow>(noninherited_flags._overflowY); }

    EVisibility visibility() const { return static_cast<EVisibility>(inherited_flags._visibility); }
    EVerticalAlign verticalAlign() const { return static_cast<EVerticalAlign>(noninherited_flags._vertical_align); }
    Length verticalAlignLength() const { return m_box->verticalAlign(); }

    Length clipLeft() const { return visual->clip.left(); }
    Length clipRight() const { return visual->clip.right(); }
    Length clipTop() const { return visual->clip.top(); }
    Length clipBottom() const { return visual->clip.bottom(); }
    LengthBox clip() const { return visual->clip; }
    bool hasClip() const { return visual->hasClip; }

    EUnicodeBidi unicodeBidi() const { return static_cast<EUnicodeBidi>(noninherited_flags._unicodeBidi); }

    EClear clear() const { return static_cast<EClear>(noninherited_flags._clear); }
    ETableLayout tableLayout() const { return static_cast<ETableLayout>(noninherited_flags._table_layout); }

    const Font& font() const;
    const FontMetrics& fontMetrics() const;
    const FontDescription& fontDescription() const;
    float specifiedFontSize() const;
    float computedFontSize() const;
    int fontSize() const;

    float textAutosizingMultiplier() const { return visual->m_textAutosizingMultiplier; }

    Length textIndent() const { return rareInheritedData->indent; }
    TextIndentLine textIndentLine() const { return static_cast<TextIndentLine>(rareInheritedData->m_textIndentLine); }
    ETextAlign textAlign() const { return static_cast<ETextAlign>(inherited_flags._text_align); }
    TextAlignLast textAlignLast() const { return static_cast<TextAlignLast>(rareInheritedData->m_textAlignLast); }
    ETextTransform textTransform() const { return static_cast<ETextTransform>(inherited_flags._text_transform); }
    TextDecoration textDecorationsInEffect() const { return static_cast<TextDecoration>(inherited_flags._text_decorations); }
    TextDecoration textDecoration() const { return static_cast<TextDecoration>(visual->textDecoration); }
#if ENABLE(CSS3_TEXT)
    TextUnderlinePosition textUnderlinePosition() const { return static_cast<TextUnderlinePosition>(rareInheritedData->m_textUnderlinePosition); }
#endif // CSS3_TEXT
    TextDecorationStyle textDecorationStyle() const { return static_cast<TextDecorationStyle>(rareNonInheritedData->m_textDecorationStyle); }
    float wordSpacing() const;
    float letterSpacing() const;

    float zoom() const { return visual->m_zoom; }
    float effectiveZoom() const { return rareInheritedData->m_effectiveZoom; }

    TextDirection direction() const { return static_cast<TextDirection>(inherited_flags._direction); }
    bool isLeftToRightDirection() const { return direction() == LTR; }

    Length specifiedLineHeight() const;
    Length lineHeight() const;
    int computedLineHeight(RenderView* = 0) const;

    EWhiteSpace whiteSpace() const { return static_cast<EWhiteSpace>(inherited_flags._white_space); }
    static bool autoWrap(EWhiteSpace ws)
    {
        // Nowrap and pre don't automatically wrap.
        return ws != NOWRAP && ws != PRE;
    }

    bool autoWrap() const
    {
        return autoWrap(whiteSpace());
    }

    static bool preserveNewline(EWhiteSpace ws)
    {
        // Normal and nowrap do not preserve newlines.
        return ws != NORMAL && ws != NOWRAP;
    }

    bool preserveNewline() const
    {
        return preserveNewline(whiteSpace());
    }

    static bool collapseWhiteSpace(EWhiteSpace ws)
    {
        // Pre and prewrap do not collapse whitespace.
        return ws != PRE && ws != PRE_WRAP;
    }

    bool collapseWhiteSpace() const
    {
        return collapseWhiteSpace(whiteSpace());
    }

    bool isCollapsibleWhiteSpace(UChar c) const
    {
        switch (c) {
            case ' ':
            case '\t':
                return collapseWhiteSpace();
            case '\n':
                return !preserveNewline();
        }
        return false;
    }

    bool breakOnlyAfterWhiteSpace() const
    {
        return whiteSpace() == PRE_WRAP || lineBreak() == LineBreakAfterWhiteSpace;
    }

    bool breakWords() const
    {
        return wordBreak() == BreakWordBreak || overflowWrap() == BreakOverflowWrap;
    }

    EFillRepeat backgroundRepeatX() const { return static_cast<EFillRepeat>(m_background->background().repeatX()); }
    EFillRepeat backgroundRepeatY() const { return static_cast<EFillRepeat>(m_background->background().repeatY()); }
    CompositeOperator backgroundComposite() const { return static_cast<CompositeOperator>(m_background->background().composite()); }
    EFillAttachment backgroundAttachment() const { return static_cast<EFillAttachment>(m_background->background().attachment()); }
    EFillBox backgroundClip() const { return static_cast<EFillBox>(m_background->background().clip()); }
    EFillBox backgroundOrigin() const { return static_cast<EFillBox>(m_background->background().origin()); }
    Length backgroundXPosition() const { return m_background->background().xPosition(); }
    Length backgroundYPosition() const { return m_background->background().yPosition(); }
    EFillSizeType backgroundSizeType() const { return m_background->background().sizeType(); }
    LengthSize backgroundSizeLength() const { return m_background->background().sizeLength(); }
    FillLayer* accessBackgroundLayers() { return &(m_background.access()->m_background); }
    const FillLayer* backgroundLayers() const { return &(m_background->background()); }

    StyleImage* maskImage() const { return rareNonInheritedData->m_mask.image(); }
    EFillRepeat maskRepeatX() const { return static_cast<EFillRepeat>(rareNonInheritedData->m_mask.repeatX()); }
    EFillRepeat maskRepeatY() const { return static_cast<EFillRepeat>(rareNonInheritedData->m_mask.repeatY()); }
    CompositeOperator maskComposite() const { return static_cast<CompositeOperator>(rareNonInheritedData->m_mask.composite()); }
    EFillBox maskClip() const { return static_cast<EFillBox>(rareNonInheritedData->m_mask.clip()); }
    EFillBox maskOrigin() const { return static_cast<EFillBox>(rareNonInheritedData->m_mask.origin()); }
    Length maskXPosition() const { return rareNonInheritedData->m_mask.xPosition(); }
    Length maskYPosition() const { return rareNonInheritedData->m_mask.yPosition(); }
    EFillSizeType maskSizeType() const { return rareNonInheritedData->m_mask.sizeType(); }
    LengthSize maskSizeLength() const { return rareNonInheritedData->m_mask.sizeLength(); }
    FillLayer* accessMaskLayers() { return &(rareNonInheritedData.access()->m_mask); }
    const FillLayer* maskLayers() const { return &(rareNonInheritedData->m_mask); }
    const NinePieceImage& maskBoxImage() const { return rareNonInheritedData->m_maskBoxImage; }
    StyleImage* maskBoxImageSource() const { return rareNonInheritedData->m_maskBoxImage.image(); }

    EBorderCollapse borderCollapse() const { return static_cast<EBorderCollapse>(inherited_flags._border_collapse); }
    short horizontalBorderSpacing() const;
    short verticalBorderSpacing() const;
    EEmptyCell emptyCells() const { return static_cast<EEmptyCell>(inherited_flags._empty_cells); }
    ECaptionSide captionSide() const { return static_cast<ECaptionSide>(inherited_flags._caption_side); }

    EListStyleType listStyleType() const { return static_cast<EListStyleType>(inherited_flags._list_style_type); }
    StyleImage* listStyleImage() const;
    EListStylePosition listStylePosition() const { return static_cast<EListStylePosition>(inherited_flags._list_style_position); }

    Length marginTop() const { return surround->margin.top(); }
    Length marginBottom() const { return surround->margin.bottom(); }
    Length marginLeft() const { return surround->margin.left(); }
    Length marginRight() const { return surround->margin.right(); }
    Length marginBefore() const { return surround->margin.before(writingMode()); }
    Length marginAfter() const { return surround->margin.after(writingMode()); }
    Length marginStart() const { return surround->margin.start(writingMode(), direction()); }
    Length marginEnd() const { return surround->margin.end(writingMode(), direction()); }
    Length marginStartUsing(const RenderStyle* otherStyle) const { return surround->margin.start(otherStyle->writingMode(), otherStyle->direction()); }
    Length marginEndUsing(const RenderStyle* otherStyle) const { return surround->margin.end(otherStyle->writingMode(), otherStyle->direction()); }
    Length marginBeforeUsing(const RenderStyle* otherStyle) const { return surround->margin.before(otherStyle->writingMode()); }
    Length marginAfterUsing(const RenderStyle* otherStyle) const { return surround->margin.after(otherStyle->writingMode()); }

    LengthBox paddingBox() const { return surround->padding; }
    Length paddingTop() const { return surround->padding.top(); }
    Length paddingBottom() const { return surround->padding.bottom(); }
    Length paddingLeft() const { return surround->padding.left(); }
    Length paddingRight() const { return surround->padding.right(); }
    Length paddingBefore() const { return surround->padding.before(writingMode()); }
    Length paddingAfter() const { return surround->padding.after(writingMode()); }
    Length paddingStart() const { return surround->padding.start(writingMode(), direction()); }
    Length paddingEnd() const { return surround->padding.end(writingMode(), direction()); }

    ECursor cursor() const { return static_cast<ECursor>(inherited_flags._cursor_style); }
    CursorList* cursors() const { return rareInheritedData->cursorData.get(); }

    EInsideLink insideLink() const { return static_cast<EInsideLink>(inherited_flags._insideLink); }
    bool isLink() const { return noninherited_flags.isLink(); }

    short widows() const { return rareInheritedData->widows; }
    short orphans() const { return rareInheritedData->orphans; }
    bool hasAutoWidows() const { return rareInheritedData->m_hasAutoWidows; }
    bool hasAutoOrphans() const { return rareInheritedData->m_hasAutoOrphans; }
    EPageBreak pageBreakInside() const { return static_cast<EPageBreak>(noninherited_flags._page_break_inside); }
    EPageBreak pageBreakBefore() const { return static_cast<EPageBreak>(noninherited_flags._page_break_before); }
    EPageBreak pageBreakAfter() const { return static_cast<EPageBreak>(noninherited_flags._page_break_after); }

    // CSS3 Getter Methods

    int outlineOffset() const
    {
        if (m_background->outline().style() == BNONE)
            return 0;
        return m_background->outline().offset();
    }

    const ShadowData* textShadow() const { return rareInheritedData->textShadow.get(); }
    void getTextShadowExtent(LayoutUnit& top, LayoutUnit& right, LayoutUnit& bottom, LayoutUnit& left) const { getShadowExtent(textShadow(), top, right, bottom, left); }
    void getTextShadowHorizontalExtent(LayoutUnit& left, LayoutUnit& right) const { getShadowHorizontalExtent(textShadow(), left, right); }
    void getTextShadowVerticalExtent(LayoutUnit& top, LayoutUnit& bottom) const { getShadowVerticalExtent(textShadow(), top, bottom); }
    void getTextShadowInlineDirectionExtent(LayoutUnit& logicalLeft, LayoutUnit& logicalRight) { getShadowInlineDirectionExtent(textShadow(), logicalLeft, logicalRight); }
    void getTextShadowBlockDirectionExtent(LayoutUnit& logicalTop, LayoutUnit& logicalBottom) { getShadowBlockDirectionExtent(textShadow(), logicalTop, logicalBottom); }

    float textStrokeWidth() const { return rareInheritedData->textStrokeWidth; }
    float opacity() const { return rareNonInheritedData->opacity; }
    ControlPart appearance() const { return static_cast<ControlPart>(rareNonInheritedData->m_appearance); }
    // aspect ratio convenience method
    bool hasAspectRatio() const { return rareNonInheritedData->m_hasAspectRatio; }
    float aspectRatio() const { return aspectRatioNumerator() / aspectRatioDenominator(); }
    float aspectRatioDenominator() const { return rareNonInheritedData->m_aspectRatioDenominator; }
    float aspectRatioNumerator() const { return rareNonInheritedData->m_aspectRatioNumerator; }
    EBoxAlignment boxAlign() const { return static_cast<EBoxAlignment>(rareNonInheritedData->m_deprecatedFlexibleBox->align); }
    EBoxDirection boxDirection() const { return static_cast<EBoxDirection>(inherited_flags._box_direction); }
    float boxFlex() const { return rareNonInheritedData->m_deprecatedFlexibleBox->flex; }
    unsigned int boxFlexGroup() const { return rareNonInheritedData->m_deprecatedFlexibleBox->flex_group; }
    EBoxLines boxLines() const { return static_cast<EBoxLines>(rareNonInheritedData->m_deprecatedFlexibleBox->lines); }
    unsigned int boxOrdinalGroup() const { return rareNonInheritedData->m_deprecatedFlexibleBox->ordinal_group; }
    EBoxOrient boxOrient() const { return static_cast<EBoxOrient>(rareNonInheritedData->m_deprecatedFlexibleBox->orient); }
    EBoxPack boxPack() const { return static_cast<EBoxPack>(rareNonInheritedData->m_deprecatedFlexibleBox->pack); }

    int order() const { return rareNonInheritedData->m_order; }
    float flexGrow() const { return rareNonInheritedData->m_flexibleBox->m_flexGrow; }
    float flexShrink() const { return rareNonInheritedData->m_flexibleBox->m_flexShrink; }
    Length flexBasis() const { return rareNonInheritedData->m_flexibleBox->m_flexBasis; }
    EAlignContent alignContent() const { return static_cast<EAlignContent>(rareNonInheritedData->m_alignContent); }
    EAlignItems alignItems() const { return static_cast<EAlignItems>(rareNonInheritedData->m_alignItems); }
    EAlignItems alignSelf() const { return static_cast<EAlignItems>(rareNonInheritedData->m_alignSelf); }
    EFlexDirection flexDirection() const { return static_cast<EFlexDirection>(rareNonInheritedData->m_flexibleBox->m_flexDirection); }
    bool isColumnFlexDirection() const { return flexDirection() == FlowColumn || flexDirection() == FlowColumnReverse; }
    bool isReverseFlexDirection() const { return flexDirection() == FlowRowReverse || flexDirection() == FlowColumnReverse; }
    EFlexWrap flexWrap() const { return static_cast<EFlexWrap>(rareNonInheritedData->m_flexibleBox->m_flexWrap); }
    EJustifyContent justifyContent() const { return static_cast<EJustifyContent>(rareNonInheritedData->m_justifyContent); }

    const Vector<GridTrackSize>& gridDefinitionColumns() const { return rareNonInheritedData->m_grid->m_gridDefinitionColumns; }
    const Vector<GridTrackSize>& gridDefinitionRows() const { return rareNonInheritedData->m_grid->m_gridDefinitionRows; }
    const NamedGridLinesMap& namedGridColumnLines() const { return rareNonInheritedData->m_grid->m_namedGridColumnLines; }
    const NamedGridLinesMap& namedGridRowLines() const { return rareNonInheritedData->m_grid->m_namedGridRowLines; }
    const OrderedNamedGridLines& orderedNamedGridColumnLines() const { return rareNonInheritedData->m_grid->m_orderedNamedGridColumnLines; }
    const OrderedNamedGridLines& orderedNamedGridRowLines() const { return rareNonInheritedData->m_grid->m_orderedNamedGridRowLines; }
    const NamedGridAreaMap& namedGridArea() const { return rareNonInheritedData->m_grid->m_namedGridArea; }
    size_t namedGridAreaRowCount() const { return rareNonInheritedData->m_grid->m_namedGridAreaRowCount; }
    size_t namedGridAreaColumnCount() const { return rareNonInheritedData->m_grid->m_namedGridAreaColumnCount; }
    GridAutoFlow gridAutoFlow() const { return rareNonInheritedData->m_grid->m_gridAutoFlow; }
    const GridTrackSize& gridAutoColumns() const { return rareNonInheritedData->m_grid->m_gridAutoColumns; }
    const GridTrackSize& gridAutoRows() const { return rareNonInheritedData->m_grid->m_gridAutoRows; }

    const GridPosition& gridColumnStart() const { return rareNonInheritedData->m_gridItem->m_gridColumnStart; }
    const GridPosition& gridColumnEnd() const { return rareNonInheritedData->m_gridItem->m_gridColumnEnd; }
    const GridPosition& gridRowStart() const { return rareNonInheritedData->m_gridItem->m_gridRowStart; }
    const GridPosition& gridRowEnd() const { return rareNonInheritedData->m_gridItem->m_gridRowEnd; }

    const ShadowData* boxShadow() const { return rareNonInheritedData->m_boxShadow.get(); }
    void getBoxShadowExtent(LayoutUnit& top, LayoutUnit& right, LayoutUnit& bottom, LayoutUnit& left) const { getShadowExtent(boxShadow(), top, right, bottom, left); }
    LayoutBoxExtent getBoxShadowInsetExtent() const { return getShadowInsetExtent(boxShadow()); }
    void getBoxShadowHorizontalExtent(LayoutUnit& left, LayoutUnit& right) const { getShadowHorizontalExtent(boxShadow(), left, right); }
    void getBoxShadowVerticalExtent(LayoutUnit& top, LayoutUnit& bottom) const { getShadowVerticalExtent(boxShadow(), top, bottom); }
    void getBoxShadowInlineDirectionExtent(LayoutUnit& logicalLeft, LayoutUnit& logicalRight) { getShadowInlineDirectionExtent(boxShadow(), logicalLeft, logicalRight); }
    void getBoxShadowBlockDirectionExtent(LayoutUnit& logicalTop, LayoutUnit& logicalBottom) { getShadowBlockDirectionExtent(boxShadow(), logicalTop, logicalBottom); }

    EBoxDecorationBreak boxDecorationBreak() const { return m_box->boxDecorationBreak(); }
    StyleReflection* boxReflect() const { return rareNonInheritedData->m_boxReflect.get(); }
    EBoxSizing boxSizing() const { return m_box->boxSizing(); }
    Length marqueeIncrement() const { return rareNonInheritedData->m_marquee->increment; }
    int marqueeSpeed() const { return rareNonInheritedData->m_marquee->speed; }
    int marqueeLoopCount() const { return rareNonInheritedData->m_marquee->loops; }
    EMarqueeBehavior marqueeBehavior() const { return static_cast<EMarqueeBehavior>(rareNonInheritedData->m_marquee->behavior); }
    EMarqueeDirection marqueeDirection() const { return static_cast<EMarqueeDirection>(rareNonInheritedData->m_marquee->direction); }
    EUserModify userModify() const { return static_cast<EUserModify>(rareInheritedData->userModify); }
    EUserDrag userDrag() const { return static_cast<EUserDrag>(rareNonInheritedData->userDrag); }
    EUserSelect userSelect() const { return static_cast<EUserSelect>(rareInheritedData->userSelect); }
    ERubberbandable rubberbandable() const { return static_cast<ERubberbandable>(rareInheritedData->rubberbandable); }
    TextOverflow textOverflow() const { return static_cast<TextOverflow>(rareNonInheritedData->textOverflow); }
    EMarginCollapse marginBeforeCollapse() const { return static_cast<EMarginCollapse>(rareNonInheritedData->marginBeforeCollapse); }
    EMarginCollapse marginAfterCollapse() const { return static_cast<EMarginCollapse>(rareNonInheritedData->marginAfterCollapse); }
    EWordBreak wordBreak() const { return static_cast<EWordBreak>(rareInheritedData->wordBreak); }
    EOverflowWrap overflowWrap() const { return static_cast<EOverflowWrap>(rareInheritedData->overflowWrap); }
    LineBreak lineBreak() const { return static_cast<LineBreak>(rareInheritedData->lineBreak); }
    const AtomicString& highlight() const { return rareInheritedData->highlight; }
    const AtomicString& hyphenationString() const { return rareInheritedData->hyphenationString; }
    const AtomicString& locale() const { return rareInheritedData->locale; }
    EBorderFit borderFit() const { return static_cast<EBorderFit>(rareNonInheritedData->m_borderFit); }
    EResize resize() const { return static_cast<EResize>(rareInheritedData->resize); }
    ColumnAxis columnAxis() const { return static_cast<ColumnAxis>(rareNonInheritedData->m_multiCol->m_axis); }
    bool hasInlineColumnAxis() const {
        ColumnAxis axis = columnAxis();
        return axis == AutoColumnAxis || isHorizontalWritingMode() == (axis == HorizontalColumnAxis);
    }
    ColumnProgression columnProgression() const { return static_cast<ColumnProgression>(rareNonInheritedData->m_multiCol->m_progression); }
    float columnWidth() const { return rareNonInheritedData->m_multiCol->m_width; }
    bool hasAutoColumnWidth() const { return rareNonInheritedData->m_multiCol->m_autoWidth; }
    unsigned short columnCount() const { return rareNonInheritedData->m_multiCol->m_count; }
    bool hasAutoColumnCount() const { return rareNonInheritedData->m_multiCol->m_autoCount; }
    bool specifiesAutoColumns() const { return hasAutoColumnCount() && hasAutoColumnWidth(); }
    bool specifiesColumns() const { return !hasAutoColumnCount() || !hasAutoColumnWidth() || !hasInlineColumnAxis(); }
    float columnGap() const { return rareNonInheritedData->m_multiCol->m_gap; }
    bool hasNormalColumnGap() const { return rareNonInheritedData->m_multiCol->m_normalGap; }
    EBorderStyle columnRuleStyle() const { return rareNonInheritedData->m_multiCol->m_rule.style(); }
    unsigned short columnRuleWidth() const { return rareNonInheritedData->m_multiCol->ruleWidth(); }
    bool columnRuleIsTransparent() const { return rareNonInheritedData->m_multiCol->m_rule.isTransparent(); }
    unsigned short columnSpanCount() const { return rareNonInheritedData->m_multiCol->m_columnSpanCount; }
    bool hasSpanAllColumns() const { return rareNonInheritedData->m_multiCol->m_spanAllColumns; }
    EPageBreak columnBreakBefore() const { return static_cast<EPageBreak>(rareNonInheritedData->m_multiCol->m_breakBefore); }
    EPageBreak columnBreakInside() const { return static_cast<EPageBreak>(rareNonInheritedData->m_multiCol->m_breakInside); }
    EPageBreak columnBreakAfter() const { return static_cast<EPageBreak>(rareNonInheritedData->m_multiCol->m_breakAfter); }
    EPageBreak regionBreakBefore() const { return static_cast<EPageBreak>(rareNonInheritedData->m_regionBreakBefore); }
    EPageBreak regionBreakInside() const { return static_cast<EPageBreak>(rareNonInheritedData->m_regionBreakInside); }
    EPageBreak regionBreakAfter() const { return static_cast<EPageBreak>(rareNonInheritedData->m_regionBreakAfter); }
    const TransformOperations& transform() const { return rareNonInheritedData->m_transform->m_operations; }
    Length transformOriginX() const { return rareNonInheritedData->m_transform->m_x; }
    Length transformOriginY() const { return rareNonInheritedData->m_transform->m_y; }
    float transformOriginZ() const { return rareNonInheritedData->m_transform->m_z; }
    bool hasTransform() const { return !rareNonInheritedData->m_transform->m_operations.operations().isEmpty(); }

    TextEmphasisFill textEmphasisFill() const { return static_cast<TextEmphasisFill>(rareInheritedData->textEmphasisFill); }
    TextEmphasisMark textEmphasisMark() const;
    const AtomicString& textEmphasisCustomMark() const { return rareInheritedData->textEmphasisCustomMark; }
    TextEmphasisPosition textEmphasisPosition() const { return static_cast<TextEmphasisPosition>(rareInheritedData->textEmphasisPosition); }
    const AtomicString& textEmphasisMarkString() const;

    RubyPosition rubyPosition() const { return static_cast<RubyPosition>(rareInheritedData->m_rubyPosition); }

    TextOrientation textOrientation() const { return static_cast<TextOrientation>(rareInheritedData->m_textOrientation); }

    ObjectFit objectFit() const { return static_cast<ObjectFit>(rareNonInheritedData->m_objectFit); }
    LengthPoint objectPosition() const { return rareNonInheritedData->m_objectPosition; }

    // Return true if any transform related property (currently transform, transformStyle3D or perspective)
    // indicates that we are transforming
    bool hasTransformRelatedProperty() const { return hasTransform() || preserves3D() || hasPerspective(); }

    enum ApplyTransformOrigin { IncludeTransformOrigin, ExcludeTransformOrigin };
    void applyTransform(TransformationMatrix&, const LayoutSize& borderBoxSize, ApplyTransformOrigin = IncludeTransformOrigin) const;
    void applyTransform(TransformationMatrix&, const FloatRect& boundingBox, ApplyTransformOrigin = IncludeTransformOrigin) const;

    bool hasMask() const { return rareNonInheritedData->m_mask.hasImage() || rareNonInheritedData->m_maskBoxImage.hasImage(); }

    TextCombine textCombine() const { return static_cast<TextCombine>(rareNonInheritedData->m_textCombine); }
    bool hasTextCombine() const { return textCombine() != TextCombineNone; }

    unsigned tabSize() const { return rareInheritedData->m_tabSize; }

    // End CSS3 Getters

    const AtomicString& flowThread() const { return rareNonInheritedData->m_flowThread; }
    const AtomicString& regionThread() const { return rareNonInheritedData->m_regionThread; }
    RegionFragment regionFragment() const { return static_cast<RegionFragment>(rareNonInheritedData->m_regionFragment); }

    const AtomicString& lineGrid() const { return rareInheritedData->m_lineGrid; }
    LineSnap lineSnap() const { return static_cast<LineSnap>(rareInheritedData->m_lineSnap); }
    LineAlign lineAlign() const { return static_cast<LineAlign>(rareInheritedData->m_lineAlign); }

    WrapFlow wrapFlow() const { return static_cast<WrapFlow>(rareNonInheritedData->m_wrapFlow); }
    WrapThrough wrapThrough() const { return static_cast<WrapThrough>(rareNonInheritedData->m_wrapThrough); }

    // Apple-specific property getter methods
    EPointerEvents pointerEvents() const { return static_cast<EPointerEvents>(inherited_flags._pointerEvents); }
    const CSSAnimationDataList* animations() const { return rareNonInheritedData->m_animations.get(); }
    const CSSAnimationDataList* transitions() const { return rareNonInheritedData->m_transitions.get(); }

    CSSAnimationDataList* accessAnimations();
    CSSAnimationDataList* accessTransitions();

    bool hasAnimations() const { return rareNonInheritedData->m_animations && rareNonInheritedData->m_animations->size() > 0; }

    // return the first found Animation (including 'all' transitions)
    const CSSAnimationData* transitionForProperty(CSSPropertyID) const;

    ETransformStyle3D transformStyle3D() const { return static_cast<ETransformStyle3D>(rareNonInheritedData->m_transformStyle3D); }
    bool preserves3D() const { return rareNonInheritedData->m_transformStyle3D == TransformStyle3DPreserve3D; }

    EBackfaceVisibility backfaceVisibility() const { return static_cast<EBackfaceVisibility>(rareNonInheritedData->m_backfaceVisibility); }
    float perspective() const { return rareNonInheritedData->m_perspective; }
    bool hasPerspective() const { return rareNonInheritedData->m_perspective > 0; }
    Length perspectiveOriginX() const { return rareNonInheritedData->m_perspectiveOriginX; }
    Length perspectiveOriginY() const { return rareNonInheritedData->m_perspectiveOriginY; }
    LengthSize pageSize() const { return rareNonInheritedData->m_pageSize; }
    PageSizeType pageSizeType() const { return static_cast<PageSizeType>(rareNonInheritedData->m_pageSizeType); }

    // When set, this ensures that styles compare as different. Used during accelerated animations.
    bool isRunningAcceleratedAnimation() const { return rareNonInheritedData->m_runningAcceleratedAnimation; }

    LineBoxContain lineBoxContain() const { return rareInheritedData->m_lineBoxContain; }
    const LineClampValue& lineClamp() const { return rareNonInheritedData->lineClamp; }
    Color tapHighlightColor() const { return rareInheritedData->tapHighlightColor; }
    ETextSecurity textSecurity() const { return static_cast<ETextSecurity>(rareInheritedData->textSecurity); }

    WritingMode writingMode() const { return static_cast<WritingMode>(inherited_flags.m_writingMode); }
    bool isHorizontalWritingMode() const { return WebCore::isHorizontalWritingMode(writingMode()); }
    bool isFlippedLinesWritingMode() const { return WebCore::isFlippedLinesWritingMode(writingMode()); }
    bool isFlippedBlocksWritingMode() const { return WebCore::isFlippedBlocksWritingMode(writingMode()); }

    EImageRendering imageRendering() const { return static_cast<EImageRendering>(rareInheritedData->m_imageRendering); }

    ESpeak speak() const { return static_cast<ESpeak>(rareInheritedData->speak); }

    FilterOperations& mutableFilter() { return rareNonInheritedData.access()->m_filter.access()->m_operations; }
    const FilterOperations& filter() const { return rareNonInheritedData->m_filter->m_operations; }
    bool hasFilter() const { return !rareNonInheritedData->m_filter->m_operations.operations().isEmpty(); }

    BlendMode blendMode() const;
    void setBlendMode(BlendMode v);
    bool hasBlendMode() const;

    EIsolation isolation() const;
    void setIsolation(EIsolation v);

    bool shouldPlaceBlockDirectionScrollbarOnLogicalLeft() const { return !isLeftToRightDirection() && isHorizontalWritingMode(); }

    TouchAction touchAction() const { return static_cast<TouchAction>(rareNonInheritedData->m_touchAction); }

// attribute setter methods

    void setDisplay(EDisplay v) { noninherited_flags._effectiveDisplay = v; }
    void setOriginalDisplay(EDisplay v) { noninherited_flags._originalDisplay = v; }
    void setPosition(EPosition v) { noninherited_flags._position = v; }
    void setFloating(EFloat v) { noninherited_flags._floating = v; }

    void setLeft(Length v) { SET_VAR(surround, offset.m_left, v); }
    void setRight(Length v) { SET_VAR(surround, offset.m_right, v); }
    void setTop(Length v) { SET_VAR(surround, offset.m_top, v); }
    void setBottom(Length v) { SET_VAR(surround, offset.m_bottom, v); }

    void setWidth(Length v) { SET_VAR(m_box, m_width, v); }
    void setHeight(Length v) { SET_VAR(m_box, m_height, v); }

    void setLogicalWidth(Length v)
    {
        if (isHorizontalWritingMode()) {
            SET_VAR(m_box, m_width, v);
        } else {
            SET_VAR(m_box, m_height, v);
        }
    }

    void setLogicalHeight(Length v)
    {
        if (isHorizontalWritingMode()) {
            SET_VAR(m_box, m_height, v);
        } else {
            SET_VAR(m_box, m_width, v);
        }
    }

    void setMinWidth(Length v) { SET_VAR(m_box, m_minWidth, v); }
    void setMaxWidth(Length v) { SET_VAR(m_box, m_maxWidth, v); }
    void setMinHeight(Length v) { SET_VAR(m_box, m_minHeight, v); }
    void setMaxHeight(Length v) { SET_VAR(m_box, m_maxHeight, v); }

    DraggableRegionMode getDraggableRegionMode() const { return rareNonInheritedData->m_draggableRegionMode; }
    void setDraggableRegionMode(DraggableRegionMode v) { SET_VAR(rareNonInheritedData, m_draggableRegionMode, v); }

    void resetBorder() { resetBorderImage(); resetBorderTop(); resetBorderRight(); resetBorderBottom(); resetBorderLeft(); resetBorderRadius(); }
    void resetBorderTop() { SET_VAR(surround, border.m_top, BorderValue()); }
    void resetBorderRight() { SET_VAR(surround, border.m_right, BorderValue()); }
    void resetBorderBottom() { SET_VAR(surround, border.m_bottom, BorderValue()); }
    void resetBorderLeft() { SET_VAR(surround, border.m_left, BorderValue()); }
    void resetBorderImage() { SET_VAR(surround, border.m_image, NinePieceImage()); }
    void resetBorderRadius() { resetBorderTopLeftRadius(); resetBorderTopRightRadius(); resetBorderBottomLeftRadius(); resetBorderBottomRightRadius(); }
    void resetBorderTopLeftRadius() { SET_VAR(surround, border.m_topLeft, initialBorderRadius()); }
    void resetBorderTopRightRadius() { SET_VAR(surround, border.m_topRight, initialBorderRadius()); }
    void resetBorderBottomLeftRadius() { SET_VAR(surround, border.m_bottomLeft, initialBorderRadius()); }
    void resetBorderBottomRightRadius() { SET_VAR(surround, border.m_bottomRight, initialBorderRadius()); }

    void setBackgroundColor(const Color& v) { SET_VAR(m_background, m_color, v); }

    void setBackgroundXPosition(Length length) { SET_VAR(m_background, m_background.m_xPosition, length); }
    void setBackgroundYPosition(Length length) { SET_VAR(m_background, m_background.m_yPosition, length); }
    void setBackgroundSize(EFillSizeType b) { SET_VAR(m_background, m_background.m_sizeType, b); }
    void setBackgroundSizeLength(LengthSize s) { SET_VAR(m_background, m_background.m_sizeLength, s); }

    void setBorderImage(const NinePieceImage& b) { SET_VAR(surround, border.m_image, b); }
    void setBorderImageSource(PassRefPtr<StyleImage>);
    void setBorderImageSlices(LengthBox);
    void setBorderImageWidth(LengthBox);
    void setBorderImageOutset(LengthBox);

    void setBorderTopLeftRadius(LengthSize s) { SET_VAR(surround, border.m_topLeft, s); }
    void setBorderTopRightRadius(LengthSize s) { SET_VAR(surround, border.m_topRight, s); }
    void setBorderBottomLeftRadius(LengthSize s) { SET_VAR(surround, border.m_bottomLeft, s); }
    void setBorderBottomRightRadius(LengthSize s) { SET_VAR(surround, border.m_bottomRight, s); }

    void setBorderRadius(LengthSize s)
    {
        setBorderTopLeftRadius(s);
        setBorderTopRightRadius(s);
        setBorderBottomLeftRadius(s);
        setBorderBottomRightRadius(s);
    }
    void setBorderRadius(const IntSize& s)
    {
        setBorderRadius(LengthSize(Length(s.width(), Fixed), Length(s.height(), Fixed)));
    }

    RoundedRect getRoundedBorderFor(const LayoutRect& borderRect, RenderView* = 0, bool includeLogicalLeftEdge = true, bool includeLogicalRightEdge = true) const;
    RoundedRect getRoundedInnerBorderFor(const LayoutRect& borderRect, bool includeLogicalLeftEdge = true, bool includeLogicalRightEdge = true) const;

    RoundedRect getRoundedInnerBorderFor(const LayoutRect& borderRect,
        int topWidth, int bottomWidth, int leftWidth, int rightWidth, bool includeLogicalLeftEdge, bool includeLogicalRightEdge) const;

    void setBorderLeftWidth(unsigned v) { SET_VAR(surround, border.m_left.m_width, v); }
    void setBorderLeftStyle(EBorderStyle v) { SET_VAR(surround, border.m_left.m_style, v); }
    void setBorderLeftColor(const Color& v) { SET_BORDERVALUE_COLOR(surround, border.m_left, v); }
    void setBorderRightWidth(unsigned v) { SET_VAR(surround, border.m_right.m_width, v); }
    void setBorderRightStyle(EBorderStyle v) { SET_VAR(surround, border.m_right.m_style, v); }
    void setBorderRightColor(const Color& v) { SET_BORDERVALUE_COLOR(surround, border.m_right, v); }
    void setBorderTopWidth(unsigned v) { SET_VAR(surround, border.m_top.m_width, v); }
    void setBorderTopStyle(EBorderStyle v) { SET_VAR(surround, border.m_top.m_style, v); }
    void setBorderTopColor(const Color& v) { SET_BORDERVALUE_COLOR(surround, border.m_top, v); }
    void setBorderBottomWidth(unsigned v) { SET_VAR(surround, border.m_bottom.m_width, v); }
    void setBorderBottomStyle(EBorderStyle v) { SET_VAR(surround, border.m_bottom.m_style, v); }
    void setBorderBottomColor(const Color& v) { SET_BORDERVALUE_COLOR(surround, border.m_bottom, v); }

    void setOutlineWidth(unsigned short v) { SET_VAR(m_background, m_outline.m_width, v); }
    void setOutlineStyleIsAuto(OutlineIsAuto isAuto) { SET_VAR(m_background, m_outline.m_isAuto, isAuto); }
    void setOutlineStyle(EBorderStyle v) { SET_VAR(m_background, m_outline.m_style, v); }
    void setOutlineColor(const Color& v) { SET_BORDERVALUE_COLOR(m_background, m_outline, v); }

    void setOverflowX(EOverflow v) { noninherited_flags._overflowX = v; }
    void setOverflowY(EOverflow v) { noninherited_flags._overflowY = v; }
    void setVisibility(EVisibility v) { inherited_flags._visibility = v; }
    void setVerticalAlign(EVerticalAlign v) { noninherited_flags._vertical_align = v; }
    void setVerticalAlignLength(Length length) { setVerticalAlign(LENGTH); SET_VAR(m_box, m_verticalAlign, length); }

    void setHasClip(bool b = true) { SET_VAR(visual, hasClip, b); }
    void setClipLeft(Length v) { SET_VAR(visual, clip.m_left, v); }
    void setClipRight(Length v) { SET_VAR(visual, clip.m_right, v); }
    void setClipTop(Length v) { SET_VAR(visual, clip.m_top, v); }
    void setClipBottom(Length v) { SET_VAR(visual, clip.m_bottom, v); }
    void setClip(Length top, Length right, Length bottom, Length left);
    void setClip(LengthBox box) { SET_VAR(visual, clip, box); }

    void setUnicodeBidi(EUnicodeBidi b) { noninherited_flags._unicodeBidi = b; }

    void setClear(EClear v) { noninherited_flags._clear = v; }
    void setTableLayout(ETableLayout v) { noninherited_flags._table_layout = v; }

    bool setFontDescription(const FontDescription&);
    // Only used for blending font sizes when animating and for text autosizing.
    void setFontSize(float);

    void setTextAutosizingMultiplier(float v)
    {
        SET_VAR(visual, m_textAutosizingMultiplier, v);
        setFontSize(fontDescription().specifiedSize());
    }

    void setColor(const Color&);
    void setTextIndent(Length v) { SET_VAR(rareInheritedData, indent, v); }
    void setTextIndentLine(TextIndentLine v) { SET_VAR(rareInheritedData, m_textIndentLine, v); }
    void setTextAlign(ETextAlign v) { inherited_flags._text_align = v; }
    void setTextAlignLast(TextAlignLast v) { SET_VAR(rareInheritedData, m_textAlignLast, v); }
    void setTextTransform(ETextTransform v) { inherited_flags._text_transform = v; }
    void addToTextDecorationsInEffect(TextDecoration v) { inherited_flags._text_decorations |= v; }
    void setTextDecorationsInEffect(TextDecoration v) { inherited_flags._text_decorations = v; }
    void setTextDecoration(TextDecoration v) { SET_VAR(visual, textDecoration, v); }
#if ENABLE(CSS3_TEXT)
    void setTextUnderlinePosition(TextUnderlinePosition v) { SET_VAR(rareInheritedData, m_textUnderlinePosition, v); }
#endif // CSS3_TEXT
    void setTextDecorationStyle(TextDecorationStyle v) { SET_VAR(rareNonInheritedData, m_textDecorationStyle, v); }
    void setDirection(TextDirection v) { inherited_flags._direction = v; }
    void setLineHeight(Length specifiedLineHeight);
    bool setZoom(float);
    void setZoomWithoutReturnValue(float f) { setZoom(f); }
    bool setEffectiveZoom(float);

    void setImageRendering(EImageRendering v) { SET_VAR(rareInheritedData, m_imageRendering, v); }

    void setWhiteSpace(EWhiteSpace v) { inherited_flags._white_space = v; }

    void setWordSpacing(float);
    void setLetterSpacing(float);

    void clearBackgroundLayers() { m_background.access()->m_background = FillLayer(BackgroundFillLayer); }
    void inheritBackgroundLayers(const FillLayer& parent) { m_background.access()->m_background = parent; }

    void adjustBackgroundLayers()
    {
        if (backgroundLayers()->next()) {
            accessBackgroundLayers()->cullEmptyLayers();
            accessBackgroundLayers()->fillUnsetProperties();
        }
    }

    void clearMaskLayers() { rareNonInheritedData.access()->m_mask = FillLayer(MaskFillLayer); }
    void inheritMaskLayers(const FillLayer& parent) { rareNonInheritedData.access()->m_mask = parent; }

    void adjustMaskLayers()
    {
        if (maskLayers()->next()) {
            accessMaskLayers()->cullEmptyLayers();
            accessMaskLayers()->fillUnsetProperties();
        }
    }

    void setMaskImage(PassRefPtr<StyleImage> v) { rareNonInheritedData.access()->m_mask.setImage(v); }

    void setMaskBoxImage(const NinePieceImage& b) { SET_VAR(rareNonInheritedData, m_maskBoxImage, b); }
    void setMaskBoxImageSource(PassRefPtr<StyleImage> v) { rareNonInheritedData.access()->m_maskBoxImage.setImage(v); }
    void setMaskXPosition(Length length) { SET_VAR(rareNonInheritedData, m_mask.m_xPosition, length); }
    void setMaskYPosition(Length length) { SET_VAR(rareNonInheritedData, m_mask.m_yPosition, length); }
    void setMaskSize(LengthSize s) { SET_VAR(rareNonInheritedData, m_mask.m_sizeLength, s); }

    void setBorderCollapse(EBorderCollapse collapse) { inherited_flags._border_collapse = collapse; }
    void setHorizontalBorderSpacing(short);
    void setVerticalBorderSpacing(short);
    void setEmptyCells(EEmptyCell v) { inherited_flags._empty_cells = v; }
    void setCaptionSide(ECaptionSide v) { inherited_flags._caption_side = v; }

    void setHasAspectRatio(bool b) { SET_VAR(rareNonInheritedData, m_hasAspectRatio, b); }
    void setAspectRatioDenominator(float v) { SET_VAR(rareNonInheritedData, m_aspectRatioDenominator, v); }
    void setAspectRatioNumerator(float v) { SET_VAR(rareNonInheritedData, m_aspectRatioNumerator, v); }

    void setListStyleType(EListStyleType v) { inherited_flags._list_style_type = v; }
    void setListStyleImage(PassRefPtr<StyleImage>);
    void setListStylePosition(EListStylePosition v) { inherited_flags._list_style_position = v; }

    void resetMargin() { SET_VAR(surround, margin, LengthBox(Fixed)); }
    void setMarginTop(Length v) { SET_VAR(surround, margin.m_top, v); }
    void setMarginBottom(Length v) { SET_VAR(surround, margin.m_bottom, v); }
    void setMarginLeft(Length v) { SET_VAR(surround, margin.m_left, v); }
    void setMarginRight(Length v) { SET_VAR(surround, margin.m_right, v); }
    void setMarginStart(Length);
    void setMarginEnd(Length);

    void resetPadding() { SET_VAR(surround, padding, LengthBox(Auto)); }
    void setPaddingBox(const LengthBox& b) { SET_VAR(surround, padding, b); }
    void setPaddingTop(Length v) { SET_VAR(surround, padding.m_top, v); }
    void setPaddingBottom(Length v) { SET_VAR(surround, padding.m_bottom, v); }
    void setPaddingLeft(Length v) { SET_VAR(surround, padding.m_left, v); }
    void setPaddingRight(Length v) { SET_VAR(surround, padding.m_right, v); }

    void setCursor(ECursor c) { inherited_flags._cursor_style = c; }
    void addCursor(PassRefPtr<StyleImage>, const IntPoint& hotSpot = IntPoint());
    void setCursorList(PassRefPtr<CursorList>);
    void clearCursorList();

    void setInsideLink(EInsideLink insideLink) { inherited_flags._insideLink = insideLink; }
    void setIsLink(bool b) { noninherited_flags.setIsLink(b); }

    PrintColorAdjust printColorAdjust() const { return static_cast<PrintColorAdjust>(inherited_flags.m_printColorAdjust); }
    void setPrintColorAdjust(PrintColorAdjust value) { inherited_flags.m_printColorAdjust = value; }

    bool hasAutoZIndex() const { return m_box->hasAutoZIndex(); }
    void setHasAutoZIndex() { SET_VAR(m_box, m_hasAutoZIndex, true); SET_VAR(m_box, m_zIndex, 0); }
    int zIndex() const { return m_box->zIndex(); }
    void setZIndex(int v) { SET_VAR(m_box, m_hasAutoZIndex, false); SET_VAR(m_box, m_zIndex, v); }

    void setHasAutoWidows() { SET_VAR(rareInheritedData, m_hasAutoWidows, true); SET_VAR(rareInheritedData, widows, initialWidows()); }
    void setWidows(short w) { SET_VAR(rareInheritedData, m_hasAutoWidows, false); SET_VAR(rareInheritedData, widows, w); }

    void setHasAutoOrphans() { SET_VAR(rareInheritedData, m_hasAutoOrphans, true); SET_VAR(rareInheritedData, orphans, initialOrphans()); }
    void setOrphans(short o) { SET_VAR(rareInheritedData, m_hasAutoOrphans, false); SET_VAR(rareInheritedData, orphans, o); }

    // For valid values of page-break-inside see http://www.w3.org/TR/CSS21/page.html#page-break-props
    void setPageBreakInside(EPageBreak b) { ASSERT(b == PBAUTO || b == PBAVOID); noninherited_flags._page_break_inside = b; }
    void setPageBreakBefore(EPageBreak b) { noninherited_flags._page_break_before = b; }
    void setPageBreakAfter(EPageBreak b) { noninherited_flags._page_break_after = b; }

    // CSS3 Setters
    void setOutlineOffset(int v) { SET_VAR(m_background, m_outline.m_offset, v); }
    void setTextShadow(PassOwnPtr<ShadowData>, bool add = false);
    void setTextStrokeColor(const Color& c) { SET_VAR(rareInheritedData, textStrokeColor, c); }
    void setTextStrokeWidth(float w) { SET_VAR(rareInheritedData, textStrokeWidth, w); }
    void setTextFillColor(const Color& c) { SET_VAR(rareInheritedData, textFillColor, c); }
    void setOpacity(float f) { float v = clampTo<float>(f, 0, 1); SET_VAR(rareNonInheritedData, opacity, v); }
    void setAppearance(ControlPart a) { SET_VAR(rareNonInheritedData, m_appearance, a); }
    // For valid values of box-align see http://www.w3.org/TR/2009/WD-css3-flexbox-20090723/#alignment
    void setBoxAlign(EBoxAlignment a) { SET_VAR(rareNonInheritedData.access()->m_deprecatedFlexibleBox, align, a); }
    void setBoxDecorationBreak(EBoxDecorationBreak b) { SET_VAR(m_box, m_boxDecorationBreak, b); }
    void setBoxDirection(EBoxDirection d) { inherited_flags._box_direction = d; }
    void setBoxFlex(float f) { SET_VAR(rareNonInheritedData.access()->m_deprecatedFlexibleBox, flex, f); }
    void setBoxFlexGroup(unsigned int fg) { SET_VAR(rareNonInheritedData.access()->m_deprecatedFlexibleBox, flex_group, fg); }
    void setBoxLines(EBoxLines l) { SET_VAR(rareNonInheritedData.access()->m_deprecatedFlexibleBox, lines, l); }
    void setBoxOrdinalGroup(unsigned int og) { SET_VAR(rareNonInheritedData.access()->m_deprecatedFlexibleBox, ordinal_group, og); }
    void setBoxOrient(EBoxOrient o) { SET_VAR(rareNonInheritedData.access()->m_deprecatedFlexibleBox, orient, o); }
    void setBoxPack(EBoxPack p) { SET_VAR(rareNonInheritedData.access()->m_deprecatedFlexibleBox, pack, p); }
    void setBoxShadow(PassOwnPtr<ShadowData>, bool add = false);
    void setBoxReflect(PassRefPtr<StyleReflection> reflect) { if (rareNonInheritedData->m_boxReflect != reflect) rareNonInheritedData.access()->m_boxReflect = reflect; }
    void setBoxSizing(EBoxSizing s) { SET_VAR(m_box, m_boxSizing, s); }
    void setFlexGrow(float f) { SET_VAR(rareNonInheritedData.access()->m_flexibleBox, m_flexGrow, f); }
    void setFlexShrink(float f) { SET_VAR(rareNonInheritedData.access()->m_flexibleBox, m_flexShrink, f); }
    void setFlexBasis(Length length) { SET_VAR(rareNonInheritedData.access()->m_flexibleBox, m_flexBasis, length); }
    void setOrder(int o) { SET_VAR(rareNonInheritedData, m_order, o); }
    void setAlignContent(EAlignContent p) { SET_VAR(rareNonInheritedData, m_alignContent, p); }
    void setAlignItems(EAlignItems a) { SET_VAR(rareNonInheritedData, m_alignItems, a); }
    void setAlignSelf(EAlignItems a) { SET_VAR(rareNonInheritedData, m_alignSelf, a); }
    void setFlexDirection(EFlexDirection direction) { SET_VAR(rareNonInheritedData.access()->m_flexibleBox, m_flexDirection, direction); }
    void setFlexWrap(EFlexWrap w) { SET_VAR(rareNonInheritedData.access()->m_flexibleBox, m_flexWrap, w); }
    void setJustifyContent(EJustifyContent p) { SET_VAR(rareNonInheritedData, m_justifyContent, p); }
    void setGridAutoColumns(const GridTrackSize& length) { SET_VAR(rareNonInheritedData.access()->m_grid, m_gridAutoColumns, length); }
    void setGridAutoRows(const GridTrackSize& length) { SET_VAR(rareNonInheritedData.access()->m_grid, m_gridAutoRows, length); }
    void setGridDefinitionColumns(const Vector<GridTrackSize>& lengths) { SET_VAR(rareNonInheritedData.access()->m_grid, m_gridDefinitionColumns, lengths); }
    void setGridDefinitionRows(const Vector<GridTrackSize>& lengths) { SET_VAR(rareNonInheritedData.access()->m_grid, m_gridDefinitionRows, lengths); }
    void setNamedGridColumnLines(const NamedGridLinesMap& namedGridColumnLines) { SET_VAR(rareNonInheritedData.access()->m_grid, m_namedGridColumnLines, namedGridColumnLines); }
    void setNamedGridRowLines(const NamedGridLinesMap& namedGridRowLines) { SET_VAR(rareNonInheritedData.access()->m_grid, m_namedGridRowLines, namedGridRowLines); }
    void setOrderedNamedGridColumnLines(const OrderedNamedGridLines& orderedNamedGridColumnLines) { SET_VAR(rareNonInheritedData.access()->m_grid, m_orderedNamedGridColumnLines, orderedNamedGridColumnLines); }
    void setOrderedNamedGridRowLines(const OrderedNamedGridLines& orderedNamedGridRowLines) { SET_VAR(rareNonInheritedData.access()->m_grid, m_orderedNamedGridRowLines, orderedNamedGridRowLines); }
    void setNamedGridArea(const NamedGridAreaMap& namedGridArea) { SET_VAR(rareNonInheritedData.access()->m_grid, m_namedGridArea, namedGridArea); }
    void setNamedGridAreaRowCount(size_t rowCount) { SET_VAR(rareNonInheritedData.access()->m_grid, m_namedGridAreaRowCount, rowCount); }
    void setNamedGridAreaColumnCount(size_t columnCount) { SET_VAR(rareNonInheritedData.access()->m_grid, m_namedGridAreaColumnCount, columnCount); }
    void setGridAutoFlow(GridAutoFlow flow) { SET_VAR(rareNonInheritedData.access()->m_grid, m_gridAutoFlow, flow); }

    void setGridColumnStart(const GridPosition& columnStartPosition) { SET_VAR(rareNonInheritedData.access()->m_gridItem, m_gridColumnStart, columnStartPosition); }
    void setGridColumnEnd(const GridPosition& columnEndPosition) { SET_VAR(rareNonInheritedData.access()->m_gridItem, m_gridColumnEnd, columnEndPosition); }
    void setGridRowStart(const GridPosition& rowStartPosition) { SET_VAR(rareNonInheritedData.access()->m_gridItem, m_gridRowStart, rowStartPosition); }
    void setGridRowEnd(const GridPosition& rowEndPosition) { SET_VAR(rareNonInheritedData.access()->m_gridItem, m_gridRowEnd, rowEndPosition); }

    void setMarqueeIncrement(Length f) { SET_VAR(rareNonInheritedData.access()->m_marquee, increment, f); }
    void setMarqueeSpeed(int f) { SET_VAR(rareNonInheritedData.access()->m_marquee, speed, f); }
    void setMarqueeDirection(EMarqueeDirection d) { SET_VAR(rareNonInheritedData.access()->m_marquee, direction, d); }
    void setMarqueeBehavior(EMarqueeBehavior b) { SET_VAR(rareNonInheritedData.access()->m_marquee, behavior, b); }
    void setMarqueeLoopCount(int i) { SET_VAR(rareNonInheritedData.access()->m_marquee, loops, i); }
    void setUserModify(EUserModify u) { SET_VAR(rareInheritedData, userModify, u); }
    void setUserDrag(EUserDrag d) { SET_VAR(rareNonInheritedData, userDrag, d); }
    void setUserSelect(EUserSelect s) { SET_VAR(rareInheritedData, userSelect, s); }
    void setRubberbandable(ERubberbandable r) { SET_VAR(rareInheritedData, rubberbandable, r); }
    void setTextOverflow(TextOverflow overflow) { SET_VAR(rareNonInheritedData, textOverflow, overflow); }
    void setMarginBeforeCollapse(EMarginCollapse c) { SET_VAR(rareNonInheritedData, marginBeforeCollapse, c); }
    void setMarginAfterCollapse(EMarginCollapse c) { SET_VAR(rareNonInheritedData, marginAfterCollapse, c); }
    void setWordBreak(EWordBreak b) { SET_VAR(rareInheritedData, wordBreak, b); }
    void setOverflowWrap(EOverflowWrap b) { SET_VAR(rareInheritedData, overflowWrap, b); }
    void setLineBreak(LineBreak b) { SET_VAR(rareInheritedData, lineBreak, b); }
    void setHighlight(const AtomicString& h) { SET_VAR(rareInheritedData, highlight, h); }
    void setHyphens(Hyphens h) { SET_VAR(rareInheritedData, hyphens, h); }
    void setHyphenationString(const AtomicString& h) { SET_VAR(rareInheritedData, hyphenationString, h); }
    void setLocale(const AtomicString& locale) { SET_VAR(rareInheritedData, locale, locale); }
    void setBorderFit(EBorderFit b) { SET_VAR(rareNonInheritedData, m_borderFit, b); }
    void setResize(EResize r) { SET_VAR(rareInheritedData, resize, r); }
    void setColumnAxis(ColumnAxis axis) { SET_VAR(rareNonInheritedData.access()->m_multiCol, m_axis, axis); }
    void setColumnProgression(ColumnProgression progression) { SET_VAR(rareNonInheritedData.access()->m_multiCol, m_progression, progression); }
    void setColumnWidth(float f) { SET_VAR(rareNonInheritedData.access()->m_multiCol, m_autoWidth, false); SET_VAR(rareNonInheritedData.access()->m_multiCol, m_width, f); }
    void setHasAutoColumnWidth() { SET_VAR(rareNonInheritedData.access()->m_multiCol, m_autoWidth, true); SET_VAR(rareNonInheritedData.access()->m_multiCol, m_width, 0); }
    void setColumnCount(unsigned short c) { SET_VAR(rareNonInheritedData.access()->m_multiCol, m_autoCount, false); SET_VAR(rareNonInheritedData.access()->m_multiCol, m_count, c); }
    void setHasAutoColumnCount() { SET_VAR(rareNonInheritedData.access()->m_multiCol, m_autoCount, true); SET_VAR(rareNonInheritedData.access()->m_multiCol, m_count, 0); }
    void setColumnGap(float f) { SET_VAR(rareNonInheritedData.access()->m_multiCol, m_normalGap, false); SET_VAR(rareNonInheritedData.access()->m_multiCol, m_gap, f); }
    void setHasNormalColumnGap() { SET_VAR(rareNonInheritedData.access()->m_multiCol, m_normalGap, true); SET_VAR(rareNonInheritedData.access()->m_multiCol, m_gap, 0); }
    void setColumnRuleColor(const Color& c) { SET_BORDERVALUE_COLOR(rareNonInheritedData.access()->m_multiCol, m_rule, c); }
    void setColumnRuleStyle(EBorderStyle b) { SET_VAR(rareNonInheritedData.access()->m_multiCol, m_rule.m_style, b); }
    void setColumnRuleWidth(unsigned short w) { SET_VAR(rareNonInheritedData.access()->m_multiCol, m_rule.m_width, w); }
    void resetColumnRule() { SET_VAR(rareNonInheritedData.access()->m_multiCol, m_rule, BorderValue()); }
    void setColumnSpanCount(unsigned short s) { SET_VAR(rareNonInheritedData.access()->m_multiCol, m_spanAllColumns, false); SET_VAR(rareNonInheritedData.access()->m_multiCol, m_columnSpanCount, s); }
    void setHasSpanAllColumns() { SET_VAR(rareNonInheritedData.access()->m_multiCol, m_spanAllColumns, true); SET_VAR(rareNonInheritedData.access()->m_multiCol, m_columnSpanCount, 0); }
    void setColumnBreakBefore(EPageBreak p) { SET_VAR(rareNonInheritedData.access()->m_multiCol, m_breakBefore, p); }
    // For valid values of column-break-inside see http://www.w3.org/TR/css3-multicol/#break-before-break-after-break-inside
    void setColumnBreakInside(EPageBreak p) { ASSERT(p == PBAUTO || p == PBAVOID); SET_VAR(rareNonInheritedData.access()->m_multiCol, m_breakInside, p); }
    void setColumnBreakAfter(EPageBreak p) { SET_VAR(rareNonInheritedData.access()->m_multiCol, m_breakAfter, p); }
    void setRegionBreakBefore(EPageBreak p) { SET_VAR(rareNonInheritedData, m_regionBreakBefore, p); }
    void setRegionBreakInside(EPageBreak p) { ASSERT(p == PBAUTO || p == PBAVOID); SET_VAR(rareNonInheritedData, m_regionBreakInside, p); }
    void setRegionBreakAfter(EPageBreak p) { SET_VAR(rareNonInheritedData, m_regionBreakAfter, p); }
    void inheritColumnPropertiesFrom(RenderStyle* parent) { rareNonInheritedData.access()->m_multiCol = parent->rareNonInheritedData->m_multiCol; }
    void setTransform(const TransformOperations& ops) { SET_VAR(rareNonInheritedData.access()->m_transform, m_operations, ops); }
    void setTransformOriginX(Length l) { SET_VAR(rareNonInheritedData.access()->m_transform, m_x, l); }
    void setTransformOriginY(Length l) { SET_VAR(rareNonInheritedData.access()->m_transform, m_y, l); }
    void setTransformOriginZ(float f) { SET_VAR(rareNonInheritedData.access()->m_transform, m_z, f); }
    void setSpeak(ESpeak s) { SET_VAR(rareInheritedData, speak, s); }
    void setTextCombine(TextCombine v) { SET_VAR(rareNonInheritedData, m_textCombine, v); }
    void setTextDecorationColor(const Color& c) { SET_VAR(rareNonInheritedData, m_textDecorationColor, c); }
    void setTextEmphasisColor(const Color& c) { SET_VAR(rareInheritedData, textEmphasisColor, c); }
    void setTextEmphasisFill(TextEmphasisFill fill) { SET_VAR(rareInheritedData, textEmphasisFill, fill); }
    void setTextEmphasisMark(TextEmphasisMark mark) { SET_VAR(rareInheritedData, textEmphasisMark, mark); }
    void setTextEmphasisCustomMark(const AtomicString& mark) { SET_VAR(rareInheritedData, textEmphasisCustomMark, mark); }
    void setTextEmphasisPosition(TextEmphasisPosition position) { SET_VAR(rareInheritedData, textEmphasisPosition, position); }
    bool setTextOrientation(TextOrientation);

    void setObjectFit(ObjectFit f) { SET_VAR(rareNonInheritedData, m_objectFit, f); }
    void setObjectPosition(LengthPoint position) { SET_VAR(rareNonInheritedData, m_objectPosition, position); }

    void setRubyPosition(RubyPosition position) { SET_VAR(rareInheritedData, m_rubyPosition, position); }

    void setFilter(const FilterOperations& ops) { SET_VAR(rareNonInheritedData.access()->m_filter, m_operations, ops); }

    void setTabSize(unsigned size) { SET_VAR(rareInheritedData, m_tabSize, size); }

    // End CSS3 Setters

    void setLineGrid(const AtomicString& lineGrid) { SET_VAR(rareInheritedData, m_lineGrid, lineGrid); }
    void setLineSnap(LineSnap lineSnap) { SET_VAR(rareInheritedData, m_lineSnap, lineSnap); }
    void setLineAlign(LineAlign lineAlign) { SET_VAR(rareInheritedData, m_lineAlign, lineAlign); }

    void setFlowThread(const AtomicString& flowThread) { SET_VAR(rareNonInheritedData, m_flowThread, flowThread); }
    void setRegionThread(const AtomicString& regionThread) { SET_VAR(rareNonInheritedData, m_regionThread, regionThread); }
    void setRegionFragment(RegionFragment regionFragment) { SET_VAR(rareNonInheritedData, m_regionFragment, regionFragment); }

    void setWrapFlow(WrapFlow wrapFlow) { SET_VAR(rareNonInheritedData, m_wrapFlow, wrapFlow); }
    void setWrapThrough(WrapThrough wrapThrough) { SET_VAR(rareNonInheritedData, m_wrapThrough, wrapThrough); }

<<<<<<< HEAD
    void setCaretColor(const StyleColor& c) { SET_VAR(rareInheritedData, caretColor, c); }
=======
    void setCaretColor(const Color& c) { SET_VAR(rareInheritedData, caretColor, c); }
>>>>>>> 0704b1ab

    // Apple-specific property setters
    void setPointerEvents(EPointerEvents p) { inherited_flags._pointerEvents = p; }

    void clearAnimations()
    {
        rareNonInheritedData.access()->m_animations.clear();
    }

    void clearTransitions()
    {
        rareNonInheritedData.access()->m_transitions.clear();
    }

    void adjustAnimations();
    void adjustTransitions();

    void setTransformStyle3D(ETransformStyle3D b) { SET_VAR(rareNonInheritedData, m_transformStyle3D, b); }
    void setBackfaceVisibility(EBackfaceVisibility b) { SET_VAR(rareNonInheritedData, m_backfaceVisibility, b); }
    void setPerspective(float p) { SET_VAR(rareNonInheritedData, m_perspective, p); }
    void setPerspectiveOriginX(Length l) { SET_VAR(rareNonInheritedData, m_perspectiveOriginX, l); }
    void setPerspectiveOriginY(Length l) { SET_VAR(rareNonInheritedData, m_perspectiveOriginY, l); }
    void setPageSize(LengthSize s) { SET_VAR(rareNonInheritedData, m_pageSize, s); }
    void setPageSizeType(PageSizeType t) { SET_VAR(rareNonInheritedData, m_pageSizeType, t); }
    void resetPageSizeType() { SET_VAR(rareNonInheritedData, m_pageSizeType, PAGE_SIZE_AUTO); }

    void setIsRunningAcceleratedAnimation(bool b = true) { SET_VAR(rareNonInheritedData, m_runningAcceleratedAnimation, b); }

    void setLineBoxContain(LineBoxContain c) { SET_VAR(rareInheritedData, m_lineBoxContain, c); }
    void setLineClamp(LineClampValue c) { SET_VAR(rareNonInheritedData, lineClamp, c); }
    void setTapHighlightColor(const Color& c) { SET_VAR(rareInheritedData, tapHighlightColor, c); }
    void setTextSecurity(ETextSecurity aTextSecurity) { SET_VAR(rareInheritedData, textSecurity, aTextSecurity); }
    void setTouchAction(TouchAction t) { SET_VAR(rareNonInheritedData, m_touchAction, t); }

    const SVGRenderStyle* svgStyle() const { return m_svgStyle.get(); }
    SVGRenderStyle* accessSVGStyle() { return m_svgStyle.access(); }

    const SVGPaint::SVGPaintType& fillPaintType() const { return svgStyle()->fillPaintType(); }
    Color fillPaintColor() const { return svgStyle()->fillPaintColor(); }
    void setFillPaintColor(const Color& c) { accessSVGStyle()->setFillPaint(SVGPaint::SVG_PAINTTYPE_RGBCOLOR, c, ""); }
    float fillOpacity() const { return svgStyle()->fillOpacity(); }
    void setFillOpacity(float f) { accessSVGStyle()->setFillOpacity(f); }

    const SVGPaint::SVGPaintType& strokePaintType() const { return svgStyle()->strokePaintType(); }
    Color strokePaintColor() const { return svgStyle()->strokePaintColor(); }
    void setStrokePaintColor(const Color& c) { accessSVGStyle()->setStrokePaint(SVGPaint::SVG_PAINTTYPE_RGBCOLOR, c, ""); }
    float strokeOpacity() const { return svgStyle()->strokeOpacity(); }
    void setStrokeOpacity(float f) { accessSVGStyle()->setStrokeOpacity(f); }
    SVGLength strokeWidth() const { return svgStyle()->strokeWidth(); }
    void setStrokeWidth(SVGLength w) { accessSVGStyle()->setStrokeWidth(w); }
    Vector<SVGLength> strokeDashArray() const { return svgStyle()->strokeDashArray(); }
    void setStrokeDashArray(Vector<SVGLength> array) { accessSVGStyle()->setStrokeDashArray(array); }
    SVGLength strokeDashOffset() const { return svgStyle()->strokeDashOffset(); }
    void setStrokeDashOffset(SVGLength d) { accessSVGStyle()->setStrokeDashOffset(d); }
    float strokeMiterLimit() const { return svgStyle()->strokeMiterLimit(); }
    void setStrokeMiterLimit(float f) { accessSVGStyle()->setStrokeMiterLimit(f); }

    float floodOpacity() const { return svgStyle()->floodOpacity(); }
    void setFloodOpacity(float f) { accessSVGStyle()->setFloodOpacity(f); }

    float stopOpacity() const { return svgStyle()->stopOpacity(); }
    void setStopOpacity(float f) { accessSVGStyle()->setStopOpacity(f); }

    void setStopColor(const Color& c) { accessSVGStyle()->setStopColor(c); }
    void setFloodColor(const Color& c) { accessSVGStyle()->setFloodColor(c); }
    void setLightingColor(const Color& c) { accessSVGStyle()->setLightingColor(c); }

    SVGLength baselineShiftValue() const { return svgStyle()->baselineShiftValue(); }
    void setBaselineShiftValue(SVGLength s) { accessSVGStyle()->setBaselineShiftValue(s); }
    SVGLength kerning() const { return svgStyle()->kerning(); }
    void setKerning(SVGLength k) { accessSVGStyle()->setKerning(k); }

    void setShapeInside(PassRefPtr<ShapeValue> value)
    {
        if (rareNonInheritedData->m_shapeInside == value)
            return;
        rareNonInheritedData.access()->m_shapeInside = value;
    }
    ShapeValue* shapeInside() const { return rareNonInheritedData->m_shapeInside.get(); }
    ShapeValue* resolvedShapeInside() const
    {
        ShapeValue* shapeInside = this->shapeInside();
        if (shapeInside && shapeInside->type() == ShapeValue::Outside)
            return shapeOutside();
        return shapeInside;
    }

    void setShapeOutside(PassRefPtr<ShapeValue> value)
    {
        if (rareNonInheritedData->m_shapeOutside == value)
            return;
        rareNonInheritedData.access()->m_shapeOutside = value;
    }
    ShapeValue* shapeOutside() const { return rareNonInheritedData->m_shapeOutside.get(); }

    static ShapeValue* initialShapeInside();
    static ShapeValue* initialShapeOutside() { return 0; }

    void setClipPath(PassRefPtr<ClipPathOperation> operation)
    {
        if (rareNonInheritedData->m_clipPath != operation)
            rareNonInheritedData.access()->m_clipPath = operation;
    }
    ClipPathOperation* clipPath() const { return rareNonInheritedData->m_clipPath.get(); }

    static ClipPathOperation* initialClipPath() { return 0; }

    Length shapePadding() const { return rareNonInheritedData->m_shapePadding; }
    void setShapePadding(Length shapePadding) { SET_VAR(rareNonInheritedData, m_shapePadding, shapePadding); }
    static Length initialShapePadding() { return Length(0, Fixed); }

    Length shapeMargin() const { return rareNonInheritedData->m_shapeMargin; }
    void setShapeMargin(Length shapeMargin) { SET_VAR(rareNonInheritedData, m_shapeMargin, shapeMargin); }
    static Length initialShapeMargin() { return Length(0, Fixed); }

    bool hasContent() const { return contentData(); }
    const ContentData* contentData() const { return rareNonInheritedData->m_content.get(); }
    bool contentDataEquivalent(const RenderStyle* otherStyle) const { return const_cast<RenderStyle*>(this)->rareNonInheritedData->contentDataEquivalent(*const_cast<RenderStyle*>(otherStyle)->rareNonInheritedData); }
    void clearContent();
    void setContent(const String&, bool add = false);
    void setContent(PassRefPtr<StyleImage>, bool add = false);
    void setContent(PassOwnPtr<CounterContent>, bool add = false);
    void setContent(QuoteType, bool add = false);

    const CounterDirectiveMap* counterDirectives() const;
    CounterDirectiveMap& accessCounterDirectives();
    const CounterDirectives getCounterDirectives(const AtomicString& identifier) const;

    QuotesData* quotes() const { return rareInheritedData->quotes.get(); }
    void setQuotes(PassRefPtr<QuotesData>);

    const AtomicString& hyphenString() const;

    bool inheritedNotEqual(const RenderStyle*) const;
    bool inheritedDataShared(const RenderStyle*) const;

    StyleDifference diff(const RenderStyle*, unsigned& changedContextSensitiveProperties) const;

    bool isDisplayReplacedType() const { return isDisplayReplacedType(display()); }
    bool isDisplayInlineType() const { return isDisplayInlineType(display()); }
    bool isOriginalDisplayInlineType() const { return isDisplayInlineType(originalDisplay()); }
    bool isDisplayRegionType() const
    {
        return display() == BLOCK || display() == INLINE_BLOCK
            || display() == TABLE_CELL || display() == TABLE_CAPTION
            || display() == LIST_ITEM;
    }

    bool setWritingMode(WritingMode v)
    {
        if (v == writingMode())
            return false;

        inherited_flags.m_writingMode = v;
        return true;
    }

    // A unique style is one that has matches something that makes it impossible to share.
    bool unique() const { return noninherited_flags.unique; }
    void setUnique() { noninherited_flags.unique = true; }

    bool emptyState() const { return noninherited_flags.emptyState; }
    void setEmptyState(bool b) { setUnique(); noninherited_flags.emptyState = b; }
    bool firstChildState() const { return noninherited_flags.firstChildState; }
    void setFirstChildState() { setUnique(); noninherited_flags.firstChildState = true; }
    bool lastChildState() const { return noninherited_flags.lastChildState; }
    void setLastChildState() { setUnique(); noninherited_flags.lastChildState = true; }

    Color visitedDependentColor(int colorProperty) const;

    void setHasExplicitlyInheritedProperties() { noninherited_flags.explicitInheritance = true; }
    bool hasExplicitlyInheritedProperties() const { return noninherited_flags.explicitInheritance; }

    void setHasCurrentColor() { noninherited_flags.currentColor = true; }
    bool hasCurrentColor() const { return noninherited_flags.currentColor; }

    // Initial values for all the properties
    static EBorderCollapse initialBorderCollapse() { return BSEPARATE; }
    static EBorderStyle initialBorderStyle() { return BNONE; }
    static OutlineIsAuto initialOutlineStyleIsAuto() { return AUTO_OFF; }
    static NinePieceImage initialNinePieceImage() { return NinePieceImage(); }
    static LengthSize initialBorderRadius() { return LengthSize(Length(0, Fixed), Length(0, Fixed)); }
    static ECaptionSide initialCaptionSide() { return CAPTOP; }
<<<<<<< HEAD
    static StyleColor initialCaretColor() { return StyleColor(); }
=======
    static Color initialCaretColor() { return Color(); }
>>>>>>> 0704b1ab
    static EClear initialClear() { return CNONE; }
    static ColumnAxis initialColumnAxis() { return AutoColumnAxis; }
    static ColumnProgression initialColumnProgression() { return NormalColumnProgression; }
    static TextDirection initialDirection() { return LTR; }
    static WritingMode initialWritingMode() { return TopToBottomWritingMode; }
    static TextCombine initialTextCombine() { return TextCombineNone; }
    static TextOrientation initialTextOrientation() { return TextOrientationVerticalRight; }
    static ObjectFit initialObjectFit() { return ObjectFitFill; }
    static LengthPoint initialObjectPosition() { return LengthPoint(Length(50.0, Percent), Length(50.0, Percent)); }
    static EDisplay initialDisplay() { return INLINE; }
    static EEmptyCell initialEmptyCells() { return SHOW; }
    static EFloat initialFloating() { return NoFloat; }
    static EListStylePosition initialListStylePosition() { return OUTSIDE; }
    static EListStyleType initialListStyleType() { return Disc; }
    static EOverflow initialOverflowX() { return OVISIBLE; }
    static EOverflow initialOverflowY() { return OVISIBLE; }
    static EPageBreak initialPageBreak() { return PBAUTO; }
    static EPosition initialPosition() { return StaticPosition; }
    static ETableLayout initialTableLayout() { return TAUTO; }
    static EUnicodeBidi initialUnicodeBidi() { return UBNormal; }
    static ETextTransform initialTextTransform() { return TTNONE; }
    static EVisibility initialVisibility() { return VISIBLE; }
    static EWhiteSpace initialWhiteSpace() { return NORMAL; }
    static short initialHorizontalBorderSpacing() { return 0; }
    static short initialVerticalBorderSpacing() { return 0; }
    static ECursor initialCursor() { return CURSOR_AUTO; }
    static Color initialColor() { return Color::black; }
    static StyleImage* initialListStyleImage() { return 0; }
    static unsigned initialBorderWidth() { return 3; }
    static unsigned short initialColumnRuleWidth() { return 3; }
    static unsigned short initialOutlineWidth() { return 3; }
    static float initialLetterWordSpacing() { return 0.0f; }
    static Length initialSize() { return Length(); }
    static Length initialMinSize() { return Length(Fixed); }
    static Length initialMaxSize() { return Length(Undefined); }
    static Length initialOffset() { return Length(); }
    static Length initialMargin() { return Length(Fixed); }
    static Length initialPadding() { return Length(Fixed); }
    static Length initialTextIndent() { return Length(Fixed); }
    static TextIndentLine initialTextIndentLine() { return TextIndentFirstLine; }
    static EVerticalAlign initialVerticalAlign() { return BASELINE; }
    static short initialWidows() { return 2; }
    static short initialOrphans() { return 2; }
    static Length initialLineHeight() { return Length(-100.0, Percent); }
    static ETextAlign initialTextAlign() { return TASTART; }
    static TextAlignLast initialTextAlignLast() { return TextAlignLastAuto; }
    static TextDecoration initialTextDecoration() { return TextDecorationNone; }
#if ENABLE(CSS3_TEXT)
    static TextUnderlinePosition initialTextUnderlinePosition() { return TextUnderlinePositionAuto; }
#endif // CSS3_TEXT
    static TextDecorationStyle initialTextDecorationStyle() { return TextDecorationStyleSolid; }
    static float initialZoom() { return 1.0f; }
    static int initialOutlineOffset() { return 0; }
    static float initialOpacity() { return 1.0f; }
    static EBoxAlignment initialBoxAlign() { return BSTRETCH; }
    static EBoxDecorationBreak initialBoxDecorationBreak() { return DSLICE; }
    static EBoxDirection initialBoxDirection() { return BNORMAL; }
    static EBoxLines initialBoxLines() { return SINGLE; }
    static EBoxOrient initialBoxOrient() { return HORIZONTAL; }
    static EBoxPack initialBoxPack() { return Start; }
    static float initialBoxFlex() { return 0.0f; }
    static unsigned int initialBoxFlexGroup() { return 1; }
    static unsigned int initialBoxOrdinalGroup() { return 1; }
    static EBoxSizing initialBoxSizing() { return CONTENT_BOX; }
    static StyleReflection* initialBoxReflect() { return 0; }
    static float initialFlexGrow() { return 0; }
    static float initialFlexShrink() { return 1; }
    static Length initialFlexBasis() { return Length(Auto); }
    static int initialOrder() { return 0; }
    static EAlignContent initialAlignContent() { return AlignContentStretch; }
    static EAlignItems initialAlignItems() { return AlignStretch; }
    static EAlignItems initialAlignSelf() { return AlignAuto; }
    static EFlexDirection initialFlexDirection() { return FlowRow; }
    static EFlexWrap initialFlexWrap() { return FlexNoWrap; }
    static EJustifyContent initialJustifyContent() { return JustifyFlexStart; }
    static int initialMarqueeLoopCount() { return -1; }
    static int initialMarqueeSpeed() { return 85; }
    static Length initialMarqueeIncrement() { return Length(6, Fixed); }
    static EMarqueeBehavior initialMarqueeBehavior() { return MSCROLL; }
    static EMarqueeDirection initialMarqueeDirection() { return MAUTO; }
    static EUserModify initialUserModify() { return READ_ONLY; }
    static EUserDrag initialUserDrag() { return DRAG_AUTO; }
    static EUserSelect initialUserSelect() { return SELECT_TEXT; }
    static ERubberbandable initialRubberbandable() { return RUBBERBANDABLE_TEXT; }
    static TextOverflow initialTextOverflow() { return TextOverflowClip; }
    static EMarginCollapse initialMarginBeforeCollapse() { return MCOLLAPSE; }
    static EMarginCollapse initialMarginAfterCollapse() { return MCOLLAPSE; }
    static EWordBreak initialWordBreak() { return NormalWordBreak; }
    static EOverflowWrap initialOverflowWrap() { return NormalOverflowWrap; }
    static LineBreak initialLineBreak() { return LineBreakAuto; }
    static const AtomicString& initialHighlight() { return nullAtom; }
    static ESpeak initialSpeak() { return SpeakNormal; }
    static const AtomicString& initialHyphenationString() { return nullAtom; }
    static const AtomicString& initialLocale() { return nullAtom; }
    static EBorderFit initialBorderFit() { return BorderFitBorder; }
    static EResize initialResize() { return RESIZE_NONE; }
    static ControlPart initialAppearance() { return NoControlPart; }
    static bool initialHasAspectRatio() { return false; }
    static float initialAspectRatioDenominator() { return 1; }
    static float initialAspectRatioNumerator() { return 1; }
    static Order initialRTLOrdering() { return LogicalOrder; }
    static float initialTextStrokeWidth() { return 0; }
    static unsigned short initialColumnCount() { return 1; }
    static unsigned short initialColumnSpanCount() { return 1; }
    static const TransformOperations& initialTransform() { DEFINE_STATIC_LOCAL(TransformOperations, ops, ()); return ops; }
    static Length initialTransformOriginX() { return Length(50.0, Percent); }
    static Length initialTransformOriginY() { return Length(50.0, Percent); }
    static EPointerEvents initialPointerEvents() { return PE_AUTO; }
    static float initialTransformOriginZ() { return 0; }
    static ETransformStyle3D initialTransformStyle3D() { return TransformStyle3DFlat; }
    static EBackfaceVisibility initialBackfaceVisibility() { return BackfaceVisibilityVisible; }
    static float initialPerspective() { return 0; }
    static Length initialPerspectiveOriginX() { return Length(50.0, Percent); }
    static Length initialPerspectiveOriginY() { return Length(50.0, Percent); }
    static Color initialBackgroundColor() { return Color::transparent; }
    static Color initialTextEmphasisColor() { return TextEmphasisFillFilled; }
    static TextEmphasisFill initialTextEmphasisFill() { return TextEmphasisFillFilled; }
    static TextEmphasisMark initialTextEmphasisMark() { return TextEmphasisMarkNone; }
    static const AtomicString& initialTextEmphasisCustomMark() { return nullAtom; }
    static TextEmphasisPosition initialTextEmphasisPosition() { return TextEmphasisPositionOver; }
    static RubyPosition initialRubyPosition() { return RubyPositionBefore; }
    static LineBoxContain initialLineBoxContain() { return LineBoxContainBlock | LineBoxContainInline | LineBoxContainReplaced; }
    static ImageOrientationEnum initialImageOrientation() { return OriginTopLeft; }
    static EImageRendering initialImageRendering() { return ImageRenderingAuto; }
    static ImageResolutionSource initialImageResolutionSource() { return ImageResolutionSpecified; }
    static ImageResolutionSnap initialImageResolutionSnap() { return ImageResolutionNoSnap; }
    static float initialImageResolution() { return 1; }
    static StyleImage* initialBorderImageSource() { return 0; }
    static StyleImage* initialMaskBoxImageSource() { return 0; }
    static PrintColorAdjust initialPrintColorAdjust() { return PrintColorAdjustEconomy; }
    static TouchAction initialTouchAction() { return TouchActionAuto; }

    // The initial value is 'none' for grid tracks.
    static Vector<GridTrackSize> initialGridDefinitionColumns() { return Vector<GridTrackSize>(); }
    static Vector<GridTrackSize> initialGridDefinitionRows() { return Vector<GridTrackSize>(); }

    static GridAutoFlow initialGridAutoFlow() { return AutoFlowNone; }

    static GridTrackSize initialGridAutoColumns() { return GridTrackSize(Auto); }
    static GridTrackSize initialGridAutoRows() { return GridTrackSize(Auto); }

    static NamedGridLinesMap initialNamedGridColumnLines() { return NamedGridLinesMap(); }
    static NamedGridLinesMap initialNamedGridRowLines() { return NamedGridLinesMap(); }

    static OrderedNamedGridLines initialOrderedNamedGridColumnLines() { return OrderedNamedGridLines(); }
    static OrderedNamedGridLines initialOrderedNamedGridRowLines() { return OrderedNamedGridLines(); }

    static NamedGridAreaMap initialNamedGridArea() { return NamedGridAreaMap(); }
    static size_t initialNamedGridAreaCount() { return 0; }

    // 'auto' is the default.
    static GridPosition initialGridColumnStart() { return GridPosition(); }
    static GridPosition initialGridColumnEnd() { return GridPosition(); }
    static GridPosition initialGridRowStart() { return GridPosition(); }
    static GridPosition initialGridRowEnd() { return GridPosition(); }

    static unsigned initialTabSize() { return 8; }

    static const AtomicString& initialLineGrid() { return nullAtom; }
    static LineSnap initialLineSnap() { return LineSnapNone; }
    static LineAlign initialLineAlign() { return LineAlignNone; }

    static const AtomicString& initialFlowThread() { return nullAtom; }
    static const AtomicString& initialRegionThread() { return nullAtom; }
    static RegionFragment initialRegionFragment() { return AutoRegionFragment; }

    static WrapFlow initialWrapFlow() { return WrapFlowAuto; }
    static WrapThrough initialWrapThrough() { return WrapThroughWrap; }

    static QuotesData* initialQuotes() { return 0; }

    // Keep these at the end.
    // FIXME: Why? Seems these should all be one big sorted list.
    static LineClampValue initialLineClamp() { return LineClampValue(); }
    static ETextSecurity initialTextSecurity() { return TSNONE; }
    static Color initialTapHighlightColor();
    static const FilterOperations& initialFilter() { DEFINE_STATIC_LOCAL(FilterOperations, ops, ()); return ops; }
    static BlendMode initialBlendMode() { return BlendModeNormal; }
    static EIsolation initialIsolation() { return IsolationAuto; }
private:
    void setVisitedLinkColor(const Color&);
    void setVisitedLinkBackgroundColor(const Color& v) { SET_VAR(rareNonInheritedData, m_visitedLinkBackgroundColor, v); }
    void setVisitedLinkBorderLeftColor(const Color& v) { SET_VAR(rareNonInheritedData, m_visitedLinkBorderLeftColor, v); }
    void setVisitedLinkBorderRightColor(const Color& v) { SET_VAR(rareNonInheritedData, m_visitedLinkBorderRightColor, v); }
    void setVisitedLinkBorderBottomColor(const Color& v) { SET_VAR(rareNonInheritedData, m_visitedLinkBorderBottomColor, v); }
    void setVisitedLinkBorderTopColor(const Color& v) { SET_VAR(rareNonInheritedData, m_visitedLinkBorderTopColor, v); }
    void setVisitedLinkOutlineColor(const Color& v) { SET_VAR(rareNonInheritedData, m_visitedLinkOutlineColor, v); }
    void setVisitedLinkColumnRuleColor(const Color& v) { SET_VAR(rareNonInheritedData.access()->m_multiCol, m_visitedLinkColumnRuleColor, v); }
    void setVisitedLinkTextDecorationColor(const Color& v) { SET_VAR(rareNonInheritedData, m_visitedLinkTextDecorationColor, v); }
    void setVisitedLinkTextEmphasisColor(const Color& v) { SET_VAR(rareInheritedData, visitedLinkTextEmphasisColor, v); }
    void setVisitedLinkTextFillColor(const Color& v) { SET_VAR(rareInheritedData, visitedLinkTextFillColor, v); }
    void setVisitedLinkTextStrokeColor(const Color& v) { SET_VAR(rareInheritedData, visitedLinkTextStrokeColor, v); }

    void inheritUnicodeBidiFrom(const RenderStyle* parent) { noninherited_flags._unicodeBidi = parent->noninherited_flags._unicodeBidi; }
    void getShadowExtent(const ShadowData*, LayoutUnit& top, LayoutUnit& right, LayoutUnit& bottom, LayoutUnit& left) const;
    LayoutBoxExtent getShadowInsetExtent(const ShadowData*) const;
    void getShadowHorizontalExtent(const ShadowData*, LayoutUnit& left, LayoutUnit& right) const;
    void getShadowVerticalExtent(const ShadowData*, LayoutUnit& top, LayoutUnit& bottom) const;
    void getShadowInlineDirectionExtent(const ShadowData* shadow, LayoutUnit& logicalLeft, LayoutUnit& logicalRight) const
    {
        return isHorizontalWritingMode() ? getShadowHorizontalExtent(shadow, logicalLeft, logicalRight) : getShadowVerticalExtent(shadow, logicalLeft, logicalRight);
    }
    void getShadowBlockDirectionExtent(const ShadowData* shadow, LayoutUnit& logicalTop, LayoutUnit& logicalBottom) const
    {
        return isHorizontalWritingMode() ? getShadowVerticalExtent(shadow, logicalTop, logicalBottom) : getShadowHorizontalExtent(shadow, logicalTop, logicalBottom);
    }

    bool isDisplayReplacedType(EDisplay display) const
    {
        return display == INLINE_BLOCK || display == INLINE_BOX || display == INLINE_FLEX
            || display == INLINE_TABLE || display == INLINE_GRID;
    }

    bool isDisplayInlineType(EDisplay display) const
    {
        return display == INLINE || isDisplayReplacedType(display);
    }

    // Color accessors are all private to make sure callers use visitedDependentColor instead to access them.
<<<<<<< HEAD
    StyleColor invalidColor() const { static Color invalid; return invalid; }
    StyleColor borderLeftColor() const { return surround->border.left().color(); }
    StyleColor borderRightColor() const { return surround->border.right().color(); }
    StyleColor borderTopColor() const { return surround->border.top().color(); }
    StyleColor borderBottomColor() const { return surround->border.bottom().color(); }
    StyleColor backgroundColor() const { return m_background->color(); }
    StyleColor color() const;
    StyleColor columnRuleColor() const { return rareNonInheritedData->m_multiCol->m_rule.color(); }
    StyleColor outlineColor() const { return m_background->outline().color(); }
    StyleColor textEmphasisColor() const { return rareInheritedData->textEmphasisColor; }
    StyleColor textFillColor() const { return rareInheritedData->textFillColor; }
    StyleColor textStrokeColor() const { return rareInheritedData->textStrokeColor; }
    StyleColor visitedLinkColor() const;
    StyleColor visitedLinkBackgroundColor() const { return rareNonInheritedData->m_visitedLinkBackgroundColor; }
    StyleColor visitedLinkBorderLeftColor() const { return rareNonInheritedData->m_visitedLinkBorderLeftColor; }
    StyleColor visitedLinkBorderRightColor() const { return rareNonInheritedData->m_visitedLinkBorderRightColor; }
    StyleColor visitedLinkBorderBottomColor() const { return rareNonInheritedData->m_visitedLinkBorderBottomColor; }
    StyleColor visitedLinkBorderTopColor() const { return rareNonInheritedData->m_visitedLinkBorderTopColor; }
    StyleColor visitedLinkOutlineColor() const { return rareNonInheritedData->m_visitedLinkOutlineColor; }
    StyleColor visitedLinkColumnRuleColor() const { return rareNonInheritedData->m_multiCol->m_visitedLinkColumnRuleColor; }
    StyleColor textDecorationColor() const { return rareNonInheritedData->m_textDecorationColor; }
    StyleColor visitedLinkTextDecorationColor() const { return rareNonInheritedData->m_visitedLinkTextDecorationColor; }
    StyleColor visitedLinkTextEmphasisColor() const { return rareInheritedData->visitedLinkTextEmphasisColor; }
    StyleColor visitedLinkTextFillColor() const { return rareInheritedData->visitedLinkTextFillColor; }
    StyleColor visitedLinkTextStrokeColor() const { return rareInheritedData->visitedLinkTextStrokeColor; }
    StyleColor caretColor() const { return rareInheritedData->caretColor; }

    StyleColor colorIncludingFallback(int colorProperty, bool visitedLink) const;

    StyleColor stopColor() const { return svgStyle()->stopColor(); }
    StyleColor floodColor() const { return svgStyle()->floodColor(); }
    StyleColor lightingColor() const { return svgStyle()->lightingColor(); }
=======
    Color invalidColor() const { static Color invalid; return invalid; }
    Color borderLeftColor() const { return surround->border.left().color(); }
    Color borderRightColor() const { return surround->border.right().color(); }
    Color borderTopColor() const { return surround->border.top().color(); }
    Color borderBottomColor() const { return surround->border.bottom().color(); }
    Color backgroundColor() const { return m_background->color(); }
    Color color() const;
    Color columnRuleColor() const { return rareNonInheritedData->m_multiCol->m_rule.color(); }
    Color outlineColor() const { return m_background->outline().color(); }
    Color textEmphasisColor() const { return rareInheritedData->textEmphasisColor; }
    Color textFillColor() const { return rareInheritedData->textFillColor; }
    Color textStrokeColor() const { return rareInheritedData->textStrokeColor; }
    Color visitedLinkColor() const;
    Color visitedLinkBackgroundColor() const { return rareNonInheritedData->m_visitedLinkBackgroundColor; }
    Color visitedLinkBorderLeftColor() const { return rareNonInheritedData->m_visitedLinkBorderLeftColor; }
    Color visitedLinkBorderRightColor() const { return rareNonInheritedData->m_visitedLinkBorderRightColor; }
    Color visitedLinkBorderBottomColor() const { return rareNonInheritedData->m_visitedLinkBorderBottomColor; }
    Color visitedLinkBorderTopColor() const { return rareNonInheritedData->m_visitedLinkBorderTopColor; }
    Color visitedLinkOutlineColor() const { return rareNonInheritedData->m_visitedLinkOutlineColor; }
    Color visitedLinkColumnRuleColor() const { return rareNonInheritedData->m_multiCol->m_visitedLinkColumnRuleColor; }
    Color textDecorationColor() const { return rareNonInheritedData->m_textDecorationColor; }
    Color visitedLinkTextDecorationColor() const { return rareNonInheritedData->m_visitedLinkTextDecorationColor; }
    Color visitedLinkTextEmphasisColor() const { return rareInheritedData->visitedLinkTextEmphasisColor; }
    Color visitedLinkTextFillColor() const { return rareInheritedData->visitedLinkTextFillColor; }
    Color visitedLinkTextStrokeColor() const { return rareInheritedData->visitedLinkTextStrokeColor; }
    Color caretColor() const { return rareInheritedData->caretColor; }

    Color colorIncludingFallback(int colorProperty, bool visitedLink) const;

    Color stopColor() const { return svgStyle()->stopColor(); }
    Color floodColor() const { return svgStyle()->floodColor(); }
    Color lightingColor() const { return svgStyle()->lightingColor(); }
>>>>>>> 0704b1ab

    void appendContent(PassOwnPtr<ContentData>);
};

inline int adjustForAbsoluteZoom(int value, const RenderStyle* style)
{
    double zoomFactor = style->effectiveZoom();
    if (zoomFactor == 1)
        return value;
    // Needed because computeLengthInt truncates (rather than rounds) when scaling up.
    if (zoomFactor > 1) {
        if (value < 0)
            value--;
        else
            value++;
    }

    return roundForImpreciseConversion<int>(value / zoomFactor);
}

inline float adjustFloatForAbsoluteZoom(float value, const RenderStyle* style)
{
    return value / style->effectiveZoom();
}

inline LayoutUnit adjustLayoutUnitForAbsoluteZoom(LayoutUnit value, const RenderStyle* style)
{
    return value / style->effectiveZoom();
}

inline bool RenderStyle::setZoom(float f)
{
    if (compareEqual(visual->m_zoom, f))
        return false;
    visual.access()->m_zoom = f;
    setEffectiveZoom(effectiveZoom() * zoom());
    return true;
}

inline bool RenderStyle::setEffectiveZoom(float f)
{
    if (compareEqual(rareInheritedData->m_effectiveZoom, f))
        return false;
    rareInheritedData.access()->m_effectiveZoom = f;
    return true;
}

inline bool RenderStyle::setTextOrientation(TextOrientation textOrientation)
{
    if (compareEqual(rareInheritedData->m_textOrientation, textOrientation))
        return false;

    rareInheritedData.access()->m_textOrientation = textOrientation;
    return true;
}

} // namespace WebCore

#endif // RenderStyle_h<|MERGE_RESOLUTION|>--- conflicted
+++ resolved
@@ -1293,11 +1293,7 @@
     void setWrapFlow(WrapFlow wrapFlow) { SET_VAR(rareNonInheritedData, m_wrapFlow, wrapFlow); }
     void setWrapThrough(WrapThrough wrapThrough) { SET_VAR(rareNonInheritedData, m_wrapThrough, wrapThrough); }
 
-<<<<<<< HEAD
-    void setCaretColor(const StyleColor& c) { SET_VAR(rareInheritedData, caretColor, c); }
-=======
     void setCaretColor(const Color& c) { SET_VAR(rareInheritedData, caretColor, c); }
->>>>>>> 0704b1ab
 
     // Apple-specific property setters
     void setPointerEvents(EPointerEvents p) { inherited_flags._pointerEvents = p; }
@@ -1481,11 +1477,7 @@
     static NinePieceImage initialNinePieceImage() { return NinePieceImage(); }
     static LengthSize initialBorderRadius() { return LengthSize(Length(0, Fixed), Length(0, Fixed)); }
     static ECaptionSide initialCaptionSide() { return CAPTOP; }
-<<<<<<< HEAD
-    static StyleColor initialCaretColor() { return StyleColor(); }
-=======
     static Color initialCaretColor() { return Color(); }
->>>>>>> 0704b1ab
     static EClear initialClear() { return CNONE; }
     static ColumnAxis initialColumnAxis() { return AutoColumnAxis; }
     static ColumnProgression initialColumnProgression() { return NormalColumnProgression; }
@@ -1705,40 +1697,6 @@
     }
 
     // Color accessors are all private to make sure callers use visitedDependentColor instead to access them.
-<<<<<<< HEAD
-    StyleColor invalidColor() const { static Color invalid; return invalid; }
-    StyleColor borderLeftColor() const { return surround->border.left().color(); }
-    StyleColor borderRightColor() const { return surround->border.right().color(); }
-    StyleColor borderTopColor() const { return surround->border.top().color(); }
-    StyleColor borderBottomColor() const { return surround->border.bottom().color(); }
-    StyleColor backgroundColor() const { return m_background->color(); }
-    StyleColor color() const;
-    StyleColor columnRuleColor() const { return rareNonInheritedData->m_multiCol->m_rule.color(); }
-    StyleColor outlineColor() const { return m_background->outline().color(); }
-    StyleColor textEmphasisColor() const { return rareInheritedData->textEmphasisColor; }
-    StyleColor textFillColor() const { return rareInheritedData->textFillColor; }
-    StyleColor textStrokeColor() const { return rareInheritedData->textStrokeColor; }
-    StyleColor visitedLinkColor() const;
-    StyleColor visitedLinkBackgroundColor() const { return rareNonInheritedData->m_visitedLinkBackgroundColor; }
-    StyleColor visitedLinkBorderLeftColor() const { return rareNonInheritedData->m_visitedLinkBorderLeftColor; }
-    StyleColor visitedLinkBorderRightColor() const { return rareNonInheritedData->m_visitedLinkBorderRightColor; }
-    StyleColor visitedLinkBorderBottomColor() const { return rareNonInheritedData->m_visitedLinkBorderBottomColor; }
-    StyleColor visitedLinkBorderTopColor() const { return rareNonInheritedData->m_visitedLinkBorderTopColor; }
-    StyleColor visitedLinkOutlineColor() const { return rareNonInheritedData->m_visitedLinkOutlineColor; }
-    StyleColor visitedLinkColumnRuleColor() const { return rareNonInheritedData->m_multiCol->m_visitedLinkColumnRuleColor; }
-    StyleColor textDecorationColor() const { return rareNonInheritedData->m_textDecorationColor; }
-    StyleColor visitedLinkTextDecorationColor() const { return rareNonInheritedData->m_visitedLinkTextDecorationColor; }
-    StyleColor visitedLinkTextEmphasisColor() const { return rareInheritedData->visitedLinkTextEmphasisColor; }
-    StyleColor visitedLinkTextFillColor() const { return rareInheritedData->visitedLinkTextFillColor; }
-    StyleColor visitedLinkTextStrokeColor() const { return rareInheritedData->visitedLinkTextStrokeColor; }
-    StyleColor caretColor() const { return rareInheritedData->caretColor; }
-
-    StyleColor colorIncludingFallback(int colorProperty, bool visitedLink) const;
-
-    StyleColor stopColor() const { return svgStyle()->stopColor(); }
-    StyleColor floodColor() const { return svgStyle()->floodColor(); }
-    StyleColor lightingColor() const { return svgStyle()->lightingColor(); }
-=======
     Color invalidColor() const { static Color invalid; return invalid; }
     Color borderLeftColor() const { return surround->border.left().color(); }
     Color borderRightColor() const { return surround->border.right().color(); }
@@ -1771,7 +1729,6 @@
     Color stopColor() const { return svgStyle()->stopColor(); }
     Color floodColor() const { return svgStyle()->floodColor(); }
     Color lightingColor() const { return svgStyle()->lightingColor(); }
->>>>>>> 0704b1ab
 
     void appendContent(PassOwnPtr<ContentData>);
 };
