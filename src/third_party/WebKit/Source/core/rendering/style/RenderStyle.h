--- conflicted
+++ resolved
@@ -1616,10 +1616,7 @@
     static Order initialRTLOrdering() { return LogicalOrder; }
     static float initialTextStrokeWidth() { return 0; }
     static unsigned short initialColumnCount() { return 1; }
-<<<<<<< HEAD
-=======
     static ColumnFill initialColumnFill() { return ColumnFillBalance; }
->>>>>>> 6bfdf8d4
     static unsigned short initialColumnSpanCount() { return 1; }
     static const TransformOperations& initialTransform() { DEFINE_STATIC_LOCAL(TransformOperations, ops, ()); return ops; }
     static Length initialTransformOriginX() { return Length(50.0, Percent); }
