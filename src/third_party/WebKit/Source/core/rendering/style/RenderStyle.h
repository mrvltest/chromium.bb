--- conflicted
+++ resolved
@@ -1762,7 +1762,6 @@
     StyleColor textFillColor() const { return rareInheritedData->textFillColor; }
     StyleColor textStrokeColor() const { return rareInheritedData->textStrokeColor; }
     Color visitedLinkColor() const;
-<<<<<<< HEAD
     StyleColor visitedLinkBackgroundColor() const { return rareNonInheritedData->m_visitedLinkBackgroundColor; }
     StyleColor visitedLinkBorderLeftColor() const { return rareNonInheritedData->m_visitedLinkBorderLeftColor; }
     StyleColor visitedLinkBorderRightColor() const { return rareNonInheritedData->m_visitedLinkBorderRightColor; }
@@ -1775,21 +1774,7 @@
     StyleColor visitedLinkTextEmphasisColor() const { return rareInheritedData->visitedLinkTextEmphasisColor; }
     StyleColor visitedLinkTextFillColor() const { return rareInheritedData->visitedLinkTextFillColor; }
     StyleColor visitedLinkTextStrokeColor() const { return rareInheritedData->visitedLinkTextStrokeColor; }
-=======
-    Color visitedLinkBackgroundColor() const { return rareNonInheritedData->m_visitedLinkBackgroundColor; }
-    Color visitedLinkBorderLeftColor() const { return rareNonInheritedData->m_visitedLinkBorderLeftColor; }
-    Color visitedLinkBorderRightColor() const { return rareNonInheritedData->m_visitedLinkBorderRightColor; }
-    Color visitedLinkBorderBottomColor() const { return rareNonInheritedData->m_visitedLinkBorderBottomColor; }
-    Color visitedLinkBorderTopColor() const { return rareNonInheritedData->m_visitedLinkBorderTopColor; }
-    Color visitedLinkOutlineColor() const { return rareNonInheritedData->m_visitedLinkOutlineColor; }
-    Color visitedLinkColumnRuleColor() const { return rareNonInheritedData->m_multiCol->m_visitedLinkColumnRuleColor; }
-    Color textDecorationColor() const { return rareNonInheritedData->m_textDecorationColor; }
-    Color visitedLinkTextDecorationColor() const { return rareNonInheritedData->m_visitedLinkTextDecorationColor; }
-    Color visitedLinkTextEmphasisColor() const { return rareInheritedData->visitedLinkTextEmphasisColor; }
-    Color visitedLinkTextFillColor() const { return rareInheritedData->visitedLinkTextFillColor; }
-    Color visitedLinkTextStrokeColor() const { return rareInheritedData->visitedLinkTextStrokeColor; }
-    Color caretColor() const { return rareInheritedData->caretColor; }
->>>>>>> d751878b
+    StyleColor caretColor() const { return rareInheritedData->caretColor; }
 
     Color colorIncludingFallback(int colorProperty, bool visitedLink) const;
 
