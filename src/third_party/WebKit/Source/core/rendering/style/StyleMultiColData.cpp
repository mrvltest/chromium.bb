--- conflicted
+++ resolved
@@ -67,14 +67,8 @@
     return m_width == o.m_width && m_count == o.m_count && m_columnSpanCount == o.m_columnSpanCount && m_gap == o.m_gap
         && m_rule == o.m_rule && m_visitedLinkColumnRuleColor == o.m_visitedLinkColumnRuleColor && m_breakBefore == o.m_breakBefore
         && m_autoWidth == o.m_autoWidth && m_autoCount == o.m_autoCount && m_normalGap == o.m_normalGap
-<<<<<<< HEAD
-        && m_fill == o.m_fill && m_columnSpan == o.m_columnSpan
+        && m_fill == o.m_fill && m_spanAllColumns == o.m_spanAllColumns
         && m_breakAfter == o.m_breakAfter && m_breakInside == o.m_breakInside;
-=======
-        && m_fill == o.m_fill && m_spanAllColumns == o.m_spanAllColumns
-        && m_breakAfter == o.m_breakAfter && m_breakInside == o.m_breakInside
-        && m_axis == o.m_axis && m_progression == o.m_progression;
->>>>>>> ea63136c
 }
 
 } // namespace WebCore