--- conflicted
+++ resolved
@@ -182,11 +182,7 @@
     static EFillRepeat initialFillRepeatX(EFillLayerType) { return RepeatFill; }
     static EFillRepeat initialFillRepeatY(EFillLayerType) { return RepeatFill; }
     static CompositeOperator initialFillComposite(EFillLayerType) { return CompositeSourceOver; }
-<<<<<<< HEAD
-    static BlendMode initialFillBlendMode(EFillLayerType) { return BlendModeNormal; }
-=======
     static blink::WebBlendMode initialFillBlendMode(EFillLayerType) { return blink::WebBlendModeNormal; }
->>>>>>> 8c15b39e
     static EFillSizeType initialFillSizeType(EFillLayerType) { return SizeLength; }
     static LengthSize initialFillSizeLength(EFillLayerType) { return LengthSize(); }
     static FillSize initialFillSize(EFillLayerType type) { return FillSize(initialFillSizeType(type), initialFillSizeLength(type)); }
