/*
 * Copyright (C) 2000 Lars Knoll (knoll@kde.org)
 *           (C) 2000 Antti Koivisto (koivisto@kde.org)
 *           (C) 2000 Dirk Mueller (mueller@kde.org)
 * Copyright (C) 2003, 2005, 2006, 2007, 2008, 2009, 2010 Apple Inc. All rights reserved.
 * Copyright (C) 2006 Graham Dennis (graham.dennis@gmail.com)
 * Copyright (C) 2009 Torch Mobile Inc. All rights reserved. (http://www.torchmobile.com/)
 *
 * This library is free software; you can redistribute it and/or
 * modify it under the terms of the GNU Library General Public
 * License as published by the Free Software Foundation; either
 * version 2 of the License, or (at your option) any later version.
 *
 * This library is distributed in the hope that it will be useful,
 * but WITHOUT ANY WARRANTY; without even the implied warranty of
 * MERCHANTABILITY or FITNESS FOR A PARTICULAR PURPOSE.  See the GNU
 * Library General Public License for more details.
 *
 * You should have received a copy of the GNU Library General Public License
 * along with this library; see the file COPYING.LIB.  If not, write to
 * the Free Software Foundation, Inc., 51 Franklin Street, Fifth Floor,
 * Boston, MA 02110-1301, USA.
 *
 */

#ifndef RenderStyleConstants_h
#define RenderStyleConstants_h

namespace WebCore {

enum StyleRecalcChange {
    NoChange,
    NoInherit,
    Inherit,
    Force,
    Reattach,
};

static const size_t PrintColorAdjustBits = 1;
enum PrintColorAdjust {
    PrintColorAdjustEconomy,
    PrintColorAdjustExact
};

// The difference between two styles.  The following values are used:
// (1) StyleDifferenceEqual - The two styles are identical.
// (2) StyleDifferenceRecompositeLayer - The layer needs its position and transform updated, but no repaint.
// (3) StyleDifferenceRepaint - The object just needs to be repainted.
// (4) StyleDifferenceRepaintIfText - The object needs to be repainted if it contains text.
// (5) StyleDifferenceRepaintLayer - The layer and its descendant layers needs to be repainted.
// (6) StyleDifferenceLayoutPositionedMovementOnly - Only the position of this positioned object has been updated.
// (7) StyleDifferenceSimplifiedLayout - Only overflow needs to be recomputed.
// (8) StyleDifferenceSimplifiedLayoutAndPositionedMovement - Both positioned movement and simplified layout updates are required.
// (9) StyleDifferenceLayout - A full layout is required.
enum StyleDifference {
    StyleDifferenceEqual,
    StyleDifferenceRecompositeLayer,
    StyleDifferenceRepaint,
    StyleDifferenceRepaintIfText,
    StyleDifferenceRepaintLayer,
    StyleDifferenceLayoutPositionedMovementOnly,
    StyleDifferenceSimplifiedLayout,
    StyleDifferenceSimplifiedLayoutAndPositionedMovement,
    StyleDifferenceLayout
};

// When some style properties change, different amounts of work have to be done depending on
// context (e.g. whether the property is changing on an element which has a compositing layer).
// A simple StyleDifference does not provide enough information so we return a bit mask of
// StyleDifferenceContextSensitiveProperties from RenderStyle::diff() too.
enum StyleDifferenceContextSensitiveProperty {
    ContextSensitivePropertyNone = 0,
    ContextSensitivePropertyTransform = (1 << 0),
    ContextSensitivePropertyOpacity = (1 << 1),
    ContextSensitivePropertyFilter = (1 << 2)
};

// Static pseudo styles. Dynamic ones are produced on the fly.
enum PseudoId {
    // The order must be NOP ID, public IDs, and then internal IDs.
    // If you add or remove a public ID, you must update _pseudoBits in RenderStyle.
    NOPSEUDO, FIRST_LINE, FIRST_LETTER, BEFORE, AFTER, BACKDROP, SELECTION, FIRST_LINE_INHERITED, SCROLLBAR,
    // Internal IDs follow:
    SCROLLBAR_THUMB, SCROLLBAR_BUTTON, SCROLLBAR_TRACK, SCROLLBAR_TRACK_PIECE, SCROLLBAR_CORNER, RESIZER,
    INPUT_LIST_BUTTON,
    AFTER_LAST_INTERNAL_PSEUDOID,
    FULL_SCREEN, FULL_SCREEN_DOCUMENT, FULL_SCREEN_ANCESTOR,
    FIRST_PUBLIC_PSEUDOID = FIRST_LINE,
    FIRST_INTERNAL_PSEUDOID = SCROLLBAR_THUMB,
    PUBLIC_PSEUDOID_MASK = ((1 << FIRST_INTERNAL_PSEUDOID) - 1) & ~((1 << FIRST_PUBLIC_PSEUDOID) - 1)
};

enum EBorderCollapse { BSEPARATE = 0, BCOLLAPSE = 1 };

// These have been defined in the order of their precedence for border-collapsing. Do
// not change this order! This order also must match the order in CSSValueKeywords.in.
enum EBorderStyle { BNONE, BHIDDEN, INSET, GROOVE, OUTSET, RIDGE, DOTTED, DASHED, SOLID, DOUBLE };

enum EBorderPrecedence { BOFF, BTABLE, BCOLGROUP, BCOL, BROWGROUP, BROW, BCELL };

enum OutlineIsAuto { AUTO_OFF = 0, AUTO_ON };

enum EPosition {
    StaticPosition = 0,
    RelativePosition = 1,
    AbsolutePosition = 2,
    StickyPosition = 3,
    // This value is required to pack our bits efficiently in RenderObject.
    FixedPosition = 6
};

enum EFloat {
    NoFloat, LeftFloat, RightFloat
};

enum EMarginCollapse { MCOLLAPSE, MSEPARATE, MDISCARD };

// Box decoration attributes. Not inherited.

enum EBoxDecorationBreak { DSLICE, DCLONE };

// Box attributes. Not inherited.

enum EBoxSizing { CONTENT_BOX, BORDER_BOX };

// Random visual rendering model attributes. Not inherited.

enum EOverflow {
    OVISIBLE, OHIDDEN, OSCROLL, OAUTO, OOVERLAY, OPAGEDX, OPAGEDY
};

enum EVerticalAlign {
    BASELINE, MIDDLE, SUB, SUPER, TEXT_TOP,
    TEXT_BOTTOM, TOP, BOTTOM, BASELINE_MIDDLE, LENGTH
};

enum EClear {
    CNONE = 0, CLEFT = 1, CRIGHT = 2, CBOTH = 3
};

enum ETableLayout {
    TAUTO, TFIXED
};

enum TextCombine {
    TextCombineNone, TextCombineHorizontal
};

enum EFillAttachment {
    ScrollBackgroundAttachment, LocalBackgroundAttachment, FixedBackgroundAttachment
};

enum EFillBox {
    BorderFillBox, PaddingFillBox, ContentFillBox, TextFillBox
};

enum EFillRepeat {
    RepeatFill, NoRepeatFill, RoundFill, SpaceFill
};

enum EFillLayerType {
    BackgroundFillLayer, MaskFillLayer
};

// CSS3 Background Values
enum EFillSizeType { Contain, Cover, SizeLength, SizeNone };

// CSS3 Background Position
enum BackgroundEdgeOrigin { TopEdge, RightEdge, BottomEdge, LeftEdge };

// CSS Mask Source Types
enum EMaskSourceType { MaskAlpha, MaskLuminance };

// CSS3 Marquee Properties

enum EMarqueeBehavior { MNONE, MSCROLL, MSLIDE, MALTERNATE };
enum EMarqueeDirection { MAUTO = 0, MLEFT = 1, MRIGHT = -1, MUP = 2, MDOWN = -2, MFORWARD = 3, MBACKWARD = -3 };

// Deprecated Flexible Box Properties

enum EBoxPack { Start, Center, End, Justify };
enum EBoxAlignment { BSTRETCH, BSTART, BCENTER, BEND, BBASELINE };
enum EBoxOrient { HORIZONTAL, VERTICAL };
enum EBoxLines { SINGLE, MULTIPLE };
enum EBoxDirection { BNORMAL, BREVERSE };

// CSS3 Flexbox Properties

enum EAlignContent { AlignContentFlexStart, AlignContentFlexEnd, AlignContentCenter, AlignContentSpaceBetween, AlignContentSpaceAround, AlignContentStretch };
enum EAlignItems { AlignAuto, AlignFlexStart, AlignFlexEnd, AlignCenter, AlignStretch, AlignBaseline };
enum EFlexDirection { FlowRow, FlowRowReverse, FlowColumn, FlowColumnReverse };
enum EFlexWrap { FlexNoWrap, FlexWrap, FlexWrapReverse };
enum EJustifyContent { JustifyFlexStart, JustifyFlexEnd, JustifyCenter, JustifySpaceBetween, JustifySpaceAround };

enum ETextSecurity {
    TSNONE, TSDISC, TSCIRCLE, TSSQUARE
};

// CSS3 User Modify Properties

enum EUserModify {
    READ_ONLY, READ_WRITE, READ_WRITE_PLAINTEXT_ONLY
};

// CSS3 User Drag Values

enum EUserDrag {
    DRAG_AUTO, DRAG_NONE, DRAG_ELEMENT
};

// CSS3 User Select Values

enum EUserSelect {
    SELECT_NONE, SELECT_TEXT, SELECT_ALL
};

enum ERubberbandable {
    RUBBERBANDABLE_NONE, RUBBERBANDABLE_TEXT
};

<<<<<<< HEAD
=======
// CSS3 Image Values
enum ObjectFit { ObjectFitFill, ObjectFitContain, ObjectFitCover, ObjectFitNone, ObjectFitScaleDown };

>>>>>>> 0704b1ab
// Word Break Values. Matches WinIE, rather than CSS3

enum EWordBreak {
    NormalWordBreak, BreakAllWordBreak, KeepAllWordBreak, KeepAllIfKoreanWordBreak, BreakWordBreak
};

enum EOverflowWrap {
    NormalOverflowWrap, BreakOverflowWrap
};

enum LineBreak {
    LineBreakAuto, LineBreakLoose, LineBreakNormal, LineBreakStrict, LineBreakAfterWhiteSpace
};

enum EResize {
    RESIZE_NONE, RESIZE_BOTH, RESIZE_HORIZONTAL, RESIZE_VERTICAL
};

// The order of this enum must match the order of the list style types in CSSValueKeywords.in.
enum EListStyleType {
    Disc,
    Circle,
    Square,
    DecimalListStyle,
    DecimalLeadingZero,
    ArabicIndic,
    BinaryListStyle,
    Bengali,
    Cambodian,
    Khmer,
    Devanagari,
    Gujarati,
    Gurmukhi,
    Kannada,
    LowerHexadecimal,
    Lao,
    Malayalam,
    Mongolian,
    Myanmar,
    Octal,
    Oriya,
    Persian,
    Urdu,
    Telugu,
    Tibetan,
    Thai,
    UpperHexadecimal,
    LowerRoman,
    UpperRoman,
    LowerGreek,
    LowerAlpha,
    LowerLatin,
    UpperAlpha,
    UpperLatin,
    Afar,
    EthiopicHalehameAaEt,
    EthiopicHalehameAaEr,
    Amharic,
    EthiopicHalehameAmEt,
    AmharicAbegede,
    EthiopicAbegedeAmEt,
    CjkEarthlyBranch,
    CjkHeavenlyStem,
    Ethiopic,
    EthiopicHalehameGez,
    EthiopicAbegede,
    EthiopicAbegedeGez,
    HangulConsonant,
    Hangul,
    LowerNorwegian,
    Oromo,
    EthiopicHalehameOmEt,
    Sidama,
    EthiopicHalehameSidEt,
    Somali,
    EthiopicHalehameSoEt,
    Tigre,
    EthiopicHalehameTig,
    TigrinyaEr,
    EthiopicHalehameTiEr,
    TigrinyaErAbegede,
    EthiopicAbegedeTiEr,
    TigrinyaEt,
    EthiopicHalehameTiEt,
    TigrinyaEtAbegede,
    EthiopicAbegedeTiEt,
    UpperGreek,
    UpperNorwegian,
    Asterisks,
    Footnotes,
    Hebrew,
    Armenian,
    LowerArmenian,
    UpperArmenian,
    Georgian,
    CJKIdeographic,
    Hiragana,
    Katakana,
    HiraganaIroha,
    KatakanaIroha,
    NoneListStyle
};

enum QuoteType {
    OPEN_QUOTE, CLOSE_QUOTE, NO_OPEN_QUOTE, NO_CLOSE_QUOTE
};

enum EBorderFit { BorderFitBorder, BorderFitLines };

enum EAnimationFillMode { AnimationFillModeNone, AnimationFillModeForwards, AnimationFillModeBackwards, AnimationFillModeBoth };

enum EAnimPlayState {
    AnimPlayStatePlaying = 0x0,
    AnimPlayStatePaused = 0x1
};

enum EWhiteSpace {
    NORMAL, PRE, PRE_WRAP, PRE_LINE, NOWRAP, KHTML_NOWRAP
};

// The order of this enum must match the order of the text align values in CSSValueKeywords.in.
enum ETextAlign {
    LEFT, RIGHT, CENTER, JUSTIFY, WEBKIT_LEFT, WEBKIT_RIGHT, WEBKIT_CENTER, TASTART, TAEND,
};

enum ETextTransform {
    CAPITALIZE, UPPERCASE, LOWERCASE, TTNONE
};

static const size_t TextDecorationBits = 4;
enum TextDecoration {
    TextDecorationNone = 0x0,
    TextDecorationUnderline = 0x1,
    TextDecorationOverline = 0x2,
    TextDecorationLineThrough = 0x4,
    TextDecorationBlink = 0x8
};
inline TextDecoration operator| (TextDecoration a, TextDecoration b) { return TextDecoration(int(a) | int(b)); }
inline TextDecoration& operator|= (TextDecoration& a, TextDecoration b) { return a = a | b; }

enum TextDecorationStyle {
    TextDecorationStyleSolid,
    TextDecorationStyleDouble,
    TextDecorationStyleDotted,
    TextDecorationStyleDashed,
    TextDecorationStyleWavy
};

enum TextAlignLast {
    TextAlignLastAuto, TextAlignLastStart, TextAlignLastEnd, TextAlignLastLeft, TextAlignLastRight, TextAlignLastCenter, TextAlignLastJustify
};

#if ENABLE(CSS3_TEXT)
enum TextUnderlinePosition {
    // FIXME: Implement support for 'under left' and 'under right' values.
    TextUnderlinePositionAuto = 0x1, TextUnderlinePositionAlphabetic = 0x2, TextUnderlinePositionUnder = 0x4
};
#endif // CSS3_TEXT

enum EPageBreak {
    PBAUTO, PBALWAYS, PBAVOID
};

enum EEmptyCell {
    SHOW, HIDE
};

enum ECaptionSide {
    CAPTOP, CAPBOTTOM, CAPLEFT, CAPRIGHT
};

enum EListStylePosition { OUTSIDE, INSIDE };

enum EVisibility { VISIBLE, HIDDEN, COLLAPSE };

enum ECursor {
    // The following must match the order in CSSValueKeywords.in.
    CURSOR_AUTO,
    CURSOR_CROSS,
    CURSOR_DEFAULT,
    CURSOR_POINTER,
    CURSOR_MOVE,
    CURSOR_VERTICAL_TEXT,
    CURSOR_CELL,
    CURSOR_CONTEXT_MENU,
    CURSOR_ALIAS,
    CURSOR_PROGRESS,
    CURSOR_NO_DROP,
    CURSOR_NOT_ALLOWED,
    CURSOR_WEBKIT_ZOOM_IN,
    CURSOR_WEBKIT_ZOOM_OUT,
    CURSOR_E_RESIZE,
    CURSOR_NE_RESIZE,
    CURSOR_NW_RESIZE,
    CURSOR_N_RESIZE,
    CURSOR_SE_RESIZE,
    CURSOR_SW_RESIZE,
    CURSOR_S_RESIZE,
    CURSOR_W_RESIZE,
    CURSOR_EW_RESIZE,
    CURSOR_NS_RESIZE,
    CURSOR_NESW_RESIZE,
    CURSOR_NWSE_RESIZE,
    CURSOR_COL_RESIZE,
    CURSOR_ROW_RESIZE,
    CURSOR_TEXT,
    CURSOR_WAIT,
    CURSOR_HELP,
    CURSOR_ALL_SCROLL,
    CURSOR_WEBKIT_GRAB,
    CURSOR_WEBKIT_GRABBING,

    // The following are handled as exceptions so don't need to match.
    CURSOR_COPY,
    CURSOR_NONE
};

// The order of this enum must match the order of the display values in CSSValueKeywords.in.
enum EDisplay {
    INLINE, BLOCK, LIST_ITEM, RUN_IN, COMPACT, INLINE_BLOCK,
    TABLE, INLINE_TABLE, TABLE_ROW_GROUP,
    TABLE_HEADER_GROUP, TABLE_FOOTER_GROUP, TABLE_ROW,
    TABLE_COLUMN_GROUP, TABLE_COLUMN, TABLE_CELL,
    TABLE_CAPTION, BOX, INLINE_BOX,
    FLEX, INLINE_FLEX,
    GRID, INLINE_GRID,
    NONE
};

enum EInsideLink {
    NotInsideLink, InsideUnvisitedLink, InsideVisitedLink
};

enum EPointerEvents {
    PE_NONE, PE_AUTO, PE_STROKE, PE_FILL, PE_PAINTED, PE_VISIBLE,
    PE_VISIBLE_STROKE, PE_VISIBLE_FILL, PE_VISIBLE_PAINTED, PE_ALL
};

enum ETransformStyle3D {
    TransformStyle3DFlat, TransformStyle3DPreserve3D
};

enum EBackfaceVisibility {
    BackfaceVisibilityVisible, BackfaceVisibilityHidden
};

enum ELineClampType { LineClampLineCount, LineClampPercentage };

enum Hyphens { HyphensNone, HyphensManual, HyphensAuto };

enum ESpeak { SpeakNone, SpeakNormal, SpeakSpellOut, SpeakDigits, SpeakLiteralPunctuation, SpeakNoPunctuation };

enum TextEmphasisFill { TextEmphasisFillFilled, TextEmphasisFillOpen };

enum TextEmphasisMark { TextEmphasisMarkNone, TextEmphasisMarkAuto, TextEmphasisMarkDot, TextEmphasisMarkCircle, TextEmphasisMarkDoubleCircle, TextEmphasisMarkTriangle, TextEmphasisMarkSesame, TextEmphasisMarkCustom };

enum TextEmphasisPosition { TextEmphasisPositionOver, TextEmphasisPositionUnder };

enum TextOrientation { TextOrientationVerticalRight, TextOrientationUpright, TextOrientationSideways, TextOrientationSidewaysRight };

enum TextOverflow { TextOverflowClip = 0, TextOverflowEllipsis };

enum EImageRendering { ImageRenderingAuto, ImageRenderingOptimizeSpeed, ImageRenderingOptimizeQuality, ImageRenderingOptimizeContrast };

enum ImageResolutionSource { ImageResolutionSpecified = 0, ImageResolutionFromImage };

enum ImageResolutionSnap { ImageResolutionNoSnap = 0, ImageResolutionSnapPixels };

enum Order { LogicalOrder = 0, VisualOrder };

enum RegionFragment { AutoRegionFragment, BreakRegionFragment };

enum ColumnAxis { HorizontalColumnAxis, VerticalColumnAxis, AutoColumnAxis };

enum ColumnProgression { NormalColumnProgression, ReverseColumnProgression };

enum LineSnap { LineSnapNone, LineSnapBaseline, LineSnapContain };

enum LineAlign { LineAlignNone, LineAlignEdges };

enum WrapFlow { WrapFlowAuto, WrapFlowBoth, WrapFlowStart, WrapFlowEnd, WrapFlowMaximum, WrapFlowClear };

enum WrapThrough { WrapThroughWrap, WrapThroughNone };

enum RubyPosition { RubyPositionBefore, RubyPositionAfter };

enum GridAutoFlow { AutoFlowNone, AutoFlowColumn, AutoFlowRow };

enum DraggableRegionMode { DraggableRegionNone, DraggableRegionDrag, DraggableRegionNoDrag };

enum TouchAction { TouchActionAuto, TouchActionNone };

enum EIsolation { IsolationAuto, IsolationIsolate };

// Reasonable maximum to prevent insane font sizes from causing crashes on some platforms (such as Windows).
static const float maximumAllowedFontSize = 1000000.0f;

enum TextIndentLine { TextIndentFirstLine, TextIndentEachLine };

} // namespace WebCore

#endif // RenderStyleConstants_h<|MERGE_RESOLUTION|>--- conflicted
+++ resolved
@@ -218,12 +218,9 @@
     RUBBERBANDABLE_NONE, RUBBERBANDABLE_TEXT
 };
 
-<<<<<<< HEAD
-=======
 // CSS3 Image Values
 enum ObjectFit { ObjectFitFill, ObjectFitContain, ObjectFitCover, ObjectFitNone, ObjectFitScaleDown };
 
->>>>>>> 0704b1ab
 // Word Break Values. Matches WinIE, rather than CSS3
 
 enum EWordBreak {
