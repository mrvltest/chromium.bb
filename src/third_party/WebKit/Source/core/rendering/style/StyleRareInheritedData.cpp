/*
 * Copyright (C) 1999 Antti Koivisto (koivisto@kde.org)
 * Copyright (C) 2004, 2005, 2006, 2007, 2008, 2009, 2010 Apple Inc. All rights reserved.
 *
 * This library is free software; you can redistribute it and/or
 * modify it under the terms of the GNU Library General Public
 * License as published by the Free Software Foundation; either
 * version 2 of the License, or (at your option) any later version.
 *
 * This library is distributed in the hope that it will be useful,
 * but WITHOUT ANY WARRANTY; without even the implied warranty of
 * MERCHANTABILITY or FITNESS FOR A PARTICULAR PURPOSE.  See the GNU
 * Library General Public License for more details.
 *
 * You should have received a copy of the GNU Library General Public License
 * along with this library; see the file COPYING.LIB.  If not, write to
 * the Free Software Foundation, Inc., 51 Franklin Street, Fifth Floor,
 * Boston, MA 02110-1301, USA.
 *
 */

#include "config.h"
#include "core/rendering/style/StyleRareInheritedData.h"

#include "core/rendering/style/CursorList.h"
#include "core/rendering/style/QuotesData.h"
#include "core/rendering/style/RenderStyle.h"
#include "core/rendering/style/RenderStyleConstants.h"
#include "core/rendering/style/ShadowList.h"
#include "core/rendering/style/StyleImage.h"

namespace WebCore {

struct SameSizeAsStyleRareInheritedData : public RefCounted<SameSizeAsStyleRareInheritedData> {
    void* styleImage;
    StyleColor firstColor;
    float firstFloat;
    StyleColor colors[5];
    void* ownPtrs[1];
    AtomicString atomicStrings[4];
    void* refPtrs[2];
    Length lengths[1];
    float secondFloat;
    unsigned m_bitfields[2];
    short pagedMediaShorts[2];
    unsigned unsigneds[1];
    short hyphenationShorts[3];

    Color touchColors;

<<<<<<< HEAD
    Color caretColor;

    void* variableDataRefs[1];
=======
    StyleColor caretColor;
>>>>>>> 65259cc3
};

COMPILE_ASSERT(sizeof(StyleRareInheritedData) == sizeof(SameSizeAsStyleRareInheritedData), StyleRareInheritedData_should_bit_pack);

StyleRareInheritedData::StyleRareInheritedData()
    : listStyleImage(RenderStyle::initialListStyleImage())
    , textStrokeColor(StyleColor::currentColor())
    , textStrokeWidth(RenderStyle::initialTextStrokeWidth())
    , textFillColor(StyleColor::currentColor())
    , textEmphasisColor(StyleColor::currentColor())
    , visitedLinkTextStrokeColor(StyleColor::currentColor())
    , visitedLinkTextFillColor(StyleColor::currentColor())
    , visitedLinkTextEmphasisColor(StyleColor::currentColor())
    , indent(RenderStyle::initialTextIndent())
    , m_effectiveZoom(RenderStyle::initialZoom())
    , widows(RenderStyle::initialWidows())
    , orphans(RenderStyle::initialOrphans())
    , m_hasAutoWidows(true)
    , m_hasAutoOrphans(true)
    , textSecurity(RenderStyle::initialTextSecurity())
    , userModify(READ_ONLY)
    , wordBreak(RenderStyle::initialWordBreak())
    , overflowWrap(RenderStyle::initialOverflowWrap())
    , lineBreak(LineBreakAuto)
    , resize(RenderStyle::initialResize())
    , userSelect(RenderStyle::initialUserSelect())
    , rubberbandable(RenderStyle::initialRubberbandable())
    , speak(SpeakNormal)
    , hyphens(HyphensManual)
    , textEmphasisFill(TextEmphasisFillFilled)
    , textEmphasisMark(TextEmphasisMarkNone)
    , textEmphasisPosition(TextEmphasisPositionOver)
    , m_textAlignLast(RenderStyle::initialTextAlignLast())
    , m_textJustify(RenderStyle::initialTextJustify())
    , m_textOrientation(TextOrientationVerticalRight)
    , m_textIndentLine(RenderStyle::initialTextIndentLine())
    , m_lineBoxContain(RenderStyle::initialLineBoxContain())
    , m_imageRendering(RenderStyle::initialImageRendering())
    , m_textUnderlinePosition(RenderStyle::initialTextUnderlinePosition())
    , m_rubyPosition(RenderStyle::initialRubyPosition())
    , m_touchActionDelay(RenderStyle::initialTouchActionDelay())
    , hyphenationLimitBefore(-1)
    , hyphenationLimitAfter(-1)
    , hyphenationLimitLines(-1)
    , m_tabSize(RenderStyle::initialTabSize())
    , tapHighlightColor(RenderStyle::initialTapHighlightColor())
    , caretColor(RenderStyle::initialCaretColor())
{
}

StyleRareInheritedData::StyleRareInheritedData(const StyleRareInheritedData& o)
    : RefCounted<StyleRareInheritedData>()
    , listStyleImage(o.listStyleImage)
    , textStrokeColor(o.textStrokeColor)
    , textStrokeWidth(o.textStrokeWidth)
    , textFillColor(o.textFillColor)
    , textEmphasisColor(o.textEmphasisColor)
    , visitedLinkTextStrokeColor(o.visitedLinkTextStrokeColor)
    , visitedLinkTextFillColor(o.visitedLinkTextFillColor)
    , visitedLinkTextEmphasisColor(o.visitedLinkTextEmphasisColor)
    , textShadow(o.textShadow)
    , highlight(o.highlight)
    , cursorData(o.cursorData)
    , indent(o.indent)
    , m_effectiveZoom(o.m_effectiveZoom)
    , widows(o.widows)
    , orphans(o.orphans)
    , m_hasAutoWidows(o.m_hasAutoWidows)
    , m_hasAutoOrphans(o.m_hasAutoOrphans)
    , textSecurity(o.textSecurity)
    , userModify(o.userModify)
    , wordBreak(o.wordBreak)
    , overflowWrap(o.overflowWrap)
    , lineBreak(o.lineBreak)
    , resize(o.resize)
    , userSelect(o.userSelect)
    , rubberbandable(o.rubberbandable)
    , speak(o.speak)
    , hyphens(o.hyphens)
    , textEmphasisFill(o.textEmphasisFill)
    , textEmphasisMark(o.textEmphasisMark)
    , textEmphasisPosition(o.textEmphasisPosition)
    , m_textAlignLast(o.m_textAlignLast)
    , m_textJustify(o.m_textJustify)
    , m_textOrientation(o.m_textOrientation)
    , m_textIndentLine(o.m_textIndentLine)
    , m_lineBoxContain(o.m_lineBoxContain)
    , m_imageRendering(o.m_imageRendering)
    , m_textUnderlinePosition(o.m_textUnderlinePosition)
    , m_rubyPosition(o.m_rubyPosition)
    , m_touchActionDelay(o.m_touchActionDelay)
    , hyphenationString(o.hyphenationString)
    , hyphenationLimitBefore(o.hyphenationLimitBefore)
    , hyphenationLimitAfter(o.hyphenationLimitAfter)
    , hyphenationLimitLines(o.hyphenationLimitLines)
    , locale(o.locale)
    , textEmphasisCustomMark(o.textEmphasisCustomMark)
    , m_tabSize(o.m_tabSize)
    , tapHighlightColor(o.tapHighlightColor)
    , caretColor(o.caretColor)
<<<<<<< HEAD
    , m_variables(o.m_variables)
=======
>>>>>>> 65259cc3
{
}

StyleRareInheritedData::~StyleRareInheritedData()
{
}

static bool cursorDataEquivalent(const CursorList* c1, const CursorList* c2)
{
    if (c1 == c2)
        return true;
    if ((!c1 && c2) || (c1 && !c2))
        return false;
    return (*c1 == *c2);
}

bool StyleRareInheritedData::operator==(const StyleRareInheritedData& o) const
{
    return textStrokeColor == o.textStrokeColor
        && textStrokeWidth == o.textStrokeWidth
        && textFillColor == o.textFillColor
        && textEmphasisColor == o.textEmphasisColor
        && visitedLinkTextStrokeColor == o.visitedLinkTextStrokeColor
        && visitedLinkTextFillColor == o.visitedLinkTextFillColor
        && visitedLinkTextEmphasisColor == o.visitedLinkTextEmphasisColor
        && tapHighlightColor == o.tapHighlightColor
        && shadowDataEquivalent(o)
        && highlight == o.highlight
        && cursorDataEquivalent(cursorData.get(), o.cursorData.get())
        && indent == o.indent
        && m_effectiveZoom == o.m_effectiveZoom
        && widows == o.widows
        && orphans == o.orphans
        && m_hasAutoWidows == o.m_hasAutoWidows
        && m_hasAutoOrphans == o.m_hasAutoOrphans
        && textSecurity == o.textSecurity
        && userModify == o.userModify
        && wordBreak == o.wordBreak
        && overflowWrap == o.overflowWrap
        && lineBreak == o.lineBreak
        && resize == o.resize
        && userSelect == o.userSelect
        && rubberbandable == o.rubberbandable
        && speak == o.speak
        && hyphens == o.hyphens
        && hyphenationLimitBefore == o.hyphenationLimitBefore
        && hyphenationLimitAfter == o.hyphenationLimitAfter
        && hyphenationLimitLines == o.hyphenationLimitLines
        && textEmphasisFill == o.textEmphasisFill
        && textEmphasisMark == o.textEmphasisMark
        && textEmphasisPosition == o.textEmphasisPosition
        && m_touchActionDelay == o.m_touchActionDelay
        && m_textAlignLast == o.m_textAlignLast
        && m_textJustify == o.m_textJustify
        && m_textOrientation == o.m_textOrientation
        && m_textIndentLine == o.m_textIndentLine
        && m_lineBoxContain == o.m_lineBoxContain
        && hyphenationString == o.hyphenationString
        && locale == o.locale
        && textEmphasisCustomMark == o.textEmphasisCustomMark
        && QuotesData::equals(quotes.get(), o.quotes.get())
        && m_tabSize == o.m_tabSize
        && m_imageRendering == o.m_imageRendering
        && m_textUnderlinePosition == o.m_textUnderlinePosition
        && m_rubyPosition == o.m_rubyPosition
<<<<<<< HEAD
        && m_lineSnap == o.m_lineSnap
        && caretColor == o.caretColor
        && m_variables == o.m_variables
        && m_lineAlign == o.m_lineAlign
=======
        && caretColor == o.caretColor
>>>>>>> 65259cc3
        && StyleImage::imagesEquivalent(listStyleImage.get(), o.listStyleImage.get());
}

bool StyleRareInheritedData::shadowDataEquivalent(const StyleRareInheritedData& o) const
{
    if ((!textShadow && o.textShadow) || (textShadow && !o.textShadow))
        return false;
    if (textShadow && o.textShadow && (*textShadow != *o.textShadow))
        return false;
    return true;
}

} // namespace WebCore<|MERGE_RESOLUTION|>--- conflicted
+++ resolved
@@ -48,13 +48,7 @@
 
     Color touchColors;
 
-<<<<<<< HEAD
-    Color caretColor;
-
-    void* variableDataRefs[1];
-=======
     StyleColor caretColor;
->>>>>>> 65259cc3
 };
 
 COMPILE_ASSERT(sizeof(StyleRareInheritedData) == sizeof(SameSizeAsStyleRareInheritedData), StyleRareInheritedData_should_bit_pack);
@@ -155,10 +149,6 @@
     , m_tabSize(o.m_tabSize)
     , tapHighlightColor(o.tapHighlightColor)
     , caretColor(o.caretColor)
-<<<<<<< HEAD
-    , m_variables(o.m_variables)
-=======
->>>>>>> 65259cc3
 {
 }
 
@@ -224,14 +214,7 @@
         && m_imageRendering == o.m_imageRendering
         && m_textUnderlinePosition == o.m_textUnderlinePosition
         && m_rubyPosition == o.m_rubyPosition
-<<<<<<< HEAD
-        && m_lineSnap == o.m_lineSnap
         && caretColor == o.caretColor
-        && m_variables == o.m_variables
-        && m_lineAlign == o.m_lineAlign
-=======
-        && caretColor == o.caretColor
->>>>>>> 65259cc3
         && StyleImage::imagesEquivalent(listStyleImage.get(), o.listStyleImage.get());
 }
 
