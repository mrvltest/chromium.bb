--- conflicted
+++ resolved
@@ -47,13 +47,8 @@
     short hyphenationShorts[3];
 
     Color touchColors;
-<<<<<<< HEAD
-=======
-
-    Color caretColor;
-
-    void* variableDataRefs[1];
->>>>>>> d751878b
+
+    StyleColor caretColor;
 };
 
 COMPILE_ASSERT(sizeof(StyleRareInheritedData) == sizeof(SameSizeAsStyleRareInheritedData), StyleRareInheritedData_should_bit_pack);
@@ -151,11 +146,7 @@
     , textEmphasisCustomMark(o.textEmphasisCustomMark)
     , m_tabSize(o.m_tabSize)
     , tapHighlightColor(o.tapHighlightColor)
-<<<<<<< HEAD
-=======
     , caretColor(o.caretColor)
-    , m_variables(o.m_variables)
->>>>>>> d751878b
 {
 }
 
@@ -220,13 +211,7 @@
         && m_imageRendering == o.m_imageRendering
         && m_textUnderlinePosition == o.m_textUnderlinePosition
         && m_rubyPosition == o.m_rubyPosition
-<<<<<<< HEAD
-=======
-        && m_lineSnap == o.m_lineSnap
         && caretColor == o.caretColor
-        && m_variables == o.m_variables
-        && m_lineAlign == o.m_lineAlign
->>>>>>> d751878b
         && StyleImage::imagesEquivalent(listStyleImage.get(), o.listStyleImage.get());
 }
 
