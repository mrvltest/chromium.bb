/*
 * Copyright (C) 2000 Lars Knoll (knoll@kde.org)
 *           (C) 2000 Antti Koivisto (koivisto@kde.org)
 *           (C) 2000 Dirk Mueller (mueller@kde.org)
 * Copyright (C) 2003, 2005, 2006, 2007, 2008 Apple Inc. All rights reserved.
 * Copyright (C) 2006 Graham Dennis (graham.dennis@gmail.com)
 *
 * This library is free software; you can redistribute it and/or
 * modify it under the terms of the GNU Library General Public
 * License as published by the Free Software Foundation; either
 * version 2 of the License, or (at your option) any later version.
 *
 * This library is distributed in the hope that it will be useful,
 * but WITHOUT ANY WARRANTY; without even the implied warranty of
 * MERCHANTABILITY or FITNESS FOR A PARTICULAR PURPOSE.  See the GNU
 * Library General Public License for more details.
 *
 * You should have received a copy of the GNU Library General Public License
 * along with this library; see the file COPYING.LIB.  If not, write to
 * the Free Software Foundation, Inc., 51 Franklin Street, Fifth Floor,
 * Boston, MA 02110-1301, USA.
 *
 */

#ifndef StyleRareInheritedData_h
#define StyleRareInheritedData_h

#include "core/css/StyleColor.h"
#include "core/rendering/style/DataRef.h"
#include "platform/Length.h"
#include "platform/graphics/Color.h"
#include "wtf/PassRefPtr.h"
#include "wtf/RefCounted.h"
#include "wtf/RefVector.h"
#include "wtf/text/AtomicString.h"

namespace WebCore {

class AppliedTextDecoration;
class CursorData;
class QuotesData;
class ShadowList;
class StyleImage;

typedef RefVector<AppliedTextDecoration> AppliedTextDecorationList;
typedef RefVector<CursorData> CursorList;

// This struct is for rarely used inherited CSS3, CSS2, and WebKit-specific properties.
// By grouping them together, we save space, and only allocate this object when someone
// actually uses one of these properties.
class StyleRareInheritedData : public RefCounted<StyleRareInheritedData> {
public:
    static PassRefPtr<StyleRareInheritedData> create() { return adoptRef(new StyleRareInheritedData); }
    PassRefPtr<StyleRareInheritedData> copy() const { return adoptRef(new StyleRareInheritedData(*this)); }
    ~StyleRareInheritedData();

    bool operator==(const StyleRareInheritedData& o) const;
    bool operator!=(const StyleRareInheritedData& o) const
    {
        return !(*this == o);
    }
    bool shadowDataEquivalent(const StyleRareInheritedData&) const;
    bool quotesDataEquivalent(const StyleRareInheritedData&) const;

    RefPtr<StyleImage> listStyleImage;

    StyleColor textStrokeColor() const { return m_textStrokeColorIsCurrentColor ? StyleColor::currentColor() : StyleColor(m_textStrokeColor); }
    StyleColor textFillColor() const { return m_textFillColorIsCurrentColor ? StyleColor::currentColor() : StyleColor(m_textFillColor); }
    StyleColor textEmphasisColor() const { return m_textEmphasisColorIsCurrentColor ? StyleColor::currentColor() : StyleColor(m_textEmphasisColor); }
    StyleColor visitedLinkTextStrokeColor() const { return m_visitedLinkTextStrokeColorIsCurrentColor ? StyleColor::currentColor() : StyleColor(m_visitedLinkTextStrokeColor); }
    StyleColor visitedLinkTextFillColor() const { return m_visitedLinkTextFillColorIsCurrentColor ? StyleColor::currentColor() : StyleColor(m_visitedLinkTextFillColor); }
    StyleColor visitedLinkTextEmphasisColor() const { return m_visitedLinkTextEmphasisColorIsCurrentColor ? StyleColor::currentColor() : StyleColor(m_visitedLinkTextEmphasisColor); }

    void setTextStrokeColor(const StyleColor& color) { m_textStrokeColor = color.resolve(Color()); m_textStrokeColorIsCurrentColor = color.isCurrentColor(); }
    void setTextFillColor(const StyleColor& color) { m_textFillColor = color.resolve(Color()); m_textFillColorIsCurrentColor = color.isCurrentColor(); }
    void setTextEmphasisColor(const StyleColor& color) { m_textEmphasisColor = color.resolve(Color()); m_textEmphasisColorIsCurrentColor = color.isCurrentColor(); }
    void setVisitedLinkTextStrokeColor(const StyleColor& color) { m_visitedLinkTextStrokeColor = color.resolve(Color()); m_visitedLinkTextStrokeColorIsCurrentColor = color.isCurrentColor(); }
    void setVisitedLinkTextFillColor(const StyleColor& color) { m_visitedLinkTextFillColor = color.resolve(Color()); m_visitedLinkTextFillColorIsCurrentColor = color.isCurrentColor(); }
    void setVisitedLinkTextEmphasisColor(const StyleColor& color) { m_visitedLinkTextEmphasisColor = color.resolve(Color()); m_visitedLinkTextEmphasisColorIsCurrentColor = color.isCurrentColor(); }

    Color m_textStrokeColor;
    float textStrokeWidth;
    Color m_textFillColor;
    Color m_textEmphasisColor;

    Color m_visitedLinkTextStrokeColor;
    Color m_visitedLinkTextFillColor;
    Color m_visitedLinkTextEmphasisColor;

    RefPtr<ShadowList> textShadow; // Our text shadow information for shadowed text drawing.
    AtomicString highlight; // Apple-specific extension for custom highlight rendering.

    RefPtr<CursorList> cursorData;
    Length indent;
    float m_effectiveZoom;

    // Paged media properties.
    short widows;
    short orphans;
    unsigned m_hasAutoWidows : 1;
    unsigned m_hasAutoOrphans : 1;

    unsigned m_textStrokeColorIsCurrentColor : 1;
    unsigned m_textFillColorIsCurrentColor : 1;
    unsigned m_textEmphasisColorIsCurrentColor : 1;
    unsigned m_visitedLinkTextStrokeColorIsCurrentColor : 1;
    unsigned m_visitedLinkTextFillColorIsCurrentColor : 1;
    unsigned m_visitedLinkTextEmphasisColorIsCurrentColor : 1;

    unsigned textSecurity : 2; // ETextSecurity
    unsigned userModify : 2; // EUserModify (editing)
    unsigned wordBreak : 2; // EWordBreak
    unsigned overflowWrap : 1; // EOverflowWrap
    unsigned lineBreak : 3; // LineBreak
    unsigned resize : 2; // EResize
    unsigned userSelect : 2; // EUserSelect
    unsigned rubberbandable : 2;  // ERubberbandable
    unsigned speak : 3; // ESpeak
    unsigned hyphens : 2; // Hyphens
    unsigned textEmphasisFill : 1; // TextEmphasisFill
    unsigned textEmphasisMark : 3; // TextEmphasisMark
    unsigned textEmphasisPosition : 1; // TextEmphasisPosition
    unsigned m_textAlignLast : 3; // TextAlignLast
    unsigned m_textJustify : 2; // TextJustify
    unsigned m_textOrientation : 2; // TextOrientation
    unsigned m_textIndentLine : 1; // TextIndentEachLine
    unsigned m_textIndentType : 1; // TextIndentHanging
    unsigned m_lineBoxContain: 7; // LineBoxContain
    // CSS Image Values Level 3
    unsigned m_imageRendering : 2; // EImageRendering
    unsigned m_textUnderlinePosition : 2; // TextUnderlinePosition
    unsigned m_rubyPosition : 1; // RubyPosition
    unsigned m_touchActionDelay : 1; // TouchActionDelay

    // Though will-change is not itself an inherited property, the intent
    // expressed by 'will-change: contents' includes descendants.
    unsigned m_subtreeWillChangeContents : 1;

    AtomicString hyphenationString;
    short hyphenationLimitBefore;
    short hyphenationLimitAfter;
    short hyphenationLimitLines;

    AtomicString locale;

    AtomicString textEmphasisCustomMark;
    RefPtr<QuotesData> quotes;

    unsigned m_tabSize;

    Color tapHighlightColor;

    StyleColor caretColor;

<<<<<<< HEAD
=======
    RefPtr<AppliedTextDecorationList> appliedTextDecorations;

>>>>>>> ffa4bd44
private:
    StyleRareInheritedData();
    StyleRareInheritedData(const StyleRareInheritedData&);
};

} // namespace WebCore

#endif // StyleRareInheritedData_h<|MERGE_RESOLUTION|>--- conflicted
+++ resolved
@@ -152,11 +152,8 @@
 
     StyleColor caretColor;
 
-<<<<<<< HEAD
-=======
     RefPtr<AppliedTextDecorationList> appliedTextDecorations;
 
->>>>>>> ffa4bd44
 private:
     StyleRareInheritedData();
     StyleRareInheritedData(const StyleRareInheritedData&);
