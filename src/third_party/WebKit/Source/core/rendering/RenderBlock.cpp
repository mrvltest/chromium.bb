--- conflicted
+++ resolved
@@ -2520,12 +2520,8 @@
         shouldHighlightBeforeSide = true;
 
     if (childrenInline())
-<<<<<<< HEAD
-        result = toRenderBlockFlow(this)->inlineSelectionGaps(rootBlock, rootBlockPhysicalPosition, offsetFromRootBlock, lastLogicalTop, lastLogicalLeft, lastLogicalRight, paintInfo);
-=======
-        result = inlineSelectionGaps(rootBlock, rootBlockPhysicalPosition, offsetFromRootBlock, lastLogicalTop, lastLogicalLeft, lastLogicalRight, paintInfo,
-                                     shouldHighlightBeforeSide, isAfterSideSelected);
->>>>>>> dda9c770
+        result = toRenderBlockFlow(this)->inlineSelectionGaps(rootBlock, rootBlockPhysicalPosition, offsetFromRootBlock, lastLogicalTop, lastLogicalLeft, lastLogicalRight, paintInfo,
+                                                              shouldHighlightBeforeSide, isAfterSideSelected);
     else
         result = blockSelectionGaps(rootBlock, rootBlockPhysicalPosition, offsetFromRootBlock, lastLogicalTop, lastLogicalLeft, lastLogicalRight, paintInfo,
                                     shouldHighlightBeforeSide, isAfterSideSelected);
@@ -2537,76 +2533,6 @@
     return result;
 }
 
-<<<<<<< HEAD
-=======
-GapRects RenderBlock::inlineSelectionGaps(RenderBlock* rootBlock, const LayoutPoint& rootBlockPhysicalPosition, const LayoutSize& offsetFromRootBlock,
-                                          LayoutUnit& lastLogicalTop, LayoutUnit& lastLogicalLeft, LayoutUnit& lastLogicalRight, const PaintInfo* paintInfo,
-                                          bool& shouldHighlightBeforeSide, bool& isAfterSideSelected)
-{
-    GapRects result;
-
-    bool containsStart = selectionState() == SelectionStart || selectionState() == SelectionBoth;
-
-    if (!firstLineBox()) {
-        if (containsStart) {
-            // Go ahead and update our lastLogicalTop to be the bottom of the block.  <hr>s or empty blocks with height can trip this
-            // case.
-            lastLogicalTop = blockDirectionOffset(rootBlock, offsetFromRootBlock) + logicalHeight();
-            lastLogicalLeft = logicalLeftSelectionOffset(rootBlock, logicalHeight());
-            lastLogicalRight = logicalRightSelectionOffset(rootBlock, logicalHeight());
-        }
-        isAfterSideSelected = true;
-        return result;
-    }
-
-    RootInlineBox* lastSelectedLine = 0;
-    RootInlineBox* curr;
-    for (curr = firstRootBox(); curr && !curr->hasSelectedChildren(); curr = curr->nextRootBox())
-        shouldHighlightBeforeSide = false;
-
-    // We need to fill the top of if the before-side is selected.
-    bool shouldFillTop = !containsStart || shouldHighlightBeforeSide;
-    if (shouldFillTop && curr) {
-        // Set lastLogicalLeft and lastLogicalRight to be the selection left/right of the first line.
-        ASSERT(curr->hasSelectedChildren());
-        getLineSelectionLogicalLeftAndRight(rootBlock, offsetFromRootBlock, curr, lastLogicalLeft, lastLogicalRight);
-    }
-
-    // Now paint the gaps for the lines.
-    for (; curr && curr->hasSelectedChildren(); curr = curr->nextRootBox()) {
-        LayoutUnit selTop =  curr->selectionTopAdjustedForPrecedingBlock();
-        LayoutUnit selHeight = curr->selectionHeightAdjustedForPrecedingBlock();
-
-        if (shouldFillTop && !lastSelectedLine) {
-            result.uniteCenter(blockSelectionGap(rootBlock, rootBlockPhysicalPosition, offsetFromRootBlock, lastLogicalTop, lastLogicalLeft, lastLogicalRight,
-                                                 selTop, paintInfo));
-            shouldHighlightBeforeSide = false;
-        }
-
-        LayoutRect logicalRect(curr->logicalLeft(), selTop, curr->logicalWidth(), selTop + selHeight);
-        logicalRect.move(isHorizontalWritingMode() ? offsetFromRootBlock : offsetFromRootBlock.transposedSize());
-        LayoutRect physicalRect = rootBlock->logicalRectToPhysicalRect(rootBlockPhysicalPosition, logicalRect);
-        if (!paintInfo || (isHorizontalWritingMode() && physicalRect.y() < paintInfo->rect.maxY() && physicalRect.maxY() > paintInfo->rect.y())
-            || (!isHorizontalWritingMode() && physicalRect.x() < paintInfo->rect.maxX() && physicalRect.maxX() > paintInfo->rect.x()))
-            result.unite(curr->lineSelectionGap(rootBlock, rootBlockPhysicalPosition, offsetFromRootBlock, selTop, selHeight, paintInfo));
-
-        lastSelectedLine = curr;
-    }
-
-    if (containsStart && !lastSelectedLine)
-        // VisibleSelection must start just after our last line.
-        lastSelectedLine = lastRootBox();
-
-    isAfterSideSelected = lastSelectedLine == lastRootBox();
-    if (isAfterSideSelected) {
-        // Go ahead and update our lastY to be the bottom of the last selected line.
-        lastLogicalTop = blockDirectionOffset(rootBlock, offsetFromRootBlock) + lastSelectedLine->selectionBottom();
-        getLineSelectionLogicalLeftAndRight(rootBlock, offsetFromRootBlock, lastSelectedLine, lastLogicalLeft, lastLogicalRight);
-    }
-    return result;
-}
-
->>>>>>> dda9c770
 GapRects RenderBlock::blockSelectionGaps(RenderBlock* rootBlock, const LayoutPoint& rootBlockPhysicalPosition, const LayoutSize& offsetFromRootBlock,
                                          LayoutUnit& lastLogicalTop, LayoutUnit& lastLogicalLeft, LayoutUnit& lastLogicalRight, const PaintInfo* paintInfo,
                                          bool& shouldHighlightBeforeSide, bool& isAfterSideSelected)
