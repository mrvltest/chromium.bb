--- conflicted
+++ resolved
@@ -1615,19 +1615,6 @@
 }
 
 LayoutUnit RenderBlock::additionalMarginStart() const
-<<<<<<< HEAD
-{
-    if (isInline() || !parent() || parent()->childrenInline() || !parent()->node() || (!parent()->node()->hasTagName(ulTag) && !parent()->node()->hasTagName(olTag))) {
-        return 0;
-    }
-
-    RenderBox *previousBox = previousSiblingBox();
-    return previousBox ? previousBox->additionalMarginStart() : 40;
-}
-
-LayoutUnit RenderBlock::computeStartPositionDeltaForChildAvoidingFloats(const RenderBox* child, LayoutUnit childMarginStart, RenderRegion* region)
-=======
->>>>>>> 65259cc3
 {
     if (isInline() || !parent() || parent()->childrenInline() || !parent()->node() || (!parent()->node()->hasTagName(ulTag) && !parent()->node()->hasTagName(olTag))) {
         return 0;
@@ -2805,64 +2792,18 @@
 
 LayoutUnit RenderBlock::logicalLeftSelectionOffset(RenderBlock* rootBlock, LayoutUnit position)
 {
-<<<<<<< HEAD
-    LayoutUnit logicalLeft = logicalLeftOffsetForLine(position, false);
-    if (logicalLeft == logicalLeftOffsetForContent()) {
-        if (rootBlock != this)
-            // The border can potentially be further extended by our containingBlock().
-            logicalLeft = containingBlock()->logicalLeftSelectionOffset(rootBlock, position + logicalTop());
-        if (isListItem() && style()->isLeftToRightDirection()) {
-            logicalLeft += additionalMarginStart();
-        }
-        return logicalLeft;
-    } else {
-        RenderBlock* cb = this;
-        while (cb != rootBlock) {
-            if (cb->isListItem() && cb->style()->isLeftToRightDirection()) {
-                logicalLeft += cb->additionalMarginStart();
-            }
-            logicalLeft += cb->logicalLeft();
-            cb = cb->containingBlock();
-        }
-    }
-    return logicalLeft;
-=======
     // The border can potentially be further extended by our containingBlock().
     if (rootBlock != this)
         return containingBlock()->logicalLeftSelectionOffset(rootBlock, position + logicalTop());
     return logicalLeftOffsetForContent();
->>>>>>> 65259cc3
 }
 
 LayoutUnit RenderBlock::logicalRightSelectionOffset(RenderBlock* rootBlock, LayoutUnit position)
 {
-<<<<<<< HEAD
-    LayoutUnit logicalRight = logicalRightOffsetForLine(position, false);
-    if (logicalRight == logicalRightOffsetForContent()) {
-        if (rootBlock != this)
-            // The border can potentially be further extended by our containingBlock().
-            logicalRight = containingBlock()->logicalRightSelectionOffset(rootBlock, position + logicalTop());
-        if (isListItem() && !style()->isLeftToRightDirection()) {
-            logicalRight -= additionalMarginStart();
-        }
-        return logicalRight;
-    } else {
-        RenderBlock* cb = this;
-        while (cb != rootBlock) {
-            if (cb->isListItem() && !cb->style()->isLeftToRightDirection()) {
-                logicalRight -= cb->additionalMarginStart();
-            }
-            logicalRight += cb->logicalLeft();
-            cb = cb->containingBlock();
-        }
-    }
-    return logicalRight;
-=======
     // The border can potentially be further extended by our containingBlock().
     if (rootBlock != this)
         return containingBlock()->logicalRightSelectionOffset(rootBlock, position + logicalTop());
     return logicalRightOffsetForContent();
->>>>>>> 65259cc3
 }
 
 RenderBlock* RenderBlock::blockBeforeWithinSelectionRoot(LayoutSize& offset) const
@@ -3099,31 +3040,6 @@
     if (style()->textIndent().isPercent())
         cw = containingBlock()->availableLogicalWidth();
     return minimumValueForLength(style()->textIndent(), cw);
-}
-
-LayoutUnit RenderBlock::adjustLogicalTopForSpanningHeader(RenderBox* child,
-                                                          ColumnInfo* colInfo,
-                                                          LayoutUnit logicalTop)
-{
-    if (!colInfo || isWithinSpanningHeader(child)) {
-        return logicalTop;
-    }
-
-    LayoutUnit pageLogicalHeight = pageLogicalHeightForOffset(logicalTop);
-    ASSERT(pageLogicalHeight);
-
-    LayoutUnit containerOffset = offsetFromLogicalTopOfFirstPage();
-    LayoutUnit totalOffset = logicalTop + containerOffset;
-    unsigned currentColumn = totalOffset / pageLogicalHeight;
-    if (currentColumn > 0 && currentColumn < colInfo->spanningHeaderColumnCount()) {
-        LayoutUnit columnTop = currentColumn * pageLogicalHeight;
-        LayoutUnit posInColumn = totalOffset - columnTop;
-        if (posInColumn < colInfo->spanningHeaderHeight()) {
-            logicalTop = logicalTop - posInColumn + colInfo->spanningHeaderHeight();
-        }
-    }
-
-    return logicalTop;
 }
 
 LayoutUnit RenderBlock::adjustLogicalTopForSpanningHeader(RenderBox* child,
@@ -5507,14 +5423,6 @@
     if (pageBoundaryRule == ExcludePageBoundary)
         return logicalOffset + spanningHeaderHeight + (remainingLogicalHeight ? remainingLogicalHeight : pageLogicalHeight);
     return logicalOffset + spanningHeaderHeight + remainingLogicalHeight;
-<<<<<<< HEAD
-}
-
-ColumnInfo::PaginationUnit RenderBlock::paginationUnit() const
-{
-    return ColumnInfo::Column;
-=======
->>>>>>> 65259cc3
 }
 
 LayoutUnit RenderBlock::pageLogicalTopForOffset(LayoutUnit offset) const
@@ -5588,14 +5496,6 @@
                 remainingLogicalHeight = 0;
             }
         }
-<<<<<<< HEAD
-    }
-    if (remainingLogicalHeight < childLogicalHeight) {
-        if (!hasUniformPageLogicalHeight && !pushToNextPageWithMinimumLogicalHeight(remainingLogicalHeight, logicalOffset, childLogicalHeight))
-            return logicalOffset;
-        return logicalOffset + remainingLogicalHeight + spanningHeaderHeight;
-=======
->>>>>>> 65259cc3
     }
     if (remainingLogicalHeight < childLogicalHeight)
         return logicalOffset + remainingLogicalHeight + spanningHeaderHeight;
