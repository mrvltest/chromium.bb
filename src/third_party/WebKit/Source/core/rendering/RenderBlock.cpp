--- conflicted
+++ resolved
@@ -1533,9 +1533,6 @@
     addVisualOverflow(inflatedRect);
 }
 
-<<<<<<< HEAD
-bool RenderBlock::createsNewFormattingContext() const
-=======
 LayoutUnit RenderBlock::additionalMarginStart() const
 {
     if (isInline() || !parent() || parent()->childrenInline() || !parent()->node() || (!parent()->node()->hasTagName(ulTag) && !parent()->node()->hasTagName(olTag))) {
@@ -1546,8 +1543,7 @@
     return previousBox ? previousBox->additionalMarginStart() : 40;
 }
 
-bool RenderBlock::createsBlockFormattingContext() const
->>>>>>> e24391ff
+bool RenderBlock::createsNewFormattingContext() const
 {
     return isInlineBlockOrInlineTable() || isFloatingOrOutOfFlowPositioned() || hasOverflowClip() || isFlexItemIncludingDeprecated()
         || style()->specifiesColumns() || isRenderFlowThread() || isTableCell() || isTableCaption() || isFieldset() || isWritingModeRoot()
