/*
 * Copyright (C) 1999 Lars Knoll (knoll@kde.org)
 *           (C) 1999 Antti Koivisto (koivisto@kde.org)
 *           (C) 2007 David Smith (catfish.man@gmail.com)
 * Copyright (C) 2003, 2004, 2005, 2006, 2007, 2008, 2009, 2010, 2011 Apple Inc. All rights reserved.
 * Copyright (C) Research In Motion Limited 2010. All rights reserved.
 *
 * This library is free software; you can redistribute it and/or
 * modify it under the terms of the GNU Library General Public
 * License as published by the Free Software Foundation; either
 * version 2 of the License, or (at your option) any later version.
 *
 * This library is distributed in the hope that it will be useful,
 * but WITHOUT ANY WARRANTY; without even the implied warranty of
 * MERCHANTABILITY or FITNESS FOR A PARTICULAR PURPOSE.  See the GNU
 * Library General Public License for more details.
 *
 * You should have received a copy of the GNU Library General Public License
 * along with this library; see the file COPYING.LIB.  If not, write to
 * the Free Software Foundation, Inc., 51 Franklin Street, Fifth Floor,
 * Boston, MA 02110-1301, USA.
 */

#include "config.h"
#include "core/rendering/RenderBlock.h"

#include "HTMLNames.h"
#include "core/accessibility/AXObjectCache.h"
#include "core/dom/Document.h"
#include "core/dom/Element.h"
#include "core/dom/OverflowEvent.h"
#include "core/dom/shadow/ShadowRoot.h"
#include "core/editing/Editor.h"
#include "core/editing/FrameSelection.h"
#include "core/page/Frame.h"
#include "core/page/FrameView.h"
#include "core/page/Page.h"
#include "core/page/Settings.h"
#include "core/platform/PODFreeListArena.h"
#include "core/platform/graphics/FloatQuad.h"
#include "core/platform/graphics/GraphicsContextStateSaver.h"
#include "core/platform/graphics/transforms/TransformState.h"
#include "core/rendering/ColumnInfo.h"
#include "core/rendering/HitTestLocation.h"
#include "core/rendering/HitTestResult.h"
#include "core/rendering/InlineIterator.h"
#include "core/rendering/InlineTextBox.h"
#include "core/rendering/LayoutRepainter.h"
#include "core/rendering/PaintInfo.h"
#include "core/rendering/RenderCombineText.h"
#include "core/rendering/RenderDeprecatedFlexibleBox.h"
#include "core/rendering/RenderFlexibleBox.h"
#include "core/rendering/RenderInline.h"
#include "core/rendering/RenderLayer.h"
#include "core/rendering/RenderMarquee.h"
#include "core/rendering/RenderNamedFlowThread.h"
#include "core/rendering/RenderRegion.h"
#include "core/rendering/RenderTableCell.h"
#include "core/rendering/RenderTextFragment.h"
#include "core/rendering/RenderTheme.h"
#include "core/rendering/RenderView.h"
#include "core/rendering/shapes/ShapeInsideInfo.h"
#include "core/rendering/shapes/ShapeOutsideInfo.h"
#include "core/rendering/svg/SVGTextRunRenderingContext.h"
#include "wtf/StdLibExtras.h"
#include "wtf/TemporaryChange.h"

using namespace std;
using namespace WTF;
using namespace Unicode;

namespace WebCore {

using namespace HTMLNames;

struct SameSizeAsRenderBlock : public RenderBox {
    void* pointers[2];
    RenderObjectChildList children;
    RenderLineBoxList lineBoxes;
    uint32_t bitfields;
};

COMPILE_ASSERT(sizeof(RenderBlock) == sizeof(SameSizeAsRenderBlock), RenderBlock_should_stay_small);

struct SameSizeAsFloatingObject {
    void* pointers[2];
    LayoutRect rect;
    int paginationStrut;
    uint32_t bitfields : 8;
};

COMPILE_ASSERT(sizeof(RenderBlock::MarginValues) == sizeof(LayoutUnit[4]), MarginValues_should_stay_small);

struct SameSizeAsMarginInfo {
    uint32_t bitfields : 16;
    LayoutUnit margins[2];
};

typedef WTF::HashMap<const RenderBox*, OwnPtr<ColumnInfo> > ColumnInfoMap;
static ColumnInfoMap* gColumnInfoMap = 0;

static TrackedDescendantsMap* gPositionedDescendantsMap = 0;
static TrackedDescendantsMap* gPercentHeightDescendantsMap = 0;

static TrackedContainerMap* gPositionedContainerMap = 0;
static TrackedContainerMap* gPercentHeightContainerMap = 0;

typedef WTF::HashMap<RenderBlock*, OwnPtr<ListHashSet<RenderInline*> > > ContinuationOutlineTableMap;

typedef WTF::HashSet<RenderBlock*> DelayedUpdateScrollInfoSet;
static int gDelayUpdateScrollInfo = 0;
static DelayedUpdateScrollInfoSet* gDelayedUpdateScrollInfoSet = 0;

static bool gColumnFlowSplitEnabled = true;

bool RenderBlock::s_canPropagateFloatIntoSibling = false;

// This class helps dispatching the 'overflow' event on layout change. overflow can be set on RenderBoxes, yet the existing code
// only works on RenderBlocks. If this change, this class should be shared with other RenderBoxes.
class OverflowEventDispatcher {
    WTF_MAKE_NONCOPYABLE(OverflowEventDispatcher);
public:
    OverflowEventDispatcher(const RenderBlock* block)
        : m_block(block)
        , m_hadHorizontalLayoutOverflow(false)
        , m_hadVerticalLayoutOverflow(false)
    {
        m_shouldDispatchEvent = !m_block->isAnonymous() && m_block->hasOverflowClip() && m_block->document()->hasListenerType(Document::OVERFLOWCHANGED_LISTENER);
        if (m_shouldDispatchEvent) {
            m_hadHorizontalLayoutOverflow = m_block->hasHorizontalLayoutOverflow();
            m_hadVerticalLayoutOverflow = m_block->hasVerticalLayoutOverflow();
        }
    }

    ~OverflowEventDispatcher()
    {
        if (!m_shouldDispatchEvent)
            return;

        bool hasHorizontalLayoutOverflow = m_block->hasHorizontalLayoutOverflow();
        bool hasVerticalLayoutOverflow = m_block->hasVerticalLayoutOverflow();

        bool horizontalLayoutOverflowChanged = hasHorizontalLayoutOverflow != m_hadHorizontalLayoutOverflow;
        bool verticalLayoutOverflowChanged = hasVerticalLayoutOverflow != m_hadVerticalLayoutOverflow;
        if (horizontalLayoutOverflowChanged || verticalLayoutOverflowChanged) {
            if (FrameView* frameView = m_block->document()->view())
                frameView->scheduleEvent(OverflowEvent::create(horizontalLayoutOverflowChanged, hasHorizontalLayoutOverflow, verticalLayoutOverflowChanged, hasVerticalLayoutOverflow), m_block->node());
        }
    }

private:
    const RenderBlock* m_block;
    bool m_shouldDispatchEvent;
    bool m_hadHorizontalLayoutOverflow;
    bool m_hadVerticalLayoutOverflow;
};

// Our MarginInfo state used when laying out block children.
RenderBlock::MarginInfo::MarginInfo(RenderBlock* block, LayoutUnit beforeBorderPadding, LayoutUnit afterBorderPadding)
    : m_atBeforeSideOfBlock(true)
    , m_atAfterSideOfBlock(false)
    , m_hasMarginBeforeQuirk(false)
    , m_hasMarginAfterQuirk(false)
    , m_determinedMarginBeforeQuirk(false)
    , m_discardMargin(false)
{
    RenderStyle* blockStyle = block->style();
    ASSERT(block->isRenderView() || block->parent());
    m_canCollapseWithChildren = !block->isRenderView() && !block->isRoot() && !block->isOutOfFlowPositioned()
        && !block->isFloating() && !block->isTableCell() && !block->hasOverflowClip() && !block->isInlineBlockOrInlineTable()
        && !block->isRenderFlowThread() && !block->isWritingModeRoot() && !block->parent()->isFlexibleBox()
        && blockStyle->hasAutoColumnCount() && blockStyle->hasAutoColumnWidth() && !blockStyle->hasSpanAllColumns();

    m_canCollapseMarginBeforeWithChildren = m_canCollapseWithChildren && !beforeBorderPadding && blockStyle->marginBeforeCollapse() != MSEPARATE;

    // If any height other than auto is specified in CSS, then we don't collapse our bottom
    // margins with our children's margins.  To do otherwise would be to risk odd visual
    // effects when the children overflow out of the parent block and yet still collapse
    // with it.  We also don't collapse if we have any bottom border/padding.
    m_canCollapseMarginAfterWithChildren = m_canCollapseWithChildren && (afterBorderPadding == 0) &&
        (blockStyle->logicalHeight().isAuto() && !blockStyle->logicalHeight().value()) && blockStyle->marginAfterCollapse() != MSEPARATE;

    m_quirkContainer = block->isTableCell() || block->isBody();

    m_discardMargin = m_canCollapseMarginBeforeWithChildren && block->mustDiscardMarginBefore();

    m_positiveMargin = (m_canCollapseMarginBeforeWithChildren && !block->mustDiscardMarginBefore()) ? block->maxPositiveMarginBefore() : LayoutUnit();
    m_negativeMargin = (m_canCollapseMarginBeforeWithChildren && !block->mustDiscardMarginBefore()) ? block->maxNegativeMarginBefore() : LayoutUnit();
}

// -------------------------------------------------------------------------------------------------------

static bool isSpanningHeader(RenderObject* ro)
{
    return ro->style()->columnSpanCount() > 1 && !ro->style()->hasSpanAllColumns();
}

static bool isWithinSpanningHeader(RenderBox* box)
{
    RenderBox* curr = box;
    RenderView* renderView = box->view();
    while (curr && curr != renderView) {
        if (isSpanningHeader(curr)) {
            return true;
        }
        if (curr->hasColumns()) {
            return false;
        }
        curr = curr->containingBlock();
    }
    return false;
}

static LayoutUnit adjustLogicalTopForSpanningHeader(RenderBlock* _this,
                                                    RenderBox* child,
                                                    LayoutState* layoutState,
                                                    LayoutUnit logicalTop)
{
    if (!layoutState->m_columnInfo || isWithinSpanningHeader(child)) {
        return logicalTop;
    }

    LayoutUnit pageLogicalHeight = _this->pageLogicalHeightForOffset(logicalTop);
    ASSERT(pageLogicalHeight);

    ColumnInfo* colInfo = layoutState->m_columnInfo;
    LayoutUnit containerOffset = _this->offsetFromLogicalTopOfFirstPage();
    LayoutUnit totalOffset = logicalTop + containerOffset;
    unsigned currentColumn = totalOffset / pageLogicalHeight;
    if (currentColumn > 0 && currentColumn < colInfo->spanningHeaderColumnCount()) {
        LayoutUnit columnTop = currentColumn * pageLogicalHeight;
        LayoutUnit posInColumn = totalOffset - columnTop;
        if (posInColumn < colInfo->spanningHeaderHeight()) {
            logicalTop = logicalTop - posInColumn + colInfo->spanningHeaderHeight();
        }
    }

    return logicalTop;
}

RenderBlock::RenderBlock(ContainerNode* node)
    : RenderBox(node)
    , m_lineHeight(-1)
    , m_hasMarginBeforeQuirk(false)
    , m_hasMarginAfterQuirk(false)
    , m_beingDestroyed(false)
    , m_hasMarkupTruncation(false)
    , m_hasBorderOrPaddingLogicalWidthChanged(false)
{
    setChildrenInline(true);
    COMPILE_ASSERT(sizeof(RenderBlock::FloatingObject) == sizeof(SameSizeAsFloatingObject), FloatingObject_should_stay_small);
    COMPILE_ASSERT(sizeof(RenderBlock::MarginInfo) == sizeof(SameSizeAsMarginInfo), MarginInfo_should_stay_small);
}

static void removeBlockFromDescendantAndContainerMaps(RenderBlock* block, TrackedDescendantsMap*& descendantMap, TrackedContainerMap*& containerMap)
{
    if (OwnPtr<TrackedRendererListHashSet> descendantSet = descendantMap->take(block)) {
        TrackedRendererListHashSet::iterator end = descendantSet->end();
        for (TrackedRendererListHashSet::iterator descendant = descendantSet->begin(); descendant != end; ++descendant) {
            TrackedContainerMap::iterator it = containerMap->find(*descendant);
            ASSERT(it != containerMap->end());
            if (it == containerMap->end())
                continue;
            HashSet<RenderBlock*>* containerSet = it->value.get();
            ASSERT(containerSet->contains(block));
            containerSet->remove(block);
            if (containerSet->isEmpty())
                containerMap->remove(it);
        }
    }
}

RenderBlock::~RenderBlock()
{
    if (m_floatingObjects)
        deleteAllValues(m_floatingObjects->set());

    if (hasColumns())
        gColumnInfoMap->take(this);

    if (gPercentHeightDescendantsMap)
        removeBlockFromDescendantAndContainerMaps(this, gPercentHeightDescendantsMap, gPercentHeightContainerMap);
    if (gPositionedDescendantsMap)
        removeBlockFromDescendantAndContainerMaps(this, gPositionedDescendantsMap, gPositionedContainerMap);
}

RenderBlock* RenderBlock::createAnonymous(Document* document)
{
    RenderBlock* renderer = new RenderBlock(0);
    renderer->setDocumentForAnonymous(document);
    return renderer;
}

void RenderBlock::willBeDestroyed()
{
    // Mark as being destroyed to avoid trouble with merges in removeChild().
    m_beingDestroyed = true;

    // Make sure to destroy anonymous children first while they are still connected to the rest of the tree, so that they will
    // properly dirty line boxes that they are removed from. Effects that do :before/:after only on hover could crash otherwise.
    children()->destroyLeftoverChildren();

    // Destroy our continuation before anything other than anonymous children.
    // The reason we don't destroy it before anonymous children is that they may
    // have continuations of their own that are anonymous children of our continuation.
    RenderBoxModelObject* continuation = this->continuation();
    if (continuation) {
        continuation->destroy();
        setContinuation(0);
    }

    if (!documentBeingDestroyed()) {
        if (firstLineBox()) {
            // We can't wait for RenderBox::destroy to clear the selection,
            // because by then we will have nuked the line boxes.
            // FIXME: The FrameSelection should be responsible for this when it
            // is notified of DOM mutations.
            if (isSelectionBorder())
                view()->clearSelection();

            // If we are an anonymous block, then our line boxes might have children
            // that will outlast this block. In the non-anonymous block case those
            // children will be destroyed by the time we return from this function.
            if (isAnonymousBlock()) {
                for (InlineFlowBox* box = firstLineBox(); box; box = box->nextLineBox()) {
                    while (InlineBox* childBox = box->firstChild())
                        childBox->remove();
                }
            }
        } else if (parent())
            parent()->dirtyLinesFromChangedChild(this);
    }

    m_lineBoxes.deleteLineBoxes();

    if (lineGridBox())
        lineGridBox()->destroy();

    if (UNLIKELY(gDelayedUpdateScrollInfoSet != 0))
        gDelayedUpdateScrollInfoSet->remove(this);

    RenderBox::willBeDestroyed();
}

void RenderBlock::styleWillChange(StyleDifference diff, const RenderStyle* newStyle)
{
    RenderStyle* oldStyle = style();
    s_canPropagateFloatIntoSibling = oldStyle ? !isFloatingOrOutOfFlowPositioned() && !avoidsFloats() : false;

    setReplaced(newStyle->isDisplayInlineType());

    if (oldStyle && parent() && diff == StyleDifferenceLayout && oldStyle->position() != newStyle->position()) {
        if (newStyle->position() == StaticPosition)
            // Clear our positioned objects list. Our absolutely positioned descendants will be
            // inserted into our containing block's positioned objects list during layout.
            removePositionedObjects(0, NewContainingBlock);
        else if (oldStyle->position() == StaticPosition) {
            // Remove our absolutely positioned descendants from their current containing block.
            // They will be inserted into our positioned objects list during layout.
            RenderObject* cb = parent();
            while (cb && (cb->style()->position() == StaticPosition || (cb->isInline() && !cb->isReplaced())) && !cb->isRenderView()) {
                if (cb->style()->position() == RelativePosition && cb->isInline() && !cb->isReplaced()) {
                    cb = cb->containingBlock();
                    break;
                }
                cb = cb->parent();
            }

            if (cb->isRenderBlock())
                toRenderBlock(cb)->removePositionedObjects(this, NewContainingBlock);
        }

        if (containsFloats() && !isFloating() && !isOutOfFlowPositioned() && newStyle->hasOutOfFlowPosition())
            markAllDescendantsWithFloatsForLayout();
    }

    RenderBox::styleWillChange(diff, newStyle);
}

static bool borderOrPaddingLogicalWidthChanged(const RenderStyle* oldStyle, const RenderStyle* newStyle)
{
    if (newStyle->isHorizontalWritingMode())
        return oldStyle->borderLeftWidth() != newStyle->borderLeftWidth()
            || oldStyle->borderRightWidth() != newStyle->borderRightWidth()
            || oldStyle->paddingLeft() != newStyle->paddingLeft()
            || oldStyle->paddingRight() != newStyle->paddingRight();

    return oldStyle->borderTopWidth() != newStyle->borderTopWidth()
        || oldStyle->borderBottomWidth() != newStyle->borderBottomWidth()
        || oldStyle->paddingTop() != newStyle->paddingTop()
        || oldStyle->paddingBottom() != newStyle->paddingBottom();
}

void RenderBlock::styleDidChange(StyleDifference diff, const RenderStyle* oldStyle)
{
    RenderBox::styleDidChange(diff, oldStyle);

    RenderStyle* newStyle = style();

    updateShapeInsideInfoAfterStyleChange(newStyle->resolvedShapeInside(), oldStyle ? oldStyle->resolvedShapeInside() : 0);

    if (!isAnonymousBlock()) {
        // Ensure that all of our continuation blocks pick up the new style.
        for (RenderBlock* currCont = blockElementContinuation(); currCont; currCont = currCont->blockElementContinuation()) {
            RenderBoxModelObject* nextCont = currCont->continuation();
            currCont->setContinuation(0);
            currCont->setStyle(newStyle);
            currCont->setContinuation(nextCont);
        }
    }

    propagateStyleToAnonymousChildren(true);
    m_lineHeight = -1;

    // After our style changed, if we lose our ability to propagate floats into next sibling
    // blocks, then we need to find the top most parent containing that overhanging float and
    // then mark its descendants with floats for layout and clear all floats from its next
    // sibling blocks that exist in our floating objects list. See bug 56299 and 62875.
    bool canPropagateFloatIntoSibling = !isFloatingOrOutOfFlowPositioned() && !avoidsFloats();
    if (diff == StyleDifferenceLayout && s_canPropagateFloatIntoSibling && !canPropagateFloatIntoSibling && hasOverhangingFloats()) {
        RenderBlock* parentBlock = this;
        const FloatingObjectSet& floatingObjectSet = m_floatingObjects->set();
        FloatingObjectSetIterator end = floatingObjectSet.end();

        for (RenderObject* curr = parent(); curr && !curr->isRenderView(); curr = curr->parent()) {
            if (curr->isRenderBlock()) {
                RenderBlock* currBlock = toRenderBlock(curr);

                if (currBlock->hasOverhangingFloats()) {
                    for (FloatingObjectSetIterator it = floatingObjectSet.begin(); it != end; ++it) {
                        RenderBox* renderer = (*it)->renderer();
                        if (currBlock->hasOverhangingFloat(renderer)) {
                            parentBlock = currBlock;
                            break;
                        }
                    }
                }
            }
        }

        parentBlock->markAllDescendantsWithFloatsForLayout();
        parentBlock->markSiblingsWithFloatsForLayout();
    }

    // It's possible for our border/padding to change, but for the overall logical width of the block to
    // end up being the same. We keep track of this change so in layoutBlock, we can know to set relayoutChildren=true.
    m_hasBorderOrPaddingLogicalWidthChanged = oldStyle && diff == StyleDifferenceLayout && needsLayout() && borderOrPaddingLogicalWidthChanged(oldStyle, newStyle);
}

RenderBlock* RenderBlock::continuationBefore(RenderObject* beforeChild)
{
    if (beforeChild && beforeChild->parent() == this)
        return this;

    RenderBlock* curr = toRenderBlock(continuation());
    RenderBlock* nextToLast = this;
    RenderBlock* last = this;
    while (curr) {
        if (beforeChild && beforeChild->parent() == curr) {
            if (curr->firstChild() == beforeChild)
                return last;
            return curr;
        }

        nextToLast = last;
        last = curr;
        curr = toRenderBlock(curr->continuation());
    }

    if (!beforeChild && !last->firstChild())
        return nextToLast;
    return last;
}

void RenderBlock::addChildToContinuation(RenderObject* newChild, RenderObject* beforeChild)
{
    RenderBlock* flow = continuationBefore(beforeChild);
    ASSERT(!beforeChild || beforeChild->parent()->isAnonymousColumnSpanBlock() || beforeChild->parent()->isRenderBlock());
    RenderBoxModelObject* beforeChildParent = 0;
    if (beforeChild)
        beforeChildParent = toRenderBoxModelObject(beforeChild->parent());
    else {
        RenderBoxModelObject* cont = flow->continuation();
        if (cont)
            beforeChildParent = cont;
        else
            beforeChildParent = flow;
    }

    if (newChild->isFloatingOrOutOfFlowPositioned()) {
        beforeChildParent->addChildIgnoringContinuation(newChild, beforeChild);
        return;
    }

    // A continuation always consists of two potential candidates: a block or an anonymous
    // column span box holding column span children.
    bool childIsNormal = newChild->isInline() || !newChild->style()->hasSpanAllColumns();
    bool bcpIsNormal = beforeChildParent->isInline() || !beforeChildParent->style()->hasSpanAllColumns();
    bool flowIsNormal = flow->isInline() || !flow->style()->hasSpanAllColumns();

    if (flow == beforeChildParent) {
        flow->addChildIgnoringContinuation(newChild, beforeChild);
        return;
    }

    // The goal here is to match up if we can, so that we can coalesce and create the
    // minimal # of continuations needed for the inline.
    if (childIsNormal == bcpIsNormal) {
        beforeChildParent->addChildIgnoringContinuation(newChild, beforeChild);
        return;
    }
    if (flowIsNormal == childIsNormal) {
        flow->addChildIgnoringContinuation(newChild, 0); // Just treat like an append.
        return;
    }
    beforeChildParent->addChildIgnoringContinuation(newChild, beforeChild);
}


void RenderBlock::addChildToAnonymousColumnBlocks(RenderObject* newChild, RenderObject* beforeChild)
{
    ASSERT(!continuation()); // We don't yet support column spans that aren't immediate children of the multi-column block.

    // The goal is to locate a suitable box in which to place our child.
    RenderBlock* beforeChildParent = 0;
    if (beforeChild) {
        RenderObject* curr = beforeChild;
        while (curr && curr->parent() != this)
            curr = curr->parent();
        beforeChildParent = toRenderBlock(curr);
        ASSERT(beforeChildParent);
        ASSERT(beforeChildParent->isAnonymousColumnsBlock() || beforeChildParent->isAnonymousColumnSpanBlock());
    } else
        beforeChildParent = toRenderBlock(lastChild());

    // If the new child is floating or positioned it can just go in that block.
    if (newChild->isFloatingOrOutOfFlowPositioned()) {
        beforeChildParent->addChildIgnoringAnonymousColumnBlocks(newChild, beforeChild);
        return;
    }

    // See if the child can be placed in the box.
    bool newChildHasColumnSpan = newChild->style()->hasSpanAllColumns() && !newChild->isInline();
    bool beforeChildParentHoldsColumnSpans = beforeChildParent->isAnonymousColumnSpanBlock();

    if (newChildHasColumnSpan == beforeChildParentHoldsColumnSpans) {
        beforeChildParent->addChildIgnoringAnonymousColumnBlocks(newChild, beforeChild);
        return;
    }

    if (!beforeChild) {
        // Create a new block of the correct type.
        RenderBlock* newBox = newChildHasColumnSpan ? createAnonymousColumnSpanBlock() : createAnonymousColumnsBlock();
        children()->appendChildNode(this, newBox);
        newBox->addChildIgnoringAnonymousColumnBlocks(newChild, 0);
        return;
    }

    RenderObject* immediateChild = beforeChild;
    bool isPreviousBlockViable = true;
    while (immediateChild->parent() != this) {
        if (isPreviousBlockViable)
            isPreviousBlockViable = !immediateChild->previousSibling();
        immediateChild = immediateChild->parent();
    }
    if (isPreviousBlockViable && immediateChild->previousSibling()) {
        toRenderBlock(immediateChild->previousSibling())->addChildIgnoringAnonymousColumnBlocks(newChild, 0); // Treat like an append.
        return;
    }

    // Split our anonymous blocks.
    RenderObject* newBeforeChild = splitAnonymousBoxesAroundChild(beforeChild);


    // Create a new anonymous box of the appropriate type.
    RenderBlock* newBox = newChildHasColumnSpan ? createAnonymousColumnSpanBlock() : createAnonymousColumnsBlock();
    children()->insertChildNode(this, newBox, newBeforeChild);
    newBox->addChildIgnoringAnonymousColumnBlocks(newChild, 0);
    return;
}

RenderBlock* RenderBlock::containingColumnsBlock(bool allowAnonymousColumnBlock)
{
    RenderBlock* firstChildIgnoringAnonymousWrappers = 0;
    for (RenderObject* curr = this; curr; curr = curr->parent()) {
        if (!curr->isRenderBlock() || curr->isFloatingOrOutOfFlowPositioned() || curr->isTableCell() || curr->isRoot() || curr->isRenderView() || curr->hasOverflowClip()
            || curr->isInlineBlockOrInlineTable())
            return 0;

        // FIXME: Tables, RenderButtons, and RenderListItems all do special management
        // of their children that breaks when the flow is split through them. Disabling
        // multi-column for them to avoid this problem.
        if (curr->isTable() || curr->isRenderButton() || curr->isListItem())
            return 0;

        RenderBlock* currBlock = toRenderBlock(curr);
        if (!currBlock->createsAnonymousWrapper())
            firstChildIgnoringAnonymousWrappers = currBlock;

        if (currBlock->style()->specifiesColumns() && (allowAnonymousColumnBlock || !currBlock->isAnonymousColumnsBlock()))
            return firstChildIgnoringAnonymousWrappers;

        if (currBlock->isAnonymousColumnSpanBlock())
            return 0;
    }
    return 0;
}

RenderBlock* RenderBlock::clone() const
{
    RenderBlock* cloneBlock;
    if (isAnonymousBlock()) {
        cloneBlock = createAnonymousBlock();
        cloneBlock->setChildrenInline(childrenInline());
    }
    else {
        RenderObject* cloneRenderer = toElement(node())->createRenderer(style());
        cloneBlock = toRenderBlock(cloneRenderer);
        cloneBlock->setStyle(style());

        // This takes care of setting the right value of childrenInline in case
        // generated content is added to cloneBlock and 'this' does not have
        // generated content added yet.
        cloneBlock->setChildrenInline(cloneBlock->firstChild() ? cloneBlock->firstChild()->isInline() : childrenInline());
    }
    cloneBlock->setFlowThreadState(flowThreadState());
    return cloneBlock;
}

void RenderBlock::splitBlocks(RenderBlock* fromBlock, RenderBlock* toBlock,
                              RenderBlock* middleBlock,
                              RenderObject* beforeChild, RenderBoxModelObject* oldCont)
{
    // Create a clone of this inline.
    RenderBlock* cloneBlock = clone();
    if (!isAnonymousBlock())
        cloneBlock->setContinuation(oldCont);

    if (!beforeChild && isAfterContent(lastChild()))
        beforeChild = lastChild();

    // If we are moving inline children from |this| to cloneBlock, then we need
    // to clear our line box tree.
    if (beforeChild && childrenInline())
        deleteLineBoxTree();

    // Now take all of the children from beforeChild to the end and remove
    // them from |this| and place them in the clone.
    moveChildrenTo(cloneBlock, beforeChild, 0, true);

    // Hook |clone| up as the continuation of the middle block.
    if (!cloneBlock->isAnonymousBlock())
        middleBlock->setContinuation(cloneBlock);

    // We have been reparented and are now under the fromBlock.  We need
    // to walk up our block parent chain until we hit the containing anonymous columns block.
    // Once we hit the anonymous columns block we're done.
    RenderBoxModelObject* curr = toRenderBoxModelObject(parent());
    RenderBoxModelObject* currChild = this;
    RenderObject* currChildNextSibling = currChild->nextSibling();

    while (curr && curr->isDescendantOf(fromBlock) && curr != fromBlock) {
        ASSERT_WITH_SECURITY_IMPLICATION(curr->isRenderBlock());

        RenderBlock* blockCurr = toRenderBlock(curr);

        // Create a new clone.
        RenderBlock* cloneChild = cloneBlock;
        cloneBlock = blockCurr->clone();

        // Insert our child clone as the first child.
        cloneBlock->addChildIgnoringContinuation(cloneChild, 0);

        // Hook the clone up as a continuation of |curr|.  Note we do encounter
        // anonymous blocks possibly as we walk up the block chain.  When we split an
        // anonymous block, there's no need to do any continuation hookup, since we haven't
        // actually split a real element.
        if (!blockCurr->isAnonymousBlock()) {
            oldCont = blockCurr->continuation();
            blockCurr->setContinuation(cloneBlock);
            cloneBlock->setContinuation(oldCont);
        }

        // Now we need to take all of the children starting from the first child
        // *after* currChild and append them all to the clone.
        blockCurr->moveChildrenTo(cloneBlock, currChildNextSibling, 0, true);

        // Keep walking up the chain.
        currChild = curr;
        currChildNextSibling = currChild->nextSibling();
        curr = toRenderBoxModelObject(curr->parent());
    }

    // Now we are at the columns block level. We need to put the clone into the toBlock.
    toBlock->children()->appendChildNode(toBlock, cloneBlock);

    // Now take all the children after currChild and remove them from the fromBlock
    // and put them in the toBlock.
    fromBlock->moveChildrenTo(toBlock, currChildNextSibling, 0, true);
}

void RenderBlock::splitFlow(RenderObject* beforeChild, RenderBlock* newBlockBox,
                            RenderObject* newChild, RenderBoxModelObject* oldCont)
{
    RenderBlock* pre = 0;
    RenderBlock* block = containingColumnsBlock();

    // Delete our line boxes before we do the inline split into continuations.
    block->deleteLineBoxTree();

    bool madeNewBeforeBlock = false;
    if (block->isAnonymousColumnsBlock()) {
        // We can reuse this block and make it the preBlock of the next continuation.
        pre = block;
        pre->removePositionedObjects(0);
        pre->removeFloatingObjects();
        block = toRenderBlock(block->parent());
    } else {
        // No anonymous block available for use.  Make one.
        pre = block->createAnonymousColumnsBlock();
        pre->setChildrenInline(false);
        madeNewBeforeBlock = true;
    }

    RenderBlock* post = block->createAnonymousColumnsBlock();
    post->setChildrenInline(false);

    RenderObject* boxFirst = madeNewBeforeBlock ? block->firstChild() : pre->nextSibling();
    if (madeNewBeforeBlock)
        block->children()->insertChildNode(block, pre, boxFirst);
    block->children()->insertChildNode(block, newBlockBox, boxFirst);
    block->children()->insertChildNode(block, post, boxFirst);
    block->setChildrenInline(false);

    if (madeNewBeforeBlock)
        block->moveChildrenTo(pre, boxFirst, 0, true);

    splitBlocks(pre, post, newBlockBox, beforeChild, oldCont);

    // We already know the newBlockBox isn't going to contain inline kids, so avoid wasting
    // time in makeChildrenNonInline by just setting this explicitly up front.
    newBlockBox->setChildrenInline(false);

    newBlockBox->addChild(newChild);

    // Always just do a full layout in order to ensure that line boxes (especially wrappers for images)
    // get deleted properly.  Because objects moves from the pre block into the post block, we want to
    // make new line boxes instead of leaving the old line boxes around.
    pre->setNeedsLayoutAndPrefWidthsRecalc();
    block->setNeedsLayoutAndPrefWidthsRecalc();
    post->setNeedsLayoutAndPrefWidthsRecalc();
}

void RenderBlock::makeChildrenAnonymousColumnBlocks(RenderObject* beforeChild, RenderBlock* newBlockBox, RenderObject* newChild)
{
    RenderBlock* pre = 0;
    RenderBlock* post = 0;
    RenderBlock* block = this; // Eventually block will not just be |this|, but will also be a block nested inside |this|.  Assign to a variable
                               // so that we don't have to patch all of the rest of the code later on.

    // Delete the block's line boxes before we do the split.
    block->deleteLineBoxTree();

    if (beforeChild && beforeChild->parent() != this)
        beforeChild = splitAnonymousBoxesAroundChild(beforeChild);

    if (beforeChild != firstChild()) {
        pre = block->createAnonymousColumnsBlock();
        pre->setChildrenInline(block->childrenInline());
    }

    if (beforeChild) {
        post = block->createAnonymousColumnsBlock();
        post->setChildrenInline(block->childrenInline());
    }

    RenderObject* boxFirst = block->firstChild();
    if (pre)
        block->children()->insertChildNode(block, pre, boxFirst);
    block->children()->insertChildNode(block, newBlockBox, boxFirst);
    if (post)
        block->children()->insertChildNode(block, post, boxFirst);
    block->setChildrenInline(false);

    // The pre/post blocks always have layers, so we know to always do a full insert/remove (so we pass true as the last argument).
    block->moveChildrenTo(pre, boxFirst, beforeChild, true);
    block->moveChildrenTo(post, beforeChild, 0, true);

    // We already know the newBlockBox isn't going to contain inline kids, so avoid wasting
    // time in makeChildrenNonInline by just setting this explicitly up front.
    newBlockBox->setChildrenInline(false);

    newBlockBox->addChild(newChild);

    // Always just do a full layout in order to ensure that line boxes (especially wrappers for images)
    // get deleted properly.  Because objects moved from the pre block into the post block, we want to
    // make new line boxes instead of leaving the old line boxes around.
    if (pre)
        pre->setNeedsLayoutAndPrefWidthsRecalc();
    block->setNeedsLayoutAndPrefWidthsRecalc();
    if (post)
        post->setNeedsLayoutAndPrefWidthsRecalc();
}

RenderBlock* RenderBlock::columnsBlockForSpanningElement(RenderObject* newChild)
{
    // FIXME: This function is the gateway for the addition of column-span support.  It will
    // be added to in three stages:
    // (1) Immediate children of a multi-column block can span.
    // (2) Nested block-level children with only block-level ancestors between them and the multi-column block can span.
    // (3) Nested children with block or inline ancestors between them and the multi-column block can span (this is when we
    // cross the streams and have to cope with both types of continuations mixed together).
    // This function currently supports (1) and (2).
    RenderBlock* columnsBlockAncestor = 0;
    if (!newChild->isText() && newChild->style()->hasSpanAllColumns() && !newChild->isBeforeOrAfterContent()
        && !newChild->isFloatingOrOutOfFlowPositioned() && !newChild->isInline() && !isAnonymousColumnSpanBlock()) {
        columnsBlockAncestor = containingColumnsBlock(false);
        if (columnsBlockAncestor) {
            // Make sure that none of the parent ancestors have a continuation.
            // If yes, we do not want split the block into continuations.
            RenderObject* curr = this;
            while (curr && curr != columnsBlockAncestor) {
                if (curr->isRenderBlock() && toRenderBlock(curr)->continuation()) {
                    columnsBlockAncestor = 0;
                    break;
                }
                curr = curr->parent();
            }
        }
    }
    return columnsBlockAncestor;
}

void RenderBlock::addChildIgnoringAnonymousColumnBlocks(RenderObject* newChild, RenderObject* beforeChild)
{
    if (beforeChild && beforeChild->parent() != this) {
        RenderObject* beforeChildContainer = beforeChild->parent();
        while (beforeChildContainer->parent() != this)
            beforeChildContainer = beforeChildContainer->parent();
        ASSERT(beforeChildContainer);

        if (beforeChildContainer->isAnonymous()) {
            // If the requested beforeChild is not one of our children, then this is because
            // there is an anonymous container within this object that contains the beforeChild.
            RenderObject* beforeChildAnonymousContainer = beforeChildContainer;
            if (beforeChildAnonymousContainer->isAnonymousBlock()
                // Full screen renderers and full screen placeholders act as anonymous blocks, not tables:
                || beforeChildAnonymousContainer->isRenderFullScreen()
                || beforeChildAnonymousContainer->isRenderFullScreenPlaceholder()
                ) {
                // Insert the child into the anonymous block box instead of here.
                if (newChild->isInline() || beforeChild->parent()->firstChild() != beforeChild)
                    beforeChild->parent()->addChild(newChild, beforeChild);
                else
                    addChild(newChild, beforeChild->parent());
                return;
            }

            ASSERT(beforeChildAnonymousContainer->isTable());
            if (newChild->isTablePart()) {
                // Insert into the anonymous table.
                beforeChildAnonymousContainer->addChild(newChild, beforeChild);
                return;
            }

            beforeChild = splitAnonymousBoxesAroundChild(beforeChild);

            ASSERT(beforeChild->parent() == this);
            if (beforeChild->parent() != this) {
                // We should never reach here. If we do, we need to use the
                // safe fallback to use the topmost beforeChild container.
                beforeChild = beforeChildContainer;
            }
        } else {
            // We will reach here when beforeChild is a run-in element.
            // If run-in element precedes a block-level element, it becomes the
            // the first inline child of that block level element. The insertion
            // point will be before that block-level element.
            ASSERT(beforeChild->isRunIn());
            beforeChild = beforeChildContainer;
        }
    }

    // Nothing goes before the intruded run-in.
    if (beforeChild && beforeChild->isRunIn() && runInIsPlacedIntoSiblingBlock(beforeChild))
        beforeChild = beforeChild->nextSibling();

    // Check for a spanning element in columns.
    if (gColumnFlowSplitEnabled) {
        RenderBlock* columnsBlockAncestor = columnsBlockForSpanningElement(newChild);
        if (columnsBlockAncestor) {
            TemporaryChange<bool> columnFlowSplitEnabled(gColumnFlowSplitEnabled, false);
            // We are placing a column-span element inside a block.
            RenderBlock* newBox = createAnonymousColumnSpanBlock();

            if (columnsBlockAncestor != this && !isRenderFlowThread()) {
                // We are nested inside a multi-column element and are being split by the span. We have to break up
                // our block into continuations.
                RenderBoxModelObject* oldContinuation = continuation();

                // When we split an anonymous block, there's no need to do any continuation hookup,
                // since we haven't actually split a real element.
                if (!isAnonymousBlock())
                    setContinuation(newBox);

                splitFlow(beforeChild, newBox, newChild, oldContinuation);
                return;
            }

            // We have to perform a split of this block's children. This involves creating an anonymous block box to hold
            // the column-spanning |newChild|. We take all of the children from before |newChild| and put them into
            // one anonymous columns block, and all of the children after |newChild| go into another anonymous block.
            makeChildrenAnonymousColumnBlocks(beforeChild, newBox, newChild);
            return;
        }
    }

    bool madeBoxesNonInline = false;

    // A block has to either have all of its children inline, or all of its children as blocks.
    // So, if our children are currently inline and a block child has to be inserted, we move all our
    // inline children into anonymous block boxes.
    if (childrenInline() && !newChild->isInline() && !newChild->isFloatingOrOutOfFlowPositioned()) {
        // This is a block with inline content. Wrap the inline content in anonymous blocks.
        makeChildrenNonInline(beforeChild);
        madeBoxesNonInline = true;

        if (beforeChild && beforeChild->parent() != this) {
            beforeChild = beforeChild->parent();
            ASSERT(beforeChild->isAnonymousBlock());
            ASSERT(beforeChild->parent() == this);
        }
    } else if (!childrenInline() && (newChild->isFloatingOrOutOfFlowPositioned() || newChild->isInline())) {
        // If we're inserting an inline child but all of our children are blocks, then we have to make sure
        // it is put into an anomyous block box. We try to use an existing anonymous box if possible, otherwise
        // a new one is created and inserted into our list of children in the appropriate position.
        RenderObject* afterChild = beforeChild ? beforeChild->previousSibling() : lastChild();

        if (afterChild && afterChild->isAnonymousBlock()) {
            afterChild->addChild(newChild);
            return;
        }

        if (newChild->isInline()) {
            // No suitable existing anonymous box - create a new one.
            RenderBlock* newBox = createAnonymousBlock();
            RenderBox::addChild(newBox, beforeChild);
            newBox->addChild(newChild);
            return;
        }
    }

    RenderBox::addChild(newChild, beforeChild);

    // Handle placement of run-ins.
    placeRunInIfNeeded(newChild);

    if (madeBoxesNonInline && parent() && isAnonymousBlock() && parent()->isRenderBlock())
        toRenderBlock(parent())->removeLeftoverAnonymousBlock(this);
    // this object may be dead here
}

void RenderBlock::addChild(RenderObject* newChild, RenderObject* beforeChild)
{
    if (continuation() && !isAnonymousBlock())
        addChildToContinuation(newChild, beforeChild);
    else
        addChildIgnoringContinuation(newChild, beforeChild);
}

void RenderBlock::addChildIgnoringContinuation(RenderObject* newChild, RenderObject* beforeChild)
{
    if (!isAnonymousBlock() && firstChild() && (firstChild()->isAnonymousColumnsBlock() || firstChild()->isAnonymousColumnSpanBlock()))
        addChildToAnonymousColumnBlocks(newChild, beforeChild);
    else
        addChildIgnoringAnonymousColumnBlocks(newChild, beforeChild);
}

static void getInlineRun(RenderObject* start, RenderObject* boundary,
                         RenderObject*& inlineRunStart,
                         RenderObject*& inlineRunEnd)
{
    // Beginning at |start| we find the largest contiguous run of inlines that
    // we can.  We denote the run with start and end points, |inlineRunStart|
    // and |inlineRunEnd|.  Note that these two values may be the same if
    // we encounter only one inline.
    //
    // We skip any non-inlines we encounter as long as we haven't found any
    // inlines yet.
    //
    // |boundary| indicates a non-inclusive boundary point.  Regardless of whether |boundary|
    // is inline or not, we will not include it in a run with inlines before it.  It's as though we encountered
    // a non-inline.

    // Start by skipping as many non-inlines as we can.
    RenderObject * curr = start;
    bool sawInline;
    do {
        while (curr && !(curr->isInline() || curr->isFloatingOrOutOfFlowPositioned()))
            curr = curr->nextSibling();

        inlineRunStart = inlineRunEnd = curr;

        if (!curr)
            return; // No more inline children to be found.

        sawInline = curr->isInline();

        curr = curr->nextSibling();
        while (curr && (curr->isInline() || curr->isFloatingOrOutOfFlowPositioned()) && (curr != boundary)) {
            inlineRunEnd = curr;
            if (curr->isInline())
                sawInline = true;
            curr = curr->nextSibling();
        }
    } while (!sawInline);
}

void RenderBlock::deleteLineBoxTree()
{
    if (containsFloats()) {
        // Clear references to originating lines, since the lines are being deleted
        const FloatingObjectSet& floatingObjectSet = m_floatingObjects->set();
        FloatingObjectSetIterator end = floatingObjectSet.end();
        for (FloatingObjectSetIterator it = floatingObjectSet.begin(); it != end; ++it) {
            ASSERT(!((*it)->m_originatingLine) || (*it)->m_originatingLine->renderer() == this);
            (*it)->m_originatingLine = 0;
        }
    }
    m_lineBoxes.deleteLineBoxTree();

    if (AXObjectCache* cache = document()->existingAXObjectCache())
        cache->recomputeIsIgnored(this);
}

RootInlineBox* RenderBlock::createRootInlineBox()
{
    return new RootInlineBox(this);
}

RootInlineBox* RenderBlock::createAndAppendRootInlineBox()
{
    RootInlineBox* rootBox = createRootInlineBox();
    m_lineBoxes.appendLineBox(rootBox);

    if (UNLIKELY(AXObjectCache::accessibilityEnabled()) && m_lineBoxes.firstLineBox() == rootBox) {
        if (AXObjectCache* cache = document()->existingAXObjectCache())
            cache->recomputeIsIgnored(this);
    }

    return rootBox;
}

void RenderBlock::makeChildrenNonInline(RenderObject *insertionPoint)
{
    // makeChildrenNonInline takes a block whose children are *all* inline and it
    // makes sure that inline children are coalesced under anonymous
    // blocks.  If |insertionPoint| is defined, then it represents the insertion point for
    // the new block child that is causing us to have to wrap all the inlines.  This
    // means that we cannot coalesce inlines before |insertionPoint| with inlines following
    // |insertionPoint|, because the new child is going to be inserted in between the inlines,
    // splitting them.
    ASSERT(isInlineBlockOrInlineTable() || !isInline());
    ASSERT(!insertionPoint || insertionPoint->parent() == this);

    setChildrenInline(false);

    RenderObject *child = firstChild();
    if (!child)
        return;

    deleteLineBoxTree();

    // Since we are going to have block children, we have to move
    // back the run-in to its original place.
    if (child->isRunIn()) {
        moveRunInToOriginalPosition(child);
        child = firstChild();
    }

    while (child) {
        RenderObject *inlineRunStart, *inlineRunEnd;
        getInlineRun(child, insertionPoint, inlineRunStart, inlineRunEnd);

        if (!inlineRunStart)
            break;

        child = inlineRunEnd->nextSibling();

        RenderBlock* block = createAnonymousBlock();
        children()->insertChildNode(this, block, inlineRunStart);
        moveChildrenTo(block, inlineRunStart, child);
    }

#ifndef NDEBUG
    for (RenderObject *c = firstChild(); c; c = c->nextSibling())
        ASSERT(!c->isInline());
#endif

    repaint();
}

void RenderBlock::removeLeftoverAnonymousBlock(RenderBlock* child)
{
    ASSERT(child->isAnonymousBlock());
    ASSERT(!child->childrenInline());

    if (child->continuation() || (child->firstChild() && (child->isAnonymousColumnSpanBlock() || child->isAnonymousColumnsBlock())))
        return;

    RenderObject* firstAnChild = child->m_children.firstChild();
    RenderObject* lastAnChild = child->m_children.lastChild();
    if (firstAnChild) {
        RenderObject* o = firstAnChild;
        while (o) {
            o->setParent(this);
            o = o->nextSibling();
        }
        firstAnChild->setPreviousSibling(child->previousSibling());
        lastAnChild->setNextSibling(child->nextSibling());
        if (child->previousSibling())
            child->previousSibling()->setNextSibling(firstAnChild);
        if (child->nextSibling())
            child->nextSibling()->setPreviousSibling(lastAnChild);

        if (child == m_children.firstChild())
            m_children.setFirstChild(firstAnChild);
        if (child == m_children.lastChild())
            m_children.setLastChild(lastAnChild);
    } else {
        if (child == m_children.firstChild())
            m_children.setFirstChild(child->nextSibling());
        if (child == m_children.lastChild())
            m_children.setLastChild(child->previousSibling());

        if (child->previousSibling())
            child->previousSibling()->setNextSibling(child->nextSibling());
        if (child->nextSibling())
            child->nextSibling()->setPreviousSibling(child->previousSibling());
    }

    child->children()->setFirstChild(0);
    child->m_next = 0;

    // Remove all the information in the flow thread associated with the leftover anonymous block.
    child->removeFromRenderFlowThread();

    child->setParent(0);
    child->setPreviousSibling(0);
    child->setNextSibling(0);

    child->destroy();
}

static bool canMergeContiguousAnonymousBlocks(RenderObject* oldChild, RenderObject* prev, RenderObject* next)
{
    if (oldChild->documentBeingDestroyed() || oldChild->isInline() || oldChild->virtualContinuation())
        return false;

    if ((prev && (!prev->isAnonymousBlock() || toRenderBlock(prev)->continuation() || toRenderBlock(prev)->beingDestroyed()))
        || (next && (!next->isAnonymousBlock() || toRenderBlock(next)->continuation() || toRenderBlock(next)->beingDestroyed())))
        return false;

    // FIXME: This check isn't required when inline run-ins can't be split into continuations.
    if (prev && prev->firstChild() && prev->firstChild()->isInline() && prev->firstChild()->isRunIn())
        return false;

    if ((prev && (prev->isRubyRun() || prev->isRubyBase()))
        || (next && (next->isRubyRun() || next->isRubyBase())))
        return false;

    if (!prev || !next)
        return true;

    // Make sure the types of the anonymous blocks match up.
    return prev->isAnonymousColumnsBlock() == next->isAnonymousColumnsBlock()
           && prev->isAnonymousColumnSpanBlock() == next->isAnonymousColumnSpanBlock();
}

void RenderBlock::collapseAnonymousBlockChild(RenderBlock* parent, RenderBlock* child)
{
    // It's possible that this block's destruction may have been triggered by the
    // child's removal. Just bail if the anonymous child block is already being
    // destroyed. See crbug.com/282088
    if (child->beingDestroyed())
        return;
    parent->setNeedsLayoutAndPrefWidthsRecalc();
    parent->setChildrenInline(child->childrenInline());
    RenderObject* nextSibling = child->nextSibling();

    RenderFlowThread* childFlowThread = child->flowThreadContainingBlock();
    CurrentRenderFlowThreadMaintainer flowThreadMaintainer(childFlowThread);

    parent->children()->removeChildNode(parent, child, child->hasLayer());
    child->moveAllChildrenTo(parent, nextSibling, child->hasLayer());
    // Explicitly delete the child's line box tree, or the special anonymous
    // block handling in willBeDestroyed will cause problems.
    child->deleteLineBoxTree();
    if (childFlowThread && childFlowThread->isRenderNamedFlowThread())
        toRenderNamedFlowThread(childFlowThread)->removeFlowChildInfo(child);
    child->destroy();
}

void RenderBlock::moveAllChildrenIncludingFloatsTo(RenderBlock* toBlock, bool fullRemoveInsert)
{
    moveAllChildrenTo(toBlock, fullRemoveInsert);

    // When a portion of the render tree is being detached, anonymous blocks
    // will be combined as their children are deleted. In this process, the
    // anonymous block later in the tree is merged into the one preceeding it.
    // It can happen that the later block (this) contains floats that the
    // previous block (toBlock) did not contain, and thus are not in the
    // floating objects list for toBlock. This can result in toBlock containing
    // floats that are not in it's floating objects list, but are in the
    // floating objects lists of siblings and parents. This can cause problems
    // when the float itself is deleted, since the deletion code assumes that
    // if a float is not in it's containing block's floating objects list, it
    // isn't in any floating objects list. In order to preserve this condition
    // (removing it has serious performance implications), we need to copy the
    // floating objects from the old block (this) to the new block (toBlock).
    // The float's metrics will likely all be wrong, but since toBlock is
    // already marked for layout, this will get fixed before anything gets
    // displayed.
    // See bug https://code.google.com/p/chromium/issues/detail?id=230907
    if (m_floatingObjects) {
        if (!toBlock->m_floatingObjects)
            toBlock->createFloatingObjects();

        const FloatingObjectSet& fromFloatingObjectSet = m_floatingObjects->set();
        FloatingObjectSetIterator end = fromFloatingObjectSet.end();

        for (FloatingObjectSetIterator it = fromFloatingObjectSet.begin(); it != end; ++it) {
            FloatingObject* floatingObject = *it;

            // Don't insert the object again if it's already in the list
            if (toBlock->containsFloat(floatingObject->renderer()))
                continue;

            toBlock->m_floatingObjects->add(floatingObject->clone());
        }
    }

}

void RenderBlock::removeChild(RenderObject* oldChild)
{
    // No need to waste time in merging or removing empty anonymous blocks.
    // We can just bail out if our document is getting destroyed.
    if (documentBeingDestroyed()) {
        RenderBox::removeChild(oldChild);
        return;
    }

    // This protects against column split flows when anonymous blocks are getting merged.
    TemporaryChange<bool> columnFlowSplitEnabled(gColumnFlowSplitEnabled, false);

    // If this child is a block, and if our previous and next siblings are
    // both anonymous blocks with inline content, then we can go ahead and
    // fold the inline content back together.
    RenderObject* prev = oldChild->previousSibling();
    RenderObject* next = oldChild->nextSibling();
    bool canMergeAnonymousBlocks = canMergeContiguousAnonymousBlocks(oldChild, prev, next);
    if (canMergeAnonymousBlocks && prev && next) {
        prev->setNeedsLayoutAndPrefWidthsRecalc();
        RenderBlock* nextBlock = toRenderBlock(next);
        RenderBlock* prevBlock = toRenderBlock(prev);

        if (prev->childrenInline() != next->childrenInline()) {
            RenderBlock* inlineChildrenBlock = prev->childrenInline() ? prevBlock : nextBlock;
            RenderBlock* blockChildrenBlock = prev->childrenInline() ? nextBlock : prevBlock;

            // Place the inline children block inside of the block children block instead of deleting it.
            // In order to reuse it, we have to reset it to just be a generic anonymous block.  Make sure
            // to clear out inherited column properties by just making a new style, and to also clear the
            // column span flag if it is set.
            ASSERT(!inlineChildrenBlock->continuation());
            RefPtr<RenderStyle> newStyle = RenderStyle::createAnonymousStyleWithDisplay(style(), BLOCK);
            // Cache this value as it might get changed in setStyle() call.
            bool inlineChildrenBlockHasLayer = inlineChildrenBlock->hasLayer();
            inlineChildrenBlock->setStyle(newStyle);
            children()->removeChildNode(this, inlineChildrenBlock, inlineChildrenBlockHasLayer);

            // Now just put the inlineChildrenBlock inside the blockChildrenBlock.
            blockChildrenBlock->children()->insertChildNode(blockChildrenBlock, inlineChildrenBlock, prev == inlineChildrenBlock ? blockChildrenBlock->firstChild() : 0,
                                                            inlineChildrenBlockHasLayer || blockChildrenBlock->hasLayer());
            next->setNeedsLayoutAndPrefWidthsRecalc();

            // inlineChildrenBlock got reparented to blockChildrenBlock, so it is no longer a child
            // of "this". we null out prev or next so that is not used later in the function.
            if (inlineChildrenBlock == prevBlock)
                prev = 0;
            else
                next = 0;
        } else {
            // Take all the children out of the |next| block and put them in
            // the |prev| block.
            nextBlock->moveAllChildrenIncludingFloatsTo(prevBlock, nextBlock->hasLayer() || prevBlock->hasLayer());

            // Delete the now-empty block's lines and nuke it.
            nextBlock->deleteLineBoxTree();
            nextBlock->destroy();
            next = 0;
        }
    }

    RenderBox::removeChild(oldChild);

    RenderObject* child = prev ? prev : next;
    if (canMergeAnonymousBlocks && child && !child->previousSibling() && !child->nextSibling() && canCollapseAnonymousBlockChild()) {
        // The removal has knocked us down to containing only a single anonymous
        // box.  We can go ahead and pull the content right back up into our
        // box.
        collapseAnonymousBlockChild(this, toRenderBlock(child));
    } else if (((prev && prev->isAnonymousBlock()) || (next && next->isAnonymousBlock())) && canCollapseAnonymousBlockChild()) {
        // It's possible that the removal has knocked us down to a single anonymous
        // block with pseudo-style element siblings (e.g. first-letter). If these
        // are floating, then we need to pull the content up also.
        RenderBlock* anonymousBlock = toRenderBlock((prev && prev->isAnonymousBlock()) ? prev : next);
        if ((anonymousBlock->previousSibling() || anonymousBlock->nextSibling())
            && (!anonymousBlock->previousSibling() || (anonymousBlock->previousSibling()->style()->styleType() != NOPSEUDO && anonymousBlock->previousSibling()->isFloating() && !anonymousBlock->previousSibling()->previousSibling()))
            && (!anonymousBlock->nextSibling() || (anonymousBlock->nextSibling()->style()->styleType() != NOPSEUDO && anonymousBlock->nextSibling()->isFloating() && !anonymousBlock->nextSibling()->nextSibling()))) {
            collapseAnonymousBlockChild(this, anonymousBlock);
        }
    }

    if (!firstChild()) {
        // If this was our last child be sure to clear out our line boxes.
        if (childrenInline())
            deleteLineBoxTree();

        // If we are an empty anonymous block in the continuation chain,
        // we need to remove ourself and fix the continuation chain.
        if (!beingDestroyed() && isAnonymousBlockContinuation() && !oldChild->isListMarker()) {
            RenderObject* containingBlockIgnoringAnonymous = containingBlock();
            while (containingBlockIgnoringAnonymous && containingBlockIgnoringAnonymous->isAnonymousBlock())
                containingBlockIgnoringAnonymous = containingBlockIgnoringAnonymous->containingBlock();
            for (RenderObject* curr = this; curr; curr = curr->previousInPreOrder(containingBlockIgnoringAnonymous)) {
                if (curr->virtualContinuation() != this)
                    continue;

                // Found our previous continuation. We just need to point it to
                // |this|'s next continuation.
                RenderBoxModelObject* nextContinuation = continuation();
                if (curr->isRenderInline())
                    toRenderInline(curr)->setContinuation(nextContinuation);
                else if (curr->isRenderBlock())
                    toRenderBlock(curr)->setContinuation(nextContinuation);
                else
                    ASSERT_NOT_REACHED();

                break;
            }
            setContinuation(0);
            destroy();
        }
    }
}

bool RenderBlock::isSelfCollapsingBlock() const
{
    // We are not self-collapsing if we
    // (a) have a non-zero height according to layout (an optimization to avoid wasting time)
    // (b) are a table,
    // (c) have border/padding,
    // (d) have a min-height
    // (e) have specified that one of our margins can't collapse using a CSS extension
    if (logicalHeight() > 0
        || isTable() || borderAndPaddingLogicalHeight()
        || style()->logicalMinHeight().isPositive()
        || style()->marginBeforeCollapse() == MSEPARATE || style()->marginAfterCollapse() == MSEPARATE)
        return false;

    Length logicalHeightLength = style()->logicalHeight();
    bool hasAutoHeight = logicalHeightLength.isAuto();
    if (logicalHeightLength.isPercent() && !document()->inQuirksMode()) {
        hasAutoHeight = true;
        for (RenderBlock* cb = containingBlock(); !cb->isRenderView(); cb = cb->containingBlock()) {
            if (cb->style()->logicalHeight().isFixed() || cb->isTableCell())
                hasAutoHeight = false;
        }
    }

    // If the height is 0 or auto, then whether or not we are a self-collapsing block depends
    // on whether we have content that is all self-collapsing or not.
    if (hasAutoHeight || ((logicalHeightLength.isFixed() || logicalHeightLength.isPercent()) && logicalHeightLength.isZero())) {
        // If the block has inline children, see if we generated any line boxes.  If we have any
        // line boxes, then we can't be self-collapsing, since we have content.
        if (childrenInline())
            return !firstLineBox();

        // Whether or not we collapse is dependent on whether all our normal flow children
        // are also self-collapsing.
        for (RenderBox* child = firstChildBox(); child; child = child->nextSiblingBox()) {
            if (child->isFloatingOrOutOfFlowPositioned())
                continue;
            if (!child->isSelfCollapsingBlock())
                return false;
        }
        return true;
    }
    return false;
}

void RenderBlock::startDelayUpdateScrollInfo()
{
    if (gDelayUpdateScrollInfo == 0) {
        ASSERT(!gDelayedUpdateScrollInfoSet);
        gDelayedUpdateScrollInfoSet = new DelayedUpdateScrollInfoSet;
    }
    ASSERT(gDelayedUpdateScrollInfoSet);
    ++gDelayUpdateScrollInfo;
}

void RenderBlock::finishDelayUpdateScrollInfo()
{
    --gDelayUpdateScrollInfo;
    ASSERT(gDelayUpdateScrollInfo >= 0);
    if (gDelayUpdateScrollInfo == 0) {
        ASSERT(gDelayedUpdateScrollInfoSet);

        OwnPtr<DelayedUpdateScrollInfoSet> infoSet(adoptPtr(gDelayedUpdateScrollInfoSet));
        gDelayedUpdateScrollInfoSet = 0;

        for (DelayedUpdateScrollInfoSet::iterator it = infoSet->begin(); it != infoSet->end(); ++it) {
            RenderBlock* block = *it;
            if (block->hasOverflowClip()) {
                block->layer()->updateScrollInfoAfterLayout();
            }
        }
    }
}

void RenderBlock::updateScrollInfoAfterLayout()
{
    if (hasOverflowClip()) {
        if (style()->isFlippedBlocksWritingMode()) {
            // FIXME: https://bugs.webkit.org/show_bug.cgi?id=97937
            // Workaround for now. We cannot delay the scroll info for overflow
            // for items with opposite writing directions, as the contents needs
            // to overflow in that direction
            layer()->updateScrollInfoAfterLayout();
            return;
        }

        if (gDelayUpdateScrollInfo)
            gDelayedUpdateScrollInfoSet->add(this);
        else
            layer()->updateScrollInfoAfterLayout();
    }
}

void RenderBlock::layout()
{
    StackStats::LayoutCheckPoint layoutCheckPoint;
    OverflowEventDispatcher dispatcher(this);

    // Update our first letter info now.
    updateFirstLetter();

    // Table cells call layoutBlock directly, so don't add any logic here.  Put code into
    // layoutBlock().
    layoutBlock(false);

    // It's safe to check for control clip here, since controls can never be table cells.
    // If we have a lightweight clip, there can never be any overflow from children.
    if (hasControlClip() && m_overflow)
        clearLayoutOverflow();

    invalidateBackgroundObscurationStatus();
}

void RenderBlock::updateShapeInsideInfoAfterStyleChange(const ShapeValue* shapeInside, const ShapeValue* oldShapeInside)
{
    // FIXME: A future optimization would do a deep comparison for equality.
    if (shapeInside == oldShapeInside)
        return;

    if (shapeInside) {
        ShapeInsideInfo* shapeInsideInfo = ensureShapeInsideInfo();
        shapeInsideInfo->dirtyShapeSize();
    } else {
        setShapeInsideInfo(nullptr);
        markShapeInsideDescendantsForLayout();
    }
}

static inline bool shapeInfoRequiresRelayout(const RenderBlock* block)
{
    ShapeInsideInfo* info = block->shapeInsideInfo();
    if (info)
        info->setNeedsLayout(info->shapeSizeDirty());
    else
        info = block->layoutShapeInsideInfo();
    return info && info->needsLayout();
}

bool RenderBlock::updateRegionsAndShapesLogicalSize(RenderFlowThread* flowThread)
{
    if (!flowThread && !shapeInsideInfo())
        return shapeInfoRequiresRelayout(this);

    LayoutUnit oldHeight = logicalHeight();
    LayoutUnit oldTop = logicalTop();

    // Compute the maximum logical height content may cause this block to expand to
    // FIXME: These should eventually use the const computeLogicalHeight rather than updateLogicalHeight
    setLogicalHeight(LayoutUnit::max() / 2);
    updateLogicalHeight();

    computeShapeSize();

    // Set our start and end regions. No regions above or below us will be considered by our children. They are
    // effectively clamped to our region range.
    computeRegionRangeForBlock(flowThread);

    setLogicalHeight(oldHeight);
    setLogicalTop(oldTop);

    return shapeInfoRequiresRelayout(this);
}

void RenderBlock::computeShapeSize()
{
    ShapeInsideInfo* shapeInsideInfo = this->shapeInsideInfo();
    if (shapeInsideInfo) {
        bool percentageLogicalHeightResolvable = percentageLogicalHeightIsResolvableFromBlock(this, false);
        shapeInsideInfo->setShapeSize(logicalWidth(), percentageLogicalHeightResolvable ? logicalHeight() : LayoutUnit());
    }
}

void RenderBlock::updateRegionsAndShapesAfterChildLayout(RenderFlowThread* flowThread, bool heightChanged)
{
    // A previous sibling has changed dimension, so we need to relayout the shape with the content
    ShapeInsideInfo* shapeInsideInfo = layoutShapeInsideInfo();
    if (heightChanged && shapeInsideInfo)
        shapeInsideInfo->dirtyShapeSize();

    computeRegionRangeForBlock(flowThread);
}

void RenderBlock::computeRegionRangeForBlock(RenderFlowThread* flowThread)
{
    if (flowThread)
        flowThread->setRegionRangeForBox(this, offsetFromLogicalTopOfFirstPage());
}

bool RenderBlock::updateLogicalWidthAndColumnWidth()
{
    LayoutUnit oldWidth = logicalWidth();
    LayoutUnit oldColumnWidth = desiredColumnWidth();

    updateLogicalWidth();
    calcColumnWidth();

    bool hasBorderOrPaddingLogicalWidthChanged = m_hasBorderOrPaddingLogicalWidthChanged;
    m_hasBorderOrPaddingLogicalWidthChanged = false;

    return oldWidth != logicalWidth() || oldColumnWidth != desiredColumnWidth() || hasBorderOrPaddingLogicalWidthChanged;
}

void RenderBlock::checkForPaginationLogicalHeightChange(LayoutUnit& pageLogicalHeight, bool& pageLogicalHeightChanged, bool& hasSpecifiedPageLogicalHeight)
{
    ColumnInfo* colInfo = columnInfo();
    if (hasColumns()) {
        if (!pageLogicalHeight) {
            // We need to go ahead and set our explicit page height if one exists, so that we can
            // avoid doing two layout passes.
            updateLogicalHeight();
            LayoutUnit columnHeight = contentLogicalHeight();
            if (columnHeight > 0) {
                pageLogicalHeight = columnHeight;
                hasSpecifiedPageLogicalHeight = true;
            }
            setLogicalHeight(0);
        }
        if (colInfo->columnHeight() != pageLogicalHeight && everHadLayout()) {
            colInfo->setColumnHeight(pageLogicalHeight);
            pageLogicalHeightChanged = true;
        }

        if (!hasSpecifiedPageLogicalHeight && !pageLogicalHeight)
            colInfo->clearForcedBreaks();

        colInfo->setPaginationUnit(paginationUnit());
    } else if (isRenderFlowThread()) {
        pageLogicalHeight = 1; // This is just a hack to always make sure we have a page logical height.
        pageLogicalHeightChanged = toRenderFlowThread(this)->pageLogicalSizeChanged();
    }
}

void RenderBlock::layoutBlock(bool relayoutChildren, LayoutUnit pageLogicalHeight)
{
    ASSERT(needsLayout());

    if (isInline() && !isInlineBlockOrInlineTable()) // Inline <form>s inside various table elements can
        return;                                      // cause us to come in here.  Just bail.

    if (!relayoutChildren && simplifiedLayout())
        return;

    LayoutRepainter repainter(*this, checkForRepaintDuringLayout());

    if (updateLogicalWidthAndColumnWidth())
        relayoutChildren = true;

    clearFloats();

    LayoutUnit previousHeight = logicalHeight();
    // FIXME: should this start out as borderAndPaddingLogicalHeight() + scrollbarLogicalHeight(),
    // for consistency with other render classes?
    setLogicalHeight(0);

    bool pageLogicalHeightChanged = false;
    bool hasSpecifiedPageLogicalHeight = false;
    checkForPaginationLogicalHeightChange(pageLogicalHeight, pageLogicalHeightChanged, hasSpecifiedPageLogicalHeight);

    RenderView* renderView = view();
    RenderStyle* styleToUse = style();
    LayoutStateMaintainer statePusher(renderView, this, locationOffset(), hasColumns() || hasTransform() || hasReflection() || styleToUse->isFlippedBlocksWritingMode(), pageLogicalHeight, pageLogicalHeightChanged, columnInfo());

    // Regions changing widths can force us to relayout our children.
    RenderFlowThread* flowThread = flowThreadContainingBlock();
    if (logicalWidthChangedInRegions(flowThread))
        relayoutChildren = true;
    if (updateRegionsAndShapesLogicalSize(flowThread))
        relayoutChildren = true;

    // We use four values, maxTopPos, maxTopNeg, maxBottomPos, and maxBottomNeg, to track
    // our current maximal positive and negative margins.  These values are used when we
    // are collapsed with adjacent blocks, so for example, if you have block A and B
    // collapsing together, then you'd take the maximal positive margin from both A and B
    // and subtract it from the maximal negative margin from both A and B to get the
    // true collapsed margin.  This algorithm is recursive, so when we finish layout()
    // our block knows its current maximal positive/negative values.
    //
    // Start out by setting our margin values to our current margins.  Table cells have
    // no margins, so we don't fill in the values for table cells.
    bool isCell = isTableCell();
    if (!isCell) {
        initMaxMarginValues();

        setHasMarginBeforeQuirk(styleToUse->hasMarginBeforeQuirk());
        setHasMarginAfterQuirk(styleToUse->hasMarginAfterQuirk());
        setPaginationStrut(0);
    }

    if (hasColumns() && view()->layoutState()->m_columnInfo) {
        view()->layoutState()->m_columnInfo->setSpanningHeaderSizeChanged(false);
    }

    LayoutUnit repaintLogicalTop = 0;
    LayoutUnit repaintLogicalBottom = 0;
    LayoutUnit maxFloatLogicalBottom = 0;
    if (!firstChild() && !isAnonymousBlock())
        setChildrenInline(true);
    if (childrenInline())
        layoutInlineChildren(relayoutChildren, repaintLogicalTop, repaintLogicalBottom);
    else
        layoutBlockChildren(relayoutChildren, maxFloatLogicalBottom);

    // Expand our intrinsic height to encompass floats.
    LayoutUnit toAdd = borderAfter() + paddingAfter() + scrollbarLogicalHeight();
    if (lowestFloatLogicalBottom() > (logicalHeight() - toAdd) && expandsToEncloseOverhangingFloats())
        setLogicalHeight(lowestFloatLogicalBottom() + toAdd);

    if (relayoutForPagination(hasSpecifiedPageLogicalHeight, pageLogicalHeight, statePusher))
        return;

    // Calculate our new height.
    LayoutUnit oldHeight = logicalHeight();
    LayoutUnit oldClientAfterEdge = clientLogicalBottom();

    // Before updating the final size of the flow thread make sure a forced break is applied after the content.
    // This ensures the size information is correctly computed for the last auto-height region receiving content.
    if (isRenderFlowThread())
        toRenderFlowThread(this)->applyBreakAfterContent(oldClientAfterEdge);

    updateLogicalHeight();
    LayoutUnit newHeight = logicalHeight();
    if (oldHeight != newHeight) {
        if (oldHeight > newHeight && maxFloatLogicalBottom > newHeight && !childrenInline()) {
            // One of our children's floats may have become an overhanging float for us. We need to look for it.
            for (RenderObject* child = firstChild(); child; child = child->nextSibling()) {
                if (child->isBlockFlow() && !child->isFloatingOrOutOfFlowPositioned()) {
                    RenderBlock* block = toRenderBlock(child);
                    if (block->lowestFloatLogicalBottom() + block->logicalTop() > newHeight)
                        addOverhangingFloats(block, false);
                }
            }
        }
    }

    bool heightChanged = (previousHeight != newHeight);
    if (heightChanged)
        relayoutChildren = true;

    layoutPositionedObjects(relayoutChildren || isRoot());

    updateRegionsAndShapesAfterChildLayout(flowThread, heightChanged);

    // Add overflow from children (unless we're multi-column, since in that case all our child overflow is clipped anyway).
    computeOverflow(oldClientAfterEdge);

    statePusher.pop();

    fitBorderToLinesIfNeeded();

    if (renderView->layoutState()->m_pageLogicalHeight)
        setPageLogicalOffset(renderView->layoutState()->pageLogicalOffset(this, logicalTop()));

    updateLayerTransform();

    // Update our scroll information if we're overflow:auto/scroll/hidden now that we know if
    // we overflow or not.
    updateScrollInfoAfterLayout();

    // FIXME: This repaint logic should be moved into a separate helper function!
    // Repaint with our new bounds if they are different from our old bounds.
    bool didFullRepaint = repainter.repaintAfterLayout();
    if (!didFullRepaint && repaintLogicalTop != repaintLogicalBottom && (styleToUse->visibility() == VISIBLE || enclosingLayer()->hasVisibleContent())) {
        // FIXME: We could tighten up the left and right invalidation points if we let layoutInlineChildren fill them in based off the particular lines
        // it had to lay out.  We wouldn't need the hasOverflowClip() hack in that case either.
        LayoutUnit repaintLogicalLeft = logicalLeftVisualOverflow();
        LayoutUnit repaintLogicalRight = logicalRightVisualOverflow();
        if (hasOverflowClip()) {
            // If we have clipped overflow, we should use layout overflow as well, since visual overflow from lines didn't propagate to our block's overflow.
            // Note the old code did this as well but even for overflow:visible.  The addition of hasOverflowClip() at least tightens up the hack a bit.
            // layoutInlineChildren should be patched to compute the entire repaint rect.
            repaintLogicalLeft = min(repaintLogicalLeft, logicalLeftLayoutOverflow());
            repaintLogicalRight = max(repaintLogicalRight, logicalRightLayoutOverflow());
        }

        LayoutRect repaintRect;
        if (isHorizontalWritingMode())
            repaintRect = LayoutRect(repaintLogicalLeft, repaintLogicalTop, repaintLogicalRight - repaintLogicalLeft, repaintLogicalBottom - repaintLogicalTop);
        else
            repaintRect = LayoutRect(repaintLogicalTop, repaintLogicalLeft, repaintLogicalBottom - repaintLogicalTop, repaintLogicalRight - repaintLogicalLeft);

        // The repaint rect may be split across columns, in which case adjustRectForColumns() will return the union.
        adjustRectForColumns(repaintRect);

        repaintRect.inflate(maximalOutlineSize(PaintPhaseOutline));

        if (hasOverflowClip()) {
            // Adjust repaint rect for scroll offset
            repaintRect.move(-scrolledContentOffset());

            // Don't allow this rect to spill out of our overflow box.
            repaintRect.intersect(LayoutRect(LayoutPoint(), size()));
        }

        // Make sure the rect is still non-empty after intersecting for overflow above
        if (!repaintRect.isEmpty()) {
            repaintRectangle(repaintRect); // We need to do a partial repaint of our content.
            if (hasReflection())
                repaintRectangle(reflectedRect(repaintRect));
        }
    }

    clearNeedsLayout();
}

void RenderBlock::addOverflowFromChildren()
{
    if (!hasColumns()) {
        if (childrenInline())
            addOverflowFromInlineChildren();
        else
            addOverflowFromBlockChildren();
    } else {
        ColumnInfo* colInfo = columnInfo();
        if (columnCount(colInfo)) {
            LayoutRect lastRect = columnRectAt(colInfo, columnCount(colInfo) - 1);
            addLayoutOverflow(lastRect);
            addContentsVisualOverflow(lastRect);
        }
    }
}

void RenderBlock::computeOverflow(LayoutUnit oldClientAfterEdge, bool recomputeFloats)
{
    m_overflow.clear();

    // Add overflow from children.
    addOverflowFromChildren();

    if (!hasColumns() && (recomputeFloats || isRoot() || expandsToEncloseOverhangingFloats() || hasSelfPaintingLayer()))
        addOverflowFromFloats();

    // Add in the overflow from positioned objects.
    addOverflowFromPositionedObjects();

    if (hasOverflowClip()) {
        // When we have overflow clip, propagate the original spillout since it will include collapsed bottom margins
        // and bottom padding.  Set the axis we don't care about to be 1, since we want this overflow to always
        // be considered reachable.
        LayoutRect clientRect(noOverflowRect());
        LayoutRect rectToApply;
        if (isHorizontalWritingMode())
            rectToApply = LayoutRect(clientRect.x(), clientRect.y(), 1, max<LayoutUnit>(0, oldClientAfterEdge - clientRect.y()));
        else
            rectToApply = LayoutRect(clientRect.x(), clientRect.y(), max<LayoutUnit>(0, oldClientAfterEdge - clientRect.x()), 1);
        addLayoutOverflow(rectToApply);
        if (hasRenderOverflow())
            m_overflow->setLayoutClientAfterEdge(oldClientAfterEdge);
    }

    // Allow our overflow to catch cases where the caret in an empty editable element with negative text indent needs to get painted.
    LayoutUnit textIndent = textIndentOffset();
    if (textIndent < 0) {
        LayoutRect clientRect(noOverflowRect());
        LayoutRect rectToApply = LayoutRect(clientRect.x() + textIndent, clientRect.y(), clientRect.width() - textIndent, clientRect.height());
        addContentsVisualOverflow(rectToApply);
    }

    // Add visual overflow from box-shadow and border-image-outset.
    addVisualEffectOverflow();

    // Add visual overflow from theme.
    addVisualOverflowFromTheme();

    if (isRenderNamedFlowThread())
        toRenderNamedFlowThread(this)->computeOversetStateForRegions(oldClientAfterEdge);
}

void RenderBlock::addOverflowFromBlockChildren()
{
    for (RenderBox* child = firstChildBox(); child; child = child->nextSiblingBox()) {
        if (!child->isFloatingOrOutOfFlowPositioned())
            addOverflowFromChild(child);
    }
}

void RenderBlock::addOverflowFromFloats()
{
    if (!m_floatingObjects)
        return;

    const FloatingObjectSet& floatingObjectSet = m_floatingObjects->set();
    FloatingObjectSetIterator end = floatingObjectSet.end();
    for (FloatingObjectSetIterator it = floatingObjectSet.begin(); it != end; ++it) {
        FloatingObject* r = *it;
        if (r->isDescendant())
            addOverflowFromChild(r->m_renderer, IntSize(xPositionForFloatIncludingMargin(r), yPositionForFloatIncludingMargin(r)));
    }
}

void RenderBlock::addOverflowFromPositionedObjects()
{
    TrackedRendererListHashSet* positionedDescendants = positionedObjects();
    if (!positionedDescendants)
        return;

    RenderBox* positionedObject;
    TrackedRendererListHashSet::iterator end = positionedDescendants->end();
    for (TrackedRendererListHashSet::iterator it = positionedDescendants->begin(); it != end; ++it) {
        positionedObject = *it;

        // Fixed positioned elements don't contribute to layout overflow, since they don't scroll with the content.
        if (positionedObject->style()->position() != FixedPosition) {
            LayoutUnit x = positionedObject->x();
            if (style()->shouldPlaceBlockDirectionScrollbarOnLogicalLeft())
                x -= verticalScrollbarWidth();
            addOverflowFromChild(positionedObject, LayoutSize(x, positionedObject->y()));
        }
    }
}

void RenderBlock::addVisualOverflowFromTheme()
{
    if (!style()->hasAppearance())
        return;

    IntRect inflatedRect = pixelSnappedBorderBoxRect();
    theme()->adjustRepaintRect(this, inflatedRect);
    addVisualOverflow(inflatedRect);
}

bool RenderBlock::expandsToEncloseOverhangingFloats() const
{
    return isInlineBlockOrInlineTable() || isFloatingOrOutOfFlowPositioned() || hasOverflowClip() || (parent() && parent()->isFlexibleBoxIncludingDeprecated())
           || hasColumns() || isTableCell() || isTableCaption() || isFieldset() || isWritingModeRoot() || isRoot();
}

void RenderBlock::adjustPositionedBlock(RenderBox* child, const MarginInfo& marginInfo)
{
    bool isHorizontal = isHorizontalWritingMode();
    bool hasStaticBlockPosition = child->style()->hasStaticBlockPosition(isHorizontal);

    LayoutUnit logicalTop = logicalHeight();
    updateStaticInlinePositionForChild(child, logicalTop);

    if (!marginInfo.canCollapseWithMarginBefore()) {
        // Positioned blocks don't collapse margins, so add the margin provided by
        // the container now. The child's own margin is added later when calculating its logical top.
        LayoutUnit collapsedBeforePos = marginInfo.positiveMargin();
        LayoutUnit collapsedBeforeNeg = marginInfo.negativeMargin();
        logicalTop += collapsedBeforePos - collapsedBeforeNeg;
    }

    RenderLayer* childLayer = child->layer();
    if (childLayer->staticBlockPosition() != logicalTop) {
        childLayer->setStaticBlockPosition(logicalTop);
        if (hasStaticBlockPosition)
            child->setChildNeedsLayout(MarkOnlyThis);
    }
}

void RenderBlock::adjustFloatingBlock(const MarginInfo& marginInfo)
{
    // The float should be positioned taking into account the bottom margin
    // of the previous flow.  We add that margin into the height, get the
    // float positioned properly, and then subtract the margin out of the
    // height again.  In the case of self-collapsing blocks, we always just
    // use the top margins, since the self-collapsing block collapsed its
    // own bottom margin into its top margin.
    //
    // Note also that the previous flow may collapse its margin into the top of
    // our block.  If this is the case, then we do not add the margin in to our
    // height when computing the position of the float.   This condition can be tested
    // for by simply calling canCollapseWithMarginBefore.  See
    // http://www.hixie.ch/tests/adhoc/css/box/block/margin-collapse/046.html for
    // an example of this scenario.
    LayoutUnit marginOffset = marginInfo.canCollapseWithMarginBefore() ? LayoutUnit() : marginInfo.margin();
    setLogicalHeight(logicalHeight() + marginOffset);
    positionNewFloats();
    setLogicalHeight(logicalHeight() - marginOffset);
}

static void destroyRunIn(RenderBoxModelObject* runIn)
{
    ASSERT(runIn->isRunIn());
    ASSERT(!runIn->firstChild());

    // Delete our line box tree. This is needed as our children got moved
    // and our line box tree is no longer valid.
    if (runIn->isRenderBlock())
        toRenderBlock(runIn)->deleteLineBoxTree();
    else if (runIn->isRenderInline())
        toRenderInline(runIn)->deleteLineBoxTree();
    else
        ASSERT_NOT_REACHED();

    runIn->destroy();
}

void RenderBlock::placeRunInIfNeeded(RenderObject* newChild)
{
    if (newChild->isRunIn())
        moveRunInUnderSiblingBlockIfNeeded(newChild);
    else if (RenderObject* prevSibling = newChild->previousSibling()) {
        if (prevSibling->isRunIn())
            moveRunInUnderSiblingBlockIfNeeded(prevSibling);
    }
}

RenderBoxModelObject* RenderBlock::createReplacementRunIn(RenderBoxModelObject* runIn)
{
    ASSERT(runIn->isRunIn());
    ASSERT(runIn->node());

    RenderBoxModelObject* newRunIn = 0;
    if (!runIn->isRenderBlock())
        newRunIn = new RenderBlock(runIn->node());
    else
        newRunIn = new RenderInline(toElement(runIn->node()));

    runIn->node()->setRenderer(newRunIn);
    newRunIn->setStyle(runIn->style());

    runIn->moveAllChildrenTo(newRunIn, true);

    return newRunIn;
}

void RenderBlock::moveRunInUnderSiblingBlockIfNeeded(RenderObject* runIn)
{
    ASSERT(runIn->isRunIn());

    // See if we have inline children. If the children aren't inline,
    // then just treat the run-in as a normal block.
    if (!runIn->childrenInline())
        return;

    // FIXME: We don't handle non-block elements with run-in for now.
    if (!runIn->isRenderBlock())
        return;

    // FIXME: We don't support run-ins with or as part of a continuation
    // as it makes the back-and-forth placing complex.
    if (runIn->isElementContinuation() || runIn->virtualContinuation())
        return;

    // Check if this node is allowed to run-in. E.g. <select> expects its renderer to
    // be a RenderListBox or RenderMenuList, and hence cannot be a RenderInline run-in.
    if (!runIn->canBeReplacedWithInlineRunIn())
        return;

    RenderObject* curr = runIn->nextSibling();
    if (!curr || !curr->isRenderBlock() || !curr->childrenInline())
        return;

    // Per CSS3, "A run-in cannot run in to a block that already starts with a
    // run-in or that itself is a run-in".
    if (curr->isRunIn() || (curr->firstChild() && curr->firstChild()->isRunIn()))
        return;

    if (curr->isAnonymous() || curr->isFloatingOrOutOfFlowPositioned())
        return;

    // FIXME: We don't support run-ins with or as part of a continuation
    // as it makes the back-and-forth placing complex.
    if (curr->isElementContinuation() || curr->virtualContinuation())
        return;

    RenderBoxModelObject* oldRunIn = toRenderBoxModelObject(runIn);
    RenderBoxModelObject* newRunIn = createReplacementRunIn(oldRunIn);
    destroyRunIn(oldRunIn);

    // Now insert the new child under |curr| block. Use addChild instead of insertChildNode
    // since it handles correct placement of the children, especially where we cannot insert
    // anything before the first child. e.g. details tag. See https://bugs.webkit.org/show_bug.cgi?id=58228.
    curr->addChild(newRunIn, curr->firstChild());

    // Make sure that |this| get a layout since its run-in child moved.
    curr->setNeedsLayoutAndPrefWidthsRecalc();
}

bool RenderBlock::runInIsPlacedIntoSiblingBlock(RenderObject* runIn)
{
    ASSERT(runIn->isRunIn());

    // If we don't have a parent, we can't be moved into our sibling block.
    if (!parent())
        return false;

    // An intruded run-in needs to be an inline.
    if (!runIn->isRenderInline())
        return false;

    return true;
}

void RenderBlock::moveRunInToOriginalPosition(RenderObject* runIn)
{
    ASSERT(runIn->isRunIn());

    if (!runInIsPlacedIntoSiblingBlock(runIn))
        return;

    // FIXME: Run-in that are now placed in sibling block can break up into continuation
    // chains when new children are added to it. We cannot easily send them back to their
    // original place since that requires writing integration logic with RenderInline::addChild
    // and all other places that might cause continuations to be created (without blowing away
    // |this|). Disabling this feature for now to prevent crashes.
    if (runIn->isElementContinuation() || runIn->virtualContinuation())
        return;

    RenderBoxModelObject* oldRunIn = toRenderBoxModelObject(runIn);
    RenderBoxModelObject* newRunIn = createReplacementRunIn(oldRunIn);
    destroyRunIn(oldRunIn);

    // Add the run-in block as our previous sibling.
    parent()->addChild(newRunIn, this);

    // Make sure that the parent holding the new run-in gets layout.
    parent()->setNeedsLayoutAndPrefWidthsRecalc();
}

LayoutUnit RenderBlock::additionalMarginStart() const
{
    if (isInline() || !parent() || parent()->childrenInline() || !parent()->node() || (!parent()->node()->hasTagName(ulTag) && !parent()->node()->hasTagName(olTag))) {
        return 0;
    }

    RenderBox *previousBox = previousSiblingBox();
    return previousBox ? previousBox->additionalMarginStart() : 40;
}

LayoutUnit RenderBlock::collapseMargins(RenderBox* child, MarginInfo& marginInfo)
{
    bool childDiscardMarginBefore = mustDiscardMarginBeforeForChild(child);
    bool childDiscardMarginAfter = mustDiscardMarginAfterForChild(child);
    bool childIsSelfCollapsing = child->isSelfCollapsingBlock();

    // The child discards the before margin when the the after margin has discard in the case of a self collapsing block.
    childDiscardMarginBefore = childDiscardMarginBefore || (childDiscardMarginAfter && childIsSelfCollapsing);

    // Get the four margin values for the child and cache them.
    const MarginValues childMargins = marginValuesForChild(child);

    // Get our max pos and neg top margins.
    LayoutUnit posTop = childMargins.positiveMarginBefore();
    LayoutUnit negTop = childMargins.negativeMarginBefore();

    // For self-collapsing blocks, collapse our bottom margins into our
    // top to get new posTop and negTop values.
    if (childIsSelfCollapsing) {
        posTop = max(posTop, childMargins.positiveMarginAfter());
        negTop = max(negTop, childMargins.negativeMarginAfter());
    }

    // See if the top margin is quirky. We only care if this child has
    // margins that will collapse with us.
    bool topQuirk = hasMarginBeforeQuirk(child);

    if (marginInfo.canCollapseWithMarginBefore()) {
        if (!childDiscardMarginBefore && !marginInfo.discardMargin()) {
            // This child is collapsing with the top of the
            // block. If it has larger margin values, then we need to update
            // our own maximal values.
            if (!document()->inQuirksMode() || !marginInfo.quirkContainer() || !topQuirk)
                setMaxMarginBeforeValues(max(posTop, maxPositiveMarginBefore()), max(negTop, maxNegativeMarginBefore()));

            // The minute any of the margins involved isn't a quirk, don't
            // collapse it away, even if the margin is smaller (www.webreference.com
            // has an example of this, a <dt> with 0.8em author-specified inside
            // a <dl> inside a <td>.
            if (!marginInfo.determinedMarginBeforeQuirk() && !topQuirk && (posTop - negTop)) {
                setHasMarginBeforeQuirk(false);
                marginInfo.setDeterminedMarginBeforeQuirk(true);
            }

            if (!marginInfo.determinedMarginBeforeQuirk() && topQuirk && !marginBefore())
                // We have no top margin and our top child has a quirky margin.
                // We will pick up this quirky margin and pass it through.
                // This deals with the <td><div><p> case.
                // Don't do this for a block that split two inlines though. You do
                // still apply margins in this case.
                setHasMarginBeforeQuirk(true);
        } else
            // The before margin of the container will also discard all the margins it is collapsing with.
            setMustDiscardMarginBefore();
    }

    // Once we find a child with discardMarginBefore all the margins collapsing with us must also discard.
    if (childDiscardMarginBefore) {
        marginInfo.setDiscardMargin(true);
        marginInfo.clearMargin();
    }

    if (marginInfo.quirkContainer() && marginInfo.atBeforeSideOfBlock() && (posTop - negTop))
        marginInfo.setHasMarginBeforeQuirk(topQuirk);

    LayoutUnit beforeCollapseLogicalTop = logicalHeight();
    LayoutUnit logicalTop = beforeCollapseLogicalTop;
    if (childIsSelfCollapsing) {
        // For a self collapsing block both the before and after margins get discarded. The block doesn't contribute anything to the height of the block.
        // Also, the child's top position equals the logical height of the container.
        if (!childDiscardMarginBefore && !marginInfo.discardMargin()) {
            // This child has no height. We need to compute our
            // position before we collapse the child's margins together,
            // so that we can get an accurate position for the zero-height block.
            LayoutUnit collapsedBeforePos = max(marginInfo.positiveMargin(), childMargins.positiveMarginBefore());
            LayoutUnit collapsedBeforeNeg = max(marginInfo.negativeMargin(), childMargins.negativeMarginBefore());
            marginInfo.setMargin(collapsedBeforePos, collapsedBeforeNeg);

            // Now collapse the child's margins together, which means examining our
            // bottom margin values as well.
            marginInfo.setPositiveMarginIfLarger(childMargins.positiveMarginAfter());
            marginInfo.setNegativeMarginIfLarger(childMargins.negativeMarginAfter());

            if (!marginInfo.canCollapseWithMarginBefore())
                // We need to make sure that the position of the self-collapsing block
                // is correct, since it could have overflowing content
                // that needs to be positioned correctly (e.g., a block that
                // had a specified height of 0 but that actually had subcontent).
                logicalTop = logicalHeight() + collapsedBeforePos - collapsedBeforeNeg;
        }
    } else {
        if (mustSeparateMarginBeforeForChild(child)) {
            ASSERT(!marginInfo.discardMargin() || (marginInfo.discardMargin() && !marginInfo.margin()));
            // If we are at the before side of the block and we collapse, ignore the computed margin
            // and just add the child margin to the container height. This will correctly position
            // the child inside the container.
            LayoutUnit separateMargin = !marginInfo.canCollapseWithMarginBefore() ? marginInfo.margin() : LayoutUnit(0);
            setLogicalHeight(logicalHeight() + separateMargin + marginBeforeForChild(child));
            logicalTop = logicalHeight();
        } else if (!marginInfo.discardMargin() && (!marginInfo.atBeforeSideOfBlock()
            || (!marginInfo.canCollapseMarginBeforeWithChildren()
            && (!document()->inQuirksMode() || !marginInfo.quirkContainer() || !marginInfo.hasMarginBeforeQuirk())))) {
            // We're collapsing with a previous sibling's margins and not
            // with the top of the block.
            setLogicalHeight(logicalHeight() + max(marginInfo.positiveMargin(), posTop) - max(marginInfo.negativeMargin(), negTop));
            logicalTop = logicalHeight();
        }

        marginInfo.setDiscardMargin(childDiscardMarginAfter);

        if (!marginInfo.discardMargin()) {
            marginInfo.setPositiveMargin(childMargins.positiveMarginAfter());
            marginInfo.setNegativeMargin(childMargins.negativeMarginAfter());
        } else
            marginInfo.clearMargin();

        if (marginInfo.margin())
            marginInfo.setHasMarginAfterQuirk(hasMarginAfterQuirk(child));
    }

    // If margins would pull us past the top of the next page, then we need to pull back and pretend like the margins
    // collapsed into the page edge.
    LayoutState* layoutState = view()->layoutState();
    if (layoutState->isPaginated() && layoutState->pageLogicalHeight() && logicalTop > beforeCollapseLogicalTop
        && hasNextPage(beforeCollapseLogicalTop)) {
        LayoutUnit oldLogicalTop = logicalTop;
        logicalTop = min(logicalTop, nextPageLogicalTop(beforeCollapseLogicalTop));
        logicalTop = adjustLogicalTopForSpanningHeader(this, child, layoutState, logicalTop);
        setLogicalHeight(logicalHeight() + (logicalTop - oldLogicalTop));
    }

    // If we have collapsed into a previous sibling and so reduced the height of the parent, ensure any floats that now
    // overhang from the previous sibling are added to our parent. If the child's previous sibling itself is a float the child will avoid
    // or clear it anyway, so don't worry about any floating children it may contain.
    LayoutUnit oldLogicalHeight = logicalHeight();
    setLogicalHeight(logicalTop);
    RenderObject* prev = child->previousSibling();
    if (prev && prev->isBlockFlow() && !prev->isFloatingOrOutOfFlowPositioned()) {
        RenderBlock* block = toRenderBlock(prev);
        if (block->containsFloats() && !block->avoidsFloats() && (block->logicalTop() + block->lowestFloatLogicalBottom()) > logicalTop)
            addOverhangingFloats(block, false);
    }
    setLogicalHeight(oldLogicalHeight);

    return logicalTop;
}

LayoutUnit RenderBlock::clearFloatsIfNeeded(RenderBox* child, MarginInfo& marginInfo, LayoutUnit oldTopPosMargin, LayoutUnit oldTopNegMargin, LayoutUnit yPos)
{
    LayoutUnit heightIncrease = getClearDelta(child, yPos);
    if (!heightIncrease)
        return yPos;

    if (child->isSelfCollapsingBlock()) {
        bool childDiscardMargin = mustDiscardMarginBeforeForChild(child) || mustDiscardMarginAfterForChild(child);

        // For self-collapsing blocks that clear, they can still collapse their
        // margins with following siblings.  Reset the current margins to represent
        // the self-collapsing block's margins only.
        // If DISCARD is specified for -webkit-margin-collapse, reset the margin values.
        if (!childDiscardMargin) {
            MarginValues childMargins = marginValuesForChild(child);
            marginInfo.setPositiveMargin(max(childMargins.positiveMarginBefore(), childMargins.positiveMarginAfter()));
            marginInfo.setNegativeMargin(max(childMargins.negativeMarginBefore(), childMargins.negativeMarginAfter()));
        } else
            marginInfo.clearMargin();
        marginInfo.setDiscardMargin(childDiscardMargin);

        // CSS2.1 states:
        // "If the top and bottom margins of an element with clearance are adjoining, its margins collapse with
        // the adjoining margins of following siblings but that resulting margin does not collapse with the bottom margin of the parent block."
        // So the parent's bottom margin cannot collapse through this block or any subsequent self-collapsing blocks. Check subsequent siblings
        // for a block with height - if none is found then don't allow the margins to collapse with the parent.
        bool wouldCollapseMarginsWithParent = marginInfo.canCollapseMarginAfterWithChildren();
        for (RenderBox* curr = child->nextSiblingBox(); curr && wouldCollapseMarginsWithParent; curr = curr->nextSiblingBox()) {
            if (!curr->isFloatingOrOutOfFlowPositioned() && !curr->isSelfCollapsingBlock())
                wouldCollapseMarginsWithParent = false;
        }
        if (wouldCollapseMarginsWithParent)
            marginInfo.setCanCollapseMarginAfterWithChildren(false);

        // CSS2.1: "the amount of clearance is set so that clearance + margin-top = [height of float], i.e., clearance = [height of float] - margin-top"
        // Move the top of the child box to the bottom of the float ignoring the child's top margin.
        LayoutUnit collapsedMargin = collapsedMarginBeforeForChild(child);
        setLogicalHeight(child->logicalTop() - collapsedMargin);
        // A negative collapsed margin-top value cancels itself out as it has already been factored into |yPos| above.
        heightIncrease -= max(LayoutUnit(), collapsedMargin);
    } else
        // Increase our height by the amount we had to clear.
        setLogicalHeight(logicalHeight() + heightIncrease);

    if (marginInfo.canCollapseWithMarginBefore()) {
        // We can no longer collapse with the top of the block since a clear
        // occurred.  The empty blocks collapse into the cleared block.
        // FIXME: This isn't quite correct.  Need clarification for what to do
        // if the height the cleared block is offset by is smaller than the
        // margins involved.
        setMaxMarginBeforeValues(oldTopPosMargin, oldTopNegMargin);
        marginInfo.setAtBeforeSideOfBlock(false);

        // In case the child discarded the before margin of the block we need to reset the mustDiscardMarginBefore flag to the initial value.
        setMustDiscardMarginBefore(style()->marginBeforeCollapse() == MDISCARD);
    }

    LayoutUnit logicalTop = yPos + heightIncrease;
    // After margin collapsing, one of our floats may now intrude into the child. If the child doesn't contain floats of its own it
    // won't get picked up for relayout even though the logical top estimate was wrong - so add the newly intruding float now.
    if (containsFloats() && child->isRenderBlock() && !toRenderBlock(child)->containsFloats() && !child->avoidsFloats() && lowestFloatLogicalBottom() > logicalTop)
        toRenderBlock(child)->addIntrudingFloats(this, logicalLeftOffsetForContent(), logicalTop);

    return logicalTop;
}

void RenderBlock::marginBeforeEstimateForChild(RenderBox* child, LayoutUnit& positiveMarginBefore, LayoutUnit& negativeMarginBefore, bool& discardMarginBefore) const
{
    // Give up if in quirks mode and we're a body/table cell and the top margin of the child box is quirky.
    // Give up if the child specified -webkit-margin-collapse: separate that prevents collapsing.
    // FIXME: Use writing mode independent accessor for marginBeforeCollapse.
    if ((document()->inQuirksMode() && hasMarginAfterQuirk(child) && (isTableCell() || isBody())) || child->style()->marginBeforeCollapse() == MSEPARATE)
        return;

    // The margins are discarded by a child that specified -webkit-margin-collapse: discard.
    // FIXME: Use writing mode independent accessor for marginBeforeCollapse.
    if (child->style()->marginBeforeCollapse() == MDISCARD) {
        positiveMarginBefore = 0;
        negativeMarginBefore = 0;
        discardMarginBefore = true;
        return;
    }

    LayoutUnit beforeChildMargin = marginBeforeForChild(child);
    positiveMarginBefore = max(positiveMarginBefore, beforeChildMargin);
    negativeMarginBefore = max(negativeMarginBefore, -beforeChildMargin);

    if (!child->isRenderBlock())
        return;

    RenderBlock* childBlock = toRenderBlock(child);
    if (childBlock->childrenInline() || childBlock->isWritingModeRoot())
        return;

    MarginInfo childMarginInfo(childBlock, childBlock->borderBefore() + childBlock->paddingBefore(), childBlock->borderAfter() + childBlock->paddingAfter());
    if (!childMarginInfo.canCollapseMarginBeforeWithChildren())
        return;

    RenderBox* grandchildBox = childBlock->firstChildBox();
    for ( ; grandchildBox; grandchildBox = grandchildBox->nextSiblingBox()) {
        if (!grandchildBox->isFloatingOrOutOfFlowPositioned())
            break;
    }

    // Give up if there is clearance on the box, since it probably won't collapse into us.
    if (!grandchildBox || grandchildBox->style()->clear() != CNONE)
        return;

    // Make sure to update the block margins now for the grandchild box so that we're looking at current values.
    if (grandchildBox->needsLayout()) {
        grandchildBox->computeAndSetBlockDirectionMargins(this);
        if (grandchildBox->isRenderBlock()) {
            RenderBlock* grandchildBlock = toRenderBlock(grandchildBox);
            grandchildBlock->setHasMarginBeforeQuirk(grandchildBox->style()->hasMarginBeforeQuirk());
            grandchildBlock->setHasMarginAfterQuirk(grandchildBox->style()->hasMarginAfterQuirk());
        }
    }

    // Collapse the margin of the grandchild box with our own to produce an estimate.
    childBlock->marginBeforeEstimateForChild(grandchildBox, positiveMarginBefore, negativeMarginBefore, discardMarginBefore);
}

LayoutUnit RenderBlock::estimateLogicalTopPosition(RenderBox* child, const MarginInfo& marginInfo, LayoutUnit& estimateWithoutPagination)
{
    // FIXME: We need to eliminate the estimation of vertical position, because when it's wrong we sometimes trigger a pathological
    // relayout if there are intruding floats.
    LayoutUnit logicalTopEstimate = logicalHeight();
    if (!marginInfo.canCollapseWithMarginBefore()) {
        LayoutUnit positiveMarginBefore = 0;
        LayoutUnit negativeMarginBefore = 0;
        bool discardMarginBefore = false;
        if (child->selfNeedsLayout()) {
            // Try to do a basic estimation of how the collapse is going to go.
            marginBeforeEstimateForChild(child, positiveMarginBefore, negativeMarginBefore, discardMarginBefore);
        } else {
            // Use the cached collapsed margin values from a previous layout. Most of the time they
            // will be right.
            MarginValues marginValues = marginValuesForChild(child);
            positiveMarginBefore = max(positiveMarginBefore, marginValues.positiveMarginBefore());
            negativeMarginBefore = max(negativeMarginBefore, marginValues.negativeMarginBefore());
            discardMarginBefore = mustDiscardMarginBeforeForChild(child);
        }

        // Collapse the result with our current margins.
        if (!discardMarginBefore)
            logicalTopEstimate += max(marginInfo.positiveMargin(), positiveMarginBefore) - max(marginInfo.negativeMargin(), negativeMarginBefore);
    }

    // Adjust logicalTopEstimate down to the next page if the margins are so large that we don't fit on the current
    // page.
    LayoutState* layoutState = view()->layoutState();
    if (layoutState->isPaginated() && layoutState->pageLogicalHeight() && logicalTopEstimate > logicalHeight()
        && hasNextPage(logicalHeight())) {
        logicalTopEstimate = min(logicalTopEstimate, nextPageLogicalTop(logicalHeight()));
        logicalTopEstimate = adjustLogicalTopForSpanningHeader(this, child, layoutState, logicalTopEstimate);
    }

    logicalTopEstimate += getClearDelta(child, logicalTopEstimate);

    estimateWithoutPagination = logicalTopEstimate;

    if (layoutState->isPaginated()) {
        // If the object has a page or column break value of "before", then we should shift to the top of the next page.
        logicalTopEstimate = applyBeforeBreak(child, logicalTopEstimate);

        // For replaced elements and scrolled elements, we want to shift them to the next page if they don't fit on the current one.
        logicalTopEstimate = adjustForUnsplittableChild(child, logicalTopEstimate);

        if (!child->selfNeedsLayout() && child->isRenderBlock())
            logicalTopEstimate += toRenderBlock(child)->paginationStrut();
    }

    return logicalTopEstimate;
}

LayoutUnit RenderBlock::computeStartPositionDeltaForChildAvoidingFloats(const RenderBox* child, LayoutUnit childMarginStart,
    RenderRegion* region, LayoutUnit offsetFromLogicalTopOfFirstPage)
{
    LayoutUnit startPosition = startOffsetForContent(region, offsetFromLogicalTopOfFirstPage);

    // Add in our start margin.
    LayoutUnit oldPosition = startPosition + childMarginStart;
    LayoutUnit newPosition = oldPosition;

    LayoutUnit blockOffset = logicalTopForChild(child);
    if (region)
        blockOffset = max(blockOffset, blockOffset + (region->logicalTopForFlowThreadContent() - offsetFromLogicalTopOfFirstPage));

    LayoutUnit startOff = startOffsetForLine(blockOffset, false, region, offsetFromLogicalTopOfFirstPage, logicalHeightForChild(child));

    if (style()->textAlign() != WEBKIT_CENTER && !child->style()->marginStartUsing(style()).isAuto()) {
        if (childMarginStart < 0)
            startOff += childMarginStart;
        newPosition = max(newPosition, startOff); // Let the float sit in the child's margin if it can fit.
    } else if (startOff != startPosition)
        newPosition = startOff + childMarginStart;

    return newPosition - oldPosition;
}

void RenderBlock::determineLogicalLeftPositionForChild(RenderBox* child, ApplyLayoutDeltaMode applyDelta)
{
    LayoutUnit startPosition = borderStart() + paddingStart();
    if (style()->shouldPlaceBlockDirectionScrollbarOnLogicalLeft())
        startPosition -= verticalScrollbarWidth();
    LayoutUnit totalAvailableLogicalWidth = borderAndPaddingLogicalWidth() + availableLogicalWidth();

    // Add in our start margin.
    LayoutUnit childMarginStart = marginStartForChild(child);
    LayoutUnit newPosition = startPosition + childMarginStart;

    // Some objects (e.g., tables, horizontal rules, overflow:auto blocks) avoid floats.  They need
    // to shift over as necessary to dodge any floats that might get in the way.
    if (child->avoidsFloats() && containsFloats() && !flowThreadContainingBlock())
        newPosition += computeStartPositionDeltaForChildAvoidingFloats(child, marginStartForChild(child));

    setLogicalLeftForChild(child, style()->isLeftToRightDirection() ? newPosition : totalAvailableLogicalWidth - newPosition - logicalWidthForChild(child), applyDelta);
}

void RenderBlock::setCollapsedBottomMargin(const MarginInfo& marginInfo)
{
    if (marginInfo.canCollapseWithMarginAfter() && !marginInfo.canCollapseWithMarginBefore()) {
        // Update the after side margin of the container to discard if the after margin of the last child also discards and we collapse with it.
        // Don't update the max margin values because we won't need them anyway.
        if (marginInfo.discardMargin()) {
            setMustDiscardMarginAfter();
            return;
        }

        // Update our max pos/neg bottom margins, since we collapsed our bottom margins
        // with our children.
        setMaxMarginAfterValues(max(maxPositiveMarginAfter(), marginInfo.positiveMargin()), max(maxNegativeMarginAfter(), marginInfo.negativeMargin()));

        if (!marginInfo.hasMarginAfterQuirk())
            setHasMarginAfterQuirk(false);

        if (marginInfo.hasMarginAfterQuirk() && !marginAfter())
            // We have no bottom margin and our last child has a quirky margin.
            // We will pick up this quirky margin and pass it through.
            // This deals with the <td><div><p> case.
            setHasMarginAfterQuirk(true);
    }
}

void RenderBlock::handleAfterSideOfBlock(LayoutUnit beforeSide, LayoutUnit afterSide, MarginInfo& marginInfo)
{
    marginInfo.setAtAfterSideOfBlock(true);

    // If we can't collapse with children then go ahead and add in the bottom margin.
    if (!marginInfo.discardMargin() && (!marginInfo.canCollapseWithMarginAfter() && !marginInfo.canCollapseWithMarginBefore()
        && (!document()->inQuirksMode() || !marginInfo.quirkContainer() || !marginInfo.hasMarginAfterQuirk())))
        setLogicalHeight(logicalHeight() + marginInfo.margin());

    // Now add in our bottom border/padding.
    setLogicalHeight(logicalHeight() + afterSide);

    // Negative margins can cause our height to shrink below our minimal height (border/padding).
    // If this happens, ensure that the computed height is increased to the minimal height.
    setLogicalHeight(max(logicalHeight(), beforeSide + afterSide));

    // Update our bottom collapsed margin info.
    setCollapsedBottomMargin(marginInfo);
}

void RenderBlock::setLogicalLeftForChild(RenderBox* child, LayoutUnit logicalLeft, ApplyLayoutDeltaMode applyDelta)
{
    if (isHorizontalWritingMode()) {
        if (applyDelta == ApplyLayoutDelta)
            view()->addLayoutDelta(LayoutSize(child->x() - logicalLeft, 0));
        child->setX(logicalLeft);
    } else {
        if (applyDelta == ApplyLayoutDelta)
            view()->addLayoutDelta(LayoutSize(0, child->y() - logicalLeft));
        child->setY(logicalLeft);
    }
}

void RenderBlock::setLogicalTopForChild(RenderBox* child, LayoutUnit logicalTop, ApplyLayoutDeltaMode applyDelta)
{
    if (isHorizontalWritingMode()) {
        if (applyDelta == ApplyLayoutDelta)
            view()->addLayoutDelta(LayoutSize(0, child->y() - logicalTop));
        child->setY(logicalTop);
    } else {
        if (applyDelta == ApplyLayoutDelta)
            view()->addLayoutDelta(LayoutSize(child->x() - logicalTop, 0));
        child->setX(logicalTop);
    }
}

void RenderBlock::updateBlockChildDirtyBitsBeforeLayout(bool relayoutChildren, RenderBox* child)
{
    // FIXME: Technically percentage height objects only need a relayout if their percentage isn't going to be turned into
    // an auto value. Add a method to determine this, so that we can avoid the relayout.
    if (relayoutChildren || (child->hasRelativeLogicalHeight() && !isRenderView()))
        child->setChildNeedsLayout(MarkOnlyThis);

    // If relayoutChildren is set and the child has percentage padding or an embedded content box, we also need to invalidate the childs pref widths.
    if (relayoutChildren && child->needsPreferredWidthsRecalculation())
        child->setPreferredLogicalWidthsDirty(true, MarkOnlyThis);
}

void RenderBlock::layoutBlockChildren(bool relayoutChildren, LayoutUnit& maxFloatLogicalBottom)
{
    if (gPercentHeightDescendantsMap) {
        if (TrackedRendererListHashSet* descendants = gPercentHeightDescendantsMap->get(this)) {
            TrackedRendererListHashSet::iterator end = descendants->end();
            for (TrackedRendererListHashSet::iterator it = descendants->begin(); it != end; ++it) {
                RenderBox* box = *it;
                while (box != this) {
                    if (box->normalChildNeedsLayout())
                        break;
                    box->setChildNeedsLayout(MarkOnlyThis);
                    box = box->containingBlock();
                    ASSERT(box);
                    if (!box)
                        break;
                }
            }
        }
    }

    LayoutUnit beforeEdge = borderBefore() + paddingBefore();
    LayoutUnit afterEdge = borderAfter() + paddingAfter() + scrollbarLogicalHeight();

    setLogicalHeight(beforeEdge);

    // Lay out our hypothetical grid line as though it occurs at the top of the block.
    if (view()->layoutState()->lineGrid() == this)
        layoutLineGridBox();

    // The margin struct caches all our current margin collapsing state.  The compact struct caches state when we encounter compacts,
    MarginInfo marginInfo(this, beforeEdge, afterEdge);

    // Fieldsets need to find their legend and position it inside the border of the object.
    // The legend then gets skipped during normal layout.  The same is true for ruby text.
    // It doesn't get included in the normal layout process but is instead skipped.
    RenderObject* childToExclude = layoutSpecialExcludedChild(relayoutChildren);

    LayoutUnit previousFloatLogicalBottom = 0;
    maxFloatLogicalBottom = 0;

    RenderBox* next = firstChildBox();

    while (next) {
        RenderBox* child = next;
        next = child->nextSiblingBox();

        if (childToExclude == child)
            continue; // Skip this child, since it will be positioned by the specialized subclass (fieldsets and ruby runs).

        updateBlockChildDirtyBitsBeforeLayout(relayoutChildren, child);

        if (child->isOutOfFlowPositioned()) {
            child->containingBlock()->insertPositionedObject(child);
            adjustPositionedBlock(child, marginInfo);
            continue;
        }
        if (child->isFloating()) {
            insertFloatingObject(child);
            adjustFloatingBlock(marginInfo);
            continue;
        }

        // Lay out the child.
        layoutBlockChild(child, marginInfo, previousFloatLogicalBottom, maxFloatLogicalBottom);
    }

    // Now do the handling of the bottom of the block, adding in our bottom border/padding and
    // determining the correct collapsed bottom margin information.
    handleAfterSideOfBlock(beforeEdge, afterEdge, marginInfo);
}

void RenderBlock::layoutBlockChild(RenderBox* child, MarginInfo& marginInfo, LayoutUnit& previousFloatLogicalBottom, LayoutUnit& maxFloatLogicalBottom)
{
    ColumnInfo* columnInfo = view()->layoutState()->m_columnInfo;
    RenderBox* previousBox = child->previousSiblingBox();
    bool previousBoxWasFirst = (previousBox == firstChildBox());
    bool shouldSetSpanningHeaderInfo = hasColumns() && columnInfo && previousBoxWasFirst;
    bool previousBoxIsSpanningHeader = previousBox && previousBox->style()->columnSpanCount() > 1 && !previousBox->style()->hasSpanAllColumns();

    LayoutUnit oldPosMarginBefore = maxPositiveMarginBefore();
    LayoutUnit oldNegMarginBefore = maxNegativeMarginBefore();

    // The child is a normal flow object.  Compute the margins we will use for collapsing now.
    child->computeAndSetBlockDirectionMargins(this);

    // Try to guess our correct logical top position.  In most cases this guess will
    // be correct.  Only if we're wrong (when we compute the real logical top position)
    // will we have to potentially relayout.
    LayoutUnit estimateWithoutPagination;
    LayoutUnit logicalTopEstimate = estimateLogicalTopPosition(child, marginInfo, estimateWithoutPagination);

    // Cache our old rect so that we can dirty the proper repaint rects if the child moves.
    LayoutRect oldRect = child->frameRect();
    LayoutUnit oldLogicalTop = logicalTopForChild(child);

#if !ASSERT_DISABLED
    LayoutSize oldLayoutDelta = view()->layoutDelta();
#endif
    // Go ahead and position the child as though it didn't collapse with the top.
    setLogicalTopForChild(child, logicalTopEstimate, ApplyLayoutDelta);
    if (shouldSetSpanningHeaderInfo) {
        // If the previous child was a spanning header in a multi-column layout, then store the logical top
        // of the current child as the header "height".  The first line in any column within the column span
        // will be pushed down by the logicalTop of the current child (this takes into account margin before/after
        // from the previous child).
        columnInfo->setSpanningHeaderColumnCount(previousBoxIsSpanningHeader ? previousBox->style()->columnSpanCount() : 1);
        columnInfo->setSpanningHeaderHeight(previousBoxIsSpanningHeader ? logicalTopEstimate : 0);
    }

    RenderBlock* childRenderBlock = child->isRenderBlock() ? toRenderBlock(child) : 0;
    bool markDescendantsWithFloats = false;
    if (logicalTopEstimate != oldLogicalTop && !child->avoidsFloats() && childRenderBlock && childRenderBlock->containsFloats())
        markDescendantsWithFloats = true;
    else if (UNLIKELY(logicalTopEstimate.mightBeSaturated()))
        // logicalTopEstimate, returned by estimateLogicalTopPosition, might be saturated for
        // very large elements. If it does the comparison with oldLogicalTop might yield a
        // false negative as adding and removing margins, borders etc from a saturated number
        // might yield incorrect results. If this is the case always mark for layout.
        markDescendantsWithFloats = true;
    else if (!child->avoidsFloats() || child->shrinkToAvoidFloats()) {
        // If an element might be affected by the presence of floats, then always mark it for
        // layout.
        LayoutUnit fb = max(previousFloatLogicalBottom, lowestFloatLogicalBottom());
        if (fb > logicalTopEstimate)
            markDescendantsWithFloats = true;
    }

    if (childRenderBlock) {
        if (markDescendantsWithFloats)
            childRenderBlock->markAllDescendantsWithFloatsForLayout();
        if (!child->isWritingModeRoot())
            previousFloatLogicalBottom = max(previousFloatLogicalBottom, oldLogicalTop + childRenderBlock->lowestFloatLogicalBottom());
    }

    if (!child->needsLayout())
        child->markForPaginationRelayoutIfNeeded();

    bool childHadLayout = child->everHadLayout();
    bool childNeededLayout = child->needsLayout();
    if (childNeededLayout)
        child->layout();

    // Cache if we are at the top of the block right now.
    bool atBeforeSideOfBlock = marginInfo.atBeforeSideOfBlock();

    // Now determine the correct ypos based off examination of collapsing margin
    // values.
    LayoutUnit logicalTopBeforeClear = collapseMargins(child, marginInfo);

    // Now check for clear.
    LayoutUnit logicalTopAfterClear = clearFloatsIfNeeded(child, marginInfo, oldPosMarginBefore, oldNegMarginBefore, logicalTopBeforeClear);

    bool paginated = view()->layoutState()->isPaginated();
    if (paginated)
        logicalTopAfterClear = adjustBlockChildForPagination(logicalTopAfterClear, estimateWithoutPagination, child,
            atBeforeSideOfBlock && logicalTopBeforeClear == logicalTopAfterClear);

    setLogicalTopForChild(child, logicalTopAfterClear, ApplyLayoutDelta);

    // Now we have a final top position.  See if it really does end up being different from our estimate.
    // clearFloatsIfNeeded can also mark the child as needing a layout even though we didn't move. This happens
    // when collapseMargins dynamically adds overhanging floats because of a child with negative margins.
    if (logicalTopAfterClear != logicalTopEstimate || child->needsLayout() || (paginated && childRenderBlock && childRenderBlock->shouldBreakAtLineToAvoidWidow())) {
        if (shouldSetSpanningHeaderInfo) {
            columnInfo->setSpanningHeaderHeight(previousBoxIsSpanningHeader ? logicalTopAfterClear : 0);
        }

        if (child->shrinkToAvoidFloats()) {
            // The child's width depends on the line width.
            // When the child shifts to clear an item, its width can
            // change (because it has more available line width).
            // So go ahead and mark the item as dirty.
            child->setChildNeedsLayout(MarkOnlyThis);
        }

        if (childRenderBlock) {
            if (!child->avoidsFloats() && childRenderBlock->containsFloats())
                childRenderBlock->markAllDescendantsWithFloatsForLayout();
            if (!child->needsLayout())
                child->markForPaginationRelayoutIfNeeded();
        }

        // Our guess was wrong. Make the child lay itself out again.
        child->layoutIfNeeded();
    }

    // We are no longer at the top of the block if we encounter a non-empty child.
    // This has to be done after checking for clear, so that margins can be reset if a clear occurred.
    if (marginInfo.atBeforeSideOfBlock() && !child->isSelfCollapsingBlock())
        marginInfo.setAtBeforeSideOfBlock(false);

    // Now place the child in the correct left position
    determineLogicalLeftPositionForChild(child, ApplyLayoutDelta);

    // Update our height now that the child has been placed in the correct position.
    setLogicalHeight(logicalHeight() + logicalHeightForChild(child));
    if (mustSeparateMarginAfterForChild(child)) {
        setLogicalHeight(logicalHeight() + marginAfterForChild(child));
        marginInfo.clearMargin();
    }
    // If the child has overhanging floats that intrude into following siblings (or possibly out
    // of this block), then the parent gets notified of the floats now.
    if (childRenderBlock && childRenderBlock->containsFloats())
        maxFloatLogicalBottom = max(maxFloatLogicalBottom, addOverhangingFloats(toRenderBlock(child), !childNeededLayout));

    LayoutSize childOffset = child->location() - oldRect.location();
    if (childOffset.width() || childOffset.height()) {
        view()->addLayoutDelta(childOffset);

        // If the child moved, we have to repaint it as well as any floating/positioned
        // descendants.  An exception is if we need a layout.  In this case, we know we're going to
        // repaint ourselves (and the child) anyway.
        if (childHadLayout && !selfNeedsLayout() && child->checkForRepaintDuringLayout())
            child->repaintDuringLayoutIfMoved(oldRect);
    }

    if (!childHadLayout && child->checkForRepaintDuringLayout()) {
        child->repaint();
        child->repaintOverhangingFloats(true);
    }

    if (paginated) {
        // Check for an after page/column break.
        LayoutUnit newHeight = applyAfterBreak(child, logicalHeight(), marginInfo);
        if (newHeight != height())
            setLogicalHeight(newHeight);
    }

    ASSERT(view()->layoutDeltaMatches(oldLayoutDelta));
}

void RenderBlock::simplifiedNormalFlowLayout()
{
    if (childrenInline()) {
        ListHashSet<RootInlineBox*> lineBoxes;
        for (InlineWalker walker(this); !walker.atEnd(); walker.advance()) {
            RenderObject* o = walker.current();
            if (!o->isOutOfFlowPositioned() && (o->isReplaced() || o->isFloating())) {
                o->layoutIfNeeded();
                if (toRenderBox(o)->inlineBoxWrapper()) {
                    RootInlineBox* box = toRenderBox(o)->inlineBoxWrapper()->root();
                    lineBoxes.add(box);
                }
            } else if (o->isText() || (o->isRenderInline() && !walker.atEndOfInline())) {
                o->clearNeedsLayout();
            }
        }

        // FIXME: Glyph overflow will get lost in this case, but not really a big deal.
        GlyphOverflowAndFallbackFontsMap textBoxDataMap;
        for (ListHashSet<RootInlineBox*>::const_iterator it = lineBoxes.begin(); it != lineBoxes.end(); ++it) {
            RootInlineBox* box = *it;
            box->computeOverflow(box->lineTop(), box->lineBottom(), textBoxDataMap);
        }
    } else {
        for (RenderBox* box = firstChildBox(); box; box = box->nextSiblingBox()) {
            if (!box->isOutOfFlowPositioned())
                box->layoutIfNeeded();
        }
    }
}

bool RenderBlock::simplifiedLayout()
{
    if ((!posChildNeedsLayout() && !needsSimplifiedNormalFlowLayout()) || normalChildNeedsLayout() || selfNeedsLayout())
        return false;

    LayoutStateMaintainer statePusher(view(), this, locationOffset(), hasColumns() || hasTransform() || hasReflection() || style()->isFlippedBlocksWritingMode());

    if (needsPositionedMovementLayout() && !tryLayoutDoingPositionedMovementOnly())
        return false;

    // Lay out positioned descendants or objects that just need to recompute overflow.
    if (needsSimplifiedNormalFlowLayout())
        simplifiedNormalFlowLayout();

    // Lay out our positioned objects if our positioned child bit is set.
    // Also, if an absolute position element inside a relative positioned container moves, and the absolute element has a fixed position
    // child, neither the fixed element nor its container learn of the movement since posChildNeedsLayout() is only marked as far as the
    // relative positioned container. So if we can have fixed pos objects in our positioned objects list check if any of them
    // are statically positioned and thus need to move with their absolute ancestors.
    bool canContainFixedPosObjects = canContainFixedPositionObjects();
    if (posChildNeedsLayout() || canContainFixedPosObjects)
        layoutPositionedObjects(false, !posChildNeedsLayout() && canContainFixedPosObjects);

    // Recompute our overflow information.
    // FIXME: We could do better here by computing a temporary overflow object from layoutPositionedObjects and only
    // updating our overflow if we either used to have overflow or if the new temporary object has overflow.
    // For now just always recompute overflow.  This is no worse performance-wise than the old code that called rightmostPosition and
    // lowestPosition on every relayout so it's not a regression.
    // computeOverflow expects the bottom edge before we clamp our height. Since this information isn't available during
    // simplifiedLayout, we cache the value in m_overflow.
    LayoutUnit oldClientAfterEdge = hasRenderOverflow() ? m_overflow->layoutClientAfterEdge() : clientLogicalBottom();
    computeOverflow(oldClientAfterEdge, true);

    statePusher.pop();

    updateLayerTransform();

    updateScrollInfoAfterLayout();

    clearNeedsLayout();
    return true;
}

void RenderBlock::markFixedPositionObjectForLayoutIfNeeded(RenderObject* child)
{
    if (child->style()->position() != FixedPosition)
        return;

    bool hasStaticBlockPosition = child->style()->hasStaticBlockPosition(isHorizontalWritingMode());
    bool hasStaticInlinePosition = child->style()->hasStaticInlinePosition(isHorizontalWritingMode());
    if (!hasStaticBlockPosition && !hasStaticInlinePosition)
        return;

    RenderObject* o = child->parent();
    while (o && !o->isRenderView() && o->style()->position() != AbsolutePosition)
        o = o->parent();
    if (o->style()->position() != AbsolutePosition)
        return;

    RenderBox* box = toRenderBox(child);
    if (hasStaticInlinePosition) {
        LayoutUnit oldLeft = box->logicalLeft();
        box->updateLogicalWidth();
        if (box->logicalLeft() != oldLeft)
            child->setChildNeedsLayout(MarkOnlyThis);
    } else if (hasStaticBlockPosition) {
        LayoutUnit oldTop = box->logicalTop();
        box->updateLogicalHeight();
        if (box->logicalTop() != oldTop)
            child->setChildNeedsLayout(MarkOnlyThis);
    }
}

void RenderBlock::layoutPositionedObjects(bool relayoutChildren, bool fixedPositionObjectsOnly)
{
    TrackedRendererListHashSet* positionedDescendants = positionedObjects();
    if (!positionedDescendants)
        return;

    if (hasColumns())
        view()->layoutState()->clearPaginationInformation(); // Positioned objects are not part of the column flow, so they don't paginate with the columns.

    RenderBox* r;
    TrackedRendererListHashSet::iterator end = positionedDescendants->end();
    for (TrackedRendererListHashSet::iterator it = positionedDescendants->begin(); it != end; ++it) {
        r = *it;

        // A fixed position element with an absolute positioned ancestor has no way of knowing if the latter has changed position. So
        // if this is a fixed position element, mark it for layout if it has an abspos ancestor and needs to move with that ancestor, i.e.
        // it has static position.
        markFixedPositionObjectForLayoutIfNeeded(r);
        if (fixedPositionObjectsOnly) {
            r->layoutIfNeeded();
            continue;
        }

        // When a non-positioned block element moves, it may have positioned children that are implicitly positioned relative to the
        // non-positioned block.  Rather than trying to detect all of these movement cases, we just always lay out positioned
        // objects that are positioned implicitly like this.  Such objects are rare, and so in typical DHTML menu usage (where everything is
        // positioned explicitly) this should not incur a performance penalty.
        if (relayoutChildren || (r->style()->hasStaticBlockPosition(isHorizontalWritingMode()) && r->parent() != this))
            r->setChildNeedsLayout(MarkOnlyThis);

        // If relayoutChildren is set and the child has percentage padding or an embedded content box, we also need to invalidate the childs pref widths.
        if (relayoutChildren && r->needsPreferredWidthsRecalculation())
            r->setPreferredLogicalWidthsDirty(true, MarkOnlyThis);

        if (!r->needsLayout())
            r->markForPaginationRelayoutIfNeeded();

        // We don't have to do a full layout.  We just have to update our position. Try that first. If we have shrink-to-fit width
        // and we hit the available width constraint, the layoutIfNeeded() will catch it and do a full layout.
        if (r->needsPositionedMovementLayoutOnly() && r->tryLayoutDoingPositionedMovementOnly())
            r->clearNeedsLayout();

        // If we are paginated or in a line grid, go ahead and compute a vertical position for our object now.
        // If it's wrong we'll lay out again.
        LayoutUnit oldLogicalTop = 0;
        bool needsBlockDirectionLocationSetBeforeLayout = r->needsLayout() && view()->layoutState()->needsBlockDirectionLocationSetBeforeLayout();
        if (needsBlockDirectionLocationSetBeforeLayout) {
            if (isHorizontalWritingMode() == r->isHorizontalWritingMode())
                r->updateLogicalHeight();
            else
                r->updateLogicalWidth();
            oldLogicalTop = logicalTopForChild(r);
        }

        r->layoutIfNeeded();

        // Lay out again if our estimate was wrong.
        if (needsBlockDirectionLocationSetBeforeLayout && logicalTopForChild(r) != oldLogicalTop)
            r->forceChildLayout();
    }

    if (hasColumns())
        view()->layoutState()->m_columnInfo = columnInfo(); // FIXME: Kind of gross. We just put this back into the layout state so that pop() will work.
}

void RenderBlock::markPositionedObjectsForLayout()
{
    TrackedRendererListHashSet* positionedDescendants = positionedObjects();
    if (positionedDescendants) {
        RenderBox* r;
        TrackedRendererListHashSet::iterator end = positionedDescendants->end();
        for (TrackedRendererListHashSet::iterator it = positionedDescendants->begin(); it != end; ++it) {
            r = *it;
            r->setChildNeedsLayout();
        }
    }
}

void RenderBlock::markForPaginationRelayoutIfNeeded()
{
    ASSERT(!needsLayout());
    if (needsLayout())
        return;

    if (view()->layoutState()->pageLogicalHeightChanged() || (view()->layoutState()->pageLogicalHeight() && view()->layoutState()->pageLogicalOffset(this, logicalTop()) != pageLogicalOffset()) || shouldBreakAtLineToAvoidWidow() || (view()->layoutState()->m_columnInfo && view()->layoutState()->m_columnInfo->spanningHeaderSizeChanged()))
<<<<<<< HEAD
        setChildNeedsLayout(true, MarkOnlyThis);
=======
        setChildNeedsLayout(MarkOnlyThis);
>>>>>>> d8aac4f0
}

void RenderBlock::repaintOverhangingFloats(bool paintAllDescendants)
{
    // Repaint any overhanging floats (if we know we're the one to paint them).
    // Otherwise, bail out.
    if (!hasOverhangingFloats())
        return;

    // FIXME: Avoid disabling LayoutState. At the very least, don't disable it for floats originating
    // in this block. Better yet would be to push extra state for the containers of other floats.
    LayoutStateDisabler layoutStateDisabler(view());
    const FloatingObjectSet& floatingObjectSet = m_floatingObjects->set();
    FloatingObjectSetIterator end = floatingObjectSet.end();
    for (FloatingObjectSetIterator it = floatingObjectSet.begin(); it != end; ++it) {
        FloatingObject* r = *it;
        // Only repaint the object if it is overhanging, is not in its own layer, and
        // is our responsibility to paint (m_shouldPaint is set). When paintAllDescendants is true, the latter
        // condition is replaced with being a descendant of us.
        if (logicalBottomForFloat(r) > logicalHeight() && ((paintAllDescendants && r->m_renderer->isDescendantOf(this)) || r->shouldPaint()) && !r->m_renderer->hasSelfPaintingLayer()) {
            r->m_renderer->repaint();
            r->m_renderer->repaintOverhangingFloats(false);
        }
    }
}

void RenderBlock::paint(PaintInfo& paintInfo, const LayoutPoint& paintOffset)
{
    ANNOTATE_GRAPHICS_CONTEXT(paintInfo, this);

    LayoutPoint adjustedPaintOffset = paintOffset + location();

    PaintPhase phase = paintInfo.phase;

    // Check if we need to do anything at all.
    // FIXME: Could eliminate the isRoot() check if we fix background painting so that the RenderView
    // paints the root's background.
    if (!isRoot()) {
        LayoutRect overflowBox = overflowRectForPaintRejection();
        flipForWritingMode(overflowBox);
        overflowBox.inflate(maximalOutlineSize(paintInfo.phase));
        overflowBox.moveBy(adjustedPaintOffset);
        if (!overflowBox.intersects(paintInfo.rect))
            return;
    }

    // There are some cases where not all clipped visual overflow is accounted for.
    // FIXME: reduce the number of such cases.
    ContentsClipBehavior contentsClipBehavior = ForceContentsClip;
    if (hasOverflowClip() && !hasControlClip() && !(shouldPaintSelectionGaps() && phase == PaintPhaseForeground) && !hasCaret())
        contentsClipBehavior = SkipContentsClipIfPossible;

    bool pushedClip = pushContentsClip(paintInfo, adjustedPaintOffset, contentsClipBehavior);
    paintObject(paintInfo, adjustedPaintOffset);
    if (pushedClip)
        popContentsClip(paintInfo, phase, adjustedPaintOffset);

    // Our scrollbar widgets paint exactly when we tell them to, so that they work properly with
    // z-index.  We paint after we painted the background/border, so that the scrollbars will
    // sit above the background/border.
    if (hasOverflowClip() && style()->visibility() == VISIBLE && (phase == PaintPhaseBlockBackground || phase == PaintPhaseChildBlockBackground) && paintInfo.shouldPaintWithinRoot(this) && !paintInfo.paintRootBackgroundOnly())
        layer()->paintOverflowControls(paintInfo.context, roundedIntPoint(adjustedPaintOffset), paintInfo.rect);
}

void RenderBlock::paintColumnRules(PaintInfo& paintInfo, const LayoutPoint& paintOffset)
{
    if (paintInfo.context->paintingDisabled())
        return;

    const Color& ruleColor = resolveColor(CSSPropertyWebkitColumnRuleColor);
    bool ruleTransparent = style()->columnRuleIsTransparent();
    EBorderStyle ruleStyle = style()->columnRuleStyle();
    LayoutUnit ruleThickness = style()->columnRuleWidth();
    LayoutUnit colGap = columnGap();
    bool renderRule = ruleStyle > BHIDDEN && !ruleTransparent;
    if (!renderRule)
        return;

    ColumnInfo* colInfo = columnInfo();
    unsigned colCount = columnCount(colInfo);

    bool antialias = shouldAntialiasLines(paintInfo.context);

    if (colInfo->progressionAxis() == ColumnInfo::InlineAxis) {
        bool leftToRight = style()->isLeftToRightDirection() ^ colInfo->progressionIsReversed();
        LayoutUnit currLogicalLeftOffset = leftToRight ? LayoutUnit() : contentLogicalWidth();
        LayoutUnit ruleAdd = logicalLeftOffsetForContent();
        LayoutUnit ruleLogicalLeft = leftToRight ? LayoutUnit() : contentLogicalWidth();
        LayoutUnit inlineDirectionSize = colInfo->desiredColumnWidth();
        BoxSide boxSide = isHorizontalWritingMode()
            ? leftToRight ? BSLeft : BSRight
            : leftToRight ? BSTop : BSBottom;

        for (unsigned i = 0; i < colCount; i++) {
            // Move to the next position.
            if (leftToRight) {
                ruleLogicalLeft += inlineDirectionSize + colGap / 2;
                currLogicalLeftOffset += inlineDirectionSize + colGap;
            } else {
                ruleLogicalLeft -= (inlineDirectionSize + colGap / 2);
                currLogicalLeftOffset -= (inlineDirectionSize + colGap);
            }

            // Now paint the column rule.
            if (i < colCount - 1) {
                LayoutUnit ruleLeft = isHorizontalWritingMode() ? paintOffset.x() + ruleLogicalLeft - ruleThickness / 2 + ruleAdd : paintOffset.x() + borderLeft() + paddingLeft();
                LayoutUnit ruleRight = isHorizontalWritingMode() ? ruleLeft + ruleThickness : ruleLeft + contentWidth();
                LayoutUnit ruleTop = isHorizontalWritingMode() ? paintOffset.y() + borderTop() + paddingTop() : paintOffset.y() + ruleLogicalLeft - ruleThickness / 2 + ruleAdd;
                LayoutUnit ruleBottom = isHorizontalWritingMode() ? ruleTop + contentHeight() : ruleTop + ruleThickness;
                IntRect pixelSnappedRuleRect = pixelSnappedIntRectFromEdges(ruleLeft, ruleTop, ruleRight, ruleBottom);
                drawLineForBoxSide(paintInfo.context, pixelSnappedRuleRect.x(), pixelSnappedRuleRect.y(), pixelSnappedRuleRect.maxX(), pixelSnappedRuleRect.maxY(), boxSide, ruleColor, ruleStyle, 0, 0, antialias);
            }

            ruleLogicalLeft = currLogicalLeftOffset;
        }
    } else {
        bool topToBottom = !style()->isFlippedBlocksWritingMode() ^ colInfo->progressionIsReversed();
        LayoutUnit ruleLeft = isHorizontalWritingMode()
            ? borderLeft() + paddingLeft()
            : colGap / 2 - colGap - ruleThickness / 2 + (!colInfo->progressionIsReversed() ? borderBefore() + paddingBefore() : borderAfter() + paddingAfter());
        LayoutUnit ruleWidth = isHorizontalWritingMode() ? contentWidth() : ruleThickness;
        LayoutUnit ruleTop = isHorizontalWritingMode()
            ? colGap / 2 - colGap - ruleThickness / 2 + (!colInfo->progressionIsReversed() ? borderBefore() + paddingBefore() : borderAfter() + paddingAfter())
            : borderStart() + paddingStart();
        LayoutUnit ruleHeight = isHorizontalWritingMode() ? ruleThickness : contentHeight();
        LayoutRect ruleRect(ruleLeft, ruleTop, ruleWidth, ruleHeight);

        if (!topToBottom) {
            if (isHorizontalWritingMode())
                ruleRect.setY(height() - ruleRect.maxY());
            else
                ruleRect.setX(width() - ruleRect.maxX());
        }

        ruleRect.moveBy(paintOffset);

        BoxSide boxSide = isHorizontalWritingMode()
            ? topToBottom ? BSTop : BSBottom
            : topToBottom ? BSLeft : BSRight;

        LayoutSize step(0, topToBottom ? colInfo->columnHeight() + colGap : -(colInfo->columnHeight() + colGap));
        if (!isHorizontalWritingMode())
            step = step.transposedSize();

        for (unsigned i = 1; i < colCount; i++) {
            ruleRect.move(step);
            IntRect pixelSnappedRuleRect = pixelSnappedIntRect(ruleRect);
            drawLineForBoxSide(paintInfo.context, pixelSnappedRuleRect.x(), pixelSnappedRuleRect.y(), pixelSnappedRuleRect.maxX(), pixelSnappedRuleRect.maxY(), boxSide, ruleColor, ruleStyle, 0, 0, antialias);
        }
    }
}

void adjustColRectForSpanningHeader(const RenderBlock* columnBlock, ColumnInfo* colInfo, unsigned columnIndex, LayoutRect& colRect)
{
    if (colInfo && colInfo->spanningHeaderColumnCount() > 1) {
        if (columnIndex == 0) {
            unsigned columnSpan = min(colInfo->spanningHeaderColumnCount(), colInfo->desiredColumnCount());
            LayoutUnit expansion = (columnSpan - 1) * (columnBlock->columnGap() + colInfo->desiredColumnWidth());
            colRect.expand(expansion, 0);
        }
        else if (columnIndex < colInfo->spanningHeaderColumnCount()) {
            colRect.setHeight(colRect.height()-colInfo->spanningHeaderHeight());
            colRect.move(0, colInfo->spanningHeaderHeight());
        }
    }
}

void RenderBlock::paintColumnContents(PaintInfo& paintInfo, const LayoutPoint& paintOffset, bool paintingFloats)
{
    // We need to do multiple passes, breaking up our child painting into strips.
    GraphicsContext* context = paintInfo.context;
    ColumnInfo* colInfo = columnInfo();
    unsigned colCount = columnCount(colInfo);
    if (!colCount)
        return;
    LayoutUnit currLogicalTopOffset = 0;
    LayoutUnit colGap = columnGap();
    for (unsigned i = 0; i < colCount; i++) {
        // For each rect, we clip to the rect, and then we adjust our coords.
        LayoutRect colRect = columnRectAt(colInfo, i);
        flipForWritingMode(colRect);
        LayoutUnit blockDelta = (isHorizontalWritingMode() ? colRect.height() : colRect.width());
        LayoutUnit logicalLeftOffset = (isHorizontalWritingMode() ? colRect.x() : colRect.y()) - logicalLeftOffsetForContent();
        adjustColRectForSpanningHeader(this, colInfo, i, colRect);
        LayoutSize offset = isHorizontalWritingMode() ? LayoutSize(logicalLeftOffset, currLogicalTopOffset) : LayoutSize(currLogicalTopOffset, logicalLeftOffset);
        if (colInfo->progressionAxis() == ColumnInfo::BlockAxis) {
            if (isHorizontalWritingMode())
                offset.expand(0, colRect.y() - borderTop() - paddingTop());
            else
                offset.expand(colRect.x() - borderLeft() - paddingLeft(), 0);
        }
        colRect.moveBy(paintOffset);
        PaintInfo info(paintInfo);
        info.rect.intersect(pixelSnappedIntRect(colRect));

        if (!info.rect.isEmpty()) {
            GraphicsContextStateSaver stateSaver(*context);
            LayoutRect clipRect(colRect);

            if (i < colCount - 1) {
                if (isHorizontalWritingMode())
                    clipRect.expand(colGap / 2, 0);
                else
                    clipRect.expand(0, colGap / 2);
            }
            // Each strip pushes a clip, since column boxes are specified as being
            // like overflow:hidden.
            // FIXME: Content and column rules that extend outside column boxes at the edges of the multi-column element
            // are clipped according to the 'overflow' property.
            context->clip(pixelSnappedIntRect(clipRect));

            // Adjust our x and y when painting.
            LayoutPoint adjustedPaintOffset = paintOffset + offset;
            if (paintingFloats)
                paintFloats(info, adjustedPaintOffset, paintInfo.phase == PaintPhaseSelection || paintInfo.phase == PaintPhaseTextClip);
            else
                paintContents(info, adjustedPaintOffset);
        }

        if (style()->isFlippedBlocksWritingMode())
            currLogicalTopOffset += blockDelta;
        else
            currLogicalTopOffset -= blockDelta;
    }
}

void RenderBlock::paintContents(PaintInfo& paintInfo, const LayoutPoint& paintOffset)
{
    // Avoid painting descendants of the root element when stylesheets haven't loaded.  This eliminates FOUC.
    // It's ok not to draw, because later on, when all the stylesheets do load, styleResolverChanged() on the Document
    // will do a full repaint.
    if (document()->didLayoutWithPendingStylesheets() && !isRenderView())
        return;

    if (childrenInline())
        m_lineBoxes.paint(this, paintInfo, paintOffset);
    else {
        PaintPhase newPhase = (paintInfo.phase == PaintPhaseChildOutlines) ? PaintPhaseOutline : paintInfo.phase;
        newPhase = (newPhase == PaintPhaseChildBlockBackgrounds) ? PaintPhaseChildBlockBackground : newPhase;

        // We don't paint our own background, but we do let the kids paint their backgrounds.
        PaintInfo paintInfoForChild(paintInfo);
        paintInfoForChild.phase = newPhase;
        paintInfoForChild.updatePaintingRootForChildren(this);
        paintChildren(paintInfoForChild, paintOffset);
    }
}

void RenderBlock::paintChildren(PaintInfo& paintInfo, const LayoutPoint& paintOffset)
{
    for (RenderBox* child = firstChildBox(); child; child = child->nextSiblingBox())
        paintChild(child, paintInfo, paintOffset);
}

void RenderBlock::paintChild(RenderBox* child, PaintInfo& paintInfo, const LayoutPoint& paintOffset)
{
    LayoutPoint childPoint = flipForWritingModeForChild(child, paintOffset);
    if (!child->hasSelfPaintingLayer() && !child->isFloating())
        child->paint(paintInfo, childPoint);
}

bool RenderBlock::hasCaret(CaretType type) const
{
    // Paint the caret if the FrameSelection says so or if caret browsing is enabled
    bool caretBrowsing = frame()->settings() && frame()->settings()->caretBrowsingEnabled();
    RenderObject* caretPainter;
    bool isContentEditable;
    if (type == CursorCaret) {
        caretPainter = frame()->selection()->caretRenderer();
        isContentEditable = frame()->selection()->rendererIsEditable();
    } else {
        caretPainter = frame()->page()->dragCaretController().caretRenderer();
        isContentEditable = frame()->page()->dragCaretController().isContentEditable();
    }
    return caretPainter == this && (isContentEditable || caretBrowsing);
}

void RenderBlock::paintCaret(PaintInfo& paintInfo, const LayoutPoint& paintOffset, CaretType type)
{
    if (!hasCaret(type))
        return;

    if (type == CursorCaret)
        frame()->selection()->paintCaret(paintInfo.context, paintOffset, paintInfo.rect);
    else
        frame()->page()->dragCaretController().paintDragCaret(frame(), paintInfo.context, paintOffset, paintInfo.rect);
}

void RenderBlock::paintObject(PaintInfo& paintInfo, const LayoutPoint& paintOffset)
{
    PaintPhase paintPhase = paintInfo.phase;

    // 1. paint background, borders etc
    if ((paintPhase == PaintPhaseBlockBackground || paintPhase == PaintPhaseChildBlockBackground) && style()->visibility() == VISIBLE) {
        if (hasBoxDecorations())
            paintBoxDecorations(paintInfo, paintOffset);
        if (hasColumns() && !paintInfo.paintRootBackgroundOnly())
            paintColumnRules(paintInfo, paintOffset);
    }

    if (paintPhase == PaintPhaseMask && style()->visibility() == VISIBLE) {
        paintMask(paintInfo, paintOffset);
        return;
    }

    // We're done.  We don't bother painting any children.
    if (paintPhase == PaintPhaseBlockBackground || paintInfo.paintRootBackgroundOnly())
        return;

    // Adjust our painting position if we're inside a scrolled layer (e.g., an overflow:auto div).
    LayoutPoint scrolledOffset = paintOffset;
    if (hasOverflowClip())
        scrolledOffset.move(-scrolledContentOffset());

    // 2. paint contents
    if (paintPhase != PaintPhaseSelfOutline) {
        if (hasColumns())
            paintColumnContents(paintInfo, scrolledOffset);
        else
            paintContents(paintInfo, scrolledOffset);
    }

    // 3. paint selection
    // FIXME: Make this work with multi column layouts.  For now don't fill gaps.
    bool isPrinting = document()->printing();
    if (!isPrinting && !hasColumns())
        paintSelection(paintInfo, scrolledOffset); // Fill in gaps in selection on lines and between blocks.

    // 4. paint floats.
    if (paintPhase == PaintPhaseFloat || paintPhase == PaintPhaseSelection || paintPhase == PaintPhaseTextClip) {
        if (hasColumns())
            paintColumnContents(paintInfo, scrolledOffset, true);
        else
            paintFloats(paintInfo, scrolledOffset, paintPhase == PaintPhaseSelection || paintPhase == PaintPhaseTextClip);
    }

    // 5. paint outline.
    if ((paintPhase == PaintPhaseOutline || paintPhase == PaintPhaseSelfOutline) && hasOutline() && style()->visibility() == VISIBLE)
        paintOutline(paintInfo, LayoutRect(paintOffset, size()));

    // 6. paint continuation outlines.
    if ((paintPhase == PaintPhaseOutline || paintPhase == PaintPhaseChildOutlines)) {
        RenderInline* inlineCont = inlineElementContinuation();
        if (inlineCont && inlineCont->hasOutline() && inlineCont->style()->visibility() == VISIBLE) {
            RenderInline* inlineRenderer = toRenderInline(inlineCont->node()->renderer());
            RenderBlock* cb = containingBlock();

            bool inlineEnclosedInSelfPaintingLayer = false;
            for (RenderBoxModelObject* box = inlineRenderer; box != cb; box = box->parent()->enclosingBoxModelObject()) {
                if (box->hasSelfPaintingLayer()) {
                    inlineEnclosedInSelfPaintingLayer = true;
                    break;
                }
            }

            // Do not add continuations for outline painting by our containing block if we are a relative positioned
            // anonymous block (i.e. have our own layer), paint them straightaway instead. This is because a block depends on renderers in its continuation table being
            // in the same layer.
            if (!inlineEnclosedInSelfPaintingLayer && !hasLayer())
                cb->addContinuationWithOutline(inlineRenderer);
            else if (!inlineRenderer->firstLineBox() || (!inlineEnclosedInSelfPaintingLayer && hasLayer()))
                inlineRenderer->paintOutline(paintInfo, paintOffset - locationOffset() + inlineRenderer->containingBlock()->location());
        }
        paintContinuationOutlines(paintInfo, paintOffset);
    }

    // 7. paint caret.
    // If the caret's node's render object's containing block is this block, and the paint action is PaintPhaseForeground,
    // then paint the caret.
    if (paintPhase == PaintPhaseForeground) {
        paintCaret(paintInfo, paintOffset, CursorCaret);
        paintCaret(paintInfo, paintOffset, DragCaret);
    }
}

LayoutPoint RenderBlock::flipFloatForWritingModeForChild(const FloatingObject* child, const LayoutPoint& point) const
{
    if (!style()->isFlippedBlocksWritingMode())
        return point;

    // This is similar to RenderBox::flipForWritingModeForChild. We have to subtract out our left/top offsets twice, since
    // it's going to get added back in. We hide this complication here so that the calling code looks normal for the unflipped
    // case.
    if (isHorizontalWritingMode())
        return LayoutPoint(point.x(), point.y() + height() - child->renderer()->height() - 2 * yPositionForFloatIncludingMargin(child));
    return LayoutPoint(point.x() + width() - child->renderer()->width() - 2 * xPositionForFloatIncludingMargin(child), point.y());
}

void RenderBlock::paintFloats(PaintInfo& paintInfo, const LayoutPoint& paintOffset, bool preservePhase)
{
    if (!m_floatingObjects)
        return;

    const FloatingObjectSet& floatingObjectSet = m_floatingObjects->set();
    FloatingObjectSetIterator end = floatingObjectSet.end();
    for (FloatingObjectSetIterator it = floatingObjectSet.begin(); it != end; ++it) {
        FloatingObject* r = *it;
        // Only paint the object if our m_shouldPaint flag is set.
        if (r->shouldPaint() && !r->m_renderer->hasSelfPaintingLayer()) {
            PaintInfo currentPaintInfo(paintInfo);
            currentPaintInfo.phase = preservePhase ? paintInfo.phase : PaintPhaseBlockBackground;
            LayoutPoint childPoint = flipFloatForWritingModeForChild(r, LayoutPoint(paintOffset.x() + xPositionForFloatIncludingMargin(r) - r->m_renderer->x(), paintOffset.y() + yPositionForFloatIncludingMargin(r) - r->m_renderer->y()));
            r->m_renderer->paint(currentPaintInfo, childPoint);
            if (!preservePhase) {
                currentPaintInfo.phase = PaintPhaseChildBlockBackgrounds;
                r->m_renderer->paint(currentPaintInfo, childPoint);
                currentPaintInfo.phase = PaintPhaseFloat;
                r->m_renderer->paint(currentPaintInfo, childPoint);
                currentPaintInfo.phase = PaintPhaseForeground;
                r->m_renderer->paint(currentPaintInfo, childPoint);
                currentPaintInfo.phase = PaintPhaseOutline;
                r->m_renderer->paint(currentPaintInfo, childPoint);
            }
        }
    }
}

RenderInline* RenderBlock::inlineElementContinuation() const
{
    RenderBoxModelObject* continuation = this->continuation();
    return continuation && continuation->isInline() ? toRenderInline(continuation) : 0;
}

RenderBlock* RenderBlock::blockElementContinuation() const
{
    RenderBoxModelObject* currentContinuation = continuation();
    if (!currentContinuation || currentContinuation->isInline())
        return 0;
    RenderBlock* nextContinuation = toRenderBlock(currentContinuation);
    if (nextContinuation->isAnonymousBlock())
        return nextContinuation->blockElementContinuation();
    return nextContinuation;
}

static ContinuationOutlineTableMap* continuationOutlineTable()
{
    DEFINE_STATIC_LOCAL(ContinuationOutlineTableMap, table, ());
    return &table;
}

void RenderBlock::addContinuationWithOutline(RenderInline* flow)
{
    // We can't make this work if the inline is in a layer.  We'll just rely on the broken
    // way of painting.
    ASSERT(!flow->layer() && !flow->isInlineElementContinuation());

    ContinuationOutlineTableMap* table = continuationOutlineTable();
    ListHashSet<RenderInline*>* continuations = table->get(this);
    if (!continuations) {
        continuations = new ListHashSet<RenderInline*>;
        table->set(this, adoptPtr(continuations));
    }

    continuations->add(flow);
}

bool RenderBlock::paintsContinuationOutline(RenderInline* flow)
{
    ContinuationOutlineTableMap* table = continuationOutlineTable();
    if (table->isEmpty())
        return false;

    ListHashSet<RenderInline*>* continuations = table->get(this);
    if (!continuations)
        return false;

    return continuations->contains(flow);
}

void RenderBlock::paintContinuationOutlines(PaintInfo& info, const LayoutPoint& paintOffset)
{
    ContinuationOutlineTableMap* table = continuationOutlineTable();
    if (table->isEmpty())
        return;

    OwnPtr<ListHashSet<RenderInline*> > continuations = table->take(this);
    if (!continuations)
        return;

    LayoutPoint accumulatedPaintOffset = paintOffset;
    // Paint each continuation outline.
    ListHashSet<RenderInline*>::iterator end = continuations->end();
    for (ListHashSet<RenderInline*>::iterator it = continuations->begin(); it != end; ++it) {
        // Need to add in the coordinates of the intervening blocks.
        RenderInline* flow = *it;
        RenderBlock* block = flow->containingBlock();
        for ( ; block && block != this; block = block->containingBlock())
            accumulatedPaintOffset.moveBy(block->location());
        ASSERT(block);
        flow->paintOutline(info, accumulatedPaintOffset);
    }
}

bool RenderBlock::shouldPaintSelectionGaps() const
{
    return selectionState() != SelectionNone && style()->visibility() == VISIBLE && isSelectionRoot();
}

bool RenderBlock::isSelectionRoot() const
{
    if (isPseudoElement())
        return false;
    ASSERT(node() || isAnonymous());

    // FIXME: Eventually tables should have to learn how to fill gaps between cells, at least in simple non-spanning cases.
    if (isTable())
        return false;

    if (isBody() || isRoot() || hasOverflowClip()
        || isPositioned() || isFloating()
        || isTableCell() || isInlineBlockOrInlineTable()
        || hasTransform() || hasReflection() || hasMask() || isWritingModeRoot()
        || isRenderFlowThread())
        return true;

    if (view() && view()->selectionStart()) {
        Node* startElement = view()->selectionStart()->node();
        if (startElement && startElement->rootEditableElement() == node())
            return true;
    }

    return false;
}

GapRects RenderBlock::selectionGapRectsForRepaint(const RenderLayerModelObject* repaintContainer)
{
    ASSERT(!needsLayout());

    if (!shouldPaintSelectionGaps())
        return GapRects();

    TransformState transformState(TransformState::ApplyTransformDirection, FloatPoint());
    mapLocalToContainer(repaintContainer, transformState, ApplyContainerFlip | UseTransforms);
    LayoutPoint offsetFromRepaintContainer = roundedLayoutPoint(transformState.mappedPoint());

    if (hasOverflowClip())
        offsetFromRepaintContainer -= scrolledContentOffset();

    LayoutUnit lastTop = 0;
    LayoutUnit lastLeft = logicalLeftSelectionOffset(this, lastTop);
    LayoutUnit lastRight = logicalRightSelectionOffset(this, lastTop);
    bool shouldHighlightBeforeSide = false;
    bool isAfterSideSelected = false;
    return selectionGaps(this, offsetFromRepaintContainer, IntSize(), lastTop, lastLeft, lastRight, 0,
                         shouldHighlightBeforeSide, isAfterSideSelected);
}

void RenderBlock::paintSelection(PaintInfo& paintInfo, const LayoutPoint& paintOffset)
{
    if (shouldPaintSelectionGaps() && paintInfo.phase == PaintPhaseForeground) {
        LayoutUnit lastTop = 0;
        LayoutUnit lastLeft = logicalLeftSelectionOffset(this, lastTop);
        LayoutUnit lastRight = logicalRightSelectionOffset(this, lastTop);
        bool shouldHighlightBeforeSide = false;
        bool isAfterSideSelected = false;
        GraphicsContextStateSaver stateSaver(*paintInfo.context);

        LayoutRect gapRectsBounds = selectionGaps(this, paintOffset, LayoutSize(), lastTop, lastLeft, lastRight, &paintInfo,
                                                  shouldHighlightBeforeSide, isAfterSideSelected);
        if (!gapRectsBounds.isEmpty()) {
            if (RenderLayer* layer = enclosingLayer()) {
                gapRectsBounds.moveBy(-paintOffset);
                if (!hasLayer()) {
                    LayoutRect localBounds(gapRectsBounds);
                    flipForWritingMode(localBounds);
                    gapRectsBounds = localToContainerQuad(FloatRect(localBounds), layer->renderer()).enclosingBoundingBox();
                    if (layer->renderer()->hasOverflowClip())
                        gapRectsBounds.move(layer->renderBox()->scrolledContentOffset());
                }
                layer->addBlockSelectionGapsBounds(gapRectsBounds);
            }
        }
    }
}

static void clipOutPositionedObjects(const PaintInfo* paintInfo, const LayoutPoint& offset, TrackedRendererListHashSet* positionedObjects)
{
    if (!positionedObjects)
        return;

    TrackedRendererListHashSet::const_iterator end = positionedObjects->end();
    for (TrackedRendererListHashSet::const_iterator it = positionedObjects->begin(); it != end; ++it) {
        RenderBox* r = *it;
        paintInfo->context->clipOut(IntRect(offset.x() + r->x(), offset.y() + r->y(), r->width(), r->height()));
    }
}

static LayoutUnit blockDirectionOffset(RenderBlock* rootBlock, const LayoutSize& offsetFromRootBlock)
{
    return rootBlock->isHorizontalWritingMode() ? offsetFromRootBlock.height() : offsetFromRootBlock.width();
}

static LayoutUnit inlineDirectionOffset(RenderBlock* rootBlock, const LayoutSize& offsetFromRootBlock)
{
    return rootBlock->isHorizontalWritingMode() ? offsetFromRootBlock.width() : offsetFromRootBlock.height();
}

LayoutRect RenderBlock::logicalRectToPhysicalRect(const LayoutPoint& rootBlockPhysicalPosition, const LayoutRect& logicalRect)
{
    LayoutRect result;
    if (isHorizontalWritingMode())
        result = logicalRect;
    else
        result = LayoutRect(logicalRect.y(), logicalRect.x(), logicalRect.height(), logicalRect.width());
    flipForWritingMode(result);
    result.moveBy(rootBlockPhysicalPosition);
    return result;
}

GapRects RenderBlock::selectionGaps(RenderBlock* rootBlock, const LayoutPoint& rootBlockPhysicalPosition, const LayoutSize& offsetFromRootBlock,
                                    LayoutUnit& lastLogicalTop, LayoutUnit& lastLogicalLeft, LayoutUnit& lastLogicalRight, const PaintInfo* paintInfo,
                                    bool& shouldHighlightBeforeSide, bool& isAfterSideSelected)
{
    // IMPORTANT: Callers of this method that intend for painting to happen need to do a save/restore.
    // Clip out floating and positioned objects when painting selection gaps.
    if (paintInfo) {
        // Note that we don't clip out overflow for positioned objects.  We just stick to the border box.
        LayoutRect flippedBlockRect(offsetFromRootBlock.width(), offsetFromRootBlock.height(), width(), height());
        rootBlock->flipForWritingMode(flippedBlockRect);
        flippedBlockRect.moveBy(rootBlockPhysicalPosition);
        clipOutPositionedObjects(paintInfo, flippedBlockRect.location(), positionedObjects());
        if (isBody() || isRoot()) // The <body> must make sure to examine its containingBlock's positioned objects.
            for (RenderBlock* cb = containingBlock(); cb && !cb->isRenderView(); cb = cb->containingBlock())
                clipOutPositionedObjects(paintInfo, LayoutPoint(cb->x(), cb->y()), cb->positionedObjects()); // FIXME: Not right for flipped writing modes.
        if (m_floatingObjects) {
            const FloatingObjectSet& floatingObjectSet = m_floatingObjects->set();
            FloatingObjectSetIterator end = floatingObjectSet.end();
            for (FloatingObjectSetIterator it = floatingObjectSet.begin(); it != end; ++it) {
                FloatingObject* r = *it;
                LayoutRect floatBox(offsetFromRootBlock.width() + xPositionForFloatIncludingMargin(r),
                                    offsetFromRootBlock.height() + yPositionForFloatIncludingMargin(r),
                                    r->m_renderer->width(), r->m_renderer->height());
                rootBlock->flipForWritingMode(floatBox);
                floatBox.move(rootBlockPhysicalPosition.x(), rootBlockPhysicalPosition.y());
                paintInfo->context->clipOut(pixelSnappedIntRect(floatBox));
            }
        }
    }

    // FIXME: overflow: auto/scroll regions need more math here, since painting in the border box is different from painting in the padding box (one is scrolled, the other is
    // fixed).
    GapRects result;
    if (!isBlockFlow()) // FIXME: Make multi-column selection gap filling work someday.
        return result;

    if (hasColumns() || hasTransform() || style()->hasSpanAllColumns()) {
        // FIXME: We should learn how to gap fill multiple columns and transforms eventually.
        lastLogicalTop = blockDirectionOffset(rootBlock, offsetFromRootBlock) + logicalHeight();
        lastLogicalLeft = logicalLeftSelectionOffset(rootBlock, logicalHeight());
        lastLogicalRight = logicalRightSelectionOffset(rootBlock, logicalHeight());
        return result;
    }

    if (rootBlock == this && isTableCell())
        shouldHighlightBeforeSide = true;

    if (childrenInline())
        result = inlineSelectionGaps(rootBlock, rootBlockPhysicalPosition, offsetFromRootBlock, lastLogicalTop, lastLogicalLeft, lastLogicalRight, paintInfo,
                                     shouldHighlightBeforeSide, isAfterSideSelected);
    else
        result = blockSelectionGaps(rootBlock, rootBlockPhysicalPosition, offsetFromRootBlock, lastLogicalTop, lastLogicalLeft, lastLogicalRight, paintInfo,
                                    shouldHighlightBeforeSide, isAfterSideSelected);

    // Go ahead and fill the vertical gap all the way to the bottom of our block if the selection extends past our block.
    if (rootBlock == this && ((selectionState() != SelectionBoth && selectionState() != SelectionEnd) || (isAfterSideSelected && isTableCell())))
<<<<<<< HEAD
        result.uniteCenter(blockSelectionGap(rootBlock, rootBlockPhysicalPosition, offsetFromRootBlock, lastLogicalTop, lastLogicalLeft, lastLogicalRight, 
=======
        result.uniteCenter(blockSelectionGap(rootBlock, rootBlockPhysicalPosition, offsetFromRootBlock, lastLogicalTop, lastLogicalLeft, lastLogicalRight,
>>>>>>> d8aac4f0
                                             logicalHeight(), paintInfo));
    return result;
}

GapRects RenderBlock::inlineSelectionGaps(RenderBlock* rootBlock, const LayoutPoint& rootBlockPhysicalPosition, const LayoutSize& offsetFromRootBlock,
                                          LayoutUnit& lastLogicalTop, LayoutUnit& lastLogicalLeft, LayoutUnit& lastLogicalRight, const PaintInfo* paintInfo,
                                          bool& shouldHighlightBeforeSide, bool& isAfterSideSelected)
{
    GapRects result;

    bool containsStart = selectionState() == SelectionStart || selectionState() == SelectionBoth;

    if (!firstLineBox()) {
        if (containsStart) {
            // Go ahead and update our lastLogicalTop to be the bottom of the block.  <hr>s or empty blocks with height can trip this
            // case.
            lastLogicalTop = blockDirectionOffset(rootBlock, offsetFromRootBlock) + logicalHeight();
            lastLogicalLeft = logicalLeftSelectionOffset(rootBlock, logicalHeight());
            lastLogicalRight = logicalRightSelectionOffset(rootBlock, logicalHeight());
        }
        isAfterSideSelected = true;
        return result;
    }

    RootInlineBox* lastSelectedLine = 0;
    RootInlineBox* curr;
    for (curr = firstRootBox(); curr && !curr->hasSelectedChildren(); curr = curr->nextRootBox())
        shouldHighlightBeforeSide = false;

    // We need to fill the top of if the before-side is selected.
    bool shouldFillTop = !containsStart || shouldHighlightBeforeSide;
    if (shouldFillTop && curr) {
        // Set lastLogicalLeft and lastLogicalRight to be the selection left/right of the first line.
        ASSERT(curr->hasSelectedChildren());
        getLineSelectionLogicalLeftAndRight(rootBlock, offsetFromRootBlock, curr, lastLogicalLeft, lastLogicalRight);
    }

    // Now paint the gaps for the lines.
    for (; curr && curr->hasSelectedChildren(); curr = curr->nextRootBox()) {
        LayoutUnit selTop =  curr->selectionTopAdjustedForPrecedingBlock();
        LayoutUnit selHeight = curr->selectionHeightAdjustedForPrecedingBlock();

        if (shouldFillTop && !lastSelectedLine) {
<<<<<<< HEAD
            result.uniteCenter(blockSelectionGap(rootBlock, rootBlockPhysicalPosition, offsetFromRootBlock, lastLogicalTop, lastLogicalLeft, lastLogicalRight, 
                                                 selTop, paintInfo));
            shouldHighlightBeforeSide = false;
        }
        
=======
            result.uniteCenter(blockSelectionGap(rootBlock, rootBlockPhysicalPosition, offsetFromRootBlock, lastLogicalTop, lastLogicalLeft, lastLogicalRight,
                                                 selTop, paintInfo));
            shouldHighlightBeforeSide = false;
        }

>>>>>>> d8aac4f0
        LayoutRect logicalRect(curr->logicalLeft(), selTop, curr->logicalWidth(), selTop + selHeight);
        logicalRect.move(isHorizontalWritingMode() ? offsetFromRootBlock : offsetFromRootBlock.transposedSize());
        LayoutRect physicalRect = rootBlock->logicalRectToPhysicalRect(rootBlockPhysicalPosition, logicalRect);
        if (!paintInfo || (isHorizontalWritingMode() && physicalRect.y() < paintInfo->rect.maxY() && physicalRect.maxY() > paintInfo->rect.y())
            || (!isHorizontalWritingMode() && physicalRect.x() < paintInfo->rect.maxX() && physicalRect.maxX() > paintInfo->rect.x()))
            result.unite(curr->lineSelectionGap(rootBlock, rootBlockPhysicalPosition, offsetFromRootBlock, selTop, selHeight, paintInfo));

        lastSelectedLine = curr;
    }

    if (containsStart && !lastSelectedLine)
        // VisibleSelection must start just after our last line.
        lastSelectedLine = lastRootBox();

    isAfterSideSelected = lastSelectedLine == lastRootBox();
    if (isAfterSideSelected) {
        // Go ahead and update our lastY to be the bottom of the last selected line.
        lastLogicalTop = blockDirectionOffset(rootBlock, offsetFromRootBlock) + lastSelectedLine->selectionBottom();
        getLineSelectionLogicalLeftAndRight(rootBlock, offsetFromRootBlock, lastSelectedLine, lastLogicalLeft, lastLogicalRight);
    }
    return result;
}

GapRects RenderBlock::blockSelectionGaps(RenderBlock* rootBlock, const LayoutPoint& rootBlockPhysicalPosition, const LayoutSize& offsetFromRootBlock,
                                         LayoutUnit& lastLogicalTop, LayoutUnit& lastLogicalLeft, LayoutUnit& lastLogicalRight, const PaintInfo* paintInfo,
                                         bool& shouldHighlightBeforeSide, bool& isAfterSideSelected)
{
    GapRects result;

    isAfterSideSelected = false;

    // Go ahead and jump right to the first block child that contains some selected objects.
    RenderBox* curr;
    for (curr = firstChildBox(); curr && curr->selectionState() == SelectionNone; curr = curr->nextSiblingBox())
        shouldHighlightBeforeSide = false;

    for (bool sawSelectionEnd = false; curr && !sawSelectionEnd; curr = curr->nextSiblingBox()) {
        SelectionState childState = curr->selectionState();
        if (childState == SelectionBoth || childState == SelectionEnd)
            sawSelectionEnd = true;

        if (curr->isFloatingOrOutOfFlowPositioned())
            continue; // We must be a normal flow object in order to even be considered.

        if (curr->isInFlowPositioned() && curr->hasLayer()) {
            // If the relposition offset is anything other than 0, then treat this just like an absolute positioned element.
            // Just disregard it completely.
            LayoutSize relOffset = curr->layer()->offsetForInFlowPosition();
            if (relOffset.width() || relOffset.height())
                continue;
        }

        bool paintsOwnSelection = curr->shouldPaintSelectionGaps() || curr->isTable(); // FIXME: Eventually we won't special-case table like this.
        bool fillBlockGaps = paintsOwnSelection || (curr->canBeSelectionLeaf() && childState != SelectionNone);
        if (fillBlockGaps) {
            // We need to fill the vertical gap above this object.
            if (childState == SelectionEnd || childState == SelectionInside)
                // Fill the gap above the object.
                result.uniteCenter(blockSelectionGap(rootBlock, rootBlockPhysicalPosition, offsetFromRootBlock, lastLogicalTop, lastLogicalLeft, lastLogicalRight,
                                                     curr->logicalTop(), paintInfo));

            // Only fill side gaps for objects that paint their own selection if we know for sure the selection is going to extend all the way *past*
            // our object.  We know this if the selection did not end inside our object.
            if (paintsOwnSelection && (childState == SelectionStart || sawSelectionEnd))
                childState = SelectionNone;

            // Fill side gaps on this object based off its state.
            bool leftGap, rightGap;
            getSelectionGapInfo(rootBlock, leftGap, rightGap);

            if (leftGap)
                result.uniteLeft(logicalLeftSelectionGap(rootBlock, rootBlockPhysicalPosition, offsetFromRootBlock, this, curr->logicalLeft(), curr->logicalTop(), curr->logicalHeight(), paintInfo));
            if (rightGap)
                result.uniteRight(logicalRightSelectionGap(rootBlock, rootBlockPhysicalPosition, offsetFromRootBlock, this, curr->logicalRight(), curr->logicalTop(), curr->logicalHeight(), paintInfo));

            // Update lastLogicalTop to be just underneath the object.  lastLogicalLeft and lastLogicalRight extend as far as
            // they can without bumping into floating or positioned objects.  Ideally they will go right up
            // to the border of the root selection block.
            lastLogicalTop = blockDirectionOffset(rootBlock, offsetFromRootBlock) + curr->logicalBottom();
            lastLogicalLeft = logicalLeftSelectionOffset(rootBlock, curr->logicalBottom());
            lastLogicalRight = logicalRightSelectionOffset(rootBlock, curr->logicalBottom());
            isAfterSideSelected = false;
            shouldHighlightBeforeSide = false;
        } else if (childState != SelectionNone) {
            // We must be a block that has some selected object inside it.  Go ahead and recur.
<<<<<<< HEAD
            result.unite(toRenderBlock(curr)->selectionGaps(rootBlock, rootBlockPhysicalPosition, LayoutSize(offsetFromRootBlock.width() + curr->x(), offsetFromRootBlock.height() + curr->y()), 
=======
            result.unite(toRenderBlock(curr)->selectionGaps(rootBlock, rootBlockPhysicalPosition, LayoutSize(offsetFromRootBlock.width() + curr->x(), offsetFromRootBlock.height() + curr->y()),
>>>>>>> d8aac4f0
                                                            lastLogicalTop, lastLogicalLeft, lastLogicalRight, paintInfo,
                                                            shouldHighlightBeforeSide, isAfterSideSelected));
            if (sawSelectionEnd && curr->nextSiblingBox())
                isAfterSideSelected = false;
        } else {
            isAfterSideSelected = false;
            shouldHighlightBeforeSide = false;
        }
    }
    return result;
}

void RenderBlock::getLineSelectionLogicalLeftAndRight(RenderBlock *rootBlock, const LayoutSize& offsetFromRootBlock, RootInlineBox* line,
                                                      LayoutUnit& logicalLeft, LayoutUnit& logicalRight)
{
    RenderObject::SelectionState lineState = line->selectionState();
    if (lineState == SelectionNone) {
        logicalLeft = 0;
        logicalRight = 0;
        return;
    }

    bool containsStartOfSelection = lineState == SelectionStart || lineState == SelectionBoth;
    bool containsEndOfSelection = lineState == SelectionEnd || lineState == SelectionBoth;
    bool leftGap, rightGap;
    getSelectionGapInfo(rootBlock, leftGap, rightGap);

    LayoutUnit selTop =  line->selectionTopAdjustedForPrecedingBlock();
    LayoutUnit selHeight = line->selectionHeightAdjustedForPrecedingBlock();

    bool ltr = style()->isLeftToRightDirection();
    LayoutUnit lineEndingLogicalLeft, lineEndingLogicalRight;
    if ((!leftGap && !ltr) || (!rightGap && ltr)) {
        LayoutUnit logicalEnd = ltr ? line->logicalRight() : line->logicalLeft();
        getLineEndingGapLogicalLeftAndRight(rootBlock, offsetFromRootBlock, logicalEnd, selTop, selHeight,
                                            lineEndingLogicalLeft, lineEndingLogicalRight);
    }

    if (leftGap)
        logicalLeft = max(logicalLeftSelectionOffset(rootBlock, selTop), logicalLeftSelectionOffset(rootBlock, selTop + selHeight));
    else if (ltr) {
        if (containsStartOfSelection)
            // this will be adjusted further below if the first selected box has a selection rect
            logicalLeft = inlineDirectionOffset(rootBlock, offsetFromRootBlock) + line->logicalRight();
        else
            logicalLeft = inlineDirectionOffset(rootBlock, offsetFromRootBlock) + line->logicalLeft();
    }
    else
        // this will be adjusted further below if containsEndOfSelection and the first selected box has a selection rect
        logicalLeft = lineEndingLogicalLeft;

    if (rightGap)
        logicalRight = min(logicalRightSelectionOffset(rootBlock, selTop), logicalRightSelectionOffset(rootBlock, selTop + selHeight));
    else if (!ltr) {
        if (containsStartOfSelection)
            // this will be adjusted further below if the last selected box has a selection rect
            logicalRight = inlineDirectionOffset(rootBlock, offsetFromRootBlock) + line->logicalLeft();
        else
            logicalRight = inlineDirectionOffset(rootBlock, offsetFromRootBlock) + line->logicalRight();
    }
    else
        // this will be adjusted further below if containsEndOfSelection and the last selected box has a selection rect
        logicalRight = lineEndingLogicalRight;

    if (ltr) {
        if (containsStartOfSelection) {
            InlineBox* firstBox = line->firstSelectedBox();
            LayoutRect firstBoxSelRect = firstBox ? firstBox->renderer()->selectionRectForRepaint(rootBlock, false) : LayoutRect();
            if (!firstBoxSelRect.isEmpty())
                logicalLeft = min(logicalLeft, firstBoxSelRect.x());
        }
        if (containsEndOfSelection) {
            InlineBox* lastBox = line->lastSelectedBox();
            LayoutRect lastBoxSelRect = lastBox ? lastBox->renderer()->selectionRectForRepaint(rootBlock, false) : LayoutRect();
            if (!lastBoxSelRect.isEmpty())
                logicalRight = min(logicalRight, lastBoxSelRect.maxX());
        }
    }
    else {
        if (containsStartOfSelection) {
            InlineBox* lastBox = line->lastSelectedBox();
            LayoutRect lastBoxSelRect = lastBox ? lastBox->renderer()->selectionRectForRepaint(rootBlock, false) : LayoutRect();
            if (!lastBoxSelRect.isEmpty())
                logicalRight = max(logicalRight, lastBoxSelRect.maxX());
        }
        if (containsEndOfSelection) {
            InlineBox* firstBox = line->firstSelectedBox();
            LayoutRect firstBoxSelRect = firstBox ? firstBox->renderer()->selectionRectForRepaint(rootBlock, false) : LayoutRect();
            if (!firstBoxSelRect.isEmpty())
                logicalLeft = max(logicalLeft, firstBoxSelRect.x());
        }
    }
}

LayoutRect RenderBlock::blockSelectionGap(RenderBlock* rootBlock, const LayoutPoint& rootBlockPhysicalPosition, const LayoutSize& offsetFromRootBlock,
                                          LayoutUnit lastLogicalTop, LayoutUnit lastLogicalLeft, LayoutUnit lastLogicalRight, LayoutUnit logicalBottom, const PaintInfo* paintInfo)
{
    LayoutUnit logicalTop = lastLogicalTop;
    LayoutUnit logicalHeight = blockDirectionOffset(rootBlock, offsetFromRootBlock) + logicalBottom - logicalTop;
    if (logicalHeight <= 0)
        return LayoutRect();

    // Get the selection offsets for the bottom of the gap
    LayoutUnit logicalLeft = max(lastLogicalLeft, logicalLeftSelectionOffset(rootBlock, logicalBottom));
    LayoutUnit logicalRight = min(lastLogicalRight, logicalRightSelectionOffset(rootBlock, logicalBottom));
    LayoutUnit logicalWidth = logicalRight - logicalLeft;
    if (logicalWidth <= 0)
        return LayoutRect();

    LayoutRect gapRect = rootBlock->logicalRectToPhysicalRect(rootBlockPhysicalPosition, LayoutRect(logicalLeft, logicalTop, logicalWidth, logicalHeight));
    if (paintInfo)
        paintInfo->context->fillRect(pixelSnappedIntRect(gapRect), selectionBackgroundColor());
    return gapRect;
}

LayoutRect RenderBlock::logicalLeftSelectionGap(RenderBlock* rootBlock, const LayoutPoint& rootBlockPhysicalPosition, const LayoutSize& offsetFromRootBlock,
                                                RenderObject* selObj, LayoutUnit logicalLeft, LayoutUnit logicalTop, LayoutUnit logicalHeight, const PaintInfo* paintInfo)
{
    LayoutUnit rootBlockLogicalTop = blockDirectionOffset(rootBlock, offsetFromRootBlock) + logicalTop;
    LayoutUnit rootBlockLogicalLeft = max(logicalLeftSelectionOffset(rootBlock, logicalTop), logicalLeftSelectionOffset(rootBlock, logicalTop + logicalHeight));
    LayoutUnit rootBlockLogicalRight = min(inlineDirectionOffset(rootBlock, offsetFromRootBlock) + floorToInt(logicalLeft), min(logicalRightSelectionOffset(rootBlock, logicalTop), logicalRightSelectionOffset(rootBlock, logicalTop + logicalHeight)));
    LayoutUnit rootBlockLogicalWidth = rootBlockLogicalRight - rootBlockLogicalLeft;
    if (rootBlockLogicalWidth <= 0)
        return LayoutRect();

    LayoutRect gapRect = rootBlock->logicalRectToPhysicalRect(rootBlockPhysicalPosition, LayoutRect(rootBlockLogicalLeft, rootBlockLogicalTop, rootBlockLogicalWidth, logicalHeight));
    if (paintInfo)
        paintInfo->context->fillRect(pixelSnappedIntRect(gapRect), selObj->selectionBackgroundColor());
    return gapRect;
}

LayoutRect RenderBlock::logicalRightSelectionGap(RenderBlock* rootBlock, const LayoutPoint& rootBlockPhysicalPosition, const LayoutSize& offsetFromRootBlock,
                                                 RenderObject* selObj, LayoutUnit logicalRight, LayoutUnit logicalTop, LayoutUnit logicalHeight, const PaintInfo* paintInfo)
{
    LayoutUnit rootBlockLogicalTop = blockDirectionOffset(rootBlock, offsetFromRootBlock) + logicalTop;
    LayoutUnit rootBlockLogicalLeft = max(inlineDirectionOffset(rootBlock, offsetFromRootBlock) + floorToInt(logicalRight), max(logicalLeftSelectionOffset(rootBlock, logicalTop), logicalLeftSelectionOffset(rootBlock, logicalTop + logicalHeight)));
    LayoutUnit rootBlockLogicalRight = min(logicalRightSelectionOffset(rootBlock, logicalTop), logicalRightSelectionOffset(rootBlock, logicalTop + logicalHeight));
    LayoutUnit rootBlockLogicalWidth = rootBlockLogicalRight - rootBlockLogicalLeft;
    if (rootBlockLogicalWidth <= 0)
        return LayoutRect();

    LayoutRect gapRect = rootBlock->logicalRectToPhysicalRect(rootBlockPhysicalPosition, LayoutRect(rootBlockLogicalLeft, rootBlockLogicalTop, rootBlockLogicalWidth, logicalHeight));
    if (paintInfo)
        paintInfo->context->fillRect(pixelSnappedIntRect(gapRect), selObj->selectionBackgroundColor());
    return gapRect;
}

LayoutRect RenderBlock::lineEndingSelectionGap(RenderBlock* rootBlock, const LayoutPoint& rootBlockPhysicalPosition, const LayoutSize& offsetFromRootBlock,
                                               RenderObject* selObj, LayoutUnit logicalEnd, LayoutUnit logicalTop, LayoutUnit logicalHeight, const PaintInfo* paintInfo)
{
    LayoutUnit rootBlockLogicalTop = blockDirectionOffset(rootBlock, offsetFromRootBlock) + logicalTop;
    LayoutUnit lineEndingLogicalLeft;
    LayoutUnit lineEndingLogicalRight;
    getLineEndingGapLogicalLeftAndRight(rootBlock, offsetFromRootBlock, logicalEnd, logicalTop, logicalHeight, lineEndingLogicalLeft, lineEndingLogicalRight);
    LayoutUnit lineEndingLogicalWidth = lineEndingLogicalRight - lineEndingLogicalLeft;
    if (lineEndingLogicalWidth <= 0)
        return LayoutRect();

    LayoutRect gapRect = rootBlock->logicalRectToPhysicalRect(rootBlockPhysicalPosition, LayoutRect(lineEndingLogicalLeft, rootBlockLogicalTop, lineEndingLogicalWidth, logicalHeight));
    if (paintInfo)
        paintInfo->context->fillRect(pixelSnappedIntRect(gapRect), selObj->selectionBackgroundColor());
    return gapRect;
}

void RenderBlock::getLineEndingGapLogicalLeftAndRight(RenderBlock* rootBlock, const LayoutSize& offsetFromRootBlock, LayoutUnit logicalEnd,
                                                      LayoutUnit logicalTop, LayoutUnit logicalHeight, LayoutUnit& logicalLeft, LayoutUnit& logicalRight)
<<<<<<< HEAD
{
    LayoutUnit lineEndingGapWidth = logicalHeight / 4;
    LayoutUnit endPaddingToRoot = paddingEnd();
    RenderBlock* cb = containingBlock();
    while (cb && cb != rootBlock) {
        endPaddingToRoot += cb->paddingEnd();
        cb = cb->containingBlock();
    }
    endPaddingToRoot += rootBlock->paddingEnd();

    if (style()->isLeftToRightDirection()) {
        logicalLeft = max(inlineDirectionOffset(rootBlock, offsetFromRootBlock) + floorToInt(logicalEnd), max(logicalLeftSelectionOffset(rootBlock, logicalTop), logicalLeftSelectionOffset(rootBlock, logicalTop + logicalHeight)));
        logicalRight = min(logicalLeft + lineEndingGapWidth, endPaddingToRoot + min(logicalRightSelectionOffset(rootBlock, logicalTop), logicalRightSelectionOffset(rootBlock, logicalTop + logicalHeight)));
    }
    else {
        logicalRight = min(inlineDirectionOffset(rootBlock, offsetFromRootBlock) + floorToInt(logicalEnd), min(logicalRightSelectionOffset(rootBlock, logicalTop), logicalRightSelectionOffset(rootBlock, logicalTop + logicalHeight)));
        logicalLeft = max(logicalRight - lineEndingGapWidth, max(logicalLeftSelectionOffset(rootBlock, logicalTop), logicalLeftSelectionOffset(rootBlock, logicalTop + logicalHeight)) - endPaddingToRoot);
    }
}

void RenderBlock::getSelectionGapInfo(RenderBlock* rootBlock, bool& leftGap, bool& rightGap)
{
=======
{
    LayoutUnit lineEndingGapWidth = logicalHeight / 4;
    LayoutUnit endPaddingToRoot = paddingEnd();
    RenderBlock* cb = containingBlock();
    while (cb && cb != rootBlock) {
        endPaddingToRoot += cb->paddingEnd();
        cb = cb->containingBlock();
    }
    endPaddingToRoot += rootBlock->paddingEnd();

    if (style()->isLeftToRightDirection()) {
        logicalLeft = max(inlineDirectionOffset(rootBlock, offsetFromRootBlock) + floorToInt(logicalEnd), max(logicalLeftSelectionOffset(rootBlock, logicalTop), logicalLeftSelectionOffset(rootBlock, logicalTop + logicalHeight)));
        logicalRight = min(logicalLeft + lineEndingGapWidth, endPaddingToRoot + min(logicalRightSelectionOffset(rootBlock, logicalTop), logicalRightSelectionOffset(rootBlock, logicalTop + logicalHeight)));
    }
    else {
        logicalRight = min(inlineDirectionOffset(rootBlock, offsetFromRootBlock) + floorToInt(logicalEnd), min(logicalRightSelectionOffset(rootBlock, logicalTop), logicalRightSelectionOffset(rootBlock, logicalTop + logicalHeight)));
        logicalLeft = max(logicalRight - lineEndingGapWidth, max(logicalLeftSelectionOffset(rootBlock, logicalTop), logicalLeftSelectionOffset(rootBlock, logicalTop + logicalHeight)) - endPaddingToRoot);
    }
}

void RenderBlock::getSelectionGapInfo(RenderBlock* rootBlock, bool& leftGap, bool& rightGap)
{
>>>>>>> d8aac4f0
    if (!rootBlock || !rootBlock->isTableCell()) {
        leftGap = rightGap = false;
        return;
    }

    SelectionState state = rootBlock->selectionState();
    bool ltr = style()->isLeftToRightDirection();
    leftGap = (state == RenderObject::SelectionInside) ||
              (state == RenderObject::SelectionEnd && ltr) ||
              (state == RenderObject::SelectionStart && !ltr);
    rightGap = (state == RenderObject::SelectionInside) ||
               (state == RenderObject::SelectionStart && ltr) ||
               (state == RenderObject::SelectionEnd && !ltr);
}

LayoutUnit RenderBlock::logicalLeftSelectionOffset(RenderBlock* rootBlock, LayoutUnit position)
{
    LayoutUnit logicalLeft = logicalLeftOffsetForLine(position, false);
    if (logicalLeft == logicalLeftOffsetForContent()) {
        if (rootBlock != this)
            // The border can potentially be further extended by our containingBlock().
            logicalLeft = containingBlock()->logicalLeftSelectionOffset(rootBlock, position + logicalTop());
        if (isListItem() && style()->isLeftToRightDirection()) {
            logicalLeft += additionalMarginStart();
        }
        return logicalLeft;
    } else {
        RenderBlock* cb = this;
        while (cb != rootBlock) {
            if (cb->isListItem() && cb->style()->isLeftToRightDirection()) {
                logicalLeft += cb->additionalMarginStart();
            }
            logicalLeft += cb->logicalLeft();
            cb = cb->containingBlock();
        }
    }
    return logicalLeft;
}

LayoutUnit RenderBlock::logicalRightSelectionOffset(RenderBlock* rootBlock, LayoutUnit position)
{
    LayoutUnit logicalRight = logicalRightOffsetForLine(position, false);
    if (logicalRight == logicalRightOffsetForContent()) {
        if (rootBlock != this)
            // The border can potentially be further extended by our containingBlock().
            logicalRight = containingBlock()->logicalRightSelectionOffset(rootBlock, position + logicalTop());
        if (isListItem() && !style()->isLeftToRightDirection()) {
            logicalRight -= additionalMarginStart();
        }
        return logicalRight;
    } else {
        RenderBlock* cb = this;
        while (cb != rootBlock) {
            if (cb->isListItem() && !cb->style()->isLeftToRightDirection()) {
                logicalRight -= cb->additionalMarginStart();
            }
            logicalRight += cb->logicalLeft();
            cb = cb->containingBlock();
        }
    }
    return logicalRight;
}

RenderBlock* RenderBlock::blockBeforeWithinSelectionRoot(LayoutSize& offset) const
{
    if (isSelectionRoot())
        return 0;

    const RenderObject* object = this;
    RenderObject* sibling;
    do {
        sibling = object->previousSibling();
        while (sibling && (!sibling->isRenderBlock() || toRenderBlock(sibling)->isSelectionRoot()))
            sibling = sibling->previousSibling();

        offset -= LayoutSize(toRenderBlock(object)->logicalLeft(), toRenderBlock(object)->logicalTop());
        object = object->parent();
    } while (!sibling && object && object->isRenderBlock() && !toRenderBlock(object)->isSelectionRoot());

    if (!sibling)
        return 0;

    RenderBlock* beforeBlock = toRenderBlock(sibling);

    offset += LayoutSize(beforeBlock->logicalLeft(), beforeBlock->logicalTop());

    RenderObject* child = beforeBlock->lastChild();
    while (child && child->isRenderBlock()) {
        beforeBlock = toRenderBlock(child);
        offset += LayoutSize(beforeBlock->logicalLeft(), beforeBlock->logicalTop());
        child = beforeBlock->lastChild();
    }
    return beforeBlock;
}

void RenderBlock::insertIntoTrackedRendererMaps(RenderBox* descendant, TrackedDescendantsMap*& descendantsMap, TrackedContainerMap*& containerMap)
{
    if (!descendantsMap) {
        descendantsMap = new TrackedDescendantsMap;
        containerMap = new TrackedContainerMap;
    }

    TrackedRendererListHashSet* descendantSet = descendantsMap->get(this);
    if (!descendantSet) {
        descendantSet = new TrackedRendererListHashSet;
        descendantsMap->set(this, adoptPtr(descendantSet));
    }
    bool added = descendantSet->add(descendant).isNewEntry;
    if (!added) {
        ASSERT(containerMap->get(descendant));
        ASSERT(containerMap->get(descendant)->contains(this));
        return;
    }

    HashSet<RenderBlock*>* containerSet = containerMap->get(descendant);
    if (!containerSet) {
        containerSet = new HashSet<RenderBlock*>;
        containerMap->set(descendant, adoptPtr(containerSet));
    }
    ASSERT(!containerSet->contains(this));
    containerSet->add(this);
}

void RenderBlock::removeFromTrackedRendererMaps(RenderBox* descendant, TrackedDescendantsMap*& descendantsMap, TrackedContainerMap*& containerMap)
{
    if (!descendantsMap)
        return;

    OwnPtr<HashSet<RenderBlock*> > containerSet = containerMap->take(descendant);
    if (!containerSet)
        return;

    HashSet<RenderBlock*>::iterator end = containerSet->end();
    for (HashSet<RenderBlock*>::iterator it = containerSet->begin(); it != end; ++it) {
        RenderBlock* container = *it;

        // FIXME: Disabling this assert temporarily until we fix the layout
        // bugs associated with positioned objects not properly cleared from
        // their ancestor chain before being moved. See webkit bug 93766.
        // ASSERT(descendant->isDescendantOf(container));

        TrackedDescendantsMap::iterator descendantsMapIterator = descendantsMap->find(container);
        ASSERT(descendantsMapIterator != descendantsMap->end());
        if (descendantsMapIterator == descendantsMap->end())
            continue;
        TrackedRendererListHashSet* descendantSet = descendantsMapIterator->value.get();
        ASSERT(descendantSet->contains(descendant));
        descendantSet->remove(descendant);
        if (descendantSet->isEmpty())
            descendantsMap->remove(descendantsMapIterator);
    }
}

TrackedRendererListHashSet* RenderBlock::positionedObjects() const
{
    if (gPositionedDescendantsMap)
        return gPositionedDescendantsMap->get(this);
    return 0;
}

void RenderBlock::insertPositionedObject(RenderBox* o)
{
    ASSERT(!isAnonymousBlock());

    if (o->isRenderFlowThread())
        return;

    insertIntoTrackedRendererMaps(o, gPositionedDescendantsMap, gPositionedContainerMap);
}

void RenderBlock::removePositionedObject(RenderBox* o)
{
    removeFromTrackedRendererMaps(o, gPositionedDescendantsMap, gPositionedContainerMap);
}

void RenderBlock::removePositionedObjects(RenderBlock* o, ContainingBlockState containingBlockState)
{
    TrackedRendererListHashSet* positionedDescendants = positionedObjects();
    if (!positionedDescendants)
        return;

    RenderBox* r;

    TrackedRendererListHashSet::iterator end = positionedDescendants->end();

    Vector<RenderBox*, 16> deadObjects;

    for (TrackedRendererListHashSet::iterator it = positionedDescendants->begin(); it != end; ++it) {
        r = *it;
        if (!o || r->isDescendantOf(o)) {
            if (containingBlockState == NewContainingBlock)
                r->setChildNeedsLayout(MarkOnlyThis);

            // It is parent blocks job to add positioned child to positioned objects list of its containing block
            // Parent layout needs to be invalidated to ensure this happens.
            RenderObject* p = r->parent();
            while (p && !p->isRenderBlock())
                p = p->parent();
            if (p)
                p->setChildNeedsLayout();

            deadObjects.append(r);
        }
    }

    for (unsigned i = 0; i < deadObjects.size(); i++)
        removePositionedObject(deadObjects.at(i));
}

void RenderBlock::removeFloatingObjects()
{
    if (!m_floatingObjects)
        return;

    deleteAllValues(m_floatingObjects->set());
    m_floatingObjects->clear();
}

RenderBlock::FloatingObject* RenderBlock::insertFloatingObject(RenderBox* o)
{
    ASSERT(o->isFloating());

    // Create the list of special objects if we don't aleady have one
    if (!m_floatingObjects)
        createFloatingObjects();
    else {
        // Don't insert the object again if it's already in the list
        const FloatingObjectSet& floatingObjectSet = m_floatingObjects->set();
        FloatingObjectSetIterator it = floatingObjectSet.find<RenderBox*, FloatingObjectHashTranslator>(o);
        if (it != floatingObjectSet.end())
            return *it;
    }

    // Create the special object entry & append it to the list

    FloatingObject* newObj = new FloatingObject(o->style()->floating());

    // Our location is irrelevant if we're unsplittable or no pagination is in effect.
    // Just go ahead and lay out the float.
    bool isChildRenderBlock = o->isRenderBlock();
    if (isChildRenderBlock && !o->needsLayout() && view()->layoutState()->pageLogicalHeightChanged())
        o->setChildNeedsLayout(MarkOnlyThis);

    bool needsBlockDirectionLocationSetBeforeLayout = isChildRenderBlock && view()->layoutState()->needsBlockDirectionLocationSetBeforeLayout();
    if (!needsBlockDirectionLocationSetBeforeLayout || isWritingModeRoot()) // We are unsplittable if we're a block flow root.
        o->layoutIfNeeded();
    else {
        o->updateLogicalWidth();
        o->computeAndSetBlockDirectionMargins(this);
    }

    setLogicalWidthForFloat(newObj, logicalWidthForChild(o) + marginStartForChild(o) + marginEndForChild(o));

    if (ShapeOutsideInfo* shapeOutside = o->shapeOutsideInfo())
        shapeOutside->setShapeSize(logicalWidthForChild(o), logicalHeightForChild(o));

    newObj->setShouldPaint(!o->hasSelfPaintingLayer()); // If a layer exists, the float will paint itself. Otherwise someone else will.
    newObj->setIsDescendant(true);
    newObj->m_renderer = o;

    m_floatingObjects->add(newObj);

    return newObj;
}

void RenderBlock::removeFloatingObject(RenderBox* o)
{
    if (m_floatingObjects) {
        const FloatingObjectSet& floatingObjectSet = m_floatingObjects->set();
        FloatingObjectSetIterator it = floatingObjectSet.find<RenderBox*, FloatingObjectHashTranslator>(o);
        if (it != floatingObjectSet.end()) {
            FloatingObject* r = *it;
            if (childrenInline()) {
                LayoutUnit logicalTop = logicalTopForFloat(r);
                LayoutUnit logicalBottom = logicalBottomForFloat(r);

                // Fix for https://bugs.webkit.org/show_bug.cgi?id=54995.
                if (logicalBottom < 0 || logicalBottom < logicalTop || logicalTop == LayoutUnit::max())
                    logicalBottom = LayoutUnit::max();
                else {
                    // Special-case zero- and less-than-zero-height floats: those don't touch
                    // the line that they're on, but it still needs to be dirtied. This is
                    // accomplished by pretending they have a height of 1.
                    logicalBottom = max(logicalBottom, logicalTop + 1);
                }
                if (r->m_originatingLine) {
                    if (!selfNeedsLayout()) {
                        ASSERT(r->m_originatingLine->renderer() == this);
                        r->m_originatingLine->markDirty();
                    }
#if !ASSERT_DISABLED
                    r->m_originatingLine = 0;
#endif
                }
                markLinesDirtyInBlockRange(0, logicalBottom);
            }
            m_floatingObjects->remove(r);
            ASSERT(!r->m_originatingLine);
            delete r;
        }
    }
}

void RenderBlock::removeFloatingObjectsBelow(FloatingObject* lastFloat, int logicalOffset)
{
    if (!containsFloats())
        return;

    const FloatingObjectSet& floatingObjectSet = m_floatingObjects->set();
    FloatingObject* curr = floatingObjectSet.last();
    while (curr != lastFloat && (!curr->isPlaced() || logicalTopForFloat(curr) >= logicalOffset)) {
        m_floatingObjects->remove(curr);
        ASSERT(!curr->m_originatingLine);
        delete curr;
        if (floatingObjectSet.isEmpty())
            break;
        curr = floatingObjectSet.last();
    }
}

LayoutPoint RenderBlock::computeLogicalLocationForFloat(const FloatingObject* floatingObject, LayoutUnit logicalTopOffset) const
{
    RenderBox* childBox = floatingObject->renderer();
    LayoutUnit logicalLeftOffset = logicalLeftOffsetForContent(logicalTopOffset); // Constant part of left offset.
    LayoutUnit logicalRightOffset; // Constant part of right offset.
    // FIXME Bug 102948: This only works for shape outside directly set on this block.
    ShapeInsideInfo* shapeInsideInfo = this->shapeInsideInfo();
    // FIXME Bug 102846: Take into account the height of the content. The offset should be
    // equal to the maximum segment length.
    if (shapeInsideInfo && shapeInsideInfo->hasSegments() && shapeInsideInfo->segments().size() == 1) {
        // FIXME Bug 102949: Add support for shapes with multipe segments.

        // The segment offsets are relative to the content box.
        logicalRightOffset = logicalLeftOffset + shapeInsideInfo->segments()[0].logicalRight;
        logicalLeftOffset += shapeInsideInfo->segments()[0].logicalLeft;
    } else
        logicalRightOffset = logicalRightOffsetForContent(logicalTopOffset);

    LayoutUnit floatLogicalWidth = min(logicalWidthForFloat(floatingObject), logicalRightOffset - logicalLeftOffset); // The width we look for.

    LayoutUnit floatLogicalLeft;

    bool insideFlowThread = flowThreadContainingBlock();

    if (childBox->style()->floating() == LeftFloat) {
        LayoutUnit heightRemainingLeft = 1;
        LayoutUnit heightRemainingRight = 1;
        floatLogicalLeft = logicalLeftOffsetForLineIgnoringShapeOutside(logicalTopOffset, logicalLeftOffset, false, &heightRemainingLeft);
        while (logicalRightOffsetForLineIgnoringShapeOutside(logicalTopOffset, logicalRightOffset, false, &heightRemainingRight) - floatLogicalLeft < floatLogicalWidth) {
            logicalTopOffset += min(heightRemainingLeft, heightRemainingRight);
            floatLogicalLeft = logicalLeftOffsetForLineIgnoringShapeOutside(logicalTopOffset, logicalLeftOffset, false, &heightRemainingLeft);
            if (insideFlowThread) {
                // Have to re-evaluate all of our offsets, since they may have changed.
                logicalRightOffset = logicalRightOffsetForContent(logicalTopOffset); // Constant part of right offset.
                logicalLeftOffset = logicalLeftOffsetForContent(logicalTopOffset); // Constant part of left offset.
                floatLogicalWidth = min(logicalWidthForFloat(floatingObject), logicalRightOffset - logicalLeftOffset);
            }
        }
        floatLogicalLeft = max(logicalLeftOffset - borderAndPaddingLogicalLeft(), floatLogicalLeft);
    } else {
        LayoutUnit heightRemainingLeft = 1;
        LayoutUnit heightRemainingRight = 1;
        floatLogicalLeft = logicalRightOffsetForLineIgnoringShapeOutside(logicalTopOffset, logicalRightOffset, false, &heightRemainingRight);
        while (floatLogicalLeft - logicalLeftOffsetForLineIgnoringShapeOutside(logicalTopOffset, logicalLeftOffset, false, &heightRemainingLeft) < floatLogicalWidth) {
            logicalTopOffset += min(heightRemainingLeft, heightRemainingRight);
            floatLogicalLeft = logicalRightOffsetForLineIgnoringShapeOutside(logicalTopOffset, logicalRightOffset, false, &heightRemainingRight);
            if (insideFlowThread) {
                // Have to re-evaluate all of our offsets, since they may have changed.
                logicalRightOffset = logicalRightOffsetForContent(logicalTopOffset); // Constant part of right offset.
                logicalLeftOffset = logicalLeftOffsetForContent(logicalTopOffset); // Constant part of left offset.
                floatLogicalWidth = min(logicalWidthForFloat(floatingObject), logicalRightOffset - logicalLeftOffset);
            }
        }
        floatLogicalLeft -= logicalWidthForFloat(floatingObject); // Use the original width of the float here, since the local variable
                                                                  // |floatLogicalWidth| was capped to the available line width.
                                                                  // See fast/block/float/clamped-right-float.html.
    }

    return LayoutPoint(floatLogicalLeft, logicalTopOffset);
}

bool RenderBlock::positionNewFloats()
{
    if (!m_floatingObjects)
        return false;

    const FloatingObjectSet& floatingObjectSet = m_floatingObjects->set();
    if (floatingObjectSet.isEmpty())
        return false;

    // If all floats have already been positioned, then we have no work to do.
    if (floatingObjectSet.last()->isPlaced())
        return false;

    // Move backwards through our floating object list until we find a float that has
    // already been positioned.  Then we'll be able to move forward, positioning all of
    // the new floats that need it.
    FloatingObjectSetIterator it = floatingObjectSet.end();
    --it; // Go to last item.
    FloatingObjectSetIterator begin = floatingObjectSet.begin();
    FloatingObject* lastPlacedFloatingObject = 0;
    while (it != begin) {
        --it;
        if ((*it)->isPlaced()) {
            lastPlacedFloatingObject = *it;
            ++it;
            break;
        }
    }

    LayoutUnit logicalTop = logicalHeight();

    // The float cannot start above the top position of the last positioned float.
    if (lastPlacedFloatingObject)
        logicalTop = max(logicalTopForFloat(lastPlacedFloatingObject), logicalTop);

    FloatingObjectSetIterator end = floatingObjectSet.end();
    // Now walk through the set of unpositioned floats and place them.
    for (; it != end; ++it) {
        FloatingObject* floatingObject = *it;
        // The containing block is responsible for positioning floats, so if we have floats in our
        // list that come from somewhere else, do not attempt to position them.
        if (floatingObject->renderer()->containingBlock() != this)
            continue;

        RenderBox* childBox = floatingObject->renderer();
        LayoutUnit childLogicalLeftMargin = style()->isLeftToRightDirection() ? marginStartForChild(childBox) : marginEndForChild(childBox);

        LayoutRect oldRect = childBox->frameRect();

        if (childBox->style()->clear() & CLEFT)
            logicalTop = max(lowestFloatLogicalBottom(FloatingObject::FloatLeft), logicalTop);
        if (childBox->style()->clear() & CRIGHT)
            logicalTop = max(lowestFloatLogicalBottom(FloatingObject::FloatRight), logicalTop);

        LayoutPoint floatLogicalLocation = computeLogicalLocationForFloat(floatingObject, logicalTop);

        setLogicalLeftForFloat(floatingObject, floatLogicalLocation.x());

        setLogicalLeftForChild(childBox, floatLogicalLocation.x() + childLogicalLeftMargin);
        setLogicalTopForChild(childBox, floatLogicalLocation.y() + marginBeforeForChild(childBox));

        LayoutState* layoutState = view()->layoutState();
        bool isPaginated = layoutState->isPaginated();
        if (isPaginated && !childBox->needsLayout())
            childBox->markForPaginationRelayoutIfNeeded();

        childBox->layoutIfNeeded();

        if (isPaginated) {
            // If we are unsplittable and don't fit, then we need to move down.
            // We include our margins as part of the unsplittable area.
            LayoutUnit newLogicalTop = adjustForUnsplittableChild(childBox, floatLogicalLocation.y(), true);
            if (layoutState->pageLogicalHeight()) {
                newLogicalTop = adjustLogicalTopForSpanningHeader(this, childBox, layoutState, newLogicalTop);
            }
<<<<<<< HEAD
            
=======

>>>>>>> d8aac4f0
            // See if we have a pagination strut that is making us move down further.
            // Note that an unsplittable child can't also have a pagination strut, so this is
            // exclusive with the case above.
            RenderBlock* childBlock = childBox->isRenderBlock() ? toRenderBlock(childBox) : 0;
            if (childBlock && childBlock->paginationStrut()) {
                newLogicalTop += childBlock->paginationStrut();
                childBlock->setPaginationStrut(0);
            }

            if (newLogicalTop != floatLogicalLocation.y()) {
                floatingObject->m_paginationStrut = newLogicalTop - floatLogicalLocation.y();

                floatLogicalLocation = computeLogicalLocationForFloat(floatingObject, newLogicalTop);
                setLogicalLeftForFloat(floatingObject, floatLogicalLocation.x());

                setLogicalLeftForChild(childBox, floatLogicalLocation.x() + childLogicalLeftMargin);
                setLogicalTopForChild(childBox, floatLogicalLocation.y() + marginBeforeForChild(childBox));

                if (childBlock)
                    childBlock->setChildNeedsLayout(MarkOnlyThis);
                childBox->layoutIfNeeded();
            }
        }

        setLogicalTopForFloat(floatingObject, floatLogicalLocation.y());

        setLogicalHeightForFloat(floatingObject, logicalHeightForChild(childBox) + marginBeforeForChild(childBox) + marginAfterForChild(childBox));

        m_floatingObjects->addPlacedObject(floatingObject);

        // If the child moved, we have to repaint it.
        if (childBox->checkForRepaintDuringLayout())
            childBox->repaintDuringLayoutIfMoved(oldRect);
    }
    return true;
}

void RenderBlock::newLine(EClear clear)
{
    positionNewFloats();
    // set y position
    LayoutUnit newY = 0;
    switch (clear)
    {
        case CLEFT:
            newY = lowestFloatLogicalBottom(FloatingObject::FloatLeft);
            break;
        case CRIGHT:
            newY = lowestFloatLogicalBottom(FloatingObject::FloatRight);
            break;
        case CBOTH:
            newY = lowestFloatLogicalBottom();
        default:
            break;
    }
    if (height() < newY)
        setLogicalHeight(newY);
}

void RenderBlock::addPercentHeightDescendant(RenderBox* descendant)
{
    insertIntoTrackedRendererMaps(descendant, gPercentHeightDescendantsMap, gPercentHeightContainerMap);
}

void RenderBlock::removePercentHeightDescendant(RenderBox* descendant)
{
    removeFromTrackedRendererMaps(descendant, gPercentHeightDescendantsMap, gPercentHeightContainerMap);
}

TrackedRendererListHashSet* RenderBlock::percentHeightDescendants() const
{
    return gPercentHeightDescendantsMap ? gPercentHeightDescendantsMap->get(this) : 0;
}

bool RenderBlock::hasPercentHeightContainerMap()
{
    return gPercentHeightContainerMap;
}

bool RenderBlock::hasPercentHeightDescendant(RenderBox* descendant)
{
    // We don't null check gPercentHeightContainerMap since the caller
    // already ensures this and we need to call this function on every
    // descendant in clearPercentHeightDescendantsFrom().
    ASSERT(gPercentHeightContainerMap);
    return gPercentHeightContainerMap->contains(descendant);
}

void RenderBlock::removePercentHeightDescendantIfNeeded(RenderBox* descendant)
{
    // We query the map directly, rather than looking at style's
    // logicalHeight()/logicalMinHeight()/logicalMaxHeight() since those
    // can change with writing mode/directional changes.
    if (!hasPercentHeightContainerMap())
        return;

    if (!hasPercentHeightDescendant(descendant))
        return;

    removePercentHeightDescendant(descendant);
}

void RenderBlock::clearPercentHeightDescendantsFrom(RenderBox* parent)
{
    ASSERT(gPercentHeightContainerMap);
    for (RenderObject* curr = parent->firstChild(); curr; curr = curr->nextInPreOrder(parent)) {
        if (!curr->isBox())
            continue;

        RenderBox* box = toRenderBox(curr);
        if (!hasPercentHeightDescendant(box))
            continue;

        removePercentHeightDescendant(box);
    }
}

static bool rangesIntersect(int floatTop, int floatBottom, int objectTop, int objectBottom)
{
    if (objectTop >= floatBottom || objectBottom < floatTop)
        return false;

    // The top of the object overlaps the float
    if (objectTop >= floatTop)
        return true;

    // The object encloses the float
    if (objectTop < floatTop && objectBottom > floatBottom)
        return true;

    // The bottom of the object overlaps the float
    if (objectBottom > objectTop && objectBottom > floatTop && objectBottom <= floatBottom)
        return true;

    return false;
}

template<>
bool RenderBlock::FloatIntervalSearchAdapter<RenderBlock::FloatingObject::FloatLeft>::updateOffsetIfNeeded(const FloatingObject* floatingObject) const
{
    if (m_renderer->logicalRightForFloat(floatingObject) > m_offset) {
        m_offset = m_renderer->logicalRightForFloat(floatingObject);
        return true;
    }
    return false;
}

template<>
bool RenderBlock::FloatIntervalSearchAdapter<RenderBlock::FloatingObject::FloatRight>::updateOffsetIfNeeded(const FloatingObject* floatingObject) const
{
    if (m_renderer->logicalLeftForFloat(floatingObject) < m_offset) {
        m_offset = m_renderer->logicalLeftForFloat(floatingObject);
        return true;
    }
    return false;
}

template <RenderBlock::FloatingObject::Type FloatTypeValue>
inline void RenderBlock::FloatIntervalSearchAdapter<FloatTypeValue>::collectIfNeeded(const IntervalType& interval) const
{
    const FloatingObject* floatingObject = interval.data();
    if (floatingObject->type() != FloatTypeValue || !rangesIntersect(interval.low(), interval.high(), m_lowValue, m_highValue))
        return;

    // All the objects returned from the tree should be already placed.
    ASSERT(floatingObject->isPlaced());
    ASSERT(rangesIntersect(m_renderer->pixelSnappedLogicalTopForFloat(floatingObject), m_renderer->pixelSnappedLogicalBottomForFloat(floatingObject), m_lowValue, m_highValue));

    bool floatIsNewExtreme = updateOffsetIfNeeded(floatingObject);
    if (floatIsNewExtreme && m_heightRemaining)
        *m_heightRemaining = m_renderer->logicalBottomForFloat(floatingObject) - m_lowValue;

    m_last = floatingObject;
}

LayoutUnit RenderBlock::textIndentOffset() const
{
    LayoutUnit cw = 0;
    RenderView* renderView = 0;
    if (style()->textIndent().isPercent())
        cw = containingBlock()->availableLogicalWidth();
    else if (style()->textIndent().isViewportPercentage())
        renderView = view();
    return minimumValueForLength(style()->textIndent(), cw, renderView);
}

LayoutUnit RenderBlock::logicalLeftOffsetForContent(RenderRegion* region, LayoutUnit offsetFromLogicalTopOfFirstPage) const
{
    LayoutUnit logicalLeftOffset = style()->isHorizontalWritingMode() ? borderLeft() + paddingLeft() : borderTop() + paddingTop();
    if (!region)
        return logicalLeftOffset;
    LayoutRect boxRect = borderBoxRectInRegion(region, offsetFromLogicalTopOfFirstPage);
    return logicalLeftOffset + (isHorizontalWritingMode() ? boxRect.x() : boxRect.y());
}

LayoutUnit RenderBlock::logicalRightOffsetForContent(RenderRegion* region, LayoutUnit offsetFromLogicalTopOfFirstPage) const
{
    LayoutUnit logicalRightOffset = style()->isHorizontalWritingMode() ? borderLeft() + paddingLeft() : borderTop() + paddingTop();
    logicalRightOffset += availableLogicalWidth();
    if (!region)
        return logicalRightOffset;
    LayoutRect boxRect = borderBoxRectInRegion(region, offsetFromLogicalTopOfFirstPage);
    return logicalRightOffset - (logicalWidth() - (isHorizontalWritingMode() ? boxRect.maxX() : boxRect.maxY()));
}

LayoutUnit RenderBlock::logicalLeftFloatOffsetForLine(LayoutUnit logicalTop, LayoutUnit fixedOffset, LayoutUnit* heightRemaining, LayoutUnit logicalHeight, ShapeOutsideFloatOffsetMode offsetMode) const
{
    LayoutUnit left = fixedOffset;
    if (m_floatingObjects && m_floatingObjects->hasLeftObjects()) {
        if (heightRemaining)
            *heightRemaining = 1;

        FloatIntervalSearchAdapter<FloatingObject::FloatLeft> adapter(this, roundToInt(logicalTop), roundToInt(logicalTop + logicalHeight), left, heightRemaining);
        m_floatingObjects->placedFloatsTree().allOverlapsWithAdapter(adapter);

        const FloatingObject* lastFloat = adapter.lastFloat();
        if (offsetMode == ShapeOutsideFloatShapeOffset && lastFloat) {
            if (ShapeOutsideInfo* shapeOutside = lastFloat->renderer()->shapeOutsideInfo()) {
                shapeOutside->computeSegmentsForContainingBlockLine(logicalTop, logicalTopForFloat(lastFloat), logicalHeight);
                left += shapeOutside->rightSegmentMarginBoxDelta();
            }
        }
    }

    return left;
}

LayoutUnit RenderBlock::adjustLogicalLeftOffsetForLine(LayoutUnit offsetFromFloats, bool applyTextIndent) const
{
    LayoutUnit left = offsetFromFloats;

    if (applyTextIndent && style()->isLeftToRightDirection())
        left += textIndentOffset();

    if (style()->lineAlign() == LineAlignNone)
        return left;

    // Push in our left offset so that it is aligned with the character grid.
    LayoutState* layoutState = view()->layoutState();
    if (!layoutState)
        return left;

    RenderBlock* lineGrid = layoutState->lineGrid();
    if (!lineGrid || lineGrid->style()->writingMode() != style()->writingMode())
        return left;

    // FIXME: Should letter-spacing apply? This is complicated since it doesn't apply at the edge?
    float maxCharWidth = lineGrid->style()->font().primaryFont()->maxCharWidth();
    if (!maxCharWidth)
        return left;

    LayoutUnit lineGridOffset = lineGrid->isHorizontalWritingMode() ? layoutState->lineGridOffset().width(): layoutState->lineGridOffset().height();
    LayoutUnit layoutOffset = lineGrid->isHorizontalWritingMode() ? layoutState->layoutOffset().width() : layoutState->layoutOffset().height();

    // Push in to the nearest character width.
    // FIXME: This is wrong for RTL (https://bugs.webkit.org/show_bug.cgi?id=79945).
    // FIXME: This doesn't work with columns or regions (https://bugs.webkit.org/show_bug.cgi?id=79942).
    // FIXME: This doesn't work when the inline position of the object isn't set ahead of time.
    // FIXME: Dynamic changes to the font or to the inline position need to result in a deep relayout.
    // (https://bugs.webkit.org/show_bug.cgi?id=79944)
    float remainder = fmodf(maxCharWidth - fmodf(left + layoutOffset - lineGridOffset, maxCharWidth), maxCharWidth);
    left += remainder;
    return left;
}

LayoutUnit RenderBlock::logicalRightFloatOffsetForLine(LayoutUnit logicalTop, LayoutUnit fixedOffset, LayoutUnit* heightRemaining, LayoutUnit logicalHeight, ShapeOutsideFloatOffsetMode offsetMode) const
{
    LayoutUnit right = fixedOffset;
    if (m_floatingObjects && m_floatingObjects->hasRightObjects()) {
        if (heightRemaining)
            *heightRemaining = 1;

        LayoutUnit rightFloatOffset = fixedOffset;
        FloatIntervalSearchAdapter<FloatingObject::FloatRight> adapter(this, roundToInt(logicalTop), roundToInt(logicalTop + logicalHeight), rightFloatOffset, heightRemaining);
        m_floatingObjects->placedFloatsTree().allOverlapsWithAdapter(adapter);

        const FloatingObject* lastFloat = adapter.lastFloat();
        if (offsetMode == ShapeOutsideFloatShapeOffset && lastFloat) {
            if (ShapeOutsideInfo* shapeOutside = lastFloat->renderer()->shapeOutsideInfo()) {
                shapeOutside->computeSegmentsForContainingBlockLine(logicalTop, logicalTopForFloat(lastFloat), logicalHeight);
                rightFloatOffset += shapeOutside->leftSegmentMarginBoxDelta();
            }
        }

        right = min(right, rightFloatOffset);
    }
    return right;
}

LayoutUnit RenderBlock::adjustLogicalRightOffsetForLine(LayoutUnit offsetFromFloats, bool applyTextIndent) const
{
    LayoutUnit right = offsetFromFloats;

    if (applyTextIndent && !style()->isLeftToRightDirection())
        right -= textIndentOffset();

    if (style()->lineAlign() == LineAlignNone)
        return right;

    // Push in our right offset so that it is aligned with the character grid.
    LayoutState* layoutState = view()->layoutState();
    if (!layoutState)
        return right;

    RenderBlock* lineGrid = layoutState->lineGrid();
    if (!lineGrid || lineGrid->style()->writingMode() != style()->writingMode())
        return right;

    // FIXME: Should letter-spacing apply? This is complicated since it doesn't apply at the edge?
    float maxCharWidth = lineGrid->style()->font().primaryFont()->maxCharWidth();
    if (!maxCharWidth)
        return right;

    LayoutUnit lineGridOffset = lineGrid->isHorizontalWritingMode() ? layoutState->lineGridOffset().width(): layoutState->lineGridOffset().height();
    LayoutUnit layoutOffset = lineGrid->isHorizontalWritingMode() ? layoutState->layoutOffset().width() : layoutState->layoutOffset().height();

    // Push in to the nearest character width.
    // FIXME: This is wrong for RTL (https://bugs.webkit.org/show_bug.cgi?id=79945).
    // FIXME: This doesn't work with columns or regions (https://bugs.webkit.org/show_bug.cgi?id=79942).
    // FIXME: This doesn't work when the inline position of the object isn't set ahead of time.
    // FIXME: Dynamic changes to the font or to the inline position need to result in a deep relayout.
    // (https://bugs.webkit.org/show_bug.cgi?id=79944)
    float remainder = fmodf(fmodf(right + layoutOffset - lineGridOffset, maxCharWidth), maxCharWidth);
    right -= LayoutUnit::fromFloatCeil(remainder);
    return right;
}

LayoutUnit RenderBlock::nextFloatLogicalBottomBelow(LayoutUnit logicalHeight) const
{
    if (!m_floatingObjects)
        return logicalHeight;

    LayoutUnit bottom = LayoutUnit::max();
    const FloatingObjectSet& floatingObjectSet = m_floatingObjects->set();
    FloatingObjectSetIterator end = floatingObjectSet.end();
    for (FloatingObjectSetIterator it = floatingObjectSet.begin(); it != end; ++it) {
        FloatingObject* r = *it;
        LayoutUnit floatBottom = logicalBottomForFloat(r);
        if (floatBottom > logicalHeight)
            bottom = min(floatBottom, bottom);
    }

    return bottom == LayoutUnit::max() ? LayoutUnit() : bottom;
}

LayoutUnit RenderBlock::lowestFloatLogicalBottom(FloatingObject::Type floatType) const
{
    if (!m_floatingObjects)
        return 0;
    LayoutUnit lowestFloatBottom = 0;
    const FloatingObjectSet& floatingObjectSet = m_floatingObjects->set();
    FloatingObjectSetIterator end = floatingObjectSet.end();
    for (FloatingObjectSetIterator it = floatingObjectSet.begin(); it != end; ++it) {
        FloatingObject* r = *it;
        if (r->isPlaced() && r->type() & floatType)
            lowestFloatBottom = max(lowestFloatBottom, logicalBottomForFloat(r));
    }
    return lowestFloatBottom;
}

void RenderBlock::markLinesDirtyInBlockRange(LayoutUnit logicalTop, LayoutUnit logicalBottom, RootInlineBox* highest)
{
    if (logicalTop >= logicalBottom)
        return;

    RootInlineBox* lowestDirtyLine = lastRootBox();
    RootInlineBox* afterLowest = lowestDirtyLine;
    while (lowestDirtyLine && lowestDirtyLine->lineBottomWithLeading() >= logicalBottom && logicalBottom < LayoutUnit::max()) {
        afterLowest = lowestDirtyLine;
        lowestDirtyLine = lowestDirtyLine->prevRootBox();
    }

    while (afterLowest && afterLowest != highest && (afterLowest->lineBottomWithLeading() >= logicalTop || afterLowest->lineBottomWithLeading() < 0)) {
        afterLowest->markDirty();
        afterLowest = afterLowest->prevRootBox();
    }
}

void RenderBlock::clearFloats()
{
    if (m_floatingObjects)
        m_floatingObjects->setHorizontalWritingMode(isHorizontalWritingMode());

    HashSet<RenderBox*> oldIntrudingFloatSet;
    if (!childrenInline() && m_floatingObjects) {
        const FloatingObjectSet& floatingObjectSet = m_floatingObjects->set();
        FloatingObjectSetIterator end = floatingObjectSet.end();
        for (FloatingObjectSetIterator it = floatingObjectSet.begin(); it != end; ++it) {
            FloatingObject* floatingObject = *it;
            if (!floatingObject->isDescendant())
                oldIntrudingFloatSet.add(floatingObject->m_renderer);
        }
    }

    // Inline blocks are covered by the isReplaced() check in the avoidFloats method.
    if (avoidsFloats() || isRoot() || isRenderView() || isFloatingOrOutOfFlowPositioned() || isTableCell()) {
        if (m_floatingObjects) {
            deleteAllValues(m_floatingObjects->set());
            m_floatingObjects->clear();
        }
        if (!oldIntrudingFloatSet.isEmpty())
            markAllDescendantsWithFloatsForLayout();
        return;
    }

    typedef HashMap<RenderObject*, FloatingObject*> RendererToFloatInfoMap;
    RendererToFloatInfoMap floatMap;

    if (m_floatingObjects) {
        const FloatingObjectSet& floatingObjectSet = m_floatingObjects->set();
        if (childrenInline()) {
            FloatingObjectSetIterator end = floatingObjectSet.end();
            for (FloatingObjectSetIterator it = floatingObjectSet.begin(); it != end; ++it) {
                FloatingObject* f = *it;
                floatMap.add(f->m_renderer, f);
            }
        } else {
            deleteAllValues(floatingObjectSet);
        }
        m_floatingObjects->clear();
    }

    // We should not process floats if the parent node is not a RenderBlock. Otherwise, we will add
    // floats in an invalid context. This will cause a crash arising from a bad cast on the parent.
    // See <rdar://problem/8049753>, where float property is applied on a text node in a SVG.
    if (!parent() || !parent()->isRenderBlock())
        return;

    // Attempt to locate a previous sibling with overhanging floats.  We skip any elements that are
    // out of flow (like floating/positioned elements), and we also skip over any objects that may have shifted
    // to avoid floats.
    RenderBlock* parentBlock = toRenderBlock(parent());
    bool parentHasFloats = false;
    RenderObject* prev = previousSibling();
    while (prev && (prev->isFloatingOrOutOfFlowPositioned() || !prev->isBox() || !prev->isRenderBlock() || toRenderBlock(prev)->avoidsFloats())) {
        if (prev->isFloating())
            parentHasFloats = true;
        prev = prev->previousSibling();
    }

    // First add in floats from the parent.
    LayoutUnit logicalTopOffset = logicalTop();
    if (parentHasFloats)
        addIntrudingFloats(parentBlock, parentBlock->logicalLeftOffsetForContent(), logicalTopOffset);

    LayoutUnit logicalLeftOffset = 0;
    if (prev)
        logicalTopOffset -= toRenderBox(prev)->logicalTop();
    else {
        prev = parentBlock;
        logicalLeftOffset += parentBlock->logicalLeftOffsetForContent();
    }

    // Add overhanging floats from the previous RenderBlock, but only if it has a float that intrudes into our space.
    RenderBlock* block = toRenderBlock(prev);
    if (block->m_floatingObjects && block->lowestFloatLogicalBottom() > logicalTopOffset)
        addIntrudingFloats(block, logicalLeftOffset, logicalTopOffset);

    if (childrenInline()) {
        LayoutUnit changeLogicalTop = LayoutUnit::max();
        LayoutUnit changeLogicalBottom = LayoutUnit::min();
        if (m_floatingObjects) {
            const FloatingObjectSet& floatingObjectSet = m_floatingObjects->set();
            FloatingObjectSetIterator end = floatingObjectSet.end();
            for (FloatingObjectSetIterator it = floatingObjectSet.begin(); it != end; ++it) {
                FloatingObject* f = *it;
                FloatingObject* oldFloatingObject = floatMap.get(f->m_renderer);
                LayoutUnit logicalBottom = logicalBottomForFloat(f);
                if (oldFloatingObject) {
                    LayoutUnit oldLogicalBottom = logicalBottomForFloat(oldFloatingObject);
                    if (logicalWidthForFloat(f) != logicalWidthForFloat(oldFloatingObject) || logicalLeftForFloat(f) != logicalLeftForFloat(oldFloatingObject)) {
                        changeLogicalTop = 0;
                        changeLogicalBottom = max(changeLogicalBottom, max(logicalBottom, oldLogicalBottom));
                    } else {
                        if (logicalBottom != oldLogicalBottom) {
                            changeLogicalTop = min(changeLogicalTop, min(logicalBottom, oldLogicalBottom));
                            changeLogicalBottom = max(changeLogicalBottom, max(logicalBottom, oldLogicalBottom));
                        }
                        LayoutUnit logicalTop = logicalTopForFloat(f);
                        LayoutUnit oldLogicalTop = logicalTopForFloat(oldFloatingObject);
                        if (logicalTop != oldLogicalTop) {
                            changeLogicalTop = min(changeLogicalTop, min(logicalTop, oldLogicalTop));
                            changeLogicalBottom = max(changeLogicalBottom, max(logicalTop, oldLogicalTop));
                        }
                    }

                    floatMap.remove(f->m_renderer);
                    if (oldFloatingObject->m_originatingLine && !selfNeedsLayout()) {
                        ASSERT(oldFloatingObject->m_originatingLine->renderer() == this);
                        oldFloatingObject->m_originatingLine->markDirty();
                    }
                    delete oldFloatingObject;
                } else {
                    changeLogicalTop = 0;
                    changeLogicalBottom = max(changeLogicalBottom, logicalBottom);
                }
            }
        }

        RendererToFloatInfoMap::iterator end = floatMap.end();
        for (RendererToFloatInfoMap::iterator it = floatMap.begin(); it != end; ++it) {
            FloatingObject* floatingObject = (*it).value;
            if (!floatingObject->isDescendant()) {
                changeLogicalTop = 0;
                changeLogicalBottom = max(changeLogicalBottom, logicalBottomForFloat(floatingObject));
            }
        }
        deleteAllValues(floatMap);

        markLinesDirtyInBlockRange(changeLogicalTop, changeLogicalBottom);
    } else if (!oldIntrudingFloatSet.isEmpty()) {
        // If there are previously intruding floats that no longer intrude, then children with floats
        // should also get layout because they might need their floating object lists cleared.
        if (m_floatingObjects->set().size() < oldIntrudingFloatSet.size())
            markAllDescendantsWithFloatsForLayout();
        else {
            const FloatingObjectSet& floatingObjectSet = m_floatingObjects->set();
            FloatingObjectSetIterator end = floatingObjectSet.end();
            for (FloatingObjectSetIterator it = floatingObjectSet.begin(); it != end && !oldIntrudingFloatSet.isEmpty(); ++it)
                oldIntrudingFloatSet.remove((*it)->m_renderer);
            if (!oldIntrudingFloatSet.isEmpty())
                markAllDescendantsWithFloatsForLayout();
        }
    }
}

LayoutUnit RenderBlock::addOverhangingFloats(RenderBlock* child, bool makeChildPaintOtherFloats)
{
    // Prevent floats from being added to the canvas by the root element, e.g., <html>.
    if (child->hasOverflowClip() || !child->containsFloats() || child->isRoot() || child->hasColumns() || child->isWritingModeRoot())
        return 0;

    LayoutUnit childLogicalTop = child->logicalTop();
    LayoutUnit childLogicalLeft = child->logicalLeft();
    LayoutUnit lowestFloatLogicalBottom = 0;

    // Floats that will remain the child's responsibility to paint should factor into its
    // overflow.
    FloatingObjectSetIterator childEnd = child->m_floatingObjects->set().end();
    for (FloatingObjectSetIterator childIt = child->m_floatingObjects->set().begin(); childIt != childEnd; ++childIt) {
        FloatingObject* r = *childIt;
        LayoutUnit logicalBottomForFloat = min(this->logicalBottomForFloat(r), LayoutUnit::max() - childLogicalTop);
        LayoutUnit logicalBottom = childLogicalTop + logicalBottomForFloat;
        lowestFloatLogicalBottom = max(lowestFloatLogicalBottom, logicalBottom);

        if (logicalBottom > logicalHeight()) {
            // If the object is not in the list, we add it now.
            if (!containsFloat(r->m_renderer)) {
                LayoutSize offset = isHorizontalWritingMode() ? LayoutSize(-childLogicalLeft, -childLogicalTop) : LayoutSize(-childLogicalTop, -childLogicalLeft);
                FloatingObject* floatingObj = new FloatingObject(r->type(), LayoutRect(r->frameRect().location() - offset, r->frameRect().size()));
                floatingObj->m_renderer = r->m_renderer;

                // The nearest enclosing layer always paints the float (so that zindex and stacking
                // behaves properly).  We always want to propagate the desire to paint the float as
                // far out as we can, to the outermost block that overlaps the float, stopping only
                // if we hit a self-painting layer boundary.
                if (r->m_renderer->enclosingFloatPaintingLayer() == enclosingFloatPaintingLayer())
                    r->setShouldPaint(false);
                else
                    floatingObj->setShouldPaint(false);

                floatingObj->setIsDescendant(true);

                // We create the floating object list lazily.
                if (!m_floatingObjects)
                    createFloatingObjects();
                m_floatingObjects->add(floatingObj);
            }
        } else {
            if (makeChildPaintOtherFloats && !r->shouldPaint() && !r->m_renderer->hasSelfPaintingLayer()
                && r->m_renderer->isDescendantOf(child) && r->m_renderer->enclosingFloatPaintingLayer() == child->enclosingFloatPaintingLayer()) {
                // The float is not overhanging from this block, so if it is a descendant of the child, the child should
                // paint it (the other case is that it is intruding into the child), unless it has its own layer or enclosing
                // layer.
                // If makeChildPaintOtherFloats is false, it means that the child must already know about all the floats
                // it should paint.
                r->setShouldPaint(true);
            }

            // Since the float doesn't overhang, it didn't get put into our list.  We need to go ahead and add its overflow in to the
            // child now.
            if (r->isDescendant())
                child->addOverflowFromChild(r->m_renderer, LayoutSize(xPositionForFloatIncludingMargin(r), yPositionForFloatIncludingMargin(r)));
        }
    }
    return lowestFloatLogicalBottom;
}

bool RenderBlock::hasOverhangingFloat(RenderBox* renderer)
{
    if (!m_floatingObjects || hasColumns() || !parent())
        return false;

    const FloatingObjectSet& floatingObjectSet = m_floatingObjects->set();
    FloatingObjectSetIterator it = floatingObjectSet.find<RenderBox*, FloatingObjectHashTranslator>(renderer);
    if (it == floatingObjectSet.end())
        return false;

    return logicalBottomForFloat(*it) > logicalHeight();
}

void RenderBlock::addIntrudingFloats(RenderBlock* prev, LayoutUnit logicalLeftOffset, LayoutUnit logicalTopOffset)
{
    ASSERT(!avoidsFloats());

    // If the parent or previous sibling doesn't have any floats to add, don't bother.
    if (!prev->m_floatingObjects)
        return;

    logicalLeftOffset += marginLogicalLeft();

    const FloatingObjectSet& prevSet = prev->m_floatingObjects->set();
    FloatingObjectSetIterator prevEnd = prevSet.end();
    for (FloatingObjectSetIterator prevIt = prevSet.begin(); prevIt != prevEnd; ++prevIt) {
        FloatingObject* r = *prevIt;
        if (logicalBottomForFloat(r) > logicalTopOffset) {
            if (!m_floatingObjects || !m_floatingObjects->set().contains(r)) {
                LayoutSize offset = isHorizontalWritingMode() ? LayoutSize(logicalLeftOffset, logicalTopOffset) : LayoutSize(logicalTopOffset, logicalLeftOffset);
                FloatingObject* floatingObj = new FloatingObject(r->type(), LayoutRect(r->frameRect().location() - offset, r->frameRect().size()));

                // Applying the child's margin makes no sense in the case where the child was passed in.
                // since this margin was added already through the modification of the |logicalLeftOffset| variable
                // above.  |logicalLeftOffset| will equal the margin in this case, so it's already been taken
                // into account.  Only apply this code if prev is the parent, since otherwise the left margin
                // will get applied twice.
                if (prev != parent()) {
                    if (isHorizontalWritingMode())
                        floatingObj->setX(floatingObj->x() + prev->marginLeft());
                    else
                        floatingObj->setY(floatingObj->y() + prev->marginTop());
                }

                floatingObj->setShouldPaint(false); // We are not in the direct inheritance chain for this float. We will never paint it.
                floatingObj->m_renderer = r->m_renderer;

                // We create the floating object list lazily.
                if (!m_floatingObjects)
                    createFloatingObjects();
                m_floatingObjects->add(floatingObj);
            }
        }
    }
}

bool RenderBlock::avoidsFloats() const
{
    // Floats can't intrude into our box if we have a non-auto column count or width.
    return RenderBox::avoidsFloats() || !style()->hasAutoColumnCount() || !style()->hasAutoColumnWidth();
}

bool RenderBlock::containsFloat(RenderBox* renderer) const
{
    return m_floatingObjects && m_floatingObjects->set().contains<RenderBox*, FloatingObjectHashTranslator>(renderer);
}

void RenderBlock::markShapeInsideDescendantsForLayout()
{
    if (!everHadLayout())
        return;
    if (childrenInline()) {
        setNeedsLayout();
        return;
    }
    for (RenderObject* child = firstChild(); child; child = child->nextSibling()) {
        if (!child->isRenderBlock())
            continue;
        RenderBlock* childBlock = toRenderBlock(child);
        childBlock->markShapeInsideDescendantsForLayout();
    }
}

void RenderBlock::markAllDescendantsWithFloatsForLayout(RenderBox* floatToRemove, bool inLayout)
{
    if (!everHadLayout() && !containsFloats())
        return;

    MarkingBehavior markParents = inLayout ? MarkOnlyThis : MarkContainingBlockChain;
    setChildNeedsLayout(markParents);

    if (floatToRemove)
        removeFloatingObject(floatToRemove);

    // Iterate over our children and mark them as needed.
    if (!childrenInline()) {
        for (RenderObject* child = firstChild(); child; child = child->nextSibling()) {
            if ((!floatToRemove && child->isFloatingOrOutOfFlowPositioned()) || !child->isRenderBlock())
                continue;
            RenderBlock* childBlock = toRenderBlock(child);
            if ((floatToRemove ? childBlock->containsFloat(floatToRemove) : childBlock->containsFloats()) || childBlock->shrinkToAvoidFloats())
                childBlock->markAllDescendantsWithFloatsForLayout(floatToRemove, inLayout);
        }
    }
}

void RenderBlock::markSiblingsWithFloatsForLayout(RenderBox* floatToRemove)
{
    if (!m_floatingObjects)
        return;

    const FloatingObjectSet& floatingObjectSet = m_floatingObjects->set();
    FloatingObjectSetIterator end = floatingObjectSet.end();

    for (RenderObject* next = nextSibling(); next; next = next->nextSibling()) {
        if (!next->isRenderBlock() || next->isFloatingOrOutOfFlowPositioned() || toRenderBlock(next)->avoidsFloats())
            continue;

        RenderBlock* nextBlock = toRenderBlock(next);
        for (FloatingObjectSetIterator it = floatingObjectSet.begin(); it != end; ++it) {
            RenderBox* floatingBox = (*it)->renderer();
            if (floatToRemove && floatingBox != floatToRemove)
                continue;
            if (nextBlock->containsFloat(floatingBox))
                nextBlock->markAllDescendantsWithFloatsForLayout(floatingBox);
        }
    }
}

LayoutUnit RenderBlock::getClearDelta(RenderBox* child, LayoutUnit logicalTop)
{
    // There is no need to compute clearance if we have no floats.
    if (!containsFloats())
        return 0;

    // At least one float is present.  We need to perform the clearance computation.
    bool clearSet = child->style()->clear() != CNONE;
    LayoutUnit logicalBottom = 0;
    switch (child->style()->clear()) {
        case CNONE:
            break;
        case CLEFT:
            logicalBottom = lowestFloatLogicalBottom(FloatingObject::FloatLeft);
            break;
        case CRIGHT:
            logicalBottom = lowestFloatLogicalBottom(FloatingObject::FloatRight);
            break;
        case CBOTH:
            logicalBottom = lowestFloatLogicalBottom();
            break;
    }

    // We also clear floats if we are too big to sit on the same line as a float (and wish to avoid floats by default).
    LayoutUnit result = clearSet ? max<LayoutUnit>(0, logicalBottom - logicalTop) : LayoutUnit();
    if (!result && child->avoidsFloats()) {
        LayoutUnit newLogicalTop = logicalTop;
        while (true) {
            LayoutUnit availableLogicalWidthAtNewLogicalTopOffset = availableLogicalWidthForLine(newLogicalTop, false, logicalHeightForChild(child));
            if (availableLogicalWidthAtNewLogicalTopOffset == availableLogicalWidthForContent(newLogicalTop))
                return newLogicalTop - logicalTop;

            RenderRegion* region = regionAtBlockOffset(logicalTopForChild(child));
            LayoutRect borderBox = child->borderBoxRectInRegion(region, offsetFromLogicalTopOfFirstPage() + logicalTopForChild(child), DoNotCacheRenderBoxRegionInfo);
            LayoutUnit childLogicalWidthAtOldLogicalTopOffset = isHorizontalWritingMode() ? borderBox.width() : borderBox.height();

            // FIXME: None of this is right for perpendicular writing-mode children.
            LayoutUnit childOldLogicalWidth = child->logicalWidth();
            LayoutUnit childOldMarginLeft = child->marginLeft();
            LayoutUnit childOldMarginRight = child->marginRight();
            LayoutUnit childOldLogicalTop = child->logicalTop();

            child->setLogicalTop(newLogicalTop);
            child->updateLogicalWidth();
            region = regionAtBlockOffset(logicalTopForChild(child));
            borderBox = child->borderBoxRectInRegion(region, offsetFromLogicalTopOfFirstPage() + logicalTopForChild(child), DoNotCacheRenderBoxRegionInfo);
            LayoutUnit childLogicalWidthAtNewLogicalTopOffset = isHorizontalWritingMode() ? borderBox.width() : borderBox.height();

            child->setLogicalTop(childOldLogicalTop);
            child->setLogicalWidth(childOldLogicalWidth);
            child->setMarginLeft(childOldMarginLeft);
            child->setMarginRight(childOldMarginRight);

            if (childLogicalWidthAtNewLogicalTopOffset <= availableLogicalWidthAtNewLogicalTopOffset) {
                // Even though we may not be moving, if the logical width did shrink because of the presence of new floats, then
                // we need to force a relayout as though we shifted. This happens because of the dynamic addition of overhanging floats
                // from previous siblings when negative margins exist on a child (see the addOverhangingFloats call at the end of collapseMargins).
                if (childLogicalWidthAtOldLogicalTopOffset != childLogicalWidthAtNewLogicalTopOffset)
                    child->setChildNeedsLayout(MarkOnlyThis);
                return newLogicalTop - logicalTop;
            }

            newLogicalTop = nextFloatLogicalBottomBelow(newLogicalTop);
            ASSERT(newLogicalTop >= logicalTop);
            if (newLogicalTop < logicalTop)
                break;
        }
        ASSERT_NOT_REACHED();
    }
    return result;
}

bool RenderBlock::isPointInOverflowControl(HitTestResult& result, const LayoutPoint& locationInContainer, const LayoutPoint& accumulatedOffset)
{
    if (!scrollsOverflow())
        return false;

    return layer()->hitTestOverflowControls(result, roundedIntPoint(locationInContainer - toLayoutSize(accumulatedOffset)));
}

Node* RenderBlock::nodeForHitTest() const
{
    // If we are in the margins of block elements that are part of a
    // continuation we're actually still inside the enclosing element
    // that was split. Use the appropriate inner node.
    return isAnonymousBlockContinuation() ? continuation()->node() : node();
}

bool RenderBlock::nodeAtPoint(const HitTestRequest& request, HitTestResult& result, const HitTestLocation& locationInContainer, const LayoutPoint& accumulatedOffset, HitTestAction hitTestAction)
{
    LayoutPoint adjustedLocation(accumulatedOffset + location());
    LayoutSize localOffset = toLayoutSize(adjustedLocation);

    if (!isRenderView()) {
        // Check if we need to do anything at all.
        LayoutRect overflowBox = visualOverflowRect();
        flipForWritingMode(overflowBox);
        overflowBox.moveBy(adjustedLocation);
        if (!locationInContainer.intersects(overflowBox))
            return false;
    }

    if ((hitTestAction == HitTestBlockBackground || hitTestAction == HitTestChildBlockBackground) && isPointInOverflowControl(result, locationInContainer.point(), adjustedLocation)) {
        updateHitTestResult(result, locationInContainer.point() - localOffset);
        // FIXME: isPointInOverflowControl() doesn't handle rect-based tests yet.
        if (!result.addNodeToRectBasedTestResult(nodeForHitTest(), request, locationInContainer))
           return true;
    }

    // If we have clipping, then we can't have any spillout.
    bool useOverflowClip = hasOverflowClip() && !hasSelfPaintingLayer();
    bool useClip = (hasControlClip() || useOverflowClip);
    bool checkChildren = !useClip || (hasControlClip() ? locationInContainer.intersects(controlClipRect(adjustedLocation)) : locationInContainer.intersects(overflowClipRect(adjustedLocation, locationInContainer.region(), IncludeOverlayScrollbarSize)));
    if (checkChildren) {
        // Hit test descendants first.
        LayoutSize scrolledOffset(localOffset);
        if (hasOverflowClip())
            scrolledOffset -= scrolledContentOffset();

        // Hit test contents if we don't have columns.
        if (!hasColumns()) {
            if (hitTestContents(request, result, locationInContainer, toLayoutPoint(scrolledOffset), hitTestAction)) {
                updateHitTestResult(result, flipForWritingMode(locationInContainer.point() - localOffset));
                return true;
            }
            if (hitTestAction == HitTestFloat && hitTestFloats(request, result, locationInContainer, toLayoutPoint(scrolledOffset)))
                return true;
        } else if (hitTestColumns(request, result, locationInContainer, toLayoutPoint(scrolledOffset), hitTestAction)) {
            updateHitTestResult(result, flipForWritingMode(locationInContainer.point() - localOffset));
            return true;
        }
    }

    // Check if the point is outside radii.
    if (!isRenderView() && style()->hasBorderRadius()) {
        LayoutRect borderRect = borderBoxRect();
        borderRect.moveBy(adjustedLocation);
        RoundedRect border = style()->getRoundedBorderFor(borderRect, view());
        if (!locationInContainer.intersects(border))
            return false;
    }

    // Now hit test our background
    if (hitTestAction == HitTestBlockBackground || hitTestAction == HitTestChildBlockBackground) {
        LayoutRect boundsRect(adjustedLocation, size());
        if (visibleToHitTestRequest(request) && locationInContainer.intersects(boundsRect)) {
            updateHitTestResult(result, flipForWritingMode(locationInContainer.point() - localOffset));
            if (!result.addNodeToRectBasedTestResult(nodeForHitTest(), request, locationInContainer, boundsRect))
                return true;
        }
    }

    return false;
}

bool RenderBlock::hitTestFloats(const HitTestRequest& request, HitTestResult& result, const HitTestLocation& locationInContainer, const LayoutPoint& accumulatedOffset)
{
    if (!m_floatingObjects)
        return false;

    LayoutPoint adjustedLocation = accumulatedOffset;
    if (isRenderView()) {
        adjustedLocation += toLayoutSize(toRenderView(this)->frameView()->scrollPosition());
    }

    const FloatingObjectSet& floatingObjectSet = m_floatingObjects->set();
    FloatingObjectSetIterator begin = floatingObjectSet.begin();
    for (FloatingObjectSetIterator it = floatingObjectSet.end(); it != begin;) {
        --it;
        FloatingObject* floatingObject = *it;
        if (floatingObject->shouldPaint() && !floatingObject->m_renderer->hasSelfPaintingLayer()) {
            LayoutUnit xOffset = xPositionForFloatIncludingMargin(floatingObject) - floatingObject->m_renderer->x();
            LayoutUnit yOffset = yPositionForFloatIncludingMargin(floatingObject) - floatingObject->m_renderer->y();
            LayoutPoint childPoint = flipFloatForWritingModeForChild(floatingObject, adjustedLocation + LayoutSize(xOffset, yOffset));
            if (floatingObject->m_renderer->hitTest(request, result, locationInContainer, childPoint)) {
                updateHitTestResult(result, locationInContainer.point() - toLayoutSize(childPoint));
                return true;
            }
        }
    }

    return false;
}

class ColumnRectIterator {
    WTF_MAKE_NONCOPYABLE(ColumnRectIterator);
public:
    ColumnRectIterator(const RenderBlock& block)
        : m_block(block)
        , m_colInfo(block.columnInfo())
        , m_direction(m_block.style()->isFlippedBlocksWritingMode() ? 1 : -1)
        , m_isHorizontal(block.isHorizontalWritingMode())
        , m_logicalLeft(block.logicalLeftOffsetForContent())
    {
        int colCount = m_colInfo->columnCount();
        m_colIndex = colCount - 1;
        m_currLogicalTopOffset = colCount * m_colInfo->columnHeight() * m_direction;
        update();
    }

    void advance()
    {
        ASSERT(hasMore());
        m_colIndex--;
        update();
    }

    LayoutRect columnRect() const { return m_colRect; }
    bool hasMore() const { return m_colIndex >= 0; }
    int columnIndex() const { return m_colIndex; }

    void adjust(LayoutSize& offset) const
    {
        LayoutUnit currLogicalLeftOffset = (m_isHorizontal ? m_colRect.x() : m_colRect.y()) - m_logicalLeft;
        offset += m_isHorizontal ? LayoutSize(currLogicalLeftOffset, m_currLogicalTopOffset) : LayoutSize(m_currLogicalTopOffset, currLogicalLeftOffset);
        if (m_colInfo->progressionAxis() == ColumnInfo::BlockAxis) {
            if (m_isHorizontal)
                offset.expand(0, m_colRect.y() - m_block.borderTop() - m_block.paddingTop());
            else
                offset.expand(m_colRect.x() - m_block.borderLeft() - m_block.paddingLeft(), 0);
        }
    }

private:
    void update()
    {
        if (m_colIndex < 0)
            return;

        m_colRect = m_block.columnRectAt(const_cast<ColumnInfo*>(m_colInfo), m_colIndex);
        m_block.flipForWritingMode(m_colRect);
        m_currLogicalTopOffset -= (m_isHorizontal ? m_colRect.height() : m_colRect.width()) * m_direction;
    }

    const RenderBlock& m_block;
    const ColumnInfo* const m_colInfo;
    const int m_direction;
    const bool m_isHorizontal;
    const LayoutUnit m_logicalLeft;
    int m_colIndex;
    LayoutUnit m_currLogicalTopOffset;
    LayoutRect m_colRect;
};

bool RenderBlock::hitTestColumns(const HitTestRequest& request, HitTestResult& result, const HitTestLocation& locationInContainer, const LayoutPoint& accumulatedOffset, HitTestAction hitTestAction)
{
    // We need to do multiple passes, breaking up our hit testing into strips.
    if (!hasColumns())
        return false;

    ColumnInfo* colInfo = columnInfo();
    for (ColumnRectIterator it(*this); it.hasMore(); it.advance()) {
        LayoutRect hitRect = locationInContainer.boundingBox();
        LayoutRect colRect = it.columnRect();
        adjustColRectForSpanningHeader(this, colInfo, it.columnIndex(), colRect);
        colRect.moveBy(accumulatedOffset);
        if (locationInContainer.intersects(colRect)) {
            // The point is inside this column.
            // Adjust accumulatedOffset to change where we hit test.
            LayoutSize offset;
            it.adjust(offset);
            LayoutPoint finalLocation = accumulatedOffset + offset;
            if (!result.isRectBasedTest() || colRect.contains(hitRect))
                return hitTestContents(request, result, locationInContainer, finalLocation, hitTestAction) || (hitTestAction == HitTestFloat && hitTestFloats(request, result, locationInContainer, finalLocation));

            hitTestContents(request, result, locationInContainer, finalLocation, hitTestAction);
        }
    }

    return false;
}

void RenderBlock::adjustForColumnRect(LayoutSize& offset, const LayoutPoint& locationInContainer) const
{
    for (ColumnRectIterator it(*this); it.hasMore(); it.advance()) {
        LayoutRect colRect = it.columnRect();
        if (colRect.contains(locationInContainer)) {
            it.adjust(offset);
            return;
        }
    }
}

bool RenderBlock::hitTestContents(const HitTestRequest& request, HitTestResult& result, const HitTestLocation& locationInContainer, const LayoutPoint& accumulatedOffset, HitTestAction hitTestAction)
{
    if (isRenderRegion())
        return toRenderRegion(this)->hitTestFlowThreadContents(request, result, locationInContainer, accumulatedOffset, hitTestAction);

    if (childrenInline() && !isTable()) {
        // We have to hit-test our line boxes.
        if (m_lineBoxes.hitTest(this, request, result, locationInContainer, accumulatedOffset, hitTestAction))
            return true;
    } else {
        // Hit test our children.
        HitTestAction childHitTest = hitTestAction;
        if (hitTestAction == HitTestChildBlockBackgrounds)
            childHitTest = HitTestChildBlockBackground;
        for (RenderBox* child = lastChildBox(); child; child = child->previousSiblingBox()) {
            LayoutPoint childPoint = flipForWritingModeForChild(child, accumulatedOffset);
            if (!child->hasSelfPaintingLayer() && !child->isFloating() && child->nodeAtPoint(request, result, locationInContainer, childPoint, childHitTest))
                return true;
        }
    }

    return false;
}

Position RenderBlock::positionForBox(InlineBox *box, bool start) const
{
    if (!box)
        return Position();

    if (!box->renderer()->nonPseudoNode())
        return createLegacyEditingPosition(nonPseudoNode(), start ? caretMinOffset() : caretMaxOffset());

    if (!box->isInlineTextBox())
        return createLegacyEditingPosition(box->renderer()->nonPseudoNode(), start ? box->renderer()->caretMinOffset() : box->renderer()->caretMaxOffset());

    InlineTextBox* textBox = toInlineTextBox(box);
    return createLegacyEditingPosition(box->renderer()->nonPseudoNode(), start ? textBox->start() : textBox->start() + textBox->len());
}

static inline bool isEditingBoundary(RenderObject* ancestor, RenderObject* child)
{
    ASSERT(!ancestor || ancestor->nonPseudoNode());
    ASSERT(child && child->nonPseudoNode());
    return !ancestor || !ancestor->parent() || (ancestor->hasLayer() && ancestor->parent()->isRenderView())
        || ancestor->nonPseudoNode()->rendererIsEditable() == child->nonPseudoNode()->rendererIsEditable();
}

// FIXME: This function should go on RenderObject as an instance method. Then
// all cases in which positionForPoint recurs could call this instead to
// prevent crossing editable boundaries. This would require many tests.
static PositionWithAffinity positionForPointRespectingEditingBoundaries(RenderBlock* parent, RenderBox* child, const LayoutPoint& pointInParentCoordinates)
{
    LayoutPoint childLocation = child->location();
    if (child->isInFlowPositioned())
        childLocation += child->offsetForInFlowPosition();

    // FIXME: This is wrong if the child's writing-mode is different from the parent's.
    LayoutPoint pointInChildCoordinates(toLayoutPoint(pointInParentCoordinates - childLocation));

    // If this is an anonymous renderer, we just recur normally
    Node* childNode = child->nonPseudoNode();
    if (!childNode)
        return child->positionForPoint(pointInChildCoordinates);

    // Otherwise, first make sure that the editability of the parent and child agree.
    // If they don't agree, then we return a visible position just before or after the child
    RenderObject* ancestor = parent;
    while (ancestor && !ancestor->nonPseudoNode())
        ancestor = ancestor->parent();

    // If we can't find an ancestor to check editability on, or editability is unchanged, we recur like normal
    if (isEditingBoundary(ancestor, child))
        return child->positionForPoint(pointInChildCoordinates);

    // Otherwise return before or after the child, depending on if the click was to the logical left or logical right of the child
    LayoutUnit childMiddle = parent->logicalWidthForChild(child) / 2;
    LayoutUnit logicalLeft = parent->isHorizontalWritingMode() ? pointInChildCoordinates.x() : pointInChildCoordinates.y();
    if (logicalLeft < childMiddle)
        return ancestor->createPositionWithAffinity(childNode->nodeIndex(), DOWNSTREAM);
    return ancestor->createPositionWithAffinity(childNode->nodeIndex() + 1, UPSTREAM);
}

PositionWithAffinity RenderBlock::positionForPointWithInlineChildren(const LayoutPoint& pointInLogicalContents)
{
    ASSERT(childrenInline());

    if (!firstRootBox())
        return createPositionWithAffinity(0, DOWNSTREAM);

    bool linesAreFlipped = style()->isFlippedLinesWritingMode();
    bool blocksAreFlipped = style()->isFlippedBlocksWritingMode();

    // look for the closest line box in the root box which is at the passed-in y coordinate
    InlineBox* closestBox = 0;
    RootInlineBox* firstRootBoxWithChildren = 0;
    RootInlineBox* lastRootBoxWithChildren = 0;
    for (RootInlineBox* root = firstRootBox(); root; root = root->nextRootBox()) {
        if (!root->firstLeafChild())
            continue;
        if (!firstRootBoxWithChildren)
            firstRootBoxWithChildren = root;

        if (!linesAreFlipped && root->isFirstAfterPageBreak() && (pointInLogicalContents.y() < root->lineTopWithLeading()
            || (blocksAreFlipped && pointInLogicalContents.y() == root->lineTopWithLeading())))
            break;

        lastRootBoxWithChildren = root;

        // check if this root line box is located at this y coordinate
        if (pointInLogicalContents.y() < root->selectionBottom() || (blocksAreFlipped && pointInLogicalContents.y() == root->selectionBottom())) {
            if (linesAreFlipped) {
                RootInlineBox* nextRootBoxWithChildren = root->nextRootBox();
                while (nextRootBoxWithChildren && !nextRootBoxWithChildren->firstLeafChild())
                    nextRootBoxWithChildren = nextRootBoxWithChildren->nextRootBox();

                if (nextRootBoxWithChildren && nextRootBoxWithChildren->isFirstAfterPageBreak() && (pointInLogicalContents.y() > nextRootBoxWithChildren->lineTopWithLeading()
                    || (!blocksAreFlipped && pointInLogicalContents.y() == nextRootBoxWithChildren->lineTopWithLeading())))
                    continue;
            }
            closestBox = root->closestLeafChildForLogicalLeftPosition(pointInLogicalContents.x());
            if (closestBox)
                break;
        }
    }

    bool moveCaretToBoundary = document()->frame()->editor()->behavior().shouldMoveCaretToHorizontalBoundaryWhenPastTopOrBottom();

    if (!moveCaretToBoundary && !closestBox && lastRootBoxWithChildren) {
        // y coordinate is below last root line box, pretend we hit it
        closestBox = lastRootBoxWithChildren->closestLeafChildForLogicalLeftPosition(pointInLogicalContents.x());
    }

    if (closestBox) {
        if (moveCaretToBoundary) {
            LayoutUnit firstRootBoxWithChildrenTop = min<LayoutUnit>(firstRootBoxWithChildren->selectionTop(), firstRootBoxWithChildren->logicalTop());
            if (pointInLogicalContents.y() < firstRootBoxWithChildrenTop
                || (blocksAreFlipped && pointInLogicalContents.y() == firstRootBoxWithChildrenTop)) {
                InlineBox* box = firstRootBoxWithChildren->firstLeafChild();
                if (box->isLineBreak()) {
                    if (InlineBox* newBox = box->nextLeafChildIgnoringLineBreak())
                        box = newBox;
                }
                // y coordinate is above first root line box, so return the start of the first
                return PositionWithAffinity(positionForBox(box, true), DOWNSTREAM);
            }
        }

        // pass the box a top position that is inside it
        LayoutPoint point(pointInLogicalContents.x(), closestBox->root()->blockDirectionPointInLine());
        if (!isHorizontalWritingMode())
            point = point.transposedPoint();
        if (closestBox->renderer()->isReplaced())
            return positionForPointRespectingEditingBoundaries(this, toRenderBox(closestBox->renderer()), point);
        return closestBox->renderer()->positionForPoint(point);
    }

    if (lastRootBoxWithChildren) {
        // We hit this case for Mac behavior when the Y coordinate is below the last box.
        ASSERT(moveCaretToBoundary);
        InlineBox* logicallyLastBox;
        if (lastRootBoxWithChildren->getLogicalEndBoxWithNode(logicallyLastBox))
            return PositionWithAffinity(positionForBox(logicallyLastBox, false), DOWNSTREAM);
    }

    // Can't reach this. We have a root line box, but it has no kids.
    // FIXME: This should ASSERT_NOT_REACHED(), but clicking on placeholder text
    // seems to hit this code path.
    return createPositionWithAffinity(0, DOWNSTREAM);
}

static inline bool isChildHitTestCandidate(RenderBox* box)
{
    return box->height() && box->style()->visibility() == VISIBLE && !box->isFloatingOrOutOfFlowPositioned();
}

PositionWithAffinity RenderBlock::positionForPoint(const LayoutPoint& point)
{
    if (isTable())
        return RenderBox::positionForPoint(point);

    if (isReplaced()) {
        // FIXME: This seems wrong when the object's writing-mode doesn't match the line's writing-mode.
        LayoutUnit pointLogicalLeft = isHorizontalWritingMode() ? point.x() : point.y();
        LayoutUnit pointLogicalTop = isHorizontalWritingMode() ? point.y() : point.x();

        if (pointLogicalTop < 0 || (pointLogicalTop < logicalHeight() && pointLogicalLeft < 0))
            return createPositionWithAffinity(caretMinOffset(), DOWNSTREAM);
        if (pointLogicalTop >= logicalHeight() || (pointLogicalTop >= 0 && pointLogicalLeft >= logicalWidth()))
            return createPositionWithAffinity(caretMaxOffset(), DOWNSTREAM);
    }

    LayoutPoint pointInContents = point;
    offsetForContents(pointInContents);
    LayoutPoint pointInLogicalContents(pointInContents);
    if (!isHorizontalWritingMode())
        pointInLogicalContents = pointInLogicalContents.transposedPoint();

    if (childrenInline())
        return positionForPointWithInlineChildren(pointInLogicalContents);

    RenderBox* lastCandidateBox = lastChildBox();
    while (lastCandidateBox && !isChildHitTestCandidate(lastCandidateBox))
        lastCandidateBox = lastCandidateBox->previousSiblingBox();

    bool blocksAreFlipped = style()->isFlippedBlocksWritingMode();
    if (lastCandidateBox) {
        if (pointInLogicalContents.y() > logicalTopForChild(lastCandidateBox)
            || (!blocksAreFlipped && pointInLogicalContents.y() == logicalTopForChild(lastCandidateBox)))
            return positionForPointRespectingEditingBoundaries(this, lastCandidateBox, pointInContents);

        for (RenderBox* childBox = firstChildBox(); childBox; childBox = childBox->nextSiblingBox()) {
            if (!isChildHitTestCandidate(childBox))
                continue;
            LayoutUnit childLogicalBottom = logicalTopForChild(childBox) + logicalHeightForChild(childBox);
            // We hit child if our click is above the bottom of its padding box (like IE6/7 and FF3).
            if (isChildHitTestCandidate(childBox) && (pointInLogicalContents.y() < childLogicalBottom
                || (blocksAreFlipped && pointInLogicalContents.y() == childLogicalBottom)))
                return positionForPointRespectingEditingBoundaries(this, childBox, pointInContents);
        }
    }

    // We only get here if there are no hit test candidate children below the click.
    return RenderBox::positionForPoint(point);
}

void RenderBlock::offsetForContents(LayoutPoint& offset) const
{
    offset = flipForWritingMode(offset);

    if (hasOverflowClip())
        offset += scrolledContentOffset();

    if (hasColumns())
        adjustPointToColumnContents(offset);

    offset = flipForWritingMode(offset);
}

LayoutUnit RenderBlock::availableLogicalWidth() const
{
    // If we have multiple columns, then the available logical width is reduced to our column width.
    if (hasColumns())
        return desiredColumnWidth();
    return RenderBox::availableLogicalWidth();
}

int RenderBlock::columnGap() const
{
    if (style()->hasNormalColumnGap())
        return style()->fontDescription().computedPixelSize(); // "1em" is recommended as the normal gap setting. Matches <p> margins.
    return static_cast<int>(style()->columnGap());
}

void RenderBlock::calcColumnWidth()
{
    if (document()->regionBasedColumnsEnabled())
        return;

    // Calculate our column width and column count.
    // FIXME: Can overflow on fast/block/float/float-not-removed-from-next-sibling4.html, see https://bugs.webkit.org/show_bug.cgi?id=68744
    unsigned desiredColumnCount = 1;
    LayoutUnit desiredColumnWidth = contentLogicalWidth();

    // For now, we don't support multi-column layouts when printing, since we have to do a lot of work for proper pagination.
    if (document()->paginated() || (style()->hasAutoColumnCount() && style()->hasAutoColumnWidth()) || !style()->hasInlineColumnAxis()) {
        setDesiredColumnCountAndWidth(desiredColumnCount, desiredColumnWidth);
        return;
    }

    LayoutUnit availWidth = desiredColumnWidth;
    LayoutUnit colGap = columnGap();
    LayoutUnit colWidth = max<LayoutUnit>(1, LayoutUnit(style()->columnWidth()));
    int colCount = max<int>(1, style()->columnCount());

    if (style()->hasAutoColumnWidth() && !style()->hasAutoColumnCount()) {
        desiredColumnCount = colCount;
        desiredColumnWidth = max<LayoutUnit>(0, (availWidth - ((desiredColumnCount - 1) * colGap)) / desiredColumnCount);
    } else if (!style()->hasAutoColumnWidth() && style()->hasAutoColumnCount()) {
        desiredColumnCount = max<LayoutUnit>(1, (availWidth + colGap) / (colWidth + colGap));
        desiredColumnWidth = ((availWidth + colGap) / desiredColumnCount) - colGap;
    } else {
        desiredColumnCount = max<LayoutUnit>(min<LayoutUnit>(colCount, (availWidth + colGap) / (colWidth + colGap)), 1);
        desiredColumnWidth = ((availWidth + colGap) / desiredColumnCount) - colGap;
    }
    setDesiredColumnCountAndWidth(desiredColumnCount, desiredColumnWidth);
}

bool RenderBlock::requiresColumns(int desiredColumnCount) const
{
    // If overflow-y is set to paged-x or paged-y on the body or html element, we'll handle the paginating
    // in the RenderView instead.
    bool isPaginated = (style()->overflowY() == OPAGEDX || style()->overflowY() == OPAGEDY) && !(isRoot() || isBody());

    return firstChild()
        && (desiredColumnCount != 1 || !style()->hasAutoColumnWidth() || !style()->hasInlineColumnAxis() || isPaginated)
        && !firstChild()->isAnonymousColumnsBlock()
        && !firstChild()->isAnonymousColumnSpanBlock();
}

void RenderBlock::setDesiredColumnCountAndWidth(int count, LayoutUnit width)
{
    bool destroyColumns = !requiresColumns(count);
    if (destroyColumns) {
        if (hasColumns()) {
            gColumnInfoMap->take(this);
            setHasColumns(false);
        }
    } else {
        ColumnInfo* info;
        if (hasColumns())
            info = gColumnInfoMap->get(this);
        else {
            if (!gColumnInfoMap)
                gColumnInfoMap = new ColumnInfoMap;
            info = new ColumnInfo;
            gColumnInfoMap->add(this, adoptPtr(info));
            setHasColumns(true);
        }
        info->setDesiredColumnCount(count);
        info->setDesiredColumnWidth(width);
        info->setProgressionAxis(style()->hasInlineColumnAxis() ? ColumnInfo::InlineAxis : ColumnInfo::BlockAxis);
        info->setProgressionIsReversed(style()->columnProgression() == ReverseColumnProgression);
    }
}

void RenderBlock::updateColumnInfoFromStyle(RenderStyle* style)
{
    if (!hasColumns())
        return;

    ColumnInfo* info = gColumnInfoMap->get(this);

    bool needsLayout = false;
    ColumnInfo::Axis oldAxis = info->progressionAxis();
    ColumnInfo::Axis newAxis = style->hasInlineColumnAxis() ? ColumnInfo::InlineAxis : ColumnInfo::BlockAxis;
    if (oldAxis != newAxis) {
        info->setProgressionAxis(newAxis);
        needsLayout = true;
    }

    bool oldProgressionIsReversed = info->progressionIsReversed();
    bool newProgressionIsReversed = style->columnProgression() == ReverseColumnProgression;
    if (oldProgressionIsReversed != newProgressionIsReversed) {
        info->setProgressionIsReversed(newProgressionIsReversed);
        needsLayout = true;
    }

    if (needsLayout)
        setNeedsLayoutAndPrefWidthsRecalc();
}

LayoutUnit RenderBlock::desiredColumnWidth() const
{
    if (!hasColumns())
        return contentLogicalWidth();
    return gColumnInfoMap->get(this)->desiredColumnWidth();
}

unsigned RenderBlock::desiredColumnCount() const
{
    if (!hasColumns())
        return 1;
    return gColumnInfoMap->get(this)->desiredColumnCount();
}

ColumnInfo* RenderBlock::columnInfo() const
{
    if (!hasColumns())
        return 0;
    return gColumnInfoMap->get(this);
}

unsigned RenderBlock::columnCount(ColumnInfo* colInfo) const
{
    ASSERT(hasColumns());
    ASSERT(gColumnInfoMap->get(this) == colInfo);
    return colInfo->columnCount();
}

LayoutRect RenderBlock::columnRectAt(ColumnInfo* colInfo, unsigned index) const
{
    ASSERT(hasColumns() && gColumnInfoMap->get(this) == colInfo);

    // Compute the appropriate rect based off our information.
    LayoutUnit colLogicalWidth = colInfo->desiredColumnWidth();
    LayoutUnit colLogicalHeight = colInfo->columnHeight();
    LayoutUnit colLogicalTop = borderBefore() + paddingBefore();
    LayoutUnit colLogicalLeft = logicalLeftOffsetForContent();
    LayoutUnit colGap = columnGap();
    if (colInfo->progressionAxis() == ColumnInfo::InlineAxis) {
        if (style()->isLeftToRightDirection() ^ colInfo->progressionIsReversed())
            colLogicalLeft += index * (colLogicalWidth + colGap);
        else
            colLogicalLeft += contentLogicalWidth() - colLogicalWidth - index * (colLogicalWidth + colGap);
    } else {
        if (!colInfo->progressionIsReversed())
            colLogicalTop += index * (colLogicalHeight + colGap);
        else
            colLogicalTop += contentLogicalHeight() - colLogicalHeight - index * (colLogicalHeight + colGap);
    }

    if (isHorizontalWritingMode())
        return LayoutRect(colLogicalLeft, colLogicalTop, colLogicalWidth, colLogicalHeight);
    return LayoutRect(colLogicalTop, colLogicalLeft, colLogicalHeight, colLogicalWidth);
}

bool RenderBlock::relayoutForPagination(bool hasSpecifiedPageLogicalHeight, LayoutUnit pageLogicalHeight, LayoutStateMaintainer& statePusher)
{
    if (!hasColumns())
        return false;

    OwnPtr<RenderOverflow> savedOverflow = m_overflow.release();
    if (childrenInline())
        addOverflowFromInlineChildren();
    else
        addOverflowFromBlockChildren();
    LayoutUnit layoutOverflowLogicalBottom = (isHorizontalWritingMode() ? layoutOverflowRect().maxY() : layoutOverflowRect().maxX()) - borderBefore() - paddingBefore();

    // FIXME: We don't balance properly at all in the presence of forced page breaks.  We need to understand what
    // the distance between forced page breaks is so that we can avoid making the minimum column height too tall.
    ColumnInfo* colInfo = columnInfo();
    if (!hasSpecifiedPageLogicalHeight) {
        LayoutUnit columnHeight = pageLogicalHeight;
        int minColumnCount = colInfo->forcedBreaks() + 1;
        int desiredColumnCount = colInfo->desiredColumnCount();
        if (minColumnCount >= desiredColumnCount) {
            // The forced page breaks are in control of the balancing.  Just set the column height to the
            // maximum page break distance.
            if (!pageLogicalHeight) {
                LayoutUnit distanceBetweenBreaks = max<LayoutUnit>(colInfo->maximumDistanceBetweenForcedBreaks(),
                                                                   view()->layoutState()->pageLogicalOffset(this, borderBefore() + paddingBefore() + layoutOverflowLogicalBottom) - colInfo->forcedBreakOffset());
                columnHeight = max(colInfo->minimumColumnHeight(), distanceBetweenBreaks);
            }
        } else if (layoutOverflowLogicalBottom > boundedMultiply(pageLogicalHeight, desiredColumnCount)) {
            // Now that we know the intrinsic height of the columns, we have to rebalance them.
            columnHeight = max<LayoutUnit>(colInfo->minimumColumnHeight(), ceilf((float)layoutOverflowLogicalBottom / desiredColumnCount));
        }

        if (columnHeight && columnHeight != pageLogicalHeight) {
            statePusher.pop();
            setEverHadLayout(true);
            layoutBlock(false, columnHeight);
            return true;
        }
    }

    if (pageLogicalHeight)
        colInfo->setColumnCountAndHeight(ceilf((float)layoutOverflowLogicalBottom / pageLogicalHeight), pageLogicalHeight);

    if (columnCount(colInfo)) {
        setLogicalHeight(borderBefore() + paddingBefore() + colInfo->columnHeight() + borderAfter() + paddingAfter() + scrollbarLogicalHeight());
        m_overflow.clear();
    } else
        m_overflow = savedOverflow.release();

    return false;
}

void RenderBlock::adjustPointToColumnContents(LayoutPoint& point) const
{
    // Just bail if we have no columns.
    if (!hasColumns())
        return;

    ColumnInfo* colInfo = columnInfo();
    if (!columnCount(colInfo))
        return;

    // Determine which columns we intersect.
    LayoutUnit colGap = columnGap();
    LayoutUnit halfColGap = colGap / 2;
    LayoutPoint columnPoint(columnRectAt(colInfo, 0).location());
    LayoutUnit logicalOffset = 0;
    for (unsigned i = 0; i < colInfo->columnCount(); i++) {
        // Add in half the column gap to the left and right of the rect.
        LayoutRect colRect = columnRectAt(colInfo, i);
        flipForWritingMode(colRect);
        if (isHorizontalWritingMode() == (colInfo->progressionAxis() == ColumnInfo::InlineAxis)) {
            LayoutRect gapAndColumnRect(colRect.x() - halfColGap, colRect.y(), colRect.width() + colGap, colRect.height());
            if (point.x() >= gapAndColumnRect.x() && point.x() < gapAndColumnRect.maxX()) {
                if (colInfo->progressionAxis() == ColumnInfo::InlineAxis) {
                    // FIXME: The clamping that follows is not completely right for right-to-left
                    // content.
                    // Clamp everything above the column to its top left.
                    if (point.y() < gapAndColumnRect.y())
                        point = gapAndColumnRect.location();
                    // Clamp everything below the column to the next column's top left. If there is
                    // no next column, this still maps to just after this column.
                    else if (point.y() >= gapAndColumnRect.maxY()) {
                        point = gapAndColumnRect.location();
                        point.move(0, gapAndColumnRect.height());
                    }
                } else {
                    if (point.x() < colRect.x())
                        point.setX(colRect.x());
                    else if (point.x() >= colRect.maxX())
                        point.setX(colRect.maxX() - 1);
                }

                // We're inside the column.  Translate the x and y into our column coordinate space.
                if (colInfo->progressionAxis() == ColumnInfo::InlineAxis)
                    point.move(columnPoint.x() - colRect.x(), (!style()->isFlippedBlocksWritingMode() ? logicalOffset : -logicalOffset));
                else
                    point.move((!style()->isFlippedBlocksWritingMode() ? logicalOffset : -logicalOffset) - colRect.x() + borderLeft() + paddingLeft(), 0);
                return;
            }

            // Move to the next position.
            logicalOffset += colInfo->progressionAxis() == ColumnInfo::InlineAxis ? colRect.height() : colRect.width();
        } else {
            LayoutRect gapAndColumnRect(colRect.x(), colRect.y() - halfColGap, colRect.width(), colRect.height() + colGap);
            if (point.y() >= gapAndColumnRect.y() && point.y() < gapAndColumnRect.maxY()) {
                if (colInfo->progressionAxis() == ColumnInfo::InlineAxis) {
                    // FIXME: The clamping that follows is not completely right for right-to-left
                    // content.
                    // Clamp everything above the column to its top left.
                    if (point.x() < gapAndColumnRect.x())
                        point = gapAndColumnRect.location();
                    // Clamp everything below the column to the next column's top left. If there is
                    // no next column, this still maps to just after this column.
                    else if (point.x() >= gapAndColumnRect.maxX()) {
                        point = gapAndColumnRect.location();
                        point.move(gapAndColumnRect.width(), 0);
                    }
                } else {
                    if (point.y() < colRect.y())
                        point.setY(colRect.y());
                    else if (point.y() >= colRect.maxY())
                        point.setY(colRect.maxY() - 1);
                }

                // We're inside the column.  Translate the x and y into our column coordinate space.
                if (colInfo->progressionAxis() == ColumnInfo::InlineAxis)
                    point.move((!style()->isFlippedBlocksWritingMode() ? logicalOffset : -logicalOffset), columnPoint.y() - colRect.y());
                else
                    point.move(0, (!style()->isFlippedBlocksWritingMode() ? logicalOffset : -logicalOffset) - colRect.y() + borderTop() + paddingTop());
                return;
            }

            // Move to the next position.
            logicalOffset += colInfo->progressionAxis() == ColumnInfo::InlineAxis ? colRect.width() : colRect.height();
        }
    }
}

void RenderBlock::adjustRectForColumns(LayoutRect& r) const
{
    // Just bail if we have no columns.
    if (!hasColumns())
        return;

    ColumnInfo* colInfo = columnInfo();

    // Determine which columns we intersect.
    unsigned colCount = columnCount(colInfo);
    if (!colCount)
        return;

    // Begin with a result rect that is empty.
    LayoutRect result;

    bool isHorizontal = isHorizontalWritingMode();
    LayoutUnit beforeBorderPadding = borderBefore() + paddingBefore();
    LayoutUnit colHeight = colInfo->columnHeight();
    if (!colHeight)
        return;

    LayoutUnit startOffset = max(isHorizontal ? r.y() : r.x(), beforeBorderPadding);
    LayoutUnit endOffset = max(min<LayoutUnit>(isHorizontal ? r.maxY() : r.maxX(), beforeBorderPadding + colCount * colHeight), beforeBorderPadding);

    // FIXME: Can overflow on fast/block/float/float-not-removed-from-next-sibling4.html, see https://bugs.webkit.org/show_bug.cgi?id=68744
    unsigned startColumn = (startOffset - beforeBorderPadding) / colHeight;
    unsigned endColumn = (endOffset - beforeBorderPadding) / colHeight;

    if (startColumn == endColumn) {
        // The rect is fully contained within one column. Adjust for our offsets
        // and repaint only that portion.
        LayoutUnit logicalLeftOffset = logicalLeftOffsetForContent();
        LayoutRect colRect = columnRectAt(colInfo, startColumn);
        adjustColRectForSpanningHeader(this, colInfo, startColumn, colRect);
        LayoutRect repaintRect = r;

        if (colInfo->progressionAxis() == ColumnInfo::InlineAxis) {
            if (isHorizontal)
                repaintRect.move(colRect.x() - logicalLeftOffset, - static_cast<int>(startColumn) * colHeight);
            else
                repaintRect.move(- static_cast<int>(startColumn) * colHeight, colRect.y() - logicalLeftOffset);
        } else {
            if (isHorizontal)
                repaintRect.move(0, colRect.y() - startColumn * colHeight - beforeBorderPadding);
            else
                repaintRect.move(colRect.x() - startColumn * colHeight - beforeBorderPadding, 0);
        }
        repaintRect.intersect(colRect);
        result.unite(repaintRect);
    } else {
        // We span multiple columns. We can just unite the start and end column to get the final
        // repaint rect.
        result.unite(columnRectAt(colInfo, startColumn));
        result.unite(columnRectAt(colInfo, endColumn));
    }

    r = result;
}

LayoutPoint RenderBlock::flipForWritingModeIncludingColumns(const LayoutPoint& point) const
{
    ASSERT(hasColumns());
    if (!hasColumns() || !style()->isFlippedBlocksWritingMode())
        return point;
    ColumnInfo* colInfo = columnInfo();
    LayoutUnit columnLogicalHeight = colInfo->columnHeight();
    LayoutUnit expandedLogicalHeight = borderBefore() + paddingBefore() + columnCount(colInfo) * columnLogicalHeight + borderAfter() + paddingAfter() + scrollbarLogicalHeight();
    if (isHorizontalWritingMode())
        return LayoutPoint(point.x(), expandedLogicalHeight - point.y());
    return LayoutPoint(expandedLogicalHeight - point.x(), point.y());
}

void RenderBlock::adjustStartEdgeForWritingModeIncludingColumns(LayoutRect& rect) const
{
    ASSERT(hasColumns());
    if (!hasColumns() || !style()->isFlippedBlocksWritingMode())
        return;

    ColumnInfo* colInfo = columnInfo();
    LayoutUnit columnLogicalHeight = colInfo->columnHeight();
    LayoutUnit expandedLogicalHeight = borderBefore() + paddingBefore() + columnCount(colInfo) * columnLogicalHeight + borderAfter() + paddingAfter() + scrollbarLogicalHeight();

    if (isHorizontalWritingMode())
        rect.setY(expandedLogicalHeight - rect.maxY());
    else
        rect.setX(expandedLogicalHeight - rect.maxX());
}

void RenderBlock::adjustForColumns(LayoutSize& offset, const LayoutPoint& point) const
{
    if (!hasColumns())
        return;

    ColumnInfo* colInfo = columnInfo();

    LayoutUnit logicalLeft = logicalLeftOffsetForContent();
    unsigned colCount = columnCount(colInfo);
    LayoutUnit colLogicalWidth = colInfo->desiredColumnWidth();
    LayoutUnit colLogicalHeight = colInfo->columnHeight();

    for (unsigned i = 0; i < colCount; ++i) {
        // Compute the edges for a given column in the block progression direction.
        LayoutRect sliceRect = LayoutRect(logicalLeft, borderBefore() + paddingBefore() + i * colLogicalHeight, colLogicalWidth, colLogicalHeight);
        if (!isHorizontalWritingMode())
            sliceRect = sliceRect.transposedRect();

        LayoutUnit logicalOffset = i * colLogicalHeight;

        // Now we're in the same coordinate space as the point.  See if it is inside the rectangle.
        if (isHorizontalWritingMode()) {
            if (point.y() >= sliceRect.y() && point.y() < sliceRect.maxY()) {
                if (colInfo->progressionAxis() == ColumnInfo::InlineAxis)
                    offset.expand(columnRectAt(colInfo, i).x() - logicalLeft, -logicalOffset);
                else
                    offset.expand(0, columnRectAt(colInfo, i).y() - logicalOffset - borderBefore() - paddingBefore());
                return;
            }
        } else {
            if (point.x() >= sliceRect.x() && point.x() < sliceRect.maxX()) {
                if (colInfo->progressionAxis() == ColumnInfo::InlineAxis)
                    offset.expand(-logicalOffset, columnRectAt(colInfo, i).y() - logicalLeft);
                else
                    offset.expand(columnRectAt(colInfo, i).x() - logicalOffset - borderBefore() - paddingBefore(), 0);
                return;
            }
        }
    }
}

void RenderBlock::computeIntrinsicLogicalWidths(LayoutUnit& minLogicalWidth, LayoutUnit& maxLogicalWidth) const
{
    if (childrenInline()) {
        // FIXME: Remove this const_cast.
        const_cast<RenderBlock*>(this)->computeInlinePreferredLogicalWidths(minLogicalWidth, maxLogicalWidth);
    } else
        computeBlockPreferredLogicalWidths(minLogicalWidth, maxLogicalWidth);

    maxLogicalWidth = max(minLogicalWidth, maxLogicalWidth);

    // A horizontal marquee with inline children has no minimum width.
    if (childrenInline() && isMarquee() && toRenderMarquee(this)->isHorizontal())
        minLogicalWidth = 0;

    if (isTableCell()) {
        Length tableCellWidth = toRenderTableCell(this)->styleOrColLogicalWidth();
        if (tableCellWidth.isFixed() && tableCellWidth.value() > 0)
            maxLogicalWidth = max(minLogicalWidth, adjustContentBoxLogicalWidthForBoxSizing(tableCellWidth.value()));
    }

    int scrollbarWidth = instrinsicScrollbarLogicalWidth();
    maxLogicalWidth += scrollbarWidth;
    minLogicalWidth += scrollbarWidth;
}

void RenderBlock::computePreferredLogicalWidths()
{
    ASSERT(preferredLogicalWidthsDirty());

    updateFirstLetter();

    m_minPreferredLogicalWidth = 0;
    m_maxPreferredLogicalWidth = 0;

    // FIXME: The isFixed() calls here should probably be checking for isSpecified since you
    // should be able to use percentage, calc or viewport relative values for width.
    RenderStyle* styleToUse = style();
    if (!isTableCell() && styleToUse->logicalWidth().isFixed() && styleToUse->logicalWidth().value() >= 0
        && !(isDeprecatedFlexItem() && !styleToUse->logicalWidth().intValue()))
        m_minPreferredLogicalWidth = m_maxPreferredLogicalWidth = adjustContentBoxLogicalWidthForBoxSizing(styleToUse->logicalWidth().value());
    else
        computeIntrinsicLogicalWidths(m_minPreferredLogicalWidth, m_maxPreferredLogicalWidth);

    if (styleToUse->logicalMinWidth().isFixed() && styleToUse->logicalMinWidth().value() > 0) {
        m_maxPreferredLogicalWidth = max(m_maxPreferredLogicalWidth, adjustContentBoxLogicalWidthForBoxSizing(styleToUse->logicalMinWidth().value()));
        m_minPreferredLogicalWidth = max(m_minPreferredLogicalWidth, adjustContentBoxLogicalWidthForBoxSizing(styleToUse->logicalMinWidth().value()));
    }

    if (styleToUse->logicalMaxWidth().isFixed()) {
        m_maxPreferredLogicalWidth = min(m_maxPreferredLogicalWidth, adjustContentBoxLogicalWidthForBoxSizing(styleToUse->logicalMaxWidth().value()));
        m_minPreferredLogicalWidth = min(m_minPreferredLogicalWidth, adjustContentBoxLogicalWidthForBoxSizing(styleToUse->logicalMaxWidth().value()));
    }

    // Table layout uses integers, ceil the preferred widths to ensure that they can contain the contents.
    if (isTableCell()) {
        m_minPreferredLogicalWidth = m_minPreferredLogicalWidth.ceil();
        m_maxPreferredLogicalWidth = m_maxPreferredLogicalWidth.ceil();
    }

    LayoutUnit borderAndPadding = borderAndPaddingLogicalWidth();
    m_minPreferredLogicalWidth += borderAndPadding;
    m_maxPreferredLogicalWidth += borderAndPadding;

    setPreferredLogicalWidthsDirty(false);
}

struct InlineMinMaxIterator {
/* InlineMinMaxIterator is a class that will iterate over all render objects that contribute to
   inline min/max width calculations.  Note the following about the way it walks:
   (1) Positioned content is skipped (since it does not contribute to min/max width of a block)
   (2) We do not drill into the children of floats or replaced elements, since you can't break
       in the middle of such an element.
   (3) Inline flows (e.g., <a>, <span>, <i>) are walked twice, since each side can have
       distinct borders/margin/padding that contribute to the min/max width.
*/
    RenderObject* parent;
    RenderObject* current;
    bool endOfInline;

    InlineMinMaxIterator(RenderObject* p, bool end = false)
        :parent(p), current(p), endOfInline(end) {}

    RenderObject* next();
};

RenderObject* InlineMinMaxIterator::next()
{
    RenderObject* result = 0;
    bool oldEndOfInline = endOfInline;
    endOfInline = false;
    while (current || current == parent) {
        if (!oldEndOfInline &&
            (current == parent ||
             (!current->isFloating() && !current->isReplaced() && !current->isOutOfFlowPositioned())))
            result = current->firstChild();
        if (!result) {
            // We hit the end of our inline. (It was empty, e.g., <span></span>.)
            if (!oldEndOfInline && current->isRenderInline()) {
                result = current;
                endOfInline = true;
                break;
            }

            while (current && current != parent) {
                result = current->nextSibling();
                if (result) break;
                current = current->parent();
                if (current && current != parent && current->isRenderInline()) {
                    result = current;
                    endOfInline = true;
                    break;
                }
            }
        }

        if (!result)
            break;

        if (!result->isOutOfFlowPositioned() && (result->isText() || result->isFloating() || result->isReplaced() || result->isRenderInline()))
             break;

        current = result;
        result = 0;
    }

    // Update our position.
    current = result;
    return current;
}

static LayoutUnit getBPMWidth(LayoutUnit childValue, Length cssUnit)
{
    if (cssUnit.type() != Auto)
        return (cssUnit.isFixed() ? static_cast<LayoutUnit>(cssUnit.value()) : childValue);
    return 0;
}

static LayoutUnit getBorderPaddingMargin(const RenderBoxModelObject* child, bool endOfInline)
{
    RenderStyle* childStyle = child->style();
    if (endOfInline)
        return getBPMWidth(child->marginEnd(), childStyle->marginEnd()) +
               getBPMWidth(child->paddingEnd(), childStyle->paddingEnd()) +
               child->borderEnd();
    return getBPMWidth(child->marginStart(), childStyle->marginStart()) +
               getBPMWidth(child->paddingStart(), childStyle->paddingStart()) +
               child->borderStart();
}

static inline void stripTrailingSpace(float& inlineMax, float& inlineMin,
                                      RenderObject* trailingSpaceChild)
{
    if (trailingSpaceChild && trailingSpaceChild->isText()) {
        // Collapse away the trailing space at the end of a block.
        RenderText* t = toRenderText(trailingSpaceChild);
        const UChar space = ' ';
        const Font& font = t->style()->font(); // FIXME: This ignores first-line.
        float spaceWidth = font.width(RenderBlock::constructTextRun(t, font, &space, 1, t->style()));
        inlineMax -= spaceWidth + font.wordSpacing();
        if (inlineMin > inlineMax)
            inlineMin = inlineMax;
    }
}

static inline void updatePreferredWidth(LayoutUnit& preferredWidth, float& result)
{
    LayoutUnit snappedResult = LayoutUnit::fromFloatCeil(result);
    preferredWidth = max(snappedResult, preferredWidth);
}

// When converting between floating point and LayoutUnits we risk losing precision
// with each conversion. When this occurs while accumulating our preferred widths,
// we can wind up with a line width that's larger than our maxPreferredWidth due to
// pure float accumulation.
static inline LayoutUnit adjustFloatForSubPixelLayout(float value)
{
    return LayoutUnit::fromFloatCeil(value);
}


void RenderBlock::computeInlinePreferredLogicalWidths(LayoutUnit& minLogicalWidth, LayoutUnit& maxLogicalWidth)
{
    float inlineMax = 0;
    float inlineMin = 0;

    RenderStyle* styleToUse = style();
    RenderBlock* containingBlock = this->containingBlock();
    LayoutUnit cw = containingBlock ? containingBlock->contentLogicalWidth() : LayoutUnit();

    // If we are at the start of a line, we want to ignore all white-space.
    // Also strip spaces if we previously had text that ended in a trailing space.
    bool stripFrontSpaces = true;
    RenderObject* trailingSpaceChild = 0;

    // Firefox and Opera will allow a table cell to grow to fit an image inside it under
    // very specific cirucumstances (in order to match common WinIE renderings).
    // Not supporting the quirk has caused us to mis-render some real sites. (See Bugzilla 10517.)
    bool allowImagesToBreak = !document()->inQuirksMode() || !isTableCell() || !styleToUse->logicalWidth().isIntrinsicOrAuto();

    bool autoWrap, oldAutoWrap;
    autoWrap = oldAutoWrap = styleToUse->autoWrap();

    InlineMinMaxIterator childIterator(this);

    // Only gets added to the max preffered width once.
    bool addedTextIndent = false;
    // Signals the text indent was more negative than the min preferred width
    bool hasRemainingNegativeTextIndent = false;

    LayoutUnit textIndent = minimumValueForLength(styleToUse->textIndent(), cw, view());
    RenderObject* prevFloat = 0;
    bool isPrevChildInlineFlow = false;
    bool shouldBreakLineAfterText = false;
    while (RenderObject* child = childIterator.next()) {
        autoWrap = child->isReplaced() ? child->parent()->style()->autoWrap() :
            child->style()->autoWrap();

        if (!child->isBR()) {
            // Step One: determine whether or not we need to go ahead and
            // terminate our current line.  Each discrete chunk can become
            // the new min-width, if it is the widest chunk seen so far, and
            // it can also become the max-width.

            // Children fall into three categories:
            // (1) An inline flow object.  These objects always have a min/max of 0,
            // and are included in the iteration solely so that their margins can
            // be added in.
            //
            // (2) An inline non-text non-flow object, e.g., an inline replaced element.
            // These objects can always be on a line by themselves, so in this situation
            // we need to go ahead and break the current line, and then add in our own
            // margins and min/max width on its own line, and then terminate the line.
            //
            // (3) A text object.  Text runs can have breakable characters at the start,
            // the middle or the end.  They may also lose whitespace off the front if
            // we're already ignoring whitespace.  In order to compute accurate min-width
            // information, we need three pieces of information.
            // (a) the min-width of the first non-breakable run.  Should be 0 if the text string
            // starts with whitespace.
            // (b) the min-width of the last non-breakable run. Should be 0 if the text string
            // ends with whitespace.
            // (c) the min/max width of the string (trimmed for whitespace).
            //
            // If the text string starts with whitespace, then we need to go ahead and
            // terminate our current line (unless we're already in a whitespace stripping
            // mode.
            //
            // If the text string has a breakable character in the middle, but didn't start
            // with whitespace, then we add the width of the first non-breakable run and
            // then end the current line.  We then need to use the intermediate min/max width
            // values (if any of them are larger than our current min/max).  We then look at
            // the width of the last non-breakable run and use that to start a new line
            // (unless we end in whitespace).
            RenderStyle* childStyle = child->style();
            float childMin = 0;
            float childMax = 0;

            if (!child->isText()) {
                // Case (1) and (2).  Inline replaced and inline flow elements.
                if (child->isRenderInline()) {
                    // Add in padding/border/margin from the appropriate side of
                    // the element.
                    float bpm = getBorderPaddingMargin(toRenderInline(child), childIterator.endOfInline);
                    childMin += bpm;
                    childMax += bpm;

                    inlineMin += childMin;
                    inlineMax += childMax;

                    child->setPreferredLogicalWidthsDirty(false);
                } else {
                    // Inline replaced elts add in their margins to their min/max values.
                    LayoutUnit margins = 0;
                    Length startMargin = childStyle->marginStart();
                    Length endMargin = childStyle->marginEnd();
                    if (startMargin.isFixed())
                        margins += adjustFloatForSubPixelLayout(startMargin.value());
                    if (endMargin.isFixed())
                        margins += adjustFloatForSubPixelLayout(endMargin.value());
                    childMin += margins.ceilToFloat();
                    childMax += margins.ceilToFloat();
                }
            }

            if (!child->isRenderInline() && !child->isText()) {
                // Case (2). Inline replaced elements and floats.
                // Go ahead and terminate the current line as far as
                // minwidth is concerned.
                childMin += child->minPreferredLogicalWidth().ceilToFloat();
                childMax += child->maxPreferredLogicalWidth().ceilToFloat();

                bool clearPreviousFloat;
                if (child->isFloating()) {
                    clearPreviousFloat = (prevFloat
                        && ((prevFloat->style()->floating() == LeftFloat && (childStyle->clear() & CLEFT))
                            || (prevFloat->style()->floating() == RightFloat && (childStyle->clear() & CRIGHT))));
                    prevFloat = child;
                } else
                    clearPreviousFloat = false;

                bool canBreakReplacedElement = !child->isImage() || allowImagesToBreak;
                if ((canBreakReplacedElement && (autoWrap || oldAutoWrap) && (!isPrevChildInlineFlow || shouldBreakLineAfterText)) || clearPreviousFloat) {
                    updatePreferredWidth(minLogicalWidth, inlineMin);
                    inlineMin = 0;
                }

                // If we're supposed to clear the previous float, then terminate maxwidth as well.
                if (clearPreviousFloat) {
                    updatePreferredWidth(maxLogicalWidth, inlineMax);
                    inlineMax = 0;
                }

                // Add in text-indent.  This is added in only once.
                if (!addedTextIndent && !child->isFloating()) {
                    float ceiledTextIndent = textIndent.ceilToFloat();
                    childMin += ceiledTextIndent;
                    childMax += ceiledTextIndent;

                    if (childMin < 0)
                        textIndent = adjustFloatForSubPixelLayout(childMin);
                    else
                        addedTextIndent = true;
                }

                // Add our width to the max.
                inlineMax += max<float>(0, childMax);

                if (!autoWrap || !canBreakReplacedElement || (isPrevChildInlineFlow && !shouldBreakLineAfterText)) {
                    if (child->isFloating())
                        updatePreferredWidth(minLogicalWidth, childMin);
                    else
                        inlineMin += childMin;
                } else {
                    // Now check our line.
                    updatePreferredWidth(minLogicalWidth, childMin);

                    // Now start a new line.
                    inlineMin = 0;
                }

                if (autoWrap && canBreakReplacedElement && isPrevChildInlineFlow) {
                    updatePreferredWidth(minLogicalWidth, inlineMin);
                    inlineMin = 0;
                }

                // We are no longer stripping whitespace at the start of
                // a line.
                if (!child->isFloating()) {
                    stripFrontSpaces = false;
                    trailingSpaceChild = 0;
                }
            } else if (child->isText()) {
                // Case (3). Text.
                RenderText* t = toRenderText(child);

                if (t->isWordBreak()) {
                    updatePreferredWidth(minLogicalWidth, inlineMin);
                    inlineMin = 0;
                    continue;
                }

                if (t->style()->hasTextCombine() && t->isCombineText())
                    toRenderCombineText(t)->combineText();

                // Determine if we have a breakable character.  Pass in
                // whether or not we should ignore any spaces at the front
                // of the string.  If those are going to be stripped out,
                // then they shouldn't be considered in the breakable char
                // check.
                bool hasBreakableChar, hasBreak;
                float firstLineMinWidth, lastLineMinWidth;
                bool hasBreakableStart, hasBreakableEnd;
                float firstLineMaxWidth, lastLineMaxWidth;
                t->trimmedPrefWidths(inlineMax,
                    firstLineMinWidth, hasBreakableStart, lastLineMinWidth, hasBreakableEnd,
                    hasBreakableChar, hasBreak, firstLineMaxWidth, lastLineMaxWidth,
                    childMin, childMax, stripFrontSpaces);

                // This text object will not be rendered, but it may still provide a breaking opportunity.
                if (!hasBreak && childMax == 0) {
                    if (autoWrap && (hasBreakableStart || hasBreakableEnd)) {
                        updatePreferredWidth(minLogicalWidth, inlineMin);
                        inlineMin = 0;
                    }
                    continue;
                }

                if (stripFrontSpaces)
                    trailingSpaceChild = child;
                else
                    trailingSpaceChild = 0;

                // Add in text-indent.  This is added in only once.
                float ti = 0;
                if (!addedTextIndent || hasRemainingNegativeTextIndent) {
                    ti = textIndent.ceilToFloat();
                    childMin += ti;
                    firstLineMinWidth += ti;

                    // It the text indent negative and larger than the child minimum, we re-use the remainder
                    // in future minimum calculations, but using the negative value again on the maximum
                    // will lead to under-counting the max pref width.
                    if (!addedTextIndent) {
                        childMax += ti;
                        firstLineMaxWidth += ti;
                        addedTextIndent = true;
                    }

                    if (childMin < 0) {
                        textIndent = childMin;
                        hasRemainingNegativeTextIndent = true;
                    }
                }

                // If we have no breakable characters at all,
                // then this is the easy case. We add ourselves to the current
                // min and max and continue.
                if (!hasBreakableChar) {
                    inlineMin += childMin;
                } else {
                    if (hasBreakableStart) {
                        updatePreferredWidth(minLogicalWidth, inlineMin);
                    } else {
                        inlineMin += firstLineMinWidth;
                        updatePreferredWidth(minLogicalWidth, inlineMin);
                        childMin -= ti;
                    }

                    inlineMin = childMin;

                    if (hasBreakableEnd) {
                        updatePreferredWidth(minLogicalWidth, inlineMin);
                        inlineMin = 0;
                        shouldBreakLineAfterText = false;
                    } else {
                        updatePreferredWidth(minLogicalWidth, inlineMin);
                        inlineMin = lastLineMinWidth;
                        shouldBreakLineAfterText = true;
                    }
                }

                if (hasBreak) {
                    inlineMax += firstLineMaxWidth;
                    updatePreferredWidth(maxLogicalWidth, inlineMax);
                    updatePreferredWidth(maxLogicalWidth, childMax);
                    inlineMax = lastLineMaxWidth;
                    addedTextIndent = true;
                } else {
                    inlineMax += max<float>(0, childMax);
                }
            }

            // Ignore spaces after a list marker.
            if (child->isListMarker())
                stripFrontSpaces = true;
        } else {
            updatePreferredWidth(minLogicalWidth, inlineMin);
            updatePreferredWidth(maxLogicalWidth, inlineMax);
            inlineMin = inlineMax = 0;
            stripFrontSpaces = true;
            trailingSpaceChild = 0;
            addedTextIndent = true;
        }

        if (!child->isText() && child->isRenderInline())
            isPrevChildInlineFlow = true;
        else
            isPrevChildInlineFlow = false;

        oldAutoWrap = autoWrap;
    }

    if (styleToUse->collapseWhiteSpace())
        stripTrailingSpace(inlineMax, inlineMin, trailingSpaceChild);

    updatePreferredWidth(minLogicalWidth, inlineMin);
    updatePreferredWidth(maxLogicalWidth, inlineMax);
}

void RenderBlock::computeBlockPreferredLogicalWidths(LayoutUnit& minLogicalWidth, LayoutUnit& maxLogicalWidth) const
{
    RenderStyle* styleToUse = style();
    bool nowrap = styleToUse->whiteSpace() == NOWRAP;

    RenderObject* child = firstChild();
    RenderBlock* containingBlock = this->containingBlock();
    LayoutUnit floatLeftWidth = 0, floatRightWidth = 0;
    while (child) {
        // Positioned children don't affect the min/max width
        if (child->isOutOfFlowPositioned()) {
            child = child->nextSibling();
            continue;
        }

        RenderStyle* childStyle = child->style();
        if (child->isFloating() || (child->isBox() && toRenderBox(child)->avoidsFloats())) {
            LayoutUnit floatTotalWidth = floatLeftWidth + floatRightWidth;
            if (childStyle->clear() & CLEFT) {
                maxLogicalWidth = max(floatTotalWidth, maxLogicalWidth);
                floatLeftWidth = 0;
            }
            if (childStyle->clear() & CRIGHT) {
                maxLogicalWidth = max(floatTotalWidth, maxLogicalWidth);
                floatRightWidth = 0;
            }
        }

        // A margin basically has three types: fixed, percentage, and auto (variable).
        // Auto and percentage margins simply become 0 when computing min/max width.
        // Fixed margins can be added in as is.
        Length startMarginLength = childStyle->marginStartUsing(styleToUse);
        Length endMarginLength = childStyle->marginEndUsing(styleToUse);
        LayoutUnit margin = 0;
        LayoutUnit marginStart = 0;
        LayoutUnit marginEnd = 0;
        if (startMarginLength.isFixed())
            marginStart += startMarginLength.value();
        if (endMarginLength.isFixed())
            marginEnd += endMarginLength.value();
        // SHEZ: additionalMarginStart is treated as fixed margin
        if (child->isBox())
            marginStart += toRenderBox(child)->additionalMarginStart();
        margin = marginStart + marginEnd;

        LayoutUnit childMinPreferredLogicalWidth, childMaxPreferredLogicalWidth;
        if (child->isBox() && child->isHorizontalWritingMode() != isHorizontalWritingMode()) {
            RenderBox* childBox = toRenderBox(child);
            LogicalExtentComputedValues computedValues;
            childBox->computeLogicalHeight(childBox->borderAndPaddingLogicalHeight(), 0, computedValues);
            childMinPreferredLogicalWidth = childMaxPreferredLogicalWidth = computedValues.m_extent;
        } else {
            childMinPreferredLogicalWidth = child->minPreferredLogicalWidth();
            childMaxPreferredLogicalWidth = child->maxPreferredLogicalWidth();
        }

        LayoutUnit w = childMinPreferredLogicalWidth + margin;
        minLogicalWidth = max(w, minLogicalWidth);

        // IE ignores tables for calculation of nowrap. Makes some sense.
        if (nowrap && !child->isTable())
            maxLogicalWidth = max(w, maxLogicalWidth);

        w = childMaxPreferredLogicalWidth + margin;

        if (!child->isFloating()) {
            if (child->isBox() && toRenderBox(child)->avoidsFloats()) {
                // Determine a left and right max value based off whether or not the floats can fit in the
                // margins of the object.  For negative margins, we will attempt to overlap the float if the negative margin
                // is smaller than the float width.
                bool ltr = containingBlock ? containingBlock->style()->isLeftToRightDirection() : styleToUse->isLeftToRightDirection();
                LayoutUnit marginLogicalLeft = ltr ? marginStart : marginEnd;
                LayoutUnit marginLogicalRight = ltr ? marginEnd : marginStart;
                LayoutUnit maxLeft = marginLogicalLeft > 0 ? max(floatLeftWidth, marginLogicalLeft) : floatLeftWidth + marginLogicalLeft;
                LayoutUnit maxRight = marginLogicalRight > 0 ? max(floatRightWidth, marginLogicalRight) : floatRightWidth + marginLogicalRight;
                w = childMaxPreferredLogicalWidth + maxLeft + maxRight;
                w = max(w, floatLeftWidth + floatRightWidth);
            }
            else
                maxLogicalWidth = max(floatLeftWidth + floatRightWidth, maxLogicalWidth);
            floatLeftWidth = floatRightWidth = 0;
        }

        if (child->isFloating()) {
            if (childStyle->floating() == LeftFloat)
                floatLeftWidth += w;
            else
                floatRightWidth += w;
        } else
            maxLogicalWidth = max(w, maxLogicalWidth);

        child = child->nextSibling();
    }

    // Always make sure these values are non-negative.
    minLogicalWidth = max<LayoutUnit>(0, minLogicalWidth);
    maxLogicalWidth = max<LayoutUnit>(0, maxLogicalWidth);

    maxLogicalWidth = max(floatLeftWidth + floatRightWidth, maxLogicalWidth);
}

bool RenderBlock::hasLineIfEmpty() const
{
    if (!node())
        return false;

    if (node()->isRootEditableElement())
        return true;

    if (node()->rendererIsEditable() && isTableCell())
        return true;
<<<<<<< HEAD
    
=======

>>>>>>> d8aac4f0
    if (node()->isShadowRoot() && toShadowRoot(node())->host()->hasTagName(inputTag))
        return true;

    return false;
}

LayoutUnit RenderBlock::lineHeight(bool firstLine, LineDirectionMode direction, LinePositionMode linePositionMode) const
{
    // Inline blocks are replaced elements. Otherwise, just pass off to
    // the base class.  If we're being queried as though we're the root line
    // box, then the fact that we're an inline-block is irrelevant, and we behave
    // just like a block.
    if (isReplaced() && linePositionMode == PositionOnContainingLine)
        return RenderBox::lineHeight(firstLine, direction, linePositionMode);

    if (firstLine && document()->styleSheetCollection()->usesFirstLineRules()) {
        RenderStyle* s = style(firstLine);
        if (s != style())
            return s->computedLineHeight(view());
    }

    if (m_lineHeight == -1)
        m_lineHeight = style()->computedLineHeight(view());

    return m_lineHeight;
}

int RenderBlock::baselinePosition(FontBaseline baselineType, bool firstLine, LineDirectionMode direction, LinePositionMode linePositionMode) const
{
    // Inline blocks are replaced elements. Otherwise, just pass off to
    // the base class.  If we're being queried as though we're the root line
    // box, then the fact that we're an inline-block is irrelevant, and we behave
    // just like a block.
    if (isReplaced() && linePositionMode == PositionOnContainingLine) {
        // For "leaf" theme objects, let the theme decide what the baseline position is.
        // FIXME: Might be better to have a custom CSS property instead, so that if the theme
        // is turned off, checkboxes/radios will still have decent baselines.
        // FIXME: Need to patch form controls to deal with vertical lines.
        if (style()->hasAppearance() && !theme()->isControlContainer(style()->appearance()))
            return theme()->baselinePosition(this);

        // CSS2.1 states that the baseline of an inline block is the baseline of the last line box in
        // the normal flow.  We make an exception for marquees, since their baselines are meaningless
        // (the content inside them moves).  This matches WinIE as well, which just bottom-aligns them.
        // We also give up on finding a baseline if we have a vertical scrollbar, or if we are scrolled
        // vertically (e.g., an overflow:hidden block that has had scrollTop moved).
        bool ignoreBaseline = (layer() && (isMarquee() || (direction == HorizontalLine ? (layer()->verticalScrollbar() || layer()->scrollYOffset())
            : (layer()->horizontalScrollbar() || layer()->scrollXOffset())))) || (isWritingModeRoot() && !isRubyRun());

        int baselinePos = ignoreBaseline ? -1 : inlineBlockBaseline(direction);

        if (isDeprecatedFlexibleBox()) {
            // Historically, we did this check for all baselines. But we can't
            // remove this code from deprecated flexbox, because it effectively
            // breaks -webkit-line-clamp, which is used in the wild -- we would
            // calculate the baseline as if -webkit-line-clamp wasn't used.
            // For simplicity, we use this for all uses of deprecated flexbox.
            LayoutUnit bottomOfContent = direction == HorizontalLine ? borderTop() + paddingTop() + contentHeight() : borderRight() + paddingRight() + contentWidth();
            if (baselinePos > bottomOfContent)
                baselinePos = -1;
        }
        if (baselinePos != -1)
            return direction == HorizontalLine ? marginTop() + baselinePos : marginRight() + baselinePos;

        return RenderBox::baselinePosition(baselineType, firstLine, direction, linePositionMode);
    }

    // If we're not replaced, we'll only get called with PositionOfInteriorLineBoxes.
    // Note that inline-block counts as replaced here.
    ASSERT(linePositionMode == PositionOfInteriorLineBoxes);

    const FontMetrics& fontMetrics = style(firstLine)->fontMetrics();
    return fontMetrics.ascent(baselineType) + (lineHeight(firstLine, direction, linePositionMode) - fontMetrics.height()) / 2;
}

int RenderBlock::firstLineBoxBaseline() const
{
    if (!isBlockFlow() || (isWritingModeRoot() && !isRubyRun()))
        return -1;

    if (childrenInline()) {
        if (firstLineBox())
            return firstLineBox()->logicalTop() + style(true)->fontMetrics().ascent(firstRootBox()->baselineType());
        else
            return -1;
    }
    else {
        for (RenderBox* curr = firstChildBox(); curr; curr = curr->nextSiblingBox()) {
            if (!curr->isFloatingOrOutOfFlowPositioned()) {
                int result = curr->firstLineBoxBaseline();
                if (result != -1)
                    return curr->logicalTop() + result; // Translate to our coordinate space.
            }
        }
    }

    return -1;
}

int RenderBlock::inlineBlockBaseline(LineDirectionMode direction) const
{
    if (style()->overflowY() != OVISIBLE) {
        // We are not calling RenderBox::baselinePosition here because the caller should add the margin-top/margin-right, not us.
        return direction == HorizontalLine ? height() + m_marginBox.bottom() : width() + m_marginBox.left();
    }

    return lastLineBoxBaseline(direction);
}

int RenderBlock::lastLineBoxBaseline(LineDirectionMode lineDirection) const
{
    if (!isBlockFlow() || (isWritingModeRoot() && !isRubyRun()))
        return -1;

    if (childrenInline()) {
        if (!firstLineBox() && hasLineIfEmpty()) {
            const FontMetrics& fontMetrics = firstLineStyle()->fontMetrics();
            return fontMetrics.ascent()
                 + (lineHeight(true, lineDirection, PositionOfInteriorLineBoxes) - fontMetrics.height()) / 2
                 + (lineDirection == HorizontalLine ? borderTop() + paddingTop() : borderRight() + paddingRight());
        }
        if (lastLineBox())
            return lastLineBox()->logicalTop() + style(lastLineBox() == firstLineBox())->fontMetrics().ascent(lastRootBox()->baselineType());
        return -1;
    } else {
        bool haveNormalFlowChild = false;
        for (RenderBox* curr = lastChildBox(); curr; curr = curr->previousSiblingBox()) {
            if (!curr->isFloatingOrOutOfFlowPositioned()) {
                haveNormalFlowChild = true;
                int result = curr->inlineBlockBaseline(lineDirection);
                if (result != -1)
                    return curr->logicalTop() + result; // Translate to our coordinate space.
            }
        }
        if (!haveNormalFlowChild && hasLineIfEmpty()) {
            const FontMetrics& fontMetrics = firstLineStyle()->fontMetrics();
            return fontMetrics.ascent()
                 + (lineHeight(true, lineDirection, PositionOfInteriorLineBoxes) - fontMetrics.height()) / 2
                 + (lineDirection == HorizontalLine ? borderTop() + paddingTop() : borderRight() + paddingRight());
        }
    }

    return -1;
}

RenderBlock* RenderBlock::firstLineBlock() const
{
    RenderBlock* firstLineBlock = const_cast<RenderBlock*>(this);
    bool hasPseudo = false;
    while (true) {
        hasPseudo = firstLineBlock->style()->hasPseudoStyle(FIRST_LINE);
        if (hasPseudo)
            break;
        RenderObject* parentBlock = firstLineBlock->parent();
        // We include isRenderButton in this check because buttons are
        // implemented using flex box but should still support first-line. The
        // flex box spec requires that flex box does not support first-line,
        // though.
        // FIXME: Remove when buttons are implemented with align-items instead
        // of flexbox.
        if (firstLineBlock->isReplaced() || firstLineBlock->isFloating()
            || !parentBlock || parentBlock->firstChild() != firstLineBlock || !parentBlock->isBlockFlow()
            || (parentBlock->isFlexibleBox() && !parentBlock->isRenderButton()))
            break;
        ASSERT_WITH_SECURITY_IMPLICATION(parentBlock->isRenderBlock());
        firstLineBlock = toRenderBlock(parentBlock);
    }

    if (!hasPseudo)
        return 0;

    return firstLineBlock;
}

static RenderStyle* styleForFirstLetter(RenderObject* firstLetterBlock, RenderObject* firstLetterContainer)
{
    RenderStyle* pseudoStyle = firstLetterBlock->getCachedPseudoStyle(FIRST_LETTER, firstLetterContainer->firstLineStyle());
    // Force inline display (except for floating first-letters).
    pseudoStyle->setDisplay(pseudoStyle->isFloating() ? BLOCK : INLINE);
    // CSS2 says first-letter can't be positioned.
    pseudoStyle->setPosition(StaticPosition);
    return pseudoStyle;
}

// CSS 2.1 http://www.w3.org/TR/CSS21/selector.html#first-letter
// "Punctuation (i.e, characters defined in Unicode [UNICODE] in the "open" (Ps), "close" (Pe),
// "initial" (Pi). "final" (Pf) and "other" (Po) punctuation classes), that precedes or follows the first letter should be included"
static inline bool isPunctuationForFirstLetter(UChar c)
{
    CharCategory charCategory = category(c);
    return charCategory == Punctuation_Open
        || charCategory == Punctuation_Close
        || charCategory == Punctuation_InitialQuote
        || charCategory == Punctuation_FinalQuote
        || charCategory == Punctuation_Other;
}

static inline bool shouldSkipForFirstLetter(UChar c)
{
    return isSpaceOrNewline(c) || c == noBreakSpace || isPunctuationForFirstLetter(c);
}

static inline RenderObject* findFirstLetterBlock(RenderBlock* start)
{
    RenderObject* firstLetterBlock = start;
    while (true) {
        // We include isRenderButton in these two checks because buttons are
        // implemented using flex box but should still support first-letter.
        // The flex box spec requires that flex box does not support
        // first-letter, though.
        // FIXME: Remove when buttons are implemented with align-items instead
        // of flexbox.
        bool canHaveFirstLetterRenderer = firstLetterBlock->style()->hasPseudoStyle(FIRST_LETTER)
            && firstLetterBlock->canHaveGeneratedChildren()
            && (!firstLetterBlock->isFlexibleBox() || firstLetterBlock->isRenderButton());
        if (canHaveFirstLetterRenderer)
            return firstLetterBlock;

        RenderObject* parentBlock = firstLetterBlock->parent();
        if (firstLetterBlock->isReplaced() || !parentBlock || parentBlock->firstChild() != firstLetterBlock ||
            !parentBlock->isBlockFlow() || (parentBlock->isFlexibleBox() && !parentBlock->isRenderButton()))
            return 0;
        firstLetterBlock = parentBlock;
    }

    return 0;
}

void RenderBlock::updateFirstLetterStyle(RenderObject* firstLetterBlock, RenderObject* currentChild)
{
    RenderObject* firstLetter = currentChild->parent();
    RenderObject* firstLetterContainer = firstLetter->parent();
    RenderStyle* pseudoStyle = styleForFirstLetter(firstLetterBlock, firstLetterContainer);
    ASSERT(firstLetter->isFloating() || firstLetter->isInline());

    if (Node::diff(firstLetter->style(), pseudoStyle, document()) == Node::Detach) {
        // The first-letter renderer needs to be replaced. Create a new renderer of the right type.
        RenderObject* newFirstLetter;
        if (pseudoStyle->display() == INLINE)
            newFirstLetter = RenderInline::createAnonymous(document());
        else
            newFirstLetter = RenderBlock::createAnonymous(document());
        newFirstLetter->setStyle(pseudoStyle);

        // Move the first letter into the new renderer.
        LayoutStateDisabler layoutStateDisabler(view());
        while (RenderObject* child = firstLetter->firstChild()) {
            if (child->isText())
                toRenderText(child)->removeAndDestroyTextBoxes();
            firstLetter->removeChild(child);
            newFirstLetter->addChild(child, 0);
        }

        RenderTextFragment* remainingText = 0;
        RenderObject* nextSibling = firstLetter->nextSibling();
        RenderObject* remainingTextObject = toRenderBoxModelObject(firstLetter)->firstLetterRemainingText();
        if (remainingTextObject && remainingTextObject->isText() && toRenderText(remainingTextObject)->isTextFragment())
            remainingText = toRenderTextFragment(remainingTextObject);
        if (remainingText) {
            ASSERT(remainingText->isAnonymous() || remainingText->node()->renderer() == remainingText);
            // Replace the old renderer with the new one.
            remainingText->setFirstLetter(newFirstLetter);
            toRenderBoxModelObject(newFirstLetter)->setFirstLetterRemainingText(remainingText);
        }
        // To prevent removal of single anonymous block in RenderBlock::removeChild and causing
        // |nextSibling| to go stale, we remove the old first letter using removeChildNode first.
        firstLetterContainer->virtualChildren()->removeChildNode(firstLetterContainer, firstLetter);
        firstLetter->destroy();
        firstLetter = newFirstLetter;
        firstLetterContainer->addChild(firstLetter, nextSibling);
    } else
        firstLetter->setStyle(pseudoStyle);

    for (RenderObject* genChild = firstLetter->firstChild(); genChild; genChild = genChild->nextSibling()) {
        if (genChild->isText())
            genChild->setStyle(pseudoStyle);
    }
}

void RenderBlock::createFirstLetterRenderer(RenderObject* firstLetterBlock, RenderObject* currentChild)
{
    RenderObject* firstLetterContainer = currentChild->parent();
    RenderStyle* pseudoStyle = styleForFirstLetter(firstLetterBlock, firstLetterContainer);
    RenderObject* firstLetter = 0;
    if (pseudoStyle->display() == INLINE)
        firstLetter = RenderInline::createAnonymous(document());
    else
        firstLetter = RenderBlock::createAnonymous(document());
    firstLetter->setStyle(pseudoStyle);
    firstLetterContainer->addChild(firstLetter, currentChild);

    RenderText* textObj = toRenderText(currentChild);

    // The original string is going to be either a generated content string or a DOM node's
    // string.  We want the original string before it got transformed in case first-letter has
    // no text-transform or a different text-transform applied to it.
    RefPtr<StringImpl> oldText = textObj->originalText();
    ASSERT(oldText);

    if (oldText && oldText->length() > 0) {
        unsigned length = 0;

        // Account for leading spaces and punctuation.
        while (length < oldText->length() && shouldSkipForFirstLetter((*oldText)[length]))
            length++;

        // Account for first letter.
        length++;

        // Keep looking for whitespace and allowed punctuation, but avoid
        // accumulating just whitespace into the :first-letter.
        for (unsigned scanLength = length; scanLength < oldText->length(); ++scanLength) {
            UChar c = (*oldText)[scanLength];

            if (!shouldSkipForFirstLetter(c))
                break;

            if (isPunctuationForFirstLetter(c))
                length = scanLength + 1;
         }

        // Construct a text fragment for the text after the first letter.
        // This text fragment might be empty.
        RenderTextFragment* remainingText =
            new RenderTextFragment(textObj->node() ? textObj->node() : textObj->document(), oldText.get(), length, oldText->length() - length);
        remainingText->setStyle(textObj->style());
        if (remainingText->node())
            remainingText->node()->setRenderer(remainingText);

        firstLetterContainer->addChild(remainingText, textObj);
        firstLetterContainer->removeChild(textObj);
        remainingText->setFirstLetter(firstLetter);
        toRenderBoxModelObject(firstLetter)->setFirstLetterRemainingText(remainingText);

        // construct text fragment for the first letter
        RenderTextFragment* letter =
            new RenderTextFragment(remainingText->node() ? remainingText->node() : remainingText->document(), oldText.get(), 0, length);
        letter->setStyle(pseudoStyle);
        firstLetter->addChild(letter);

        textObj->destroy();
    }
}

void RenderBlock::updateFirstLetter()
{
    if (!document()->styleSheetCollection()->usesFirstLetterRules())
        return;
    // Don't recur
    if (style()->styleType() == FIRST_LETTER)
        return;

    // FIXME: We need to destroy the first-letter object if it is no longer the first child. Need to find
    // an efficient way to check for that situation though before implementing anything.
    RenderObject* firstLetterBlock = findFirstLetterBlock(this);
    if (!firstLetterBlock)
        return;

    // Drill into inlines looking for our first text child.
    RenderObject* currChild = firstLetterBlock->firstChild();
    while (currChild) {
        if (currChild->isText())
            break;
        if (currChild->isListMarker())
            currChild = currChild->nextSibling();
        else if (currChild->isFloatingOrOutOfFlowPositioned()) {
            if (currChild->style()->styleType() == FIRST_LETTER) {
                currChild = currChild->firstChild();
                break;
            }
            currChild = currChild->nextSibling();
        } else if (currChild->isReplaced() || currChild->isRenderButton() || currChild->isMenuList())
            break;
        else if (currChild->style()->hasPseudoStyle(FIRST_LETTER) && currChild->canHaveGeneratedChildren())  {
            // We found a lower-level node with first-letter, which supersedes the higher-level style
            firstLetterBlock = currChild;
            currChild = currChild->firstChild();
        } else
            currChild = currChild->firstChild();
    }

    if (!currChild)
        return;

    // If the child already has style, then it has already been created, so we just want
    // to update it.
    if (currChild->parent()->style()->styleType() == FIRST_LETTER) {
        updateFirstLetterStyle(firstLetterBlock, currChild);
        return;
    }

    if (!currChild->isText() || currChild->isBR())
        return;

    // Our layout state is not valid for the repaints we are going to trigger by
    // adding and removing children of firstLetterContainer.
    LayoutStateDisabler layoutStateDisabler(view());

    createFirstLetterRenderer(firstLetterBlock, currChild);
}

// Helper methods for obtaining the last line, computing line counts and heights for line counts
// (crawling into blocks).
static bool shouldCheckLines(RenderObject* obj)
{
    return !obj->isFloatingOrOutOfFlowPositioned() && !obj->isRunIn()
            && obj->isBlockFlow() && obj->style()->height().isAuto()
            && (!obj->isDeprecatedFlexibleBox() || obj->style()->boxOrient() == VERTICAL);
}

static int getHeightForLineCount(RenderBlock* block, int l, bool includeBottom, int& count)
{
    if (block->style()->visibility() == VISIBLE) {
        if (block->childrenInline()) {
            for (RootInlineBox* box = block->firstRootBox(); box; box = box->nextRootBox()) {
                if (++count == l)
                    return box->lineBottom() + (includeBottom ? (block->borderBottom() + block->paddingBottom()) : LayoutUnit());
            }
        }
        else {
            RenderBox* normalFlowChildWithoutLines = 0;
            for (RenderBox* obj = block->firstChildBox(); obj; obj = obj->nextSiblingBox()) {
                if (shouldCheckLines(obj)) {
                    int result = getHeightForLineCount(toRenderBlock(obj), l, false, count);
                    if (result != -1)
                        return result + obj->y() + (includeBottom ? (block->borderBottom() + block->paddingBottom()) : LayoutUnit());
                } else if (!obj->isFloatingOrOutOfFlowPositioned() && !obj->isRunIn())
                    normalFlowChildWithoutLines = obj;
            }
            if (normalFlowChildWithoutLines && l == 0)
                return normalFlowChildWithoutLines->y() + normalFlowChildWithoutLines->height();
        }
    }

    return -1;
}

RootInlineBox* RenderBlock::lineAtIndex(int i) const
{
    ASSERT(i >= 0);

    if (style()->visibility() != VISIBLE)
        return 0;

    if (childrenInline()) {
        for (RootInlineBox* box = firstRootBox(); box; box = box->nextRootBox())
            if (!i--)
                return box;
    } else {
        for (RenderObject* child = firstChild(); child; child = child->nextSibling()) {
            if (!shouldCheckLines(child))
                continue;
            if (RootInlineBox* box = toRenderBlock(child)->lineAtIndex(i))
                return box;
        }
    }

    return 0;
}

int RenderBlock::lineCount(const RootInlineBox* stopRootInlineBox, bool* found) const
{
    int count = 0;

    if (style()->visibility() == VISIBLE) {
        if (childrenInline())
            for (RootInlineBox* box = firstRootBox(); box; box = box->nextRootBox()) {
                count++;
                if (box == stopRootInlineBox) {
                    if (found)
                        *found = true;
                    break;
                }
            }
        else
            for (RenderObject* obj = firstChild(); obj; obj = obj->nextSibling())
                if (shouldCheckLines(obj)) {
                    bool recursiveFound = false;
                    count += toRenderBlock(obj)->lineCount(stopRootInlineBox, &recursiveFound);
                    if (recursiveFound) {
                        if (found)
                            *found = true;
                        break;
                    }
                }
    }
    return count;
}

int RenderBlock::heightForLineCount(int l)
{
    int count = 0;
    return getHeightForLineCount(this, l, true, count);
}

void RenderBlock::adjustForBorderFit(LayoutUnit x, LayoutUnit& left, LayoutUnit& right) const
{
    // We don't deal with relative positioning.  Our assumption is that you shrink to fit the lines without accounting
    // for either overflow or translations via relative positioning.
    if (style()->visibility() == VISIBLE) {
        if (childrenInline()) {
            for (RootInlineBox* box = firstRootBox(); box; box = box->nextRootBox()) {
                if (box->firstChild())
                    left = min(left, x + static_cast<LayoutUnit>(box->firstChild()->x()));
                if (box->lastChild())
                    right = max(right, x + static_cast<LayoutUnit>(ceilf(box->lastChild()->logicalRight())));
            }
        }
        else {
            for (RenderBox* obj = firstChildBox(); obj; obj = obj->nextSiblingBox()) {
                if (!obj->isFloatingOrOutOfFlowPositioned()) {
                    if (obj->isBlockFlow() && !obj->hasOverflowClip())
                        toRenderBlock(obj)->adjustForBorderFit(x + obj->x(), left, right);
                    else if (obj->style()->visibility() == VISIBLE) {
                        // We are a replaced element or some kind of non-block-flow object.
                        left = min(left, x + obj->x());
                        right = max(right, x + obj->x() + obj->width());
                    }
                }
            }
        }

        if (m_floatingObjects) {
            const FloatingObjectSet& floatingObjectSet = m_floatingObjects->set();
            FloatingObjectSetIterator end = floatingObjectSet.end();
            for (FloatingObjectSetIterator it = floatingObjectSet.begin(); it != end; ++it) {
                FloatingObject* r = *it;
                // Only examine the object if our m_shouldPaint flag is set.
                if (r->shouldPaint()) {
                    LayoutUnit floatLeft = xPositionForFloatIncludingMargin(r) - r->m_renderer->x();
                    LayoutUnit floatRight = floatLeft + r->m_renderer->width();
                    left = min(left, floatLeft);
                    right = max(right, floatRight);
                }
            }
        }
    }
}

void RenderBlock::fitBorderToLinesIfNeeded()
{
    if (style()->borderFit() == BorderFitBorder || hasOverrideWidth())
        return;

    // Walk any normal flow lines to snugly fit.
    LayoutUnit left = LayoutUnit::max();
    LayoutUnit right = LayoutUnit::min();
    LayoutUnit oldWidth = contentWidth();
    adjustForBorderFit(0, left, right);

    // Clamp to our existing edges. We can never grow. We only shrink.
    LayoutUnit leftEdge = borderLeft() + paddingLeft();
    LayoutUnit rightEdge = leftEdge + oldWidth;
    left = min(rightEdge, max(leftEdge, left));
    right = max(leftEdge, min(rightEdge, right));

    LayoutUnit newContentWidth = right - left;
    if (newContentWidth == oldWidth)
        return;

    setOverrideLogicalContentWidth(newContentWidth);
    layoutBlock(false);
    clearOverrideLogicalContentWidth();
}

void RenderBlock::clearTruncation()
{
    if (style()->visibility() == VISIBLE) {
        if (childrenInline() && hasMarkupTruncation()) {
            setHasMarkupTruncation(false);
            for (RootInlineBox* box = firstRootBox(); box; box = box->nextRootBox())
                box->clearTruncation();
        } else {
            for (RenderObject* obj = firstChild(); obj; obj = obj->nextSibling()) {
                if (shouldCheckLines(obj))
                    toRenderBlock(obj)->clearTruncation();
            }
        }
    }
}

void RenderBlock::setMaxMarginBeforeValues(LayoutUnit pos, LayoutUnit neg)
{
    if (!m_rareData) {
        if (pos == RenderBlockRareData::positiveMarginBeforeDefault(this) && neg == RenderBlockRareData::negativeMarginBeforeDefault(this))
            return;
        m_rareData = adoptPtr(new RenderBlockRareData(this));
    }
    m_rareData->m_margins.setPositiveMarginBefore(pos);
    m_rareData->m_margins.setNegativeMarginBefore(neg);
}

void RenderBlock::setMaxMarginAfterValues(LayoutUnit pos, LayoutUnit neg)
{
    if (!m_rareData) {
        if (pos == RenderBlockRareData::positiveMarginAfterDefault(this) && neg == RenderBlockRareData::negativeMarginAfterDefault(this))
            return;
        m_rareData = adoptPtr(new RenderBlockRareData(this));
    }
    m_rareData->m_margins.setPositiveMarginAfter(pos);
    m_rareData->m_margins.setNegativeMarginAfter(neg);
}

void RenderBlock::setMustDiscardMarginBefore(bool value)
{
    if (style()->marginBeforeCollapse() == MDISCARD) {
        ASSERT(value);
        return;
    }

    if (!m_rareData && !value)
        return;

    if (!m_rareData)
        m_rareData = adoptPtr(new RenderBlockRareData(this));

    m_rareData->m_discardMarginBefore = value;
}

void RenderBlock::setMustDiscardMarginAfter(bool value)
{
    if (style()->marginAfterCollapse() == MDISCARD) {
        ASSERT(value);
        return;
    }

    if (!m_rareData && !value)
        return;

    if (!m_rareData)
        m_rareData = adoptPtr(new RenderBlockRareData(this));

    m_rareData->m_discardMarginAfter = value;
}

bool RenderBlock::mustDiscardMarginBefore() const
{
    return style()->marginBeforeCollapse() == MDISCARD || (m_rareData && m_rareData->m_discardMarginBefore);
}

bool RenderBlock::mustDiscardMarginAfter() const
{
    return style()->marginAfterCollapse() == MDISCARD || (m_rareData && m_rareData->m_discardMarginAfter);
}

bool RenderBlock::mustDiscardMarginBeforeForChild(const RenderBox* child) const
{
    ASSERT(!child->selfNeedsLayout());
    if (!child->isWritingModeRoot())
        return child->isRenderBlock() ? toRenderBlock(child)->mustDiscardMarginBefore() : (child->style()->marginBeforeCollapse() == MDISCARD);
    if (child->isHorizontalWritingMode() == isHorizontalWritingMode())
        return child->isRenderBlock() ? toRenderBlock(child)->mustDiscardMarginAfter() : (child->style()->marginAfterCollapse() == MDISCARD);

    // FIXME: We return false here because the implementation is not geometrically complete. We have values only for before/after, not start/end.
    // In case the boxes are perpendicular we assume the property is not specified.
    return false;
}

bool RenderBlock::mustDiscardMarginAfterForChild(const RenderBox* child) const
{
    ASSERT(!child->selfNeedsLayout());
    if (!child->isWritingModeRoot())
        return child->isRenderBlock() ? toRenderBlock(child)->mustDiscardMarginAfter() : (child->style()->marginAfterCollapse() == MDISCARD);
    if (child->isHorizontalWritingMode() == isHorizontalWritingMode())
        return child->isRenderBlock() ? toRenderBlock(child)->mustDiscardMarginBefore() : (child->style()->marginBeforeCollapse() == MDISCARD);

    // FIXME: See |mustDiscardMarginBeforeForChild| above.
    return false;
}

bool RenderBlock::mustSeparateMarginBeforeForChild(const RenderBox* child) const
{
    ASSERT(!child->selfNeedsLayout());
    const RenderStyle* childStyle = child->style();
    if (!child->isWritingModeRoot())
        return childStyle->marginBeforeCollapse() == MSEPARATE;
    if (child->isHorizontalWritingMode() == isHorizontalWritingMode())
        return childStyle->marginAfterCollapse() == MSEPARATE;

    // FIXME: See |mustDiscardMarginBeforeForChild| above.
    return false;
}

bool RenderBlock::mustSeparateMarginAfterForChild(const RenderBox* child) const
{
    ASSERT(!child->selfNeedsLayout());
    const RenderStyle* childStyle = child->style();
    if (!child->isWritingModeRoot())
        return childStyle->marginAfterCollapse() == MSEPARATE;
    if (child->isHorizontalWritingMode() == isHorizontalWritingMode())
        return childStyle->marginBeforeCollapse() == MSEPARATE;

    // FIXME: See |mustDiscardMarginBeforeForChild| above.
    return false;
}

void RenderBlock::setPaginationStrut(LayoutUnit strut)
{
    if (!m_rareData) {
        if (!strut)
            return;
        m_rareData = adoptPtr(new RenderBlockRareData(this));
    }
    m_rareData->m_paginationStrut = strut;
}

void RenderBlock::setPageLogicalOffset(LayoutUnit logicalOffset)
{
    if (!m_rareData) {
        if (!logicalOffset)
            return;
        m_rareData = adoptPtr(new RenderBlockRareData(this));
    }
    m_rareData->m_pageLogicalOffset = logicalOffset;
}

void RenderBlock::setBreakAtLineToAvoidWidow(RootInlineBox* lineToBreak)
{
    ASSERT(lineToBreak);
    if (!m_rareData)
        m_rareData = adoptPtr(new RenderBlockRareData(this));
    m_rareData->m_shouldBreakAtLineToAvoidWidow = true;
    m_rareData->m_lineBreakToAvoidWidow = lineToBreak;
}

void RenderBlock::clearShouldBreakAtLineToAvoidWidow() const
{
    if (!m_rareData)
        return;
    m_rareData->m_shouldBreakAtLineToAvoidWidow = false;
    m_rareData->m_lineBreakToAvoidWidow = 0;
}

void RenderBlock::absoluteRects(Vector<IntRect>& rects, const LayoutPoint& accumulatedOffset) const
{
    // For blocks inside inlines, we go ahead and include margins so that we run right up to the
    // inline boxes above and below us (thus getting merged with them to form a single irregular
    // shape).
    if (isAnonymousBlockContinuation()) {
        // FIXME: This is wrong for block-flows that are horizontal.
        // https://bugs.webkit.org/show_bug.cgi?id=46781
        rects.append(pixelSnappedIntRect(accumulatedOffset.x(), accumulatedOffset.y() - collapsedMarginBefore(),
                                width(), height() + collapsedMarginBefore() + collapsedMarginAfter()));
        continuation()->absoluteRects(rects, accumulatedOffset - toLayoutSize(location() +
                inlineElementContinuation()->containingBlock()->location()));
    } else
        rects.append(pixelSnappedIntRect(accumulatedOffset, size()));
}

void RenderBlock::absoluteQuads(Vector<FloatQuad>& quads, bool* wasFixed) const
{
    // For blocks inside inlines, we go ahead and include margins so that we run right up to the
    // inline boxes above and below us (thus getting merged with them to form a single irregular
    // shape).
    if (isAnonymousBlockContinuation()) {
        // FIXME: This is wrong for block-flows that are horizontal.
        // https://bugs.webkit.org/show_bug.cgi?id=46781
        FloatRect localRect(0, -collapsedMarginBefore(),
                            width(), height() + collapsedMarginBefore() + collapsedMarginAfter());
        quads.append(localToAbsoluteQuad(localRect, 0 /* mode */, wasFixed));
        continuation()->absoluteQuads(quads, wasFixed);
    } else
        quads.append(RenderBox::localToAbsoluteQuad(FloatRect(0, 0, width(), height()), 0 /* mode */, wasFixed));
}

LayoutRect RenderBlock::rectWithOutlineForRepaint(const RenderLayerModelObject* repaintContainer, LayoutUnit outlineWidth) const
{
    LayoutRect r(RenderBox::rectWithOutlineForRepaint(repaintContainer, outlineWidth));
    if (isAnonymousBlockContinuation())
        r.inflateY(collapsedMarginBefore()); // FIXME: This is wrong for block-flows that are horizontal.
    return r;
}

RenderObject* RenderBlock::hoverAncestor() const
{
    return isAnonymousBlockContinuation() ? continuation() : RenderBox::hoverAncestor();
}

void RenderBlock::updateDragState(bool dragOn)
{
    RenderBox::updateDragState(dragOn);
    if (continuation())
        continuation()->updateDragState(dragOn);
}

RenderStyle* RenderBlock::outlineStyleForRepaint() const
{
    return isAnonymousBlockContinuation() ? continuation()->style() : style();
}

void RenderBlock::childBecameNonInline(RenderObject*)
{
    makeChildrenNonInline();
    if (isAnonymousBlock() && parent() && parent()->isRenderBlock())
        toRenderBlock(parent())->removeLeftoverAnonymousBlock(this);
    // |this| may be dead here
}

void RenderBlock::updateHitTestResult(HitTestResult& result, const LayoutPoint& point)
{
    if (result.innerNode())
        return;

    if (Node* n = nodeForHitTest()) {
        result.setInnerNode(n);
        if (!result.innerNonSharedNode())
            result.setInnerNonSharedNode(n);
        result.setLocalPoint(point);
    }
}

LayoutRect RenderBlock::localCaretRect(InlineBox* inlineBox, int caretOffset, LayoutUnit* extraWidthToEndOfLine)
{
    // Do the normal calculation in most cases.
    if (firstChild())
        return RenderBox::localCaretRect(inlineBox, caretOffset, extraWidthToEndOfLine);

    LayoutRect caretRect = localCaretRectForEmptyElement(width(), textIndentOffset());

    if (extraWidthToEndOfLine) {
        if (isRenderBlock()) {
            *extraWidthToEndOfLine = width() - caretRect.maxX();
        } else {
            // FIXME: This code looks wrong.
            // myRight and containerRight are set up, but then clobbered.
            // So *extraWidthToEndOfLine will always be 0 here.

            LayoutUnit myRight = caretRect.maxX();
            // FIXME: why call localToAbsoluteForContent() twice here, too?
            FloatPoint absRightPoint = localToAbsolute(FloatPoint(myRight, 0));

            LayoutUnit containerRight = containingBlock()->x() + containingBlockLogicalWidthForContent();
            FloatPoint absContainerPoint = localToAbsolute(FloatPoint(containerRight, 0));

            *extraWidthToEndOfLine = absContainerPoint.x() - absRightPoint.x();
        }
    }

    return caretRect;
}

void RenderBlock::addFocusRingRects(Vector<IntRect>& rects, const LayoutPoint& additionalOffset, const RenderLayerModelObject* paintContainer)
{
    // For blocks inside inlines, we go ahead and include margins so that we run right up to the
    // inline boxes above and below us (thus getting merged with them to form a single irregular
    // shape).
    if (inlineElementContinuation()) {
        // FIXME: This check really isn't accurate.
        bool nextInlineHasLineBox = inlineElementContinuation()->firstLineBox();
        // FIXME: This is wrong. The principal renderer may not be the continuation preceding this block.
        // FIXME: This is wrong for block-flows that are horizontal.
        // https://bugs.webkit.org/show_bug.cgi?id=46781
        bool prevInlineHasLineBox = toRenderInline(inlineElementContinuation()->node()->renderer())->firstLineBox();
        float topMargin = prevInlineHasLineBox ? collapsedMarginBefore() : LayoutUnit();
        float bottomMargin = nextInlineHasLineBox ? collapsedMarginAfter() : LayoutUnit();
        LayoutRect rect(additionalOffset.x(), additionalOffset.y() - topMargin, width(), height() + topMargin + bottomMargin);
        if (!rect.isEmpty())
            rects.append(pixelSnappedIntRect(rect));
    } else if (width() && height())
        rects.append(pixelSnappedIntRect(additionalOffset, size()));

    if (!hasOverflowClip() && !hasControlClip()) {
        for (RootInlineBox* curr = firstRootBox(); curr; curr = curr->nextRootBox()) {
            LayoutUnit top = max<LayoutUnit>(curr->lineTop(), curr->top());
            LayoutUnit bottom = min<LayoutUnit>(curr->lineBottom(), curr->top() + curr->height());
            LayoutRect rect(additionalOffset.x() + curr->x(), additionalOffset.y() + top, curr->width(), bottom - top);
            if (!rect.isEmpty())
                rects.append(pixelSnappedIntRect(rect));
        }

        for (RenderObject* curr = firstChild(); curr; curr = curr->nextSibling()) {
            if (!curr->isText() && !curr->isListMarker() && curr->isBox()) {
                RenderBox* box = toRenderBox(curr);
                FloatPoint pos;
                // FIXME: This doesn't work correctly with transforms.
                if (box->layer())
                    pos = curr->localToContainerPoint(FloatPoint(), paintContainer);
                else
                    pos = FloatPoint(additionalOffset.x() + box->x(), additionalOffset.y() + box->y());
                box->addFocusRingRects(rects, flooredLayoutPoint(pos), paintContainer);
            }
        }
    }

    if (inlineElementContinuation())
        inlineElementContinuation()->addFocusRingRects(rects, flooredLayoutPoint(additionalOffset + inlineElementContinuation()->containingBlock()->location() - location()), paintContainer);
}

void RenderBlock::computeSelfHitTestRects(Vector<LayoutRect>& rects, const LayoutPoint& layerOffset) const
{
    RenderBox::computeSelfHitTestRects(rects, layerOffset);

    if (hasHorizontalLayoutOverflow() || hasVerticalLayoutOverflow()) {
        for (RootInlineBox* curr = firstRootBox(); curr; curr = curr->nextRootBox()) {
            LayoutUnit top = max<LayoutUnit>(curr->lineTop(), curr->top());
            LayoutUnit bottom = min<LayoutUnit>(curr->lineBottom(), curr->top() + curr->height());
            LayoutRect rect(layerOffset.x() + curr->x(), layerOffset.y() + top, curr->width(), bottom - top);
            // It's common for this rect to be entirely contained in our box, so exclude that simple case.
            if (!rect.isEmpty() && (rects.isEmpty() || !rects[0].contains(rect)))
                rects.append(rect);
        }
    }
}

RenderBox* RenderBlock::createAnonymousBoxWithSameTypeAs(const RenderObject* parent) const
{
    if (isAnonymousColumnsBlock())
        return createAnonymousColumnsWithParentRenderer(parent);
    if (isAnonymousColumnSpanBlock())
        return createAnonymousColumnSpanWithParentRenderer(parent);
    return createAnonymousWithParentRendererAndDisplay(parent, style()->display());
}

bool RenderBlock::hasNextPage(LayoutUnit logicalOffset, PageBoundaryRule pageBoundaryRule) const
{
    ASSERT(view()->layoutState() && view()->layoutState()->isPaginated());

    RenderFlowThread* flowThread = flowThreadContainingBlock();
    if (!flowThread)
        return true; // Printing and multi-column both make new pages to accommodate content.

    // See if we're in the last region.
    LayoutUnit pageOffset = offsetFromLogicalTopOfFirstPage() + logicalOffset;
    RenderRegion* region = flowThread->regionAtBlockOffset(pageOffset, this);
    if (!region)
        return false;
    if (region->isLastRegion())
        return region->isRenderRegionSet() || region->style()->regionFragment() == BreakRegionFragment
            || (pageBoundaryRule == IncludePageBoundary && pageOffset == region->logicalTopForFlowThreadContent());
    return true;
}

LayoutUnit RenderBlock::nextPageLogicalTop(LayoutUnit logicalOffset, PageBoundaryRule pageBoundaryRule) const
{
    LayoutUnit pageLogicalHeight = pageLogicalHeightForOffset(logicalOffset);
    if (!pageLogicalHeight)
        return logicalOffset;

    // The logicalOffset is in our coordinate space.  We can add in our pushed offset.
    LayoutUnit remainingLogicalHeight = pageRemainingLogicalHeightForOffset(logicalOffset);
    LayoutUnit spanningHeaderHeight = 0;
    if (view()->layoutState()->m_columnInfo) {
        ColumnInfo* colInfo = view()->layoutState()->m_columnInfo;
        LayoutUnit totalOffset = logicalOffset + offsetFromLogicalTopOfFirstPage();
        unsigned nextColumn = (totalOffset + remainingLogicalHeight + 1) / pageLogicalHeight;
        if (nextColumn < colInfo->spanningHeaderColumnCount()) {
            spanningHeaderHeight = colInfo->spanningHeaderHeight();
            if (spanningHeaderHeight > 0 && remainingLogicalHeight == pageLogicalHeight && totalOffset > 0) {
                remainingLogicalHeight = 0;
            }
        }
    }
    if (pageBoundaryRule == ExcludePageBoundary)
        return logicalOffset + spanningHeaderHeight + (remainingLogicalHeight ? remainingLogicalHeight : pageLogicalHeight);
    return logicalOffset + spanningHeaderHeight + remainingLogicalHeight;
}

static bool inNormalFlow(RenderBox* child)
{
    RenderBlock* curr = child->containingBlock();
    RenderView* renderView = child->view();
    while (curr && curr != renderView) {
        if (curr->hasColumns() || curr->isRenderFlowThread())
            return true;
        if (curr->isFloatingOrOutOfFlowPositioned())
            return false;
        curr = curr->containingBlock();
    }
    return true;
}

ColumnInfo::PaginationUnit RenderBlock::paginationUnit() const
{
    return ColumnInfo::Column;
}

LayoutUnit RenderBlock::applyBeforeBreak(RenderBox* child, LayoutUnit logicalOffset)
{
    // FIXME: Add page break checking here when we support printing.
    bool checkColumnBreaks = view()->layoutState()->isPaginatingColumns();
    bool checkPageBreaks = !checkColumnBreaks && view()->layoutState()->m_pageLogicalHeight; // FIXME: Once columns can print we have to check this.
    RenderFlowThread* flowThread = flowThreadContainingBlock();
    bool checkRegionBreaks = flowThread && flowThread->isRenderNamedFlowThread();
    bool checkBeforeAlways = (checkColumnBreaks && child->style()->columnBreakBefore() == PBALWAYS) || (checkPageBreaks && child->style()->pageBreakBefore() == PBALWAYS)
                             || (checkRegionBreaks && child->style()->regionBreakBefore() == PBALWAYS);
    if (checkBeforeAlways && inNormalFlow(child) && hasNextPage(logicalOffset, IncludePageBoundary)) {
        if (checkColumnBreaks)
            view()->layoutState()->addForcedColumnBreak(child, logicalOffset);
        if (checkRegionBreaks) {
            LayoutUnit offsetBreakAdjustment = 0;
            if (flowThread->addForcedRegionBreak(offsetFromLogicalTopOfFirstPage() + logicalOffset, child, true, &offsetBreakAdjustment))
                return logicalOffset + offsetBreakAdjustment;
        }
        return nextPageLogicalTop(logicalOffset, IncludePageBoundary);
    }
    return logicalOffset;
}

LayoutUnit RenderBlock::applyAfterBreak(RenderBox* child, LayoutUnit logicalOffset, MarginInfo& marginInfo)
{
    // FIXME: Add page break checking here when we support printing.
    bool checkColumnBreaks = view()->layoutState()->isPaginatingColumns();
    bool checkPageBreaks = !checkColumnBreaks && view()->layoutState()->m_pageLogicalHeight; // FIXME: Once columns can print we have to check this.
    RenderFlowThread* flowThread = flowThreadContainingBlock();
    bool checkRegionBreaks = flowThread && flowThread->isRenderNamedFlowThread();
    bool checkAfterAlways = (checkColumnBreaks && child->style()->columnBreakAfter() == PBALWAYS) || (checkPageBreaks && child->style()->pageBreakAfter() == PBALWAYS)
                            || (checkRegionBreaks && child->style()->regionBreakAfter() == PBALWAYS);
    if (checkAfterAlways && inNormalFlow(child) && hasNextPage(logicalOffset, IncludePageBoundary)) {
        LayoutUnit marginOffset = marginInfo.canCollapseWithMarginBefore() ? LayoutUnit() : marginInfo.margin();

        // So our margin doesn't participate in the next collapsing steps.
        marginInfo.clearMargin();

        if (checkColumnBreaks)
            view()->layoutState()->addForcedColumnBreak(child, logicalOffset);
        if (checkRegionBreaks) {
            LayoutUnit offsetBreakAdjustment = 0;
            if (flowThread->addForcedRegionBreak(offsetFromLogicalTopOfFirstPage() + logicalOffset + marginOffset, child, false, &offsetBreakAdjustment))
                return logicalOffset + marginOffset + offsetBreakAdjustment;
        }
        return nextPageLogicalTop(logicalOffset, IncludePageBoundary);
    }
    return logicalOffset;
}

LayoutUnit RenderBlock::pageLogicalTopForOffset(LayoutUnit offset) const
{
    RenderView* renderView = view();
    LayoutUnit firstPageLogicalTop = isHorizontalWritingMode() ? renderView->layoutState()->m_pageOffset.height() : renderView->layoutState()->m_pageOffset.width();
    LayoutUnit blockLogicalTop = isHorizontalWritingMode() ? renderView->layoutState()->m_layoutOffset.height() : renderView->layoutState()->m_layoutOffset.width();

    LayoutUnit cumulativeOffset = offset + blockLogicalTop;
    RenderFlowThread* flowThread = flowThreadContainingBlock();
    if (!flowThread) {
        LayoutUnit pageLogicalHeight = renderView->layoutState()->pageLogicalHeight();
        if (!pageLogicalHeight)
            return 0;
        return cumulativeOffset - roundToInt(cumulativeOffset - firstPageLogicalTop) % roundToInt(pageLogicalHeight);
    }
    return flowThread->pageLogicalTopForOffset(cumulativeOffset);
}

LayoutUnit RenderBlock::pageLogicalHeightForOffset(LayoutUnit offset) const
{
    RenderView* renderView = view();
    RenderFlowThread* flowThread = flowThreadContainingBlock();
    if (!flowThread)
        return renderView->layoutState()->m_pageLogicalHeight;
    return flowThread->pageLogicalHeightForOffset(offset + offsetFromLogicalTopOfFirstPage());
}

LayoutUnit RenderBlock::pageRemainingLogicalHeightForOffset(LayoutUnit offset, PageBoundaryRule pageBoundaryRule) const
{
    RenderView* renderView = view();
    offset += offsetFromLogicalTopOfFirstPage();

    RenderFlowThread* flowThread = flowThreadContainingBlock();
    if (!flowThread) {
        LayoutUnit pageLogicalHeight = renderView->layoutState()->m_pageLogicalHeight;
        LayoutUnit remainingHeight = pageLogicalHeight - intMod(offset, pageLogicalHeight);
        if (pageBoundaryRule == IncludePageBoundary) {
            // If includeBoundaryPoint is true the line exactly on the top edge of a
            // column will act as being part of the previous column.
            remainingHeight = intMod(remainingHeight, pageLogicalHeight);
        }
        return remainingHeight;
    }

    return flowThread->pageRemainingLogicalHeightForOffset(offset, pageBoundaryRule);
}

LayoutUnit RenderBlock::adjustForUnsplittableChild(RenderBox* child, LayoutUnit logicalOffset, bool includeMargins)
{
    bool checkColumnBreaks = view()->layoutState()->isPaginatingColumns();
    bool checkPageBreaks = !checkColumnBreaks && view()->layoutState()->m_pageLogicalHeight;
    RenderFlowThread* flowThread = flowThreadContainingBlock();
    bool checkRegionBreaks = flowThread && flowThread->isRenderNamedFlowThread();
    bool isUnsplittable = child->isUnsplittableForPagination() || (checkColumnBreaks && child->style()->columnBreakInside() == PBAVOID)
        || (checkPageBreaks && child->style()->pageBreakInside() == PBAVOID)
        || (checkRegionBreaks && child->style()->regionBreakInside() == PBAVOID);
    if (!isUnsplittable)
        return logicalOffset;
    LayoutUnit childLogicalHeight = logicalHeightForChild(child) + (includeMargins ? marginBeforeForChild(child) + marginAfterForChild(child) : LayoutUnit());
    LayoutUnit pageLogicalHeight = pageLogicalHeightForOffset(logicalOffset);
    bool hasUniformPageLogicalHeight = !flowThread || flowThread->regionsHaveUniformLogicalHeight();
    updateMinimumPageHeight(logicalOffset, childLogicalHeight);
    if (!pageLogicalHeight || (hasUniformPageLogicalHeight && childLogicalHeight > pageLogicalHeight)
        || !hasNextPage(logicalOffset))
        return logicalOffset;
    LayoutUnit remainingLogicalHeight = pageRemainingLogicalHeightForOffset(logicalOffset, ExcludePageBoundary);
    LayoutUnit spanningHeaderHeight = 0;
    if (view()->layoutState()->m_columnInfo) {
        ColumnInfo* colInfo = view()->layoutState()->m_columnInfo;
        LayoutUnit totalOffset = logicalOffset + offsetFromLogicalTopOfFirstPage();
        unsigned currentColumn = (totalOffset + childLogicalHeight) / pageLogicalHeight;
        if (currentColumn < colInfo->spanningHeaderColumnCount()) {
            spanningHeaderHeight = colInfo->spanningHeaderHeight();
            if (spanningHeaderHeight > 0 && remainingLogicalHeight == pageLogicalHeight && totalOffset > 0) {
                remainingLogicalHeight = 0;
            }
        }
    }
    if (remainingLogicalHeight < childLogicalHeight) {
        if (!hasUniformPageLogicalHeight && !pushToNextPageWithMinimumLogicalHeight(remainingLogicalHeight, logicalOffset, childLogicalHeight))
            return logicalOffset;
        return logicalOffset + remainingLogicalHeight + spanningHeaderHeight;
    }
    return logicalOffset;
}

bool RenderBlock::pushToNextPageWithMinimumLogicalHeight(LayoutUnit& adjustment, LayoutUnit logicalOffset, LayoutUnit minimumLogicalHeight) const
{
    bool checkRegion = false;
    for (LayoutUnit pageLogicalHeight = pageLogicalHeightForOffset(logicalOffset + adjustment); pageLogicalHeight;
        pageLogicalHeight = pageLogicalHeightForOffset(logicalOffset + adjustment)) {
        if (minimumLogicalHeight <= pageLogicalHeight)
            return true;
        if (!hasNextPage(logicalOffset + adjustment))
            return false;
        adjustment += pageLogicalHeight;
        checkRegion = true;
    }
    return !checkRegion;
}

void RenderBlock::setPageBreak(LayoutUnit offset, LayoutUnit spaceShortage)
{
    if (RenderFlowThread* flowThread = flowThreadContainingBlock())
        flowThread->setPageBreak(offsetFromLogicalTopOfFirstPage() + offset, spaceShortage);
}

void RenderBlock::updateMinimumPageHeight(LayoutUnit offset, LayoutUnit minHeight)
{
    if (RenderFlowThread* flowThread = flowThreadContainingBlock())
        flowThread->updateMinimumPageHeight(offsetFromLogicalTopOfFirstPage() + offset, minHeight);
    else if (ColumnInfo* colInfo = view()->layoutState()->m_columnInfo)
        colInfo->updateMinimumColumnHeight(minHeight);
}

static inline LayoutUnit calculateMinimumPageHeight(RenderStyle* renderStyle, RootInlineBox* lastLine, LayoutUnit lineTop, LayoutUnit lineBottom)
{
    // We may require a certain minimum number of lines per page in order to satisfy
    // orphans and widows, and that may affect the minimum page height.
    unsigned lineCount = max<unsigned>(renderStyle->hasAutoOrphans() ? 1 : renderStyle->orphans(), renderStyle->hasAutoWidows() ? 1 : renderStyle->widows());
    if (lineCount > 1) {
        RootInlineBox* line = lastLine;
        for (unsigned i = 1; i < lineCount && line->prevRootBox(); i++)
            line = line->prevRootBox();

        // FIXME: Paginating using line overflow isn't all fine. See FIXME in
        // adjustLinePositionForPagination() for more details.
        LayoutRect overflow = line->logicalVisualOverflowRect(line->lineTop(), line->lineBottom());
        lineTop = min(line->lineTopWithLeading(), overflow.y());
    }
    return lineBottom - lineTop;
}

void RenderBlock::adjustLinePositionForPagination(RootInlineBox* lineBox, LayoutUnit& delta, RenderFlowThread* flowThread)
{
    // FIXME: For now we paginate using line overflow.  This ensures that lines don't overlap at all when we
    // put a strut between them for pagination purposes.  However, this really isn't the desired rendering, since
    // the line on the top of the next page will appear too far down relative to the same kind of line at the top
    // of the first column.
    //
    // The rendering we would like to see is one where the lineTopWithLeading is at the top of the column, and any line overflow
    // simply spills out above the top of the column.  This effect would match what happens at the top of the first column.
    // We can't achieve this rendering, however, until we stop columns from clipping to the column bounds (thus allowing
    // for overflow to occur), and then cache visible overflow for each column rect.
    //
    // Furthermore, the paint we have to do when a column has overflow has to be special.  We need to exclude
    // content that paints in a previous column (and content that paints in the following column).
    //
    // For now we'll at least honor the lineTopWithLeading when paginating if it is above the logical top overflow. This will
    // at least make positive leading work in typical cases.
    //
    // FIXME: Another problem with simply moving lines is that the available line width may change (because of floats).
    // Technically if the location we move the line to has a different line width than our old position, then we need to dirty the
    // line and all following lines.
    LayoutRect logicalVisualOverflow = lineBox->logicalVisualOverflowRect(lineBox->lineTop(), lineBox->lineBottom());
    LayoutUnit logicalOffset = min(lineBox->lineTopWithLeading(), logicalVisualOverflow.y());
    LayoutUnit logicalBottom = max(lineBox->lineBottomWithLeading(), logicalVisualOverflow.maxY());
    LayoutUnit lineHeight = logicalBottom - logicalOffset;
    updateMinimumPageHeight(logicalOffset, calculateMinimumPageHeight(style(), lineBox, logicalOffset, logicalBottom));
    logicalOffset += delta;
    lineBox->setPaginationStrut(0);
    lineBox->setIsFirstAfterPageBreak(false);
    LayoutUnit pageLogicalHeight = pageLogicalHeightForOffset(logicalOffset);
    bool hasUniformPageLogicalHeight = !flowThread || flowThread->regionsHaveUniformLogicalHeight();
    // If lineHeight is greater than pageLogicalHeight, but logicalVisualOverflow.height() still fits, we are
    // still going to add a strut, so that the visible overflow fits on a single page.
    if (!pageLogicalHeight || (hasUniformPageLogicalHeight && logicalVisualOverflow.height() > pageLogicalHeight)
        || !hasNextPage(logicalOffset))
        return;
    LayoutUnit remainingLogicalHeight = pageRemainingLogicalHeightForOffset(logicalOffset, ExcludePageBoundary);
    LayoutUnit spanningHeaderHeight = 0;
    if (view()->layoutState()->m_columnInfo) {
        ColumnInfo* colInfo = view()->layoutState()->m_columnInfo;
        LayoutUnit totalOffset = logicalOffset + offsetFromLogicalTopOfFirstPage();
        unsigned currentColumn = (totalOffset + lineHeight) / pageLogicalHeight;
        if (currentColumn < colInfo->spanningHeaderColumnCount()) {
            spanningHeaderHeight = colInfo->spanningHeaderHeight();
            if (spanningHeaderHeight > 0 && remainingLogicalHeight == pageLogicalHeight && totalOffset > 0) {
                remainingLogicalHeight = 0;
            }
        }
    }

    if (remainingLogicalHeight < lineHeight || (shouldBreakAtLineToAvoidWidow() && lineBreakToAvoidWidow() == lineBox)) {
        if (shouldBreakAtLineToAvoidWidow() && lineBreakToAvoidWidow() == lineBox)
            clearShouldBreakAtLineToAvoidWidow();
        // If we have a non-uniform page height, then we have to shift further possibly.
        if (!hasUniformPageLogicalHeight && !pushToNextPageWithMinimumLogicalHeight(remainingLogicalHeight, logicalOffset, lineHeight))
            return;
        if (lineHeight > pageLogicalHeight) {
            // Split the top margin in order to avoid splitting the visible part of the line.
            remainingLogicalHeight -= min(lineHeight - pageLogicalHeight, max<LayoutUnit>(0, logicalVisualOverflow.y() - lineBox->lineTopWithLeading()));
        }
        LayoutUnit totalLogicalHeight = lineHeight + max<LayoutUnit>(0, logicalOffset);
        LayoutUnit pageLogicalHeightAtNewOffset = hasUniformPageLogicalHeight ? pageLogicalHeight : pageLogicalHeightForOffset(logicalOffset + remainingLogicalHeight);
        setPageBreak(logicalOffset, lineHeight - remainingLogicalHeight);
        if (((lineBox == firstRootBox() && totalLogicalHeight < pageLogicalHeightAtNewOffset) || (!style()->hasAutoOrphans() && style()->orphans() >= lineCount(lineBox)))
            && !isOutOfFlowPositioned() && !isTableCell())
            setPaginationStrut(remainingLogicalHeight + spanningHeaderHeight + max<LayoutUnit>(0, logicalOffset));
        else {
            delta += remainingLogicalHeight + spanningHeaderHeight;
            lineBox->setPaginationStrut(remainingLogicalHeight + spanningHeaderHeight);
            lineBox->setIsFirstAfterPageBreak(true);
        }
    } else if (remainingLogicalHeight == pageLogicalHeight && lineBox != firstRootBox())
        lineBox->setIsFirstAfterPageBreak(true);
}

LayoutUnit RenderBlock::adjustBlockChildForPagination(LayoutUnit logicalTopAfterClear, LayoutUnit estimateWithoutPagination, RenderBox* child, bool atBeforeSideOfBlock)
{
    RenderBlock* childRenderBlock = child->isRenderBlock() ? toRenderBlock(child) : 0;

    if (estimateWithoutPagination != logicalTopAfterClear) {
        // Our guess prior to pagination movement was wrong. Before we attempt to paginate, let's try again at the new
        // position.
        setLogicalHeight(logicalTopAfterClear);
        setLogicalTopForChild(child, logicalTopAfterClear, ApplyLayoutDelta);

        if (child->shrinkToAvoidFloats()) {
            // The child's width depends on the line width.
            // When the child shifts to clear an item, its width can
            // change (because it has more available line width).
            // So go ahead and mark the item as dirty.
            child->setChildNeedsLayout(MarkOnlyThis);
        }

        if (childRenderBlock) {
            if (!child->avoidsFloats() && childRenderBlock->containsFloats())
                childRenderBlock->markAllDescendantsWithFloatsForLayout();
            if (!child->needsLayout())
                child->markForPaginationRelayoutIfNeeded();
        }

        // Our guess was wrong. Make the child lay itself out again.
        child->layoutIfNeeded();
    }

    LayoutUnit oldTop = logicalTopAfterClear;

    // If the object has a page or column break value of "before", then we should shift to the top of the next page.
    LayoutUnit result = applyBeforeBreak(child, logicalTopAfterClear);

    if (pageLogicalHeightForOffset(result)) {
        LayoutUnit remainingLogicalHeight = pageRemainingLogicalHeightForOffset(result, ExcludePageBoundary);
        LayoutUnit spaceShortage = child->logicalHeight() - remainingLogicalHeight;
        if (spaceShortage > 0) {
            // If the child crosses a column boundary, report a break, in case nothing inside it has already
            // done so. The column balancer needs to know how much it has to stretch the columns to make more
            // content fit. If no breaks are reported (but do occur), the balancer will have no clue. FIXME:
            // This should be improved, though, because here we just pretend that the child is
            // unsplittable. A splittable child, on the other hand, has break opportunities at every position
            // where there's no child content, border or padding. In other words, we risk stretching more
            // than necessary.
            setPageBreak(result, spaceShortage);
        }
    }

    // For replaced elements and scrolled elements, we want to shift them to the next page if they don't fit on the current one.
    LayoutUnit logicalTopBeforeUnsplittableAdjustment = result;
    LayoutUnit logicalTopAfterUnsplittableAdjustment = adjustForUnsplittableChild(child, result);

    LayoutUnit paginationStrut = 0;
    LayoutUnit unsplittableAdjustmentDelta = logicalTopAfterUnsplittableAdjustment - logicalTopBeforeUnsplittableAdjustment;
    if (unsplittableAdjustmentDelta)
        paginationStrut = unsplittableAdjustmentDelta;
    else if (childRenderBlock && childRenderBlock->paginationStrut())
        paginationStrut = childRenderBlock->paginationStrut();

    if (paginationStrut) {
        // We are willing to propagate out to our parent block as long as we were at the top of the block prior
        // to collapsing our margins, and as long as we didn't clear or move as a result of other pagination.
        if (atBeforeSideOfBlock && oldTop == result && !isOutOfFlowPositioned() && !isTableCell()) {
            // FIXME: Should really check if we're exceeding the page height before propagating the strut, but we don't
            // have all the information to do so (the strut only has the remaining amount to push). Gecko gets this wrong too
            // and pushes to the next page anyway, so not too concerned about it.
            setPaginationStrut(result + paginationStrut);
            if (childRenderBlock)
                childRenderBlock->setPaginationStrut(0);
        } else
            result += paginationStrut;
    }

    // Similar to how we apply clearance. Go ahead and boost height() to be the place where we're going to position the child.
    setLogicalHeight(logicalHeight() + (result - oldTop));

    // Return the final adjusted logical top.
    return result;
}

bool RenderBlock::lineWidthForPaginatedLineChanged(RootInlineBox* rootBox, LayoutUnit lineDelta, RenderFlowThread* flowThread) const
{
    if (!flowThread)
        return false;

    RenderRegion* currentRegion = regionAtBlockOffset(rootBox->lineTopWithLeading() + lineDelta);
    // Just bail if the region didn't change.
    if (rootBox->containingRegion() == currentRegion)
        return false;
    return rootBox->paginatedLineWidth() != availableLogicalWidthForContent(currentRegion, offsetFromLogicalTopOfFirstPage());
}

LayoutUnit RenderBlock::offsetFromLogicalTopOfFirstPage() const
{
    LayoutState* layoutState = view()->layoutState();
    if (layoutState && !layoutState->isPaginated())
        return 0;
    if (layoutState) {
        // FIXME: Sanity check that the renderer in the layout state is ours, since otherwise the computation will be off.
        // Right now this assert gets hit inside computeLogicalHeight for percentage margins, since they're computed using
        // widths which can vary in each region. Until we patch that, we can't have this assert.
        // ASSERT(layoutState->m_renderer == this);

        LayoutSize offsetDelta = layoutState->m_layoutOffset - layoutState->m_pageOffset;
        return isHorizontalWritingMode() ? offsetDelta.height() : offsetDelta.width();
    }
    // FIXME: Right now, this assert is hit outside layout, from logicalLeftSelectionOffset in selectionGapRectsForRepaint (called from FrameSelection::selectAll).
    // ASSERT(inRenderFlowThread());

    // FIXME: This is a slower path that doesn't use layout state and relies on getting your logical top inside the enclosing flow thread. It doesn't
    // work with columns or pages currently, but it should once they have been switched over to using flow threads.
    RenderFlowThread* flowThread = flowThreadContainingBlock();
    if (!flowThread)
        return 0;

    const RenderBlock* currentBlock = this;
    LayoutRect blockRect(0, 0, width(), height());

    while (currentBlock && !currentBlock->isRenderFlowThread()) {
        RenderBlock* containerBlock = currentBlock->containingBlock();
        ASSERT(containerBlock);
        if (!containerBlock)
            return 0;
        LayoutPoint currentBlockLocation = currentBlock->location();

        if (containerBlock->style()->writingMode() != currentBlock->style()->writingMode()) {
            // We have to put the block rect in container coordinates
            // and we have to take into account both the container and current block flipping modes
            if (containerBlock->style()->isFlippedBlocksWritingMode()) {
                if (containerBlock->isHorizontalWritingMode())
                    blockRect.setY(currentBlock->height() - blockRect.maxY());
                else
                    blockRect.setX(currentBlock->width() - blockRect.maxX());
            }
            currentBlock->flipForWritingMode(blockRect);
        }
        blockRect.moveBy(currentBlockLocation);
        currentBlock = containerBlock;
    };
    return currentBlock->isHorizontalWritingMode() ? blockRect.y() : blockRect.x();
}

RenderRegion* RenderBlock::regionAtBlockOffset(LayoutUnit blockOffset) const
{
    RenderFlowThread* flowThread = flowThreadContainingBlock();
    if (!flowThread || !flowThread->hasValidRegionInfo())
        return 0;

    return flowThread->regionAtBlockOffset(offsetFromLogicalTopOfFirstPage() + blockOffset, true);
}

void RenderBlock::updateStaticInlinePositionForChild(RenderBox* child, LayoutUnit logicalTop)
{
    if (child->style()->isOriginalDisplayInlineType())
        setStaticInlinePositionForChild(child, logicalTop, startAlignedOffsetForLine(logicalTop, false));
    else
        setStaticInlinePositionForChild(child, logicalTop, startOffsetForContent(logicalTop));
}

void RenderBlock::setStaticInlinePositionForChild(RenderBox* child, LayoutUnit blockOffset, LayoutUnit inlinePosition)
{
    if (flowThreadContainingBlock()) {
        // Shift the inline position to exclude the region offset.
        inlinePosition += startOffsetForContent() - startOffsetForContent(blockOffset);
    }
    child->layer()->setStaticInlinePosition(inlinePosition);
}

bool RenderBlock::logicalWidthChangedInRegions(RenderFlowThread* flowThread) const
{
    if (!flowThread || !flowThread->hasValidRegionInfo())
        return false;

    return flowThread->logicalWidthChangedInRegions(this, offsetFromLogicalTopOfFirstPage());
}

RenderRegion* RenderBlock::clampToStartAndEndRegions(RenderRegion* region) const
{
    RenderFlowThread* flowThread = flowThreadContainingBlock();

    ASSERT(isRenderView() || (region && flowThread));
    if (isRenderView())
        return region;

    // We need to clamp to the block, since we want any lines or blocks that overflow out of the
    // logical top or logical bottom of the block to size as though the border box in the first and
    // last regions extended infinitely. Otherwise the lines are going to size according to the regions
    // they overflow into, which makes no sense when this block doesn't exist in |region| at all.
    RenderRegion* startRegion;
    RenderRegion* endRegion;
    flowThread->getRegionRangeForBox(this, startRegion, endRegion);

    if (startRegion && region->logicalTopForFlowThreadContent() < startRegion->logicalTopForFlowThreadContent())
        return startRegion;
    if (endRegion && region->logicalTopForFlowThreadContent() > endRegion->logicalTopForFlowThreadContent())
        return endRegion;

    return region;
}

LayoutUnit RenderBlock::collapsedMarginBeforeForChild(const RenderBox* child) const
{
    // If the child has the same directionality as we do, then we can just return its
    // collapsed margin.
    if (!child->isWritingModeRoot())
        return child->collapsedMarginBefore();

    // The child has a different directionality.  If the child is parallel, then it's just
    // flipped relative to us.  We can use the collapsed margin for the opposite edge.
    if (child->isHorizontalWritingMode() == isHorizontalWritingMode())
        return child->collapsedMarginAfter();

    // The child is perpendicular to us, which means its margins don't collapse but are on the
    // "logical left/right" sides of the child box.  We can just return the raw margin in this case.
    return marginBeforeForChild(child);
}

LayoutUnit RenderBlock::collapsedMarginAfterForChild(const  RenderBox* child) const
{
    // If the child has the same directionality as we do, then we can just return its
    // collapsed margin.
    if (!child->isWritingModeRoot())
        return child->collapsedMarginAfter();

    // The child has a different directionality.  If the child is parallel, then it's just
    // flipped relative to us.  We can use the collapsed margin for the opposite edge.
    if (child->isHorizontalWritingMode() == isHorizontalWritingMode())
        return child->collapsedMarginBefore();

    // The child is perpendicular to us, which means its margins don't collapse but are on the
    // "logical left/right" side of the child box.  We can just return the raw margin in this case.
    return marginAfterForChild(child);
}

bool RenderBlock::hasMarginBeforeQuirk(const RenderBox* child) const
{
    // If the child has the same directionality as we do, then we can just return its
    // margin quirk.
    if (!child->isWritingModeRoot())
        return child->isRenderBlock() ? toRenderBlock(child)->hasMarginBeforeQuirk() : child->style()->hasMarginBeforeQuirk();

    // The child has a different directionality. If the child is parallel, then it's just
    // flipped relative to us. We can use the opposite edge.
    if (child->isHorizontalWritingMode() == isHorizontalWritingMode())
        return child->isRenderBlock() ? toRenderBlock(child)->hasMarginAfterQuirk() : child->style()->hasMarginAfterQuirk();

    // The child is perpendicular to us and box sides are never quirky in html.css, and we don't really care about
    // whether or not authors specified quirky ems, since they're an implementation detail.
    return false;
}

bool RenderBlock::hasMarginAfterQuirk(const RenderBox* child) const
{
    // If the child has the same directionality as we do, then we can just return its
    // margin quirk.
    if (!child->isWritingModeRoot())
        return child->isRenderBlock() ? toRenderBlock(child)->hasMarginAfterQuirk() : child->style()->hasMarginAfterQuirk();

    // The child has a different directionality. If the child is parallel, then it's just
    // flipped relative to us. We can use the opposite edge.
    if (child->isHorizontalWritingMode() == isHorizontalWritingMode())
        return child->isRenderBlock() ? toRenderBlock(child)->hasMarginBeforeQuirk() : child->style()->hasMarginBeforeQuirk();

    // The child is perpendicular to us and box sides are never quirky in html.css, and we don't really care about
    // whether or not authors specified quirky ems, since they're an implementation detail.
    return false;
}

RenderBlock::MarginValues RenderBlock::marginValuesForChild(RenderBox* child) const
{
    LayoutUnit childBeforePositive = 0;
    LayoutUnit childBeforeNegative = 0;
    LayoutUnit childAfterPositive = 0;
    LayoutUnit childAfterNegative = 0;

    LayoutUnit beforeMargin = 0;
    LayoutUnit afterMargin = 0;

    RenderBlock* childRenderBlock = child->isRenderBlock() ? toRenderBlock(child) : 0;

    // If the child has the same directionality as we do, then we can just return its
    // margins in the same direction.
    if (!child->isWritingModeRoot()) {
        if (childRenderBlock) {
            childBeforePositive = childRenderBlock->maxPositiveMarginBefore();
            childBeforeNegative = childRenderBlock->maxNegativeMarginBefore();
            childAfterPositive = childRenderBlock->maxPositiveMarginAfter();
            childAfterNegative = childRenderBlock->maxNegativeMarginAfter();
        } else {
            beforeMargin = child->marginBefore();
            afterMargin = child->marginAfter();
        }
    } else if (child->isHorizontalWritingMode() == isHorizontalWritingMode()) {
        // The child has a different directionality.  If the child is parallel, then it's just
        // flipped relative to us.  We can use the margins for the opposite edges.
        if (childRenderBlock) {
            childBeforePositive = childRenderBlock->maxPositiveMarginAfter();
            childBeforeNegative = childRenderBlock->maxNegativeMarginAfter();
            childAfterPositive = childRenderBlock->maxPositiveMarginBefore();
            childAfterNegative = childRenderBlock->maxNegativeMarginBefore();
        } else {
            beforeMargin = child->marginAfter();
            afterMargin = child->marginBefore();
        }
    } else {
        // The child is perpendicular to us, which means its margins don't collapse but are on the
        // "logical left/right" sides of the child box.  We can just return the raw margin in this case.
        beforeMargin = marginBeforeForChild(child);
        afterMargin = marginAfterForChild(child);
    }

    // Resolve uncollapsing margins into their positive/negative buckets.
    if (beforeMargin) {
        if (beforeMargin > 0)
            childBeforePositive = beforeMargin;
        else
            childBeforeNegative = -beforeMargin;
    }
    if (afterMargin) {
        if (afterMargin > 0)
            childAfterPositive = afterMargin;
        else
            childAfterNegative = -afterMargin;
    }

    return MarginValues(childBeforePositive, childBeforeNegative, childAfterPositive, childAfterNegative);
}

const char* RenderBlock::renderName() const
{
    if (isBody())
        return "RenderBody"; // FIXME: Temporary hack until we know that the regression tests pass.

    if (isFloating())
        return "RenderBlock (floating)";
    if (isOutOfFlowPositioned())
        return "RenderBlock (positioned)";
    if (isAnonymousColumnsBlock())
        return "RenderBlock (anonymous multi-column)";
    if (isAnonymousColumnSpanBlock())
        return "RenderBlock (anonymous multi-column span)";
    if (isAnonymousBlock())
        return "RenderBlock (anonymous)";
    // FIXME: Temporary hack while the new generated content system is being implemented.
    if (isPseudoElement())
        return "RenderBlock (generated)";
    if (isAnonymous())
        return "RenderBlock (generated)";
    if (isRelPositioned())
        return "RenderBlock (relative positioned)";
    if (isStickyPositioned())
        return "RenderBlock (sticky positioned)";
    if (isRunIn())
        return "RenderBlock (run-in)";
    return "RenderBlock";
}

inline RenderBlock::FloatingObjects::FloatingObjects(const RenderBlock* renderer, bool horizontalWritingMode)
    : m_placedFloatsTree(UninitializedTree)
    , m_leftObjectsCount(0)
    , m_rightObjectsCount(0)
    , m_horizontalWritingMode(horizontalWritingMode)
    , m_renderer(renderer)
{
}

void RenderBlock::createFloatingObjects()
{
    m_floatingObjects = adoptPtr(new FloatingObjects(this, isHorizontalWritingMode()));
}

inline void RenderBlock::FloatingObjects::clear()
{
    m_set.clear();
    m_placedFloatsTree.clear();
    m_leftObjectsCount = 0;
    m_rightObjectsCount = 0;
}

inline void RenderBlock::FloatingObjects::increaseObjectsCount(FloatingObject::Type type)
{
    if (type == FloatingObject::FloatLeft)
        m_leftObjectsCount++;
    else
        m_rightObjectsCount++;
}

inline void RenderBlock::FloatingObjects::decreaseObjectsCount(FloatingObject::Type type)
{
    if (type == FloatingObject::FloatLeft)
        m_leftObjectsCount--;
    else
        m_rightObjectsCount--;
}

inline RenderBlock::FloatingObjectInterval RenderBlock::FloatingObjects::intervalForFloatingObject(FloatingObject* floatingObject)
{
    if (m_horizontalWritingMode)
        return RenderBlock::FloatingObjectInterval(floatingObject->frameRect().pixelSnappedY(), floatingObject->frameRect().pixelSnappedMaxY(), floatingObject);
    return RenderBlock::FloatingObjectInterval(floatingObject->frameRect().pixelSnappedX(), floatingObject->frameRect().pixelSnappedMaxX(), floatingObject);
}

void RenderBlock::FloatingObjects::addPlacedObject(FloatingObject* floatingObject)
{
    ASSERT(!floatingObject->isInPlacedTree());

    floatingObject->setIsPlaced(true);
    if (m_placedFloatsTree.isInitialized())
        m_placedFloatsTree.add(intervalForFloatingObject(floatingObject));

#ifndef NDEBUG
    floatingObject->setIsInPlacedTree(true);
#endif
}

void RenderBlock::FloatingObjects::removePlacedObject(FloatingObject* floatingObject)
{
    ASSERT(floatingObject->isPlaced() && floatingObject->isInPlacedTree());

    if (m_placedFloatsTree.isInitialized()) {
        bool removed = m_placedFloatsTree.remove(intervalForFloatingObject(floatingObject));
        ASSERT_UNUSED(removed, removed);
    }

    floatingObject->setIsPlaced(false);
#ifndef NDEBUG
    floatingObject->setIsInPlacedTree(false);
#endif
}

inline void RenderBlock::FloatingObjects::add(FloatingObject* floatingObject)
{
    increaseObjectsCount(floatingObject->type());
    m_set.add(floatingObject);
    if (floatingObject->isPlaced())
        addPlacedObject(floatingObject);
}

inline void RenderBlock::FloatingObjects::remove(FloatingObject* floatingObject)
{
    decreaseObjectsCount(floatingObject->type());
    m_set.remove(floatingObject);
    ASSERT(floatingObject->isPlaced() || !floatingObject->isInPlacedTree());
    if (floatingObject->isPlaced())
        removePlacedObject(floatingObject);
}

void RenderBlock::FloatingObjects::computePlacedFloatsTree()
{
    ASSERT(!m_placedFloatsTree.isInitialized());
    if (m_set.isEmpty())
        return;
    m_placedFloatsTree.initIfNeeded(m_renderer->view()->intervalArena());
    FloatingObjectSetIterator it = m_set.begin();
    FloatingObjectSetIterator end = m_set.end();
    for (; it != end; ++it) {
        FloatingObject* floatingObject = *it;
        if (floatingObject->isPlaced())
            m_placedFloatsTree.add(intervalForFloatingObject(floatingObject));
    }
}

template <typename CharacterType>
static inline TextRun constructTextRunInternal(RenderObject* context, const Font& font, const CharacterType* characters, int length, RenderStyle* style, TextRun::ExpansionBehavior expansion)
{
    ASSERT(style);

    TextDirection textDirection = LTR;
    bool directionalOverride = style->rtlOrdering() == VisualOrder;

    TextRun run(characters, length, 0, 0, expansion, textDirection, directionalOverride);
    if (textRunNeedsRenderingContext(font))
        run.setRenderingContext(SVGTextRunRenderingContext::create(context));

    return run;
}

template <typename CharacterType>
static inline TextRun constructTextRunInternal(RenderObject* context, const Font& font, const CharacterType* characters, int length, RenderStyle* style, TextRun::ExpansionBehavior expansion, TextRunFlags flags)
{
    ASSERT(style);

    TextDirection textDirection = LTR;
    bool directionalOverride = style->rtlOrdering() == VisualOrder;
    if (flags != DefaultTextRunFlags) {
        if (flags & RespectDirection)
            textDirection = style->direction();
        if (flags & RespectDirectionOverride)
            directionalOverride |= isOverride(style->unicodeBidi());
    }
    TextRun run(characters, length, 0, 0, expansion, textDirection, directionalOverride);
    if (textRunNeedsRenderingContext(font))
        run.setRenderingContext(SVGTextRunRenderingContext::create(context));

    return run;
}

TextRun RenderBlock::constructTextRun(RenderObject* context, const Font& font, const LChar* characters, int length, RenderStyle* style, TextRun::ExpansionBehavior expansion)
{
    return constructTextRunInternal(context, font, characters, length, style, expansion);
}

TextRun RenderBlock::constructTextRun(RenderObject* context, const Font& font, const UChar* characters, int length, RenderStyle* style, TextRun::ExpansionBehavior expansion)
{
    return constructTextRunInternal(context, font, characters, length, style, expansion);
}

TextRun RenderBlock::constructTextRun(RenderObject* context, const Font& font, const RenderText* text, RenderStyle* style, TextRun::ExpansionBehavior expansion)
{
    if (text->is8Bit())
        return constructTextRunInternal(context, font, text->characters8(), text->textLength(), style, expansion);
    return constructTextRunInternal(context, font, text->characters16(), text->textLength(), style, expansion);
}

TextRun RenderBlock::constructTextRun(RenderObject* context, const Font& font, const RenderText* text, unsigned offset, unsigned length, RenderStyle* style, TextRun::ExpansionBehavior expansion)
{
    ASSERT(offset + length <= text->textLength());
    if (text->is8Bit())
        return constructTextRunInternal(context, font, text->characters8() + offset, length, style, expansion);
    return constructTextRunInternal(context, font, text->characters16() + offset, length, style, expansion);
}

TextRun RenderBlock::constructTextRun(RenderObject* context, const Font& font, const String& string, RenderStyle* style, TextRun::ExpansionBehavior expansion, TextRunFlags flags)
{
    unsigned length = string.length();
    if (!length)
        return constructTextRunInternal(context, font, static_cast<const LChar*>(0), length, style, expansion, flags);
    if (string.is8Bit())
        return constructTextRunInternal(context, font, string.characters8(), length, style, expansion, flags);
    return constructTextRunInternal(context, font, string.characters16(), length, style, expansion, flags);
}

RenderBlock* RenderBlock::createAnonymousWithParentRendererAndDisplay(const RenderObject* parent, EDisplay display)
{
    // FIXME: Do we need to convert all our inline displays to block-type in the anonymous logic ?
    EDisplay newDisplay;
    RenderBlock* newBox = 0;
    if (display == BOX || display == INLINE_BOX) {
        // FIXME: Remove this case once we have eliminated all internal users of old flexbox
        newBox = RenderDeprecatedFlexibleBox::createAnonymous(parent->document());
        newDisplay = BOX;
    } else if (display == FLEX || display == INLINE_FLEX) {
        newBox = RenderFlexibleBox::createAnonymous(parent->document());
        newDisplay = FLEX;
    } else {
        newBox = RenderBlock::createAnonymous(parent->document());
        newDisplay = BLOCK;
    }

    RefPtr<RenderStyle> newStyle = RenderStyle::createAnonymousStyleWithDisplay(parent->style(), newDisplay);
    newBox->setStyle(newStyle.release());
    return newBox;
}

RenderBlock* RenderBlock::createAnonymousColumnsWithParentRenderer(const RenderObject* parent)
{
    RefPtr<RenderStyle> newStyle = RenderStyle::createAnonymousStyleWithDisplay(parent->style(), BLOCK);
    newStyle->inheritColumnPropertiesFrom(parent->style());

    RenderBlock* newBox = RenderBlock::createAnonymous(parent->document());
    newBox->setStyle(newStyle.release());
    return newBox;
}

RenderBlock* RenderBlock::createAnonymousColumnSpanWithParentRenderer(const RenderObject* parent)
{
    RefPtr<RenderStyle> newStyle = RenderStyle::createAnonymousStyleWithDisplay(parent->style(), BLOCK);
    newStyle->setHasSpanAllColumns();

    RenderBlock* newBox = RenderBlock::createAnonymous(parent->document());
    newBox->setStyle(newStyle.release());
    return newBox;
}

#ifndef NDEBUG
void RenderBlock::checkPositionedObjectsNeedLayout()
{
    if (!gPositionedDescendantsMap)
        return;

    if (TrackedRendererListHashSet* positionedDescendantSet = positionedObjects()) {
        TrackedRendererListHashSet::const_iterator end = positionedDescendantSet->end();
        for (TrackedRendererListHashSet::const_iterator it = positionedDescendantSet->begin(); it != end; ++it) {
            RenderBox* currBox = *it;
            ASSERT(!currBox->needsLayout());
        }
    }
}

void RenderBlock::showLineTreeAndMark(const InlineBox* markedBox1, const char* markedLabel1, const InlineBox* markedBox2, const char* markedLabel2, const RenderObject* obj) const
{
    showRenderObject();
    for (const RootInlineBox* root = firstRootBox(); root; root = root->nextRootBox())
        root->showLineTreeAndMark(markedBox1, markedLabel1, markedBox2, markedLabel2, obj, 1);
}

// These helpers are only used by the PODIntervalTree for debugging purposes.
String ValueToString<int>::string(const int value)
{
    return String::number(value);
}

String ValueToString<RenderBlock::FloatingObject*>::string(const RenderBlock::FloatingObject* floatingObject)
{
    return String::format("%p (%dx%d %dx%d)", floatingObject, floatingObject->frameRect().pixelSnappedX(), floatingObject->frameRect().pixelSnappedY(), floatingObject->frameRect().pixelSnappedMaxX(), floatingObject->frameRect().pixelSnappedMaxY());
}


#endif

} // namespace WebCore<|MERGE_RESOLUTION|>--- conflicted
+++ resolved
@@ -2946,11 +2946,7 @@
         return;
 
     if (view()->layoutState()->pageLogicalHeightChanged() || (view()->layoutState()->pageLogicalHeight() && view()->layoutState()->pageLogicalOffset(this, logicalTop()) != pageLogicalOffset()) || shouldBreakAtLineToAvoidWidow() || (view()->layoutState()->m_columnInfo && view()->layoutState()->m_columnInfo->spanningHeaderSizeChanged()))
-<<<<<<< HEAD
-        setChildNeedsLayout(true, MarkOnlyThis);
-=======
         setChildNeedsLayout(MarkOnlyThis);
->>>>>>> d8aac4f0
 }
 
 void RenderBlock::repaintOverhangingFloats(bool paintAllDescendants)
@@ -3616,11 +3612,7 @@
 
     // Go ahead and fill the vertical gap all the way to the bottom of our block if the selection extends past our block.
     if (rootBlock == this && ((selectionState() != SelectionBoth && selectionState() != SelectionEnd) || (isAfterSideSelected && isTableCell())))
-<<<<<<< HEAD
-        result.uniteCenter(blockSelectionGap(rootBlock, rootBlockPhysicalPosition, offsetFromRootBlock, lastLogicalTop, lastLogicalLeft, lastLogicalRight, 
-=======
         result.uniteCenter(blockSelectionGap(rootBlock, rootBlockPhysicalPosition, offsetFromRootBlock, lastLogicalTop, lastLogicalLeft, lastLogicalRight,
->>>>>>> d8aac4f0
                                              logicalHeight(), paintInfo));
     return result;
 }
@@ -3664,19 +3656,11 @@
         LayoutUnit selHeight = curr->selectionHeightAdjustedForPrecedingBlock();
 
         if (shouldFillTop && !lastSelectedLine) {
-<<<<<<< HEAD
-            result.uniteCenter(blockSelectionGap(rootBlock, rootBlockPhysicalPosition, offsetFromRootBlock, lastLogicalTop, lastLogicalLeft, lastLogicalRight, 
-                                                 selTop, paintInfo));
-            shouldHighlightBeforeSide = false;
-        }
-        
-=======
             result.uniteCenter(blockSelectionGap(rootBlock, rootBlockPhysicalPosition, offsetFromRootBlock, lastLogicalTop, lastLogicalLeft, lastLogicalRight,
                                                  selTop, paintInfo));
             shouldHighlightBeforeSide = false;
         }
 
->>>>>>> d8aac4f0
         LayoutRect logicalRect(curr->logicalLeft(), selTop, curr->logicalWidth(), selTop + selHeight);
         logicalRect.move(isHorizontalWritingMode() ? offsetFromRootBlock : offsetFromRootBlock.transposedSize());
         LayoutRect physicalRect = rootBlock->logicalRectToPhysicalRect(rootBlockPhysicalPosition, logicalRect);
@@ -3762,11 +3746,7 @@
             shouldHighlightBeforeSide = false;
         } else if (childState != SelectionNone) {
             // We must be a block that has some selected object inside it.  Go ahead and recur.
-<<<<<<< HEAD
-            result.unite(toRenderBlock(curr)->selectionGaps(rootBlock, rootBlockPhysicalPosition, LayoutSize(offsetFromRootBlock.width() + curr->x(), offsetFromRootBlock.height() + curr->y()), 
-=======
             result.unite(toRenderBlock(curr)->selectionGaps(rootBlock, rootBlockPhysicalPosition, LayoutSize(offsetFromRootBlock.width() + curr->x(), offsetFromRootBlock.height() + curr->y()),
->>>>>>> d8aac4f0
                                                             lastLogicalTop, lastLogicalLeft, lastLogicalRight, paintInfo,
                                                             shouldHighlightBeforeSide, isAfterSideSelected));
             if (sawSelectionEnd && curr->nextSiblingBox())
@@ -3933,7 +3913,6 @@
 
 void RenderBlock::getLineEndingGapLogicalLeftAndRight(RenderBlock* rootBlock, const LayoutSize& offsetFromRootBlock, LayoutUnit logicalEnd,
                                                       LayoutUnit logicalTop, LayoutUnit logicalHeight, LayoutUnit& logicalLeft, LayoutUnit& logicalRight)
-<<<<<<< HEAD
 {
     LayoutUnit lineEndingGapWidth = logicalHeight / 4;
     LayoutUnit endPaddingToRoot = paddingEnd();
@@ -3956,30 +3935,6 @@
 
 void RenderBlock::getSelectionGapInfo(RenderBlock* rootBlock, bool& leftGap, bool& rightGap)
 {
-=======
-{
-    LayoutUnit lineEndingGapWidth = logicalHeight / 4;
-    LayoutUnit endPaddingToRoot = paddingEnd();
-    RenderBlock* cb = containingBlock();
-    while (cb && cb != rootBlock) {
-        endPaddingToRoot += cb->paddingEnd();
-        cb = cb->containingBlock();
-    }
-    endPaddingToRoot += rootBlock->paddingEnd();
-
-    if (style()->isLeftToRightDirection()) {
-        logicalLeft = max(inlineDirectionOffset(rootBlock, offsetFromRootBlock) + floorToInt(logicalEnd), max(logicalLeftSelectionOffset(rootBlock, logicalTop), logicalLeftSelectionOffset(rootBlock, logicalTop + logicalHeight)));
-        logicalRight = min(logicalLeft + lineEndingGapWidth, endPaddingToRoot + min(logicalRightSelectionOffset(rootBlock, logicalTop), logicalRightSelectionOffset(rootBlock, logicalTop + logicalHeight)));
-    }
-    else {
-        logicalRight = min(inlineDirectionOffset(rootBlock, offsetFromRootBlock) + floorToInt(logicalEnd), min(logicalRightSelectionOffset(rootBlock, logicalTop), logicalRightSelectionOffset(rootBlock, logicalTop + logicalHeight)));
-        logicalLeft = max(logicalRight - lineEndingGapWidth, max(logicalLeftSelectionOffset(rootBlock, logicalTop), logicalLeftSelectionOffset(rootBlock, logicalTop + logicalHeight)) - endPaddingToRoot);
-    }
-}
-
-void RenderBlock::getSelectionGapInfo(RenderBlock* rootBlock, bool& leftGap, bool& rightGap)
-{
->>>>>>> d8aac4f0
     if (!rootBlock || !rootBlock->isTableCell()) {
         leftGap = rightGap = false;
         return;
@@ -4436,11 +4391,7 @@
             if (layoutState->pageLogicalHeight()) {
                 newLogicalTop = adjustLogicalTopForSpanningHeader(this, childBox, layoutState, newLogicalTop);
             }
-<<<<<<< HEAD
-            
-=======
-
->>>>>>> d8aac4f0
+
             // See if we have a pagination strut that is making us move down further.
             // Note that an unsplittable child can't also have a pagination strut, so this is
             // exclusive with the case above.
@@ -6706,11 +6657,7 @@
 
     if (node()->rendererIsEditable() && isTableCell())
         return true;
-<<<<<<< HEAD
-    
-=======
-
->>>>>>> d8aac4f0
+
     if (node()->isShadowRoot() && toShadowRoot(node())->host()->hasTagName(inputTag))
         return true;
 
