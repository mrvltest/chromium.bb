/*
 * Copyright (C) 1999 Lars Knoll (knoll@kde.org)
 *           (C) 1999 Antti Koivisto (koivisto@kde.org)
 *           (C) 2007 David Smith (catfish.man@gmail.com)
 * Copyright (C) 2003, 2004, 2005, 2006, 2007, 2008, 2009, 2010, 2011 Apple Inc. All rights reserved.
 * Copyright (C) Research In Motion Limited 2010. All rights reserved.
 *
 * This library is free software; you can redistribute it and/or
 * modify it under the terms of the GNU Library General Public
 * License as published by the Free Software Foundation; either
 * version 2 of the License, or (at your option) any later version.
 *
 * This library is distributed in the hope that it will be useful,
 * but WITHOUT ANY WARRANTY; without even the implied warranty of
 * MERCHANTABILITY or FITNESS FOR A PARTICULAR PURPOSE.  See the GNU
 * Library General Public License for more details.
 *
 * You should have received a copy of the GNU Library General Public License
 * along with this library; see the file COPYING.LIB.  If not, write to
 * the Free Software Foundation, Inc., 51 Franklin Street, Fifth Floor,
 * Boston, MA 02110-1301, USA.
 */

#include "config.h"
#include "core/rendering/RenderBlock.h"

#include "core/HTMLNames.h"
#include "core/accessibility/AXObjectCache.h"
#include "core/dom/Document.h"
#include "core/dom/Element.h"
#include "core/dom/StyleEngine.h"
#include "core/dom/shadow/ShadowRoot.h"
#include "core/editing/Editor.h"
#include "core/editing/FrameSelection.h"
#include "core/events/OverflowEvent.h"
#include "core/fetch/ResourceLoadPriorityOptimizer.h"
#include "core/frame/FrameView.h"
#include "core/frame/LocalFrame.h"
#include "core/page/Page.h"
#include "core/frame/Settings.h"
#include "core/rendering/GraphicsContextAnnotator.h"
#include "core/rendering/HitTestLocation.h"
#include "core/rendering/HitTestResult.h"
#include "core/rendering/InlineIterator.h"
#include "core/rendering/InlineTextBox.h"
#include "core/rendering/PaintInfo.h"
#include "core/rendering/RenderCombineText.h"
#include "core/rendering/RenderDeprecatedFlexibleBox.h"
#include "core/rendering/RenderFlexibleBox.h"
#include "core/rendering/RenderFlowThread.h"
#include "core/rendering/RenderGrid.h"
#include "core/rendering/RenderInline.h"
#include "core/rendering/RenderLayer.h"
#include "core/rendering/RenderMarquee.h"
#include "core/rendering/RenderObjectInlines.h"
#include "core/rendering/RenderRegion.h"
#include "core/rendering/RenderTableCell.h"
#include "core/rendering/RenderTextControl.h"
#include "core/rendering/RenderTextFragment.h"
#include "core/rendering/RenderTheme.h"
#include "core/rendering/RenderView.h"
#include "core/rendering/TextAutosizer.h"
#include "core/rendering/shapes/ShapeOutsideInfo.h"
#include "core/rendering/style/ContentData.h"
#include "core/rendering/style/RenderStyle.h"
#include "platform/geometry/FloatQuad.h"
#include "platform/geometry/TransformState.h"
#include "platform/graphics/GraphicsContextCullSaver.h"
#include "platform/graphics/GraphicsContextStateSaver.h"
#include "wtf/StdLibExtras.h"
#include "wtf/TemporaryChange.h"

using namespace WTF;
using namespace Unicode;

namespace blink {

using namespace HTMLNames;

struct SameSizeAsRenderBlock : public RenderBox {
    RenderObjectChildList children;
    RenderLineBoxList lineBoxes;
    int pageLogicalOffset;
    uint32_t bitfields;
};

COMPILE_ASSERT(sizeof(RenderBlock) == sizeof(SameSizeAsRenderBlock), RenderBlock_should_stay_small);

typedef WTF::HashMap<const RenderBox*, OwnPtr<ColumnInfo> > ColumnInfoMap;
static ColumnInfoMap* gColumnInfoMap = 0;

static TrackedDescendantsMap* gPositionedDescendantsMap = 0;
static TrackedDescendantsMap* gPercentHeightDescendantsMap = 0;

static TrackedContainerMap* gPositionedContainerMap = 0;
static TrackedContainerMap* gPercentHeightContainerMap = 0;

typedef WTF::HashMap<RenderBlock*, OwnPtr<ListHashSet<RenderInline*> > > ContinuationOutlineTableMap;

typedef WTF::HashSet<RenderBlock*> DelayedUpdateScrollInfoSet;
static int gDelayUpdateScrollInfo = 0;
static DelayedUpdateScrollInfoSet* gDelayedUpdateScrollInfoSet = 0;

static bool gColumnFlowSplitEnabled = true;

// This class helps dispatching the 'overflow' event on layout change. overflow can be set on RenderBoxes, yet the existing code
// only works on RenderBlocks. If this changes, this class should be shared with other RenderBoxes.
class OverflowEventDispatcher {
    WTF_MAKE_NONCOPYABLE(OverflowEventDispatcher);
public:
    OverflowEventDispatcher(const RenderBlock* block)
        : m_block(block)
        , m_hadHorizontalLayoutOverflow(false)
        , m_hadVerticalLayoutOverflow(false)
    {
        m_shouldDispatchEvent = !m_block->isAnonymous() && m_block->hasOverflowClip() && m_block->document().hasListenerType(Document::OVERFLOWCHANGED_LISTENER);
        if (m_shouldDispatchEvent) {
            m_hadHorizontalLayoutOverflow = m_block->hasHorizontalLayoutOverflow();
            m_hadVerticalLayoutOverflow = m_block->hasVerticalLayoutOverflow();
        }
    }

    ~OverflowEventDispatcher()
    {
        if (!m_shouldDispatchEvent)
            return;

        bool hasHorizontalLayoutOverflow = m_block->hasHorizontalLayoutOverflow();
        bool hasVerticalLayoutOverflow = m_block->hasVerticalLayoutOverflow();

        bool horizontalLayoutOverflowChanged = hasHorizontalLayoutOverflow != m_hadHorizontalLayoutOverflow;
        bool verticalLayoutOverflowChanged = hasVerticalLayoutOverflow != m_hadVerticalLayoutOverflow;

        if (!horizontalLayoutOverflowChanged && !verticalLayoutOverflowChanged)
            return;

        RefPtrWillBeRawPtr<OverflowEvent> event = OverflowEvent::create(horizontalLayoutOverflowChanged, hasHorizontalLayoutOverflow, verticalLayoutOverflowChanged, hasVerticalLayoutOverflow);
        event->setTarget(m_block->node());
        m_block->document().enqueueAnimationFrameEvent(event.release());
    }

private:
    const RenderBlock* m_block;
    bool m_shouldDispatchEvent;
    bool m_hadHorizontalLayoutOverflow;
    bool m_hadVerticalLayoutOverflow;
};

RenderBlock::RenderBlock(ContainerNode* node)
    : RenderBox(node)
    , m_hasMarginBeforeQuirk(false)
    , m_hasMarginAfterQuirk(false)
    , m_beingDestroyed(false)
    , m_hasMarkupTruncation(false)
    , m_hasBorderOrPaddingLogicalWidthChanged(false)
    , m_hasOnlySelfCollapsingChildren(false)
    , m_descendantsWithFloatsMarkedForLayout(false)
{
    // RenderBlockFlow calls setChildrenInline(true).
    // By default, subclasses do not have inline children.
}

void RenderBlock::trace(Visitor* visitor)
{
    visitor->trace(m_children);
    RenderBox::trace(visitor);
}

static void removeBlockFromDescendantAndContainerMaps(RenderBlock* block, TrackedDescendantsMap*& descendantMap, TrackedContainerMap*& containerMap)
{
    if (OwnPtr<TrackedRendererListHashSet> descendantSet = descendantMap->take(block)) {
        TrackedRendererListHashSet::iterator end = descendantSet->end();
        for (TrackedRendererListHashSet::iterator descendant = descendantSet->begin(); descendant != end; ++descendant) {
            TrackedContainerMap::iterator it = containerMap->find(*descendant);
            ASSERT(it != containerMap->end());
            if (it == containerMap->end())
                continue;
            HashSet<RenderBlock*>* containerSet = it->value.get();
            ASSERT(containerSet->contains(block));
            containerSet->remove(block);
            if (containerSet->isEmpty())
                containerMap->remove(it);
        }
    }
}

static void appendImageIfNotNull(Vector<ImageResource*>& imageResources, const StyleImage* styleImage)
{
    if (styleImage && styleImage->cachedImage()) {
        ImageResource* imageResource = styleImage->cachedImage();
        if (imageResource && !imageResource->isLoaded())
            imageResources.append(styleImage->cachedImage());
    }
}

static void appendLayers(Vector<ImageResource*>& images, const FillLayer& styleLayer)
{
    for (const FillLayer* layer = &styleLayer; layer; layer = layer->next())
        appendImageIfNotNull(images, layer->image());
}

static void appendImagesFromStyle(Vector<ImageResource*>& images, RenderStyle& blockStyle)
{
    appendLayers(images, blockStyle.backgroundLayers());
    appendLayers(images, blockStyle.maskLayers());

    const ContentData* contentData = blockStyle.contentData();
    if (contentData && contentData->isImage())
        appendImageIfNotNull(images, toImageContentData(contentData)->image());
    if (blockStyle.boxReflect())
        appendImageIfNotNull(images, blockStyle.boxReflect()->mask().image());
    appendImageIfNotNull(images, blockStyle.listStyleImage());
    appendImageIfNotNull(images, blockStyle.borderImageSource());
    appendImageIfNotNull(images, blockStyle.maskBoxImageSource());
    if (blockStyle.shapeOutside())
        appendImageIfNotNull(images, blockStyle.shapeOutside()->image());
}

RenderBlock::~RenderBlock()
{
    if (hasColumns())
        gColumnInfoMap->take(this);
    if (gPercentHeightDescendantsMap)
        removeBlockFromDescendantAndContainerMaps(this, gPercentHeightDescendantsMap, gPercentHeightContainerMap);
    if (gPositionedDescendantsMap)
        removeBlockFromDescendantAndContainerMaps(this, gPositionedDescendantsMap, gPositionedContainerMap);
}

void RenderBlock::willBeDestroyed()
{
    // Mark as being destroyed to avoid trouble with merges in removeChild().
    m_beingDestroyed = true;

    // Make sure to destroy anonymous children first while they are still connected to the rest of the tree, so that they will
    // properly dirty line boxes that they are removed from. Effects that do :before/:after only on hover could crash otherwise.
    children()->destroyLeftoverChildren();

    // Destroy our continuation before anything other than anonymous children.
    // The reason we don't destroy it before anonymous children is that they may
    // have continuations of their own that are anonymous children of our continuation.
    RenderBoxModelObject* continuation = this->continuation();
    if (continuation) {
        continuation->destroy();
        setContinuation(0);
    }

    if (!documentBeingDestroyed()) {
        if (firstLineBox()) {
            // We can't wait for RenderBox::destroy to clear the selection,
            // because by then we will have nuked the line boxes.
            // FIXME: The FrameSelection should be responsible for this when it
            // is notified of DOM mutations.
            if (isSelectionBorder())
                view()->clearSelection();

            // If we are an anonymous block, then our line boxes might have children
            // that will outlast this block. In the non-anonymous block case those
            // children will be destroyed by the time we return from this function.
            if (isAnonymousBlock()) {
                for (InlineFlowBox* box = firstLineBox(); box; box = box->nextLineBox()) {
                    while (InlineBox* childBox = box->firstChild())
                        childBox->remove();
                }
            }
        } else if (parent())
            parent()->dirtyLinesFromChangedChild(this);
    }

    m_lineBoxes.deleteLineBoxes();

    if (UNLIKELY(gDelayedUpdateScrollInfoSet != 0))
        gDelayedUpdateScrollInfoSet->remove(this);

    if (TextAutosizer* textAutosizer = document().textAutosizer())
        textAutosizer->destroy(this);

    RenderBox::willBeDestroyed();
}

void RenderBlock::styleWillChange(StyleDifference diff, const RenderStyle& newStyle)
{
    RenderStyle* oldStyle = style();

    setReplaced(newStyle.isDisplayInlineType());

    if (oldStyle && parent()) {
        bool oldStyleIsContainer = oldStyle->position() != StaticPosition || oldStyle->hasTransformRelatedProperty();
        bool newStyleIsContainer = newStyle.position() != StaticPosition || newStyle.hasTransformRelatedProperty();

        if (oldStyleIsContainer && !newStyleIsContainer) {
            // Clear our positioned objects list. Our absolutely positioned descendants will be
            // inserted into our containing block's positioned objects list during layout.
            removePositionedObjects(0, NewContainingBlock);
        } else if (!oldStyleIsContainer && newStyleIsContainer) {
            // Remove our absolutely positioned descendants from their current containing block.
            // They will be inserted into our positioned objects list during layout.
            RenderObject* cb = parent();
            while (cb && (cb->style()->position() == StaticPosition || (cb->isInline() && !cb->isReplaced())) && !cb->isRenderView()) {
                if (cb->style()->position() == RelativePosition && cb->isInline() && !cb->isReplaced()) {
                    cb = cb->containingBlock();
                    break;
                }
                cb = cb->parent();
            }

            if (cb->isRenderBlock())
                toRenderBlock(cb)->removePositionedObjects(this, NewContainingBlock);
        }
    }

    RenderBox::styleWillChange(diff, newStyle);
}

static bool borderOrPaddingLogicalWidthChanged(const RenderStyle* oldStyle, const RenderStyle* newStyle)
{
    if (newStyle->isHorizontalWritingMode())
        return oldStyle->borderLeftWidth() != newStyle->borderLeftWidth()
            || oldStyle->borderRightWidth() != newStyle->borderRightWidth()
            || oldStyle->paddingLeft() != newStyle->paddingLeft()
            || oldStyle->paddingRight() != newStyle->paddingRight();

    return oldStyle->borderTopWidth() != newStyle->borderTopWidth()
        || oldStyle->borderBottomWidth() != newStyle->borderBottomWidth()
        || oldStyle->paddingTop() != newStyle->paddingTop()
        || oldStyle->paddingBottom() != newStyle->paddingBottom();
}

void RenderBlock::styleDidChange(StyleDifference diff, const RenderStyle* oldStyle)
{
    RenderBox::styleDidChange(diff, oldStyle);

    RenderStyle* newStyle = style();

    if (!isAnonymousBlock()) {
        // Ensure that all of our continuation blocks pick up the new style.
        for (RenderBlock* currCont = blockElementContinuation(); currCont; currCont = currCont->blockElementContinuation()) {
            RenderBoxModelObject* nextCont = currCont->continuation();
            currCont->setContinuation(0);
            currCont->setStyle(newStyle);
            currCont->setContinuation(nextCont);
        }
    }

    if (TextAutosizer* textAutosizer = document().textAutosizer())
        textAutosizer->record(this);

    propagateStyleToAnonymousChildren(true);

    // It's possible for our border/padding to change, but for the overall logical width of the block to
    // end up being the same. We keep track of this change so in layoutBlock, we can know to set relayoutChildren=true.
    m_hasBorderOrPaddingLogicalWidthChanged = oldStyle && diff.needsFullLayout() && needsLayout() && borderOrPaddingLogicalWidthChanged(oldStyle, newStyle);

    // If the style has unloaded images, want to notify the ResourceLoadPriorityOptimizer so that
    // network priorities can be set.
    Vector<ImageResource*> images;
    appendImagesFromStyle(images, *newStyle);
    if (images.isEmpty())
        ResourceLoadPriorityOptimizer::resourceLoadPriorityOptimizer()->removeRenderObject(this);
    else
        ResourceLoadPriorityOptimizer::resourceLoadPriorityOptimizer()->addRenderObject(this);
}

void RenderBlock::invalidateTreeIfNeeded(const PaintInvalidationState& paintInvalidationState)
{
    // Note, we don't want to early out here using shouldCheckForInvalidationAfterLayout as
    // we have to make sure we go through any positioned objects as they won't be seen in
    // the normal tree walk.

    RenderBox::invalidateTreeIfNeeded(paintInvalidationState);

    // Take care of positioned objects. This is required as PaintInvalidationState keeps a single clip rect.
    if (TrackedRendererListHashSet* positionedObjects = this->positionedObjects()) {
        TrackedRendererListHashSet::iterator end = positionedObjects->end();
        bool establishesNewPaintInvalidationContainer = isPaintInvalidationContainer();
        const RenderLayerModelObject& newPaintInvalidationContainer = *adjustCompositedContainerForSpecialAncestors(establishesNewPaintInvalidationContainer ? this : &paintInvalidationState.paintInvalidationContainer());
        PaintInvalidationState childPaintInvalidationState(paintInvalidationState, *this, newPaintInvalidationContainer);
        for (TrackedRendererListHashSet::iterator it = positionedObjects->begin(); it != end; ++it) {
            RenderBox* box = *it;

            // One of the renderers we're skipping over here may be the child's repaint container,
            // so we can't pass our own repaint container along.
            const RenderLayerModelObject& repaintContainerForChild = *box->containerForPaintInvalidation();

            // If it's a new paint invalidation container, we won't have properly accumulated the offset into the
            // PaintInvalidationState.
            // FIXME: Teach PaintInvalidationState to handle this case. crbug.com/371485
            if (&repaintContainerForChild != newPaintInvalidationContainer) {
                ForceHorriblySlowRectMapping slowRectMapping(&childPaintInvalidationState);
                PaintInvalidationState disabledPaintInvalidationState(childPaintInvalidationState, *this, repaintContainerForChild);
                box->invalidateTreeIfNeeded(disabledPaintInvalidationState);
                continue;
            }

            // If the positioned renderer is absolutely positioned and it is inside
            // a relatively positioned inline element, we need to account for
            // the inline elements position in PaintInvalidationState.
            if (box->style()->position() == AbsolutePosition) {
                RenderObject* container = box->container(&repaintContainerForChild, 0);
                if (container->isRelPositioned() && container->isRenderInline()) {
                    // FIXME: We should be able to use PaintInvalidationState for this.
                    // Currently, we will place absolutely positioned elements inside
                    // relatively positioned inline blocks in the wrong location. crbug.com/371485
                    ForceHorriblySlowRectMapping slowRectMapping(&childPaintInvalidationState);
                    PaintInvalidationState disabledPaintInvalidationState(childPaintInvalidationState, *this, repaintContainerForChild);
                    box->invalidateTreeIfNeeded(disabledPaintInvalidationState);
                    continue;
                }
            }

            box->invalidateTreeIfNeeded(childPaintInvalidationState);
        }
    }
}

RenderBlock* RenderBlock::continuationBefore(RenderObject* beforeChild)
{
    if (beforeChild && beforeChild->parent() == this)
        return this;

    RenderBlock* curr = toRenderBlock(continuation());
    RenderBlock* nextToLast = this;
    RenderBlock* last = this;
    while (curr) {
        if (beforeChild && beforeChild->parent() == curr) {
            if (curr->firstChild() == beforeChild)
                return last;
            return curr;
        }

        nextToLast = last;
        last = curr;
        curr = toRenderBlock(curr->continuation());
    }

    if (!beforeChild && !last->firstChild())
        return nextToLast;
    return last;
}

void RenderBlock::addChildToContinuation(RenderObject* newChild, RenderObject* beforeChild)
{
    RenderBlock* flow = continuationBefore(beforeChild);
    ASSERT(!beforeChild || beforeChild->parent()->isAnonymousColumnSpanBlock() || beforeChild->parent()->isRenderBlock());
    RenderBoxModelObject* beforeChildParent = 0;
    if (beforeChild)
        beforeChildParent = toRenderBoxModelObject(beforeChild->parent());
    else {
        RenderBoxModelObject* cont = flow->continuation();
        if (cont)
            beforeChildParent = cont;
        else
            beforeChildParent = flow;
    }

    if (newChild->isFloatingOrOutOfFlowPositioned()) {
        beforeChildParent->addChildIgnoringContinuation(newChild, beforeChild);
        return;
    }

    // A continuation always consists of two potential candidates: a block or an anonymous
    // column span box holding column span children.
    bool childIsNormal = newChild->isInline() || !newChild->style()->columnSpan();
    bool bcpIsNormal = beforeChildParent->isInline() || !beforeChildParent->style()->columnSpan();
    bool flowIsNormal = flow->isInline() || !flow->style()->columnSpan();

    if (flow == beforeChildParent) {
        flow->addChildIgnoringContinuation(newChild, beforeChild);
        return;
    }

    // The goal here is to match up if we can, so that we can coalesce and create the
    // minimal # of continuations needed for the inline.
    if (childIsNormal == bcpIsNormal) {
        beforeChildParent->addChildIgnoringContinuation(newChild, beforeChild);
        return;
    }
    if (flowIsNormal == childIsNormal) {
        flow->addChildIgnoringContinuation(newChild, 0); // Just treat like an append.
        return;
    }
    beforeChildParent->addChildIgnoringContinuation(newChild, beforeChild);
}


void RenderBlock::addChildToAnonymousColumnBlocks(RenderObject* newChild, RenderObject* beforeChild)
{
    ASSERT(!continuation()); // We don't yet support column spans that aren't immediate children of the multi-column block.

    // The goal is to locate a suitable box in which to place our child.
    RenderBlock* beforeChildParent = 0;
    if (beforeChild) {
        RenderObject* curr = beforeChild;
        while (curr && curr->parent() != this)
            curr = curr->parent();
        beforeChildParent = toRenderBlock(curr);
        ASSERT(beforeChildParent);
        ASSERT(beforeChildParent->isAnonymousColumnsBlock() || beforeChildParent->isAnonymousColumnSpanBlock());
    } else
        beforeChildParent = toRenderBlock(lastChild());

    // If the new child is floating or positioned it can just go in that block.
    if (newChild->isFloatingOrOutOfFlowPositioned()) {
        beforeChildParent->addChildIgnoringAnonymousColumnBlocks(newChild, beforeChild);
        return;
    }

    // See if the child can be placed in the box.
    bool newChildHasColumnSpan = newChild->style()->columnSpan() && !newChild->isInline();
    bool beforeChildParentHoldsColumnSpans = beforeChildParent->isAnonymousColumnSpanBlock();

    if (newChildHasColumnSpan == beforeChildParentHoldsColumnSpans) {
        beforeChildParent->addChildIgnoringAnonymousColumnBlocks(newChild, beforeChild);
        return;
    }

    if (!beforeChild) {
        // Create a new block of the correct type.
        RenderBlock* newBox = newChildHasColumnSpan ? createAnonymousColumnSpanBlock() : createAnonymousColumnsBlock();
        children()->appendChildNode(this, newBox);
        newBox->addChildIgnoringAnonymousColumnBlocks(newChild, 0);
        return;
    }

    RenderObject* immediateChild = beforeChild;
    bool isPreviousBlockViable = true;
    while (immediateChild->parent() != this) {
        if (isPreviousBlockViable)
            isPreviousBlockViable = !immediateChild->previousSibling();
        immediateChild = immediateChild->parent();
    }
    if (isPreviousBlockViable && immediateChild->previousSibling()) {
        toRenderBlock(immediateChild->previousSibling())->addChildIgnoringAnonymousColumnBlocks(newChild, 0); // Treat like an append.
        return;
    }

    // Split our anonymous blocks.
    RenderObject* newBeforeChild = splitAnonymousBoxesAroundChild(beforeChild);


    // Create a new anonymous box of the appropriate type.
    RenderBlock* newBox = newChildHasColumnSpan ? createAnonymousColumnSpanBlock() : createAnonymousColumnsBlock();
    children()->insertChildNode(this, newBox, newBeforeChild);
    newBox->addChildIgnoringAnonymousColumnBlocks(newChild, 0);
    return;
}

RenderBlockFlow* RenderBlock::containingColumnsBlock(bool allowAnonymousColumnBlock)
{
    RenderBlock* firstChildIgnoringAnonymousWrappers = 0;
    for (RenderObject* curr = this; curr; curr = curr->parent()) {
        if (!curr->isRenderBlock() || curr->isFloatingOrOutOfFlowPositioned() || curr->isTableCell() || curr->isDocumentElement() || curr->isRenderView() || curr->hasOverflowClip()
            || curr->isInlineBlockOrInlineTable())
            return 0;

        // FIXME: Renderers that do special management of their children (tables, buttons,
        // lists, flexboxes, etc.) breaks when the flow is split through them. Disabling
        // multi-column for them to avoid this problem.)
        if (!curr->isRenderBlockFlow() || curr->isListItem())
            return 0;

        RenderBlockFlow* currBlock = toRenderBlockFlow(curr);
        if (!currBlock->createsAnonymousWrapper())
            firstChildIgnoringAnonymousWrappers = currBlock;

        if (currBlock->style()->specifiesColumns() && (allowAnonymousColumnBlock || !currBlock->isAnonymousColumnsBlock()))
            return toRenderBlockFlow(firstChildIgnoringAnonymousWrappers);

        if (currBlock->isAnonymousColumnSpanBlock())
            return 0;
    }
    return 0;
}

RenderBlock* RenderBlock::clone() const
{
    RenderBlock* cloneBlock;
    if (isAnonymousBlock()) {
        cloneBlock = createAnonymousBlock();
        cloneBlock->setChildrenInline(childrenInline());
    }
    else {
        RenderObject* cloneRenderer = toElement(node())->createRenderer(style());
        cloneBlock = toRenderBlock(cloneRenderer);
        cloneBlock->setStyle(style());

        // This takes care of setting the right value of childrenInline in case
        // generated content is added to cloneBlock and 'this' does not have
        // generated content added yet.
        cloneBlock->setChildrenInline(cloneBlock->firstChild() ? cloneBlock->firstChild()->isInline() : childrenInline());
    }
    cloneBlock->setFlowThreadState(flowThreadState());
    return cloneBlock;
}

void RenderBlock::splitBlocks(RenderBlock* fromBlock, RenderBlock* toBlock,
                              RenderBlock* middleBlock,
                              RenderObject* beforeChild, RenderBoxModelObject* oldCont)
{
    // Create a clone of this inline.
    RenderBlock* cloneBlock = clone();
    if (!isAnonymousBlock())
        cloneBlock->setContinuation(oldCont);

    if (!beforeChild && isAfterContent(lastChild()))
        beforeChild = lastChild();

    // If we are moving inline children from |this| to cloneBlock, then we need
    // to clear our line box tree.
    if (beforeChild && childrenInline())
        deleteLineBoxTree();

    // Now take all of the children from beforeChild to the end and remove
    // them from |this| and place them in the clone.
    moveChildrenTo(cloneBlock, beforeChild, 0, true);

    // Hook |clone| up as the continuation of the middle block.
    if (!cloneBlock->isAnonymousBlock())
        middleBlock->setContinuation(cloneBlock);

    // We have been reparented and are now under the fromBlock.  We need
    // to walk up our block parent chain until we hit the containing anonymous columns block.
    // Once we hit the anonymous columns block we're done.
    RenderBoxModelObject* curr = toRenderBoxModelObject(parent());
    RenderBoxModelObject* currChild = this;
    RenderObject* currChildNextSibling = currChild->nextSibling();

    while (curr && curr->isDescendantOf(fromBlock) && curr != fromBlock) {
        ASSERT_WITH_SECURITY_IMPLICATION(curr->isRenderBlock());

        RenderBlock* blockCurr = toRenderBlock(curr);

        // Create a new clone.
        RenderBlock* cloneChild = cloneBlock;
        cloneBlock = blockCurr->clone();

        // Insert our child clone as the first child.
        cloneBlock->addChildIgnoringContinuation(cloneChild, 0);

        // Hook the clone up as a continuation of |curr|.  Note we do encounter
        // anonymous blocks possibly as we walk up the block chain.  When we split an
        // anonymous block, there's no need to do any continuation hookup, since we haven't
        // actually split a real element.
        if (!blockCurr->isAnonymousBlock()) {
            oldCont = blockCurr->continuation();
            blockCurr->setContinuation(cloneBlock);
            cloneBlock->setContinuation(oldCont);
        }

        // Now we need to take all of the children starting from the first child
        // *after* currChild and append them all to the clone.
        blockCurr->moveChildrenTo(cloneBlock, currChildNextSibling, 0, true);

        // Keep walking up the chain.
        currChild = curr;
        currChildNextSibling = currChild->nextSibling();
        curr = toRenderBoxModelObject(curr->parent());
    }

    // Now we are at the columns block level. We need to put the clone into the toBlock.
    toBlock->children()->appendChildNode(toBlock, cloneBlock);

    // Now take all the children after currChild and remove them from the fromBlock
    // and put them in the toBlock.
    fromBlock->moveChildrenTo(toBlock, currChildNextSibling, 0, true);
}

void RenderBlock::splitFlow(RenderObject* beforeChild, RenderBlock* newBlockBox,
                            RenderObject* newChild, RenderBoxModelObject* oldCont)
{
    RenderBlock* pre = 0;
    RenderBlock* block = containingColumnsBlock();

    // Delete our line boxes before we do the inline split into continuations.
    block->deleteLineBoxTree();

    bool madeNewBeforeBlock = false;
    if (block->isAnonymousColumnsBlock()) {
        // We can reuse this block and make it the preBlock of the next continuation.
        pre = block;
        pre->removePositionedObjects(0);
        if (block->isRenderBlockFlow())
            toRenderBlockFlow(pre)->removeFloatingObjects();
        block = toRenderBlock(block->parent());
    } else {
        // No anonymous block available for use.  Make one.
        pre = block->createAnonymousColumnsBlock();
        pre->setChildrenInline(false);
        madeNewBeforeBlock = true;
    }

    RenderBlock* post = block->createAnonymousColumnsBlock();
    post->setChildrenInline(false);

    RenderObject* boxFirst = madeNewBeforeBlock ? block->firstChild() : pre->nextSibling();
    if (madeNewBeforeBlock)
        block->children()->insertChildNode(block, pre, boxFirst);
    block->children()->insertChildNode(block, newBlockBox, boxFirst);
    block->children()->insertChildNode(block, post, boxFirst);
    block->setChildrenInline(false);

    if (madeNewBeforeBlock)
        block->moveChildrenTo(pre, boxFirst, 0, true);

    splitBlocks(pre, post, newBlockBox, beforeChild, oldCont);

    // We already know the newBlockBox isn't going to contain inline kids, so avoid wasting
    // time in makeChildrenNonInline by just setting this explicitly up front.
    newBlockBox->setChildrenInline(false);

    newBlockBox->addChild(newChild);

    // Always just do a full layout in order to ensure that line boxes (especially wrappers for images)
    // get deleted properly.  Because objects moves from the pre block into the post block, we want to
    // make new line boxes instead of leaving the old line boxes around.
    pre->setNeedsLayoutAndPrefWidthsRecalcAndFullPaintInvalidation();
    block->setNeedsLayoutAndPrefWidthsRecalcAndFullPaintInvalidation();
    post->setNeedsLayoutAndPrefWidthsRecalcAndFullPaintInvalidation();
}

void RenderBlock::makeChildrenAnonymousColumnBlocks(RenderObject* beforeChild, RenderBlockFlow* newBlockBox, RenderObject* newChild)
{
    RenderBlockFlow* pre = 0;
    RenderBlockFlow* post = 0;
    RenderBlock* block = this; // Eventually block will not just be |this|, but will also be a block nested inside |this|.  Assign to a variable
                               // so that we don't have to patch all of the rest of the code later on.

    // Delete the block's line boxes before we do the split.
    block->deleteLineBoxTree();

    if (beforeChild && beforeChild->parent() != this)
        beforeChild = splitAnonymousBoxesAroundChild(beforeChild);

    if (beforeChild != firstChild()) {
        pre = block->createAnonymousColumnsBlock();
        pre->setChildrenInline(block->childrenInline());
    }

    if (beforeChild) {
        post = block->createAnonymousColumnsBlock();
        post->setChildrenInline(block->childrenInline());
    }

    RenderObject* boxFirst = block->firstChild();
    if (pre)
        block->children()->insertChildNode(block, pre, boxFirst);
    block->children()->insertChildNode(block, newBlockBox, boxFirst);
    if (post)
        block->children()->insertChildNode(block, post, boxFirst);
    block->setChildrenInline(false);

    // The pre/post blocks always have layers, so we know to always do a full insert/remove (so we pass true as the last argument).
    block->moveChildrenTo(pre, boxFirst, beforeChild, true);
    block->moveChildrenTo(post, beforeChild, 0, true);

    // We already know the newBlockBox isn't going to contain inline kids, so avoid wasting
    // time in makeChildrenNonInline by just setting this explicitly up front.
    newBlockBox->setChildrenInline(false);

    newBlockBox->addChild(newChild);

    // Always just do a full layout in order to ensure that line boxes (especially wrappers for images)
    // get deleted properly.  Because objects moved from the pre block into the post block, we want to
    // make new line boxes instead of leaving the old line boxes around.
    if (pre)
        pre->setNeedsLayoutAndPrefWidthsRecalcAndFullPaintInvalidation();
    block->setNeedsLayoutAndPrefWidthsRecalcAndFullPaintInvalidation();
    if (post)
        post->setNeedsLayoutAndPrefWidthsRecalcAndFullPaintInvalidation();
}

RenderBlockFlow* RenderBlock::columnsBlockForSpanningElement(RenderObject* newChild)
{
    // FIXME: This function is the gateway for the addition of column-span support.  It will
    // be added to in three stages:
    // (1) Immediate children of a multi-column block can span.
    // (2) Nested block-level children with only block-level ancestors between them and the multi-column block can span.
    // (3) Nested children with block or inline ancestors between them and the multi-column block can span (this is when we
    // cross the streams and have to cope with both types of continuations mixed together).
    // This function currently supports (1) and (2).
    RenderBlockFlow* columnsBlockAncestor = 0;
    if (!newChild->isText() && newChild->style()->columnSpan() && !newChild->isBeforeOrAfterContent()
        && !newChild->isFloatingOrOutOfFlowPositioned() && !newChild->isInline() && !isAnonymousColumnSpanBlock()) {
        columnsBlockAncestor = containingColumnsBlock(false);
        if (columnsBlockAncestor) {
            // Make sure that none of the parent ancestors have a continuation.
            // If yes, we do not want split the block into continuations.
            RenderObject* curr = this;
            while (curr && curr != columnsBlockAncestor) {
                if (curr->isRenderBlock() && toRenderBlock(curr)->continuation()) {
                    columnsBlockAncestor = 0;
                    break;
                }
                curr = curr->parent();
            }
        }
    }
    return columnsBlockAncestor;
}

void RenderBlock::addChildIgnoringAnonymousColumnBlocks(RenderObject* newChild, RenderObject* beforeChild)
{
    if (beforeChild && beforeChild->parent() != this) {
        RenderObject* beforeChildContainer = beforeChild->parent();
        while (beforeChildContainer->parent() != this)
            beforeChildContainer = beforeChildContainer->parent();
        ASSERT(beforeChildContainer);

        if (beforeChildContainer->isAnonymous()) {
            // If the requested beforeChild is not one of our children, then this is because
            // there is an anonymous container within this object that contains the beforeChild.
            RenderObject* beforeChildAnonymousContainer = beforeChildContainer;
            if (beforeChildAnonymousContainer->isAnonymousBlock()
                // Full screen renderers and full screen placeholders act as anonymous blocks, not tables:
                || beforeChildAnonymousContainer->isRenderFullScreen()
                || beforeChildAnonymousContainer->isRenderFullScreenPlaceholder()
                ) {
                // Insert the child into the anonymous block box instead of here.
                if (newChild->isInline() || newChild->isFloatingOrOutOfFlowPositioned() || beforeChild->parent()->slowFirstChild() != beforeChild)
                    beforeChild->parent()->addChild(newChild, beforeChild);
                else
                    addChild(newChild, beforeChild->parent());
                return;
            }

            ASSERT(beforeChildAnonymousContainer->isTable());
            if (newChild->isTablePart()) {
                // Insert into the anonymous table.
                beforeChildAnonymousContainer->addChild(newChild, beforeChild);
                return;
            }

            beforeChild = splitAnonymousBoxesAroundChild(beforeChild);

            ASSERT(beforeChild->parent() == this);
            if (beforeChild->parent() != this) {
                // We should never reach here. If we do, we need to use the
                // safe fallback to use the topmost beforeChild container.
                beforeChild = beforeChildContainer;
            }
        }
    }

    // Check for a spanning element in columns.
    if (gColumnFlowSplitEnabled && !document().regionBasedColumnsEnabled()) {
        RenderBlockFlow* columnsBlockAncestor = columnsBlockForSpanningElement(newChild);
        if (columnsBlockAncestor) {
            TemporaryChange<bool> columnFlowSplitEnabled(gColumnFlowSplitEnabled, false);
            // We are placing a column-span element inside a block.
            RenderBlockFlow* newBox = createAnonymousColumnSpanBlock();

            if (columnsBlockAncestor != this && !isRenderFlowThread()) {
                // We are nested inside a multi-column element and are being split by the span. We have to break up
                // our block into continuations.
                RenderBoxModelObject* oldContinuation = continuation();

                // When we split an anonymous block, there's no need to do any continuation hookup,
                // since we haven't actually split a real element.
                if (!isAnonymousBlock())
                    setContinuation(newBox);

                splitFlow(beforeChild, newBox, newChild, oldContinuation);
                return;
            }

            // We have to perform a split of this block's children. This involves creating an anonymous block box to hold
            // the column-spanning |newChild|. We take all of the children from before |newChild| and put them into
            // one anonymous columns block, and all of the children after |newChild| go into another anonymous block.
            makeChildrenAnonymousColumnBlocks(beforeChild, newBox, newChild);
            return;
        }
    }

    bool madeBoxesNonInline = false;

    // A block has to either have all of its children inline, or all of its children as blocks.
    // So, if our children are currently inline and a block child has to be inserted, we move all our
    // inline children into anonymous block boxes.
    if (childrenInline() && !newChild->isInline() && !newChild->isFloatingOrOutOfFlowPositioned()) {
        // This is a block with inline content. Wrap the inline content in anonymous blocks.
        makeChildrenNonInline(beforeChild);
        madeBoxesNonInline = true;

        if (beforeChild && beforeChild->parent() != this) {
            beforeChild = beforeChild->parent();
            ASSERT(beforeChild->isAnonymousBlock());
            ASSERT(beforeChild->parent() == this);
        }
    } else if (!childrenInline() && (newChild->isFloatingOrOutOfFlowPositioned() || newChild->isInline())) {
        // If we're inserting an inline child but all of our children are blocks, then we have to make sure
        // it is put into an anomyous block box. We try to use an existing anonymous box if possible, otherwise
        // a new one is created and inserted into our list of children in the appropriate position.
        RenderObject* afterChild = beforeChild ? beforeChild->previousSibling() : lastChild();

        if (afterChild && afterChild->isAnonymousBlock()) {
            afterChild->addChild(newChild);
            return;
        }

        if (newChild->isInline()) {
            // No suitable existing anonymous box - create a new one.
            RenderBlock* newBox = createAnonymousBlock();
            RenderBox::addChild(newBox, beforeChild);
            newBox->addChild(newChild);
            return;
        }
    }

    RenderBox::addChild(newChild, beforeChild);

    if (madeBoxesNonInline && parent() && isAnonymousBlock() && parent()->isRenderBlock())
        toRenderBlock(parent())->removeLeftoverAnonymousBlock(this);
    // this object may be dead here
}

void RenderBlock::addChild(RenderObject* newChild, RenderObject* beforeChild)
{
    if (continuation() && !isAnonymousBlock())
        addChildToContinuation(newChild, beforeChild);
    else
        addChildIgnoringContinuation(newChild, beforeChild);
}

void RenderBlock::addChildIgnoringContinuation(RenderObject* newChild, RenderObject* beforeChild)
{
    if (!isAnonymousBlock() && firstChild() && (firstChild()->isAnonymousColumnsBlock() || firstChild()->isAnonymousColumnSpanBlock()))
        addChildToAnonymousColumnBlocks(newChild, beforeChild);
    else
        addChildIgnoringAnonymousColumnBlocks(newChild, beforeChild);
}

static void getInlineRun(RenderObject* start, RenderObject* boundary,
                         RenderObject*& inlineRunStart,
                         RenderObject*& inlineRunEnd)
{
    // Beginning at |start| we find the largest contiguous run of inlines that
    // we can.  We denote the run with start and end points, |inlineRunStart|
    // and |inlineRunEnd|.  Note that these two values may be the same if
    // we encounter only one inline.
    //
    // We skip any non-inlines we encounter as long as we haven't found any
    // inlines yet.
    //
    // |boundary| indicates a non-inclusive boundary point.  Regardless of whether |boundary|
    // is inline or not, we will not include it in a run with inlines before it.  It's as though we encountered
    // a non-inline.

    // Start by skipping as many non-inlines as we can.
    RenderObject * curr = start;
    bool sawInline;
    do {
        while (curr && !(curr->isInline() || curr->isFloatingOrOutOfFlowPositioned()))
            curr = curr->nextSibling();

        inlineRunStart = inlineRunEnd = curr;

        if (!curr)
            return; // No more inline children to be found.

        sawInline = curr->isInline();

        curr = curr->nextSibling();
        while (curr && (curr->isInline() || curr->isFloatingOrOutOfFlowPositioned()) && (curr != boundary)) {
            inlineRunEnd = curr;
            if (curr->isInline())
                sawInline = true;
            curr = curr->nextSibling();
        }
    } while (!sawInline);
}

void RenderBlock::deleteLineBoxTree()
{
    ASSERT(!m_lineBoxes.firstLineBox());
}

void RenderBlock::makeChildrenNonInline(RenderObject *insertionPoint)
{
    // makeChildrenNonInline takes a block whose children are *all* inline and it
    // makes sure that inline children are coalesced under anonymous
    // blocks.  If |insertionPoint| is defined, then it represents the insertion point for
    // the new block child that is causing us to have to wrap all the inlines.  This
    // means that we cannot coalesce inlines before |insertionPoint| with inlines following
    // |insertionPoint|, because the new child is going to be inserted in between the inlines,
    // splitting them.
    ASSERT(isInlineBlockOrInlineTable() || !isInline());
    ASSERT(!insertionPoint || insertionPoint->parent() == this);

    setChildrenInline(false);

    RenderObject *child = firstChild();
    if (!child)
        return;

    deleteLineBoxTree();

    while (child) {
        RenderObject *inlineRunStart, *inlineRunEnd;
        getInlineRun(child, insertionPoint, inlineRunStart, inlineRunEnd);

        if (!inlineRunStart)
            break;

        child = inlineRunEnd->nextSibling();

        RenderBlock* block = createAnonymousBlock();
        children()->insertChildNode(this, block, inlineRunStart);
        moveChildrenTo(block, inlineRunStart, child);
    }

#if ENABLE(ASSERT)
    for (RenderObject *c = firstChild(); c; c = c->nextSibling())
        ASSERT(!c->isInline());
#endif

    paintInvalidationForWholeRenderer();
}

void RenderBlock::removeLeftoverAnonymousBlock(RenderBlock* child)
{
    ASSERT(child->isAnonymousBlock());
    ASSERT(!child->childrenInline());

    if (child->continuation() || (child->firstChild() && (child->isAnonymousColumnSpanBlock() || child->isAnonymousColumnsBlock())))
        return;

    RenderObject* firstAnChild = child->m_children.firstChild();
    RenderObject* lastAnChild = child->m_children.lastChild();
    if (firstAnChild) {
        RenderObject* o = firstAnChild;
        while (o) {
            o->setParent(this);
            o = o->nextSibling();
        }
        firstAnChild->setPreviousSibling(child->previousSibling());
        lastAnChild->setNextSibling(child->nextSibling());
        if (child->previousSibling())
            child->previousSibling()->setNextSibling(firstAnChild);
        if (child->nextSibling())
            child->nextSibling()->setPreviousSibling(lastAnChild);

        if (child == m_children.firstChild())
            m_children.setFirstChild(firstAnChild);
        if (child == m_children.lastChild())
            m_children.setLastChild(lastAnChild);
    } else {
        if (child == m_children.firstChild())
            m_children.setFirstChild(child->nextSibling());
        if (child == m_children.lastChild())
            m_children.setLastChild(child->previousSibling());

        if (child->previousSibling())
            child->previousSibling()->setNextSibling(child->nextSibling());
        if (child->nextSibling())
            child->nextSibling()->setPreviousSibling(child->previousSibling());
    }

    child->children()->setFirstChild(0);
    child->m_next = nullptr;

    // Remove all the information in the flow thread associated with the leftover anonymous block.
    child->removeFromRenderFlowThread();

    // RenderGrid keeps track of its children, we must notify it about changes in the tree.
    if (child->parent()->isRenderGrid())
        toRenderGrid(child->parent())->dirtyGrid();

    child->setParent(0);
    child->setPreviousSibling(0);
    child->setNextSibling(0);

    child->destroy();
}

static bool canMergeContiguousAnonymousBlocks(RenderObject* oldChild, RenderObject* prev, RenderObject* next)
{
    if (oldChild->documentBeingDestroyed() || oldChild->isInline() || oldChild->virtualContinuation())
        return false;

    if ((prev && (!prev->isAnonymousBlock() || toRenderBlock(prev)->continuation() || toRenderBlock(prev)->beingDestroyed()))
        || (next && (!next->isAnonymousBlock() || toRenderBlock(next)->continuation() || toRenderBlock(next)->beingDestroyed())))
        return false;

    if ((prev && (prev->isRubyRun() || prev->isRubyBase()))
        || (next && (next->isRubyRun() || next->isRubyBase())))
        return false;

    if (!prev || !next)
        return true;

    // Make sure the types of the anonymous blocks match up.
    return prev->isAnonymousColumnsBlock() == next->isAnonymousColumnsBlock()
           && prev->isAnonymousColumnSpanBlock() == next->isAnonymousColumnSpanBlock();
}

void RenderBlock::collapseAnonymousBlockChild(RenderBlock* parent, RenderBlock* child)
{
    // It's possible that this block's destruction may have been triggered by the
    // child's removal. Just bail if the anonymous child block is already being
    // destroyed. See crbug.com/282088
    if (child->beingDestroyed())
        return;
    parent->setNeedsLayoutAndPrefWidthsRecalcAndFullPaintInvalidation();
    parent->setChildrenInline(child->childrenInline());
    RenderObject* nextSibling = child->nextSibling();

    RenderFlowThread* childFlowThread = child->flowThreadContainingBlock();
    CurrentRenderFlowThreadMaintainer flowThreadMaintainer(childFlowThread);

    parent->children()->removeChildNode(parent, child, child->hasLayer());
    child->moveAllChildrenTo(parent, nextSibling, child->hasLayer());
    // Explicitly delete the child's line box tree, or the special anonymous
    // block handling in willBeDestroyed will cause problems.
    child->deleteLineBoxTree();
    child->destroy();
}

void RenderBlock::removeChild(RenderObject* oldChild)
{
    // No need to waste time in merging or removing empty anonymous blocks.
    // We can just bail out if our document is getting destroyed.
    if (documentBeingDestroyed()) {
        RenderBox::removeChild(oldChild);
        return;
    }

    // This protects against column split flows when anonymous blocks are getting merged.
    TemporaryChange<bool> columnFlowSplitEnabled(gColumnFlowSplitEnabled, false);

    // If this child is a block, and if our previous and next siblings are
    // both anonymous blocks with inline content, then we can go ahead and
    // fold the inline content back together.
    RenderObject* prev = oldChild->previousSibling();
    RenderObject* next = oldChild->nextSibling();
    bool canMergeAnonymousBlocks = canMergeContiguousAnonymousBlocks(oldChild, prev, next);
    if (canMergeAnonymousBlocks && prev && next) {
        prev->setNeedsLayoutAndPrefWidthsRecalcAndFullPaintInvalidation();
        RenderBlockFlow* nextBlock = toRenderBlockFlow(next);
        RenderBlockFlow* prevBlock = toRenderBlockFlow(prev);

        if (prev->childrenInline() != next->childrenInline()) {
            RenderBlock* inlineChildrenBlock = prev->childrenInline() ? prevBlock : nextBlock;
            RenderBlock* blockChildrenBlock = prev->childrenInline() ? nextBlock : prevBlock;

            // Place the inline children block inside of the block children block instead of deleting it.
            // In order to reuse it, we have to reset it to just be a generic anonymous block.  Make sure
            // to clear out inherited column properties by just making a new style, and to also clear the
            // column span flag if it is set.
            ASSERT(!inlineChildrenBlock->continuation());
            RefPtr<RenderStyle> newStyle = RenderStyle::createAnonymousStyleWithDisplay(style(), BLOCK);
            // Cache this value as it might get changed in setStyle() call.
            bool inlineChildrenBlockHasLayer = inlineChildrenBlock->hasLayer();
            inlineChildrenBlock->setStyle(newStyle);
            children()->removeChildNode(this, inlineChildrenBlock, inlineChildrenBlockHasLayer);

            // Now just put the inlineChildrenBlock inside the blockChildrenBlock.
            blockChildrenBlock->children()->insertChildNode(blockChildrenBlock, inlineChildrenBlock, prev == inlineChildrenBlock ? blockChildrenBlock->firstChild() : 0,
                                                            inlineChildrenBlockHasLayer || blockChildrenBlock->hasLayer());
            next->setNeedsLayoutAndPrefWidthsRecalcAndFullPaintInvalidation();

            // inlineChildrenBlock got reparented to blockChildrenBlock, so it is no longer a child
            // of "this". we null out prev or next so that is not used later in the function.
            if (inlineChildrenBlock == prevBlock)
                prev = 0;
            else
                next = 0;
        } else {
            // Take all the children out of the |next| block and put them in
            // the |prev| block.
            nextBlock->moveAllChildrenIncludingFloatsTo(prevBlock, nextBlock->hasLayer() || prevBlock->hasLayer());

            // Delete the now-empty block's lines and nuke it.
            nextBlock->deleteLineBoxTree();
            nextBlock->destroy();
            next = 0;
        }
    }

    RenderBox::removeChild(oldChild);

    RenderObject* child = prev ? prev : next;
    if (canMergeAnonymousBlocks && child && !child->previousSibling() && !child->nextSibling() && canCollapseAnonymousBlockChild()) {
        // The removal has knocked us down to containing only a single anonymous
        // box.  We can go ahead and pull the content right back up into our
        // box.
        collapseAnonymousBlockChild(this, toRenderBlock(child));
    } else if (((prev && prev->isAnonymousBlock()) || (next && next->isAnonymousBlock())) && canCollapseAnonymousBlockChild()) {
        // It's possible that the removal has knocked us down to a single anonymous
        // block with pseudo-style element siblings (e.g. first-letter). If these
        // are floating, then we need to pull the content up also.
        RenderBlock* anonymousBlock = toRenderBlock((prev && prev->isAnonymousBlock()) ? prev : next);
        if ((anonymousBlock->previousSibling() || anonymousBlock->nextSibling())
            && (!anonymousBlock->previousSibling() || (anonymousBlock->previousSibling()->style()->styleType() != NOPSEUDO && anonymousBlock->previousSibling()->isFloating() && !anonymousBlock->previousSibling()->previousSibling()))
            && (!anonymousBlock->nextSibling() || (anonymousBlock->nextSibling()->style()->styleType() != NOPSEUDO && anonymousBlock->nextSibling()->isFloating() && !anonymousBlock->nextSibling()->nextSibling()))) {
            collapseAnonymousBlockChild(this, anonymousBlock);
        }
    }

    if (!firstChild()) {
        // If this was our last child be sure to clear out our line boxes.
        if (childrenInline())
            deleteLineBoxTree();

        // If we are an empty anonymous block in the continuation chain,
        // we need to remove ourself and fix the continuation chain.
        if (!beingDestroyed() && isAnonymousBlockContinuation() && !oldChild->isListMarker()) {
            RenderObject* containingBlockIgnoringAnonymous = containingBlock();
            while (containingBlockIgnoringAnonymous && containingBlockIgnoringAnonymous->isAnonymous())
                containingBlockIgnoringAnonymous = containingBlockIgnoringAnonymous->containingBlock();
            for (RenderObject* curr = this; curr; curr = curr->previousInPreOrder(containingBlockIgnoringAnonymous)) {
                if (curr->virtualContinuation() != this)
                    continue;

                // Found our previous continuation. We just need to point it to
                // |this|'s next continuation.
                RenderBoxModelObject* nextContinuation = continuation();
                if (curr->isRenderInline())
                    toRenderInline(curr)->setContinuation(nextContinuation);
                else if (curr->isRenderBlock())
                    toRenderBlock(curr)->setContinuation(nextContinuation);
                else
                    ASSERT_NOT_REACHED();

                break;
            }
            setContinuation(0);
            destroy();
        }
    }
}

bool RenderBlock::isSelfCollapsingBlock() const
{
    // We are not self-collapsing if we
    // (a) have a non-zero height according to layout (an optimization to avoid wasting time)
    // (b) are a table,
    // (c) have border/padding,
    // (d) have a min-height
    // (e) have specified that one of our margins can't collapse using a CSS extension
    // (f) establish a new block formatting context.

    // The early exit must be done before we check for clean layout.
    // We should be able to give a quick answer if the box is a relayout boundary.
    // Being a relayout boundary implies a block formatting context, and also
    // our internal layout shouldn't affect our container in any way.
    if (createsBlockFormattingContext())
        return false;

    // Placeholder elements are not laid out until the dimensions of their parent text control are known, so they
    // don't get layout until their parent has had layout - this is unique in the layout tree and means
    // when we call isSelfCollapsingBlock on them we find that they still need layout.
    ASSERT(!needsLayout() || (node() && node()->isElementNode() && toElement(node())->shadowPseudoId() == "-webkit-input-placeholder"));

    if (logicalHeight() > 0
        || isTable() || borderAndPaddingLogicalHeight()
        || style()->logicalMinHeight().isPositive()
        || style()->marginBeforeCollapse() == MSEPARATE || style()->marginAfterCollapse() == MSEPARATE)
        return false;

    Length logicalHeightLength = style()->logicalHeight();
    bool hasAutoHeight = logicalHeightLength.isAuto();
    if (logicalHeightLength.isPercent() && !document().inQuirksMode()) {
        hasAutoHeight = true;
        for (RenderBlock* cb = containingBlock(); !cb->isRenderView(); cb = cb->containingBlock()) {
            if (cb->style()->logicalHeight().isFixed() || cb->isTableCell())
                hasAutoHeight = false;
        }
    }

    // If the height is 0 or auto, then whether or not we are a self-collapsing block depends
    // on whether we have content that is all self-collapsing or not.
    if (hasAutoHeight || ((logicalHeightLength.isFixed() || logicalHeightLength.isPercent()) && logicalHeightLength.isZero())) {
        // If the block has inline children, see if we generated any line boxes.  If we have any
        // line boxes, then we can't be self-collapsing, since we have content.
        if (childrenInline())
            return !firstLineBox();

        // Whether or not we collapse is dependent on whether all our normal flow children
        // are also self-collapsing.
        if (m_hasOnlySelfCollapsingChildren)
            return true;
        for (RenderBox* child = firstChildBox(); child; child = child->nextSiblingBox()) {
            if (child->isFloatingOrOutOfFlowPositioned())
                continue;
            if (!child->isSelfCollapsingBlock())
                return false;
        }
        return true;
    }
    return false;
}

void RenderBlock::startDelayUpdateScrollInfo()
{
    if (gDelayUpdateScrollInfo == 0) {
        ASSERT(!gDelayedUpdateScrollInfoSet);
        gDelayedUpdateScrollInfoSet = new DelayedUpdateScrollInfoSet;
    }
    ASSERT(gDelayedUpdateScrollInfoSet);
    ++gDelayUpdateScrollInfo;
}

void RenderBlock::finishDelayUpdateScrollInfo()
{
    --gDelayUpdateScrollInfo;
    ASSERT(gDelayUpdateScrollInfo >= 0);
    if (gDelayUpdateScrollInfo == 0) {
        ASSERT(gDelayedUpdateScrollInfoSet);

        OwnPtr<DelayedUpdateScrollInfoSet> infoSet(adoptPtr(gDelayedUpdateScrollInfoSet));
        gDelayedUpdateScrollInfoSet = 0;

        for (DelayedUpdateScrollInfoSet::iterator it = infoSet->begin(); it != infoSet->end(); ++it) {
            RenderBlock* block = *it;
            if (block->hasOverflowClip()) {
                block->layer()->scrollableArea()->updateAfterLayout();
            }
        }
    }
}

void RenderBlock::updateScrollInfoAfterLayout()
{
    if (hasOverflowClip()) {
        if (style()->isFlippedBlocksWritingMode()) {
            // FIXME: https://bugs.webkit.org/show_bug.cgi?id=97937
            // Workaround for now. We cannot delay the scroll info for overflow
            // for items with opposite writing directions, as the contents needs
            // to overflow in that direction
            layer()->scrollableArea()->updateAfterLayout();
            return;
        }

        if (gDelayUpdateScrollInfo)
            gDelayedUpdateScrollInfoSet->add(this);
        else
            layer()->scrollableArea()->updateAfterLayout();
    }
}

void RenderBlock::layout()
{
    OverflowEventDispatcher dispatcher(this);

    // Update our first letter info now.
    updateFirstLetter();

    // Table cells call layoutBlock directly, so don't add any logic here.  Put code into
    // layoutBlock().
    layoutBlock(false);

    // It's safe to check for control clip here, since controls can never be table cells.
    // If we have a lightweight clip, there can never be any overflow from children.
    if (hasControlClip() && m_overflow)
        clearLayoutOverflow();

    invalidateBackgroundObscurationStatus();
}

bool RenderBlock::updateImageLoadingPriorities()
{
    Vector<ImageResource*> images;
    appendImagesFromStyle(images, *style());

    if (images.isEmpty())
        return false;

    LayoutRect viewBounds = viewRect();
    LayoutRect objectBounds = absoluteContentBox();
    // The object bounds might be empty right now, so intersects will fail since it doesn't deal
    // with empty rects. Use LayoutRect::contains in that case.
    bool isVisible;
    if (!objectBounds.isEmpty())
        isVisible =  viewBounds.intersects(objectBounds);
    else
        isVisible = viewBounds.contains(objectBounds);

    ResourceLoadPriorityOptimizer::VisibilityStatus status = isVisible ?
        ResourceLoadPriorityOptimizer::Visible : ResourceLoadPriorityOptimizer::NotVisible;

    LayoutRect screenArea;
    if (!objectBounds.isEmpty()) {
        screenArea = viewBounds;
        screenArea.intersect(objectBounds);
    }

    for (Vector<ImageResource*>::iterator it = images.begin(), end = images.end(); it != end; ++it)
        ResourceLoadPriorityOptimizer::resourceLoadPriorityOptimizer()->notifyImageResourceVisibility(*it, status, screenArea);

    return true;
}

void RenderBlock::computeRegionRangeForBlock(RenderFlowThread* flowThread)
{
    if (flowThread)
        flowThread->setRegionRangeForBox(this, offsetFromLogicalTopOfFirstPage());
}

bool RenderBlock::widthAvailableToChildrenHasChanged()
{
    bool widthAvailableToChildrenHasChanged = m_hasBorderOrPaddingLogicalWidthChanged;
    m_hasBorderOrPaddingLogicalWidthChanged = false;

    // If we use border-box sizing, have percentage padding, and our parent has changed width then the width available to our children has changed even
    // though our own width has remained the same.
    widthAvailableToChildrenHasChanged |= style()->boxSizing() == BORDER_BOX && needsPreferredWidthsRecalculation() && view()->layoutState()->containingBlockLogicalWidthChanged();

    return widthAvailableToChildrenHasChanged;
}

bool RenderBlock::updateLogicalWidthAndColumnWidth()
{
    LayoutUnit oldWidth = logicalWidth();
    LayoutUnit oldColumnWidth = desiredColumnWidth();

    updateLogicalWidth();
    calcColumnWidth();

    return oldWidth != logicalWidth() || oldColumnWidth != desiredColumnWidth() || widthAvailableToChildrenHasChanged();
}

void RenderBlock::layoutBlock(bool)
{
    ASSERT_NOT_REACHED();
    clearNeedsLayout();
}

void RenderBlock::addOverflowFromChildren()
{
    if (!hasColumns()) {
        if (childrenInline())
            toRenderBlockFlow(this)->addOverflowFromInlineChildren();
        else
            addOverflowFromBlockChildren();
    } else {
        ColumnInfo* colInfo = columnInfo();
        if (columnCount(colInfo)) {
            LayoutRect lastRect = columnRectAt(colInfo, columnCount(colInfo) - 1);
            addLayoutOverflow(lastRect);
            addContentsVisualOverflow(lastRect);
        }
    }
}

void RenderBlock::computeOverflow(LayoutUnit oldClientAfterEdge, bool)
{
    m_overflow.clear();

    // Add overflow from children.
    addOverflowFromChildren();

    // Add in the overflow from positioned objects.
    addOverflowFromPositionedObjects();

    if (hasOverflowClip()) {
        // When we have overflow clip, propagate the original spillout since it will include collapsed bottom margins
        // and bottom padding.  Set the axis we don't care about to be 1, since we want this overflow to always
        // be considered reachable.
        LayoutRect clientRect(noOverflowRect());
        LayoutRect rectToApply;
        if (isHorizontalWritingMode())
            rectToApply = LayoutRect(clientRect.x(), clientRect.y(), 1, std::max<LayoutUnit>(0, oldClientAfterEdge - clientRect.y()));
        else
            rectToApply = LayoutRect(clientRect.x(), clientRect.y(), std::max<LayoutUnit>(0, oldClientAfterEdge - clientRect.x()), 1);
        addLayoutOverflow(rectToApply);
        if (hasRenderOverflow())
            m_overflow->setLayoutClientAfterEdge(oldClientAfterEdge);
    }

    addVisualEffectOverflow();

    addVisualOverflowFromTheme();
}

void RenderBlock::addOverflowFromBlockChildren()
{
    for (RenderBox* child = firstChildBox(); child; child = child->nextSiblingBox()) {
        if (!child->isFloatingOrOutOfFlowPositioned())
            addOverflowFromChild(child);
    }
}

void RenderBlock::addOverflowFromPositionedObjects()
{
    TrackedRendererListHashSet* positionedDescendants = positionedObjects();
    if (!positionedDescendants)
        return;

    RenderBox* positionedObject;
    TrackedRendererListHashSet::iterator end = positionedDescendants->end();
    for (TrackedRendererListHashSet::iterator it = positionedDescendants->begin(); it != end; ++it) {
        positionedObject = *it;

        // Fixed positioned elements don't contribute to layout overflow, since they don't scroll with the content.
        if (positionedObject->style()->position() != FixedPosition)
            addOverflowFromChild(positionedObject, LayoutSize(positionedObject->x(), positionedObject->y()));
    }
}

void RenderBlock::addVisualOverflowFromTheme()
{
    if (!style()->hasAppearance())
        return;

    IntRect inflatedRect = pixelSnappedBorderBoxRect();
    RenderTheme::theme().adjustRepaintRect(this, inflatedRect);
    addVisualOverflow(inflatedRect);
}

bool RenderBlock::createsBlockFormattingContext() const
{
    return isInlineBlockOrInlineTable() || isFloatingOrOutOfFlowPositioned() || hasOverflowClip() || isFlexItemIncludingDeprecated()
        || style()->specifiesColumns() || isRenderFlowThread() || isTableCell() || isTableCaption() || isFieldset() || isWritingModeRoot() || isDocumentElement() || style()->columnSpan();
}

void RenderBlock::updateBlockChildDirtyBitsBeforeLayout(bool relayoutChildren, RenderBox* child)
{
    // FIXME: Technically percentage height objects only need a relayout if their percentage isn't going to be turned into
    // an auto value. Add a method to determine this, so that we can avoid the relayout.
    if (relayoutChildren || (child->hasRelativeLogicalHeight() && !isRenderView()))
        child->setChildNeedsLayout(MarkOnlyThis);

    // If relayoutChildren is set and the child has percentage padding or an embedded content box, we also need to invalidate the childs pref widths.
    if (relayoutChildren && child->needsPreferredWidthsRecalculation())
        child->setPreferredLogicalWidthsDirty(MarkOnlyThis);
}

void RenderBlock::simplifiedNormalFlowLayout()
{
    if (childrenInline()) {
        ListHashSet<RootInlineBox*> lineBoxes;
        for (InlineWalker walker(this); !walker.atEnd(); walker.advance()) {
            RenderObject* o = walker.current();
            if (!o->isOutOfFlowPositioned() && (o->isReplaced() || o->isFloating())) {
                o->layoutIfNeeded();
                if (toRenderBox(o)->inlineBoxWrapper()) {
                    RootInlineBox& box = toRenderBox(o)->inlineBoxWrapper()->root();
                    lineBoxes.add(&box);
                }
            } else if (o->isText() || (o->isRenderInline() && !walker.atEndOfInline())) {
                o->clearNeedsLayout();
            }
        }

        // FIXME: Glyph overflow will get lost in this case, but not really a big deal.
        GlyphOverflowAndFallbackFontsMap textBoxDataMap;
        for (ListHashSet<RootInlineBox*>::const_iterator it = lineBoxes.begin(); it != lineBoxes.end(); ++it) {
            RootInlineBox* box = *it;
            box->computeOverflow(box->lineTop(), box->lineBottom(), textBoxDataMap);
        }
    } else {
        for (RenderBox* box = firstChildBox(); box; box = box->nextSiblingBox()) {
            if (!box->isOutOfFlowPositioned())
                box->layoutIfNeeded();
        }
    }
}

bool RenderBlock::simplifiedLayout()
{
    // Check if we need to do a full layout.
    if (normalChildNeedsLayout() || selfNeedsLayout())
        return false;

    // Check that we actually need to do a simplified layout.
    if (!posChildNeedsLayout() && !(needsSimplifiedNormalFlowLayout() || needsPositionedMovementLayout()))
        return false;


    {
        // LayoutState needs this deliberate scope to pop before repaint
        LayoutState state(*this, locationOffset());

        if (needsPositionedMovementLayout() && !tryLayoutDoingPositionedMovementOnly())
            return false;

        TextAutosizer::LayoutScope textAutosizerLayoutScope(this);

        // Lay out positioned descendants or objects that just need to recompute overflow.
        if (needsSimplifiedNormalFlowLayout())
            simplifiedNormalFlowLayout();

        // Lay out our positioned objects if our positioned child bit is set.
        // Also, if an absolute position element inside a relative positioned container moves, and the absolute element has a fixed position
        // child, neither the fixed element nor its container learn of the movement since posChildNeedsLayout() is only marked as far as the
        // relative positioned container. So if we can have fixed pos objects in our positioned objects list check if any of them
        // are statically positioned and thus need to move with their absolute ancestors.
        bool canContainFixedPosObjects = canContainFixedPositionObjects();
        if (posChildNeedsLayout() || needsPositionedMovementLayout() || canContainFixedPosObjects)
            layoutPositionedObjects(false, needsPositionedMovementLayout() ? ForcedLayoutAfterContainingBlockMoved : (!posChildNeedsLayout() && canContainFixedPosObjects ? LayoutOnlyFixedPositionedObjects : DefaultLayout));

        // Recompute our overflow information.
        // FIXME: We could do better here by computing a temporary overflow object from layoutPositionedObjects and only
        // updating our overflow if we either used to have overflow or if the new temporary object has overflow.
        // For now just always recompute overflow. This is no worse performance-wise than the old code that called rightmostPosition and
        // lowestPosition on every relayout so it's not a regression.
        // computeOverflow expects the bottom edge before we clamp our height. Since this information isn't available during
        // simplifiedLayout, we cache the value in m_overflow.
        LayoutUnit oldClientAfterEdge = hasRenderOverflow() ? m_overflow->layoutClientAfterEdge() : clientLogicalBottom();
        computeOverflow(oldClientAfterEdge, true);
    }

    updateLayerTransformAfterLayout();

    updateScrollInfoAfterLayout();

    clearNeedsLayout();
    return true;
}

void RenderBlock::markFixedPositionObjectForLayoutIfNeeded(RenderObject* child, SubtreeLayoutScope& layoutScope)
{
    if (child->style()->position() != FixedPosition)
        return;

    bool hasStaticBlockPosition = child->style()->hasStaticBlockPosition(isHorizontalWritingMode());
    bool hasStaticInlinePosition = child->style()->hasStaticInlinePosition(isHorizontalWritingMode());
    if (!hasStaticBlockPosition && !hasStaticInlinePosition)
        return;

    RenderObject* o = child->parent();
    while (o && !o->isRenderView() && o->style()->position() != AbsolutePosition)
        o = o->parent();
    if (o->style()->position() != AbsolutePosition)
        return;

    RenderBox* box = toRenderBox(child);
    if (hasStaticInlinePosition) {
        LogicalExtentComputedValues computedValues;
        box->computeLogicalWidth(computedValues);
        LayoutUnit newLeft = computedValues.m_position;
        if (newLeft != box->logicalLeft())
            layoutScope.setChildNeedsLayout(child);
    } else if (hasStaticBlockPosition) {
        LayoutUnit oldTop = box->logicalTop();
        box->updateLogicalHeight();
        if (box->logicalTop() != oldTop)
            layoutScope.setChildNeedsLayout(child);
    }
}

LayoutUnit RenderBlock::marginIntrinsicLogicalWidthForChild(RenderBox* child) const
{
    // A margin has three types: fixed, percentage, and auto (variable).
    // Auto and percentage margins become 0 when computing min/max width.
    // Fixed margins can be added in as is.
    Length marginLeft = child->style()->marginStartUsing(style());
    Length marginRight = child->style()->marginEndUsing(style());
    LayoutUnit margin = 0;
    if (marginLeft.isFixed())
        margin += marginLeft.value();
    if (marginRight.isFixed())
        margin += marginRight.value();
    return margin;
}

void RenderBlock::invalidatePositionedObjectsAffectedByOverflowClip()
{
    TrackedRendererListHashSet* positionedDescendants = positionedObjects();
    if (!positionedDescendants)
        return;

    RenderBox* r;
    TrackedRendererListHashSet::iterator end = positionedDescendants->end();
    for (TrackedRendererListHashSet::iterator it = positionedDescendants->begin(); it != end; ++it) {
        r = *it;
        r->setShouldDoFullPaintInvalidationIfSelfPaintingLayer(true);
    }
}

void RenderBlock::layoutPositionedObjects(bool relayoutChildren, PositionedLayoutBehavior info)
{
    TrackedRendererListHashSet* positionedDescendants = positionedObjects();
    if (!positionedDescendants)
        return;

    if (hasColumns())
        view()->layoutState()->clearPaginationInformation(); // Positioned objects are not part of the column flow, so they don't paginate with the columns.

    RenderBox* r;
    TrackedRendererListHashSet::iterator end = positionedDescendants->end();
    for (TrackedRendererListHashSet::iterator it = positionedDescendants->begin(); it != end; ++it) {
        r = *it;

        // FIXME: this should only be set from clearNeedsLayout crbug.com/361250
        r->setLayoutDidGetCalled(true);

        SubtreeLayoutScope layoutScope(*r);
        // A fixed position element with an absolute positioned ancestor has no way of knowing if the latter has changed position. So
        // if this is a fixed position element, mark it for layout if it has an abspos ancestor and needs to move with that ancestor, i.e.
        // it has static position.
        markFixedPositionObjectForLayoutIfNeeded(r, layoutScope);
        if (info == LayoutOnlyFixedPositionedObjects) {
            r->layoutIfNeeded();
            continue;
        }

        // When a non-positioned block element moves, it may have positioned children that are implicitly positioned relative to the
        // non-positioned block.  Rather than trying to detect all of these movement cases, we just always lay out positioned
        // objects that are positioned implicitly like this.  Such objects are rare, and so in typical DHTML menu usage (where everything is
        // positioned explicitly) this should not incur a performance penalty.
        if (relayoutChildren || (r->style()->hasStaticBlockPosition(isHorizontalWritingMode()) && r->parent() != this))
            layoutScope.setChildNeedsLayout(r);

        // If relayoutChildren is set and the child has percentage padding or an embedded content box, we also need to invalidate the childs pref widths.
        if (relayoutChildren && r->needsPreferredWidthsRecalculation())
            r->setPreferredLogicalWidthsDirty(MarkOnlyThis);

        if (!r->needsLayout())
            r->markForPaginationRelayoutIfNeeded(layoutScope);

        // If we are paginated or in a line grid, go ahead and compute a vertical position for our object now.
        // If it's wrong we'll lay out again.
        LayoutUnit oldLogicalTop = 0;
        bool needsBlockDirectionLocationSetBeforeLayout = r->needsLayout() && view()->layoutState()->needsBlockDirectionLocationSetBeforeLayout();
        if (needsBlockDirectionLocationSetBeforeLayout) {
            if (isHorizontalWritingMode() == r->isHorizontalWritingMode())
                r->updateLogicalHeight();
            else
                r->updateLogicalWidth();
            oldLogicalTop = logicalTopForChild(r);
        }

        // FIXME: We should be able to do a r->setNeedsPositionedMovementLayout() here instead of a full layout. Need
        // to investigate why it does not trigger the correct invalidations in that case. crbug.com/350756
        if (info == ForcedLayoutAfterContainingBlockMoved)
            r->setNeedsLayout();

        r->layoutIfNeeded();

        // Lay out again if our estimate was wrong.
        if (needsBlockDirectionLocationSetBeforeLayout && logicalTopForChild(r) != oldLogicalTop)
            r->forceChildLayout();
    }

    if (hasColumns())
        view()->layoutState()->setColumnInfo(columnInfo()); // FIXME: Kind of gross. We just put this back into the layout state so that pop() will work.
}

void RenderBlock::markPositionedObjectsForLayout()
{
    if (TrackedRendererListHashSet* positionedDescendants = positionedObjects()) {
        TrackedRendererListHashSet::iterator end = positionedDescendants->end();
        for (TrackedRendererListHashSet::iterator it = positionedDescendants->begin(); it != end; ++it)
            (*it)->setChildNeedsLayout();
    }
}

void RenderBlock::markForPaginationRelayoutIfNeeded(SubtreeLayoutScope& layoutScope)
{
    ASSERT(!needsLayout());
    if (needsLayout())
        return;

    if (view()->layoutState()->pageLogicalHeightChanged() || (view()->layoutState()->pageLogicalHeight() && view()->layoutState()->pageLogicalOffset(*this, logicalTop()) != pageLogicalOffset()))
        layoutScope.setChildNeedsLayout(this);
}

void RenderBlock::paint(PaintInfo& paintInfo, const LayoutPoint& paintOffset)
{
    ANNOTATE_GRAPHICS_CONTEXT(paintInfo, this);

    LayoutPoint adjustedPaintOffset = paintOffset + location();

    PaintPhase phase = paintInfo.phase;

    LayoutRect overflowBox;
    // Check if we need to do anything at all.
    // FIXME: Could eliminate the isDocumentElement() check if we fix background painting so that the RenderView
    // paints the root's background.
    if (!isDocumentElement()) {
        overflowBox = overflowRectForPaintRejection();
        flipForWritingMode(overflowBox);
        overflowBox.moveBy(adjustedPaintOffset);
        if (!overflowBox.intersects(paintInfo.rect))
            return;
    }

    // There are some cases where not all clipped visual overflow is accounted for.
    // FIXME: reduce the number of such cases.
    ContentsClipBehavior contentsClipBehavior = ForceContentsClip;
    if (hasOverflowClip() && !hasControlClip() && !(shouldPaintSelectionGaps() && phase == PaintPhaseForeground) && !hasCaret())
        contentsClipBehavior = SkipContentsClipIfPossible;

    bool pushedClip = pushContentsClip(paintInfo, adjustedPaintOffset, contentsClipBehavior);
    {
        GraphicsContextCullSaver cullSaver(*paintInfo.context);
        // Cull if we have more than one child and we didn't already clip.
        bool shouldCull = document().settings()->containerCullingEnabled() && !pushedClip && !isDocumentElement()
            && firstChild() && lastChild() && firstChild() != lastChild();
        if (shouldCull)
            cullSaver.cull(overflowBox);

        paintObject(paintInfo, adjustedPaintOffset);
    }
    if (pushedClip)
        popContentsClip(paintInfo, phase, adjustedPaintOffset);

    // Our scrollbar widgets paint exactly when we tell them to, so that they work properly with
    // z-index.  We paint after we painted the background/border, so that the scrollbars will
    // sit above the background/border.
    if (hasOverflowClip() && style()->visibility() == VISIBLE && (phase == PaintPhaseBlockBackground || phase == PaintPhaseChildBlockBackground) && paintInfo.shouldPaintWithinRoot(this) && !paintInfo.paintRootBackgroundOnly())
        layer()->scrollableArea()->paintOverflowControls(paintInfo.context, roundedIntPoint(adjustedPaintOffset), paintInfo.rect, false /* paintingOverlayControls */);
}

void RenderBlock::paintColumnRules(PaintInfo& paintInfo, const LayoutPoint& paintOffset)
{
    const Color& ruleColor = resolveColor(CSSPropertyWebkitColumnRuleColor);
    bool ruleTransparent = style()->columnRuleIsTransparent();
    EBorderStyle ruleStyle = style()->columnRuleStyle();
    LayoutUnit ruleThickness = style()->columnRuleWidth();
    LayoutUnit colGap = columnGap();
    bool renderRule = ruleStyle > BHIDDEN && !ruleTransparent;
    if (!renderRule)
        return;

    ColumnInfo* colInfo = columnInfo();
    unsigned colCount = columnCount(colInfo);

    bool antialias = shouldAntialiasLines(paintInfo.context);

    if (colInfo->progressionAxis() == ColumnInfo::InlineAxis) {
        bool leftToRight = style()->isLeftToRightDirection();
        LayoutUnit currLogicalLeftOffset = leftToRight ? LayoutUnit() : contentLogicalWidth();
        LayoutUnit ruleAdd = logicalLeftOffsetForContent();
        LayoutUnit ruleLogicalLeft = leftToRight ? LayoutUnit() : contentLogicalWidth();
        LayoutUnit inlineDirectionSize = colInfo->desiredColumnWidth();
        BoxSide boxSide = isHorizontalWritingMode()
            ? leftToRight ? BSLeft : BSRight
            : leftToRight ? BSTop : BSBottom;

        for (unsigned i = 0; i < colCount; i++) {
            // Move to the next position.
            if (leftToRight) {
                ruleLogicalLeft += inlineDirectionSize + colGap / 2;
                currLogicalLeftOffset += inlineDirectionSize + colGap;
            } else {
                ruleLogicalLeft -= (inlineDirectionSize + colGap / 2);
                currLogicalLeftOffset -= (inlineDirectionSize + colGap);
            }

            // Now paint the column rule.
            if (i < colCount - 1) {
                LayoutUnit ruleLeft = isHorizontalWritingMode() ? paintOffset.x() + ruleLogicalLeft - ruleThickness / 2 + ruleAdd : paintOffset.x() + borderLeft() + paddingLeft();
                LayoutUnit ruleRight = isHorizontalWritingMode() ? ruleLeft + ruleThickness : ruleLeft + contentWidth();
                LayoutUnit ruleTop = isHorizontalWritingMode() ? paintOffset.y() + borderTop() + paddingTop() : paintOffset.y() + ruleLogicalLeft - ruleThickness / 2 + ruleAdd;
                LayoutUnit ruleBottom = isHorizontalWritingMode() ? ruleTop + contentHeight() : ruleTop + ruleThickness;
                IntRect pixelSnappedRuleRect = pixelSnappedIntRectFromEdges(ruleLeft, ruleTop, ruleRight, ruleBottom);
                drawLineForBoxSide(paintInfo.context, pixelSnappedRuleRect.x(), pixelSnappedRuleRect.y(), pixelSnappedRuleRect.maxX(), pixelSnappedRuleRect.maxY(), boxSide, ruleColor, ruleStyle, 0, 0, antialias);
            }

            ruleLogicalLeft = currLogicalLeftOffset;
        }
    } else {
        bool topToBottom = !style()->isFlippedBlocksWritingMode();
        LayoutUnit ruleLeft = isHorizontalWritingMode()
            ? borderLeft() + paddingLeft()
            : colGap / 2 - colGap - ruleThickness / 2 + borderBefore() + paddingBefore();
        LayoutUnit ruleWidth = isHorizontalWritingMode() ? contentWidth() : ruleThickness;
        LayoutUnit ruleTop = isHorizontalWritingMode()
            ? colGap / 2 - colGap - ruleThickness / 2 + borderBefore() + paddingBefore()
            : borderStart() + paddingStart();
        LayoutUnit ruleHeight = isHorizontalWritingMode() ? ruleThickness : contentHeight();
        LayoutRect ruleRect(ruleLeft, ruleTop, ruleWidth, ruleHeight);

        if (!topToBottom) {
            if (isHorizontalWritingMode())
                ruleRect.setY(height() - ruleRect.maxY());
            else
                ruleRect.setX(width() - ruleRect.maxX());
        }

        ruleRect.moveBy(paintOffset);

        BoxSide boxSide = isHorizontalWritingMode()
            ? topToBottom ? BSTop : BSBottom
            : topToBottom ? BSLeft : BSRight;

        LayoutSize step(0, topToBottom ? colInfo->columnHeight() + colGap : -(colInfo->columnHeight() + colGap));
        if (!isHorizontalWritingMode())
            step = step.transposedSize();

        for (unsigned i = 1; i < colCount; i++) {
            ruleRect.move(step);
            IntRect pixelSnappedRuleRect = pixelSnappedIntRect(ruleRect);
            drawLineForBoxSide(paintInfo.context, pixelSnappedRuleRect.x(), pixelSnappedRuleRect.y(), pixelSnappedRuleRect.maxX(), pixelSnappedRuleRect.maxY(), boxSide, ruleColor, ruleStyle, 0, 0, antialias);
        }
    }
}

void RenderBlock::paintColumnContents(PaintInfo& paintInfo, const LayoutPoint& paintOffset, bool paintingFloats)
{
    // We need to do multiple passes, breaking up our child painting into strips.
    GraphicsContext* context = paintInfo.context;
    ColumnInfo* colInfo = columnInfo();
    unsigned colCount = columnCount(colInfo);
    if (!colCount)
        return;
    LayoutUnit currLogicalTopOffset = 0;
    LayoutUnit colGap = columnGap();
    for (unsigned i = 0; i < colCount; i++) {
        // For each rect, we clip to the rect, and then we adjust our coords.
        LayoutRect colRect = columnRectAt(colInfo, i);
        flipForWritingMode(colRect);
        LayoutUnit logicalLeftOffset = (isHorizontalWritingMode() ? colRect.x() : colRect.y()) - logicalLeftOffsetForContent();
        LayoutSize offset = isHorizontalWritingMode() ? LayoutSize(logicalLeftOffset, currLogicalTopOffset) : LayoutSize(currLogicalTopOffset, logicalLeftOffset);
        if (colInfo->progressionAxis() == ColumnInfo::BlockAxis) {
            if (isHorizontalWritingMode())
                offset.expand(0, colRect.y() - borderTop() - paddingTop());
            else
                offset.expand(colRect.x() - borderLeft() - paddingLeft(), 0);
        }
        colRect.moveBy(paintOffset);
        PaintInfo info(paintInfo);
        info.rect.intersect(enclosingIntRect(colRect));

        if (!info.rect.isEmpty()) {
            GraphicsContextStateSaver stateSaver(*context);
            LayoutRect clipRect(colRect);

            if (i < colCount - 1) {
                if (isHorizontalWritingMode())
                    clipRect.expand(colGap / 2, 0);
                else
                    clipRect.expand(0, colGap / 2);
            }
            // Each strip pushes a clip, since column boxes are specified as being
            // like overflow:hidden.
            // FIXME: Content and column rules that extend outside column boxes at the edges of the multi-column element
            // are clipped according to the 'overflow' property.
            context->clip(enclosingIntRect(clipRect));

            // Adjust our x and y when painting.
            LayoutPoint adjustedPaintOffset = paintOffset + offset;
            if (paintingFloats)
                paintFloats(info, adjustedPaintOffset, paintInfo.phase == PaintPhaseSelection || paintInfo.phase == PaintPhaseTextClip);
            else
                paintContents(info, adjustedPaintOffset);
        }

        LayoutUnit blockDelta = (isHorizontalWritingMode() ? colRect.height() : colRect.width());
        if (style()->isFlippedBlocksWritingMode())
            currLogicalTopOffset += blockDelta;
        else
            currLogicalTopOffset -= blockDelta;
    }
}

void RenderBlock::paintContents(PaintInfo& paintInfo, const LayoutPoint& paintOffset)
{
    // Avoid painting descendants of the root element when stylesheets haven't loaded.  This eliminates FOUC.
    // It's ok not to draw, because later on, when all the stylesheets do load, styleResolverChanged() on the Document
    // will do a full repaint.
    if (document().didLayoutWithPendingStylesheets() && !isRenderView())
        return;

    if (childrenInline())
        m_lineBoxes.paint(this, paintInfo, paintOffset);
    else {
        PaintPhase newPhase = (paintInfo.phase == PaintPhaseChildOutlines) ? PaintPhaseOutline : paintInfo.phase;
        newPhase = (newPhase == PaintPhaseChildBlockBackgrounds) ? PaintPhaseChildBlockBackground : newPhase;

        // We don't paint our own background, but we do let the kids paint their backgrounds.
        PaintInfo paintInfoForChild(paintInfo);
        paintInfoForChild.phase = newPhase;
        paintInfoForChild.updatePaintingRootForChildren(this);
        paintChildren(paintInfoForChild, paintOffset);
    }
}

void RenderBlock::paintChildren(PaintInfo& paintInfo, const LayoutPoint& paintOffset)
{
    for (RenderBox* child = firstChildBox(); child; child = child->nextSiblingBox())
        paintChild(child, paintInfo, paintOffset);
}

void RenderBlock::paintChild(RenderBox* child, PaintInfo& paintInfo, const LayoutPoint& paintOffset)
{
    LayoutPoint childPoint = flipForWritingModeForChild(child, paintOffset);
    if (!child->hasSelfPaintingLayer() && !child->isFloating())
        child->paint(paintInfo, childPoint);
}

void RenderBlock::paintChildAsInlineBlock(RenderBox* child, PaintInfo& paintInfo, const LayoutPoint& paintOffset)
{
    LayoutPoint childPoint = flipForWritingModeForChild(child, paintOffset);
    if (!child->hasSelfPaintingLayer() && !child->isFloating())
        paintAsInlineBlock(child, paintInfo, childPoint);
}

void RenderBlock::paintAsInlineBlock(RenderObject* renderer, PaintInfo& paintInfo, const LayoutPoint& childPoint)
{
    if (paintInfo.phase != PaintPhaseForeground && paintInfo.phase != PaintPhaseSelection)
        return;

    // Paint all phases atomically, as though the element established its own
    // stacking context.  (See Appendix E.2, section 7.2.1.4 on
    // inline block/table/replaced elements in the CSS2.1 specification.)
    // This is also used by other elements (e.g. flex items and grid items).
    bool preservePhase = paintInfo.phase == PaintPhaseSelection || paintInfo.phase == PaintPhaseTextClip;
    PaintInfo info(paintInfo);
    info.phase = preservePhase ? paintInfo.phase : PaintPhaseBlockBackground;
    renderer->paint(info, childPoint);
    if (!preservePhase) {
        info.phase = PaintPhaseChildBlockBackgrounds;
        renderer->paint(info, childPoint);
        info.phase = PaintPhaseFloat;
        renderer->paint(info, childPoint);
        info.phase = PaintPhaseForeground;
        renderer->paint(info, childPoint);
        info.phase = PaintPhaseOutline;
        renderer->paint(info, childPoint);
    }
}

static inline bool caretBrowsingEnabled(const Frame* frame)
{
    Settings* settings = frame->settings();
    return settings && settings->caretBrowsingEnabled();
}

static inline bool hasCursorCaret(const FrameSelection& selection, const RenderBlock* block, bool caretBrowsing)
{
    return selection.caretRenderer() == block && (selection.hasEditableStyle() || caretBrowsing);
}

static inline bool hasDragCaret(const DragCaretController& dragCaretController, const RenderBlock* block, bool caretBrowsing)
{
    return dragCaretController.caretRenderer() == block && (dragCaretController.isContentEditable() || caretBrowsing);
}

bool RenderBlock::hasCaret() const
{
    bool caretBrowsing = caretBrowsingEnabled(frame());
    return hasCursorCaret(frame()->selection(), this, caretBrowsing)
        || hasDragCaret(frame()->page()->dragCaretController(), this, caretBrowsing);
}

void RenderBlock::paintCarets(PaintInfo& paintInfo, const LayoutPoint& paintOffset)
{
    bool caretBrowsing = caretBrowsingEnabled(frame());

    FrameSelection& selection = frame()->selection();
    if (hasCursorCaret(selection, this, caretBrowsing)) {
        selection.paintCaret(paintInfo.context, paintOffset, paintInfo.rect);
    }

    DragCaretController& dragCaretController = frame()->page()->dragCaretController();
    if (hasDragCaret(dragCaretController, this, caretBrowsing)) {
        dragCaretController.paintDragCaret(frame(), paintInfo.context, paintOffset, paintInfo.rect);
    }
}

void RenderBlock::paintObject(PaintInfo& paintInfo, const LayoutPoint& paintOffset)
{
    PaintPhase paintPhase = paintInfo.phase;

    // Adjust our painting position if we're inside a scrolled layer (e.g., an overflow:auto div).
    LayoutPoint scrolledOffset = paintOffset;
    if (hasOverflowClip())
        scrolledOffset.move(-scrolledContentOffset());

    // 1. paint background, borders etc
    if ((paintPhase == PaintPhaseBlockBackground || paintPhase == PaintPhaseChildBlockBackground) && style()->visibility() == VISIBLE) {
        if (hasBoxDecorationBackground())
            paintBoxDecorationBackground(paintInfo, paintOffset);
        if (hasColumns() && !paintInfo.paintRootBackgroundOnly())
            paintColumnRules(paintInfo, scrolledOffset);
    }

    if (paintPhase == PaintPhaseMask && style()->visibility() == VISIBLE) {
        paintMask(paintInfo, paintOffset);
        return;
    }

    if (paintPhase == PaintPhaseClippingMask && style()->visibility() == VISIBLE) {
        paintClippingMask(paintInfo, paintOffset);
        return;
    }

    // We're done.  We don't bother painting any children.
    if (paintPhase == PaintPhaseBlockBackground || paintInfo.paintRootBackgroundOnly())
        return;

    // 2. paint contents
    if (paintPhase != PaintPhaseSelfOutline) {
        if (hasColumns())
            paintColumnContents(paintInfo, scrolledOffset);
        else
            paintContents(paintInfo, scrolledOffset);
    }

    // 3. paint selection
    // FIXME: Make this work with multi column layouts.  For now don't fill gaps.
    bool isPrinting = document().printing();
    if (!isPrinting && !hasColumns())
        paintSelection(paintInfo, scrolledOffset); // Fill in gaps in selection on lines and between blocks.

    // 4. paint floats.
    if (paintPhase == PaintPhaseFloat || paintPhase == PaintPhaseSelection || paintPhase == PaintPhaseTextClip) {
        if (hasColumns())
            paintColumnContents(paintInfo, scrolledOffset, true);
        else
            paintFloats(paintInfo, scrolledOffset, paintPhase == PaintPhaseSelection || paintPhase == PaintPhaseTextClip);
    }

    // 5. paint outline.
    if ((paintPhase == PaintPhaseOutline || paintPhase == PaintPhaseSelfOutline) && hasOutline() && style()->visibility() == VISIBLE)
        paintOutline(paintInfo, LayoutRect(paintOffset, size()));

    // 6. paint continuation outlines.
    if ((paintPhase == PaintPhaseOutline || paintPhase == PaintPhaseChildOutlines))
        paintContinuationOutlines(paintInfo, paintOffset);

    // 7. paint caret.
    // If the caret's node's render object's containing block is this block, and the paint action is PaintPhaseForeground,
    // then paint the caret.
    if (paintPhase == PaintPhaseForeground)
        paintCarets(paintInfo, paintOffset);
}

RenderInline* RenderBlock::inlineElementContinuation() const
{
    RenderBoxModelObject* continuation = this->continuation();
    return continuation && continuation->isInline() ? toRenderInline(continuation) : 0;
}

RenderBlock* RenderBlock::blockElementContinuation() const
{
    RenderBoxModelObject* currentContinuation = continuation();
    if (!currentContinuation || currentContinuation->isInline())
        return 0;
    RenderBlock* nextContinuation = toRenderBlock(currentContinuation);
    if (nextContinuation->isAnonymousBlock())
        return nextContinuation->blockElementContinuation();
    return nextContinuation;
}

static ContinuationOutlineTableMap* continuationOutlineTable()
{
    DEFINE_STATIC_LOCAL(ContinuationOutlineTableMap, table, ());
    return &table;
}

void RenderBlock::addContinuationWithOutline(RenderInline* flow)
{
    // We can't make this work if the inline is in a layer.  We'll just rely on the broken
    // way of painting.
    ASSERT(!flow->layer() && !flow->isInlineElementContinuation());

    ContinuationOutlineTableMap* table = continuationOutlineTable();
    ListHashSet<RenderInline*>* continuations = table->get(this);
    if (!continuations) {
        continuations = new ListHashSet<RenderInline*>;
        table->set(this, adoptPtr(continuations));
    }

    continuations->add(flow);
}

bool RenderBlock::paintsContinuationOutline(RenderInline* flow)
{
    ContinuationOutlineTableMap* table = continuationOutlineTable();
    if (table->isEmpty())
        return false;

    ListHashSet<RenderInline*>* continuations = table->get(this);
    if (!continuations)
        return false;

    return continuations->contains(flow);
}

void RenderBlock::paintContinuationOutlines(PaintInfo& info, const LayoutPoint& paintOffset)
{
    RenderInline* inlineCont = inlineElementContinuation();
    if (inlineCont && inlineCont->hasOutline() && inlineCont->style()->visibility() == VISIBLE) {
        RenderInline* inlineRenderer = toRenderInline(inlineCont->node()->renderer());
        RenderBlock* cb = containingBlock();

        bool inlineEnclosedInSelfPaintingLayer = false;
        for (RenderBoxModelObject* box = inlineRenderer; box != cb; box = box->parent()->enclosingBoxModelObject()) {
            if (box->hasSelfPaintingLayer()) {
                inlineEnclosedInSelfPaintingLayer = true;
                break;
            }
        }

        // Do not add continuations for outline painting by our containing block if we are a relative positioned
        // anonymous block (i.e. have our own layer), paint them straightaway instead. This is because a block depends on renderers in its continuation table being
        // in the same layer.
        if (!inlineEnclosedInSelfPaintingLayer && !hasLayer())
            cb->addContinuationWithOutline(inlineRenderer);
        else if (!inlineRenderer->firstLineBox() || (!inlineEnclosedInSelfPaintingLayer && hasLayer()))
            inlineRenderer->paintOutline(info, paintOffset - locationOffset() + inlineRenderer->containingBlock()->location());
    }

    ContinuationOutlineTableMap* table = continuationOutlineTable();
    if (table->isEmpty())
        return;

    OwnPtr<ListHashSet<RenderInline*> > continuations = table->take(this);
    if (!continuations)
        return;

    LayoutPoint accumulatedPaintOffset = paintOffset;
    // Paint each continuation outline.
    ListHashSet<RenderInline*>::iterator end = continuations->end();
    for (ListHashSet<RenderInline*>::iterator it = continuations->begin(); it != end; ++it) {
        // Need to add in the coordinates of the intervening blocks.
        RenderInline* flow = *it;
        RenderBlock* block = flow->containingBlock();
        for ( ; block && block != this; block = block->containingBlock())
            accumulatedPaintOffset.moveBy(block->location());
        ASSERT(block);
        flow->paintOutline(info, accumulatedPaintOffset);
    }
}

bool RenderBlock::shouldPaintSelectionGaps() const
{
    return selectionState() != SelectionNone && style()->visibility() == VISIBLE && isSelectionRoot();
}

bool RenderBlock::isSelectionRoot() const
{
    if (isPseudoElement())
        return false;
    ASSERT(node() || isAnonymous());

    // FIXME: Eventually tables should have to learn how to fill gaps between cells, at least in simple non-spanning cases.
    if (isTable())
        return false;

    if (isBody() || isDocumentElement() || hasOverflowClip()
        || isPositioned() || isFloating()
        || isTableCell() || isInlineBlockOrInlineTable()
        || hasTransform() || hasReflection() || hasMask() || isWritingModeRoot()
        || isRenderFlowThread() || isFlexItemIncludingDeprecated())
        return true;

    if (view() && view()->selectionStart()) {
        Node* startElement = view()->selectionStart()->node();
        if (startElement && startElement->rootEditableElement() == node())
            return true;
    }

    return false;
}

GapRects RenderBlock::selectionGapRectsForRepaint(const RenderLayerModelObject* repaintContainer)
{
    ASSERT(!needsLayout());

    if (!shouldPaintSelectionGaps())
        return GapRects();

    TransformState transformState(TransformState::ApplyTransformDirection, FloatPoint());
    mapLocalToContainer(repaintContainer, transformState, ApplyContainerFlip | UseTransforms);
    LayoutPoint offsetFromRepaintContainer = roundedLayoutPoint(transformState.mappedPoint());

    if (hasOverflowClip())
        offsetFromRepaintContainer -= scrolledContentOffset();

    LayoutUnit lastTop = 0;
    LayoutUnit lastLeft = logicalLeftSelectionOffset(this, lastTop);
    LayoutUnit lastRight = logicalRightSelectionOffset(this, lastTop);
    bool shouldHighlightBeforeSide = false;
    bool isAfterSideSelected = false;
    return selectionGaps(this, offsetFromRepaintContainer, IntSize(), lastTop, lastLeft, lastRight, 0,
                         shouldHighlightBeforeSide, isAfterSideSelected);
}

void RenderBlock::paintSelection(PaintInfo& paintInfo, const LayoutPoint& paintOffset)
{
    if (shouldPaintSelectionGaps() && paintInfo.phase == PaintPhaseForeground) {
        LayoutUnit lastTop = 0;
        LayoutUnit lastLeft = logicalLeftSelectionOffset(this, lastTop);
        LayoutUnit lastRight = logicalRightSelectionOffset(this, lastTop);
        bool shouldHighlightBeforeSide = false;
        bool isAfterSideSelected = false;
        GraphicsContextStateSaver stateSaver(*paintInfo.context);

        LayoutRect gapRectsBounds = selectionGaps(this, paintOffset, LayoutSize(), lastTop, lastLeft, lastRight, &paintInfo,
                                                  shouldHighlightBeforeSide, isAfterSideSelected);
        if (!gapRectsBounds.isEmpty()) {
            RenderLayer* layer = enclosingLayer();
            gapRectsBounds.moveBy(-paintOffset);
            if (!hasLayer()) {
                LayoutRect localBounds(gapRectsBounds);
                flipForWritingMode(localBounds);
                gapRectsBounds = localToContainerQuad(FloatRect(localBounds), layer->renderer()).enclosingBoundingBox();
                if (layer->renderer()->hasOverflowClip())
                    gapRectsBounds.move(layer->renderBox()->scrolledContentOffset());
            }
            layer->addBlockSelectionGapsBounds(gapRectsBounds);
        }
    }
}

static void clipOutPositionedObjects(const PaintInfo* paintInfo, const LayoutPoint& offset, TrackedRendererListHashSet* positionedObjects)
{
    if (!positionedObjects)
        return;

    TrackedRendererListHashSet::const_iterator end = positionedObjects->end();
    for (TrackedRendererListHashSet::const_iterator it = positionedObjects->begin(); it != end; ++it) {
        RenderBox* r = *it;
        paintInfo->context->clipOut(IntRect(offset.x() + r->x(), offset.y() + r->y(), r->width(), r->height()));
    }
}

LayoutUnit RenderBlock::blockDirectionOffset(const LayoutSize& offsetFromBlock) const
{
    return isHorizontalWritingMode() ? offsetFromBlock.height() : offsetFromBlock.width();
}

LayoutUnit RenderBlock::inlineDirectionOffset(const LayoutSize& offsetFromBlock) const
{
    return isHorizontalWritingMode() ? offsetFromBlock.width() : offsetFromBlock.height();
}

LayoutRect RenderBlock::logicalRectToPhysicalRect(const LayoutPoint& rootBlockPhysicalPosition, const LayoutRect& logicalRect)
{
    LayoutRect result;
    if (isHorizontalWritingMode())
        result = logicalRect;
    else
        result = LayoutRect(logicalRect.y(), logicalRect.x(), logicalRect.height(), logicalRect.width());
    flipForWritingMode(result);
    result.moveBy(rootBlockPhysicalPosition);
    return result;
}

GapRects RenderBlock::selectionGaps(RenderBlock* rootBlock, const LayoutPoint& rootBlockPhysicalPosition, const LayoutSize& offsetFromRootBlock,
                                    LayoutUnit& lastLogicalTop, LayoutUnit& lastLogicalLeft, LayoutUnit& lastLogicalRight, const PaintInfo* paintInfo,
                                    bool& shouldHighlightBeforeSide, bool& isAfterSideSelected)
{
    // IMPORTANT: Callers of this method that intend for painting to happen need to do a save/restore.
    // Clip out floating and positioned objects when painting selection gaps.
    if (paintInfo) {
        // Note that we don't clip out overflow for positioned objects.  We just stick to the border box.
        LayoutRect flippedBlockRect(offsetFromRootBlock.width(), offsetFromRootBlock.height(), width(), height());
        rootBlock->flipForWritingMode(flippedBlockRect);
        flippedBlockRect.moveBy(rootBlockPhysicalPosition);
        clipOutPositionedObjects(paintInfo, flippedBlockRect.location(), positionedObjects());
        if (isBody() || isDocumentElement()) // The <body> must make sure to examine its containingBlock's positioned objects.
            for (RenderBlock* cb = containingBlock(); cb && !cb->isRenderView(); cb = cb->containingBlock())
                clipOutPositionedObjects(paintInfo, LayoutPoint(cb->x(), cb->y()), cb->positionedObjects()); // FIXME: Not right for flipped writing modes.
        clipOutFloatingObjects(rootBlock, paintInfo, rootBlockPhysicalPosition, offsetFromRootBlock);
    }

    // FIXME: overflow: auto/scroll regions need more math here, since painting in the border box is different from painting in the padding box (one is scrolled, the other is
    // fixed).
    GapRects result;
    if (!isRenderBlockFlow()) // FIXME: Make multi-column selection gap filling work someday.
        return result;

    if (hasColumns() || hasTransform() || style()->columnSpan()) {
        // FIXME: We should learn how to gap fill multiple columns and transforms eventually.
        lastLogicalTop = rootBlock->blockDirectionOffset(offsetFromRootBlock) + logicalHeight();
        lastLogicalLeft = logicalLeftSelectionOffset(rootBlock, logicalHeight());
        lastLogicalRight = logicalRightSelectionOffset(rootBlock, logicalHeight());
        return result;
    }

    if (rootBlock == this && isTableCell())
        shouldHighlightBeforeSide = true;

    if (childrenInline())
        result = toRenderBlockFlow(this)->inlineSelectionGaps(rootBlock, rootBlockPhysicalPosition, offsetFromRootBlock, lastLogicalTop, lastLogicalLeft, lastLogicalRight, paintInfo,
                                                              shouldHighlightBeforeSide, isAfterSideSelected);
    else
        result = blockSelectionGaps(rootBlock, rootBlockPhysicalPosition, offsetFromRootBlock, lastLogicalTop, lastLogicalLeft, lastLogicalRight, paintInfo,
                                    shouldHighlightBeforeSide, isAfterSideSelected);

    // Go ahead and fill the vertical gap all the way to the bottom of our block if the selection extends past our block.
    if (rootBlock == this && ((selectionState() != SelectionBoth && selectionState() != SelectionEnd) || (isAfterSideSelected && isTableCell())))
        result.uniteCenter(blockSelectionGap(rootBlock, rootBlockPhysicalPosition, offsetFromRootBlock, lastLogicalTop, lastLogicalLeft, lastLogicalRight,
                                             logicalHeight(), paintInfo));
    return result;
}

GapRects RenderBlock::blockSelectionGaps(RenderBlock* rootBlock, const LayoutPoint& rootBlockPhysicalPosition, const LayoutSize& offsetFromRootBlock,
                                         LayoutUnit& lastLogicalTop, LayoutUnit& lastLogicalLeft, LayoutUnit& lastLogicalRight, const PaintInfo* paintInfo,
                                         bool& shouldHighlightBeforeSide, bool& isAfterSideSelected)
{
    GapRects result;

    isAfterSideSelected = false;

    // Go ahead and jump right to the first block child that contains some selected objects.
    RenderBox* curr;
    for (curr = firstChildBox(); curr && curr->selectionState() == SelectionNone; curr = curr->nextSiblingBox())
        shouldHighlightBeforeSide = false;

    for (bool sawSelectionEnd = false; curr && !sawSelectionEnd; curr = curr->nextSiblingBox()) {
        SelectionState childState = curr->selectionState();
        if (childState == SelectionBoth || childState == SelectionEnd)
            sawSelectionEnd = true;

        if (curr->isFloatingOrOutOfFlowPositioned())
            continue; // We must be a normal flow object in order to even be considered.

        if (curr->isRelPositioned() && curr->hasLayer()) {
            // If the relposition offset is anything other than 0, then treat this just like an absolute positioned element.
            // Just disregard it completely.
            LayoutSize relOffset = curr->layer()->offsetForInFlowPosition();
            if (relOffset.width() || relOffset.height())
                continue;
        }

        bool paintsOwnSelection = curr->shouldPaintSelectionGaps() || curr->isTable(); // FIXME: Eventually we won't special-case table like this.
        bool fillBlockGaps = paintsOwnSelection || (curr->canBeSelectionLeaf() && childState != SelectionNone);
        if (fillBlockGaps) {
            // We need to fill the vertical gap above this object.
            if (childState == SelectionEnd || childState == SelectionInside)
                // Fill the gap above the object.
                result.uniteCenter(blockSelectionGap(rootBlock, rootBlockPhysicalPosition, offsetFromRootBlock, lastLogicalTop, lastLogicalLeft, lastLogicalRight,
                                                     curr->logicalTop(), paintInfo));

            // Only fill side gaps for objects that paint their own selection if we know for sure the selection is going to extend all the way *past*
            // our object.  We know this if the selection did not end inside our object.
            if (paintsOwnSelection && (childState == SelectionStart || sawSelectionEnd))
                childState = SelectionNone;

            // Fill side gaps on this object based off its state.
            bool leftGap, rightGap;
            getSelectionGapInfo(rootBlock, leftGap, rightGap);

            if (leftGap)
                result.uniteLeft(logicalLeftSelectionGap(rootBlock, rootBlockPhysicalPosition, offsetFromRootBlock, this, curr->logicalLeft(), curr->logicalTop(), curr->logicalHeight(), paintInfo));
            if (rightGap)
                result.uniteRight(logicalRightSelectionGap(rootBlock, rootBlockPhysicalPosition, offsetFromRootBlock, this, curr->logicalRight(), curr->logicalTop(), curr->logicalHeight(), paintInfo));

            // Update lastLogicalTop to be just underneath the object.  lastLogicalLeft and lastLogicalRight extend as far as
            // they can without bumping into floating or positioned objects.  Ideally they will go right up
            // to the border of the root selection block.
            lastLogicalTop = rootBlock->blockDirectionOffset(offsetFromRootBlock) + curr->logicalBottom();
            lastLogicalLeft = logicalLeftSelectionOffset(rootBlock, curr->logicalBottom());
            lastLogicalRight = logicalRightSelectionOffset(rootBlock, curr->logicalBottom());
            isAfterSideSelected = false;
            shouldHighlightBeforeSide = false;
        } else if (childState != SelectionNone) {
            // We must be a block that has some selected object inside it.  Go ahead and recur.
            result.unite(toRenderBlock(curr)->selectionGaps(rootBlock, rootBlockPhysicalPosition, LayoutSize(offsetFromRootBlock.width() + curr->x(), offsetFromRootBlock.height() + curr->y()),
                                                            lastLogicalTop, lastLogicalLeft, lastLogicalRight, paintInfo,
                                                            shouldHighlightBeforeSide, isAfterSideSelected));
            if (sawSelectionEnd && curr->nextSiblingBox())
                isAfterSideSelected = false;
        } else {
            isAfterSideSelected = false;
            shouldHighlightBeforeSide = false;
        }
    }
    return result;
}

<<<<<<< HEAD
IntRect alignSelectionRectToDevicePixels(LayoutRect& rect)
{
    LayoutUnit roundedX = rect.x().round();
    return IntRect(roundedX, rect.y().round(),
        (rect.maxX() - roundedX).round(),
        snapSizeToPixel(rect.height(), rect.y()));
=======
void RenderBlock::getLineSelectionLogicalLeftAndRight(RenderBlock *rootBlock, const LayoutSize& offsetFromRootBlock, RootInlineBox* line,
                                                      LayoutUnit& logicalLeft, LayoutUnit& logicalRight)
{
    RenderObject::SelectionState lineState = line->selectionState();
    if (lineState == SelectionNone) {
        logicalLeft = 0;
        logicalRight = 0;
        return;
    }

    bool containsStartOfSelection = lineState == SelectionStart || lineState == SelectionBoth;
    bool containsEndOfSelection = lineState == SelectionEnd || lineState == SelectionBoth;
    bool leftGap, rightGap;
    getSelectionGapInfo(rootBlock, leftGap, rightGap);

    LayoutUnit selTop =  line->selectionTopAdjustedForPrecedingBlock();
    LayoutUnit selHeight = line->selectionHeightAdjustedForPrecedingBlock();

    bool ltr = style()->isLeftToRightDirection();
    LayoutUnit lineEndingLogicalLeft, lineEndingLogicalRight;
    if ((!leftGap && !ltr) || (!rightGap && ltr)) {
        LayoutUnit logicalEnd = ltr ? line->logicalRight() : line->logicalLeft();
        getLineEndingGapLogicalLeftAndRight(rootBlock, offsetFromRootBlock, logicalEnd, selTop, selHeight,
                                            lineEndingLogicalLeft, lineEndingLogicalRight);
    }

    if (leftGap)
        logicalLeft = max(logicalLeftSelectionOffset(rootBlock, selTop), logicalLeftSelectionOffset(rootBlock, selTop + selHeight));
    else if (ltr) {
        if (containsStartOfSelection)
            // this will be adjusted further below if the first selected box has a selection rect
            logicalLeft = rootBlock->inlineDirectionOffset(offsetFromRootBlock) + line->logicalRight();
        else
            logicalLeft = rootBlock->inlineDirectionOffset(offsetFromRootBlock) + line->logicalLeft();
    }
    else
        // this will be adjusted further below if containsEndOfSelection and the first selected box has a selection rect
        logicalLeft = lineEndingLogicalLeft;

    if (rightGap)
        logicalRight = min(logicalRightSelectionOffset(rootBlock, selTop), logicalRightSelectionOffset(rootBlock, selTop + selHeight));
    else if (!ltr) {
        if (containsStartOfSelection)
            // this will be adjusted further below if the last selected box has a selection rect
            logicalRight = rootBlock->inlineDirectionOffset(offsetFromRootBlock) + line->logicalLeft();
        else
            logicalRight = rootBlock->inlineDirectionOffset(offsetFromRootBlock) + line->logicalRight();
    }
    else
        // this will be adjusted further below if containsEndOfSelection and the last selected box has a selection rect
        logicalRight = lineEndingLogicalRight;

    if (ltr) {
        if (containsStartOfSelection) {
            InlineBox* firstBox = line->firstSelectedBox();
            LayoutRect firstBoxSelRect = firstBox ? firstBox->renderer().selectionRectForPaintInvalidation(rootBlock, false) : LayoutRect();
            if (!firstBoxSelRect.isEmpty())
                logicalLeft = min(logicalLeft, firstBoxSelRect.x());
        }
        if (containsEndOfSelection) {
            InlineBox* lastBox = line->lastSelectedBox();
            LayoutRect lastBoxSelRect = lastBox ? lastBox->renderer().selectionRectForPaintInvalidation(rootBlock, false) : LayoutRect();
            if (!lastBoxSelRect.isEmpty())
                logicalRight = min(logicalRight, lastBoxSelRect.maxX());
        }
    }
    else {
        if (containsStartOfSelection) {
            InlineBox* lastBox = line->lastSelectedBox();
            LayoutRect lastBoxSelRect = lastBox ? lastBox->renderer().selectionRectForPaintInvalidation(rootBlock, false) : LayoutRect();
            if (!lastBoxSelRect.isEmpty())
                logicalRight = max(logicalRight, lastBoxSelRect.maxX());
        }
        if (containsEndOfSelection) {
            InlineBox* firstBox = line->firstSelectedBox();
            LayoutRect firstBoxSelRect = firstBox ? firstBox->renderer().selectionRectForPaintInvalidation(rootBlock, false) : LayoutRect();
            if (!firstBoxSelRect.isEmpty())
                logicalLeft = max(logicalLeft, firstBoxSelRect.x());
        }
    }
>>>>>>> 54ec6379
}

LayoutRect RenderBlock::blockSelectionGap(RenderBlock* rootBlock, const LayoutPoint& rootBlockPhysicalPosition, const LayoutSize& offsetFromRootBlock,
                                          LayoutUnit lastLogicalTop, LayoutUnit lastLogicalLeft, LayoutUnit lastLogicalRight, LayoutUnit logicalBottom, const PaintInfo* paintInfo)
{
    LayoutUnit logicalTop = lastLogicalTop;
    LayoutUnit logicalHeight = rootBlock->blockDirectionOffset(offsetFromRootBlock) + logicalBottom - logicalTop;
    if (logicalHeight <= 0)
        return LayoutRect();

    // Get the selection offsets for the bottom of the gap
    LayoutUnit logicalLeft = std::max(lastLogicalLeft, logicalLeftSelectionOffset(rootBlock, logicalBottom));
    LayoutUnit logicalRight = std::min(lastLogicalRight, logicalRightSelectionOffset(rootBlock, logicalBottom));
    LayoutUnit logicalWidth = logicalRight - logicalLeft;
    if (logicalWidth <= 0)
        return LayoutRect();

    LayoutRect gapRect = rootBlock->logicalRectToPhysicalRect(rootBlockPhysicalPosition, LayoutRect(logicalLeft, logicalTop, logicalWidth, logicalHeight));
    if (paintInfo)
        paintInfo->context->fillRect(alignSelectionRectToDevicePixels(gapRect), selectionBackgroundColor());
    return gapRect;
}

LayoutRect RenderBlock::logicalLeftSelectionGap(RenderBlock* rootBlock, const LayoutPoint& rootBlockPhysicalPosition, const LayoutSize& offsetFromRootBlock,
                                                RenderObject* selObj, LayoutUnit logicalLeft, LayoutUnit logicalTop, LayoutUnit logicalHeight, const PaintInfo* paintInfo)
{
    LayoutUnit rootBlockLogicalTop = rootBlock->blockDirectionOffset(offsetFromRootBlock) + logicalTop;
    LayoutUnit rootBlockLogicalLeft = std::max(logicalLeftSelectionOffset(rootBlock, logicalTop), logicalLeftSelectionOffset(rootBlock, logicalTop + logicalHeight));
    LayoutUnit rootBlockLogicalRight = std::min(rootBlock->inlineDirectionOffset(offsetFromRootBlock) + logicalLeft, std::min(logicalRightSelectionOffset(rootBlock, logicalTop), logicalRightSelectionOffset(rootBlock, logicalTop + logicalHeight)));
    LayoutUnit rootBlockLogicalWidth = rootBlockLogicalRight - rootBlockLogicalLeft;
    if (rootBlockLogicalWidth <= 0)
        return LayoutRect();

    LayoutRect gapRect = rootBlock->logicalRectToPhysicalRect(rootBlockPhysicalPosition, LayoutRect(rootBlockLogicalLeft, rootBlockLogicalTop, rootBlockLogicalWidth, logicalHeight));
    if (paintInfo)
        paintInfo->context->fillRect(alignSelectionRectToDevicePixels(gapRect), selObj->selectionBackgroundColor());
    return gapRect;
}

LayoutRect RenderBlock::logicalRightSelectionGap(RenderBlock* rootBlock, const LayoutPoint& rootBlockPhysicalPosition, const LayoutSize& offsetFromRootBlock,
                                                 RenderObject* selObj, LayoutUnit logicalRight, LayoutUnit logicalTop, LayoutUnit logicalHeight, const PaintInfo* paintInfo)
{
    LayoutUnit rootBlockLogicalTop = rootBlock->blockDirectionOffset(offsetFromRootBlock) + logicalTop;
    LayoutUnit rootBlockLogicalLeft = std::max(rootBlock->inlineDirectionOffset(offsetFromRootBlock) + logicalRight, max(logicalLeftSelectionOffset(rootBlock, logicalTop), logicalLeftSelectionOffset(rootBlock, logicalTop + logicalHeight)));
    LayoutUnit rootBlockLogicalRight = std::min(logicalRightSelectionOffset(rootBlock, logicalTop), logicalRightSelectionOffset(rootBlock, logicalTop + logicalHeight));
    LayoutUnit rootBlockLogicalWidth = rootBlockLogicalRight - rootBlockLogicalLeft;
    if (rootBlockLogicalWidth <= 0)
        return LayoutRect();

    LayoutRect gapRect = rootBlock->logicalRectToPhysicalRect(rootBlockPhysicalPosition, LayoutRect(rootBlockLogicalLeft, rootBlockLogicalTop, rootBlockLogicalWidth, logicalHeight));
    if (paintInfo)
        paintInfo->context->fillRect(alignSelectionRectToDevicePixels(gapRect), selObj->selectionBackgroundColor());
    return gapRect;
}

LayoutRect RenderBlock::lineEndingSelectionGap(RenderBlock* rootBlock, const LayoutPoint& rootBlockPhysicalPosition, const LayoutSize& offsetFromRootBlock,
                                               RenderObject* selObj, LayoutUnit logicalEnd, LayoutUnit logicalTop, LayoutUnit logicalHeight, const PaintInfo* paintInfo)
{
    LayoutUnit rootBlockLogicalTop = rootBlock->blockDirectionOffset(offsetFromRootBlock) + logicalTop;
    LayoutUnit lineEndingLogicalLeft;
    LayoutUnit lineEndingLogicalRight;
    getLineEndingGapLogicalLeftAndRight(rootBlock, offsetFromRootBlock, logicalEnd, logicalTop, logicalHeight, lineEndingLogicalLeft, lineEndingLogicalRight);
    LayoutUnit lineEndingLogicalWidth = lineEndingLogicalRight - lineEndingLogicalLeft;
    if (lineEndingLogicalWidth <= 0)
        return LayoutRect();

    LayoutRect gapRect = rootBlock->logicalRectToPhysicalRect(rootBlockPhysicalPosition, LayoutRect(lineEndingLogicalLeft, rootBlockLogicalTop, lineEndingLogicalWidth, logicalHeight));
    if (paintInfo)
        paintInfo->context->fillRect(pixelSnappedIntRect(gapRect), selObj->selectionBackgroundColor());
    return gapRect;
}

void RenderBlock::getLineEndingGapLogicalLeftAndRight(RenderBlock* rootBlock, const LayoutSize& offsetFromRootBlock, LayoutUnit logicalEnd,
                                                      LayoutUnit logicalTop, LayoutUnit logicalHeight, LayoutUnit& logicalLeft, LayoutUnit& logicalRight)
{
    LayoutUnit lineEndingGapWidth = logicalHeight / 4;
    LayoutUnit endPaddingToRoot = paddingEnd();
    RenderBlock* cb = containingBlock();
    while (cb && cb != rootBlock) {
        endPaddingToRoot += cb->paddingEnd();
        cb = cb->containingBlock();
    }
    endPaddingToRoot += rootBlock->paddingEnd();

    if (style()->isLeftToRightDirection()) {
        logicalLeft = max(rootBlock->inlineDirectionOffset(offsetFromRootBlock) + floorToInt(logicalEnd), max(logicalLeftSelectionOffset(rootBlock, logicalTop), logicalLeftSelectionOffset(rootBlock, logicalTop + logicalHeight)));
        logicalRight = min(logicalLeft + lineEndingGapWidth, endPaddingToRoot + min(logicalRightSelectionOffset(rootBlock, logicalTop), logicalRightSelectionOffset(rootBlock, logicalTop + logicalHeight)));
    }
    else {
        logicalRight = min(rootBlock->inlineDirectionOffset(offsetFromRootBlock) + floorToInt(logicalEnd), min(logicalRightSelectionOffset(rootBlock, logicalTop), logicalRightSelectionOffset(rootBlock, logicalTop + logicalHeight)));
        logicalLeft = max(logicalRight - lineEndingGapWidth, max(logicalLeftSelectionOffset(rootBlock, logicalTop), logicalLeftSelectionOffset(rootBlock, logicalTop + logicalHeight)) - endPaddingToRoot);
    }
}

void RenderBlock::getSelectionGapInfo(RenderBlock* rootBlock, bool& leftGap, bool& rightGap)
{
    if (!rootBlock || !rootBlock->isTableCell()) {
        leftGap = rightGap = false;
        return;
    }

    SelectionState state = rootBlock->selectionState();
    bool ltr = style()->isLeftToRightDirection();
    leftGap = (state == RenderObject::SelectionInside) ||
              (state == RenderObject::SelectionEnd && ltr) ||
              (state == RenderObject::SelectionStart && !ltr);
    rightGap = (state == RenderObject::SelectionInside) ||
               (state == RenderObject::SelectionStart && ltr) ||
               (state == RenderObject::SelectionEnd && !ltr);
}

LayoutUnit RenderBlock::logicalLeftSelectionOffset(RenderBlock* rootBlock, LayoutUnit position)
{
    // The border can potentially be further extended by our containingBlock().
    if (rootBlock != this)
        return containingBlock()->logicalLeftSelectionOffset(rootBlock, position + logicalTop());
    return logicalLeftOffsetForContent();
}

LayoutUnit RenderBlock::logicalRightSelectionOffset(RenderBlock* rootBlock, LayoutUnit position)
{
    // The border can potentially be further extended by our containingBlock().
    if (rootBlock != this)
        return containingBlock()->logicalRightSelectionOffset(rootBlock, position + logicalTop());
    return logicalRightOffsetForContent();
}

RenderBlock* RenderBlock::blockBeforeWithinSelectionRoot(LayoutSize& offset) const
{
    if (isSelectionRoot())
        return 0;

    const RenderObject* object = this;
    RenderObject* sibling;
    do {
        sibling = object->previousSibling();
        while (sibling && (!sibling->isRenderBlock() || toRenderBlock(sibling)->isSelectionRoot()))
            sibling = sibling->previousSibling();

        offset -= LayoutSize(toRenderBlock(object)->logicalLeft(), toRenderBlock(object)->logicalTop());
        object = object->parent();
    } while (!sibling && object && object->isRenderBlock() && !toRenderBlock(object)->isSelectionRoot());

    if (!sibling)
        return 0;

    RenderBlock* beforeBlock = toRenderBlock(sibling);

    offset += LayoutSize(beforeBlock->logicalLeft(), beforeBlock->logicalTop());

    RenderObject* child = beforeBlock->lastChild();
    while (child && child->isRenderBlock()) {
        beforeBlock = toRenderBlock(child);
        offset += LayoutSize(beforeBlock->logicalLeft(), beforeBlock->logicalTop());
        child = beforeBlock->lastChild();
    }
    return beforeBlock;
}

void RenderBlock::setSelectionState(SelectionState state)
{
    RenderBox::setSelectionState(state);

    if (inlineBoxWrapper() && canUpdateSelectionOnRootLineBoxes())
        inlineBoxWrapper()->root().setHasSelectedChildren(state != SelectionNone);
}

void RenderBlock::insertIntoTrackedRendererMaps(RenderBox* descendant, TrackedDescendantsMap*& descendantsMap, TrackedContainerMap*& containerMap)
{
    if (!descendantsMap) {
        descendantsMap = new TrackedDescendantsMap;
        containerMap = new TrackedContainerMap;
    }

    TrackedRendererListHashSet* descendantSet = descendantsMap->get(this);
    if (!descendantSet) {
        descendantSet = new TrackedRendererListHashSet;
        descendantsMap->set(this, adoptPtr(descendantSet));
    }
    bool added = descendantSet->add(descendant).isNewEntry;
    if (!added) {
        ASSERT(containerMap->get(descendant));
        ASSERT(containerMap->get(descendant)->contains(this));
        return;
    }

    HashSet<RenderBlock*>* containerSet = containerMap->get(descendant);
    if (!containerSet) {
        containerSet = new HashSet<RenderBlock*>;
        containerMap->set(descendant, adoptPtr(containerSet));
    }
    ASSERT(!containerSet->contains(this));
    containerSet->add(this);
}

void RenderBlock::removeFromTrackedRendererMaps(RenderBox* descendant, TrackedDescendantsMap*& descendantsMap, TrackedContainerMap*& containerMap)
{
    if (!descendantsMap)
        return;

    OwnPtr<HashSet<RenderBlock*> > containerSet = containerMap->take(descendant);
    if (!containerSet)
        return;

    HashSet<RenderBlock*>::iterator end = containerSet->end();
    for (HashSet<RenderBlock*>::iterator it = containerSet->begin(); it != end; ++it) {
        RenderBlock* container = *it;

        // FIXME: Disabling this assert temporarily until we fix the layout
        // bugs associated with positioned objects not properly cleared from
        // their ancestor chain before being moved. See webkit bug 93766.
        // ASSERT(descendant->isDescendantOf(container));

        TrackedDescendantsMap::iterator descendantsMapIterator = descendantsMap->find(container);
        ASSERT(descendantsMapIterator != descendantsMap->end());
        if (descendantsMapIterator == descendantsMap->end())
            continue;
        TrackedRendererListHashSet* descendantSet = descendantsMapIterator->value.get();
        ASSERT(descendantSet->contains(descendant));
        descendantSet->remove(descendant);
        if (descendantSet->isEmpty())
            descendantsMap->remove(descendantsMapIterator);
    }
}

TrackedRendererListHashSet* RenderBlock::positionedObjects() const
{
    if (gPositionedDescendantsMap)
        return gPositionedDescendantsMap->get(this);
    return 0;
}

void RenderBlock::insertPositionedObject(RenderBox* o)
{
    ASSERT(!isAnonymousBlock());

    if (o->isRenderFlowThread())
        return;

    insertIntoTrackedRendererMaps(o, gPositionedDescendantsMap, gPositionedContainerMap);
}

void RenderBlock::removePositionedObject(RenderBox* o)
{
    removeFromTrackedRendererMaps(o, gPositionedDescendantsMap, gPositionedContainerMap);
}

void RenderBlock::removePositionedObjects(RenderBlock* o, ContainingBlockState containingBlockState)
{
    TrackedRendererListHashSet* positionedDescendants = positionedObjects();
    if (!positionedDescendants)
        return;

    RenderBox* r;

    TrackedRendererListHashSet::iterator end = positionedDescendants->end();

    Vector<RenderBox*, 16> deadObjects;

    for (TrackedRendererListHashSet::iterator it = positionedDescendants->begin(); it != end; ++it) {
        r = *it;
        if (!o || r->isDescendantOf(o)) {
            if (containingBlockState == NewContainingBlock)
                r->setChildNeedsLayout(MarkOnlyThis);

            // It is parent blocks job to add positioned child to positioned objects list of its containing block
            // Parent layout needs to be invalidated to ensure this happens.
            RenderObject* p = r->parent();
            while (p && !p->isRenderBlock())
                p = p->parent();
            if (p)
                p->setChildNeedsLayout();

            deadObjects.append(r);
        }
    }

    for (unsigned i = 0; i < deadObjects.size(); i++)
        removePositionedObject(deadObjects.at(i));
}

void RenderBlock::addPercentHeightDescendant(RenderBox* descendant)
{
    insertIntoTrackedRendererMaps(descendant, gPercentHeightDescendantsMap, gPercentHeightContainerMap);
}

void RenderBlock::removePercentHeightDescendant(RenderBox* descendant)
{
    removeFromTrackedRendererMaps(descendant, gPercentHeightDescendantsMap, gPercentHeightContainerMap);
}

TrackedRendererListHashSet* RenderBlock::percentHeightDescendants() const
{
    return gPercentHeightDescendantsMap ? gPercentHeightDescendantsMap->get(this) : 0;
}

bool RenderBlock::hasPercentHeightContainerMap()
{
    return gPercentHeightContainerMap;
}

bool RenderBlock::hasPercentHeightDescendant(RenderBox* descendant)
{
    // We don't null check gPercentHeightContainerMap since the caller
    // already ensures this and we need to call this function on every
    // descendant in clearPercentHeightDescendantsFrom().
    ASSERT(gPercentHeightContainerMap);
    return gPercentHeightContainerMap->contains(descendant);
}

void RenderBlock::dirtyForLayoutFromPercentageHeightDescendants(SubtreeLayoutScope& layoutScope)
{
    if (!gPercentHeightDescendantsMap)
        return;

    TrackedRendererListHashSet* descendants = gPercentHeightDescendantsMap->get(this);
    if (!descendants)
        return;

    TrackedRendererListHashSet::iterator end = descendants->end();
    for (TrackedRendererListHashSet::iterator it = descendants->begin(); it != end; ++it) {
        RenderBox* box = *it;
        while (box != this) {
            if (box->normalChildNeedsLayout())
                break;
            layoutScope.setChildNeedsLayout(box);
            box = box->containingBlock();
            ASSERT(box);
            if (!box)
                break;
        }
    }
}

void RenderBlock::removePercentHeightDescendantIfNeeded(RenderBox* descendant)
{
    // We query the map directly, rather than looking at style's
    // logicalHeight()/logicalMinHeight()/logicalMaxHeight() since those
    // can change with writing mode/directional changes.
    if (!hasPercentHeightContainerMap())
        return;

    if (!hasPercentHeightDescendant(descendant))
        return;

    removePercentHeightDescendant(descendant);
}

void RenderBlock::clearPercentHeightDescendantsFrom(RenderBox* parent)
{
    ASSERT(gPercentHeightContainerMap);
    for (RenderObject* curr = parent->slowFirstChild(); curr; curr = curr->nextInPreOrder(parent)) {
        if (!curr->isBox())
            continue;

        RenderBox* box = toRenderBox(curr);
        if (!hasPercentHeightDescendant(box))
            continue;

        removePercentHeightDescendant(box);
    }
}

LayoutUnit RenderBlock::textIndentOffset() const
{
    LayoutUnit cw = 0;
    if (style()->textIndent().isPercent())
        cw = containingBlock()->availableLogicalWidth();
    return minimumValueForLength(style()->textIndent(), cw);
}

void RenderBlock::markLinesDirtyInBlockRange(LayoutUnit logicalTop, LayoutUnit logicalBottom, RootInlineBox* highest)
{
    if (logicalTop >= logicalBottom)
        return;

    RootInlineBox* lowestDirtyLine = lastRootBox();
    RootInlineBox* afterLowest = lowestDirtyLine;
    while (lowestDirtyLine && lowestDirtyLine->lineBottomWithLeading() >= logicalBottom && logicalBottom < LayoutUnit::max()) {
        afterLowest = lowestDirtyLine;
        lowestDirtyLine = lowestDirtyLine->prevRootBox();
    }

    while (afterLowest && afterLowest != highest && (afterLowest->lineBottomWithLeading() >= logicalTop || afterLowest->lineBottomWithLeading() < 0)) {
        afterLowest->markDirty();
        afterLowest = afterLowest->prevRootBox();
    }
}

bool RenderBlock::isPointInOverflowControl(HitTestResult& result, const LayoutPoint& locationInContainer, const LayoutPoint& accumulatedOffset)
{
    if (!scrollsOverflow())
        return false;

    return layer()->scrollableArea()->hitTestOverflowControls(result, roundedIntPoint(locationInContainer - toLayoutSize(accumulatedOffset)));
}

Node* RenderBlock::nodeForHitTest() const
{
    // If we are in the margins of block elements that are part of a
    // continuation we're actually still inside the enclosing element
    // that was split. Use the appropriate inner node.
    return isAnonymousBlockContinuation() ? continuation()->node() : node();
}

bool RenderBlock::nodeAtPoint(const HitTestRequest& request, HitTestResult& result, const HitTestLocation& locationInContainer, const LayoutPoint& accumulatedOffset, HitTestAction hitTestAction)
{
    LayoutPoint adjustedLocation(accumulatedOffset + location());
    LayoutSize localOffset = toLayoutSize(adjustedLocation);

    if (!isRenderView()) {
        // Check if we need to do anything at all.
        // If we have clipping, then we can't have any spillout.
        LayoutRect overflowBox = hasOverflowClip() ? borderBoxRect() : visualOverflowRect();
        flipForWritingMode(overflowBox);
        overflowBox.moveBy(adjustedLocation);
        if (!locationInContainer.intersects(overflowBox))
            return false;
    }

    if ((hitTestAction == HitTestBlockBackground || hitTestAction == HitTestChildBlockBackground)
        && visibleToHitTestRequest(request)
        && isPointInOverflowControl(result, locationInContainer.point(), adjustedLocation)) {
        updateHitTestResult(result, locationInContainer.point() - localOffset);
        // FIXME: isPointInOverflowControl() doesn't handle rect-based tests yet.
        if (!result.addNodeToRectBasedTestResult(nodeForHitTest(), request, locationInContainer))
           return true;
    }

    if (style()->clipPath()) {
        switch (style()->clipPath()->type()) {
        case ClipPathOperation::SHAPE: {
            ShapeClipPathOperation* clipPath = toShapeClipPathOperation(style()->clipPath());
            // FIXME: handle marginBox etc.
            if (!clipPath->path(borderBoxRect()).contains(locationInContainer.point() - localOffset, clipPath->windRule()))
                return false;
            break;
        }
        case ClipPathOperation::REFERENCE:
            // FIXME: handle REFERENCE
            break;
        }
    }

    // If we have clipping, then we can't have any spillout.
    bool useOverflowClip = hasOverflowClip() && !hasSelfPaintingLayer();
    bool useClip = (hasControlClip() || useOverflowClip);
    bool checkChildren = !useClip;
    if (!checkChildren) {
        if (hasControlClip()) {
            checkChildren = locationInContainer.intersects(controlClipRect(adjustedLocation));
        } else {
            LayoutRect clipRect = overflowClipRect(adjustedLocation, IncludeOverlayScrollbarSize);
            if (style()->hasBorderRadius())
                checkChildren = locationInContainer.intersects(style()->getRoundedBorderFor(clipRect));
            else
                checkChildren = locationInContainer.intersects(clipRect);
        }
    }
    if (checkChildren) {
        // Hit test descendants first.
        LayoutSize scrolledOffset(localOffset);
        if (hasOverflowClip())
            scrolledOffset -= scrolledContentOffset();

        // Hit test contents if we don't have columns.
        if (!hasColumns()) {
            if (hitTestContents(request, result, locationInContainer, toLayoutPoint(scrolledOffset), hitTestAction)) {
                updateHitTestResult(result, flipForWritingMode(locationInContainer.point() - localOffset));
                return true;
            }
            if (hitTestAction == HitTestFloat && hitTestFloats(request, result, locationInContainer, toLayoutPoint(scrolledOffset)))
                return true;
        } else if (hitTestColumns(request, result, locationInContainer, toLayoutPoint(scrolledOffset), hitTestAction)) {
            updateHitTestResult(result, flipForWritingMode(locationInContainer.point() - localOffset));
            return true;
        }
    }

    // Check if the point is outside radii.
    if (style()->hasBorderRadius()) {
        LayoutRect borderRect = borderBoxRect();
        borderRect.moveBy(adjustedLocation);
        RoundedRect border = style()->getRoundedBorderFor(borderRect);
        if (!locationInContainer.intersects(border))
            return false;
    }

    // Now hit test our background
    if (hitTestAction == HitTestBlockBackground || hitTestAction == HitTestChildBlockBackground) {
        LayoutRect boundsRect(adjustedLocation, size());
        if (visibleToHitTestRequest(request) && locationInContainer.intersects(boundsRect)) {
            updateHitTestResult(result, flipForWritingMode(locationInContainer.point() - localOffset));
            if (!result.addNodeToRectBasedTestResult(nodeForHitTest(), request, locationInContainer, boundsRect))
                return true;
        }
    }

    return false;
}

class ColumnRectIterator {
    WTF_MAKE_NONCOPYABLE(ColumnRectIterator);
public:
    ColumnRectIterator(const RenderBlock& block)
        : m_block(block)
        , m_colInfo(block.columnInfo())
        , m_direction(m_block.style()->isFlippedBlocksWritingMode() ? 1 : -1)
        , m_isHorizontal(block.isHorizontalWritingMode())
        , m_logicalLeft(block.logicalLeftOffsetForContent())
    {
        int colCount = m_colInfo->columnCount();
        m_colIndex = colCount - 1;
        m_currLogicalTopOffset = colCount * m_colInfo->columnHeight() * m_direction;
        update();
    }

    void advance()
    {
        ASSERT(hasMore());
        m_colIndex--;
        update();
    }

    LayoutRect columnRect() const { return m_colRect; }
    bool hasMore() const { return m_colIndex >= 0; }

    void adjust(LayoutSize& offset) const
    {
        LayoutUnit currLogicalLeftOffset = (m_isHorizontal ? m_colRect.x() : m_colRect.y()) - m_logicalLeft;
        offset += m_isHorizontal ? LayoutSize(currLogicalLeftOffset, m_currLogicalTopOffset) : LayoutSize(m_currLogicalTopOffset, currLogicalLeftOffset);
        if (m_colInfo->progressionAxis() == ColumnInfo::BlockAxis) {
            if (m_isHorizontal)
                offset.expand(0, m_colRect.y() - m_block.borderTop() - m_block.paddingTop());
            else
                offset.expand(m_colRect.x() - m_block.borderLeft() - m_block.paddingLeft(), 0);
        }
    }

private:
    void update()
    {
        if (m_colIndex < 0)
            return;

        m_colRect = m_block.columnRectAt(const_cast<ColumnInfo*>(m_colInfo), m_colIndex);
        m_block.flipForWritingMode(m_colRect);
        m_currLogicalTopOffset -= (m_isHorizontal ? m_colRect.height() : m_colRect.width()) * m_direction;
    }

    const RenderBlock& m_block;
    const ColumnInfo* const m_colInfo;
    const int m_direction;
    const bool m_isHorizontal;
    const LayoutUnit m_logicalLeft;
    int m_colIndex;
    LayoutUnit m_currLogicalTopOffset;
    LayoutRect m_colRect;
};

bool RenderBlock::hitTestColumns(const HitTestRequest& request, HitTestResult& result, const HitTestLocation& locationInContainer, const LayoutPoint& accumulatedOffset, HitTestAction hitTestAction)
{
    // We need to do multiple passes, breaking up our hit testing into strips.
    if (!hasColumns())
        return false;

    for (ColumnRectIterator it(*this); it.hasMore(); it.advance()) {
        LayoutRect hitRect = locationInContainer.boundingBox();
        LayoutRect colRect = it.columnRect();
        colRect.moveBy(accumulatedOffset);
        if (locationInContainer.intersects(colRect)) {
            // The point is inside this column.
            // Adjust accumulatedOffset to change where we hit test.
            LayoutSize offset;
            it.adjust(offset);
            LayoutPoint finalLocation = accumulatedOffset + offset;
            if (!result.isRectBasedTest() || colRect.contains(hitRect))
                return hitTestContents(request, result, locationInContainer, finalLocation, hitTestAction) || (hitTestAction == HitTestFloat && hitTestFloats(request, result, locationInContainer, finalLocation));

            hitTestContents(request, result, locationInContainer, finalLocation, hitTestAction);
        }
    }

    return false;
}

void RenderBlock::adjustForColumnRect(LayoutSize& offset, const LayoutPoint& locationInContainer) const
{
    for (ColumnRectIterator it(*this); it.hasMore(); it.advance()) {
        LayoutRect colRect = it.columnRect();
        if (colRect.contains(locationInContainer)) {
            it.adjust(offset);
            return;
        }
    }
}

bool RenderBlock::hitTestContents(const HitTestRequest& request, HitTestResult& result, const HitTestLocation& locationInContainer, const LayoutPoint& accumulatedOffset, HitTestAction hitTestAction)
{
    if (childrenInline() && !isTable()) {
        // We have to hit-test our line boxes.
        if (m_lineBoxes.hitTest(this, request, result, locationInContainer, accumulatedOffset, hitTestAction))
            return true;
    } else {
        // Hit test our children.
        HitTestAction childHitTest = hitTestAction;
        if (hitTestAction == HitTestChildBlockBackgrounds)
            childHitTest = HitTestChildBlockBackground;
        for (RenderBox* child = lastChildBox(); child; child = child->previousSiblingBox()) {
            LayoutPoint childPoint = flipForWritingModeForChild(child, accumulatedOffset);
            if (!child->hasSelfPaintingLayer() && !child->isFloating() && child->nodeAtPoint(request, result, locationInContainer, childPoint, childHitTest))
                return true;
        }
    }

    return false;
}

Position RenderBlock::positionForBox(InlineBox *box, bool start) const
{
    if (!box)
        return Position();

    if (!box->renderer().nonPseudoNode())
        return createLegacyEditingPosition(nonPseudoNode(), start ? caretMinOffset() : caretMaxOffset());

    if (!box->isInlineTextBox())
        return createLegacyEditingPosition(box->renderer().nonPseudoNode(), start ? box->renderer().caretMinOffset() : box->renderer().caretMaxOffset());

    InlineTextBox* textBox = toInlineTextBox(box);
    return createLegacyEditingPosition(box->renderer().nonPseudoNode(), start ? textBox->start() : textBox->start() + textBox->len());
}

static inline bool isEditingBoundary(RenderObject* ancestor, RenderObject* child)
{
    ASSERT(!ancestor || ancestor->nonPseudoNode());
    ASSERT(child && child->nonPseudoNode());
    return !ancestor || !ancestor->parent() || (ancestor->hasLayer() && ancestor->parent()->isRenderView())
        || ancestor->nonPseudoNode()->hasEditableStyle() == child->nonPseudoNode()->hasEditableStyle();
}

// FIXME: This function should go on RenderObject as an instance method. Then
// all cases in which positionForPoint recurs could call this instead to
// prevent crossing editable boundaries. This would require many tests.
static PositionWithAffinity positionForPointRespectingEditingBoundaries(RenderBlock* parent, RenderBox* child, const LayoutPoint& pointInParentCoordinates)
{
    LayoutPoint childLocation = child->location();
    if (child->isRelPositioned())
        childLocation += child->offsetForInFlowPosition();

    // FIXME: This is wrong if the child's writing-mode is different from the parent's.
    LayoutPoint pointInChildCoordinates(toLayoutPoint(pointInParentCoordinates - childLocation));

    // If this is an anonymous renderer, we just recur normally
    Node* childNode = child->nonPseudoNode();
    if (!childNode)
        return child->positionForPoint(pointInChildCoordinates);

    // Otherwise, first make sure that the editability of the parent and child agree.
    // If they don't agree, then we return a visible position just before or after the child
    RenderObject* ancestor = parent;
    while (ancestor && !ancestor->nonPseudoNode())
        ancestor = ancestor->parent();

    // If we can't find an ancestor to check editability on, or editability is unchanged, we recur like normal
    if (isEditingBoundary(ancestor, child))
        return child->positionForPoint(pointInChildCoordinates);

    // Otherwise return before or after the child, depending on if the click was to the logical left or logical right of the child
    LayoutUnit childMiddle = parent->logicalWidthForChild(child) / 2;
    LayoutUnit logicalLeft = parent->isHorizontalWritingMode() ? pointInChildCoordinates.x() : pointInChildCoordinates.y();
    if (logicalLeft < childMiddle)
        return ancestor->createPositionWithAffinity(childNode->nodeIndex(), DOWNSTREAM);
    return ancestor->createPositionWithAffinity(childNode->nodeIndex() + 1, UPSTREAM);
}

PositionWithAffinity RenderBlock::positionForPointWithInlineChildren(const LayoutPoint& pointInLogicalContents)
{
    ASSERT(childrenInline());

    if (!firstRootBox())
        return createPositionWithAffinity(0, DOWNSTREAM);

    bool linesAreFlipped = style()->isFlippedLinesWritingMode();
    bool blocksAreFlipped = style()->isFlippedBlocksWritingMode();

    // look for the closest line box in the root box which is at the passed-in y coordinate
    InlineBox* closestBox = 0;
    RootInlineBox* firstRootBoxWithChildren = 0;
    RootInlineBox* lastRootBoxWithChildren = 0;
    for (RootInlineBox* root = firstRootBox(); root; root = root->nextRootBox()) {
        if (!root->firstLeafChild())
            continue;
        if (!firstRootBoxWithChildren)
            firstRootBoxWithChildren = root;

        if (!linesAreFlipped && root->isFirstAfterPageBreak() && (pointInLogicalContents.y() < root->lineTopWithLeading()
            || (blocksAreFlipped && pointInLogicalContents.y() == root->lineTopWithLeading())))
            break;

        lastRootBoxWithChildren = root;

        // check if this root line box is located at this y coordinate
        if (pointInLogicalContents.y() < root->selectionBottom() || (blocksAreFlipped && pointInLogicalContents.y() == root->selectionBottom())) {
            if (linesAreFlipped) {
                RootInlineBox* nextRootBoxWithChildren = root->nextRootBox();
                while (nextRootBoxWithChildren && !nextRootBoxWithChildren->firstLeafChild())
                    nextRootBoxWithChildren = nextRootBoxWithChildren->nextRootBox();

                if (nextRootBoxWithChildren && nextRootBoxWithChildren->isFirstAfterPageBreak() && (pointInLogicalContents.y() > nextRootBoxWithChildren->lineTopWithLeading()
                    || (!blocksAreFlipped && pointInLogicalContents.y() == nextRootBoxWithChildren->lineTopWithLeading())))
                    continue;
            }
            closestBox = root->closestLeafChildForLogicalLeftPosition(pointInLogicalContents.x());
            if (closestBox)
                break;
        }
    }

    bool moveCaretToBoundary = document().frame()->editor().behavior().shouldMoveCaretToHorizontalBoundaryWhenPastTopOrBottom();

    if (!moveCaretToBoundary && !closestBox && lastRootBoxWithChildren) {
        // y coordinate is below last root line box, pretend we hit it
        closestBox = lastRootBoxWithChildren->closestLeafChildForLogicalLeftPosition(pointInLogicalContents.x());
    }

    if (closestBox) {
        if (moveCaretToBoundary) {
            LayoutUnit firstRootBoxWithChildrenTop = std::min<LayoutUnit>(firstRootBoxWithChildren->selectionTop(), firstRootBoxWithChildren->logicalTop());
            if (pointInLogicalContents.y() < firstRootBoxWithChildrenTop
                || (blocksAreFlipped && pointInLogicalContents.y() == firstRootBoxWithChildrenTop)) {
                InlineBox* box = firstRootBoxWithChildren->firstLeafChild();
                if (box->isLineBreak()) {
                    if (InlineBox* newBox = box->nextLeafChildIgnoringLineBreak())
                        box = newBox;
                }
                // y coordinate is above first root line box, so return the start of the first
                return PositionWithAffinity(positionForBox(box, true), DOWNSTREAM);
            }
        }

        // pass the box a top position that is inside it
        LayoutPoint point(pointInLogicalContents.x(), closestBox->root().blockDirectionPointInLine());
        if (!isHorizontalWritingMode())
            point = point.transposedPoint();
        if (closestBox->renderer().isReplaced())
            return positionForPointRespectingEditingBoundaries(this, &toRenderBox(closestBox->renderer()), point);
        return closestBox->renderer().positionForPoint(point);
    }

    if (lastRootBoxWithChildren) {
        // We hit this case for Mac behavior when the Y coordinate is below the last box.
        ASSERT(moveCaretToBoundary);
        InlineBox* logicallyLastBox;
        if (lastRootBoxWithChildren->getLogicalEndBoxWithNode(logicallyLastBox))
            return PositionWithAffinity(positionForBox(logicallyLastBox, false), DOWNSTREAM);
    }

    // Can't reach this. We have a root line box, but it has no kids.
    // FIXME: This should ASSERT_NOT_REACHED(), but clicking on placeholder text
    // seems to hit this code path.
    return createPositionWithAffinity(0, DOWNSTREAM);
}

static inline bool isChildHitTestCandidate(RenderBox* box)
{
    return box->height() && box->style()->visibility() == VISIBLE && !box->isFloatingOrOutOfFlowPositioned();
}

PositionWithAffinity RenderBlock::positionForPoint(const LayoutPoint& point)
{
    if (isTable())
        return RenderBox::positionForPoint(point);

    if (isReplaced()) {
        // FIXME: This seems wrong when the object's writing-mode doesn't match the line's writing-mode.
        LayoutUnit pointLogicalLeft = isHorizontalWritingMode() ? point.x() : point.y();
        LayoutUnit pointLogicalTop = isHorizontalWritingMode() ? point.y() : point.x();

        if (pointLogicalLeft < 0)
            return createPositionWithAffinity(caretMinOffset(), DOWNSTREAM);
        if (pointLogicalLeft >= logicalWidth())
            return createPositionWithAffinity(caretMaxOffset(), DOWNSTREAM);
        if (pointLogicalTop < 0)
            return createPositionWithAffinity(caretMinOffset(), DOWNSTREAM);
        if (pointLogicalTop >= logicalHeight())
            return createPositionWithAffinity(caretMaxOffset(), DOWNSTREAM);
    }

    LayoutPoint pointInContents = point;
    offsetForContents(pointInContents);
    LayoutPoint pointInLogicalContents(pointInContents);
    if (!isHorizontalWritingMode())
        pointInLogicalContents = pointInLogicalContents.transposedPoint();

    if (childrenInline())
        return positionForPointWithInlineChildren(pointInLogicalContents);

    RenderBox* lastCandidateBox = lastChildBox();
    while (lastCandidateBox && !isChildHitTestCandidate(lastCandidateBox))
        lastCandidateBox = lastCandidateBox->previousSiblingBox();

    bool blocksAreFlipped = style()->isFlippedBlocksWritingMode();
    if (lastCandidateBox) {
        if (pointInLogicalContents.y() > logicalTopForChild(lastCandidateBox)
            || (!blocksAreFlipped && pointInLogicalContents.y() == logicalTopForChild(lastCandidateBox)))
            return positionForPointRespectingEditingBoundaries(this, lastCandidateBox, pointInContents);

        for (RenderBox* childBox = firstChildBox(); childBox; childBox = childBox->nextSiblingBox()) {
            if (!isChildHitTestCandidate(childBox))
                continue;
            LayoutUnit childLogicalBottom = logicalTopForChild(childBox) + logicalHeightForChild(childBox);
            // We hit child if our click is above the bottom of its padding box (like IE6/7 and FF3).
            if (isChildHitTestCandidate(childBox) && (pointInLogicalContents.y() < childLogicalBottom
                || (blocksAreFlipped && pointInLogicalContents.y() == childLogicalBottom)))
                return positionForPointRespectingEditingBoundaries(this, childBox, pointInContents);
        }
    }

    // We only get here if there are no hit test candidate children below the click.
    return RenderBox::positionForPoint(point);
}

void RenderBlock::offsetForContents(LayoutPoint& offset) const
{
    offset = flipForWritingMode(offset);

    if (hasOverflowClip())
        offset += scrolledContentOffset();

    if (hasColumns())
        adjustPointToColumnContents(offset);

    offset = flipForWritingMode(offset);
}

LayoutUnit RenderBlock::availableLogicalWidth() const
{
    // If we have multiple columns, then the available logical width is reduced to our column width.
    if (hasColumns())
        return desiredColumnWidth();
    return RenderBox::availableLogicalWidth();
}

int RenderBlock::columnGap() const
{
    if (style()->hasNormalColumnGap())
        return style()->fontDescription().computedPixelSize(); // "1em" is recommended as the normal gap setting. Matches <p> margins.
    return static_cast<int>(style()->columnGap());
}

void RenderBlock::calcColumnWidth()
{
    if (document().regionBasedColumnsEnabled())
        return;

    // Calculate our column width and column count.
    // FIXME: Can overflow on fast/block/float/float-not-removed-from-next-sibling4.html, see https://bugs.webkit.org/show_bug.cgi?id=68744
    unsigned desiredColumnCount = 1;
    LayoutUnit desiredColumnWidth = contentLogicalWidth();

    // For now, we don't support multi-column layouts when printing, since we have to do a lot of work for proper pagination.
    if (document().paginated() || !style()->specifiesColumns()) {
        setDesiredColumnCountAndWidth(desiredColumnCount, desiredColumnWidth);
        return;
    }

    LayoutUnit availWidth = desiredColumnWidth;
    LayoutUnit colGap = columnGap();
    LayoutUnit colWidth = std::max<LayoutUnit>(1, LayoutUnit(style()->columnWidth()));
    int colCount = std::max<int>(1, style()->columnCount());

    if (style()->hasAutoColumnWidth() && !style()->hasAutoColumnCount()) {
        desiredColumnCount = colCount;
        desiredColumnWidth = std::max<LayoutUnit>(0, (availWidth - ((desiredColumnCount - 1) * colGap)) / desiredColumnCount);
    } else if (!style()->hasAutoColumnWidth() && style()->hasAutoColumnCount()) {
        desiredColumnCount = std::max<LayoutUnit>(1, (availWidth + colGap) / (colWidth + colGap));
        desiredColumnWidth = ((availWidth + colGap) / desiredColumnCount) - colGap;
    } else {
        desiredColumnCount = std::max<LayoutUnit>(std::min<LayoutUnit>(colCount, (availWidth + colGap) / (colWidth + colGap)), 1);
        desiredColumnWidth = ((availWidth + colGap) / desiredColumnCount) - colGap;
    }
    setDesiredColumnCountAndWidth(desiredColumnCount, desiredColumnWidth);
}

bool RenderBlock::requiresColumns(int desiredColumnCount) const
{
    // Paged overflow is treated as multicol here, unless this element was the one that got its
    // overflow propagated to the viewport.
    bool isPaginated = style()->isOverflowPaged() && node() != document().viewportDefiningElement();

    return firstChild()
        && (desiredColumnCount != 1 || !style()->hasAutoColumnWidth() || isPaginated)
        && !firstChild()->isAnonymousColumnsBlock()
        && !firstChild()->isAnonymousColumnSpanBlock();
}

void RenderBlock::setDesiredColumnCountAndWidth(int count, LayoutUnit width)
{
    bool destroyColumns = !requiresColumns(count);
    if (destroyColumns) {
        if (hasColumns()) {
            gColumnInfoMap->take(this);
            setHasColumns(false);
        }
    } else {
        ColumnInfo* info;
        if (hasColumns())
            info = gColumnInfoMap->get(this);
        else {
            if (!gColumnInfoMap)
                gColumnInfoMap = new ColumnInfoMap;
            info = new ColumnInfo;
            gColumnInfoMap->add(this, adoptPtr(info));
            setHasColumns(true);
        }
        info->setDesiredColumnWidth(width);
        if (style()->isOverflowPaged()) {
            info->setDesiredColumnCount(1);
            info->setProgressionAxis(style()->hasInlinePaginationAxis() ? ColumnInfo::InlineAxis : ColumnInfo::BlockAxis);
        } else {
            info->setDesiredColumnCount(count);
            info->setProgressionAxis(ColumnInfo::InlineAxis);
        }
    }
}

LayoutUnit RenderBlock::desiredColumnWidth() const
{
    if (!hasColumns())
        return contentLogicalWidth();
    return gColumnInfoMap->get(this)->desiredColumnWidth();
}

ColumnInfo* RenderBlock::columnInfo() const
{
    if (!hasColumns())
        return 0;
    return gColumnInfoMap->get(this);
}

unsigned RenderBlock::columnCount(ColumnInfo* colInfo) const
{
    ASSERT(hasColumns());
    ASSERT(gColumnInfoMap->get(this) == colInfo);
    return colInfo->columnCount();
}

LayoutRect RenderBlock::columnRectAt(ColumnInfo* colInfo, unsigned index) const
{
    ASSERT(hasColumns() && gColumnInfoMap->get(this) == colInfo);

    // Compute the appropriate rect based off our information.
    LayoutUnit colLogicalWidth = colInfo->desiredColumnWidth();
    LayoutUnit colLogicalHeight = colInfo->columnHeight();
    LayoutUnit colLogicalTop = borderBefore() + paddingBefore();
    LayoutUnit colLogicalLeft = logicalLeftOffsetForContent();
    LayoutUnit colGap = columnGap();
    if (colInfo->progressionAxis() == ColumnInfo::InlineAxis) {
        if (style()->isLeftToRightDirection())
            colLogicalLeft += index * (colLogicalWidth + colGap);
        else
            colLogicalLeft += contentLogicalWidth() - colLogicalWidth - index * (colLogicalWidth + colGap);
    } else {
        colLogicalTop += index * (colLogicalHeight + colGap);
    }

    if (isHorizontalWritingMode())
        return LayoutRect(colLogicalLeft, colLogicalTop, colLogicalWidth, colLogicalHeight);
    return LayoutRect(colLogicalTop, colLogicalLeft, colLogicalHeight, colLogicalWidth);
}

void RenderBlock::adjustPointToColumnContents(LayoutPoint& point) const
{
    // Just bail if we have no columns.
    if (!hasColumns())
        return;

    ColumnInfo* colInfo = columnInfo();
    if (!columnCount(colInfo))
        return;

    // Determine which columns we intersect.
    LayoutUnit colGap = columnGap();
    LayoutUnit halfColGap = colGap / 2;
    LayoutPoint columnPoint(columnRectAt(colInfo, 0).location());
    LayoutUnit logicalOffset = 0;
    for (unsigned i = 0; i < colInfo->columnCount(); i++) {
        // Add in half the column gap to the left and right of the rect.
        LayoutRect colRect = columnRectAt(colInfo, i);
        flipForWritingMode(colRect);
        if (isHorizontalWritingMode() == (colInfo->progressionAxis() == ColumnInfo::InlineAxis)) {
            LayoutRect gapAndColumnRect(colRect.x() - halfColGap, colRect.y(), colRect.width() + colGap, colRect.height());
            if (point.x() >= gapAndColumnRect.x() && point.x() < gapAndColumnRect.maxX()) {
                if (colInfo->progressionAxis() == ColumnInfo::InlineAxis) {
                    // FIXME: The clamping that follows is not completely right for right-to-left
                    // content.
                    // Clamp everything above the column to its top left.
                    if (point.y() < gapAndColumnRect.y())
                        point = gapAndColumnRect.location();
                    // Clamp everything below the column to the next column's top left. If there is
                    // no next column, this still maps to just after this column.
                    else if (point.y() >= gapAndColumnRect.maxY()) {
                        point = gapAndColumnRect.location();
                        point.move(0, gapAndColumnRect.height());
                    }
                } else {
                    if (point.x() < colRect.x())
                        point.setX(colRect.x());
                    else if (point.x() >= colRect.maxX())
                        point.setX(colRect.maxX() - 1);
                }

                // We're inside the column.  Translate the x and y into our column coordinate space.
                if (colInfo->progressionAxis() == ColumnInfo::InlineAxis)
                    point.move(columnPoint.x() - colRect.x(), (!style()->isFlippedBlocksWritingMode() ? logicalOffset : -logicalOffset));
                else
                    point.move((!style()->isFlippedBlocksWritingMode() ? logicalOffset : -logicalOffset) - colRect.x() + borderLeft() + paddingLeft(), 0);
                return;
            }

            // Move to the next position.
            logicalOffset += colInfo->progressionAxis() == ColumnInfo::InlineAxis ? colRect.height() : colRect.width();
        } else {
            LayoutRect gapAndColumnRect(colRect.x(), colRect.y() - halfColGap, colRect.width(), colRect.height() + colGap);
            if (point.y() >= gapAndColumnRect.y() && point.y() < gapAndColumnRect.maxY()) {
                if (colInfo->progressionAxis() == ColumnInfo::InlineAxis) {
                    // FIXME: The clamping that follows is not completely right for right-to-left
                    // content.
                    // Clamp everything above the column to its top left.
                    if (point.x() < gapAndColumnRect.x())
                        point = gapAndColumnRect.location();
                    // Clamp everything below the column to the next column's top left. If there is
                    // no next column, this still maps to just after this column.
                    else if (point.x() >= gapAndColumnRect.maxX()) {
                        point = gapAndColumnRect.location();
                        point.move(gapAndColumnRect.width(), 0);
                    }
                } else {
                    if (point.y() < colRect.y())
                        point.setY(colRect.y());
                    else if (point.y() >= colRect.maxY())
                        point.setY(colRect.maxY() - 1);
                }

                // We're inside the column.  Translate the x and y into our column coordinate space.
                if (colInfo->progressionAxis() == ColumnInfo::InlineAxis)
                    point.move((!style()->isFlippedBlocksWritingMode() ? logicalOffset : -logicalOffset), columnPoint.y() - colRect.y());
                else
                    point.move(0, (!style()->isFlippedBlocksWritingMode() ? logicalOffset : -logicalOffset) - colRect.y() + borderTop() + paddingTop());
                return;
            }

            // Move to the next position.
            logicalOffset += colInfo->progressionAxis() == ColumnInfo::InlineAxis ? colRect.width() : colRect.height();
        }
    }
}

void RenderBlock::adjustRectForColumns(LayoutRect& r) const
{
    // Just bail if we have no columns.
    if (!hasColumns())
        return;

    ColumnInfo* colInfo = columnInfo();

    // Determine which columns we intersect.
    unsigned colCount = columnCount(colInfo);
    if (!colCount)
        return;

    // Begin with a result rect that is empty.
    LayoutRect result;

    bool isHorizontal = isHorizontalWritingMode();
    LayoutUnit beforeBorderPadding = borderBefore() + paddingBefore();
    LayoutUnit colHeight = colInfo->columnHeight();
    if (!colHeight)
        return;

    LayoutUnit startOffset = std::max(isHorizontal ? r.y() : r.x(), beforeBorderPadding);
    LayoutUnit endOffset = std::max(std::min<LayoutUnit>(isHorizontal ? r.maxY() : r.maxX(), beforeBorderPadding + colCount * colHeight), beforeBorderPadding);

    // FIXME: Can overflow on fast/block/float/float-not-removed-from-next-sibling4.html, see https://bugs.webkit.org/show_bug.cgi?id=68744
    unsigned startColumn = (startOffset - beforeBorderPadding) / colHeight;
    unsigned endColumn = (endOffset - beforeBorderPadding) / colHeight;

    if (startColumn == endColumn) {
        // The rect is fully contained within one column. Adjust for our offsets
        // and repaint only that portion.
        LayoutUnit logicalLeftOffset = logicalLeftOffsetForContent();
        LayoutRect colRect = columnRectAt(colInfo, startColumn);
        LayoutRect repaintRect = r;

        if (colInfo->progressionAxis() == ColumnInfo::InlineAxis) {
            if (isHorizontal)
                repaintRect.move(colRect.x() - logicalLeftOffset, - static_cast<int>(startColumn) * colHeight);
            else
                repaintRect.move(- static_cast<int>(startColumn) * colHeight, colRect.y() - logicalLeftOffset);
        } else {
            if (isHorizontal)
                repaintRect.move(0, colRect.y() - startColumn * colHeight - beforeBorderPadding);
            else
                repaintRect.move(colRect.x() - startColumn * colHeight - beforeBorderPadding, 0);
        }
        repaintRect.intersect(colRect);
        result.unite(repaintRect);
    } else {
        // We span multiple columns. We can just unite the start and end column to get the final
        // repaint rect.
        result.unite(columnRectAt(colInfo, startColumn));
        result.unite(columnRectAt(colInfo, endColumn));
    }

    r = result;
}

LayoutPoint RenderBlock::flipForWritingModeIncludingColumns(const LayoutPoint& point) const
{
    ASSERT(hasColumns());
    if (!hasColumns() || !style()->isFlippedBlocksWritingMode())
        return point;
    ColumnInfo* colInfo = columnInfo();
    LayoutUnit columnLogicalHeight = colInfo->columnHeight();
    LayoutUnit expandedLogicalHeight = borderBefore() + paddingBefore() + columnCount(colInfo) * columnLogicalHeight + borderAfter() + paddingAfter() + scrollbarLogicalHeight();
    if (isHorizontalWritingMode())
        return LayoutPoint(point.x(), expandedLogicalHeight - point.y());
    return LayoutPoint(expandedLogicalHeight - point.x(), point.y());
}

void RenderBlock::adjustStartEdgeForWritingModeIncludingColumns(LayoutRect& rect) const
{
    ASSERT(hasColumns());
    if (!hasColumns() || !style()->isFlippedBlocksWritingMode())
        return;

    ColumnInfo* colInfo = columnInfo();
    LayoutUnit columnLogicalHeight = colInfo->columnHeight();
    LayoutUnit expandedLogicalHeight = borderBefore() + paddingBefore() + columnCount(colInfo) * columnLogicalHeight + borderAfter() + paddingAfter() + scrollbarLogicalHeight();

    if (isHorizontalWritingMode())
        rect.setY(expandedLogicalHeight - rect.maxY());
    else
        rect.setX(expandedLogicalHeight - rect.maxX());
}

LayoutSize RenderBlock::columnOffset(const LayoutPoint& point) const
{
    if (!hasColumns())
        return LayoutSize();

    ColumnInfo* colInfo = columnInfo();

    LayoutUnit logicalLeft = logicalLeftOffsetForContent();
    unsigned colCount = columnCount(colInfo);
    LayoutUnit colLogicalWidth = colInfo->desiredColumnWidth();
    LayoutUnit colLogicalHeight = colInfo->columnHeight();

    for (unsigned i = 0; i < colCount; ++i) {
        // Compute the edges for a given column in the block progression direction.
        LayoutRect sliceRect = LayoutRect(logicalLeft, borderBefore() + paddingBefore() + i * colLogicalHeight, colLogicalWidth, colLogicalHeight);
        if (!isHorizontalWritingMode())
            sliceRect = sliceRect.transposedRect();

        LayoutUnit logicalOffset = i * colLogicalHeight;

        // Now we're in the same coordinate space as the point.  See if it is inside the rectangle.
        if (isHorizontalWritingMode()) {
            if (point.y() >= sliceRect.y() && point.y() < sliceRect.maxY()) {
                if (colInfo->progressionAxis() == ColumnInfo::InlineAxis)
                    return LayoutSize(columnRectAt(colInfo, i).x() - logicalLeft, -logicalOffset);
                return LayoutSize(0, columnRectAt(colInfo, i).y() - logicalOffset - borderBefore() - paddingBefore());
            }
        } else {
            if (point.x() >= sliceRect.x() && point.x() < sliceRect.maxX()) {
                if (colInfo->progressionAxis() == ColumnInfo::InlineAxis)
                    return LayoutSize(-logicalOffset, columnRectAt(colInfo, i).y() - logicalLeft);
                return LayoutSize(columnRectAt(colInfo, i).x() - logicalOffset - borderBefore() - paddingBefore(), 0);
            }
        }
    }

    return LayoutSize();
}

void RenderBlock::computeIntrinsicLogicalWidths(LayoutUnit& minLogicalWidth, LayoutUnit& maxLogicalWidth) const
{
    if (childrenInline()) {
        // FIXME: Remove this const_cast.
        toRenderBlockFlow(const_cast<RenderBlock*>(this))->computeInlinePreferredLogicalWidths(minLogicalWidth, maxLogicalWidth);
    } else {
        computeBlockPreferredLogicalWidths(minLogicalWidth, maxLogicalWidth);
    }

    maxLogicalWidth = std::max(minLogicalWidth, maxLogicalWidth);

    adjustIntrinsicLogicalWidthsForColumns(minLogicalWidth, maxLogicalWidth);

    // A horizontal marquee with inline children has no minimum width.
    if (childrenInline() && isMarquee() && toRenderMarquee(this)->isHorizontal())
        minLogicalWidth = 0;

    if (isTableCell()) {
        Length tableCellWidth = toRenderTableCell(this)->styleOrColLogicalWidth();
        if (tableCellWidth.isFixed() && tableCellWidth.value() > 0)
            maxLogicalWidth = std::max(minLogicalWidth, adjustContentBoxLogicalWidthForBoxSizing(tableCellWidth.value()));
    }

    int scrollbarWidth = instrinsicScrollbarLogicalWidth();
    maxLogicalWidth += scrollbarWidth;
    minLogicalWidth += scrollbarWidth;
}

void RenderBlock::computePreferredLogicalWidths()
{
    ASSERT(preferredLogicalWidthsDirty());

    updateFirstLetter();

    m_minPreferredLogicalWidth = 0;
    m_maxPreferredLogicalWidth = 0;

    // FIXME: The isFixed() calls here should probably be checking for isSpecified since you
    // should be able to use percentage, calc or viewport relative values for width.
    RenderStyle* styleToUse = style();
    if (!isTableCell() && styleToUse->logicalWidth().isFixed() && styleToUse->logicalWidth().value() >= 0
        && !(isDeprecatedFlexItem() && !styleToUse->logicalWidth().intValue()))
        m_minPreferredLogicalWidth = m_maxPreferredLogicalWidth = adjustContentBoxLogicalWidthForBoxSizing(styleToUse->logicalWidth().value());
    else
        computeIntrinsicLogicalWidths(m_minPreferredLogicalWidth, m_maxPreferredLogicalWidth);

    if (styleToUse->logicalMinWidth().isFixed() && styleToUse->logicalMinWidth().value() > 0) {
        m_maxPreferredLogicalWidth = std::max(m_maxPreferredLogicalWidth, adjustContentBoxLogicalWidthForBoxSizing(styleToUse->logicalMinWidth().value()));
        m_minPreferredLogicalWidth = std::max(m_minPreferredLogicalWidth, adjustContentBoxLogicalWidthForBoxSizing(styleToUse->logicalMinWidth().value()));
    }

    if (styleToUse->logicalMaxWidth().isFixed()) {
        m_maxPreferredLogicalWidth = std::min(m_maxPreferredLogicalWidth, adjustContentBoxLogicalWidthForBoxSizing(styleToUse->logicalMaxWidth().value()));
        m_minPreferredLogicalWidth = std::min(m_minPreferredLogicalWidth, adjustContentBoxLogicalWidthForBoxSizing(styleToUse->logicalMaxWidth().value()));
    }

    // Table layout uses integers, ceil the preferred widths to ensure that they can contain the contents.
    if (isTableCell()) {
        m_minPreferredLogicalWidth = m_minPreferredLogicalWidth.ceil();
        m_maxPreferredLogicalWidth = m_maxPreferredLogicalWidth.ceil();
    }

    LayoutUnit borderAndPadding = borderAndPaddingLogicalWidth();
    m_minPreferredLogicalWidth += borderAndPadding;
    m_maxPreferredLogicalWidth += borderAndPadding;

    clearPreferredLogicalWidthsDirty();
}

void RenderBlock::adjustIntrinsicLogicalWidthsForColumns(LayoutUnit& minLogicalWidth, LayoutUnit& maxLogicalWidth) const
{
    if (!style()->hasAutoColumnCount() || !style()->hasAutoColumnWidth()) {
        // The min/max intrinsic widths calculated really tell how much space elements need when
        // laid out inside the columns. In order to eventually end up with the desired column width,
        // we need to convert them to values pertaining to the multicol container.
        int columnCount = style()->hasAutoColumnCount() ? 1 : style()->columnCount();
        LayoutUnit columnWidth;
        LayoutUnit gapExtra = (columnCount - 1) * columnGap();
        if (style()->hasAutoColumnWidth()) {
            minLogicalWidth = minLogicalWidth * columnCount + gapExtra;
        } else {
            columnWidth = style()->columnWidth();
            minLogicalWidth = std::min(minLogicalWidth, columnWidth);
        }
        // FIXME: If column-count is auto here, we should resolve it to calculate the maximum
        // intrinsic width, instead of pretending that it's 1. The only way to do that is by
        // performing a layout pass, but this is not an appropriate time or place for layout. The
        // good news is that if height is unconstrained and there are no explicit breaks, the
        // resolved column-count really should be 1.
        maxLogicalWidth = std::max(maxLogicalWidth, columnWidth) * columnCount + gapExtra;
    }
}

void RenderBlock::computeBlockPreferredLogicalWidths(LayoutUnit& minLogicalWidth, LayoutUnit& maxLogicalWidth) const
{
    RenderStyle* styleToUse = style();
    bool nowrap = styleToUse->whiteSpace() == NOWRAP;

    RenderObject* child = firstChild();
    RenderBlock* containingBlock = this->containingBlock();
    LayoutUnit floatLeftWidth = 0, floatRightWidth = 0;
    while (child) {
        // Positioned children don't affect the min/max width
        if (child->isOutOfFlowPositioned()) {
            child = child->nextSibling();
            continue;
        }

        RefPtr<RenderStyle> childStyle = child->style();
        if (child->isFloating() || (child->isBox() && toRenderBox(child)->avoidsFloats())) {
            LayoutUnit floatTotalWidth = floatLeftWidth + floatRightWidth;
            if (childStyle->clear() & CLEFT) {
                maxLogicalWidth = std::max(floatTotalWidth, maxLogicalWidth);
                floatLeftWidth = 0;
            }
            if (childStyle->clear() & CRIGHT) {
                maxLogicalWidth = std::max(floatTotalWidth, maxLogicalWidth);
                floatRightWidth = 0;
            }
        }

        // A margin basically has three types: fixed, percentage, and auto (variable).
        // Auto and percentage margins simply become 0 when computing min/max width.
        // Fixed margins can be added in as is.
        Length startMarginLength = childStyle->marginStartUsing(styleToUse);
        Length endMarginLength = childStyle->marginEndUsing(styleToUse);
        LayoutUnit margin = 0;
        LayoutUnit marginStart = 0;
        LayoutUnit marginEnd = 0;
        if (startMarginLength.isFixed())
            marginStart += startMarginLength.value();
        if (endMarginLength.isFixed())
            marginEnd += endMarginLength.value();
        margin = marginStart + marginEnd;

        LayoutUnit childMinPreferredLogicalWidth, childMaxPreferredLogicalWidth;
        if (child->isBox() && child->isHorizontalWritingMode() != isHorizontalWritingMode()) {
            RenderBox* childBox = toRenderBox(child);
            LogicalExtentComputedValues computedValues;
            childBox->computeLogicalHeight(childBox->borderAndPaddingLogicalHeight(), 0, computedValues);
            childMinPreferredLogicalWidth = childMaxPreferredLogicalWidth = computedValues.m_extent;
        } else {
            childMinPreferredLogicalWidth = child->minPreferredLogicalWidth();
            childMaxPreferredLogicalWidth = child->maxPreferredLogicalWidth();
        }

        LayoutUnit w = childMinPreferredLogicalWidth + margin;
        minLogicalWidth = std::max(w, minLogicalWidth);

        // IE ignores tables for calculation of nowrap. Makes some sense.
        if (nowrap && !child->isTable())
            maxLogicalWidth = std::max(w, maxLogicalWidth);

        w = childMaxPreferredLogicalWidth + margin;

        if (!child->isFloating()) {
            if (child->isBox() && toRenderBox(child)->avoidsFloats()) {
                // Determine a left and right max value based off whether or not the floats can fit in the
                // margins of the object.  For negative margins, we will attempt to overlap the float if the negative margin
                // is smaller than the float width.
                bool ltr = containingBlock ? containingBlock->style()->isLeftToRightDirection() : styleToUse->isLeftToRightDirection();
                LayoutUnit marginLogicalLeft = ltr ? marginStart : marginEnd;
                LayoutUnit marginLogicalRight = ltr ? marginEnd : marginStart;
                LayoutUnit maxLeft = marginLogicalLeft > 0 ? std::max(floatLeftWidth, marginLogicalLeft) : floatLeftWidth + marginLogicalLeft;
                LayoutUnit maxRight = marginLogicalRight > 0 ? std::max(floatRightWidth, marginLogicalRight) : floatRightWidth + marginLogicalRight;
                w = childMaxPreferredLogicalWidth + maxLeft + maxRight;
                w = std::max(w, floatLeftWidth + floatRightWidth);
            } else {
                maxLogicalWidth = std::max(floatLeftWidth + floatRightWidth, maxLogicalWidth);
            }
            floatLeftWidth = floatRightWidth = 0;
        }

        if (child->isFloating()) {
            if (childStyle->floating() == LeftFloat)
                floatLeftWidth += w;
            else
                floatRightWidth += w;
        } else {
            maxLogicalWidth = std::max(w, maxLogicalWidth);
        }

        child = child->nextSibling();
    }

    // Always make sure these values are non-negative.
    minLogicalWidth = std::max<LayoutUnit>(0, minLogicalWidth);
    maxLogicalWidth = std::max<LayoutUnit>(0, maxLogicalWidth);

    maxLogicalWidth = std::max(floatLeftWidth + floatRightWidth, maxLogicalWidth);
}

bool RenderBlock::hasLineIfEmpty() const
{
    if (!node())
        return false;

    if (node()->isRootEditableElement())
        return true;

    if (node()->isShadowRoot() && isHTMLInputElement(*toShadowRoot(node())->host()))
        return true;

    return false;
}

LayoutUnit RenderBlock::lineHeight(bool firstLine, LineDirectionMode direction, LinePositionMode linePositionMode) const
{
    // Inline blocks are replaced elements. Otherwise, just pass off to
    // the base class.  If we're being queried as though we're the root line
    // box, then the fact that we're an inline-block is irrelevant, and we behave
    // just like a block.
    if (isReplaced() && linePositionMode == PositionOnContainingLine)
        return RenderBox::lineHeight(firstLine, direction, linePositionMode);

    RenderStyle* s = style(firstLine && document().styleEngine()->usesFirstLineRules());
    return s->computedLineHeight();
}

int RenderBlock::beforeMarginInLineDirection(LineDirectionMode direction) const
{
    return direction == HorizontalLine ? marginTop() : marginRight();
}

int RenderBlock::baselinePosition(FontBaseline baselineType, bool firstLine, LineDirectionMode direction, LinePositionMode linePositionMode) const
{
    // Inline blocks are replaced elements. Otherwise, just pass off to
    // the base class.  If we're being queried as though we're the root line
    // box, then the fact that we're an inline-block is irrelevant, and we behave
    // just like a block.
    if (isInline() && linePositionMode == PositionOnContainingLine) {
        // For "leaf" theme objects, let the theme decide what the baseline position is.
        // FIXME: Might be better to have a custom CSS property instead, so that if the theme
        // is turned off, checkboxes/radios will still have decent baselines.
        // FIXME: Need to patch form controls to deal with vertical lines.
        if (style()->hasAppearance() && !RenderTheme::theme().isControlContainer(style()->appearance()))
            return RenderTheme::theme().baselinePosition(this);

        // CSS2.1 states that the baseline of an inline block is the baseline of the last line box in
        // the normal flow.  We make an exception for marquees, since their baselines are meaningless
        // (the content inside them moves).  This matches WinIE as well, which just bottom-aligns them.
        // We also give up on finding a baseline if we have a vertical scrollbar, or if we are scrolled
        // vertically (e.g., an overflow:hidden block that has had scrollTop moved).
        bool ignoreBaseline = (layer() && layer()->scrollableArea() && (isMarquee() || (direction == HorizontalLine ? (layer()->scrollableArea()->verticalScrollbar() || layer()->scrollableArea()->scrollYOffset())
            : (layer()->scrollableArea()->horizontalScrollbar() || layer()->scrollableArea()->scrollXOffset())))) || (isWritingModeRoot() && !isRubyRun());

        int baselinePos = ignoreBaseline ? -1 : inlineBlockBaseline(direction);

        if (isDeprecatedFlexibleBox()) {
            // Historically, we did this check for all baselines. But we can't
            // remove this code from deprecated flexbox, because it effectively
            // breaks -webkit-line-clamp, which is used in the wild -- we would
            // calculate the baseline as if -webkit-line-clamp wasn't used.
            // For simplicity, we use this for all uses of deprecated flexbox.
            LayoutUnit bottomOfContent = direction == HorizontalLine ? borderTop() + paddingTop() + contentHeight() : borderRight() + paddingRight() + contentWidth();
            if (baselinePos > bottomOfContent)
                baselinePos = -1;
        }
        if (baselinePos != -1)
            return beforeMarginInLineDirection(direction) + baselinePos;

        return RenderBox::baselinePosition(baselineType, firstLine, direction, linePositionMode);
    }

    // If we're not replaced, we'll only get called with PositionOfInteriorLineBoxes.
    // Note that inline-block counts as replaced here.
    ASSERT(linePositionMode == PositionOfInteriorLineBoxes);

    const FontMetrics& fontMetrics = style(firstLine)->fontMetrics();
    return fontMetrics.ascent(baselineType) + (lineHeight(firstLine, direction, linePositionMode) - fontMetrics.height()) / 2;
}

LayoutUnit RenderBlock::minLineHeightForReplacedRenderer(bool isFirstLine, LayoutUnit replacedHeight) const
{
    if (!document().inNoQuirksMode() && replacedHeight)
        return replacedHeight;

    if (!(style(isFirstLine)->lineBoxContain() & LineBoxContainBlock))
        return 0;

    return std::max<LayoutUnit>(replacedHeight, lineHeight(isFirstLine, isHorizontalWritingMode() ? HorizontalLine : VerticalLine, PositionOfInteriorLineBoxes));
}

int RenderBlock::firstLineBoxBaseline() const
{
    if (isWritingModeRoot() && !isRubyRun())
        return -1;

    if (childrenInline()) {
        if (firstLineBox())
            return firstLineBox()->logicalTop() + style(true)->fontMetrics().ascent(firstRootBox()->baselineType());
        else
            return -1;
    }
    else {
        for (RenderBox* curr = firstChildBox(); curr; curr = curr->nextSiblingBox()) {
            if (!curr->isFloatingOrOutOfFlowPositioned()) {
                int result = curr->firstLineBoxBaseline();
                if (result != -1)
                    return curr->logicalTop() + result; // Translate to our coordinate space.
            }
        }
    }

    return -1;
}

int RenderBlock::inlineBlockBaseline(LineDirectionMode direction) const
{
    if (!style()->isOverflowVisible()) {
        // We are not calling RenderBox::baselinePosition here because the caller should add the margin-top/margin-right, not us.
        return direction == HorizontalLine ? height() + m_marginBox.bottom() : width() + m_marginBox.left();
    }

    return lastLineBoxBaseline(direction);
}

int RenderBlock::lastLineBoxBaseline(LineDirectionMode lineDirection) const
{
    if (isWritingModeRoot() && !isRubyRun())
        return -1;

    if (childrenInline()) {
        if (!firstLineBox() && hasLineIfEmpty()) {
            const FontMetrics& fontMetrics = firstLineStyle()->fontMetrics();
            return fontMetrics.ascent()
                 + (lineHeight(true, lineDirection, PositionOfInteriorLineBoxes) - fontMetrics.height()) / 2
                 + (lineDirection == HorizontalLine ? borderTop() + paddingTop() : borderRight() + paddingRight());
        }
        if (lastLineBox())
            return lastLineBox()->logicalTop() + style(lastLineBox() == firstLineBox())->fontMetrics().ascent(lastRootBox()->baselineType());
        return -1;
    } else {
        bool haveNormalFlowChild = false;
        for (RenderBox* curr = lastChildBox(); curr; curr = curr->previousSiblingBox()) {
            if (!curr->isFloatingOrOutOfFlowPositioned()) {
                haveNormalFlowChild = true;
                int result = curr->inlineBlockBaseline(lineDirection);
                if (result != -1)
                    return curr->logicalTop() + result; // Translate to our coordinate space.
            }
        }
        if (!haveNormalFlowChild && hasLineIfEmpty()) {
            const FontMetrics& fontMetrics = firstLineStyle()->fontMetrics();
            return fontMetrics.ascent()
                 + (lineHeight(true, lineDirection, PositionOfInteriorLineBoxes) - fontMetrics.height()) / 2
                 + (lineDirection == HorizontalLine ? borderTop() + paddingTop() : borderRight() + paddingRight());
        }
    }

    return -1;
}

static inline bool isRenderBlockFlowOrRenderButton(RenderObject* renderObject)
{
    // We include isRenderButton in this check because buttons are implemented
    // using flex box but should still support first-line|first-letter.
    // The flex box and grid specs require that flex box and grid do not
    // support first-line|first-letter, though.
    // FIXME: Remove when buttons are implemented with align-items instead
    // of flex box.
    return renderObject->isRenderBlockFlow() || renderObject->isRenderButton();
}

RenderBlock* RenderBlock::firstLineBlock() const
{
    RenderBlock* firstLineBlock = const_cast<RenderBlock*>(this);
    bool hasPseudo = false;
    while (true) {
        hasPseudo = firstLineBlock->style()->hasPseudoStyle(FIRST_LINE);
        if (hasPseudo)
            break;
        RenderObject* parentBlock = firstLineBlock->parent();
        if (firstLineBlock->isReplaced() || firstLineBlock->isFloating()
            || !parentBlock
            || !isRenderBlockFlowOrRenderButton(parentBlock))
            break;
        ASSERT_WITH_SECURITY_IMPLICATION(parentBlock->isRenderBlock());
        if (toRenderBlock(parentBlock)->firstChild() != firstLineBlock)
            break;
        firstLineBlock = toRenderBlock(parentBlock);
    }

    if (!hasPseudo)
        return 0;

    return firstLineBlock;
}

static RenderStyle* styleForFirstLetter(RenderObject* firstLetterBlock, RenderObject* firstLetterContainer)
{
    RenderStyle* pseudoStyle = firstLetterBlock->getCachedPseudoStyle(FIRST_LETTER, firstLetterContainer->firstLineStyle());
    // Force inline display (except for floating first-letters).
    pseudoStyle->setDisplay(pseudoStyle->isFloating() ? BLOCK : INLINE);
    // CSS2 says first-letter can't be positioned.
    pseudoStyle->setPosition(StaticPosition);
    return pseudoStyle;
}

// CSS 2.1 http://www.w3.org/TR/CSS21/selector.html#first-letter
// "Punctuation (i.e, characters defined in Unicode [UNICODE] in the "open" (Ps), "close" (Pe),
// "initial" (Pi). "final" (Pf) and "other" (Po) punctuation classes), that precedes or follows the first letter should be included"
static inline bool isPunctuationForFirstLetter(UChar c)
{
    CharCategory charCategory = category(c);
    return charCategory == Punctuation_Open
        || charCategory == Punctuation_Close
        || charCategory == Punctuation_InitialQuote
        || charCategory == Punctuation_FinalQuote
        || charCategory == Punctuation_Other;
}

static inline bool isSpaceForFirstLetter(UChar c)
{
    return isSpaceOrNewline(c) || c == noBreakSpace;
}

static inline RenderObject* findFirstLetterBlock(RenderBlock* start)
{
    RenderObject* firstLetterBlock = start;
    while (true) {
        bool canHaveFirstLetterRenderer = firstLetterBlock->style()->hasPseudoStyle(FIRST_LETTER)
            && firstLetterBlock->canHaveGeneratedChildren()
            && isRenderBlockFlowOrRenderButton(firstLetterBlock);
        if (canHaveFirstLetterRenderer)
            return firstLetterBlock;

        RenderObject* parentBlock = firstLetterBlock->parent();
        if (firstLetterBlock->isReplaced() || !parentBlock
            || !isRenderBlockFlowOrRenderButton(parentBlock)) {
            return 0;
        }
        ASSERT(parentBlock->isRenderBlock());
        if (toRenderBlock(parentBlock)->firstChild() != firstLetterBlock)
            return 0;
        firstLetterBlock = parentBlock;
    }

    return 0;
}

void RenderBlock::updateFirstLetterStyle(RenderObject* firstLetterBlock, RenderObject* currentChild)
{
    RenderObject* firstLetter = currentChild->parent();
    RenderObject* firstLetterContainer = firstLetter->parent();
    RenderStyle* pseudoStyle = styleForFirstLetter(firstLetterBlock, firstLetterContainer);
    ASSERT(firstLetter->isFloating() || firstLetter->isInline());

    if (RenderStyle::stylePropagationDiff(firstLetter->style(), pseudoStyle) == Reattach) {
        // The first-letter renderer needs to be replaced. Create a new renderer of the right type.
        RenderBoxModelObject* newFirstLetter;
        if (pseudoStyle->display() == INLINE)
            newFirstLetter = RenderInline::createAnonymous(&document());
        else
            newFirstLetter = RenderBlockFlow::createAnonymous(&document());
        newFirstLetter->setStyle(pseudoStyle);

        // Move the first letter into the new renderer.
        while (RenderObject* child = firstLetter->slowFirstChild()) {
            if (child->isText())
                toRenderText(child)->removeAndDestroyTextBoxes();
            firstLetter->removeChild(child);
            newFirstLetter->addChild(child, 0);
        }

        RenderObject* nextSibling = firstLetter->nextSibling();
        if (RenderTextFragment* remainingText = toRenderBoxModelObject(firstLetter)->firstLetterRemainingText()) {
            ASSERT(remainingText->isAnonymous() || remainingText->node()->renderer() == remainingText);
            // Replace the old renderer with the new one.
            remainingText->setFirstLetter(newFirstLetter);
            newFirstLetter->setFirstLetterRemainingText(remainingText);
        }
        // To prevent removal of single anonymous block in RenderBlock::removeChild and causing
        // |nextSibling| to go stale, we remove the old first letter using removeChildNode first.
        firstLetterContainer->virtualChildren()->removeChildNode(firstLetterContainer, firstLetter);
        firstLetter->destroy();
        firstLetter = newFirstLetter;
        firstLetterContainer->addChild(firstLetter, nextSibling);
    } else
        firstLetter->setStyle(pseudoStyle);

    for (RenderObject* genChild = firstLetter->slowFirstChild(); genChild; genChild = genChild->nextSibling()) {
        if (genChild->isText())
            genChild->setStyle(pseudoStyle);
    }
}

static inline unsigned firstLetterLength(const String& text)
{
    unsigned length = 0;
    unsigned textLength = text.length();

    // Account for leading spaces first.
    while (length < textLength && isSpaceForFirstLetter(text[length]))
        length++;

    // Now account for leading punctuation.
    while (length < textLength && isPunctuationForFirstLetter(text[length]))
        length++;

    // Bail if we didn't find a letter before the end of the text or before a space.
    if (isSpaceForFirstLetter(text[length]) || (textLength && length == textLength))
        return 0;

    // Account the next character for first letter.
    length++;

    // Keep looking allowed punctuation for the :first-letter.
    for (unsigned scanLength = length; scanLength < textLength; ++scanLength) {
        UChar c = text[scanLength];

        if (!isPunctuationForFirstLetter(c))
            break;

        length = scanLength + 1;
    }

    // FIXME: If textLength is 0, length may still be 1!
    return length;
}

void RenderBlock::createFirstLetterRenderer(RenderObject* firstLetterBlock, RenderText& currentChild, unsigned length)
{
    ASSERT(length);

    RenderObject* firstLetterContainer = currentChild.parent();
    RenderStyle* pseudoStyle = styleForFirstLetter(firstLetterBlock, firstLetterContainer);
    RenderBoxModelObject* firstLetter = 0;
    if (pseudoStyle->display() == INLINE)
        firstLetter = RenderInline::createAnonymous(&document());
    else
        firstLetter = RenderBlockFlow::createAnonymous(&document());
    firstLetter->setStyle(pseudoStyle);

    // FIXME: The first letter code should not modify the render tree during
    // layout. crbug.com/370458
    DeprecatedDisableModifyRenderTreeStructureAsserts disabler;

    firstLetterContainer->addChild(firstLetter, &currentChild);

    // The original string is going to be either a generated content string or a DOM node's
    // string.  We want the original string before it got transformed in case first-letter has
    // no text-transform or a different text-transform applied to it.
    String oldText = currentChild.originalText();
    ASSERT(oldText.impl());

    // Construct a text fragment for the text after the first letter.
    // This text fragment might be empty.
    RenderTextFragment* remainingText =
        new RenderTextFragment(currentChild.node() ? currentChild.node() : &currentChild.document(), oldText.impl(), length, oldText.length() - length);
    remainingText->setStyle(currentChild.style());
    if (remainingText->node())
        remainingText->node()->setRenderer(remainingText);

    firstLetterContainer->addChild(remainingText, &currentChild);
    firstLetterContainer->removeChild(&currentChild);
    remainingText->setFirstLetter(firstLetter);
    firstLetter->setFirstLetterRemainingText(remainingText);

    // construct text fragment for the first letter
    RenderTextFragment* letter =
        new RenderTextFragment(remainingText->node() ? remainingText->node() : &remainingText->document(), oldText.impl(), 0, length);
    letter->setStyle(pseudoStyle);
    firstLetter->addChild(letter);

    currentChild.destroy();
}

void RenderBlock::updateFirstLetter()
{
    if (!document().styleEngine()->usesFirstLetterRules())
        return;
    // Don't recur
    if (style()->styleType() == FIRST_LETTER)
        return;

    // FIXME: We need to destroy the first-letter object if it is no longer the first child. Need to find
    // an efficient way to check for that situation though before implementing anything.
    RenderObject* firstLetterBlock = findFirstLetterBlock(this);
    if (!firstLetterBlock)
        return;

    // Drill into inlines looking for our first text child.
    RenderObject* currChild = firstLetterBlock->slowFirstChild();
    unsigned length = 0;
    while (currChild) {
        if (currChild->isText()) {
            // FIXME: If there is leading punctuation in a different RenderText than
            // the first letter, we'll not apply the correct style to it.
            length = firstLetterLength(toRenderText(currChild)->originalText());
            if (length)
                break;
            currChild = currChild->nextSibling();
        } else if (currChild->isListMarker()) {
            currChild = currChild->nextSibling();
        } else if (currChild->isFloatingOrOutOfFlowPositioned()) {
            if (currChild->style()->styleType() == FIRST_LETTER) {
                currChild = currChild->slowFirstChild();
                break;
            }
            currChild = currChild->nextSibling();
        } else if (currChild->isReplaced() || currChild->isRenderButton() || currChild->isMenuList()) {
            break;
        } else if (currChild->style()->hasPseudoStyle(FIRST_LETTER) && currChild->canHaveGeneratedChildren())  {
            // We found a lower-level node with first-letter, which supersedes the higher-level style
            firstLetterBlock = currChild;
            currChild = currChild->slowFirstChild();
        } else {
            currChild = currChild->slowFirstChild();
        }
    }

    if (!currChild || !isRenderBlockFlowOrRenderButton(firstLetterBlock))
        return;

    // If the child already has style, then it has already been created, so we just want
    // to update it.
    if (currChild->parent()->style()->styleType() == FIRST_LETTER) {
        updateFirstLetterStyle(firstLetterBlock, currChild);
        return;
    }

    // FIXME: This black-list of disallowed RenderText subclasses is fragile.
    // Should counter be on this list? What about RenderTextFragment?
    if (!currChild->isText() || currChild->isBR() || toRenderText(currChild)->isWordBreak())
        return;

    createFirstLetterRenderer(firstLetterBlock, toRenderText(*currChild), length);
}

// Helper methods for obtaining the last line, computing line counts and heights for line counts
// (crawling into blocks).
static bool shouldCheckLines(RenderObject* obj)
{
    return !obj->isFloatingOrOutOfFlowPositioned()
        && obj->isRenderBlock() && obj->style()->height().isAuto()
        && (!obj->isDeprecatedFlexibleBox() || obj->style()->boxOrient() == VERTICAL);
}

static int getHeightForLineCount(RenderBlock* block, int l, bool includeBottom, int& count)
{
    if (block->style()->visibility() == VISIBLE) {
        if (block->isRenderBlockFlow() && block->childrenInline()) {
            for (RootInlineBox* box = toRenderBlockFlow(block)->firstRootBox(); box; box = box->nextRootBox()) {
                if (++count == l)
                    return box->lineBottom() + (includeBottom ? (block->borderBottom() + block->paddingBottom()) : LayoutUnit());
            }
        } else {
            RenderBox* normalFlowChildWithoutLines = 0;
            for (RenderBox* obj = block->firstChildBox(); obj; obj = obj->nextSiblingBox()) {
                if (shouldCheckLines(obj)) {
                    int result = getHeightForLineCount(toRenderBlock(obj), l, false, count);
                    if (result != -1)
                        return result + obj->y() + (includeBottom ? (block->borderBottom() + block->paddingBottom()) : LayoutUnit());
                } else if (!obj->isFloatingOrOutOfFlowPositioned()) {
                    normalFlowChildWithoutLines = obj;
                }
            }
            if (normalFlowChildWithoutLines && l == 0)
                return normalFlowChildWithoutLines->y() + normalFlowChildWithoutLines->height();
        }
    }

    return -1;
}

RootInlineBox* RenderBlock::lineAtIndex(int i) const
{
    ASSERT(i >= 0);

    if (style()->visibility() != VISIBLE)
        return 0;

    if (childrenInline()) {
        for (RootInlineBox* box = firstRootBox(); box; box = box->nextRootBox())
            if (!i--)
                return box;
    } else {
        for (RenderObject* child = firstChild(); child; child = child->nextSibling()) {
            if (!shouldCheckLines(child))
                continue;
            if (RootInlineBox* box = toRenderBlock(child)->lineAtIndex(i))
                return box;
        }
    }

    return 0;
}

int RenderBlock::lineCount(const RootInlineBox* stopRootInlineBox, bool* found) const
{
    int count = 0;

    if (style()->visibility() == VISIBLE) {
        if (childrenInline())
            for (RootInlineBox* box = firstRootBox(); box; box = box->nextRootBox()) {
                count++;
                if (box == stopRootInlineBox) {
                    if (found)
                        *found = true;
                    break;
                }
            }
        else
            for (RenderObject* obj = firstChild(); obj; obj = obj->nextSibling())
                if (shouldCheckLines(obj)) {
                    bool recursiveFound = false;
                    count += toRenderBlock(obj)->lineCount(stopRootInlineBox, &recursiveFound);
                    if (recursiveFound) {
                        if (found)
                            *found = true;
                        break;
                    }
                }
    }
    return count;
}

int RenderBlock::heightForLineCount(int l)
{
    int count = 0;
    return getHeightForLineCount(this, l, true, count);
}

void RenderBlock::clearTruncation()
{
    if (style()->visibility() == VISIBLE) {
        if (childrenInline() && hasMarkupTruncation()) {
            setHasMarkupTruncation(false);
            for (RootInlineBox* box = firstRootBox(); box; box = box->nextRootBox())
                box->clearTruncation();
        } else {
            for (RenderObject* obj = firstChild(); obj; obj = obj->nextSibling()) {
                if (shouldCheckLines(obj))
                    toRenderBlock(obj)->clearTruncation();
            }
        }
    }
}

void RenderBlock::absoluteRects(Vector<IntRect>& rects, const LayoutPoint& accumulatedOffset) const
{
    // For blocks inside inlines, we go ahead and include margins so that we run right up to the
    // inline boxes above and below us (thus getting merged with them to form a single irregular
    // shape).
    if (isAnonymousBlockContinuation()) {
        // FIXME: This is wrong for block-flows that are horizontal.
        // https://bugs.webkit.org/show_bug.cgi?id=46781
        rects.append(pixelSnappedIntRect(accumulatedOffset.x(), accumulatedOffset.y() - collapsedMarginBefore(),
                                width(), height() + collapsedMarginBefore() + collapsedMarginAfter()));
        continuation()->absoluteRects(rects, accumulatedOffset - toLayoutSize(location() +
                inlineElementContinuation()->containingBlock()->location()));
    } else
        rects.append(pixelSnappedIntRect(accumulatedOffset, size()));
}

void RenderBlock::absoluteQuads(Vector<FloatQuad>& quads, bool* wasFixed) const
{
    // For blocks inside inlines, we go ahead and include margins so that we run right up to the
    // inline boxes above and below us (thus getting merged with them to form a single irregular
    // shape).
    if (isAnonymousBlockContinuation()) {
        // FIXME: This is wrong for block-flows that are horizontal.
        // https://bugs.webkit.org/show_bug.cgi?id=46781
        FloatRect localRect(0, -collapsedMarginBefore().toFloat(),
            width().toFloat(), (height() + collapsedMarginBefore() + collapsedMarginAfter()).toFloat());
        quads.append(localToAbsoluteQuad(localRect, 0 /* mode */, wasFixed));
        continuation()->absoluteQuads(quads, wasFixed);
    } else {
        quads.append(RenderBox::localToAbsoluteQuad(FloatRect(0, 0, width().toFloat(), height().toFloat()), 0 /* mode */, wasFixed));
    }
}

LayoutRect RenderBlock::rectWithOutlineForPaintInvalidation(const RenderLayerModelObject* paintInvalidationContainer, LayoutUnit outlineWidth, const PaintInvalidationState* paintInvalidationState) const
{
    LayoutRect r(RenderBox::rectWithOutlineForPaintInvalidation(paintInvalidationContainer, outlineWidth, paintInvalidationState));
    if (isAnonymousBlockContinuation())
        r.inflateY(collapsedMarginBefore()); // FIXME: This is wrong for block-flows that are horizontal.
    return r;
}

RenderObject* RenderBlock::hoverAncestor() const
{
    return isAnonymousBlockContinuation() ? continuation() : RenderBox::hoverAncestor();
}

void RenderBlock::updateDragState(bool dragOn)
{
    RenderBox::updateDragState(dragOn);
    if (continuation())
        continuation()->updateDragState(dragOn);
}

RenderStyle* RenderBlock::outlineStyle() const
{
    if (!isAnonymousBlockContinuation())
        return style();

    RenderStyle* continuationStyle = continuation()->style();

    // Don't propagate auto outline to continuations, because the renderer having
    // auto outline will handle invalidation and painting of the whole outline.
    if (continuationStyle->outlineStyleIsAuto() == AUTO_ON)
        return style();

    return continuationStyle;
}

void RenderBlock::childBecameNonInline(RenderObject*)
{
    makeChildrenNonInline();
    if (isAnonymousBlock() && parent() && parent()->isRenderBlock())
        toRenderBlock(parent())->removeLeftoverAnonymousBlock(this);
    // |this| may be dead here
}

void RenderBlock::updateHitTestResult(HitTestResult& result, const LayoutPoint& point)
{
    if (result.innerNode())
        return;

    if (Node* n = nodeForHitTest()) {
        result.setInnerNode(n);
        if (!result.innerNonSharedNode())
            result.setInnerNonSharedNode(n);
        result.setLocalPoint(point);
    }
}

LayoutRect RenderBlock::localCaretRect(InlineBox* inlineBox, int caretOffset, LayoutUnit* extraWidthToEndOfLine)
{
    // Do the normal calculation in most cases.
    if (firstChild())
        return RenderBox::localCaretRect(inlineBox, caretOffset, extraWidthToEndOfLine);

    LayoutRect caretRect = localCaretRectForEmptyElement(width(), textIndentOffset());

    if (extraWidthToEndOfLine)
        *extraWidthToEndOfLine = width() - caretRect.maxX();

    return caretRect;
}

void RenderBlock::addFocusRingRects(Vector<IntRect>& rects, const LayoutPoint& additionalOffset, const RenderLayerModelObject* paintContainer) const
{
    // For blocks inside inlines, we go ahead and include margins so that we run right up to the
    // inline boxes above and below us (thus getting merged with them to form a single irregular
    // shape).
    if (inlineElementContinuation()) {
        // FIXME: This check really isn't accurate.
        bool nextInlineHasLineBox = inlineElementContinuation()->firstLineBox();
        // FIXME: This is wrong. The principal renderer may not be the continuation preceding this block.
        // FIXME: This is wrong for block-flows that are horizontal.
        // https://bugs.webkit.org/show_bug.cgi?id=46781
        bool prevInlineHasLineBox = toRenderInline(inlineElementContinuation()->node()->renderer())->firstLineBox();
        LayoutUnit topMargin = prevInlineHasLineBox ? collapsedMarginBefore() : LayoutUnit();
        LayoutUnit bottomMargin = nextInlineHasLineBox ? collapsedMarginAfter() : LayoutUnit();
        LayoutRect rect(additionalOffset.x(), additionalOffset.y() - topMargin, width(), height() + topMargin + bottomMargin);
        if (!rect.isEmpty())
            rects.append(pixelSnappedIntRect(rect));
    } else if (width() && height()) {
        rects.append(pixelSnappedIntRect(additionalOffset, size()));
    }

    if (!hasOverflowClip() && !hasControlClip()) {
        for (RootInlineBox* curr = firstRootBox(); curr; curr = curr->nextRootBox()) {
            LayoutUnit top = std::max<LayoutUnit>(curr->lineTop(), curr->top());
            LayoutUnit bottom = std::min<LayoutUnit>(curr->lineBottom(), curr->top() + curr->height());
            LayoutRect rect(additionalOffset.x() + curr->x(), additionalOffset.y() + top, curr->width(), bottom - top);
            if (!rect.isEmpty())
                rects.append(pixelSnappedIntRect(rect));
        }

        addChildFocusRingRects(rects, additionalOffset, paintContainer);
    }

    if (inlineElementContinuation())
        inlineElementContinuation()->addFocusRingRects(rects, flooredLayoutPoint(additionalOffset + inlineElementContinuation()->containingBlock()->location() - location()), paintContainer);
}

void RenderBlock::computeSelfHitTestRects(Vector<LayoutRect>& rects, const LayoutPoint& layerOffset) const
{
    RenderBox::computeSelfHitTestRects(rects, layerOffset);

    if (hasHorizontalLayoutOverflow() || hasVerticalLayoutOverflow()) {
        for (RootInlineBox* curr = firstRootBox(); curr; curr = curr->nextRootBox()) {
            LayoutUnit top = std::max<LayoutUnit>(curr->lineTop(), curr->top());
            LayoutUnit bottom = std::min<LayoutUnit>(curr->lineBottom(), curr->top() + curr->height());
            LayoutRect rect(layerOffset.x() + curr->x(), layerOffset.y() + top, curr->width(), bottom - top);
            // It's common for this rect to be entirely contained in our box, so exclude that simple case.
            if (!rect.isEmpty() && (rects.isEmpty() || !rects[0].contains(rect)))
                rects.append(rect);
        }
    }
}

RenderBox* RenderBlock::createAnonymousBoxWithSameTypeAs(const RenderObject* parent) const
{
    if (isAnonymousColumnsBlock())
        return createAnonymousColumnsWithParentRenderer(parent);
    if (isAnonymousColumnSpanBlock())
        return createAnonymousColumnSpanWithParentRenderer(parent);
    return createAnonymousWithParentRendererAndDisplay(parent, style()->display());
}

LayoutUnit RenderBlock::nextPageLogicalTop(LayoutUnit logicalOffset, PageBoundaryRule pageBoundaryRule) const
{
    LayoutUnit pageLogicalHeight = pageLogicalHeightForOffset(logicalOffset);
    if (!pageLogicalHeight)
        return logicalOffset;

    // The logicalOffset is in our coordinate space.  We can add in our pushed offset.
    LayoutUnit remainingLogicalHeight = pageRemainingLogicalHeightForOffset(logicalOffset);
    if (pageBoundaryRule == ExcludePageBoundary)
        return logicalOffset + (remainingLogicalHeight ? remainingLogicalHeight : pageLogicalHeight);
    return logicalOffset + remainingLogicalHeight;
}

LayoutUnit RenderBlock::pageLogicalTopForOffset(LayoutUnit offset) const
{
    RenderView* renderView = view();
    LayoutUnit firstPageLogicalTop = isHorizontalWritingMode() ? renderView->layoutState()->pageOffset().height() : renderView->layoutState()->pageOffset().width();
    LayoutUnit blockLogicalTop = isHorizontalWritingMode() ? renderView->layoutState()->layoutOffset().height() : renderView->layoutState()->layoutOffset().width();

    LayoutUnit cumulativeOffset = offset + blockLogicalTop;
    RenderFlowThread* flowThread = flowThreadContainingBlock();
    if (!flowThread) {
        LayoutUnit pageLogicalHeight = renderView->layoutState()->pageLogicalHeight();
        if (!pageLogicalHeight)
            return 0;
        return cumulativeOffset - roundToInt(cumulativeOffset - firstPageLogicalTop) % roundToInt(pageLogicalHeight);
    }
    return flowThread->pageLogicalTopForOffset(cumulativeOffset);
}

LayoutUnit RenderBlock::pageLogicalHeightForOffset(LayoutUnit offset) const
{
    RenderView* renderView = view();
    RenderFlowThread* flowThread = flowThreadContainingBlock();
    if (!flowThread)
        return renderView->layoutState()->pageLogicalHeight();
    return flowThread->pageLogicalHeightForOffset(offset + offsetFromLogicalTopOfFirstPage());
}

LayoutUnit RenderBlock::pageRemainingLogicalHeightForOffset(LayoutUnit offset, PageBoundaryRule pageBoundaryRule) const
{
    RenderView* renderView = view();
    offset += offsetFromLogicalTopOfFirstPage();

    RenderFlowThread* flowThread = flowThreadContainingBlock();
    if (!flowThread) {
        LayoutUnit pageLogicalHeight = renderView->layoutState()->pageLogicalHeight();
        LayoutUnit remainingHeight = pageLogicalHeight - intMod(offset, pageLogicalHeight);
        if (pageBoundaryRule == IncludePageBoundary) {
            // If includeBoundaryPoint is true the line exactly on the top edge of a
            // column will act as being part of the previous column.
            remainingHeight = intMod(remainingHeight, pageLogicalHeight);
        }
        return remainingHeight;
    }

    return flowThread->pageRemainingLogicalHeightForOffset(offset, pageBoundaryRule);
}

LayoutUnit RenderBlock::adjustForUnsplittableChild(RenderBox* child, LayoutUnit logicalOffset, bool includeMargins)
{
    bool checkColumnBreaks = view()->layoutState()->isPaginatingColumns() || flowThreadContainingBlock();
    bool checkPageBreaks = !checkColumnBreaks && view()->layoutState()->pageLogicalHeight();
    bool isUnsplittable = child->isUnsplittableForPagination() || (checkColumnBreaks && child->style()->columnBreakInside() == PBAVOID)
        || (checkPageBreaks && child->style()->pageBreakInside() == PBAVOID);
    if (!isUnsplittable)
        return logicalOffset;
    LayoutUnit childLogicalHeight = logicalHeightForChild(child) + (includeMargins ? marginBeforeForChild(child) + marginAfterForChild(child) : LayoutUnit());
    LayoutUnit pageLogicalHeight = pageLogicalHeightForOffset(logicalOffset);
    updateMinimumPageHeight(logicalOffset, childLogicalHeight);
    if (!pageLogicalHeight || childLogicalHeight > pageLogicalHeight)
        return logicalOffset;
    LayoutUnit remainingLogicalHeight = pageRemainingLogicalHeightForOffset(logicalOffset, ExcludePageBoundary);
    if (remainingLogicalHeight < childLogicalHeight)
        return logicalOffset + remainingLogicalHeight;
    return logicalOffset;
}

void RenderBlock::setPageBreak(LayoutUnit offset, LayoutUnit spaceShortage)
{
    if (RenderFlowThread* flowThread = flowThreadContainingBlock())
        flowThread->setPageBreak(offsetFromLogicalTopOfFirstPage() + offset, spaceShortage);
}

void RenderBlock::updateMinimumPageHeight(LayoutUnit offset, LayoutUnit minHeight)
{
    if (RenderFlowThread* flowThread = flowThreadContainingBlock())
        flowThread->updateMinimumPageHeight(offsetFromLogicalTopOfFirstPage() + offset, minHeight);
    else if (ColumnInfo* colInfo = view()->layoutState()->columnInfo())
        colInfo->updateMinimumColumnHeight(minHeight);
}

LayoutUnit RenderBlock::offsetFromLogicalTopOfFirstPage() const
{
    LayoutState* layoutState = view()->layoutState();
    if (layoutState && !layoutState->isPaginated())
        return 0;

    RenderFlowThread* flowThread = flowThreadContainingBlock();
    if (flowThread)
        return flowThread->offsetFromLogicalTopOfFirstRegion(this);

    if (layoutState) {
        ASSERT(layoutState->renderer() == this);

        LayoutSize offsetDelta = layoutState->layoutOffset() - layoutState->pageOffset();
        return isHorizontalWritingMode() ? offsetDelta.height() : offsetDelta.width();
    }

    ASSERT_NOT_REACHED();
    return 0;
}

LayoutUnit RenderBlock::collapsedMarginBeforeForChild(const RenderBox* child) const
{
    // If the child has the same directionality as we do, then we can just return its
    // collapsed margin.
    if (!child->isWritingModeRoot())
        return child->collapsedMarginBefore();

    // The child has a different directionality.  If the child is parallel, then it's just
    // flipped relative to us.  We can use the collapsed margin for the opposite edge.
    if (child->isHorizontalWritingMode() == isHorizontalWritingMode())
        return child->collapsedMarginAfter();

    // The child is perpendicular to us, which means its margins don't collapse but are on the
    // "logical left/right" sides of the child box.  We can just return the raw margin in this case.
    return marginBeforeForChild(child);
}

LayoutUnit RenderBlock::collapsedMarginAfterForChild(const  RenderBox* child) const
{
    // If the child has the same directionality as we do, then we can just return its
    // collapsed margin.
    if (!child->isWritingModeRoot())
        return child->collapsedMarginAfter();

    // The child has a different directionality.  If the child is parallel, then it's just
    // flipped relative to us.  We can use the collapsed margin for the opposite edge.
    if (child->isHorizontalWritingMode() == isHorizontalWritingMode())
        return child->collapsedMarginBefore();

    // The child is perpendicular to us, which means its margins don't collapse but are on the
    // "logical left/right" side of the child box.  We can just return the raw margin in this case.
    return marginAfterForChild(child);
}

bool RenderBlock::hasMarginBeforeQuirk(const RenderBox* child) const
{
    // If the child has the same directionality as we do, then we can just return its
    // margin quirk.
    if (!child->isWritingModeRoot())
        return child->isRenderBlock() ? toRenderBlock(child)->hasMarginBeforeQuirk() : child->style()->hasMarginBeforeQuirk();

    // The child has a different directionality. If the child is parallel, then it's just
    // flipped relative to us. We can use the opposite edge.
    if (child->isHorizontalWritingMode() == isHorizontalWritingMode())
        return child->isRenderBlock() ? toRenderBlock(child)->hasMarginAfterQuirk() : child->style()->hasMarginAfterQuirk();

    // The child is perpendicular to us and box sides are never quirky in html.css, and we don't really care about
    // whether or not authors specified quirky ems, since they're an implementation detail.
    return false;
}

bool RenderBlock::hasMarginAfterQuirk(const RenderBox* child) const
{
    // If the child has the same directionality as we do, then we can just return its
    // margin quirk.
    if (!child->isWritingModeRoot())
        return child->isRenderBlock() ? toRenderBlock(child)->hasMarginAfterQuirk() : child->style()->hasMarginAfterQuirk();

    // The child has a different directionality. If the child is parallel, then it's just
    // flipped relative to us. We can use the opposite edge.
    if (child->isHorizontalWritingMode() == isHorizontalWritingMode())
        return child->isRenderBlock() ? toRenderBlock(child)->hasMarginBeforeQuirk() : child->style()->hasMarginBeforeQuirk();

    // The child is perpendicular to us and box sides are never quirky in html.css, and we don't really care about
    // whether or not authors specified quirky ems, since they're an implementation detail.
    return false;
}

const char* RenderBlock::renderName() const
{
    if (isBody())
        return "RenderBody"; // FIXME: Temporary hack until we know that the regression tests pass.

    if (isFloating())
        return "RenderBlock (floating)";
    if (isOutOfFlowPositioned())
        return "RenderBlock (positioned)";
    if (isAnonymousColumnsBlock())
        return "RenderBlock (anonymous multi-column)";
    if (isAnonymousColumnSpanBlock())
        return "RenderBlock (anonymous multi-column span)";
    if (isAnonymousBlock())
        return "RenderBlock (anonymous)";
    // FIXME: Temporary hack while the new generated content system is being implemented.
    if (isPseudoElement())
        return "RenderBlock (generated)";
    if (isAnonymous())
        return "RenderBlock (generated)";
    if (isRelPositioned())
        return "RenderBlock (relative positioned)";
    return "RenderBlock";
}

RenderBlock* RenderBlock::createAnonymousWithParentRendererAndDisplay(const RenderObject* parent, EDisplay display)
{
    // FIXME: Do we need to convert all our inline displays to block-type in the anonymous logic ?
    EDisplay newDisplay;
    RenderBlock* newBox = 0;
    if (display == FLEX || display == INLINE_FLEX) {
        newBox = RenderFlexibleBox::createAnonymous(&parent->document());
        newDisplay = FLEX;
    } else {
        newBox = RenderBlockFlow::createAnonymous(&parent->document());
        newDisplay = BLOCK;
    }

    RefPtr<RenderStyle> newStyle = RenderStyle::createAnonymousStyleWithDisplay(parent->style(), newDisplay);
    newBox->setStyle(newStyle.release());
    return newBox;
}

RenderBlockFlow* RenderBlock::createAnonymousColumnsWithParentRenderer(const RenderObject* parent)
{
    RefPtr<RenderStyle> newStyle = RenderStyle::createAnonymousStyleWithDisplay(parent->style(), BLOCK);
    newStyle->inheritColumnPropertiesFrom(parent->style());

    RenderBlockFlow* newBox = RenderBlockFlow::createAnonymous(&parent->document());
    newBox->setStyle(newStyle.release());
    return newBox;
}

RenderBlockFlow* RenderBlock::createAnonymousColumnSpanWithParentRenderer(const RenderObject* parent)
{
    RefPtr<RenderStyle> newStyle = RenderStyle::createAnonymousStyleWithDisplay(parent->style(), BLOCK);
    newStyle->setColumnSpan(ColumnSpanAll);

    RenderBlockFlow* newBox = RenderBlockFlow::createAnonymous(&parent->document());
    newBox->setStyle(newStyle.release());
    return newBox;
}

static bool recalcNormalFlowChildOverflowIfNeeded(RenderObject* renderer)
{
    if (renderer->isOutOfFlowPositioned() || !renderer->needsOverflowRecalcAfterStyleChange())
        return false;

    ASSERT(renderer->isRenderBlock());
    return toRenderBlock(renderer)->recalcOverflowAfterStyleChange();
}

bool RenderBlock::recalcChildOverflowAfterStyleChange()
{
    ASSERT(childNeedsOverflowRecalcAfterStyleChange());
    setChildNeedsOverflowRecalcAfterStyleChange(false);

    bool childrenOverflowChanged = false;

    if (childrenInline()) {
        ListHashSet<RootInlineBox*> lineBoxes;
        for (InlineWalker walker(this); !walker.atEnd(); walker.advance()) {
            RenderObject* renderer = walker.current();
            if (recalcNormalFlowChildOverflowIfNeeded(renderer)) {
                childrenOverflowChanged = true;
                if (InlineBox* inlineBoxWrapper = toRenderBlock(renderer)->inlineBoxWrapper())
                    lineBoxes.add(&inlineBoxWrapper->root());
            }
        }

        // FIXME: Glyph overflow will get lost in this case, but not really a big deal.
        GlyphOverflowAndFallbackFontsMap textBoxDataMap;
        for (ListHashSet<RootInlineBox*>::const_iterator it = lineBoxes.begin(); it != lineBoxes.end(); ++it) {
            RootInlineBox* box = *it;
            box->computeOverflow(box->lineTop(), box->lineBottom(), textBoxDataMap);
        }
    } else {
        for (RenderBox* box = firstChildBox(); box; box = box->nextSiblingBox()) {
            if (recalcNormalFlowChildOverflowIfNeeded(box))
                childrenOverflowChanged = true;
        }
    }

    TrackedRendererListHashSet* positionedDescendants = positionedObjects();
    if (!positionedDescendants)
        return childrenOverflowChanged;

    TrackedRendererListHashSet::iterator end = positionedDescendants->end();
    for (TrackedRendererListHashSet::iterator it = positionedDescendants->begin(); it != end; ++it) {
        RenderBox* box = *it;

        if (!box->needsOverflowRecalcAfterStyleChange())
            continue;
        RenderBlock* block = toRenderBlock(box);
        if (!block->recalcOverflowAfterStyleChange() || box->style()->position() == FixedPosition)
            continue;

        childrenOverflowChanged = true;
    }
    return childrenOverflowChanged;
}

bool RenderBlock::recalcOverflowAfterStyleChange()
{
    ASSERT(needsOverflowRecalcAfterStyleChange());

    bool childrenOverflowChanged = false;
    if (childNeedsOverflowRecalcAfterStyleChange())
        childrenOverflowChanged = recalcChildOverflowAfterStyleChange();

    if (!selfNeedsOverflowRecalcAfterStyleChange() && !childrenOverflowChanged)
        return false;

    setSelfNeedsOverflowRecalcAfterStyleChange(false);
    // If the current block needs layout, overflow will be recalculated during
    // layout time anyway. We can safely exit here.
    if (needsLayout())
        return false;

    LayoutUnit oldClientAfterEdge = hasRenderOverflow() ? m_overflow->layoutClientAfterEdge() : clientLogicalBottom();
    computeOverflow(oldClientAfterEdge, true);

    if (hasOverflowClip())
        layer()->scrollableArea()->updateAfterOverflowRecalc();

    return !hasOverflowClip();
}

#if ENABLE(ASSERT)
void RenderBlock::checkPositionedObjectsNeedLayout()
{
    if (!gPositionedDescendantsMap)
        return;

    if (TrackedRendererListHashSet* positionedDescendantSet = positionedObjects()) {
        TrackedRendererListHashSet::const_iterator end = positionedDescendantSet->end();
        for (TrackedRendererListHashSet::const_iterator it = positionedDescendantSet->begin(); it != end; ++it) {
            RenderBox* currBox = *it;
            ASSERT(!currBox->needsLayout());
        }
    }
}

#endif

#ifndef NDEBUG

void RenderBlock::showLineTreeAndMark(const InlineBox* markedBox1, const char* markedLabel1, const InlineBox* markedBox2, const char* markedLabel2, const RenderObject* obj) const
{
    showRenderObject();
    for (const RootInlineBox* root = firstRootBox(); root; root = root->nextRootBox())
        root->showLineTreeAndMark(markedBox1, markedLabel1, markedBox2, markedLabel2, obj, 1);
}

#endif

} // namespace blink<|MERGE_RESOLUTION|>--- conflicted
+++ resolved
@@ -2455,14 +2455,14 @@
     return result;
 }
 
-<<<<<<< HEAD
 IntRect alignSelectionRectToDevicePixels(LayoutRect& rect)
 {
     LayoutUnit roundedX = rect.x().round();
     return IntRect(roundedX, rect.y().round(),
         (rect.maxX() - roundedX).round(),
         snapSizeToPixel(rect.height(), rect.y()));
-=======
+}
+
 void RenderBlock::getLineSelectionLogicalLeftAndRight(RenderBlock *rootBlock, const LayoutSize& offsetFromRootBlock, RootInlineBox* line,
                                                       LayoutUnit& logicalLeft, LayoutUnit& logicalRight)
 {
@@ -2543,7 +2543,6 @@
                 logicalLeft = max(logicalLeft, firstBoxSelRect.x());
         }
     }
->>>>>>> 54ec6379
 }
 
 LayoutRect RenderBlock::blockSelectionGap(RenderBlock* rootBlock, const LayoutPoint& rootBlockPhysicalPosition, const LayoutSize& offsetFromRootBlock,
