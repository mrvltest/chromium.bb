--- conflicted
+++ resolved
@@ -1590,10 +1590,7 @@
 bool RenderBlock::createsBlockFormattingContext() const
 {
     return isInlineBlockOrInlineTable() || isFloatingOrOutOfFlowPositioned() || hasOverflowClip() || (parent() && parent()->isFlexibleBoxIncludingDeprecated())
-<<<<<<< HEAD
         || style()->specifiesColumns() || isTableCell() || isTableCaption() || isFieldset() || isWritingModeRoot() || isRoot() || style()->columnSpan();
-=======
-           || hasColumns() || isTableCell() || isTableCaption() || isFieldset() || isWritingModeRoot() || isRoot();
 }
 
 LayoutUnit RenderBlock::additionalMarginStart() const
@@ -1604,31 +1601,6 @@
 
     RenderBox *previousBox = previousSiblingBox();
     return previousBox ? previousBox->additionalMarginStart() : 40;
-}
-
-LayoutUnit RenderBlock::computeStartPositionDeltaForChildAvoidingFloats(const RenderBox* child, LayoutUnit childMarginStart, RenderRegion* region)
-{
-    LayoutUnit startPosition = startOffsetForContent(region);
-
-    // Add in our start margin.
-    LayoutUnit oldPosition = startPosition + childMarginStart;
-    LayoutUnit newPosition = oldPosition;
-
-    LayoutUnit blockOffset = logicalTopForChild(child);
-    if (region)
-        blockOffset = max(blockOffset, blockOffset + (region->logicalTopForFlowThreadContent() - offsetFromLogicalTopOfFirstPage()));
-
-    LayoutUnit startOff = startOffsetForLine(blockOffset, false, region, logicalHeightForChild(child));
-
-    if (style()->textAlign() != WEBKIT_CENTER && !child->style()->marginStartUsing(style()).isAuto()) {
-        if (childMarginStart < 0)
-            startOff += childMarginStart;
-        newPosition = max(newPosition, startOff); // Let the float sit in the child's margin if it can fit.
-    } else if (startOff != startPosition)
-        newPosition = startOff + childMarginStart;
-
-    return newPosition - oldPosition;
->>>>>>> 3ae7ea63
 }
 
 void RenderBlock::determineLogicalLeftPositionForChild(RenderBox* child, ApplyLayoutDeltaMode applyDelta)
@@ -2632,64 +2604,18 @@
 
 LayoutUnit RenderBlock::logicalLeftSelectionOffset(RenderBlock* rootBlock, LayoutUnit position)
 {
-<<<<<<< HEAD
     // The border can potentially be further extended by our containingBlock().
     if (rootBlock != this)
         return containingBlock()->logicalLeftSelectionOffset(rootBlock, position + logicalTop());
     return logicalLeftOffsetForContent();
-=======
-    LayoutUnit logicalLeft = logicalLeftOffsetForLine(position, false);
-    if (logicalLeft == logicalLeftOffsetForContent()) {
-        if (rootBlock != this)
-            // The border can potentially be further extended by our containingBlock().
-            logicalLeft = containingBlock()->logicalLeftSelectionOffset(rootBlock, position + logicalTop());
-        if (isListItem() && style()->isLeftToRightDirection()) {
-            logicalLeft += additionalMarginStart();
-        }
-        return logicalLeft;
-    } else {
-        RenderBlock* cb = this;
-        while (cb != rootBlock) {
-            if (cb->isListItem() && cb->style()->isLeftToRightDirection()) {
-                logicalLeft += cb->additionalMarginStart();
-            }
-            logicalLeft += cb->logicalLeft();
-            cb = cb->containingBlock();
-        }
-    }
-    return logicalLeft;
->>>>>>> 3ae7ea63
 }
 
 LayoutUnit RenderBlock::logicalRightSelectionOffset(RenderBlock* rootBlock, LayoutUnit position)
 {
-<<<<<<< HEAD
     // The border can potentially be further extended by our containingBlock().
     if (rootBlock != this)
         return containingBlock()->logicalRightSelectionOffset(rootBlock, position + logicalTop());
     return logicalRightOffsetForContent();
-=======
-    LayoutUnit logicalRight = logicalRightOffsetForLine(position, false);
-    if (logicalRight == logicalRightOffsetForContent()) {
-        if (rootBlock != this)
-            // The border can potentially be further extended by our containingBlock().
-            logicalRight = containingBlock()->logicalRightSelectionOffset(rootBlock, position + logicalTop());
-        if (isListItem() && !style()->isLeftToRightDirection()) {
-            logicalRight -= additionalMarginStart();
-        }
-        return logicalRight;
-    } else {
-        RenderBlock* cb = this;
-        while (cb != rootBlock) {
-            if (cb->isListItem() && !cb->style()->isLeftToRightDirection()) {
-                logicalRight -= cb->additionalMarginStart();
-            }
-            logicalRight += cb->logicalLeft();
-            cb = cb->containingBlock();
-        }
-    }
-    return logicalRight;
->>>>>>> 3ae7ea63
 }
 
 RenderBlock* RenderBlock::blockBeforeWithinSelectionRoot(LayoutSize& offset) const
