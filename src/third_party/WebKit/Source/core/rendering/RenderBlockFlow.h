/*
 * Copyright (C) 1999 Lars Knoll (knoll@kde.org)
 *           (C) 1999 Antti Koivisto (koivisto@kde.org)
 *           (C) 2007 David Smith (catfish.man@gmail.com)
 * Copyright (C) 2003-2013 Apple Inc. All rights reserved.
 * Copyright (C) Research In Motion Limited 2010. All rights reserved.
 * Copyright (C) 2013 Google Inc. All rights reserved.
 *
 * Redistribution and use in source and binary forms, with or without
 * modification, are permitted provided that the following conditions are
 * met:
 *
 *     * Redistributions of source code must retain the above copyright
 * notice, this list of conditions and the following disclaimer.
 *     * Redistributions in binary form must reproduce the above
 * copyright notice, this list of conditions and the following disclaimer
 * in the documentation and/or other materials provided with the
 * distribution.
 *     * Neither the name of Google Inc. nor the names of its
 * contributors may be used to endorse or promote products derived from
 * this software without specific prior written permission.
 *
 * THIS SOFTWARE IS PROVIDED BY THE COPYRIGHT HOLDERS AND CONTRIBUTORS
 * "AS IS" AND ANY EXPRESS OR IMPLIED WARRANTIES, INCLUDING, BUT NOT
 * LIMITED TO, THE IMPLIED WARRANTIES OF MERCHANTABILITY AND FITNESS FOR
 * A PARTICULAR PURPOSE ARE DISCLAIMED. IN NO EVENT SHALL THE COPYRIGHT
 * OWNER OR CONTRIBUTORS BE LIABLE FOR ANY DIRECT, INDIRECT, INCIDENTAL,
 * SPECIAL, EXEMPLARY, OR CONSEQUENTIAL DAMAGES (INCLUDING, BUT NOT
 * LIMITED TO, PROCUREMENT OF SUBSTITUTE GOODS OR SERVICES; LOSS OF USE,
 * DATA, OR PROFITS; OR BUSINESS INTERRUPTION) HOWEVER CAUSED AND ON ANY
 * THEORY OF LIABILITY, WHETHER IN CONTRACT, STRICT LIABILITY, OR TORT
 * (INCLUDING NEGLIGENCE OR OTHERWISE) ARISING IN ANY WAY OUT OF THE USE
 * OF THIS SOFTWARE, EVEN IF ADVISED OF THE POSSIBILITY OF SUCH DAMAGE.
 */

#ifndef RenderBlockFlow_h
#define RenderBlockFlow_h

#include "core/rendering/FloatingObjects.h"
#include "core/rendering/RenderBlock.h"
#include "core/rendering/line/TrailingObjects.h"
#include "core/rendering/style/RenderStyleConstants.h"

namespace blink {

class MarginInfo;
class LineBreaker;
class LineInfo;
class LineWidth;
class RenderMultiColumnFlowThread;
class RenderRubyRun;
template <class Run> class BidiRunList;

class RenderBlockFlow : public RenderBlock {
public:
    explicit RenderBlockFlow(ContainerNode*);
    virtual ~RenderBlockFlow();
    virtual void trace(Visitor*) override;

    static RenderBlockFlow* createAnonymous(Document*);

    virtual bool isRenderBlockFlow() const override final { return true; }

    virtual void layoutBlock(bool relayoutChildren) override;

    virtual void computeOverflow(LayoutUnit oldClientAfterEdge, bool recomputeFloats = false) override;

    virtual void deleteLineBoxTree() override final;

    LayoutUnit availableLogicalWidthForLine(LayoutUnit position, bool shouldIndentText, LayoutUnit logicalHeight = 0) const
    {
        return max<LayoutUnit>(0, logicalRightOffsetForLine(position, shouldIndentText, logicalHeight) - logicalLeftOffsetForLine(position, shouldIndentText, logicalHeight));
    }
    LayoutUnit logicalRightOffsetForLine(LayoutUnit position, bool shouldIndentText, LayoutUnit logicalHeight = 0) const
    {
        return logicalRightOffsetForLine(position, logicalRightOffsetForContent(), shouldIndentText, logicalHeight);
    }
    LayoutUnit logicalLeftOffsetForLine(LayoutUnit position, bool shouldIndentText, LayoutUnit logicalHeight = 0) const
    {
        return logicalLeftOffsetForLine(position, logicalLeftOffsetForContent(), shouldIndentText, logicalHeight);
    }
    LayoutUnit startOffsetForLine(LayoutUnit position, bool shouldIndentText, LayoutUnit logicalHeight = 0) const
    {
        return style()->isLeftToRightDirection() ? logicalLeftOffsetForLine(position, shouldIndentText, logicalHeight)
            : logicalWidth() - logicalRightOffsetForLine(position, shouldIndentText, logicalHeight);
    }
    LayoutUnit endOffsetForLine(LayoutUnit position, bool shouldIndentText, LayoutUnit logicalHeight = 0) const
    {
        return !style()->isLeftToRightDirection() ? logicalLeftOffsetForLine(position, shouldIndentText, logicalHeight)
            : logicalWidth() - logicalRightOffsetForLine(position, shouldIndentText, logicalHeight);
    }

    // FIXME-BLOCKFLOW: Move this into RenderBlockFlow once there are no calls
    // in RenderBlock. http://crbug.com/393945, http://crbug.com/302024
    using RenderBlock::lineBoxes;
    using RenderBlock::firstLineBox;
    using RenderBlock::lastLineBox;
    using RenderBlock::firstRootBox;
    using RenderBlock::lastRootBox;

    virtual LayoutUnit logicalLeftSelectionOffset(const RenderBlock* rootBlock, LayoutUnit position) const override;
    virtual LayoutUnit logicalRightSelectionOffset(const RenderBlock* rootBlock, LayoutUnit position) const override;

    RootInlineBox* createAndAppendRootInlineBox();

    void markAllDescendantsWithFloatsForLayout(RenderBox* floatToRemove = 0, bool inLayout = true);
    void markSiblingsWithFloatsForLayout(RenderBox* floatToRemove = 0);

    bool containsFloats() const { return m_floatingObjects && !m_floatingObjects->set().isEmpty(); }
    bool containsFloat(RenderBox*) const;

    void removeFloatingObjects();

    virtual void addChild(RenderObject* newChild, RenderObject* beforeChild = 0) override;

    void moveAllChildrenIncludingFloatsTo(RenderBlock* toBlock, bool fullRemoveInsert);

    bool generatesLineBoxesForInlineChild(RenderObject*);

    LayoutUnit logicalTopForFloat(const FloatingObject* floatingObject) const { return isHorizontalWritingMode() ? floatingObject->y() : floatingObject->x(); }
    LayoutUnit logicalBottomForFloat(const FloatingObject* floatingObject) const { return isHorizontalWritingMode() ? floatingObject->maxY() : floatingObject->maxX(); }
    LayoutUnit logicalLeftForFloat(const FloatingObject* floatingObject) const { return isHorizontalWritingMode() ? floatingObject->x() : floatingObject->y(); }
    LayoutUnit logicalRightForFloat(const FloatingObject* floatingObject) const { return isHorizontalWritingMode() ? floatingObject->maxX() : floatingObject->maxY(); }
    LayoutUnit logicalWidthForFloat(const FloatingObject* floatingObject) const { return isHorizontalWritingMode() ? floatingObject->width() : floatingObject->height(); }
    LayoutUnit logicalHeightForFloat(const FloatingObject* floatingObject) const { return isHorizontalWritingMode() ? floatingObject->height() : floatingObject->width(); }
    LayoutSize logicalSizeForFloat(const FloatingObject* floatingObject) const { return isHorizontalWritingMode() ? LayoutSize(floatingObject->width(), floatingObject->height()) : LayoutSize(floatingObject->height(), floatingObject->width()); }

    int pixelSnappedLogicalTopForFloat(const FloatingObject* floatingObject) const { return isHorizontalWritingMode() ? floatingObject->frameRect().pixelSnappedY() : floatingObject->frameRect().pixelSnappedX(); }
    int pixelSnappedLogicalBottomForFloat(const FloatingObject* floatingObject) const { return isHorizontalWritingMode() ? floatingObject->frameRect().pixelSnappedMaxY() : floatingObject->frameRect().pixelSnappedMaxX(); }
    int pixelSnappedLogicalLeftForFloat(const FloatingObject* floatingObject) const { return isHorizontalWritingMode() ? floatingObject->frameRect().pixelSnappedX() : floatingObject->frameRect().pixelSnappedY(); }
    int pixelSnappedLogicalRightForFloat(const FloatingObject* floatingObject) const { return isHorizontalWritingMode() ? floatingObject->frameRect().pixelSnappedMaxX() : floatingObject->frameRect().pixelSnappedMaxY(); }

    void setLogicalTopForFloat(FloatingObject* floatingObject, LayoutUnit logicalTop)
    {
        if (isHorizontalWritingMode())
            floatingObject->setY(logicalTop);
        else
            floatingObject->setX(logicalTop);
    }
    void setLogicalLeftForFloat(FloatingObject* floatingObject, LayoutUnit logicalLeft)
    {
        if (isHorizontalWritingMode())
            floatingObject->setX(logicalLeft);
        else
            floatingObject->setY(logicalLeft);
    }
    void setLogicalHeightForFloat(FloatingObject* floatingObject, LayoutUnit logicalHeight)
    {
        if (isHorizontalWritingMode())
            floatingObject->setHeight(logicalHeight);
        else
            floatingObject->setWidth(logicalHeight);
    }
    void setLogicalWidthForFloat(FloatingObject* floatingObject, LayoutUnit logicalWidth)
    {
        if (isHorizontalWritingMode())
            floatingObject->setWidth(logicalWidth);
        else
            floatingObject->setHeight(logicalWidth);
    }

    LayoutUnit startAlignedOffsetForLine(LayoutUnit position, bool shouldIndentText);

    void setStaticInlinePositionForChild(RenderBox&, LayoutUnit inlinePosition);
    void updateStaticInlinePositionForChild(RenderBox&, LayoutUnit logicalTop);

    static bool shouldSkipCreatingRunsForObject(RenderObject* obj)
    {
        return obj->isFloating() || (obj->isOutOfFlowPositioned() && !obj->style()->isOriginalDisplayInlineType() && !obj->container()->isRenderInline());
    }

    RenderMultiColumnFlowThread* multiColumnFlowThread() const { return m_rareData ? m_rareData->m_multiColumnFlowThread.get() : 0; }
    void resetMultiColumnFlowThread()
    {
        if (m_rareData)
            m_rareData->m_multiColumnFlowThread = nullptr;
    }

    void addOverflowFromInlineChildren();

    // FIXME: This should be const to avoid a const_cast, but can modify child dirty bits and RenderCombineText
    void computeInlinePreferredLogicalWidths(LayoutUnit& minLogicalWidth, LayoutUnit& maxLogicalWidth);

    virtual bool shouldPaintSelectionGaps() const override final;
    LayoutRect logicalLeftSelectionGap(const RenderBlock* rootBlock, const LayoutPoint& rootBlockPhysicalPosition, const LayoutSize& offsetFromRootBlock,
        const RenderObject* selObj, LayoutUnit logicalLeft, LayoutUnit logicalTop, LayoutUnit logicalHeight, const PaintInfo*) const;
    LayoutRect logicalRightSelectionGap(const RenderBlock* rootBlock, const LayoutPoint& rootBlockPhysicalPosition, const LayoutSize& offsetFromRootBlock,
        const RenderObject* selObj, LayoutUnit logicalRight, LayoutUnit logicalTop, LayoutUnit logicalHeight, const PaintInfo*) const;
    LayoutRect lineEndingSelectionGap(const RenderBlock* rootBlock, const LayoutPoint& rootBlockPhysicalPosition, const LayoutSize& offsetFromRootBlock,
        const RenderObject* selObj, LayoutUnit logicalEnd, LayoutUnit logicalTop, LayoutUnit logicalHeight, const PaintInfo*) const;
    void getLineEndingGapLogicalLeftAndRight(const RenderBlock* rootBlock, const LayoutSize& offsetFromRootBlock, LayoutUnit logicalEnd,
        LayoutUnit logicalTop, LayoutUnit logicalHeight, LayoutUnit& logicalLeft, LayoutUnit& logicalRight) const;
    void getSelectionGapInfo(const RenderBlock* rootBlock, bool& leftGap, bool& rightGap) const;

    virtual LayoutRect selectionRectForPaintInvalidation(const RenderLayerModelObject* paintInvalidationContainer) const override final;
    GapRects selectionGapRectsForPaintInvalidation(const RenderLayerModelObject* paintInvalidationContainer) const;
    GapRects selectionGaps(const RenderBlock* rootBlock, const LayoutPoint& rootBlockPhysicalPosition, const LayoutSize& offsetFromRootBlock,
        LayoutUnit& lastLogicalTop, LayoutUnit& lastLogicalLeft, LayoutUnit& lastLogicalRight, const PaintInfo*,
        bool& shouldHighlightBeforeSide, bool& isAfterSideSelected) const;
    GapRects inlineSelectionGaps(const RenderBlock* rootBlock, const LayoutPoint& rootBlockPhysicalPosition, const LayoutSize& offsetFromRootBlock,
        LayoutUnit& lastLogicalTop, LayoutUnit& lastLogicalLeft, LayoutUnit& lastLogicalRight, const PaintInfo*,
        bool& shouldHighlightBeforeSide, bool& isAfterSideSelected) const;
<<<<<<< HEAD
=======
    GapRects blockSelectionGaps(const RenderBlock* rootBlock, const LayoutPoint& rootBlockPhysicalPosition, const LayoutSize& offsetFromRootBlock,
        LayoutUnit& lastLogicalTop, LayoutUnit& lastLogicalLeft, LayoutUnit& lastLogicalRight, const PaintInfo*,
        bool& shouldHighlightBeforeSide, bool& isAfterSideSelected) const;
    void getLineSelectionLogicalLeftAndRight(const RenderBlock *rootBlock, const LayoutSize& offsetFromRootBlock, RootInlineBox* line,
        LayoutUnit& logicalLeft, LayoutUnit& logicalRight) const;
    LayoutRect blockSelectionGap(const RenderBlock* rootBlock, const LayoutPoint& rootBlockPhysicalPosition, const LayoutSize& offsetFromRootBlock,
        LayoutUnit lastLogicalTop, LayoutUnit lastLogicalLeft, LayoutUnit lastLogicalRight, LayoutUnit logicalBottom, const PaintInfo*) const;
>>>>>>> dd3f5914

    LayoutUnit paginationStrut() const { return m_rareData ? m_rareData->m_paginationStrut : LayoutUnit(); }
    void setPaginationStrut(LayoutUnit);

    virtual bool avoidsFloats() const override;

    using RenderBoxModelObject::moveChildrenTo;
    virtual void moveChildrenTo(RenderBoxModelObject* toBoxModelObject, RenderObject* startChild, RenderObject* endChild, RenderObject* beforeChild, bool fullRemoveInsert = false) override;

    LayoutUnit xPositionForFloatIncludingMargin(const FloatingObject* child) const
    {
        if (isHorizontalWritingMode())
            return child->x() + child->renderer()->marginLeft();

        return child->x() + marginBeforeForChild(*(child->renderer()));
    }

    LayoutUnit yPositionForFloatIncludingMargin(const FloatingObject* child) const
    {
        if (isHorizontalWritingMode())
            return child->y() + marginBeforeForChild(*(child->renderer()));

        return child->y() + child->renderer()->marginTop();
    }

    LayoutSize positionForFloatIncludingMargin(const FloatingObject* child) const
    {
        if (isHorizontalWritingMode()) {
            return LayoutSize(child->x() + child->renderer()->marginLeft(),
                child->y() + marginBeforeForChild(*(child->renderer())));
        }

        return LayoutSize(child->x() + marginBeforeForChild(*(child->renderer())),
            child->y() + child->renderer()->marginTop());
    }

    LayoutPoint flipFloatForWritingModeForChild(const FloatingObject*, const LayoutPoint&) const;

protected:
    void rebuildFloatsFromIntruding();
    void layoutInlineChildren(bool relayoutChildren, LayoutUnit& paintInvalidationLogicalTop, LayoutUnit& paintInvalidationLogicalBottom, LayoutUnit afterEdge);

    void createFloatingObjects();

    virtual void styleWillChange(StyleDifference, const RenderStyle& newStyle) override;
    virtual void styleDidChange(StyleDifference, const RenderStyle* oldStyle) override;

    void updateBlockChildDirtyBitsBeforeLayout(bool relayoutChildren, RenderBox&);

    void addOverflowFromFloats();

    LayoutUnit logicalRightOffsetForLine(LayoutUnit logicalTop, LayoutUnit fixedOffset, bool applyTextIndent, LayoutUnit logicalHeight = 0) const
    {
        return adjustLogicalRightOffsetForLine(logicalRightFloatOffsetForLine(logicalTop, fixedOffset, logicalHeight), applyTextIndent);
    }
    LayoutUnit logicalLeftOffsetForLine(LayoutUnit logicalTop, LayoutUnit fixedOffset, bool applyTextIndent, LayoutUnit logicalHeight = 0) const
    {
        return adjustLogicalLeftOffsetForLine(logicalLeftFloatOffsetForLine(logicalTop, fixedOffset, logicalHeight), applyTextIndent);
    }

    virtual RenderObject* layoutSpecialExcludedChild(bool /*relayoutChildren*/, SubtreeLayoutScope&);
    virtual bool updateLogicalWidthAndColumnWidth() override;

    void setLogicalLeftForChild(RenderBox& child, LayoutUnit logicalLeft);
    void setLogicalTopForChild(RenderBox& child, LayoutUnit logicalTop);
    void determineLogicalLeftPositionForChild(RenderBox& child);

private:
    bool layoutBlockFlow(bool relayoutChildren, LayoutUnit& pageLogicalHeight, SubtreeLayoutScope&);
    void layoutBlockChildren(bool relayoutChildren, SubtreeLayoutScope&, LayoutUnit beforeEdge, LayoutUnit afterEdge);

    void layoutBlockChild(RenderBox& child, MarginInfo&, LayoutUnit& previousFloatLogicalBottom);
    void adjustPositionedBlock(RenderBox& child, const MarginInfo&);
    void adjustFloatingBlock(const MarginInfo&);

    LayoutPoint computeLogicalLocationForFloat(const FloatingObject*, LayoutUnit logicalTopOffset) const;

    FloatingObject* insertFloatingObject(RenderBox&);
    void removeFloatingObject(RenderBox*);
    void removeFloatingObjectsBelow(FloatingObject*, int logicalOffset);

    // Called from lineWidth, to position the floats added in the last line.
    // Returns true if and only if it has positioned any floats.
    bool positionNewFloats(LineWidth* = 0);

    LayoutUnit getClearDelta(RenderBox* child, LayoutUnit yPos);

    bool hasOverhangingFloats() { return parent() && !hasColumns() && containsFloats() && lowestFloatLogicalBottom() > logicalHeight(); }
    bool hasOverhangingFloat(RenderBox*);
    void addIntrudingFloats(RenderBlockFlow* prev, LayoutUnit xoffset, LayoutUnit yoffset);
    void addOverhangingFloats(RenderBlockFlow* child, bool makeChildPaintOtherFloats);

    LayoutUnit lowestFloatLogicalBottom(FloatingObject::Type = FloatingObject::FloatLeftRight) const;
    LayoutUnit nextFloatLogicalBottomBelow(LayoutUnit, ShapeOutsideFloatOffsetMode = ShapeOutsideFloatMarginBoxOffset) const;

    virtual bool hitTestFloats(const HitTestRequest&, HitTestResult&, const HitTestLocation& locationInContainer, const LayoutPoint& accumulatedOffset) override final;

    virtual void invalidatePaintForOverhangingFloats(bool paintAllDescendants) override final;
    virtual void invalidatePaintForOverflow() override final;
    virtual void paintFloats(const PaintInfo&, const LayoutPoint&, bool preservePhase = false) override final;
    virtual void paintSelection(const PaintInfo&, const LayoutPoint&) override final;
    virtual void clipOutFloatingObjects(const RenderBlock*, const PaintInfo*, const LayoutPoint&, const LayoutSize&) const override;
    void clearFloats(EClear);

    LayoutUnit logicalRightFloatOffsetForLine(LayoutUnit logicalTop, LayoutUnit fixedOffset, LayoutUnit logicalHeight) const;
    LayoutUnit logicalLeftFloatOffsetForLine(LayoutUnit logicalTop, LayoutUnit fixedOffset, LayoutUnit logicalHeight) const;

    LayoutUnit logicalRightOffsetForPositioningFloat(LayoutUnit logicalTop, LayoutUnit fixedOffset, bool applyTextIndent, LayoutUnit* heightRemaining) const;
    LayoutUnit logicalLeftOffsetForPositioningFloat(LayoutUnit logicalTop, LayoutUnit fixedOffset, bool applyTextIndent, LayoutUnit* heightRemaining) const;

    LayoutUnit adjustLogicalRightOffsetForLine(LayoutUnit offsetFromFloats, bool applyTextIndent) const;
    LayoutUnit adjustLogicalLeftOffsetForLine(LayoutUnit offsetFromFloats, bool applyTextIndent) const;

    virtual RootInlineBox* createRootInlineBox(); // Subclassed by SVG

    bool isPagedOverflow(const RenderStyle*);

    enum FlowThreadType {
        NoFlowThread,
        MultiColumnFlowThread,
        PagedFlowThread
    };

    FlowThreadType flowThreadType(const RenderStyle*);

    RenderMultiColumnFlowThread* createMultiColumnFlowThread(FlowThreadType);
    void createOrDestroyMultiColumnFlowThreadIfNeeded(const RenderStyle* oldStyle);

    void updateLogicalWidthForAlignment(const ETextAlign&, const RootInlineBox*, BidiRun* trailingSpaceRun, float& logicalLeft, float& totalLogicalWidth, float& availableLogicalWidth, unsigned expansionOpportunityCount);
    void checkForPaginationLogicalHeightChange(LayoutUnit& pageLogicalHeight, bool& pageLogicalHeightChanged, bool& hasSpecifiedPageLogicalHeight);
    bool shouldRelayoutForPagination(LayoutUnit& pageLogicalHeight, LayoutUnit layoutOverflowLogicalBottom) const;
    void setColumnCountAndHeight(unsigned count, LayoutUnit pageLogicalHeight);

    bool shouldBreakAtLineToAvoidWidow() const { return m_rareData && m_rareData->m_lineBreakToAvoidWidow >= 0; }
    void clearShouldBreakAtLineToAvoidWidow() const;
    int lineBreakToAvoidWidow() const { return m_rareData ? m_rareData->m_lineBreakToAvoidWidow : -1; }
    void setBreakAtLineToAvoidWidow(int);
    void clearDidBreakAtLineToAvoidWidow();
    void setDidBreakAtLineToAvoidWidow();
    bool didBreakAtLineToAvoidWidow() const { return m_rareData && m_rareData->m_didBreakAtLineToAvoidWidow; }

public:
    struct FloatWithRect {
        FloatWithRect(RenderBox* f)
            : object(f)
            , rect(f->frameRect())
            , everHadLayout(f->everHadLayout())
        {
            rect.expand(f->marginBoxOutsets());
        }

        RenderBox* object;
        LayoutRect rect;
        bool everHadLayout;
    };

    class MarginValues {
    public:
        MarginValues(LayoutUnit beforePos, LayoutUnit beforeNeg, LayoutUnit afterPos, LayoutUnit afterNeg)
            : m_positiveMarginBefore(beforePos)
            , m_negativeMarginBefore(beforeNeg)
            , m_positiveMarginAfter(afterPos)
            , m_negativeMarginAfter(afterNeg)
        { }

        LayoutUnit positiveMarginBefore() const { return m_positiveMarginBefore; }
        LayoutUnit negativeMarginBefore() const { return m_negativeMarginBefore; }
        LayoutUnit positiveMarginAfter() const { return m_positiveMarginAfter; }
        LayoutUnit negativeMarginAfter() const { return m_negativeMarginAfter; }

        void setPositiveMarginBefore(LayoutUnit pos) { m_positiveMarginBefore = pos; }
        void setNegativeMarginBefore(LayoutUnit neg) { m_negativeMarginBefore = neg; }
        void setPositiveMarginAfter(LayoutUnit pos) { m_positiveMarginAfter = pos; }
        void setNegativeMarginAfter(LayoutUnit neg) { m_negativeMarginAfter = neg; }

    private:
        LayoutUnit m_positiveMarginBefore;
        LayoutUnit m_negativeMarginBefore;
        LayoutUnit m_positiveMarginAfter;
        LayoutUnit m_negativeMarginAfter;
    };
    MarginValues marginValuesForChild(RenderBox& child) const;

    // Allocated only when some of these fields have non-default values
    struct RenderBlockFlowRareData : public NoBaseWillBeGarbageCollected<RenderBlockFlowRareData> {
        WTF_MAKE_NONCOPYABLE(RenderBlockFlowRareData); WTF_MAKE_FAST_ALLOCATED_WILL_BE_REMOVED;
    public:
        RenderBlockFlowRareData(const RenderBlockFlow* block)
            : m_margins(positiveMarginBeforeDefault(block), negativeMarginBeforeDefault(block), positiveMarginAfterDefault(block), negativeMarginAfterDefault(block))
            , m_paginationStrut(0)
            , m_multiColumnFlowThread(nullptr)
            , m_lineBreakToAvoidWidow(-1)
            , m_didBreakAtLineToAvoidWidow(false)
            , m_discardMarginBefore(false)
            , m_discardMarginAfter(false)
        {
        }
        void trace(Visitor*);

        static LayoutUnit positiveMarginBeforeDefault(const RenderBlockFlow* block)
        {
            return std::max<LayoutUnit>(block->marginBefore(), 0);
        }
        static LayoutUnit negativeMarginBeforeDefault(const RenderBlockFlow* block)
        {
            return std::max<LayoutUnit>(-block->marginBefore(), 0);
        }
        static LayoutUnit positiveMarginAfterDefault(const RenderBlockFlow* block)
        {
            return std::max<LayoutUnit>(block->marginAfter(), 0);
        }
        static LayoutUnit negativeMarginAfterDefault(const RenderBlockFlow* block)
        {
            return std::max<LayoutUnit>(-block->marginAfter(), 0);
        }

        MarginValues m_margins;
        LayoutUnit m_paginationStrut;

        RawPtrWillBeMember<RenderMultiColumnFlowThread> m_multiColumnFlowThread;

        int m_lineBreakToAvoidWidow;
        bool m_didBreakAtLineToAvoidWidow : 1;
        bool m_discardMarginBefore : 1;
        bool m_discardMarginAfter : 1;
    };
    LayoutUnit marginOffsetForSelfCollapsingBlock();

    FloatingObjects* floatingObjects() { return m_floatingObjects.get(); }


protected:
    LayoutUnit maxPositiveMarginBefore() const { return m_rareData ? m_rareData->m_margins.positiveMarginBefore() : RenderBlockFlowRareData::positiveMarginBeforeDefault(this); }
    LayoutUnit maxNegativeMarginBefore() const { return m_rareData ? m_rareData->m_margins.negativeMarginBefore() : RenderBlockFlowRareData::negativeMarginBeforeDefault(this); }
    LayoutUnit maxPositiveMarginAfter() const { return m_rareData ? m_rareData->m_margins.positiveMarginAfter() : RenderBlockFlowRareData::positiveMarginAfterDefault(this); }
    LayoutUnit maxNegativeMarginAfter() const { return m_rareData ? m_rareData->m_margins.negativeMarginAfter() : RenderBlockFlowRareData::negativeMarginAfterDefault(this); }

    void setMaxMarginBeforeValues(LayoutUnit pos, LayoutUnit neg);
    void setMaxMarginAfterValues(LayoutUnit pos, LayoutUnit neg);

    void setMustDiscardMarginBefore(bool = true);
    void setMustDiscardMarginAfter(bool = true);

    bool mustDiscardMarginBefore() const;
    bool mustDiscardMarginAfter() const;

    bool mustDiscardMarginBeforeForChild(const RenderBox&) const;
    bool mustDiscardMarginAfterForChild(const RenderBox&) const;

    bool mustSeparateMarginBeforeForChild(const RenderBox&) const;
    bool mustSeparateMarginAfterForChild(const RenderBox&) const;

    void initMaxMarginValues()
    {
        if (m_rareData) {
            m_rareData->m_margins = MarginValues(RenderBlockFlowRareData::positiveMarginBeforeDefault(this) , RenderBlockFlowRareData::negativeMarginBeforeDefault(this),
                RenderBlockFlowRareData::positiveMarginAfterDefault(this), RenderBlockFlowRareData::negativeMarginAfterDefault(this));

            m_rareData->m_discardMarginBefore = false;
            m_rareData->m_discardMarginAfter = false;
        }
    }

    virtual ETextAlign textAlignmentForLine(bool endsWithSoftBreak) const;
private:
    virtual LayoutUnit collapsedMarginBefore() const override final { return maxPositiveMarginBefore() - maxNegativeMarginBefore(); }
    virtual LayoutUnit collapsedMarginAfter() const override final { return maxPositiveMarginAfter() - maxNegativeMarginAfter(); }

    LayoutUnit collapseMargins(RenderBox& child, MarginInfo&, bool childIsSelfCollapsing);
    LayoutUnit clearFloatsIfNeeded(RenderBox& child, MarginInfo&, LayoutUnit oldTopPosMargin, LayoutUnit oldTopNegMargin, LayoutUnit yPos, bool childIsSelfCollapsing);
    LayoutUnit estimateLogicalTopPosition(RenderBox& child, const MarginInfo&, LayoutUnit& estimateWithoutPagination);
    void marginBeforeEstimateForChild(RenderBox&, LayoutUnit&, LayoutUnit&, bool&) const;
    void handleAfterSideOfBlock(RenderBox* lastChild, LayoutUnit top, LayoutUnit bottom, MarginInfo&);
    void setCollapsedBottomMargin(const MarginInfo&);

    LayoutUnit applyBeforeBreak(RenderBox& child, LayoutUnit logicalOffset); // If the child has a before break, then return a new yPos that shifts to the top of the next page/column.
    LayoutUnit applyAfterBreak(RenderBox& child, LayoutUnit logicalOffset, MarginInfo&); // If the child has an after break, then return a new offset that shifts to the top of the next page/column.

    LayoutUnit adjustBlockChildForPagination(LayoutUnit logicalTopAfterClear, LayoutUnit estimateWithoutPagination, RenderBox& child, bool atBeforeSideOfBlock);
    // Computes a deltaOffset value that put a line at the top of the next page if it doesn't fit on the current page.
    void adjustLinePositionForPagination(RootInlineBox&, LayoutUnit& deltaOffset, RenderFlowThread*);
    // If the child is unsplittable and can't fit on the current page, return the top of the next page/column.
    LayoutUnit adjustForUnsplittableChild(RenderBox&, LayoutUnit logicalOffset, bool includeMargins = false);

    // Used to store state between styleWillChange and styleDidChange
    static bool s_canPropagateFloatIntoSibling;

    RenderBlockFlowRareData& ensureRareData();

    LayoutUnit m_paintInvalidationLogicalTop;
    LayoutUnit m_paintInvalidationLogicalBottom;

    virtual bool isSelfCollapsingBlock() const override;

protected:
    OwnPtrWillBeMember<RenderBlockFlowRareData> m_rareData;
    OwnPtr<FloatingObjects> m_floatingObjects;

    friend class BreakingContext; // FIXME: It uses insertFloatingObject and positionNewFloatOnLine, if we move those out from the private scope/add a helper to LineBreaker, we can remove this friend
    friend class MarginInfo;
    friend class LineBreaker;
    friend class LineWidth; // needs to know FloatingObject

// FIXME-BLOCKFLOW: These methods have implementations in
// RenderBlockLineLayout. They should be moved to the proper header once the
// line layout code is separated from RenderBlock and RenderBlockFlow.
// START METHODS DEFINED IN RenderBlockLineLayout
private:
    InlineFlowBox* createLineBoxes(RenderObject*, const LineInfo&, InlineBox* childBox);
    RootInlineBox* constructLine(BidiRunList<BidiRun>&, const LineInfo&);
    void setMarginsForRubyRun(BidiRun*, RenderRubyRun*, RenderObject*, const LineInfo&);
    void computeInlineDirectionPositionsForLine(RootInlineBox*, const LineInfo&, BidiRun* firstRun, BidiRun* trailingSpaceRun, bool reachedEnd, GlyphOverflowAndFallbackFontsMap&, VerticalPositionCache&, WordMeasurements&);
    BidiRun* computeInlineDirectionPositionsForSegment(RootInlineBox*, const LineInfo&, ETextAlign, float& logicalLeft,
        float& availableLogicalWidth, BidiRun* firstRun, BidiRun* trailingSpaceRun, GlyphOverflowAndFallbackFontsMap& textBoxDataMap, VerticalPositionCache&, WordMeasurements&);
    void computeBlockDirectionPositionsForLine(RootInlineBox*, BidiRun*, GlyphOverflowAndFallbackFontsMap&, VerticalPositionCache&);
    void appendFloatingObjectToLastLine(FloatingObject*);
    // Helper function for layoutInlineChildren()
    RootInlineBox* createLineBoxesFromBidiRuns(unsigned bidiLevel, BidiRunList<BidiRun>&, const InlineIterator& end, LineInfo&, VerticalPositionCache&, BidiRun* trailingSpaceRun, WordMeasurements&);
    void layoutRunsAndFloats(LineLayoutState&);
    const InlineIterator& restartLayoutRunsAndFloatsInRange(LayoutUnit oldLogicalHeight, LayoutUnit newLogicalHeight,  FloatingObject* lastFloatFromPreviousLine, InlineBidiResolver&,  const InlineIterator&);
    void layoutRunsAndFloatsInRange(LineLayoutState&, InlineBidiResolver&,
        const InlineIterator& cleanLineStart, const BidiStatus& cleanLineBidiStatus);
    void linkToEndLineIfNeeded(LineLayoutState&);
    static void markDirtyFloatsForPaintInvalidation(Vector<FloatWithRect>& floats);
    void checkFloatsInCleanLine(RootInlineBox*, Vector<FloatWithRect>&, size_t& floatIndex, bool& encounteredNewFloat, bool& dirtiedByFloat);
    RootInlineBox* determineStartPosition(LineLayoutState&, InlineBidiResolver&);
    void determineEndPosition(LineLayoutState&, RootInlineBox* startBox, InlineIterator& cleanLineStart, BidiStatus& cleanLineBidiStatus);
    bool checkPaginationAndFloatsAtEndLine(LineLayoutState&);
    bool matchedEndLine(LineLayoutState&, const InlineBidiResolver&, const InlineIterator& endLineStart, const BidiStatus& endLineStatus);
    void deleteEllipsisLineBoxes();
    void checkLinesForTextOverflow();
    // Positions new floats and also adjust all floats encountered on the line if any of them
    // have to move to the next page/column.
    bool positionNewFloatOnLine(FloatingObject* newFloat, FloatingObject* lastFloatFromPreviousLine, LineInfo&, LineWidth&);
    void positionDialog();

// END METHODS DEFINED IN RenderBlockLineLayout

};

DEFINE_RENDER_OBJECT_TYPE_CASTS(RenderBlockFlow, isRenderBlockFlow());

} // namespace blink

#endif // RenderBlockFlow_h<|MERGE_RESOLUTION|>--- conflicted
+++ resolved
@@ -200,8 +200,6 @@
     GapRects inlineSelectionGaps(const RenderBlock* rootBlock, const LayoutPoint& rootBlockPhysicalPosition, const LayoutSize& offsetFromRootBlock,
         LayoutUnit& lastLogicalTop, LayoutUnit& lastLogicalLeft, LayoutUnit& lastLogicalRight, const PaintInfo*,
         bool& shouldHighlightBeforeSide, bool& isAfterSideSelected) const;
-<<<<<<< HEAD
-=======
     GapRects blockSelectionGaps(const RenderBlock* rootBlock, const LayoutPoint& rootBlockPhysicalPosition, const LayoutSize& offsetFromRootBlock,
         LayoutUnit& lastLogicalTop, LayoutUnit& lastLogicalLeft, LayoutUnit& lastLogicalRight, const PaintInfo*,
         bool& shouldHighlightBeforeSide, bool& isAfterSideSelected) const;
@@ -209,7 +207,6 @@
         LayoutUnit& logicalLeft, LayoutUnit& logicalRight) const;
     LayoutRect blockSelectionGap(const RenderBlock* rootBlock, const LayoutPoint& rootBlockPhysicalPosition, const LayoutSize& offsetFromRootBlock,
         LayoutUnit lastLogicalTop, LayoutUnit lastLogicalLeft, LayoutUnit lastLogicalRight, LayoutUnit logicalBottom, const PaintInfo*) const;
->>>>>>> dd3f5914
 
     LayoutUnit paginationStrut() const { return m_rareData ? m_rareData->m_paginationStrut : LayoutUnit(); }
     void setPaginationStrut(LayoutUnit);
