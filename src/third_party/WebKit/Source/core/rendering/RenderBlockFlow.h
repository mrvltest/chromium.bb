/*
 * Copyright (C) 1999 Lars Knoll (knoll@kde.org)
 *           (C) 1999 Antti Koivisto (koivisto@kde.org)
 *           (C) 2007 David Smith (catfish.man@gmail.com)
 * Copyright (C) 2003-2013 Apple Inc. All rights reserved.
 * Copyright (C) Research In Motion Limited 2010. All rights reserved.
 * Copyright (C) 2013 Google Inc. All rights reserved.
 *
 * Redistribution and use in source and binary forms, with or without
 * modification, are permitted provided that the following conditions are
 * met:
 *
 *     * Redistributions of source code must retain the above copyright
 * notice, this list of conditions and the following disclaimer.
 *     * Redistributions in binary form must reproduce the above
 * copyright notice, this list of conditions and the following disclaimer
 * in the documentation and/or other materials provided with the
 * distribution.
 *     * Neither the name of Google Inc. nor the names of its
 * contributors may be used to endorse or promote products derived from
 * this software without specific prior written permission.
 *
 * THIS SOFTWARE IS PROVIDED BY THE COPYRIGHT HOLDERS AND CONTRIBUTORS
 * "AS IS" AND ANY EXPRESS OR IMPLIED WARRANTIES, INCLUDING, BUT NOT
 * LIMITED TO, THE IMPLIED WARRANTIES OF MERCHANTABILITY AND FITNESS FOR
 * A PARTICULAR PURPOSE ARE DISCLAIMED. IN NO EVENT SHALL THE COPYRIGHT
 * OWNER OR CONTRIBUTORS BE LIABLE FOR ANY DIRECT, INDIRECT, INCIDENTAL,
 * SPECIAL, EXEMPLARY, OR CONSEQUENTIAL DAMAGES (INCLUDING, BUT NOT
 * LIMITED TO, PROCUREMENT OF SUBSTITUTE GOODS OR SERVICES; LOSS OF USE,
 * DATA, OR PROFITS; OR BUSINESS INTERRUPTION) HOWEVER CAUSED AND ON ANY
 * THEORY OF LIABILITY, WHETHER IN CONTRACT, STRICT LIABILITY, OR TORT
 * (INCLUDING NEGLIGENCE OR OTHERWISE) ARISING IN ANY WAY OUT OF THE USE
 * OF THIS SOFTWARE, EVEN IF ADVISED OF THE POSSIBILITY OF SUCH DAMAGE.
 */

#ifndef RenderBlockFlow_h
#define RenderBlockFlow_h

#include "core/rendering/FloatingObjects.h"
#include "core/rendering/RenderBlock.h"
#include "core/rendering/line/TrailingObjects.h"
#include "core/rendering/style/RenderStyleConstants.h"

namespace blink {

class MarginInfo;
class LineBreaker;
class LineWidth;
class RenderMultiColumnFlowThread;

class RenderBlockFlow : public RenderBlock {
public:
    explicit RenderBlockFlow(ContainerNode*);
    virtual ~RenderBlockFlow();
    virtual void trace(Visitor*) OVERRIDE;

    static RenderBlockFlow* createAnonymous(Document*);

    virtual bool isRenderBlockFlow() const OVERRIDE FINAL { return true; }

    virtual void layoutBlock(bool relayoutChildren) OVERRIDE;

    virtual void computeOverflow(LayoutUnit oldClientAfterEdge, bool recomputeFloats = false) OVERRIDE;

    virtual void deleteLineBoxTree() OVERRIDE FINAL;

    LayoutUnit availableLogicalWidthForLine(LayoutUnit position, bool shouldIndentText, LayoutUnit logicalHeight = 0) const
    {
        return max<LayoutUnit>(0, logicalRightOffsetForLine(position, shouldIndentText, logicalHeight) - logicalLeftOffsetForLine(position, shouldIndentText, logicalHeight));
    }
    LayoutUnit logicalRightOffsetForLine(LayoutUnit position, bool shouldIndentText, LayoutUnit logicalHeight = 0) const
    {
        return logicalRightOffsetForLine(position, logicalRightOffsetForContent(), shouldIndentText, logicalHeight);
    }
    LayoutUnit logicalLeftOffsetForLine(LayoutUnit position, bool shouldIndentText, LayoutUnit logicalHeight = 0) const
    {
        return logicalLeftOffsetForLine(position, logicalLeftOffsetForContent(), shouldIndentText, logicalHeight);
    }
    LayoutUnit startOffsetForLine(LayoutUnit position, bool shouldIndentText, LayoutUnit logicalHeight = 0) const
    {
        return style()->isLeftToRightDirection() ? logicalLeftOffsetForLine(position, shouldIndentText, logicalHeight)
            : logicalWidth() - logicalRightOffsetForLine(position, shouldIndentText, logicalHeight);
    }
    LayoutUnit endOffsetForLine(LayoutUnit position, bool shouldIndentText, LayoutUnit logicalHeight = 0) const
    {
        return !style()->isLeftToRightDirection() ? logicalLeftOffsetForLine(position, shouldIndentText, logicalHeight)
            : logicalWidth() - logicalRightOffsetForLine(position, shouldIndentText, logicalHeight);
    }

    // FIXME-BLOCKFLOW: Move this into RenderBlockFlow once there are no calls
    // in RenderBlock. http://crbug.com/393945, http://crbug.com/302024
    using RenderBlock::lineBoxes;
    using RenderBlock::firstLineBox;
    using RenderBlock::lastLineBox;
    using RenderBlock::firstRootBox;
    using RenderBlock::lastRootBox;

    virtual LayoutUnit logicalLeftSelectionOffset(RenderBlock* rootBlock, LayoutUnit position) OVERRIDE;
    virtual LayoutUnit logicalRightSelectionOffset(RenderBlock* rootBlock, LayoutUnit position) OVERRIDE;

    LayoutUnit computeStartPositionDeltaForChildAvoidingFloats(const RenderBox* child, LayoutUnit childMarginStart);

    RootInlineBox* createAndAppendRootInlineBox();

    void markAllDescendantsWithFloatsForLayout(RenderBox* floatToRemove = 0, bool inLayout = true);
    void markSiblingsWithFloatsForLayout(RenderBox* floatToRemove = 0);

    bool containsFloats() const { return m_floatingObjects && !m_floatingObjects->set().isEmpty(); }
    bool containsFloat(RenderBox*) const;

    void removeFloatingObjects();

    virtual void addChild(RenderObject* newChild, RenderObject* beforeChild = 0) OVERRIDE;

    void moveAllChildrenIncludingFloatsTo(RenderBlock* toBlock, bool fullRemoveInsert);

    bool generatesLineBoxesForInlineChild(RenderObject*);

    LayoutUnit logicalTopForFloat(const FloatingObject* floatingObject) const { return isHorizontalWritingMode() ? floatingObject->y() : floatingObject->x(); }
    LayoutUnit logicalBottomForFloat(const FloatingObject* floatingObject) const { return isHorizontalWritingMode() ? floatingObject->maxY() : floatingObject->maxX(); }
    LayoutUnit logicalLeftForFloat(const FloatingObject* floatingObject) const { return isHorizontalWritingMode() ? floatingObject->x() : floatingObject->y(); }
    LayoutUnit logicalRightForFloat(const FloatingObject* floatingObject) const { return isHorizontalWritingMode() ? floatingObject->maxX() : floatingObject->maxY(); }
    LayoutUnit logicalWidthForFloat(const FloatingObject* floatingObject) const { return isHorizontalWritingMode() ? floatingObject->width() : floatingObject->height(); }
    LayoutUnit logicalHeightForFloat(const FloatingObject* floatingObject) const { return isHorizontalWritingMode() ? floatingObject->height() : floatingObject->width(); }
    LayoutSize logicalSizeForFloat(const FloatingObject* floatingObject) const { return isHorizontalWritingMode() ? LayoutSize(floatingObject->width(), floatingObject->height()) : LayoutSize(floatingObject->height(), floatingObject->width()); }

    int pixelSnappedLogicalTopForFloat(const FloatingObject* floatingObject) const { return isHorizontalWritingMode() ? floatingObject->frameRect().pixelSnappedY() : floatingObject->frameRect().pixelSnappedX(); }
    int pixelSnappedLogicalBottomForFloat(const FloatingObject* floatingObject) const { return isHorizontalWritingMode() ? floatingObject->frameRect().pixelSnappedMaxY() : floatingObject->frameRect().pixelSnappedMaxX(); }
    int pixelSnappedLogicalLeftForFloat(const FloatingObject* floatingObject) const { return isHorizontalWritingMode() ? floatingObject->frameRect().pixelSnappedX() : floatingObject->frameRect().pixelSnappedY(); }
    int pixelSnappedLogicalRightForFloat(const FloatingObject* floatingObject) const { return isHorizontalWritingMode() ? floatingObject->frameRect().pixelSnappedMaxX() : floatingObject->frameRect().pixelSnappedMaxY(); }

    void setLogicalTopForFloat(FloatingObject* floatingObject, LayoutUnit logicalTop)
    {
        if (isHorizontalWritingMode())
            floatingObject->setY(logicalTop);
        else
            floatingObject->setX(logicalTop);
    }
    void setLogicalLeftForFloat(FloatingObject* floatingObject, LayoutUnit logicalLeft)
    {
        if (isHorizontalWritingMode())
            floatingObject->setX(logicalLeft);
        else
            floatingObject->setY(logicalLeft);
    }
    void setLogicalHeightForFloat(FloatingObject* floatingObject, LayoutUnit logicalHeight)
    {
        if (isHorizontalWritingMode())
            floatingObject->setHeight(logicalHeight);
        else
            floatingObject->setWidth(logicalHeight);
    }
    void setLogicalWidthForFloat(FloatingObject* floatingObject, LayoutUnit logicalWidth)
    {
        if (isHorizontalWritingMode())
            floatingObject->setWidth(logicalWidth);
        else
            floatingObject->setHeight(logicalWidth);
    }

    LayoutUnit startAlignedOffsetForLine(LayoutUnit position, bool shouldIndentText);

    void setStaticInlinePositionForChild(RenderBox*, LayoutUnit inlinePosition);
    void updateStaticInlinePositionForChild(RenderBox*, LayoutUnit logicalTop);

    static bool shouldSkipCreatingRunsForObject(RenderObject* obj)
    {
        return obj->isFloating() || (obj->isOutOfFlowPositioned() && !obj->style()->isOriginalDisplayInlineType() && !obj->container()->isRenderInline());
    }

    RenderMultiColumnFlowThread* multiColumnFlowThread() const { return m_rareData ? m_rareData->m_multiColumnFlowThread.get() : 0; }
    void resetMultiColumnFlowThread()
    {
        if (m_rareData)
            m_rareData->m_multiColumnFlowThread = nullptr;
    }

    void addOverflowFromInlineChildren();

    // FIXME: This should be const to avoid a const_cast, but can modify child dirty bits and RenderCombineText
    void computeInlinePreferredLogicalWidths(LayoutUnit& minLogicalWidth, LayoutUnit& maxLogicalWidth);

    GapRects inlineSelectionGaps(RenderBlock* rootBlock, const LayoutPoint& rootBlockPhysicalPosition, const LayoutSize& offsetFromRootBlock,
        LayoutUnit& lastLogicalTop, LayoutUnit& lastLogicalLeft, LayoutUnit& lastLogicalRight, const PaintInfo*,
        bool& shouldHighlightBeforeSide, bool& isAfterSideSelected);
<<<<<<< HEAD
=======

    LayoutUnit paginationStrut() const { return m_rareData ? m_rareData->m_paginationStrut : LayoutUnit(); }
    void setPaginationStrut(LayoutUnit);

    virtual bool avoidsFloats() const OVERRIDE;

>>>>>>> e6de044b
protected:
    void rebuildFloatsFromIntruding();
    void layoutInlineChildren(bool relayoutChildren, LayoutUnit& repaintLogicalTop, LayoutUnit& repaintLogicalBottom, LayoutUnit afterEdge);

    void createFloatingObjects();

    virtual void styleWillChange(StyleDifference, const RenderStyle& newStyle) OVERRIDE;
    virtual void styleDidChange(StyleDifference, const RenderStyle* oldStyle) OVERRIDE;

    void addOverflowFromFloats();

    LayoutUnit logicalRightOffsetForLine(LayoutUnit logicalTop, LayoutUnit fixedOffset, bool applyTextIndent, LayoutUnit logicalHeight = 0) const
    {
        return adjustLogicalRightOffsetForLine(logicalRightFloatOffsetForLine(logicalTop, fixedOffset, logicalHeight), applyTextIndent);
    }
    LayoutUnit logicalLeftOffsetForLine(LayoutUnit logicalTop, LayoutUnit fixedOffset, bool applyTextIndent, LayoutUnit logicalHeight = 0) const
    {
        return adjustLogicalLeftOffsetForLine(logicalLeftFloatOffsetForLine(logicalTop, fixedOffset, logicalHeight), applyTextIndent);
    }

    virtual RenderObject* layoutSpecialExcludedChild(bool /*relayoutChildren*/, SubtreeLayoutScope&);
    virtual bool updateLogicalWidthAndColumnWidth() OVERRIDE;

    void setLogicalLeftForChild(RenderBox* child, LayoutUnit logicalLeft);
    void setLogicalTopForChild(RenderBox* child, LayoutUnit logicalTop);
    void determineLogicalLeftPositionForChild(RenderBox* child);

private:
    bool layoutBlockFlow(bool relayoutChildren, LayoutUnit& pageLogicalHeight, SubtreeLayoutScope&);
    void layoutBlockChildren(bool relayoutChildren, SubtreeLayoutScope&, LayoutUnit beforeEdge, LayoutUnit afterEdge);

    void layoutBlockChild(RenderBox* child, MarginInfo&, LayoutUnit& previousFloatLogicalBottom);
    void adjustPositionedBlock(RenderBox* child, const MarginInfo&);
    void adjustFloatingBlock(const MarginInfo&);

    LayoutPoint flipFloatForWritingModeForChild(const FloatingObject*, const LayoutPoint&) const;

    LayoutUnit xPositionForFloatIncludingMargin(const FloatingObject* child) const
    {
        if (isHorizontalWritingMode())
            return child->x() + child->renderer()->marginLeft();

        return child->x() + marginBeforeForChild(child->renderer());
    }

    LayoutUnit yPositionForFloatIncludingMargin(const FloatingObject* child) const
    {
        if (isHorizontalWritingMode())
            return child->y() + marginBeforeForChild(child->renderer());

        return child->y() + child->renderer()->marginTop();
    }

    LayoutPoint computeLogicalLocationForFloat(const FloatingObject*, LayoutUnit logicalTopOffset) const;

    FloatingObject* insertFloatingObject(RenderBox*);
    void removeFloatingObject(RenderBox*);
    void removeFloatingObjectsBelow(FloatingObject*, int logicalOffset);

    // Called from lineWidth, to position the floats added in the last line.
    // Returns true if and only if it has positioned any floats.
    bool positionNewFloats();

    LayoutUnit getClearDelta(RenderBox* child, LayoutUnit yPos);

    bool hasOverhangingFloats() { return parent() && !hasColumns() && containsFloats() && lowestFloatLogicalBottom() > logicalHeight(); }
    bool hasOverhangingFloat(RenderBox*);
    void addIntrudingFloats(RenderBlockFlow* prev, LayoutUnit xoffset, LayoutUnit yoffset);
    void addOverhangingFloats(RenderBlockFlow* child, bool makeChildPaintOtherFloats);

    LayoutUnit lowestFloatLogicalBottom(FloatingObject::Type = FloatingObject::FloatLeftRight) const;
    LayoutUnit nextFloatLogicalBottomBelow(LayoutUnit, ShapeOutsideFloatOffsetMode = ShapeOutsideFloatMarginBoxOffset) const;

    virtual bool hitTestFloats(const HitTestRequest&, HitTestResult&, const HitTestLocation& locationInContainer, const LayoutPoint& accumulatedOffset) OVERRIDE FINAL;

    virtual void invalidatePaintForOverhangingFloats(bool paintAllDescendants) OVERRIDE FINAL;
    virtual void invalidatePaintForOverflow() OVERRIDE FINAL;
    virtual void paintFloats(PaintInfo&, const LayoutPoint&, bool preservePhase = false) OVERRIDE FINAL;
    virtual void clipOutFloatingObjects(RenderBlock*, const PaintInfo*, const LayoutPoint&, const LayoutSize&) OVERRIDE;
    void clearFloats(EClear);

    LayoutUnit logicalRightFloatOffsetForLine(LayoutUnit logicalTop, LayoutUnit fixedOffset, LayoutUnit logicalHeight) const;
    LayoutUnit logicalLeftFloatOffsetForLine(LayoutUnit logicalTop, LayoutUnit fixedOffset, LayoutUnit logicalHeight) const;

    LayoutUnit logicalRightOffsetForPositioningFloat(LayoutUnit logicalTop, LayoutUnit fixedOffset, bool applyTextIndent, LayoutUnit* heightRemaining) const;
    LayoutUnit logicalLeftOffsetForPositioningFloat(LayoutUnit logicalTop, LayoutUnit fixedOffset, bool applyTextIndent, LayoutUnit* heightRemaining) const;

    LayoutUnit adjustLogicalRightOffsetForLine(LayoutUnit offsetFromFloats, bool applyTextIndent) const;
    LayoutUnit adjustLogicalLeftOffsetForLine(LayoutUnit offsetFromFloats, bool applyTextIndent) const;

    void fitBorderToLinesIfNeeded(); // Shrink the box in which the border paints if border-fit is set.
    void adjustForBorderFit(LayoutUnit x, LayoutUnit& left, LayoutUnit& right) const; // Helper function for borderFitAdjust

    virtual RootInlineBox* createRootInlineBox(); // Subclassed by SVG

    bool isPagedOverflow(const RenderStyle*);

    enum FlowThreadType {
        NoFlowThread,
        MultiColumnFlowThread,
        PagedFlowThread
    };

    FlowThreadType flowThreadType(const RenderStyle*);

    RenderMultiColumnFlowThread* createMultiColumnFlowThread(FlowThreadType);
    void createOrDestroyMultiColumnFlowThreadIfNeeded(const RenderStyle* oldStyle);

    void updateLogicalWidthForAlignment(const ETextAlign&, const RootInlineBox*, BidiRun* trailingSpaceRun, float& logicalLeft, float& totalLogicalWidth, float& availableLogicalWidth, unsigned expansionOpportunityCount);
    void checkForPaginationLogicalHeightChange(LayoutUnit& pageLogicalHeight, bool& pageLogicalHeightChanged, bool& hasSpecifiedPageLogicalHeight);
    bool shouldRelayoutForPagination(LayoutUnit& pageLogicalHeight, LayoutUnit layoutOverflowLogicalBottom) const;
    void setColumnCountAndHeight(unsigned count, LayoutUnit pageLogicalHeight);

    bool shouldBreakAtLineToAvoidWidow() const { return m_rareData && m_rareData->m_lineBreakToAvoidWidow >= 0; }
    void clearShouldBreakAtLineToAvoidWidow() const;
    int lineBreakToAvoidWidow() const { return m_rareData ? m_rareData->m_lineBreakToAvoidWidow : -1; }
    void setBreakAtLineToAvoidWidow(int);
    void clearDidBreakAtLineToAvoidWidow();
    void setDidBreakAtLineToAvoidWidow();
    bool didBreakAtLineToAvoidWidow() const { return m_rareData && m_rareData->m_didBreakAtLineToAvoidWidow; }

public:
    struct FloatWithRect {
        FloatWithRect(RenderBox* f)
            : object(f)
            , rect(LayoutRect(f->x() - f->marginLeft(), f->y() - f->marginTop(), f->width() + f->marginWidth(), f->height() + f->marginHeight()))
            , everHadLayout(f->everHadLayout())
        {
        }

        RenderBox* object;
        LayoutRect rect;
        bool everHadLayout;
    };

    class MarginValues {
    public:
        MarginValues(LayoutUnit beforePos, LayoutUnit beforeNeg, LayoutUnit afterPos, LayoutUnit afterNeg)
            : m_positiveMarginBefore(beforePos)
            , m_negativeMarginBefore(beforeNeg)
            , m_positiveMarginAfter(afterPos)
            , m_negativeMarginAfter(afterNeg)
        { }

        LayoutUnit positiveMarginBefore() const { return m_positiveMarginBefore; }
        LayoutUnit negativeMarginBefore() const { return m_negativeMarginBefore; }
        LayoutUnit positiveMarginAfter() const { return m_positiveMarginAfter; }
        LayoutUnit negativeMarginAfter() const { return m_negativeMarginAfter; }

        void setPositiveMarginBefore(LayoutUnit pos) { m_positiveMarginBefore = pos; }
        void setNegativeMarginBefore(LayoutUnit neg) { m_negativeMarginBefore = neg; }
        void setPositiveMarginAfter(LayoutUnit pos) { m_positiveMarginAfter = pos; }
        void setNegativeMarginAfter(LayoutUnit neg) { m_negativeMarginAfter = neg; }

    private:
        LayoutUnit m_positiveMarginBefore;
        LayoutUnit m_negativeMarginBefore;
        LayoutUnit m_positiveMarginAfter;
        LayoutUnit m_negativeMarginAfter;
    };
    MarginValues marginValuesForChild(RenderBox* child) const;

    // Allocated only when some of these fields have non-default values
    struct RenderBlockFlowRareData : public NoBaseWillBeGarbageCollected<RenderBlockFlowRareData> {
        WTF_MAKE_NONCOPYABLE(RenderBlockFlowRareData); WTF_MAKE_FAST_ALLOCATED_WILL_BE_REMOVED;
    public:
        RenderBlockFlowRareData(const RenderBlockFlow* block)
            : m_margins(positiveMarginBeforeDefault(block), negativeMarginBeforeDefault(block), positiveMarginAfterDefault(block), negativeMarginAfterDefault(block))
            , m_paginationStrut(0)
            , m_multiColumnFlowThread(nullptr)
            , m_lineBreakToAvoidWidow(-1)
            , m_didBreakAtLineToAvoidWidow(false)
            , m_discardMarginBefore(false)
            , m_discardMarginAfter(false)
        {
        }
        void trace(Visitor*);

        static LayoutUnit positiveMarginBeforeDefault(const RenderBlockFlow* block)
        {
            return std::max<LayoutUnit>(block->marginBefore(), 0);
        }
        static LayoutUnit negativeMarginBeforeDefault(const RenderBlockFlow* block)
        {
            return std::max<LayoutUnit>(-block->marginBefore(), 0);
        }
        static LayoutUnit positiveMarginAfterDefault(const RenderBlockFlow* block)
        {
            return std::max<LayoutUnit>(block->marginAfter(), 0);
        }
        static LayoutUnit negativeMarginAfterDefault(const RenderBlockFlow* block)
        {
            return std::max<LayoutUnit>(-block->marginAfter(), 0);
        }

        MarginValues m_margins;
        LayoutUnit m_paginationStrut;

        RawPtrWillBeMember<RenderMultiColumnFlowThread> m_multiColumnFlowThread;

        int m_lineBreakToAvoidWidow;
        bool m_didBreakAtLineToAvoidWidow : 1;
        bool m_discardMarginBefore : 1;
        bool m_discardMarginAfter : 1;
    };
    LayoutUnit marginOffsetForSelfCollapsingBlock();

protected:
    LayoutUnit maxPositiveMarginBefore() const { return m_rareData ? m_rareData->m_margins.positiveMarginBefore() : RenderBlockFlowRareData::positiveMarginBeforeDefault(this); }
    LayoutUnit maxNegativeMarginBefore() const { return m_rareData ? m_rareData->m_margins.negativeMarginBefore() : RenderBlockFlowRareData::negativeMarginBeforeDefault(this); }
    LayoutUnit maxPositiveMarginAfter() const { return m_rareData ? m_rareData->m_margins.positiveMarginAfter() : RenderBlockFlowRareData::positiveMarginAfterDefault(this); }
    LayoutUnit maxNegativeMarginAfter() const { return m_rareData ? m_rareData->m_margins.negativeMarginAfter() : RenderBlockFlowRareData::negativeMarginAfterDefault(this); }

    void setMaxMarginBeforeValues(LayoutUnit pos, LayoutUnit neg);
    void setMaxMarginAfterValues(LayoutUnit pos, LayoutUnit neg);

    void setMustDiscardMarginBefore(bool = true);
    void setMustDiscardMarginAfter(bool = true);

    bool mustDiscardMarginBefore() const;
    bool mustDiscardMarginAfter() const;

    bool mustDiscardMarginBeforeForChild(const RenderBox*) const;
    bool mustDiscardMarginAfterForChild(const RenderBox*) const;

    bool mustSeparateMarginBeforeForChild(const RenderBox*) const;
    bool mustSeparateMarginAfterForChild(const RenderBox*) const;

    void initMaxMarginValues()
    {
        if (m_rareData) {
            m_rareData->m_margins = MarginValues(RenderBlockFlowRareData::positiveMarginBeforeDefault(this) , RenderBlockFlowRareData::negativeMarginBeforeDefault(this),
                RenderBlockFlowRareData::positiveMarginAfterDefault(this), RenderBlockFlowRareData::negativeMarginAfterDefault(this));

            m_rareData->m_discardMarginBefore = false;
            m_rareData->m_discardMarginAfter = false;
        }
    }

    virtual ETextAlign textAlignmentForLine(bool endsWithSoftBreak) const;
private:
    virtual LayoutUnit collapsedMarginBefore() const OVERRIDE FINAL { return maxPositiveMarginBefore() - maxNegativeMarginBefore(); }
    virtual LayoutUnit collapsedMarginAfter() const OVERRIDE FINAL { return maxPositiveMarginAfter() - maxNegativeMarginAfter(); }

    LayoutUnit collapseMargins(RenderBox* child, MarginInfo&, bool childIsSelfCollapsing);
    LayoutUnit clearFloatsIfNeeded(RenderBox* child, MarginInfo&, LayoutUnit oldTopPosMargin, LayoutUnit oldTopNegMargin, LayoutUnit yPos, bool childIsSelfCollapsing);
    LayoutUnit estimateLogicalTopPosition(RenderBox* child, const MarginInfo&, LayoutUnit& estimateWithoutPagination);
    void marginBeforeEstimateForChild(RenderBox*, LayoutUnit&, LayoutUnit&, bool&) const;
    void handleAfterSideOfBlock(RenderBox* lastChild, LayoutUnit top, LayoutUnit bottom, MarginInfo&);
    void setCollapsedBottomMargin(const MarginInfo&);

    LayoutUnit applyBeforeBreak(RenderBox* child, LayoutUnit logicalOffset); // If the child has a before break, then return a new yPos that shifts to the top of the next page/column.
    LayoutUnit applyAfterBreak(RenderBox* child, LayoutUnit logicalOffset, MarginInfo&); // If the child has an after break, then return a new offset that shifts to the top of the next page/column.

    LayoutUnit adjustBlockChildForPagination(LayoutUnit logicalTopAfterClear, LayoutUnit estimateWithoutPagination, RenderBox* child, bool atBeforeSideOfBlock);
    void adjustLinePositionForPagination(RootInlineBox*, LayoutUnit& deltaOffset, RenderFlowThread*); // Computes a deltaOffset value that put a line at the top of the next page if it doesn't fit on the current page.

    // Used to store state between styleWillChange and styleDidChange
    static bool s_canPropagateFloatIntoSibling;

    RenderBlockFlowRareData& ensureRareData();

    LayoutUnit m_repaintLogicalTop;
    LayoutUnit m_repaintLogicalBottom;

    virtual bool isSelfCollapsingBlock() const OVERRIDE;

protected:
    OwnPtrWillBeMember<RenderBlockFlowRareData> m_rareData;
    OwnPtr<FloatingObjects> m_floatingObjects;

    friend class BreakingContext; // FIXME: It uses insertFloatingObject and positionNewFloatOnLine, if we move those out from the private scope/add a helper to LineBreaker, we can remove this friend
    friend class MarginInfo;
    friend class LineBreaker;
    friend class LineWidth; // needs to know FloatingObject

// FIXME-BLOCKFLOW: These methods have implementations in
// RenderBlockLineLayout. They should be moved to the proper header once the
// line layout code is separated from RenderBlock and RenderBlockFlow.
// START METHODS DEFINED IN RenderBlockLineLayout
private:
    InlineFlowBox* createLineBoxes(RenderObject*, const LineInfo&, InlineBox* childBox);
    RootInlineBox* constructLine(BidiRunList<BidiRun>&, const LineInfo&);
    void setMarginsForRubyRun(BidiRun*, RenderRubyRun*, RenderObject*, const LineInfo&);
    void computeInlineDirectionPositionsForLine(RootInlineBox*, const LineInfo&, BidiRun* firstRun, BidiRun* trailingSpaceRun, bool reachedEnd, GlyphOverflowAndFallbackFontsMap&, VerticalPositionCache&, WordMeasurements&);
    BidiRun* computeInlineDirectionPositionsForSegment(RootInlineBox*, const LineInfo&, ETextAlign, float& logicalLeft,
        float& availableLogicalWidth, BidiRun* firstRun, BidiRun* trailingSpaceRun, GlyphOverflowAndFallbackFontsMap& textBoxDataMap, VerticalPositionCache&, WordMeasurements&);
    void computeBlockDirectionPositionsForLine(RootInlineBox*, BidiRun*, GlyphOverflowAndFallbackFontsMap&, VerticalPositionCache&);
    BidiRun* handleTrailingSpaces(BidiRunList<BidiRun>&, BidiContext*);
    void appendFloatingObjectToLastLine(FloatingObject*);
    // Helper function for layoutInlineChildren()
    RootInlineBox* createLineBoxesFromBidiRuns(unsigned bidiLevel, BidiRunList<BidiRun>&, const InlineIterator& end, LineInfo&, VerticalPositionCache&, BidiRun* trailingSpaceRun, WordMeasurements&);
    void layoutRunsAndFloats(LineLayoutState&);
    const InlineIterator& restartLayoutRunsAndFloatsInRange(LayoutUnit oldLogicalHeight, LayoutUnit newLogicalHeight,  FloatingObject* lastFloatFromPreviousLine, InlineBidiResolver&,  const InlineIterator&);
    void layoutRunsAndFloatsInRange(LineLayoutState&, InlineBidiResolver&,
        const InlineIterator& cleanLineStart, const BidiStatus& cleanLineBidiStatus);
    void linkToEndLineIfNeeded(LineLayoutState&);
    static void repaintDirtyFloats(Vector<FloatWithRect>& floats);
    void checkFloatsInCleanLine(RootInlineBox*, Vector<FloatWithRect>&, size_t& floatIndex, bool& encounteredNewFloat, bool& dirtiedByFloat);
    RootInlineBox* determineStartPosition(LineLayoutState&, InlineBidiResolver&);
    void determineEndPosition(LineLayoutState&, RootInlineBox* startBox, InlineIterator& cleanLineStart, BidiStatus& cleanLineBidiStatus);
    bool checkPaginationAndFloatsAtEndLine(LineLayoutState&);
    bool matchedEndLine(LineLayoutState&, const InlineBidiResolver&, const InlineIterator& endLineStart, const BidiStatus& endLineStatus);
    void deleteEllipsisLineBoxes();
    void checkLinesForTextOverflow();
    // Positions new floats and also adjust all floats encountered on the line if any of them
    // have to move to the next page/column.
    bool positionNewFloatOnLine(FloatingObject* newFloat, FloatingObject* lastFloatFromPreviousLine, LineInfo&, LineWidth&);


// END METHODS DEFINED IN RenderBlockLineLayout

};

DEFINE_RENDER_OBJECT_TYPE_CASTS(RenderBlockFlow, isRenderBlockFlow());

} // namespace blink

#endif // RenderBlockFlow_h<|MERGE_RESOLUTION|>--- conflicted
+++ resolved
@@ -183,15 +183,12 @@
     GapRects inlineSelectionGaps(RenderBlock* rootBlock, const LayoutPoint& rootBlockPhysicalPosition, const LayoutSize& offsetFromRootBlock,
         LayoutUnit& lastLogicalTop, LayoutUnit& lastLogicalLeft, LayoutUnit& lastLogicalRight, const PaintInfo*,
         bool& shouldHighlightBeforeSide, bool& isAfterSideSelected);
-<<<<<<< HEAD
-=======
 
     LayoutUnit paginationStrut() const { return m_rareData ? m_rareData->m_paginationStrut : LayoutUnit(); }
     void setPaginationStrut(LayoutUnit);
 
     virtual bool avoidsFloats() const OVERRIDE;
 
->>>>>>> e6de044b
 protected:
     void rebuildFloatsFromIntruding();
     void layoutInlineChildren(bool relayoutChildren, LayoutUnit& repaintLogicalTop, LayoutUnit& repaintLogicalBottom, LayoutUnit afterEdge);
