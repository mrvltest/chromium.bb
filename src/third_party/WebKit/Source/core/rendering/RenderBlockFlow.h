/*
 * Copyright (C) 1999 Lars Knoll (knoll@kde.org)
 *           (C) 1999 Antti Koivisto (koivisto@kde.org)
 *           (C) 2007 David Smith (catfish.man@gmail.com)
 * Copyright (C) 2003-2013 Apple Inc. All rights reserved.
 * Copyright (C) Research In Motion Limited 2010. All rights reserved.
 * Copyright (C) 2013 Google Inc. All rights reserved.
 *
 * Redistribution and use in source and binary forms, with or without
 * modification, are permitted provided that the following conditions are
 * met:
 *
 *     * Redistributions of source code must retain the above copyright
 * notice, this list of conditions and the following disclaimer.
 *     * Redistributions in binary form must reproduce the above
 * copyright notice, this list of conditions and the following disclaimer
 * in the documentation and/or other materials provided with the
 * distribution.
 *     * Neither the name of Google Inc. nor the names of its
 * contributors may be used to endorse or promote products derived from
 * this software without specific prior written permission.
 *
 * THIS SOFTWARE IS PROVIDED BY THE COPYRIGHT HOLDERS AND CONTRIBUTORS
 * "AS IS" AND ANY EXPRESS OR IMPLIED WARRANTIES, INCLUDING, BUT NOT
 * LIMITED TO, THE IMPLIED WARRANTIES OF MERCHANTABILITY AND FITNESS FOR
 * A PARTICULAR PURPOSE ARE DISCLAIMED. IN NO EVENT SHALL THE COPYRIGHT
 * OWNER OR CONTRIBUTORS BE LIABLE FOR ANY DIRECT, INDIRECT, INCIDENTAL,
 * SPECIAL, EXEMPLARY, OR CONSEQUENTIAL DAMAGES (INCLUDING, BUT NOT
 * LIMITED TO, PROCUREMENT OF SUBSTITUTE GOODS OR SERVICES; LOSS OF USE,
 * DATA, OR PROFITS; OR BUSINESS INTERRUPTION) HOWEVER CAUSED AND ON ANY
 * THEORY OF LIABILITY, WHETHER IN CONTRACT, STRICT LIABILITY, OR TORT
 * (INCLUDING NEGLIGENCE OR OTHERWISE) ARISING IN ANY WAY OUT OF THE USE
 * OF THIS SOFTWARE, EVEN IF ADVISED OF THE POSSIBILITY OF SUCH DAMAGE.
 */

#ifndef RenderBlockFlow_h
#define RenderBlockFlow_h

#include "core/rendering/FloatingObjects.h"
#include "core/rendering/RenderBlock.h"
#include "core/rendering/line/TrailingObjects.h"
#include "core/rendering/style/RenderStyleConstants.h"

namespace blink {

class MarginInfo;
class LineBreaker;
class LineInfo;
class LineWidth;
class RenderMultiColumnFlowThread;
class RenderRubyRun;
template <class Run> class BidiRunList;

class RenderBlockFlow : public RenderBlock {
public:
    explicit RenderBlockFlow(ContainerNode*);
    virtual ~RenderBlockFlow();
    virtual void trace(Visitor*) override;

    static RenderBlockFlow* createAnonymous(Document*);

    virtual bool isRenderBlockFlow() const override final { return true; }

    virtual void layoutBlock(bool relayoutChildren) override;

    virtual void computeOverflow(LayoutUnit oldClientAfterEdge, bool recomputeFloats = false) override;

    virtual void deleteLineBoxTree() override final;

    LayoutUnit availableLogicalWidthForLine(LayoutUnit position, bool shouldIndentText, LayoutUnit logicalHeight = 0) const
    {
        return max<LayoutUnit>(0, logicalRightOffsetForLine(position, shouldIndentText, logicalHeight) - logicalLeftOffsetForLine(position, shouldIndentText, logicalHeight));
    }
    LayoutUnit logicalRightOffsetForLine(LayoutUnit position, bool shouldIndentText, LayoutUnit logicalHeight = 0) const
    {
        return logicalRightOffsetForLine(position, logicalRightOffsetForContent(), shouldIndentText, logicalHeight);
    }
    LayoutUnit logicalLeftOffsetForLine(LayoutUnit position, bool shouldIndentText, LayoutUnit logicalHeight = 0) const
    {
        return logicalLeftOffsetForLine(position, logicalLeftOffsetForContent(), shouldIndentText, logicalHeight);
    }
    LayoutUnit startOffsetForLine(LayoutUnit position, bool shouldIndentText, LayoutUnit logicalHeight = 0) const
    {
        return style()->isLeftToRightDirection() ? logicalLeftOffsetForLine(position, shouldIndentText, logicalHeight)
            : logicalWidth() - logicalRightOffsetForLine(position, shouldIndentText, logicalHeight);
    }
    LayoutUnit endOffsetForLine(LayoutUnit position, bool shouldIndentText, LayoutUnit logicalHeight = 0) const
    {
        return !style()->isLeftToRightDirection() ? logicalLeftOffsetForLine(position, shouldIndentText, logicalHeight)
            : logicalWidth() - logicalRightOffsetForLine(position, shouldIndentText, logicalHeight);
    }

    // FIXME-BLOCKFLOW: Move this into RenderBlockFlow once there are no calls
    // in RenderBlock. http://crbug.com/393945, http://crbug.com/302024
    using RenderBlock::lineBoxes;
    using RenderBlock::firstLineBox;
    using RenderBlock::lastLineBox;
    using RenderBlock::firstRootBox;
    using RenderBlock::lastRootBox;

    virtual LayoutUnit logicalLeftSelectionOffset(const RenderBlock* rootBlock, LayoutUnit position) const override;
    virtual LayoutUnit logicalRightSelectionOffset(const RenderBlock* rootBlock, LayoutUnit position) const override;

    RootInlineBox* createAndAppendRootInlineBox();

    void markAllDescendantsWithFloatsForLayout(RenderBox* floatToRemove = 0, bool inLayout = true);
    void markSiblingsWithFloatsForLayout(RenderBox* floatToRemove = 0);

    bool containsFloats() const { return m_floatingObjects && !m_floatingObjects->set().isEmpty(); }
    bool containsFloat(RenderBox*) const;

    void removeFloatingObjects();

    virtual void addChild(RenderObject* newChild, RenderObject* beforeChild = 0) override;

    void moveAllChildrenIncludingFloatsTo(RenderBlock* toBlock, bool fullRemoveInsert);

    bool generatesLineBoxesForInlineChild(RenderObject*);

    LayoutUnit logicalTopForFloat(const FloatingObject* floatingObject) const { return isHorizontalWritingMode() ? floatingObject->y() : floatingObject->x(); }
    LayoutUnit logicalBottomForFloat(const FloatingObject* floatingObject) const { return isHorizontalWritingMode() ? floatingObject->maxY() : floatingObject->maxX(); }
    LayoutUnit logicalLeftForFloat(const FloatingObject* floatingObject) const { return isHorizontalWritingMode() ? floatingObject->x() : floatingObject->y(); }
    LayoutUnit logicalRightForFloat(const FloatingObject* floatingObject) const { return isHorizontalWritingMode() ? floatingObject->maxX() : floatingObject->maxY(); }
    LayoutUnit logicalWidthForFloat(const FloatingObject* floatingObject) const { return isHorizontalWritingMode() ? floatingObject->width() : floatingObject->height(); }
    LayoutUnit logicalHeightForFloat(const FloatingObject* floatingObject) const { return isHorizontalWritingMode() ? floatingObject->height() : floatingObject->width(); }
    LayoutSize logicalSizeForFloat(const FloatingObject* floatingObject) const { return isHorizontalWritingMode() ? LayoutSize(floatingObject->width(), floatingObject->height()) : LayoutSize(floatingObject->height(), floatingObject->width()); }

    int pixelSnappedLogicalTopForFloat(const FloatingObject* floatingObject) const { return isHorizontalWritingMode() ? floatingObject->frameRect().pixelSnappedY() : floatingObject->frameRect().pixelSnappedX(); }
    int pixelSnappedLogicalBottomForFloat(const FloatingObject* floatingObject) const { return isHorizontalWritingMode() ? floatingObject->frameRect().pixelSnappedMaxY() : floatingObject->frameRect().pixelSnappedMaxX(); }
    int pixelSnappedLogicalLeftForFloat(const FloatingObject* floatingObject) const { return isHorizontalWritingMode() ? floatingObject->frameRect().pixelSnappedX() : floatingObject->frameRect().pixelSnappedY(); }
    int pixelSnappedLogicalRightForFloat(const FloatingObject* floatingObject) const { return isHorizontalWritingMode() ? floatingObject->frameRect().pixelSnappedMaxX() : floatingObject->frameRect().pixelSnappedMaxY(); }

    void setLogicalTopForFloat(FloatingObject* floatingObject, LayoutUnit logicalTop)
    {
        if (isHorizontalWritingMode())
            floatingObject->setY(logicalTop);
        else
            floatingObject->setX(logicalTop);
    }
    void setLogicalLeftForFloat(FloatingObject* floatingObject, LayoutUnit logicalLeft)
    {
        if (isHorizontalWritingMode())
            floatingObject->setX(logicalLeft);
        else
            floatingObject->setY(logicalLeft);
    }
    void setLogicalHeightForFloat(FloatingObject* floatingObject, LayoutUnit logicalHeight)
    {
        if (isHorizontalWritingMode())
            floatingObject->setHeight(logicalHeight);
        else
            floatingObject->setWidth(logicalHeight);
    }
    void setLogicalWidthForFloat(FloatingObject* floatingObject, LayoutUnit logicalWidth)
    {
        if (isHorizontalWritingMode())
            floatingObject->setWidth(logicalWidth);
        else
            floatingObject->setHeight(logicalWidth);
    }

    LayoutUnit startAlignedOffsetForLine(LayoutUnit position, bool shouldIndentText);

    void setStaticInlinePositionForChild(RenderBox&, LayoutUnit inlinePosition);
    void updateStaticInlinePositionForChild(RenderBox&, LayoutUnit logicalTop);

    static bool shouldSkipCreatingRunsForObject(RenderObject* obj)
    {
        return obj->isFloating() || (obj->isOutOfFlowPositioned() && !obj->style()->isOriginalDisplayInlineType() && !obj->container()->isRenderInline());
    }

    RenderMultiColumnFlowThread* multiColumnFlowThread() const { return m_rareData ? m_rareData->m_multiColumnFlowThread.get() : 0; }
    void resetMultiColumnFlowThread()
    {
        if (m_rareData)
            m_rareData->m_multiColumnFlowThread = nullptr;
    }

    void addOverflowFromInlineChildren();

    // FIXME: This should be const to avoid a const_cast, but can modify child dirty bits and RenderCombineText
    void computeInlinePreferredLogicalWidths(LayoutUnit& minLogicalWidth, LayoutUnit& maxLogicalWidth);

    virtual bool shouldPaintSelectionGaps() const override final;
    LayoutRect logicalLeftSelectionGap(const RenderBlock* rootBlock, const LayoutPoint& rootBlockPhysicalPosition, const LayoutSize& offsetFromRootBlock,
        const RenderObject* selObj, LayoutUnit logicalLeft, LayoutUnit logicalTop, LayoutUnit logicalHeight, const PaintInfo*) const;
    LayoutRect logicalRightSelectionGap(const RenderBlock* rootBlock, const LayoutPoint& rootBlockPhysicalPosition, const LayoutSize& offsetFromRootBlock,
        const RenderObject* selObj, LayoutUnit logicalRight, LayoutUnit logicalTop, LayoutUnit logicalHeight, const PaintInfo*) const;
    void getSelectionGapInfo(SelectionState, bool& leftGap, bool& rightGap) const;

    virtual LayoutRect selectionRectForPaintInvalidation(const RenderLayerModelObject* paintInvalidationContainer) const override final;
    GapRects selectionGapRectsForPaintInvalidation(const RenderLayerModelObject* paintInvalidationContainer) const;
    GapRects selectionGaps(const RenderBlock* rootBlock, const LayoutPoint& rootBlockPhysicalPosition, const LayoutSize& offsetFromRootBlock,
        LayoutUnit& lastLogicalTop, LayoutUnit& lastLogicalLeft, LayoutUnit& lastLogicalRight, const PaintInfo* = 0) const;
    GapRects inlineSelectionGaps(const RenderBlock* rootBlock, const LayoutPoint& rootBlockPhysicalPosition, const LayoutSize& offsetFromRootBlock,
<<<<<<< HEAD
        LayoutUnit& lastLogicalTop, LayoutUnit& lastLogicalLeft, LayoutUnit& lastLogicalRight, const PaintInfo*) const;
    GapRects blockSelectionGaps(const RenderBlock* rootBlock, const LayoutPoint& rootBlockPhysicalPosition, const LayoutSize& offsetFromRootBlock,
        LayoutUnit& lastLogicalTop, LayoutUnit& lastLogicalLeft, LayoutUnit& lastLogicalRight, const PaintInfo*) const;
    LayoutRect blockSelectionGap(const RenderBlock* rootBlock, const LayoutPoint& rootBlockPhysicalPosition, const LayoutSize& offsetFromRootBlock,
        LayoutUnit lastLogicalTop, LayoutUnit lastLogicalLeft, LayoutUnit lastLogicalRight, LayoutUnit logicalBottom, const PaintInfo*) const;
=======
        LayoutUnit& lastLogicalTop, LayoutUnit& lastLogicalLeft, LayoutUnit& lastLogicalRight, const PaintInfo*,
        bool& shouldHighlightBeforeSide, bool& isAfterSideSelected) const;
>>>>>>> 7f5c44d8

    LayoutUnit paginationStrut() const { return m_rareData ? m_rareData->m_paginationStrut : LayoutUnit(); }
    void setPaginationStrut(LayoutUnit);

    virtual bool avoidsFloats() const override;

    using RenderBoxModelObject::moveChildrenTo;
    virtual void moveChildrenTo(RenderBoxModelObject* toBoxModelObject, RenderObject* startChild, RenderObject* endChild, RenderObject* beforeChild, bool fullRemoveInsert = false) override;

    LayoutUnit xPositionForFloatIncludingMargin(const FloatingObject* child) const
    {
        if (isHorizontalWritingMode())
            return child->x() + child->renderer()->marginLeft();

        return child->x() + marginBeforeForChild(*(child->renderer()));
    }

    LayoutUnit yPositionForFloatIncludingMargin(const FloatingObject* child) const
    {
        if (isHorizontalWritingMode())
            return child->y() + marginBeforeForChild(*(child->renderer()));

        return child->y() + child->renderer()->marginTop();
    }

    LayoutSize positionForFloatIncludingMargin(const FloatingObject* child) const
    {
        if (isHorizontalWritingMode()) {
            return LayoutSize(child->x() + child->renderer()->marginLeft(),
                child->y() + marginBeforeForChild(*(child->renderer())));
        }

        return LayoutSize(child->x() + marginBeforeForChild(*(child->renderer())),
            child->y() + child->renderer()->marginTop());
    }

    LayoutPoint flipFloatForWritingModeForChild(const FloatingObject*, const LayoutPoint&) const;

protected:
    void rebuildFloatsFromIntruding();
    void layoutInlineChildren(bool relayoutChildren, LayoutUnit& paintInvalidationLogicalTop, LayoutUnit& paintInvalidationLogicalBottom, LayoutUnit afterEdge);

    void createFloatingObjects();

    virtual void styleWillChange(StyleDifference, const RenderStyle& newStyle) override;
    virtual void styleDidChange(StyleDifference, const RenderStyle* oldStyle) override;

    void updateBlockChildDirtyBitsBeforeLayout(bool relayoutChildren, RenderBox&);

    void addOverflowFromFloats();

    LayoutUnit logicalRightOffsetForLine(LayoutUnit logicalTop, LayoutUnit fixedOffset, bool applyTextIndent, LayoutUnit logicalHeight = 0) const
    {
        return adjustLogicalRightOffsetForLine(logicalRightFloatOffsetForLine(logicalTop, fixedOffset, logicalHeight), applyTextIndent);
    }
    LayoutUnit logicalLeftOffsetForLine(LayoutUnit logicalTop, LayoutUnit fixedOffset, bool applyTextIndent, LayoutUnit logicalHeight = 0) const
    {
        return adjustLogicalLeftOffsetForLine(logicalLeftFloatOffsetForLine(logicalTop, fixedOffset, logicalHeight), applyTextIndent);
    }

    virtual RenderObject* layoutSpecialExcludedChild(bool /*relayoutChildren*/, SubtreeLayoutScope&);
    virtual bool updateLogicalWidthAndColumnWidth() override;

    void setLogicalLeftForChild(RenderBox& child, LayoutUnit logicalLeft);
    void setLogicalTopForChild(RenderBox& child, LayoutUnit logicalTop);
    void determineLogicalLeftPositionForChild(RenderBox& child);

private:
    bool layoutBlockFlow(bool relayoutChildren, LayoutUnit& pageLogicalHeight, SubtreeLayoutScope&);
    void layoutBlockChildren(bool relayoutChildren, SubtreeLayoutScope&, LayoutUnit beforeEdge, LayoutUnit afterEdge);

    void layoutBlockChild(RenderBox& child, MarginInfo&, LayoutUnit& previousFloatLogicalBottom);
    void adjustPositionedBlock(RenderBox& child, const MarginInfo&);
    void adjustFloatingBlock(const MarginInfo&);

    LayoutPoint computeLogicalLocationForFloat(const FloatingObject*, LayoutUnit logicalTopOffset) const;

    FloatingObject* insertFloatingObject(RenderBox&);
    void removeFloatingObject(RenderBox*);
    void removeFloatingObjectsBelow(FloatingObject*, int logicalOffset);

    // Called from lineWidth, to position the floats added in the last line.
    // Returns true if and only if it has positioned any floats.
    bool positionNewFloats(LineWidth* = 0);

    LayoutUnit getClearDelta(RenderBox* child, LayoutUnit yPos);

    bool hasOverhangingFloats() { return parent() && !hasColumns() && containsFloats() && lowestFloatLogicalBottom() > logicalHeight(); }
    bool hasOverhangingFloat(RenderBox*);
    void addIntrudingFloats(RenderBlockFlow* prev, LayoutUnit xoffset, LayoutUnit yoffset);
    void addOverhangingFloats(RenderBlockFlow* child, bool makeChildPaintOtherFloats);

    LayoutUnit lowestFloatLogicalBottom(FloatingObject::Type = FloatingObject::FloatLeftRight) const;
    LayoutUnit nextFloatLogicalBottomBelow(LayoutUnit, ShapeOutsideFloatOffsetMode = ShapeOutsideFloatMarginBoxOffset) const;

    virtual bool hitTestFloats(const HitTestRequest&, HitTestResult&, const HitTestLocation& locationInContainer, const LayoutPoint& accumulatedOffset) override final;

    virtual void invalidatePaintForOverhangingFloats(bool paintAllDescendants) override final;
    virtual void invalidatePaintForOverflow() override final;
    virtual void paintFloats(const PaintInfo&, const LayoutPoint&, bool preservePhase = false) override final;
    virtual void paintSelection(const PaintInfo&, const LayoutPoint&) override final;
    virtual void clipOutFloatingObjects(const RenderBlock*, const PaintInfo*, const LayoutPoint&, const LayoutSize&) const override;
    void clearFloats(EClear);

    LayoutUnit logicalRightFloatOffsetForLine(LayoutUnit logicalTop, LayoutUnit fixedOffset, LayoutUnit logicalHeight) const;
    LayoutUnit logicalLeftFloatOffsetForLine(LayoutUnit logicalTop, LayoutUnit fixedOffset, LayoutUnit logicalHeight) const;

    LayoutUnit logicalRightOffsetForPositioningFloat(LayoutUnit logicalTop, LayoutUnit fixedOffset, bool applyTextIndent, LayoutUnit* heightRemaining) const;
    LayoutUnit logicalLeftOffsetForPositioningFloat(LayoutUnit logicalTop, LayoutUnit fixedOffset, bool applyTextIndent, LayoutUnit* heightRemaining) const;

    LayoutUnit adjustLogicalRightOffsetForLine(LayoutUnit offsetFromFloats, bool applyTextIndent) const;
    LayoutUnit adjustLogicalLeftOffsetForLine(LayoutUnit offsetFromFloats, bool applyTextIndent) const;

    virtual RootInlineBox* createRootInlineBox(); // Subclassed by SVG

    bool isPagedOverflow(const RenderStyle*);

    enum FlowThreadType {
        NoFlowThread,
        MultiColumnFlowThread,
        PagedFlowThread
    };

    FlowThreadType flowThreadType(const RenderStyle*);

    RenderMultiColumnFlowThread* createMultiColumnFlowThread(FlowThreadType);
    void createOrDestroyMultiColumnFlowThreadIfNeeded(const RenderStyle* oldStyle);

    void updateLogicalWidthForAlignment(const ETextAlign&, const RootInlineBox*, BidiRun* trailingSpaceRun, float& logicalLeft, float& totalLogicalWidth, float& availableLogicalWidth, unsigned expansionOpportunityCount);
    void checkForPaginationLogicalHeightChange(LayoutUnit& pageLogicalHeight, bool& pageLogicalHeightChanged, bool& hasSpecifiedPageLogicalHeight);
    bool shouldRelayoutForPagination(LayoutUnit& pageLogicalHeight, LayoutUnit layoutOverflowLogicalBottom) const;
    void setColumnCountAndHeight(unsigned count, LayoutUnit pageLogicalHeight);

    bool shouldBreakAtLineToAvoidWidow() const { return m_rareData && m_rareData->m_lineBreakToAvoidWidow >= 0; }
    void clearShouldBreakAtLineToAvoidWidow() const;
    int lineBreakToAvoidWidow() const { return m_rareData ? m_rareData->m_lineBreakToAvoidWidow : -1; }
    void setBreakAtLineToAvoidWidow(int);
    void clearDidBreakAtLineToAvoidWidow();
    void setDidBreakAtLineToAvoidWidow();
    bool didBreakAtLineToAvoidWidow() const { return m_rareData && m_rareData->m_didBreakAtLineToAvoidWidow; }

public:
    struct FloatWithRect {
        FloatWithRect(RenderBox* f)
            : object(f)
            , rect(f->frameRect())
            , everHadLayout(f->everHadLayout())
        {
            rect.expand(f->marginBoxOutsets());
        }

        RenderBox* object;
        LayoutRect rect;
        bool everHadLayout;
    };

    class MarginValues {
    public:
        MarginValues(LayoutUnit beforePos, LayoutUnit beforeNeg, LayoutUnit afterPos, LayoutUnit afterNeg)
            : m_positiveMarginBefore(beforePos)
            , m_negativeMarginBefore(beforeNeg)
            , m_positiveMarginAfter(afterPos)
            , m_negativeMarginAfter(afterNeg)
        { }

        LayoutUnit positiveMarginBefore() const { return m_positiveMarginBefore; }
        LayoutUnit negativeMarginBefore() const { return m_negativeMarginBefore; }
        LayoutUnit positiveMarginAfter() const { return m_positiveMarginAfter; }
        LayoutUnit negativeMarginAfter() const { return m_negativeMarginAfter; }

        void setPositiveMarginBefore(LayoutUnit pos) { m_positiveMarginBefore = pos; }
        void setNegativeMarginBefore(LayoutUnit neg) { m_negativeMarginBefore = neg; }
        void setPositiveMarginAfter(LayoutUnit pos) { m_positiveMarginAfter = pos; }
        void setNegativeMarginAfter(LayoutUnit neg) { m_negativeMarginAfter = neg; }

    private:
        LayoutUnit m_positiveMarginBefore;
        LayoutUnit m_negativeMarginBefore;
        LayoutUnit m_positiveMarginAfter;
        LayoutUnit m_negativeMarginAfter;
    };
    MarginValues marginValuesForChild(RenderBox& child) const;

    // Allocated only when some of these fields have non-default values
    struct RenderBlockFlowRareData : public NoBaseWillBeGarbageCollected<RenderBlockFlowRareData> {
        WTF_MAKE_NONCOPYABLE(RenderBlockFlowRareData); WTF_MAKE_FAST_ALLOCATED_WILL_BE_REMOVED;
    public:
        RenderBlockFlowRareData(const RenderBlockFlow* block)
            : m_margins(positiveMarginBeforeDefault(block), negativeMarginBeforeDefault(block), positiveMarginAfterDefault(block), negativeMarginAfterDefault(block))
            , m_paginationStrut(0)
            , m_multiColumnFlowThread(nullptr)
            , m_lineBreakToAvoidWidow(-1)
            , m_didBreakAtLineToAvoidWidow(false)
            , m_discardMarginBefore(false)
            , m_discardMarginAfter(false)
        {
        }
        void trace(Visitor*);

        static LayoutUnit positiveMarginBeforeDefault(const RenderBlockFlow* block)
        {
            return std::max<LayoutUnit>(block->marginBefore(), 0);
        }
        static LayoutUnit negativeMarginBeforeDefault(const RenderBlockFlow* block)
        {
            return std::max<LayoutUnit>(-block->marginBefore(), 0);
        }
        static LayoutUnit positiveMarginAfterDefault(const RenderBlockFlow* block)
        {
            return std::max<LayoutUnit>(block->marginAfter(), 0);
        }
        static LayoutUnit negativeMarginAfterDefault(const RenderBlockFlow* block)
        {
            return std::max<LayoutUnit>(-block->marginAfter(), 0);
        }

        MarginValues m_margins;
        LayoutUnit m_paginationStrut;

        RawPtrWillBeMember<RenderMultiColumnFlowThread> m_multiColumnFlowThread;

        int m_lineBreakToAvoidWidow;
        bool m_didBreakAtLineToAvoidWidow : 1;
        bool m_discardMarginBefore : 1;
        bool m_discardMarginAfter : 1;
    };
    LayoutUnit marginOffsetForSelfCollapsingBlock();

    FloatingObjects* floatingObjects() { return m_floatingObjects.get(); }


protected:
    LayoutUnit maxPositiveMarginBefore() const { return m_rareData ? m_rareData->m_margins.positiveMarginBefore() : RenderBlockFlowRareData::positiveMarginBeforeDefault(this); }
    LayoutUnit maxNegativeMarginBefore() const { return m_rareData ? m_rareData->m_margins.negativeMarginBefore() : RenderBlockFlowRareData::negativeMarginBeforeDefault(this); }
    LayoutUnit maxPositiveMarginAfter() const { return m_rareData ? m_rareData->m_margins.positiveMarginAfter() : RenderBlockFlowRareData::positiveMarginAfterDefault(this); }
    LayoutUnit maxNegativeMarginAfter() const { return m_rareData ? m_rareData->m_margins.negativeMarginAfter() : RenderBlockFlowRareData::negativeMarginAfterDefault(this); }

    void setMaxMarginBeforeValues(LayoutUnit pos, LayoutUnit neg);
    void setMaxMarginAfterValues(LayoutUnit pos, LayoutUnit neg);

    void setMustDiscardMarginBefore(bool = true);
    void setMustDiscardMarginAfter(bool = true);

    bool mustDiscardMarginBefore() const;
    bool mustDiscardMarginAfter() const;

    bool mustDiscardMarginBeforeForChild(const RenderBox&) const;
    bool mustDiscardMarginAfterForChild(const RenderBox&) const;

    bool mustSeparateMarginBeforeForChild(const RenderBox&) const;
    bool mustSeparateMarginAfterForChild(const RenderBox&) const;

    void initMaxMarginValues()
    {
        if (m_rareData) {
            m_rareData->m_margins = MarginValues(RenderBlockFlowRareData::positiveMarginBeforeDefault(this) , RenderBlockFlowRareData::negativeMarginBeforeDefault(this),
                RenderBlockFlowRareData::positiveMarginAfterDefault(this), RenderBlockFlowRareData::negativeMarginAfterDefault(this));

            m_rareData->m_discardMarginBefore = false;
            m_rareData->m_discardMarginAfter = false;
        }
    }

    virtual ETextAlign textAlignmentForLine(bool endsWithSoftBreak) const;
private:
    virtual LayoutUnit collapsedMarginBefore() const override final { return maxPositiveMarginBefore() - maxNegativeMarginBefore(); }
    virtual LayoutUnit collapsedMarginAfter() const override final { return maxPositiveMarginAfter() - maxNegativeMarginAfter(); }

    LayoutUnit collapseMargins(RenderBox& child, MarginInfo&, bool childIsSelfCollapsing);
    LayoutUnit clearFloatsIfNeeded(RenderBox& child, MarginInfo&, LayoutUnit oldTopPosMargin, LayoutUnit oldTopNegMargin, LayoutUnit yPos, bool childIsSelfCollapsing);
    LayoutUnit estimateLogicalTopPosition(RenderBox& child, const MarginInfo&, LayoutUnit& estimateWithoutPagination);
    void marginBeforeEstimateForChild(RenderBox&, LayoutUnit&, LayoutUnit&, bool&) const;
    void handleAfterSideOfBlock(RenderBox* lastChild, LayoutUnit top, LayoutUnit bottom, MarginInfo&);
    void setCollapsedBottomMargin(const MarginInfo&);

    LayoutUnit applyBeforeBreak(RenderBox& child, LayoutUnit logicalOffset); // If the child has a before break, then return a new yPos that shifts to the top of the next page/column.
    LayoutUnit applyAfterBreak(RenderBox& child, LayoutUnit logicalOffset, MarginInfo&); // If the child has an after break, then return a new offset that shifts to the top of the next page/column.

    LayoutUnit adjustBlockChildForPagination(LayoutUnit logicalTopAfterClear, LayoutUnit estimateWithoutPagination, RenderBox& child, bool atBeforeSideOfBlock);
    // Computes a deltaOffset value that put a line at the top of the next page if it doesn't fit on the current page.
    void adjustLinePositionForPagination(RootInlineBox&, LayoutUnit& deltaOffset, RenderFlowThread*);
    // If the child is unsplittable and can't fit on the current page, return the top of the next page/column.
    LayoutUnit adjustForUnsplittableChild(RenderBox&, LayoutUnit logicalOffset, bool includeMargins = false);

    // Used to store state between styleWillChange and styleDidChange
    static bool s_canPropagateFloatIntoSibling;

    RenderBlockFlowRareData& ensureRareData();

    LayoutUnit m_paintInvalidationLogicalTop;
    LayoutUnit m_paintInvalidationLogicalBottom;

    virtual bool isSelfCollapsingBlock() const override;

protected:
    OwnPtrWillBeMember<RenderBlockFlowRareData> m_rareData;
    OwnPtr<FloatingObjects> m_floatingObjects;

    friend class BreakingContext; // FIXME: It uses insertFloatingObject and positionNewFloatOnLine, if we move those out from the private scope/add a helper to LineBreaker, we can remove this friend
    friend class MarginInfo;
    friend class LineBreaker;
    friend class LineWidth; // needs to know FloatingObject

// FIXME-BLOCKFLOW: These methods have implementations in
// RenderBlockLineLayout. They should be moved to the proper header once the
// line layout code is separated from RenderBlock and RenderBlockFlow.
// START METHODS DEFINED IN RenderBlockLineLayout
private:
    InlineFlowBox* createLineBoxes(RenderObject*, const LineInfo&, InlineBox* childBox);
    RootInlineBox* constructLine(BidiRunList<BidiRun>&, const LineInfo&);
    void setMarginsForRubyRun(BidiRun*, RenderRubyRun*, RenderObject*, const LineInfo&);
    void computeInlineDirectionPositionsForLine(RootInlineBox*, const LineInfo&, BidiRun* firstRun, BidiRun* trailingSpaceRun, bool reachedEnd, GlyphOverflowAndFallbackFontsMap&, VerticalPositionCache&, WordMeasurements&);
    BidiRun* computeInlineDirectionPositionsForSegment(RootInlineBox*, const LineInfo&, ETextAlign, float& logicalLeft,
        float& availableLogicalWidth, BidiRun* firstRun, BidiRun* trailingSpaceRun, GlyphOverflowAndFallbackFontsMap& textBoxDataMap, VerticalPositionCache&, WordMeasurements&);
    void computeBlockDirectionPositionsForLine(RootInlineBox*, BidiRun*, GlyphOverflowAndFallbackFontsMap&, VerticalPositionCache&);
    void appendFloatingObjectToLastLine(FloatingObject*);
    // Helper function for layoutInlineChildren()
    RootInlineBox* createLineBoxesFromBidiRuns(unsigned bidiLevel, BidiRunList<BidiRun>&, const InlineIterator& end, LineInfo&, VerticalPositionCache&, BidiRun* trailingSpaceRun, WordMeasurements&);
    void layoutRunsAndFloats(LineLayoutState&);
    const InlineIterator& restartLayoutRunsAndFloatsInRange(LayoutUnit oldLogicalHeight, LayoutUnit newLogicalHeight,  FloatingObject* lastFloatFromPreviousLine, InlineBidiResolver&,  const InlineIterator&);
    void layoutRunsAndFloatsInRange(LineLayoutState&, InlineBidiResolver&,
        const InlineIterator& cleanLineStart, const BidiStatus& cleanLineBidiStatus);
    void linkToEndLineIfNeeded(LineLayoutState&);
    static void markDirtyFloatsForPaintInvalidation(Vector<FloatWithRect>& floats);
    void checkFloatsInCleanLine(RootInlineBox*, Vector<FloatWithRect>&, size_t& floatIndex, bool& encounteredNewFloat, bool& dirtiedByFloat);
    RootInlineBox* determineStartPosition(LineLayoutState&, InlineBidiResolver&);
    void determineEndPosition(LineLayoutState&, RootInlineBox* startBox, InlineIterator& cleanLineStart, BidiStatus& cleanLineBidiStatus);
    bool checkPaginationAndFloatsAtEndLine(LineLayoutState&);
    bool matchedEndLine(LineLayoutState&, const InlineBidiResolver&, const InlineIterator& endLineStart, const BidiStatus& endLineStatus);
    void deleteEllipsisLineBoxes();
    void checkLinesForTextOverflow();
    // Positions new floats and also adjust all floats encountered on the line if any of them
    // have to move to the next page/column.
    bool positionNewFloatOnLine(FloatingObject* newFloat, FloatingObject* lastFloatFromPreviousLine, LineInfo&, LineWidth&);
    void positionDialog();

// END METHODS DEFINED IN RenderBlockLineLayout

};

DEFINE_RENDER_OBJECT_TYPE_CASTS(RenderBlockFlow, isRenderBlockFlow());

} // namespace blink

#endif // RenderBlockFlow_h<|MERGE_RESOLUTION|>--- conflicted
+++ resolved
@@ -186,23 +186,27 @@
         const RenderObject* selObj, LayoutUnit logicalLeft, LayoutUnit logicalTop, LayoutUnit logicalHeight, const PaintInfo*) const;
     LayoutRect logicalRightSelectionGap(const RenderBlock* rootBlock, const LayoutPoint& rootBlockPhysicalPosition, const LayoutSize& offsetFromRootBlock,
         const RenderObject* selObj, LayoutUnit logicalRight, LayoutUnit logicalTop, LayoutUnit logicalHeight, const PaintInfo*) const;
-    void getSelectionGapInfo(SelectionState, bool& leftGap, bool& rightGap) const;
+    LayoutRect lineEndingSelectionGap(const RenderBlock* rootBlock, const LayoutPoint& rootBlockPhysicalPosition, const LayoutSize& offsetFromRootBlock,
+        const RenderObject* selObj, LayoutUnit logicalEnd, LayoutUnit logicalTop, LayoutUnit logicalHeight, const PaintInfo*) const;
+    void getLineEndingGapLogicalLeftAndRight(const RenderBlock* rootBlock, const LayoutSize& offsetFromRootBlock, LayoutUnit logicalEnd,
+        LayoutUnit logicalTop, LayoutUnit logicalHeight, LayoutUnit& logicalLeft, LayoutUnit& logicalRight) const;
+    void getSelectionGapInfo(const RenderBlock* rootBlock, bool& leftGap, bool& rightGap) const;
 
     virtual LayoutRect selectionRectForPaintInvalidation(const RenderLayerModelObject* paintInvalidationContainer) const override final;
     GapRects selectionGapRectsForPaintInvalidation(const RenderLayerModelObject* paintInvalidationContainer) const;
     GapRects selectionGaps(const RenderBlock* rootBlock, const LayoutPoint& rootBlockPhysicalPosition, const LayoutSize& offsetFromRootBlock,
-        LayoutUnit& lastLogicalTop, LayoutUnit& lastLogicalLeft, LayoutUnit& lastLogicalRight, const PaintInfo* = 0) const;
+        LayoutUnit& lastLogicalTop, LayoutUnit& lastLogicalLeft, LayoutUnit& lastLogicalRight, const PaintInfo*,
+        bool& shouldHighlightBeforeSide, bool& isAfterSideSelected) const;
     GapRects inlineSelectionGaps(const RenderBlock* rootBlock, const LayoutPoint& rootBlockPhysicalPosition, const LayoutSize& offsetFromRootBlock,
-<<<<<<< HEAD
-        LayoutUnit& lastLogicalTop, LayoutUnit& lastLogicalLeft, LayoutUnit& lastLogicalRight, const PaintInfo*) const;
+        LayoutUnit& lastLogicalTop, LayoutUnit& lastLogicalLeft, LayoutUnit& lastLogicalRight, const PaintInfo*,
+        bool& shouldHighlightBeforeSide, bool& isAfterSideSelected) const;
     GapRects blockSelectionGaps(const RenderBlock* rootBlock, const LayoutPoint& rootBlockPhysicalPosition, const LayoutSize& offsetFromRootBlock,
-        LayoutUnit& lastLogicalTop, LayoutUnit& lastLogicalLeft, LayoutUnit& lastLogicalRight, const PaintInfo*) const;
+        LayoutUnit& lastLogicalTop, LayoutUnit& lastLogicalLeft, LayoutUnit& lastLogicalRight, const PaintInfo*,
+        bool& shouldHighlightBeforeSide, bool& isAfterSideSelected) const;
+    void getLineSelectionLogicalLeftAndRight(const RenderBlock *rootBlock, const LayoutSize& offsetFromRootBlock, RootInlineBox* line,
+        LayoutUnit& logicalLeft, LayoutUnit& logicalRight) const;
     LayoutRect blockSelectionGap(const RenderBlock* rootBlock, const LayoutPoint& rootBlockPhysicalPosition, const LayoutSize& offsetFromRootBlock,
         LayoutUnit lastLogicalTop, LayoutUnit lastLogicalLeft, LayoutUnit lastLogicalRight, LayoutUnit logicalBottom, const PaintInfo*) const;
-=======
-        LayoutUnit& lastLogicalTop, LayoutUnit& lastLogicalLeft, LayoutUnit& lastLogicalRight, const PaintInfo*,
-        bool& shouldHighlightBeforeSide, bool& isAfterSideSelected) const;
->>>>>>> 7f5c44d8
 
     LayoutUnit paginationStrut() const { return m_rareData ? m_rareData->m_paginationStrut : LayoutUnit(); }
     void setPaginationStrut(LayoutUnit);
