--- conflicted
+++ resolved
@@ -1834,11 +1834,7 @@
     if (isAnonymous() && parent())
         return parent()->selectionBackgroundColor();
 
-<<<<<<< HEAD
-    if (RefPtr<RenderStyle> pseudoStyle = getUncachedPseudoStyle(PseudoStyleRequest(SELECTION)))
-=======
     if (RefPtr<RenderStyle> pseudoStyle = getUncachedPseudoStyleFromParentOrShadowHost())
->>>>>>> 1cb4891d
         return resolveColor(pseudoStyle.get(), CSSPropertyBackgroundColor).blendWithWhite();
     return frame()->selection().isFocusedAndActive() ?
         RenderTheme::theme().activeSelectionBackgroundColor() :
@@ -1856,11 +1852,7 @@
     if (isAnonymous() && parent())
         return parent()->selectionColor(colorProperty);
 
-<<<<<<< HEAD
-    if (RefPtr<RenderStyle> pseudoStyle = getUncachedPseudoStyle(PseudoStyleRequest(SELECTION)))
-=======
     if (RefPtr<RenderStyle> pseudoStyle = getUncachedPseudoStyleFromParentOrShadowHost())
->>>>>>> 1cb4891d
         return resolveColor(pseudoStyle.get(), colorProperty);
     if (!RenderTheme::theme().supportsSelectionForegroundColors())
         return resolveColor(colorProperty);
