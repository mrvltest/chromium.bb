--- conflicted
+++ resolved
@@ -624,11 +624,7 @@
         }
 
         int nextBreakablePosition = m_current.nextBreakablePosition();
-<<<<<<< HEAD
-        bool betweenWords = c == '\n' || (m_currWS != PRE && !m_atStart && isBreakable(m_renderTextInfo.m_lineBreakIterator, m_current.offset(), nextBreakablePosition, effectiveWordBreak));
-=======
         bool betweenWords = c == '\n' || (m_currWS != PRE && !m_atStart && isBreakable(m_renderTextInfo.m_lineBreakIterator, m_current.offset(), nextBreakablePosition, effectiveWordBreak, breakAll ? LineBreakType::BreakAll : LineBreakType::Normal));
->>>>>>> dd3f5914
         m_current.setNextBreakablePosition(nextBreakablePosition);
 
         if (betweenWords || midWordBreak) {
