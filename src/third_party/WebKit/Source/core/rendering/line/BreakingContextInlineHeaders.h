/*
 * Copyright (C) 2000 Lars Knoll (knoll@kde.org)
 * Copyright (C) 2003, 2004, 2006, 2007, 2008, 2009, 2010, 2011 Apple Inc. All right reserved.
 * Copyright (C) 2010 Google Inc. All rights reserved.
 * Copyright (C) 2013 Adobe Systems Incorporated.
 *
 * This library is free software; you can redistribute it and/or
 * modify it under the terms of the GNU Library General Public
 * License as published by the Free Software Foundation; either
 * version 2 of the License, or (at your option) any later version.
 *
 * This library is distributed in the hope that it will be useful,
 * but WITHOUT ANY WARRANTY; without even the implied warranty of
 * MERCHANTABILITY or FITNESS FOR A PARTICULAR PURPOSE.  See the GNU
 * Library General Public License for more details.
 *
 * You should have received a copy of the GNU Library General Public License
 * along with this library; see the file COPYING.LIB.  If not, write to
 * the Free Software Foundation, Inc., 51 Franklin Street, Fifth Floor,
 * Boston, MA 02110-1301, USA.
 *
 */

#ifndef BreakingContextInlineHeaders_h
#define BreakingContextInlineHeaders_h

#include "core/rendering/InlineIterator.h"
#include "core/rendering/InlineTextBox.h"
#include "core/rendering/RenderCombineText.h"
#include "core/rendering/RenderInline.h"
#include "core/rendering/RenderLayer.h"
#include "core/rendering/RenderListMarker.h"
#include "core/rendering/RenderObjectInlines.h"
#include "core/rendering/RenderRubyRun.h"
#include "core/rendering/TextRunConstructor.h"
#include "core/rendering/break_lines.h"
#include "core/rendering/line/LineBreaker.h"
#include "core/rendering/line/LineInfo.h"
#include "core/rendering/line/LineWidth.h"
#include "core/rendering/line/RenderTextInfo.h"
#include "core/rendering/line/TrailingObjects.h"
#include "core/rendering/line/WordMeasurement.h"
#include "core/rendering/svg/RenderSVGInlineText.h"

namespace blink {

// We don't let our line box tree for a single line get any deeper than this.
const unsigned cMaxLineDepth = 200;

class BreakingContext {
public:
    BreakingContext(InlineBidiResolver& resolver, LineInfo& inLineInfo, LineWidth& lineWidth, RenderTextInfo& inRenderTextInfo, FloatingObject* inLastFloatFromPreviousLine, bool appliedStartWidth, RenderBlockFlow* block)
        : m_resolver(resolver)
        , m_current(resolver.position())
        , m_lineBreak(resolver.position())
        , m_block(block)
        , m_lastObject(m_current.object())
        , m_nextObject(0)
        , m_currentStyle(0)
        , m_blockStyle(block->style())
        , m_lineInfo(inLineInfo)
        , m_renderTextInfo(inRenderTextInfo)
        , m_lastFloatFromPreviousLine(inLastFloatFromPreviousLine)
        , m_width(lineWidth)
        , m_currWS(NORMAL)
        , m_lastWS(NORMAL)
        , m_preservesNewline(false)
        , m_atStart(true)
        , m_ignoringSpaces(false)
        , m_currentCharacterIsSpace(false)
        , m_currentCharacterShouldCollapseIfPreWap(false)
        , m_appliedStartWidth(appliedStartWidth)
        , m_includeEndWidth(true)
        , m_autoWrap(false)
        , m_autoWrapWasEverTrueOnLine(false)
        , m_floatsFitOnLine(true)
        , m_collapseWhiteSpace(false)
        , m_startingNewParagraph(m_lineInfo.previousLineBrokeCleanly())
        , m_allowImagesToBreak(!block->document().inQuirksMode() || !block->isTableCell() || !m_blockStyle->logicalWidth().isIntrinsicOrAuto())
        , m_atEnd(false)
        , m_lineMidpointState(resolver.midpointState())
    {
        m_lineInfo.setPreviousLineBrokeCleanly(false);
    }

    RenderObject* currentObject() { return m_current.object(); }
    InlineIterator lineBreak() { return m_lineBreak; }
    bool atEnd() { return m_atEnd; }

    void initializeForCurrentObject();

    void increment();

    void handleBR(EClear&);
    void handleOutOfFlowPositioned(Vector<RenderBox*>& positionedObjects);
    void handleFloat();
    void handleEmptyInline();
    void handleReplaced();
    bool handleText(WordMeasurements&, bool& hyphenated);
    void commitAndUpdateLineBreakIfNeeded();
    InlineIterator handleEndOfLine();

    void clearLineBreakIfFitsOnLine()
    {
        if (m_width.fitsOnLine() || m_lastWS == NOWRAP)
            m_lineBreak.clear();
    }

private:
    void skipTrailingWhitespace(InlineIterator&, const LineInfo&);

    InlineBidiResolver& m_resolver;

    InlineIterator m_current;
    InlineIterator m_lineBreak;
    InlineIterator m_startOfIgnoredSpaces;

    RenderBlockFlow* m_block;
    RenderObject* m_lastObject;
    RenderObject* m_nextObject;

    RenderStyle* m_currentStyle;
    RenderStyle* m_blockStyle;

    LineInfo& m_lineInfo;

    RenderTextInfo& m_renderTextInfo;

    FloatingObject* m_lastFloatFromPreviousLine;

    LineWidth m_width;

    EWhiteSpace m_currWS;
    EWhiteSpace m_lastWS;

    bool m_preservesNewline;
    bool m_atStart;
    bool m_ignoringSpaces;
    bool m_currentCharacterIsSpace;
    bool m_currentCharacterShouldCollapseIfPreWap;
    bool m_appliedStartWidth;
    bool m_includeEndWidth;
    bool m_autoWrap;
    bool m_autoWrapWasEverTrueOnLine;
    bool m_floatsFitOnLine;
    bool m_collapseWhiteSpace;
    bool m_startingNewParagraph;
    bool m_allowImagesToBreak;
    bool m_atEnd;

    LineMidpointState& m_lineMidpointState;

    TrailingObjects m_trailingObjects;
};

inline bool shouldCollapseWhiteSpace(const RenderStyle* style, const LineInfo& lineInfo, WhitespacePosition whitespacePosition)
{
    // CSS2 16.6.1
    // If a space (U+0020) at the beginning of a line has 'white-space' set to 'normal', 'nowrap', or 'pre-line', it is removed.
    // If a space (U+0020) at the end of a line has 'white-space' set to 'normal', 'nowrap', or 'pre-line', it is also removed.
    // If spaces (U+0020) or tabs (U+0009) at the end of a line have 'white-space' set to 'pre-wrap', UAs may visually collapse them.
    return style->collapseWhiteSpace()
        || (whitespacePosition == TrailingWhitespace && style->whiteSpace() == PRE_WRAP && (!lineInfo.isEmpty() || !lineInfo.previousLineBrokeCleanly()));
}

inline bool requiresLineBoxForContent(RenderInline* flow, const LineInfo& lineInfo)
{
    RenderObject* parent = flow->parent();
    if (flow->document().inNoQuirksMode()
        && (flow->style(lineInfo.isFirstLine())->lineHeight() != parent->style(lineInfo.isFirstLine())->lineHeight()
        || flow->style()->verticalAlign() != parent->style()->verticalAlign()
        || !parent->style()->font().fontMetrics().hasIdenticalAscentDescentAndLineGap(flow->style()->font().fontMetrics())))
        return true;
    return false;
}

inline bool alwaysRequiresLineBox(RenderObject* flow)
{
    // FIXME: Right now, we only allow line boxes for inlines that are truly empty.
    // We need to fix this, though, because at the very least, inlines containing only
    // ignorable whitespace should should also have line boxes.
    return isEmptyInline(flow) && toRenderInline(flow)->hasInlineDirectionBordersPaddingOrMargin();
}

inline bool requiresLineBox(const InlineIterator& it, const LineInfo& lineInfo = LineInfo(), WhitespacePosition whitespacePosition = LeadingWhitespace)
{
    if (it.object()->isFloatingOrOutOfFlowPositioned())
        return false;

    if (it.object()->isRenderInline() && !alwaysRequiresLineBox(it.object()) && !requiresLineBoxForContent(toRenderInline(it.object()), lineInfo))
        return false;

    if (!shouldCollapseWhiteSpace(it.object()->style(), lineInfo, whitespacePosition) || it.object()->isBR())
        return true;

    UChar current = it.current();
    bool notJustWhitespace = current != ' ' && current != '\t' && current != softHyphen && (current != '\n' || it.object()->preservesNewline());
    return notJustWhitespace || isEmptyInline(it.object());
}

inline void setStaticPositions(RenderBlockFlow* block, RenderBox* child)
{
    ASSERT(child->isOutOfFlowPositioned());
    // FIXME: The math here is actually not really right. It's a best-guess approximation that
    // will work for the common cases
    RenderObject* containerBlock = child->container();
    LayoutUnit blockHeight = block->logicalHeight();
    if (containerBlock->isRenderInline()) {
        // A relative positioned inline encloses us. In this case, we also have to determine our
        // position as though we were an inline. Set |staticInlinePosition| and |staticBlockPosition| on the relative positioned
        // inline so that we can obtain the value later.
        toRenderInline(containerBlock)->layer()->setStaticInlinePosition(block->startAlignedOffsetForLine(blockHeight, false));
        toRenderInline(containerBlock)->layer()->setStaticBlockPosition(blockHeight);

        // If |child| is a leading or trailing positioned object this is its only opportunity to ensure it moves with an inline
        // container changing width.
        child->moveWithEdgeOfInlineContainerIfNecessary(child->isHorizontalWritingMode());
    }
    block->updateStaticInlinePositionForChild(*child, blockHeight);
    child->layer()->setStaticBlockPosition(blockHeight);
}

// FIXME: The entire concept of the skipTrailingWhitespace function is flawed, since we really need to be building
// line boxes even for containers that may ultimately collapse away. Otherwise we'll never get positioned
// elements quite right. In other words, we need to build this function's work into the normal line
// object iteration process.
// NB. this function will insert any floating elements that would otherwise
// be skipped but it will not position them.
inline void BreakingContext::skipTrailingWhitespace(InlineIterator& iterator, const LineInfo& lineInfo)
{
    while (!iterator.atEnd() && !requiresLineBox(iterator, lineInfo, TrailingWhitespace)) {
        RenderObject* object = iterator.object();
        if (object->isOutOfFlowPositioned())
            setStaticPositions(m_block, toRenderBox(object));
        else if (object->isFloating())
            m_block->insertFloatingObject(*toRenderBox(object));
        iterator.increment();
    }
}

inline void BreakingContext::initializeForCurrentObject()
{
    m_currentStyle = m_current.object()->style();
    m_nextObject = bidiNextSkippingEmptyInlines(m_block, m_current.object());
    if (m_nextObject && m_nextObject->parent() && !m_nextObject->parent()->isDescendantOf(m_current.object()->parent()))
        m_includeEndWidth = true;

    m_currWS = m_current.object()->isReplaced() ? m_current.object()->parent()->style()->whiteSpace() : m_currentStyle->whiteSpace();
    m_lastWS = m_lastObject->isReplaced() ? m_lastObject->parent()->style()->whiteSpace() : m_lastObject->style()->whiteSpace();

    m_autoWrap = RenderStyle::autoWrap(m_currWS);
    m_autoWrapWasEverTrueOnLine = m_autoWrapWasEverTrueOnLine || m_autoWrap;

    m_preservesNewline = m_current.object()->isSVGInlineText() ? false : RenderStyle::preserveNewline(m_currWS);

    m_collapseWhiteSpace = RenderStyle::collapseWhiteSpace(m_currWS);
}

inline void BreakingContext::increment()
{
    // Clear out our character space bool, since inline <pre>s don't collapse whitespace
    // with adjacent inline normal/nowrap spans.
    if (!m_collapseWhiteSpace)
        m_currentCharacterIsSpace = false;

    m_current.moveToStartOf(m_nextObject);
    m_atStart = false;
}

inline void BreakingContext::handleBR(EClear& clear)
{
    if (m_width.fitsOnLine()) {
        RenderObject* br = m_current.object();
        m_lineBreak.moveToStartOf(br);
        m_lineBreak.increment();

        // A <br> always breaks a line, so don't let the line be collapsed
        // away. Also, the space at the end of a line with a <br> does not
        // get collapsed away. It only does this if the previous line broke
        // cleanly. Otherwise the <br> has no effect on whether the line is
        // empty or not.
        if (m_startingNewParagraph)
            m_lineInfo.setEmpty(false, m_block, &m_width);
        m_trailingObjects.clear();
        m_lineInfo.setPreviousLineBrokeCleanly(true);

        // A <br> with clearance always needs a linebox in case the lines below it get dirtied later and
        // need to check for floats to clear - so if we're ignoring spaces, stop ignoring them and add a
        // run for this object.
        if (m_ignoringSpaces && m_currentStyle->clear() != CNONE)
            m_lineMidpointState.ensureLineBoxInsideIgnoredSpaces(br);

        if (!m_lineInfo.isEmpty())
            clear = m_currentStyle->clear();
    }
    m_atEnd = true;
}

inline LayoutUnit borderPaddingMarginStart(RenderInline* child)
{
    return child->marginStart() + child->paddingStart() + child->borderStart();
}

inline LayoutUnit borderPaddingMarginEnd(RenderInline* child)
{
    return child->marginEnd() + child->paddingEnd() + child->borderEnd();
}

inline bool shouldAddBorderPaddingMargin(RenderObject* child, bool &checkSide)
{
    if (!child || (child->isText() && !toRenderText(child)->textLength()))
        return true;
    checkSide = false;
    return checkSide;
}

inline LayoutUnit inlineLogicalWidth(RenderObject* child, bool start = true, bool end = true)
{
    unsigned lineDepth = 1;
    LayoutUnit extraWidth = 0;
    RenderObject* parent = child->parent();
    while (parent->isRenderInline() && lineDepth++ < cMaxLineDepth) {
        RenderInline* parentAsRenderInline = toRenderInline(parent);
        if (!isEmptyInline(parentAsRenderInline)) {
            if (start && shouldAddBorderPaddingMargin(child->previousSibling(), start))
                extraWidth += borderPaddingMarginStart(parentAsRenderInline);
            if (end && shouldAddBorderPaddingMargin(child->nextSibling(), end))
                extraWidth += borderPaddingMarginEnd(parentAsRenderInline);
            if (!start && !end)
                return extraWidth;
        }
        child = parent;
        parent = child->parent();
    }
    return extraWidth;
}

inline void BreakingContext::handleOutOfFlowPositioned(Vector<RenderBox*>& positionedObjects)
{
    // If our original display wasn't an inline type, then we can
    // go ahead and determine our static inline position now.
    RenderBox* box = toRenderBox(m_current.object());
    bool isInlineType = box->style()->isOriginalDisplayInlineType();
    if (!isInlineType) {
        m_block->setStaticInlinePositionForChild(*box, m_block->startOffsetForContent());
    } else {
        // If our original display was an INLINE type, then we can go ahead
        // and determine our static y position now.
        box->layer()->setStaticBlockPosition(m_block->logicalHeight());
    }

    // If we're ignoring spaces, we have to stop and include this object and
    // then start ignoring spaces again.
    if (isInlineType || box->container()->isRenderInline()) {
        if (m_ignoringSpaces)
            m_lineMidpointState.ensureLineBoxInsideIgnoredSpaces(box);
        m_trailingObjects.appendObjectIfNeeded(box);
    } else {
        positionedObjects.append(box);
    }
    m_width.addUncommittedWidth(inlineLogicalWidth(box).toFloat());
    // Reset prior line break context characters.
    m_renderTextInfo.m_lineBreakIterator.resetPriorContext();
}

inline void BreakingContext::handleFloat()
{
    RenderBox* floatBox = toRenderBox(m_current.object());
    FloatingObject* floatingObject = m_block->insertFloatingObject(*floatBox);
    // check if it fits in the current line.
    // If it does, position it now, otherwise, position
    // it after moving to next line (in newLine() func)
    // FIXME: Bug 110372: Properly position multiple stacked floats with non-rectangular shape outside.
    if (m_floatsFitOnLine && m_width.fitsOnLine(m_block->logicalWidthForFloat(floatingObject).toFloat(), ExcludeWhitespace)) {
        m_block->positionNewFloatOnLine(floatingObject, m_lastFloatFromPreviousLine, m_lineInfo, m_width);
        if (m_lineBreak.object() == m_current.object()) {
            ASSERT(!m_lineBreak.offset());
            m_lineBreak.increment();
        }
    } else {
        m_floatsFitOnLine = false;
    }
    // Update prior line break context characters, using U+FFFD (OBJECT REPLACEMENT CHARACTER) for floating element.
    m_renderTextInfo.m_lineBreakIterator.updatePriorContext(replacementCharacter);
}

// This is currently just used for list markers and inline flows that have line boxes. Neither should
// have an effect on whitespace at the start of the line.
inline bool shouldSkipWhitespaceAfterStartObject(RenderBlockFlow* block, RenderObject* o, LineMidpointState& lineMidpointState)
{
    RenderObject* next = bidiNextSkippingEmptyInlines(block, o);
    while (next && next->isFloatingOrOutOfFlowPositioned())
        next = bidiNextSkippingEmptyInlines(block, next);

    if (next && !next->isBR() && next->isText() && toRenderText(next)->textLength() > 0) {
        RenderText* nextText = toRenderText(next);
        UChar nextChar = nextText->characterAt(0);
        if (nextText->style()->isCollapsibleWhiteSpace(nextChar)) {
            lineMidpointState.startIgnoringSpaces(InlineIterator(0, o, 0));
            return true;
        }
    }

    return false;
}

inline void BreakingContext::handleEmptyInline()
{
    // This should only end up being called on empty inlines
    ASSERT(isEmptyInline(m_current.object()));

    RenderInline* flowBox = toRenderInline(m_current.object());

    bool requiresLineBox = alwaysRequiresLineBox(m_current.object());
    if (requiresLineBox || requiresLineBoxForContent(flowBox, m_lineInfo)) {
        // An empty inline that only has line-height, vertical-align or font-metrics will
        // not force linebox creation (and thus affect the height of the line) if the rest of the line is empty.
        if (requiresLineBox)
            m_lineInfo.setEmpty(false, m_block, &m_width);
        if (m_ignoringSpaces) {
            // If we are in a run of ignored spaces then ensure we get a linebox if lineboxes are eventually
            // created for the line...
            m_trailingObjects.clear();
            m_lineMidpointState.ensureLineBoxInsideIgnoredSpaces(m_current.object());
        } else if (m_blockStyle->collapseWhiteSpace() && m_resolver.position().object() == m_current.object()
            && shouldSkipWhitespaceAfterStartObject(m_block, m_current.object(), m_lineMidpointState)) {
            // If this object is at the start of the line, we need to behave like list markers and
            // start ignoring spaces.
            m_currentCharacterShouldCollapseIfPreWap = m_currentCharacterIsSpace = true;
            m_ignoringSpaces = true;
        } else {
            // If we are after a trailing space but aren't ignoring spaces yet then ensure we get a linebox
            // if we encounter collapsible whitepace.
            m_trailingObjects.appendObjectIfNeeded(m_current.object());
        }
    }

    m_width.addUncommittedWidth((inlineLogicalWidth(m_current.object()) + borderPaddingMarginStart(flowBox) + borderPaddingMarginEnd(flowBox)).toFloat());
}

inline void BreakingContext::handleReplaced()
{
    RenderBox* replacedBox = toRenderBox(m_current.object());

    if (m_atStart)
        m_width.updateAvailableWidth(replacedBox->logicalHeight());

    // Break on replaced elements if either has normal white-space.
    if ((m_autoWrap || RenderStyle::autoWrap(m_lastWS)) && (!m_current.object()->isImage() || m_allowImagesToBreak)) {
        m_width.commit();
        m_lineBreak.moveToStartOf(m_current.object());
    }

    if (m_ignoringSpaces)
        m_lineMidpointState.stopIgnoringSpaces(InlineIterator(0, m_current.object(), 0));

    m_lineInfo.setEmpty(false, m_block, &m_width);
    m_ignoringSpaces = false;
    m_currentCharacterShouldCollapseIfPreWap = m_currentCharacterIsSpace = false;
    m_trailingObjects.clear();

    // Optimize for a common case. If we can't find whitespace after the list
    // item, then this is all moot.
    LayoutUnit replacedLogicalWidth = m_block->logicalWidthForChild(*replacedBox) + m_block->marginStartForChild(*replacedBox) + m_block->marginEndForChild(*replacedBox) + inlineLogicalWidth(m_current.object());
    if (m_current.object()->isListMarker()) {
        if (m_blockStyle->collapseWhiteSpace() && shouldSkipWhitespaceAfterStartObject(m_block, m_current.object(), m_lineMidpointState)) {
            // Like with inline flows, we start ignoring spaces to make sure that any
            // additional spaces we see will be discarded.
            m_currentCharacterShouldCollapseIfPreWap = m_currentCharacterIsSpace = true;
            m_ignoringSpaces = true;
        }
        if (toRenderListMarker(m_current.object())->isInside())
            m_width.addUncommittedWidth(replacedLogicalWidth.toFloat());
    } else {
        m_width.addUncommittedWidth(replacedLogicalWidth.toFloat());
    }
    if (m_current.object()->isRubyRun())
        m_width.applyOverhang(toRenderRubyRun(m_current.object()), m_lastObject, m_nextObject);
    // Update prior line break context characters, using U+FFFD (OBJECT REPLACEMENT CHARACTER) for replaced element.
    m_renderTextInfo.m_lineBreakIterator.updatePriorContext(replacementCharacter);
}

inline bool iteratorIsBeyondEndOfRenderCombineText(const InlineIterator& iter, RenderCombineText* renderer)
{
    return iter.object() == renderer && iter.offset() >= renderer->textLength();
}

inline void nextCharacter(UChar& currentCharacter, UChar& lastCharacter, UChar& secondToLastCharacter)
{
    secondToLastCharacter = lastCharacter;
    lastCharacter = currentCharacter;
}

inline float firstPositiveWidth(const WordMeasurements& wordMeasurements)
{
    for (size_t i = 0; i < wordMeasurements.size(); ++i) {
        if (wordMeasurements[i].width > 0)
            return wordMeasurements[i].width;
    }
    return 0;
}

inline float measureHyphenWidth(RenderText* renderer, const Font& font, TextDirection textDirection)
{
    RenderStyle* style = renderer->style();
    return font.width(constructTextRun(renderer, font,
        style->hyphenString().string(), style, style->direction()));
}

ALWAYS_INLINE TextDirection textDirectionFromUnicode(WTF::Unicode::Direction direction)
{
    return direction == WTF::Unicode::RightToLeft
        || direction == WTF::Unicode::RightToLeftArabic ? RTL : LTR;
}

ALWAYS_INLINE float textWidth(RenderText* text, unsigned from, unsigned len, const Font& font, float xPos, bool isFixedPitch, bool collapseWhiteSpace, HashSet<const SimpleFontData*>* fallbackFonts = 0)
{
    GlyphOverflow glyphOverflow;
    if (isFixedPitch || (!from && len == text->textLength()) || text->style()->hasTextCombine())
        return text->width(from, len, font, xPos, text->style()->direction(), fallbackFonts, &glyphOverflow);

    TextRun run = constructTextRun(text, font, text, from, len, text->style());
    run.setCharacterScanForCodePath(!text->canUseSimpleFontCodePath());
    run.setUseComplexCodePath(!text->canUseSimpleFontCodePath());
    run.setTabSize(!collapseWhiteSpace, text->style()->tabSize());
    run.setXPos(xPos);
    return font.width(run, fallbackFonts, &glyphOverflow);
}

inline bool BreakingContext::handleText(WordMeasurements& wordMeasurements, bool& hyphenated)
{
    if (!m_current.offset())
        m_appliedStartWidth = false;

    RenderText* renderText = toRenderText(m_current.object());

    bool isSVGText = renderText->isSVGInlineText();

    // If we have left a no-wrap inline and entered an autowrap inline while ignoring spaces
    // then we need to mark the start of the autowrap inline as a potential linebreak now.
    if (m_autoWrap && !RenderStyle::autoWrap(m_lastWS) && m_ignoringSpaces) {
        m_width.commit();
        m_lineBreak.moveToStartOf(m_current.object());
    }

    if (renderText->style()->hasTextCombine() && m_current.object()->isCombineText() && !toRenderCombineText(m_current.object())->isCombined()) {
        RenderCombineText* combineRenderer = toRenderCombineText(m_current.object());
        combineRenderer->combineText();
        // The length of the renderer's text may have changed. Increment stale iterator positions
        if (iteratorIsBeyondEndOfRenderCombineText(m_lineBreak, combineRenderer)) {
            ASSERT(iteratorIsBeyondEndOfRenderCombineText(m_resolver.position(), combineRenderer));
            m_lineBreak.increment();
            m_resolver.position().increment(&m_resolver);
        }
    }

    RenderStyle* style = renderText->style(m_lineInfo.isFirstLine());
    const Font& font = style->font();
    bool isFixedPitch = font.isFixedPitch();

    unsigned lastSpace = m_current.offset();
    float wordSpacing = m_currentStyle->wordSpacing();
    float lastSpaceWordSpacing = 0;
    float wordSpacingForWordMeasurement = 0;

    float wrapW = m_width.uncommittedWidth() + inlineLogicalWidth(m_current.object(), !m_appliedStartWidth, true);
    float charWidth = 0;
    // Auto-wrapping text should wrap in the middle of a word only if it could not wrap before the word,
    // which is only possible if the word is the first thing on the line, that is, if |w| is zero.
    bool breakWords = m_currentStyle->breakWords() && ((m_autoWrap && !m_width.committedWidth()) || m_currWS == PRE);
    bool midWordBreak = false;
    bool breakAll = m_currentStyle->wordBreak() == BreakAllWordBreak && m_autoWrap;
    EWordBreak effectiveWordBreak = m_currentStyle->autoWrap() ? m_currentStyle->wordBreak() : NormalWordBreak;
    float hyphenWidth = 0;

    if (isSVGText) {
        breakWords = false;
        breakAll = false;
    }

    if (renderText->isWordBreak()) {
        m_width.commit();
        m_lineBreak.moveToStartOf(m_current.object());
        ASSERT(m_current.offset() == renderText->textLength());
    }

    if (m_renderTextInfo.m_text != renderText) {
        m_renderTextInfo.m_text = renderText;
        m_renderTextInfo.m_font = &font;
        m_renderTextInfo.m_lineBreakIterator.resetStringAndReleaseIterator(renderText->text(), style->locale());
    } else if (m_renderTextInfo.m_font != &font) {
        m_renderTextInfo.m_font = &font;
    }

    // Non-zero only when kerning is enabled, in which case we measure
    // words with their trailing space, then subtract its width.
    float wordTrailingSpaceWidth = (font.fontDescription().typesettingFeatures() & Kerning) ?
        font.width(constructTextRun(renderText, font, &space, 1, style, style->direction())) + wordSpacing
        : 0;

    UChar lastCharacter = m_renderTextInfo.m_lineBreakIterator.lastCharacter();
    UChar secondToLastCharacter = m_renderTextInfo.m_lineBreakIterator.secondToLastCharacter();
    for (; m_current.offset() < renderText->textLength(); m_current.fastIncrementInTextNode()) {
        bool previousCharacterIsSpace = m_currentCharacterIsSpace;
        bool previousCharacterShouldCollapseIfPreWap = m_currentCharacterShouldCollapseIfPreWap;
        UChar c = m_current.current();
        m_currentCharacterShouldCollapseIfPreWap = m_currentCharacterIsSpace = c == ' ' || c == '\t' || (!m_preservesNewline && (c == '\n'));

        if (!m_collapseWhiteSpace || !m_currentCharacterIsSpace)
            m_lineInfo.setEmpty(false, m_block, &m_width);

        if (c == softHyphen && m_autoWrap && !hyphenWidth) {
            hyphenWidth = measureHyphenWidth(renderText, font, textDirectionFromUnicode(m_resolver.position().direction()));
            m_width.addUncommittedWidth(hyphenWidth);
        }

        bool applyWordSpacing = false;

        if (breakWords && !midWordBreak) {
            wrapW += charWidth;
            bool midWordBreakIsBeforeSurrogatePair = U16_IS_LEAD(c) && m_current.offset() + 1 < renderText->textLength() && U16_IS_TRAIL((*renderText)[m_current.offset() + 1]);
            charWidth = textWidth(renderText, m_current.offset(), midWordBreakIsBeforeSurrogatePair ? 2 : 1, font, m_width.committedWidth() + wrapW, isFixedPitch, m_collapseWhiteSpace);
            midWordBreak = m_width.committedWidth() + wrapW + charWidth > m_width.availableWidth();
        }

        int nextBreakablePosition = m_current.nextBreakablePosition();
<<<<<<< HEAD
        bool betweenWords = c == '\n' || (m_currWS != PRE && !m_atStart && isBreakable(m_renderTextInfo.m_lineBreakIterator, m_current.offset(), nextBreakablePosition, breakAll ? LineBreakType::BreakAll : LineBreakType::Normal));
=======
        bool betweenWords = c == '\n' || (m_currWS != PRE && !m_atStart && isBreakable(m_renderTextInfo.m_lineBreakIterator, m_current.offset(), nextBreakablePosition, effectiveWordBreak));
>>>>>>> 541fa4d0
        m_current.setNextBreakablePosition(nextBreakablePosition);

        if (betweenWords || midWordBreak) {
            bool stoppedIgnoringSpaces = false;
            if (m_ignoringSpaces) {
                lastSpaceWordSpacing = 0;
                if (!m_currentCharacterIsSpace) {
                    // Stop ignoring spaces and begin at this
                    // new point.
                    m_ignoringSpaces = false;
                    wordSpacingForWordMeasurement = 0;
                    lastSpace = m_current.offset(); // e.g., "Foo    goo", don't add in any of the ignored spaces.
                    m_lineMidpointState.stopIgnoringSpaces(InlineIterator(0, m_current.object(), m_current.offset()));
                    stoppedIgnoringSpaces = true;
                } else {
                    // Just keep ignoring these spaces.
                    nextCharacter(c, lastCharacter, secondToLastCharacter);
                    continue;
                }
            }

            wordMeasurements.grow(wordMeasurements.size() + 1);
            WordMeasurement& wordMeasurement = wordMeasurements.last();

            wordMeasurement.renderer = renderText;
            wordMeasurement.endOffset = m_current.offset();
            wordMeasurement.startOffset = lastSpace;

            float additionalTempWidth;
            if (wordTrailingSpaceWidth && c == ' ')
                additionalTempWidth = textWidth(renderText, lastSpace, m_current.offset() + 1 - lastSpace, font, m_width.currentWidth(), isFixedPitch, m_collapseWhiteSpace, &wordMeasurement.fallbackFonts) - wordTrailingSpaceWidth;
            else
                additionalTempWidth = textWidth(renderText, lastSpace, m_current.offset() - lastSpace, font, m_width.currentWidth(), isFixedPitch, m_collapseWhiteSpace, &wordMeasurement.fallbackFonts);

            wordMeasurement.width = additionalTempWidth + wordSpacingForWordMeasurement;
            additionalTempWidth += lastSpaceWordSpacing;
            m_width.addUncommittedWidth(additionalTempWidth);

            if (m_collapseWhiteSpace && previousCharacterIsSpace && m_currentCharacterIsSpace && additionalTempWidth)
                m_width.setTrailingWhitespaceWidth(additionalTempWidth);

            if (!m_appliedStartWidth) {
                m_width.addUncommittedWidth(inlineLogicalWidth(m_current.object(), true, false).toFloat());
                m_appliedStartWidth = true;
            }

            applyWordSpacing = wordSpacing && m_currentCharacterIsSpace;

            if (!m_width.committedWidth() && m_autoWrap && !m_width.fitsOnLine())
                m_width.fitBelowFloats(m_lineInfo.isFirstLine());

            if (m_autoWrap || breakWords) {
                // If we break only after white-space, consider the current character
                // as candidate width for this line.
                bool lineWasTooWide = false;
                if (m_width.fitsOnLine() && m_currentCharacterIsSpace && m_currentStyle->breakOnlyAfterWhiteSpace() && !midWordBreak) {
                    float charWidth = textWidth(renderText, m_current.offset(), 1, font, m_width.currentWidth(), isFixedPitch, m_collapseWhiteSpace, &wordMeasurement.fallbackFonts) + (applyWordSpacing ? wordSpacing : 0);
                    // Check if line is too big even without the extra space
                    // at the end of the line. If it is not, do nothing.
                    // If the line needs the extra whitespace to be too long,
                    // then move the line break to the space and skip all
                    // additional whitespace.
                    if (!m_width.fitsOnLine(charWidth)) {
                        lineWasTooWide = true;
                        m_lineBreak.moveTo(m_current.object(), m_current.offset(), m_current.nextBreakablePosition());
                        skipTrailingWhitespace(m_lineBreak, m_lineInfo);
                    }
                }
                if (lineWasTooWide || !m_width.fitsOnLine()) {
                    if (m_lineBreak.atTextParagraphSeparator()) {
                        if (!stoppedIgnoringSpaces && m_current.offset() > 0)
                            m_lineMidpointState.ensureCharacterGetsLineBox(m_current);
                        m_lineBreak.increment();
                        m_lineInfo.setPreviousLineBrokeCleanly(true);
                        wordMeasurement.endOffset = m_lineBreak.offset();
                    }
                    if (m_lineBreak.object() && m_lineBreak.offset() && m_lineBreak.object()->isText() && toRenderText(m_lineBreak.object())->textLength() && toRenderText(m_lineBreak.object())->characterAt(m_lineBreak.offset() - 1) == softHyphen)
                        hyphenated = true;
                    if (m_lineBreak.offset() && m_lineBreak.offset() != (unsigned)wordMeasurement.endOffset && !wordMeasurement.width) {
                        if (charWidth) {
                            wordMeasurement.endOffset = m_lineBreak.offset();
                            wordMeasurement.width = charWidth;
                        }
                    }
                    // Didn't fit. Jump to the end unless there's still an opportunity to collapse whitespace.
                    if (m_ignoringSpaces || !m_collapseWhiteSpace || !m_currentCharacterIsSpace || !previousCharacterIsSpace) {
                        m_atEnd = true;
                        return false;
                    }
                } else {
                    if (!betweenWords || (midWordBreak && !m_autoWrap))
                        m_width.addUncommittedWidth(-additionalTempWidth);
                    if (hyphenWidth) {
                        // Subtract the width of the soft hyphen out since we fit on a line.
                        m_width.addUncommittedWidth(-hyphenWidth);
                        hyphenWidth = 0;
                    }
                }
            }

            if (c == '\n' && m_preservesNewline) {
                if (!stoppedIgnoringSpaces && m_current.offset())
                    m_lineMidpointState.ensureCharacterGetsLineBox(m_current);
                m_lineBreak.moveTo(m_current.object(), m_current.offset(), m_current.nextBreakablePosition());
                m_lineBreak.increment();
                m_lineInfo.setPreviousLineBrokeCleanly(true);
                return true;
            }

            if (m_autoWrap && betweenWords) {
                m_width.commit();
                wrapW = 0;
                m_lineBreak.moveTo(m_current.object(), m_current.offset(), m_current.nextBreakablePosition());
                // Auto-wrapping text should not wrap in the middle of a word once it has had an
                // opportunity to break after a word.
                breakWords = false;
            }

            if (midWordBreak && !U16_IS_TRAIL(c) && !(WTF::Unicode::category(c) & (WTF::Unicode::Mark_NonSpacing | WTF::Unicode::Mark_Enclosing | WTF::Unicode::Mark_SpacingCombining))) {
                // Remember this as a breakable position in case
                // adding the end width forces a break.
                m_lineBreak.moveTo(m_current.object(), m_current.offset(), m_current.nextBreakablePosition());
                midWordBreak &= (breakWords || breakAll);
            }

            if (betweenWords) {
                lastSpaceWordSpacing = applyWordSpacing ? wordSpacing : 0;
                wordSpacingForWordMeasurement = (applyWordSpacing && wordMeasurement.width) ? wordSpacing : 0;
                lastSpace = m_current.offset();
            }

            if (!m_ignoringSpaces && m_currentStyle->collapseWhiteSpace()) {
                // If we encounter a newline, or if we encounter a
                // second space, we need to go ahead and break up this
                // run and enter a mode where we start collapsing spaces.
                if (m_currentCharacterIsSpace && previousCharacterIsSpace) {
                    m_ignoringSpaces = true;

                    // We just entered a mode where we are ignoring
                    // spaces. Create a midpoint to terminate the run
                    // before the second space.
                    m_lineMidpointState.startIgnoringSpaces(m_startOfIgnoredSpaces);
                    m_trailingObjects.updateMidpointsForTrailingObjects(m_lineMidpointState, InlineIterator(), TrailingObjects::DoNotCollapseFirstSpace);
                }
            }
        } else if (m_ignoringSpaces) {
            // Stop ignoring spaces and begin at this
            // new point.
            m_ignoringSpaces = false;
            lastSpaceWordSpacing = applyWordSpacing ? wordSpacing : 0;
            wordSpacingForWordMeasurement = (applyWordSpacing && wordMeasurements.last().width) ? wordSpacing : 0;
            lastSpace = m_current.offset(); // e.g., "Foo    goo", don't add in any of the ignored spaces.
            m_lineMidpointState.stopIgnoringSpaces(InlineIterator(0, m_current.object(), m_current.offset()));
        }

        if (isSVGText && m_current.offset()) {
            // Force creation of new InlineBoxes for each absolute positioned character (those that start new text chunks).
            if (toRenderSVGInlineText(renderText)->characterStartsNewTextChunk(m_current.offset()))
                m_lineMidpointState.ensureCharacterGetsLineBox(m_current);
        }

        if (m_currentCharacterIsSpace && !previousCharacterIsSpace) {
            m_startOfIgnoredSpaces.setObject(m_current.object());
            m_startOfIgnoredSpaces.setOffset(m_current.offset());
        }

        if (!m_currentCharacterIsSpace && previousCharacterShouldCollapseIfPreWap) {
            if (m_autoWrap && m_currentStyle->breakOnlyAfterWhiteSpace())
                m_lineBreak.moveTo(m_current.object(), m_current.offset(), m_current.nextBreakablePosition());
        }

        if (m_collapseWhiteSpace && m_currentCharacterIsSpace && !m_ignoringSpaces)
            m_trailingObjects.setTrailingWhitespace(toRenderText(m_current.object()));
        else if (!m_currentStyle->collapseWhiteSpace() || !m_currentCharacterIsSpace)
            m_trailingObjects.clear();

        m_atStart = false;
        nextCharacter(c, lastCharacter, secondToLastCharacter);
    }

    m_renderTextInfo.m_lineBreakIterator.setPriorContext(lastCharacter, secondToLastCharacter);

    wordMeasurements.grow(wordMeasurements.size() + 1);
    WordMeasurement& wordMeasurement = wordMeasurements.last();
    wordMeasurement.renderer = renderText;

    // IMPORTANT: current.m_pos is > length here!
    float additionalTempWidth = m_ignoringSpaces ? 0 : textWidth(renderText, lastSpace, m_current.offset() - lastSpace, font, m_width.currentWidth(), isFixedPitch, m_collapseWhiteSpace, &wordMeasurement.fallbackFonts);
    wordMeasurement.startOffset = lastSpace;
    wordMeasurement.endOffset = m_current.offset();
    wordMeasurement.width = m_ignoringSpaces ? 0 : additionalTempWidth + wordSpacingForWordMeasurement;
    additionalTempWidth += lastSpaceWordSpacing;

    LayoutUnit inlineLogicalTempWidth = inlineLogicalWidth(m_current.object(), !m_appliedStartWidth, m_includeEndWidth);
    m_width.addUncommittedWidth(additionalTempWidth + inlineLogicalTempWidth);

    if (m_collapseWhiteSpace && m_currentCharacterIsSpace && additionalTempWidth)
        m_width.setTrailingWhitespaceWidth(additionalTempWidth + inlineLogicalTempWidth);

    m_includeEndWidth = false;

    if (!m_width.fitsOnLine()) {
        if (!hyphenated && m_lineBreak.previousInSameNode() == softHyphen) {
            hyphenated = true;
            m_atEnd = true;
        }
    }
    return false;
}

inline void BreakingContext::commitAndUpdateLineBreakIfNeeded()
{
    bool checkForBreak = m_autoWrap;
    if (m_width.committedWidth() && !m_width.fitsOnLine() && m_lineBreak.object() && m_currWS == NOWRAP) {
        checkForBreak = true;
    } else if (m_nextObject && m_current.object()->isText() && m_nextObject->isText() && !m_nextObject->isBR() && (m_autoWrap || m_nextObject->style()->autoWrap())) {
        if (m_autoWrap && m_currentCharacterIsSpace) {
            checkForBreak = true;
        } else {
            RenderText* nextText = toRenderText(m_nextObject);
            if (nextText->textLength()) {
                UChar c = nextText->characterAt(0);
                // If the next item on the line is text, and if we did not end with
                // a space, then the next text run continues our word (and so it needs to
                // keep adding to the uncommitted width. Just update and continue.
                checkForBreak = !m_currentCharacterIsSpace && (c == ' ' || c == '\t' || (c == '\n' && !m_nextObject->preservesNewline()));
            } else if (nextText->isWordBreak()) {
                checkForBreak = true;
            }

            if (!m_width.fitsOnLine() && !m_width.committedWidth())
                m_width.fitBelowFloats(m_lineInfo.isFirstLine());

            bool canPlaceOnLine = m_width.fitsOnLine() || !m_autoWrapWasEverTrueOnLine;
            if (canPlaceOnLine && checkForBreak) {
                m_width.commit();
                m_lineBreak.moveToStartOf(m_nextObject);
            }
        }
    }

    ASSERT_WITH_SECURITY_IMPLICATION(m_currentStyle->refCount() > 0);
    if (checkForBreak && !m_width.fitsOnLine()) {
        // if we have floats, try to get below them.
        if (m_currentCharacterIsSpace && !m_ignoringSpaces && m_currentStyle->collapseWhiteSpace())
            m_trailingObjects.clear();

        if (m_width.committedWidth()) {
            m_atEnd = true;
            return;
        }

        m_width.fitBelowFloats(m_lineInfo.isFirstLine());

        // |width| may have been adjusted because we got shoved down past a float (thus
        // giving us more room), so we need to retest, and only jump to
        // the end label if we still don't fit on the line. -dwh
        if (!m_width.fitsOnLine()) {
            m_atEnd = true;
            return;
        }
    } else if (m_blockStyle->autoWrap() && !m_width.fitsOnLine() && !m_width.committedWidth()) {
        // If the container autowraps but the current child does not then we still need to ensure that it
        // wraps and moves below any floats.
        m_width.fitBelowFloats(m_lineInfo.isFirstLine());
    }

    if (!m_current.object()->isFloatingOrOutOfFlowPositioned()) {
        m_lastObject = m_current.object();
        if (m_lastObject->isReplaced() && m_autoWrap && (!m_lastObject->isImage() || m_allowImagesToBreak) && (!m_lastObject->isListMarker() || toRenderListMarker(m_lastObject)->isInside())) {
            m_width.commit();
            m_lineBreak.moveToStartOf(m_nextObject);
        }
    }
}

inline IndentTextOrNot requiresIndent(bool isFirstLine, bool isAfterHardLineBreak, RenderStyle* style)
{
    IndentTextOrNot shouldIndentText = DoNotIndentText;
    if (isFirstLine || (isAfterHardLineBreak && style->textIndentLine()) == TextIndentEachLine)
        shouldIndentText = IndentText;

    if (style->textIndentType() == TextIndentHanging)
        shouldIndentText = shouldIndentText == IndentText ? DoNotIndentText : IndentText;

    return shouldIndentText;
}

}

#endif // BreakingContextInlineHeaders_h<|MERGE_RESOLUTION|>--- conflicted
+++ resolved
@@ -624,11 +624,7 @@
         }
 
         int nextBreakablePosition = m_current.nextBreakablePosition();
-<<<<<<< HEAD
-        bool betweenWords = c == '\n' || (m_currWS != PRE && !m_atStart && isBreakable(m_renderTextInfo.m_lineBreakIterator, m_current.offset(), nextBreakablePosition, breakAll ? LineBreakType::BreakAll : LineBreakType::Normal));
-=======
-        bool betweenWords = c == '\n' || (m_currWS != PRE && !m_atStart && isBreakable(m_renderTextInfo.m_lineBreakIterator, m_current.offset(), nextBreakablePosition, effectiveWordBreak));
->>>>>>> 541fa4d0
+        bool betweenWords = c == '\n' || (m_currWS != PRE && !m_atStart && isBreakable(m_renderTextInfo.m_lineBreakIterator, m_current.offset(), nextBreakablePosition, effectiveWordBreak, breakAll ? LineBreakType::BreakAll : LineBreakType::Normal));
         m_current.setNextBreakablePosition(nextBreakablePosition);
 
         if (betweenWords || midWordBreak) {
