/*
 * Copyright (C) 2000 Lars Knoll (knoll@kde.org)
 * Copyright (C) 2003, 2004, 2006, 2007, 2008, 2009, 2010, 2011 Apple Inc. All right reserved.
 * Copyright (C) 2010 Google Inc. All rights reserved.
 * Copyright (C) 2013 Adobe Systems Incorporated.
 *
 * This library is free software; you can redistribute it and/or
 * modify it under the terms of the GNU Library General Public
 * License as published by the Free Software Foundation; either
 * version 2 of the License, or (at your option) any later version.
 *
 * This library is distributed in the hope that it will be useful,
 * but WITHOUT ANY WARRANTY; without even the implied warranty of
 * MERCHANTABILITY or FITNESS FOR A PARTICULAR PURPOSE.  See the GNU
 * Library General Public License for more details.
 *
 * You should have received a copy of the GNU Library General Public License
 * along with this library; see the file COPYING.LIB.  If not, write to
 * the Free Software Foundation, Inc., 51 Franklin Street, Fifth Floor,
 * Boston, MA 02110-1301, USA.
 *
 */

#ifndef BreakingContextInlineHeaders_h
#define BreakingContextInlineHeaders_h

#include "core/rendering/InlineIterator.h"
#include "core/rendering/InlineTextBox.h"
#include "core/rendering/RenderCombineText.h"
#include "core/rendering/RenderInline.h"
#include "core/rendering/RenderLayer.h"
#include "core/rendering/RenderListMarker.h"
#include "core/rendering/RenderRubyRun.h"
#include "core/rendering/break_lines.h"
#include "core/rendering/line/LineBreaker.h"
#include "core/rendering/line/LineInfo.h"
#include "core/rendering/line/LineWidth.h"
#include "core/rendering/line/TrailingObjects.h"
#include "core/rendering/shapes/ShapeInsideInfo.h"
#include "core/rendering/svg/RenderSVGInlineText.h"

namespace WebCore {

// We don't let our line box tree for a single line get any deeper than this.
const unsigned cMaxLineDepth = 200;

class WordMeasurement {
public:
    WordMeasurement()
        : renderer(0)
        , width(0)
        , startOffset(0)
        , endOffset(0)
    {
    }

    RenderText* renderer;
    float width;
    int startOffset;
    int endOffset;
    HashSet<const SimpleFontData*> fallbackFonts;
};

class BreakingContext {
public:
    BreakingContext(InlineBidiResolver& resolver, LineInfo& inLineInfo, LineWidth& lineWidth, RenderTextInfo& inRenderTextInfo, FloatingObject* inLastFloatFromPreviousLine, bool appliedStartWidth, RenderBlockFlow* block)
        : m_resolver(resolver)
        , m_current(resolver.position())
        , m_lineBreak(resolver.position())
        , m_block(block)
        , m_lastObject(m_current.object())
        , m_nextObject(0)
        , m_currentStyle(0)
        , m_blockStyle(block->style())
        , m_lineInfo(inLineInfo)
        , m_renderTextInfo(inRenderTextInfo)
        , m_lastFloatFromPreviousLine(inLastFloatFromPreviousLine)
        , m_width(lineWidth)
        , m_currWS(NORMAL)
        , m_lastWS(NORMAL)
        , m_preservesNewline(false)
        , m_atStart(true)
        , m_ignoringSpaces(false)
        , m_currentCharacterIsSpace(false)
        , m_currentCharacterShouldCollapseIfPreWap(false)
        , m_appliedStartWidth(appliedStartWidth)
        , m_includeEndWidth(true)
        , m_autoWrap(false)
        , m_autoWrapWasEverTrueOnLine(false)
        , m_floatsFitOnLine(true)
        , m_collapseWhiteSpace(false)
        , m_startingNewParagraph(m_lineInfo.previousLineBrokeCleanly())
        , m_allowImagesToBreak(!block->document().inQuirksMode() || !block->isTableCell() || !m_blockStyle->logicalWidth().isIntrinsicOrAuto())
        , m_atEnd(false)
        , m_lineMidpointState(resolver.midpointState())
    {
        m_lineInfo.setPreviousLineBrokeCleanly(false);
    }

    RenderObject* currentObject() { return m_current.object(); }
    InlineIterator lineBreak() { return m_lineBreak; }
    bool atEnd() { return m_atEnd; }

    void initializeForCurrentObject();

    void increment();

    void handleBR(EClear&);
    void handleOutOfFlowPositioned(Vector<RenderBox*>& positionedObjects);
    void handleFloat();
    void handleEmptyInline();
    void handleReplaced();
    bool handleText(WordMeasurements&, bool& hyphenated);
    void commitAndUpdateLineBreakIfNeeded();
    InlineIterator handleEndOfLine();

    void clearLineBreakIfFitsOnLine()
    {
        if (m_width.fitsOnLine() || m_lastWS == NOWRAP)
            m_lineBreak.clear();
    }

private:
    void skipTrailingWhitespace(InlineIterator&, const LineInfo&);

    InlineBidiResolver& m_resolver;

    InlineIterator m_current;
    InlineIterator m_lineBreak;
    InlineIterator m_startOfIgnoredSpaces;

    RenderBlockFlow* m_block;
    RenderObject* m_lastObject;
    RenderObject* m_nextObject;

    RenderStyle* m_currentStyle;
    RenderStyle* m_blockStyle;

    LineInfo& m_lineInfo;

    RenderTextInfo& m_renderTextInfo;

    FloatingObject* m_lastFloatFromPreviousLine;

    LineWidth m_width;

    EWhiteSpace m_currWS;
    EWhiteSpace m_lastWS;

    bool m_preservesNewline;
    bool m_atStart;
    bool m_ignoringSpaces;
    bool m_currentCharacterIsSpace;
    bool m_currentCharacterShouldCollapseIfPreWap;
    bool m_appliedStartWidth;
    bool m_includeEndWidth;
    bool m_autoWrap;
    bool m_autoWrapWasEverTrueOnLine;
    bool m_floatsFitOnLine;
    bool m_collapseWhiteSpace;
    bool m_startingNewParagraph;
    bool m_allowImagesToBreak;
    bool m_atEnd;

    LineMidpointState& m_lineMidpointState;

    TrailingObjects m_trailingObjects;
};

inline bool shouldCollapseWhiteSpace(const RenderStyle* style, const LineInfo& lineInfo, WhitespacePosition whitespacePosition)
{
    // CSS2 16.6.1
    // If a space (U+0020) at the beginning of a line has 'white-space' set to 'normal', 'nowrap', or 'pre-line', it is removed.
    // If a space (U+0020) at the end of a line has 'white-space' set to 'normal', 'nowrap', or 'pre-line', it is also removed.
    // If spaces (U+0020) or tabs (U+0009) at the end of a line have 'white-space' set to 'pre-wrap', UAs may visually collapse them.
    return style->collapseWhiteSpace()
        || (whitespacePosition == TrailingWhitespace && style->whiteSpace() == PRE_WRAP && (!lineInfo.isEmpty() || !lineInfo.previousLineBrokeCleanly()));
}

inline bool requiresLineBoxForContent(RenderInline* flow, const LineInfo& lineInfo)
{
    RenderObject* parent = flow->parent();
    if (flow->document().inNoQuirksMode()
        && (flow->style(lineInfo.isFirstLine())->lineHeight() != parent->style(lineInfo.isFirstLine())->lineHeight()
        || flow->style()->verticalAlign() != parent->style()->verticalAlign()
        || !parent->style()->font().fontMetrics().hasIdenticalAscentDescentAndLineGap(flow->style()->font().fontMetrics())))
        return true;
    return false;
}

inline bool alwaysRequiresLineBox(RenderObject* flow)
{
    // FIXME: Right now, we only allow line boxes for inlines that are truly empty.
    // We need to fix this, though, because at the very least, inlines containing only
    // ignorable whitespace should should also have line boxes.
    return isEmptyInline(flow) && toRenderInline(flow)->hasInlineDirectionBordersPaddingOrMargin();
}

inline bool requiresLineBox(const InlineIterator& it, const LineInfo& lineInfo = LineInfo(), WhitespacePosition whitespacePosition = LeadingWhitespace)
{
    if (it.object()->isFloatingOrOutOfFlowPositioned())
        return false;

    if (it.object()->isRenderInline() && !alwaysRequiresLineBox(it.object()) && !requiresLineBoxForContent(toRenderInline(it.object()), lineInfo))
        return false;

    if (!shouldCollapseWhiteSpace(it.object()->style(), lineInfo, whitespacePosition) || it.object()->isBR())
        return true;

    UChar current = it.current();
    bool notJustWhitespace = current != ' ' && current != '\t' && current != softHyphen && (current != '\n' || it.object()->preservesNewline());
    return notJustWhitespace || isEmptyInline(it.object());
}

inline void setStaticPositions(RenderBlockFlow* block, RenderBox* child)
{
    // FIXME: The math here is actually not really right. It's a best-guess approximation that
    // will work for the common cases
    RenderObject* containerBlock = child->container();
    LayoutUnit blockHeight = block->logicalHeight();
    if (containerBlock->isRenderInline()) {
        // A relative positioned inline encloses us. In this case, we also have to determine our
        // position as though we were an inline. Set |staticInlinePosition| and |staticBlockPosition| on the relative positioned
        // inline so that we can obtain the value later.
        toRenderInline(containerBlock)->layer()->setStaticInlinePosition(block->startAlignedOffsetForLine(blockHeight, false));
        toRenderInline(containerBlock)->layer()->setStaticBlockPosition(blockHeight);
    }
    block->updateStaticInlinePositionForChild(child, blockHeight);
    child->layer()->setStaticBlockPosition(blockHeight);
}

// FIXME: The entire concept of the skipTrailingWhitespace function is flawed, since we really need to be building
// line boxes even for containers that may ultimately collapse away. Otherwise we'll never get positioned
// elements quite right. In other words, we need to build this function's work into the normal line
// object iteration process.
// NB. this function will insert any floating elements that would otherwise
// be skipped but it will not position them.
inline void BreakingContext::skipTrailingWhitespace(InlineIterator& iterator, const LineInfo& lineInfo)
{
    while (!iterator.atEnd() && !requiresLineBox(iterator, lineInfo, TrailingWhitespace)) {
        RenderObject* object = iterator.object();
        if (object->isOutOfFlowPositioned())
            setStaticPositions(m_block, toRenderBox(object));
        else if (object->isFloating())
            m_block->insertFloatingObject(toRenderBox(object));
        iterator.increment();
    }
}

inline void BreakingContext::initializeForCurrentObject()
{
    m_currentStyle = m_current.object()->style();
    m_nextObject = bidiNextSkippingEmptyInlines(m_block, m_current.object());
    if (m_nextObject && m_nextObject->parent() && !m_nextObject->parent()->isDescendantOf(m_current.object()->parent()))
        m_includeEndWidth = true;

    m_currWS = m_current.object()->isReplaced() ? m_current.object()->parent()->style()->whiteSpace() : m_currentStyle->whiteSpace();
    m_lastWS = m_lastObject->isReplaced() ? m_lastObject->parent()->style()->whiteSpace() : m_lastObject->style()->whiteSpace();

    m_autoWrap = RenderStyle::autoWrap(m_currWS);
    m_autoWrapWasEverTrueOnLine = m_autoWrapWasEverTrueOnLine || m_autoWrap;

    m_preservesNewline = m_current.object()->isSVGInlineText() ? false : RenderStyle::preserveNewline(m_currWS);

    m_collapseWhiteSpace = RenderStyle::collapseWhiteSpace(m_currWS);
}

inline void BreakingContext::increment()
{
    // Clear out our character space bool, since inline <pre>s don't collapse whitespace
    // with adjacent inline normal/nowrap spans.
    if (!m_collapseWhiteSpace)
        m_currentCharacterIsSpace = false;

    m_current.moveToStartOf(m_nextObject);
    m_atStart = false;
}

inline void BreakingContext::handleBR(EClear& clear)
{
    if (m_width.fitsOnLine()) {
        RenderObject* br = m_current.object();
        m_lineBreak.moveToStartOf(br);
        m_lineBreak.increment();

        // A <br> always breaks a line, so don't let the line be collapsed
        // away. Also, the space at the end of a line with a <br> does not
        // get collapsed away. It only does this if the previous line broke
        // cleanly. Otherwise the <br> has no effect on whether the line is
        // empty or not.
        if (m_startingNewParagraph)
            m_lineInfo.setEmpty(false, m_block, &m_width);
        m_trailingObjects.clear();
        m_lineInfo.setPreviousLineBrokeCleanly(true);

        // A <br> with clearance always needs a linebox in case the lines below it get dirtied later and
        // need to check for floats to clear - so if we're ignoring spaces, stop ignoring them and add a
        // run for this object.
        if (m_ignoringSpaces && m_currentStyle->clear() != CNONE)
            m_lineMidpointState.ensureLineBoxInsideIgnoredSpaces(br);

        if (!m_lineInfo.isEmpty())
            clear = m_currentStyle->clear();
    }
    m_atEnd = true;
}

inline LayoutUnit borderPaddingMarginStart(RenderInline* child)
{
    return child->marginStart() + child->paddingStart() + child->borderStart();
}

inline LayoutUnit borderPaddingMarginEnd(RenderInline* child)
{
    return child->marginEnd() + child->paddingEnd() + child->borderEnd();
}

inline bool shouldAddBorderPaddingMargin(RenderObject* child, bool &checkSide)
{
    if (!child || (child->isText() && !toRenderText(child)->textLength()))
        return true;
    checkSide = false;
    return checkSide;
}

inline LayoutUnit inlineLogicalWidth(RenderObject* child, bool start = true, bool end = true)
{
    unsigned lineDepth = 1;
    LayoutUnit extraWidth = 0;
    RenderObject* parent = child->parent();
    while (parent->isRenderInline() && lineDepth++ < cMaxLineDepth) {
        RenderInline* parentAsRenderInline = toRenderInline(parent);
        if (!isEmptyInline(parentAsRenderInline)) {
            if (start && shouldAddBorderPaddingMargin(child->previousSibling(), start))
                extraWidth += borderPaddingMarginStart(parentAsRenderInline);
            if (end && shouldAddBorderPaddingMargin(child->nextSibling(), end))
                extraWidth += borderPaddingMarginEnd(parentAsRenderInline);
            if (!start && !end)
                return extraWidth;
        }
        child = parent;
        parent = child->parent();
    }
    return extraWidth;
}

inline void BreakingContext::handleOutOfFlowPositioned(Vector<RenderBox*>& positionedObjects)
{
    // If our original display wasn't an inline type, then we can
    // go ahead and determine our static inline position now.
    RenderBox* box = toRenderBox(m_current.object());
    bool isInlineType = box->style()->isOriginalDisplayInlineType();
    if (!isInlineType) {
        m_block->setStaticInlinePositionForChild(box, m_block->logicalHeight(), m_block->startOffsetForContent());
    } else {
        // If our original display was an INLINE type, then we can go ahead
        // and determine our static y position now.
        box->layer()->setStaticBlockPosition(m_block->logicalHeight());
    }

    // If we're ignoring spaces, we have to stop and include this object and
    // then start ignoring spaces again.
    if (isInlineType || box->container()->isRenderInline()) {
        if (m_ignoringSpaces)
            m_lineMidpointState.ensureLineBoxInsideIgnoredSpaces(box);
        m_trailingObjects.appendBoxIfNeeded(box);
    } else {
        positionedObjects.append(box);
    }
    m_width.addUncommittedWidth(inlineLogicalWidth(box));
    // Reset prior line break context characters.
    m_renderTextInfo.m_lineBreakIterator.resetPriorContext();
}

inline void BreakingContext::handleFloat()
{
    RenderBox* floatBox = toRenderBox(m_current.object());
    FloatingObject* floatingObject = m_block->insertFloatingObject(floatBox);
    // check if it fits in the current line.
    // If it does, position it now, otherwise, position
    // it after moving to next line (in newLine() func)
    // FIXME: Bug 110372: Properly position multiple stacked floats with non-rectangular shape outside.
    if (m_floatsFitOnLine && m_width.fitsOnLine(m_block->logicalWidthForFloat(floatingObject))) {
        m_block->positionNewFloatOnLine(floatingObject, m_lastFloatFromPreviousLine, m_lineInfo, m_width);
        if (m_lineBreak.object() == m_current.object()) {
            ASSERT(!m_lineBreak.offset());
            m_lineBreak.increment();
        }
    } else {
        m_floatsFitOnLine = false;
    }
    // Update prior line break context characters, using U+FFFD (OBJECT REPLACEMENT CHARACTER) for floating element.
    m_renderTextInfo.m_lineBreakIterator.updatePriorContext(replacementCharacter);
}

// This is currently just used for list markers and inline flows that have line boxes. Neither should
// have an effect on whitespace at the start of the line.
inline bool shouldSkipWhitespaceAfterStartObject(RenderBlockFlow* block, RenderObject* o, LineMidpointState& lineMidpointState)
{
    RenderObject* next = bidiNextSkippingEmptyInlines(block, o);
    while (next && next->isFloatingOrOutOfFlowPositioned())
        next = bidiNextSkippingEmptyInlines(block, next);

    if (next && !next->isBR() && next->isText() && toRenderText(next)->textLength() > 0) {
        RenderText* nextText = toRenderText(next);
        UChar nextChar = nextText->characterAt(0);
        if (nextText->style()->isCollapsibleWhiteSpace(nextChar)) {
            lineMidpointState.startIgnoringSpaces(InlineIterator(0, o, 0));
            return true;
        }
    }

    return false;
}

inline void BreakingContext::handleEmptyInline()
{
    // This should only end up being called on empty inlines
    ASSERT(isEmptyInline(m_current.object()));

    RenderInline* flowBox = toRenderInline(m_current.object());

    // Now that some inline flows have line boxes, if we are already ignoring spaces, we need
    // to make sure that we stop to include this object and then start ignoring spaces again.
    // If this object is at the start of the line, we need to behave like list markers and
    // start ignoring spaces.
    bool requiresLineBox = alwaysRequiresLineBox(m_current.object());
    if (requiresLineBox || requiresLineBoxForContent(flowBox, m_lineInfo)) {
        // An empty inline that only has line-height, vertical-align or font-metrics will only get a
        // line box to affect the height of the line if the rest of the line is not empty.
        if (requiresLineBox)
            m_lineInfo.setEmpty(false, m_block, &m_width);
        if (m_ignoringSpaces) {
            m_trailingObjects.clear();
            m_lineMidpointState.ensureLineBoxInsideIgnoredSpaces(m_current.object());
        } else if (m_blockStyle->collapseWhiteSpace() && m_resolver.position().object() == m_current.object()
            && shouldSkipWhitespaceAfterStartObject(m_block, m_current.object(), m_lineMidpointState)) {
            // Like with list markers, we start ignoring spaces to make sure that any
            // additional spaces we see will be discarded.
            m_currentCharacterShouldCollapseIfPreWap = m_currentCharacterIsSpace = true;
            m_ignoringSpaces = true;
        }
    }

    m_width.addUncommittedWidth(inlineLogicalWidth(m_current.object()) + borderPaddingMarginStart(flowBox) + borderPaddingMarginEnd(flowBox));
}

inline void BreakingContext::handleReplaced()
{
    RenderBox* replacedBox = toRenderBox(m_current.object());

    if (m_atStart)
        m_width.updateAvailableWidth(replacedBox->logicalHeight());

    // Break on replaced elements if either has normal white-space.
    if ((m_autoWrap || RenderStyle::autoWrap(m_lastWS)) && (!m_current.object()->isImage() || m_allowImagesToBreak)) {
        m_width.commit();
        m_lineBreak.moveToStartOf(m_current.object());
    }

    if (m_ignoringSpaces)
        m_lineMidpointState.stopIgnoringSpaces(InlineIterator(0, m_current.object(), 0));

    m_lineInfo.setEmpty(false, m_block, &m_width);
    m_ignoringSpaces = false;
    m_currentCharacterShouldCollapseIfPreWap = m_currentCharacterIsSpace = false;
    m_trailingObjects.clear();

    // Optimize for a common case. If we can't find whitespace after the list
    // item, then this is all moot.
    LayoutUnit replacedLogicalWidth = m_block->logicalWidthForChild(replacedBox) + m_block->marginStartForChild(replacedBox) + m_block->marginEndForChild(replacedBox) + inlineLogicalWidth(m_current.object());
    if (m_current.object()->isListMarker()) {
        if (m_blockStyle->collapseWhiteSpace() && shouldSkipWhitespaceAfterStartObject(m_block, m_current.object(), m_lineMidpointState)) {
            // Like with inline flows, we start ignoring spaces to make sure that any
            // additional spaces we see will be discarded.
            m_currentCharacterShouldCollapseIfPreWap = m_currentCharacterIsSpace = true;
            m_ignoringSpaces = true;
        }
        if (toRenderListMarker(m_current.object())->isInside())
            m_width.addUncommittedWidth(replacedLogicalWidth);
    } else {
        m_width.addUncommittedWidth(replacedLogicalWidth);
    }
    if (m_current.object()->isRubyRun())
        m_width.applyOverhang(toRenderRubyRun(m_current.object()), m_lastObject, m_nextObject);
    // Update prior line break context characters, using U+FFFD (OBJECT REPLACEMENT CHARACTER) for replaced element.
    m_renderTextInfo.m_lineBreakIterator.updatePriorContext(replacementCharacter);
}

inline bool iteratorIsBeyondEndOfRenderCombineText(const InlineIterator& iter, RenderCombineText* renderer)
{
    return iter.object() == renderer && iter.offset() >= renderer->textLength();
}

inline void nextCharacter(UChar& currentCharacter, UChar& lastCharacter, UChar& secondToLastCharacter)
{
    secondToLastCharacter = lastCharacter;
    lastCharacter = currentCharacter;
}

inline float firstPositiveWidth(const WordMeasurements& wordMeasurements)
{
    for (size_t i = 0; i < wordMeasurements.size(); ++i) {
        if (wordMeasurements[i].width > 0)
            return wordMeasurements[i].width;
    }
    return 0;
}

inline void updateSegmentsForShapes(RenderBlockFlow* block, const FloatingObject* lastFloatFromPreviousLine, const WordMeasurements& wordMeasurements, LineWidth& width, bool isFirstLine)
{
    ASSERT(lastFloatFromPreviousLine);

    ShapeInsideInfo* shapeInsideInfo = block->layoutShapeInsideInfo();
    if (!lastFloatFromPreviousLine->isPlaced() || !shapeInsideInfo)
        return;

    bool isHorizontalWritingMode = block->isHorizontalWritingMode();
    LayoutUnit logicalOffsetFromShapeContainer = block->logicalOffsetFromShapeAncestorContainer(shapeInsideInfo->owner()).height();

    LayoutUnit lineLogicalTop = block->logicalHeight() + logicalOffsetFromShapeContainer;
    LayoutUnit lineLogicalHeight = block->lineHeight(isFirstLine, isHorizontalWritingMode ? HorizontalLine : VerticalLine, PositionOfInteriorLineBoxes);
    LayoutUnit lineLogicalBottom = lineLogicalTop + lineLogicalHeight;

    LayoutUnit floatLogicalTop = block->logicalTopForFloat(lastFloatFromPreviousLine);
    LayoutUnit floatLogicalBottom = block->logicalBottomForFloat(lastFloatFromPreviousLine);

    bool lineOverlapsWithFloat = (floatLogicalTop < lineLogicalBottom) && (lineLogicalTop < floatLogicalBottom);
    if (!lineOverlapsWithFloat)
        return;

    float minSegmentWidth = firstPositiveWidth(wordMeasurements);

    LayoutUnit floatLogicalWidth = block->logicalWidthForFloat(lastFloatFromPreviousLine);
    LayoutUnit availableLogicalWidth = block->logicalWidth() - block->logicalRightForFloat(lastFloatFromPreviousLine);
    if (availableLogicalWidth < minSegmentWidth)
        block->setLogicalHeight(floatLogicalBottom);

    if (block->logicalHeight() < floatLogicalTop) {
        shapeInsideInfo->adjustLogicalLineTop(minSegmentWidth + floatLogicalWidth);
        block->setLogicalHeight(shapeInsideInfo->logicalLineTop() - logicalOffsetFromShapeContainer);
    }

    lineLogicalTop = block->logicalHeight() + logicalOffsetFromShapeContainer;

    shapeInsideInfo->updateSegmentsForLine(lineLogicalTop, lineLogicalHeight);
    width.updateCurrentShapeSegment();
    width.updateAvailableWidth();
}

inline float measureHyphenWidth(RenderText* renderer, const Font& font, TextDirection textDirection)
{
    RenderStyle* style = renderer->style();
    return font.width(RenderBlockFlow::constructTextRun(renderer, font,
        style->hyphenString().string(), style, textDirection));
}

ALWAYS_INLINE TextDirection textDirectionFromUnicode(WTF::Unicode::Direction direction)
{
    return direction == WTF::Unicode::RightToLeft
        || direction == WTF::Unicode::RightToLeftArabic ? RTL : LTR;
}

ALWAYS_INLINE float textWidth(RenderText* text, unsigned from, unsigned len, const Font& font, float xPos, bool isFixedPitch, WTF::Unicode::Direction direction, bool collapseWhiteSpace, HashSet<const SimpleFontData*>* fallbackFonts = 0)
{
    TextDirection textDirection = textDirectionFromUnicode(direction);
    GlyphOverflow glyphOverflow;
    if (isFixedPitch || (!from && len == text->textLength()) || text->style()->hasTextCombine())
        return text->width(from, len, font, xPos, textDirection, fallbackFonts, &glyphOverflow);

    TextRun run = RenderBlockFlow::constructTextRun(text, font, text, from, len, text->style(), textDirection);
    run.setCharactersLength(text->textLength() - from);
    ASSERT(run.charactersLength() >= run.length());

    run.setCharacterScanForCodePath(!text->canUseSimpleFontCodePath());
    run.setTabSize(!collapseWhiteSpace, text->style()->tabSize());
    run.setXPos(xPos);
    return font.width(run, fallbackFonts, &glyphOverflow);
}

inline bool BreakingContext::handleText(WordMeasurements& wordMeasurements, bool& hyphenated)
{
    if (!m_current.offset())
        m_appliedStartWidth = false;

    RenderText* renderText = toRenderText(m_current.object());

    bool isSVGText = renderText->isSVGInlineText();

    // If we have left a no-wrap inline and entered an autowrap inline while ignoring spaces
    // then we need to mark the start of the autowrap inline as a potential linebreak now.
    if (m_autoWrap && !RenderStyle::autoWrap(m_lastWS) && m_ignoringSpaces) {
        m_width.commit();
        m_lineBreak.moveToStartOf(m_current.object());
    }

    if (renderText->style()->hasTextCombine() && m_current.object()->isCombineText() && !toRenderCombineText(m_current.object())->isCombined()) {
        RenderCombineText* combineRenderer = toRenderCombineText(m_current.object());
        combineRenderer->combineText();
        // The length of the renderer's text may have changed. Increment stale iterator positions
        if (iteratorIsBeyondEndOfRenderCombineText(m_lineBreak, combineRenderer)) {
            ASSERT(iteratorIsBeyondEndOfRenderCombineText(m_resolver.position(), combineRenderer));
            m_lineBreak.increment();
            m_resolver.position().increment(&m_resolver);
        }
    }

    RenderStyle* style = renderText->style(m_lineInfo.isFirstLine());
    const Font& font = style->font();
    bool isFixedPitch = font.isFixedPitch();

    unsigned lastSpace = m_current.offset();
    float wordSpacing = m_currentStyle->wordSpacing();
    float lastSpaceWordSpacing = 0;
    float wordSpacingForWordMeasurement = 0;

    float wrapW = m_width.uncommittedWidth() + inlineLogicalWidth(m_current.object(), !m_appliedStartWidth, true);
    float charWidth = 0;
    // Auto-wrapping text should wrap in the middle of a word only if it could not wrap before the word,
    // which is only possible if the word is the first thing on the line, that is, if |w| is zero.
    bool breakWords = m_currentStyle->breakWords() && ((m_autoWrap && !m_width.committedWidth()) || m_currWS == PRE);
    bool midWordBreak = false;
    bool breakAll = m_currentStyle->wordBreak() == BreakAllWordBreak && m_autoWrap;
    EWordBreak effectiveWordBreak = m_currentStyle->autoWrap() ? m_currentStyle->wordBreak() : NormalWordBreak;
    float hyphenWidth = 0;

    if (isSVGText) {
        breakWords = false;
        breakAll = false;
    }

    if (renderText->isWordBreak()) {
        m_width.commit();
        m_lineBreak.moveToStartOf(m_current.object());
        ASSERT(m_current.offset() == renderText->textLength());
    }

    if (m_renderTextInfo.m_text != renderText) {
        m_renderTextInfo.m_text = renderText;
        m_renderTextInfo.m_font = &font;
        m_renderTextInfo.m_lineBreakIterator.resetStringAndReleaseIterator(renderText->text(), style->locale());
    } else if (m_renderTextInfo.m_font != &font) {
        m_renderTextInfo.m_font = &font;
    }

    // Non-zero only when kerning is enabled, in which case we measure
    // words with their trailing space, then subtract its width.
    float wordTrailingSpaceWidth = (font.fontDescription().typesettingFeatures() & Kerning) ?
        font.width(RenderBlockFlow::constructTextRun(
            renderText, font, &space, 1, style,
            textDirectionFromUnicode(m_resolver.position().direction()))) + wordSpacing
        : 0;

    UChar lastCharacter = m_renderTextInfo.m_lineBreakIterator.lastCharacter();
    UChar secondToLastCharacter = m_renderTextInfo.m_lineBreakIterator.secondToLastCharacter();
    for (; m_current.offset() < renderText->textLength(); m_current.fastIncrementInTextNode()) {
        bool previousCharacterIsSpace = m_currentCharacterIsSpace;
        bool previousCharacterShouldCollapseIfPreWap = m_currentCharacterShouldCollapseIfPreWap;
        UChar c = m_current.current();
        m_currentCharacterShouldCollapseIfPreWap = m_currentCharacterIsSpace = c == ' ' || c == '\t' || (!m_preservesNewline && (c == '\n'));

        if (!m_collapseWhiteSpace || !m_currentCharacterIsSpace)
            m_lineInfo.setEmpty(false, m_block, &m_width);

        if (c == softHyphen && m_autoWrap && !hyphenWidth) {
            hyphenWidth = measureHyphenWidth(renderText, font, textDirectionFromUnicode(m_resolver.position().direction()));
            m_width.addUncommittedWidth(hyphenWidth);
        }

        bool applyWordSpacing = false;

        if ((breakAll || breakWords) && !midWordBreak) {
            wrapW += charWidth;
            bool midWordBreakIsBeforeSurrogatePair = U16_IS_LEAD(c) && m_current.offset() + 1 < renderText->textLength() && U16_IS_TRAIL((*renderText)[m_current.offset() + 1]);
            charWidth = textWidth(renderText, m_current.offset(), midWordBreakIsBeforeSurrogatePair ? 2 : 1, font, m_width.committedWidth() + wrapW, isFixedPitch, m_resolver.position().direction(), m_collapseWhiteSpace, 0);
            midWordBreak = m_width.committedWidth() + wrapW + charWidth > m_width.availableWidth();
        }

<<<<<<< HEAD
        int nextBreakablePosition = m_current.nextBreakablePosition();
        bool betweenWords = c == '\n' || (m_currWS != PRE && !m_atStart && isBreakable(m_renderTextInfo.m_lineBreakIterator, m_current.offset(), nextBreakablePosition));
        m_current.setNextBreakablePosition(nextBreakablePosition);
=======
        bool betweenWords = c == '\n' || (m_currWS != PRE && !m_atStart && isBreakable(m_renderTextInfo.m_lineBreakIterator, m_current.m_pos, m_current.m_nextBreakablePosition, effectiveWordBreak));
>>>>>>> 0d43255b

        if (betweenWords || midWordBreak) {
            bool stoppedIgnoringSpaces = false;
            if (m_ignoringSpaces) {
                lastSpaceWordSpacing = 0;
                if (!m_currentCharacterIsSpace) {
                    // Stop ignoring spaces and begin at this
                    // new point.
                    m_ignoringSpaces = false;
                    wordSpacingForWordMeasurement = 0;
                    lastSpace = m_current.offset(); // e.g., "Foo    goo", don't add in any of the ignored spaces.
                    m_lineMidpointState.stopIgnoringSpaces(InlineIterator(0, m_current.object(), m_current.offset()));
                    stoppedIgnoringSpaces = true;
                } else {
                    // Just keep ignoring these spaces.
                    nextCharacter(c, lastCharacter, secondToLastCharacter);
                    continue;
                }
            }

            wordMeasurements.grow(wordMeasurements.size() + 1);
            WordMeasurement& wordMeasurement = wordMeasurements.last();

            wordMeasurement.renderer = renderText;
            wordMeasurement.endOffset = m_current.offset();
            wordMeasurement.startOffset = lastSpace;

            float additionalTmpW;
            if (wordTrailingSpaceWidth && c == ' ')
                additionalTmpW = textWidth(renderText, lastSpace, m_current.offset() + 1 - lastSpace, font, m_width.currentWidth(), isFixedPitch, m_resolver.position().direction(), m_collapseWhiteSpace, &wordMeasurement.fallbackFonts) - wordTrailingSpaceWidth;
            else
                additionalTmpW = textWidth(renderText, lastSpace, m_current.offset() - lastSpace, font, m_width.currentWidth(), isFixedPitch, m_resolver.position().direction(), m_collapseWhiteSpace, &wordMeasurement.fallbackFonts);

            wordMeasurement.width = additionalTmpW + wordSpacingForWordMeasurement;
            additionalTmpW += lastSpaceWordSpacing;
            m_width.addUncommittedWidth(additionalTmpW);
            if (!m_appliedStartWidth) {
                m_width.addUncommittedWidth(inlineLogicalWidth(m_current.object(), true, false));
                m_appliedStartWidth = true;
            }

            if (m_lastFloatFromPreviousLine)
                updateSegmentsForShapes(m_block, m_lastFloatFromPreviousLine, wordMeasurements, m_width, m_lineInfo.isFirstLine());

            applyWordSpacing = wordSpacing && m_currentCharacterIsSpace;

            if (!m_width.committedWidth() && m_autoWrap && !m_width.fitsOnLine())
                m_width.fitBelowFloats();

            if (m_autoWrap || breakWords) {
                // If we break only after white-space, consider the current character
                // as candidate width for this line.
                bool lineWasTooWide = false;
                if (m_width.fitsOnLine() && m_currentCharacterIsSpace && m_currentStyle->breakOnlyAfterWhiteSpace() && !midWordBreak) {
                    float charWidth = textWidth(renderText, m_current.offset(), 1, font, m_width.currentWidth(), isFixedPitch, m_resolver.position().direction(), m_collapseWhiteSpace, &wordMeasurement.fallbackFonts) + (applyWordSpacing ? wordSpacing : 0);
                    // Check if line is too big even without the extra space
                    // at the end of the line. If it is not, do nothing.
                    // If the line needs the extra whitespace to be too long,
                    // then move the line break to the space and skip all
                    // additional whitespace.
                    if (!m_width.fitsOnLine(charWidth)) {
                        lineWasTooWide = true;
                        m_lineBreak.moveTo(m_current.object(), m_current.offset(), m_current.nextBreakablePosition());
                        skipTrailingWhitespace(m_lineBreak, m_lineInfo);
                    }
                }
                if (lineWasTooWide || !m_width.fitsOnLine()) {
                    if (m_lineBreak.atTextParagraphSeparator()) {
                        if (!stoppedIgnoringSpaces && m_current.offset() > 0)
                            m_lineMidpointState.ensureCharacterGetsLineBox(m_current);
                        m_lineBreak.increment();
                        m_lineInfo.setPreviousLineBrokeCleanly(true);
                        wordMeasurement.endOffset = m_lineBreak.offset();
                    }
                    if (m_lineBreak.object() && m_lineBreak.offset() && m_lineBreak.object()->isText() && toRenderText(m_lineBreak.object())->textLength() && toRenderText(m_lineBreak.object())->characterAt(m_lineBreak.offset() - 1) == softHyphen)
                        hyphenated = true;
                    if (m_lineBreak.offset() && m_lineBreak.offset() != (unsigned)wordMeasurement.endOffset && !wordMeasurement.width) {
                        if (charWidth) {
                            wordMeasurement.endOffset = m_lineBreak.offset();
                            wordMeasurement.width = charWidth;
                        }
                    }
                    // Didn't fit. Jump to the end unless there's still an opportunity to collapse whitespace.
                    if (m_ignoringSpaces || !m_collapseWhiteSpace || !m_currentCharacterIsSpace || !previousCharacterIsSpace) {
                        m_atEnd = true;
                        return false;
                    }
                } else {
                    if (!betweenWords || (midWordBreak && !m_autoWrap))
                        m_width.addUncommittedWidth(-additionalTmpW);
                    if (hyphenWidth) {
                        // Subtract the width of the soft hyphen out since we fit on a line.
                        m_width.addUncommittedWidth(-hyphenWidth);
                        hyphenWidth = 0;
                    }
                }
            }

            if (c == '\n' && m_preservesNewline) {
                if (!stoppedIgnoringSpaces && m_current.offset())
                    m_lineMidpointState.ensureCharacterGetsLineBox(m_current);
                m_lineBreak.moveTo(m_current.object(), m_current.offset(), m_current.nextBreakablePosition());
                m_lineBreak.increment();
                m_lineInfo.setPreviousLineBrokeCleanly(true);
                return true;
            }

            if (m_autoWrap && betweenWords) {
                m_width.commit();
                wrapW = 0;
                m_lineBreak.moveTo(m_current.object(), m_current.offset(), m_current.nextBreakablePosition());
                // Auto-wrapping text should not wrap in the middle of a word once it has had an
                // opportunity to break after a word.
                breakWords = false;
            }

            if (midWordBreak && !U16_IS_TRAIL(c) && !(WTF::Unicode::category(c) & (WTF::Unicode::Mark_NonSpacing | WTF::Unicode::Mark_Enclosing | WTF::Unicode::Mark_SpacingCombining))) {
                // Remember this as a breakable position in case
                // adding the end width forces a break.
                m_lineBreak.moveTo(m_current.object(), m_current.offset(), m_current.nextBreakablePosition());
                midWordBreak &= (breakWords || breakAll);
            }

            if (betweenWords) {
                lastSpaceWordSpacing = applyWordSpacing ? wordSpacing : 0;
                wordSpacingForWordMeasurement = (applyWordSpacing && wordMeasurement.width) ? wordSpacing : 0;
                lastSpace = m_current.offset();
            }

            if (!m_ignoringSpaces && m_currentStyle->collapseWhiteSpace()) {
                // If we encounter a newline, or if we encounter a
                // second space, we need to go ahead and break up this
                // run and enter a mode where we start collapsing spaces.
                if (m_currentCharacterIsSpace && previousCharacterIsSpace) {
                    m_ignoringSpaces = true;

                    // We just entered a mode where we are ignoring
                    // spaces. Create a midpoint to terminate the run
                    // before the second space.
                    m_lineMidpointState.startIgnoringSpaces(m_startOfIgnoredSpaces);
                    m_trailingObjects.updateMidpointsForTrailingBoxes(m_lineMidpointState, InlineIterator(), TrailingObjects::DoNotCollapseFirstSpace);
                }
            }
        } else if (m_ignoringSpaces) {
            // Stop ignoring spaces and begin at this
            // new point.
            m_ignoringSpaces = false;
            lastSpaceWordSpacing = applyWordSpacing ? wordSpacing : 0;
            wordSpacingForWordMeasurement = (applyWordSpacing && wordMeasurements.last().width) ? wordSpacing : 0;
            lastSpace = m_current.offset(); // e.g., "Foo    goo", don't add in any of the ignored spaces.
            m_lineMidpointState.stopIgnoringSpaces(InlineIterator(0, m_current.object(), m_current.offset()));
        }

        if (isSVGText && m_current.offset()) {
            // Force creation of new InlineBoxes for each absolute positioned character (those that start new text chunks).
            if (toRenderSVGInlineText(renderText)->characterStartsNewTextChunk(m_current.offset()))
                m_lineMidpointState.ensureCharacterGetsLineBox(m_current);
        }

        if (m_currentCharacterIsSpace && !previousCharacterIsSpace) {
            m_startOfIgnoredSpaces.setObject(m_current.object());
            m_startOfIgnoredSpaces.setOffset(m_current.offset());
        }

        if (!m_currentCharacterIsSpace && previousCharacterShouldCollapseIfPreWap) {
            if (m_autoWrap && m_currentStyle->breakOnlyAfterWhiteSpace())
                m_lineBreak.moveTo(m_current.object(), m_current.offset(), m_current.nextBreakablePosition());
        }

        if (m_collapseWhiteSpace && m_currentCharacterIsSpace && !m_ignoringSpaces)
            m_trailingObjects.setTrailingWhitespace(toRenderText(m_current.object()));
        else if (!m_currentStyle->collapseWhiteSpace() || !m_currentCharacterIsSpace)
            m_trailingObjects.clear();

        m_atStart = false;
        nextCharacter(c, lastCharacter, secondToLastCharacter);
    }

    m_renderTextInfo.m_lineBreakIterator.setPriorContext(lastCharacter, secondToLastCharacter);

    wordMeasurements.grow(wordMeasurements.size() + 1);
    WordMeasurement& wordMeasurement = wordMeasurements.last();
    wordMeasurement.renderer = renderText;

    // IMPORTANT: current.m_pos is > length here!
    float additionalTmpW = m_ignoringSpaces ? 0 : textWidth(renderText, lastSpace, m_current.offset() - lastSpace, font, m_width.currentWidth(), isFixedPitch, m_resolver.position().direction(), m_collapseWhiteSpace, &wordMeasurement.fallbackFonts);
    wordMeasurement.startOffset = lastSpace;
    wordMeasurement.endOffset = m_current.offset();
    wordMeasurement.width = m_ignoringSpaces ? 0 : additionalTmpW + wordSpacingForWordMeasurement;
    additionalTmpW += lastSpaceWordSpacing;
    m_width.addUncommittedWidth(additionalTmpW + inlineLogicalWidth(m_current.object(), !m_appliedStartWidth, m_includeEndWidth));
    m_includeEndWidth = false;

    if (!m_width.fitsOnLine()) {
        if (!hyphenated && m_lineBreak.previousInSameNode() == softHyphen) {
            hyphenated = true;
            m_atEnd = true;
        }
    }
    return false;
}

inline void BreakingContext::commitAndUpdateLineBreakIfNeeded()
{
    bool checkForBreak = m_autoWrap;
    if (m_width.committedWidth() && !m_width.fitsOnLine() && m_lineBreak.object() && m_currWS == NOWRAP) {
        checkForBreak = true;
    } else if (m_nextObject && m_current.object()->isText() && m_nextObject->isText() && !m_nextObject->isBR() && (m_autoWrap || m_nextObject->style()->autoWrap())) {
        if (m_autoWrap && m_currentCharacterIsSpace) {
            checkForBreak = true;
        } else {
            RenderText* nextText = toRenderText(m_nextObject);
            if (nextText->textLength()) {
                UChar c = nextText->characterAt(0);
                // If the next item on the line is text, and if we did not end with
                // a space, then the next text run continues our word (and so it needs to
                // keep adding to the uncommitted width. Just update and continue.
                checkForBreak = !m_currentCharacterIsSpace && (c == ' ' || c == '\t' || (c == '\n' && !m_nextObject->preservesNewline()));
            } else if (nextText->isWordBreak()) {
                checkForBreak = true;
            }

            if (!m_width.fitsOnLine() && !m_width.committedWidth())
                m_width.fitBelowFloats();

            bool canPlaceOnLine = m_width.fitsOnLine() || !m_autoWrapWasEverTrueOnLine;
            if (canPlaceOnLine && checkForBreak) {
                m_width.commit();
                m_lineBreak.moveToStartOf(m_nextObject);
            }
        }
    }

    if (checkForBreak && !m_width.fitsOnLine()) {
        // if we have floats, try to get below them.
        if (m_currentCharacterIsSpace && !m_ignoringSpaces && m_currentStyle->collapseWhiteSpace())
            m_trailingObjects.clear();

        if (m_width.committedWidth()) {
            m_atEnd = true;
            return;
        }

        m_width.fitBelowFloats();

        // |width| may have been adjusted because we got shoved down past a float (thus
        // giving us more room), so we need to retest, and only jump to
        // the end label if we still don't fit on the line. -dwh
        if (!m_width.fitsOnLine()) {
            m_atEnd = true;
            return;
        }
    } else if (m_blockStyle->autoWrap() && !m_width.fitsOnLine() && !m_width.committedWidth()) {
        // If the container autowraps but the current child does not then we still need to ensure that it
        // wraps and moves below any floats.
        m_width.fitBelowFloats();
    }

    if (!m_current.object()->isFloatingOrOutOfFlowPositioned()) {
        m_lastObject = m_current.object();
        if (m_lastObject->isReplaced() && m_autoWrap && (!m_lastObject->isImage() || m_allowImagesToBreak) && (!m_lastObject->isListMarker() || toRenderListMarker(m_lastObject)->isInside())) {
            m_width.commit();
            m_lineBreak.moveToStartOf(m_nextObject);
        }
    }
}

inline IndentTextOrNot requiresIndent(bool isFirstLine, bool isAfterHardLineBreak, RenderStyle* style)
{
    if (isFirstLine)
        return IndentText;
    if (isAfterHardLineBreak && style->textIndentLine() == TextIndentEachLine)
        return IndentText;

    return DoNotIndentText;
}

}

#endif // BreakingContextInlineHeaders_h<|MERGE_RESOLUTION|>--- conflicted
+++ resolved
@@ -676,13 +676,9 @@
             midWordBreak = m_width.committedWidth() + wrapW + charWidth > m_width.availableWidth();
         }
 
-<<<<<<< HEAD
         int nextBreakablePosition = m_current.nextBreakablePosition();
-        bool betweenWords = c == '\n' || (m_currWS != PRE && !m_atStart && isBreakable(m_renderTextInfo.m_lineBreakIterator, m_current.offset(), nextBreakablePosition));
+        bool betweenWords = c == '\n' || (m_currWS != PRE && !m_atStart && isBreakable(m_renderTextInfo.m_lineBreakIterator, m_current.offset(), nextBreakablePosition, effectiveWordBreak));
         m_current.setNextBreakablePosition(nextBreakablePosition);
-=======
-        bool betweenWords = c == '\n' || (m_currWS != PRE && !m_atStart && isBreakable(m_renderTextInfo.m_lineBreakIterator, m_current.m_pos, m_current.m_nextBreakablePosition, effectiveWordBreak));
->>>>>>> 0d43255b
 
         if (betweenWords || midWordBreak) {
             bool stoppedIgnoringSpaces = false;
