/*
 * Copyright (C) 2012 Apple Inc. All rights reserved.
 *
 * Redistribution and use in source and binary forms, with or without
 * modification, are permitted provided that the following conditions
 * are met:
 * 1. Redistributions of source code must retain the above copyright
 *    notice, this list of conditions and the following disclaimer.
 * 2. Redistributions in binary form must reproduce the above copyright
 *    notice, this list of conditions and the following disclaimer in the
 *    documentation and/or other materials provided with the distribution.
 *
 * THIS SOFTWARE IS PROVIDED BY APPLE COMPUTER, INC. ``AS IS'' AND ANY
 * EXPRESS OR IMPLIED WARRANTIES, INCLUDING, BUT NOT LIMITED TO, THE
 * IMPLIED WARRANTIES OF MERCHANTABILITY AND FITNESS FOR A PARTICULAR
 * PURPOSE ARE DISCLAIMED.  IN NO EVENT SHALL APPLE COMPUTER, INC. OR
 * CONTRIBUTORS BE LIABLE FOR ANY DIRECT, INDIRECT, INCIDENTAL, SPECIAL,
 * EXEMPLARY, OR CONSEQUENTIAL DAMAGES (INCLUDING, BUT NOT LIMITED TO,
 * PROCUREMENT OF SUBSTITUTE GOODS OR SERVICES; LOSS OF USE, DATA, OR
 * PROFITS; OR BUSINESS INTERRUPTION) HOWEVER CAUSED AND ON ANY THEORY
 * OF LIABILITY, WHETHER IN CONTRACT, STRICT LIABILITY, OR TORT
 * (INCLUDING NEGLIGENCE OR OTHERWISE) ARISING IN ANY WAY OUT OF THE USE
 * OF THIS SOFTWARE, EVEN IF ADVISED OF THE POSSIBILITY OF SUCH DAMAGE.
 */

#include "config.h"
#include "core/rendering/RenderGeometryMap.h"

#include "core/frame/Frame.h"
<<<<<<< HEAD
#include "core/page/Page.h"
=======
>>>>>>> 8c15b39e
#include "core/rendering/RenderLayer.h"
#include "core/rendering/RenderView.h"
#include "platform/geometry/TransformState.h"
#include "wtf/TemporaryChange.h"

namespace WebCore {

RenderGeometryMap::RenderGeometryMap(MapCoordinatesFlags flags)
    : m_insertionPosition(kNotFound)
    , m_nonUniformStepsCount(0)
    , m_transformedStepsCount(0)
    , m_fixedStepsCount(0)
    , m_mapCoordinatesFlags(flags)
{
}

RenderGeometryMap::~RenderGeometryMap()
{
}

void RenderGeometryMap::mapToContainer(TransformState& transformState, const RenderLayerModelObject* container) const
{
    // If the mapping includes something like columns, we have to go via renderers.
    if (hasNonUniformStep()) {
        m_mapping.last().m_renderer->mapLocalToContainer(container, transformState, ApplyContainerFlip | m_mapCoordinatesFlags);
        transformState.flatten();
        return;
    }

    bool inFixed = false;
#if !ASSERT_DISABLED
    bool foundContainer = !container || (m_mapping.size() && m_mapping[0].m_renderer == container);
#endif

    for (int i = m_mapping.size() - 1; i >= 0; --i) {
        const RenderGeometryMapStep& currentStep = m_mapping[i];

        // If container is the root RenderView (step 0) we want to apply its fixed position offset.
        if (i > 0 && currentStep.m_renderer == container) {
#if !ASSERT_DISABLED
            foundContainer = true;
#endif
            break;
        }

        // If this box has a transform, it acts as a fixed position container
        // for fixed descendants, which prevents the propagation of 'fixed'
        // unless the layer itself is also fixed position.
        if (i && currentStep.m_hasTransform && !currentStep.m_isFixedPosition)
            inFixed = false;
        else if (currentStep.m_isFixedPosition)
            inFixed = true;

        ASSERT(!i == isTopmostRenderView(currentStep.m_renderer));

        if (!i) {
            // A null container indicates mapping through the root RenderView, so including its transform (the page scale).
            if (!container && currentStep.m_transform)
                transformState.applyTransform(*currentStep.m_transform.get());
        } else {
            TransformState::TransformAccumulation accumulate = currentStep.m_accumulatingTransform ? TransformState::AccumulateTransform : TransformState::FlattenTransform;
            if (currentStep.m_transform)
                transformState.applyTransform(*currentStep.m_transform.get(), accumulate);
            else
                transformState.move(currentStep.m_offset.width(), currentStep.m_offset.height(), accumulate);
        }

        if (inFixed && !currentStep.m_offsetForFixedPosition.isZero()) {
            ASSERT(currentStep.m_renderer->isRenderView());
            transformState.move(currentStep.m_offsetForFixedPosition);
        }
    }

    ASSERT(foundContainer);
    transformState.flatten();
}

FloatPoint RenderGeometryMap::mapToContainer(const FloatPoint& p, const RenderLayerModelObject* container) const
{
    FloatPoint result;

    if (!hasFixedPositionStep() && !hasTransformStep() && !hasNonUniformStep() && (!container || (m_mapping.size() && container == m_mapping[0].m_renderer)))
        result = p + roundedIntSize(m_accumulatedOffset);
    else {
        TransformState transformState(TransformState::ApplyTransformDirection, p);
        mapToContainer(transformState, container);
        result = transformState.lastPlanarPoint();
    }

#if !ASSERT_DISABLED
    if (m_mapping.size() > 0) {
<<<<<<< HEAD
        FloatPoint rendererMappedResult = m_mapping.last().m_renderer->localToAbsolute(p, m_mapCoordinatesFlags);
        ASSERT(roundedIntPoint(rendererMappedResult) == roundedIntPoint(result));
=======
        const RenderObject* lastRenderer = m_mapping.last().m_renderer;
        const RenderLayer* layer = lastRenderer->enclosingLayer();

        // Bounds for invisible layers are intentionally not calculated, and are
        // therefore not necessarily expected to be correct here. This is ok,
        // because they will be recomputed if the layer becomes visible.
        if (!layer || !layer->subtreeIsInvisible()) {
            FloatPoint rendererMappedResult = lastRenderer->localToAbsolute(p, m_mapCoordinatesFlags);

            ASSERT(roundedIntPoint(rendererMappedResult) == roundedIntPoint(result));
        }
>>>>>>> 8c15b39e
    }
#endif

    return result;
}

#ifndef NDEBUG
// Handy function to call from gdb while debugging mismatched point/rect errors.
void RenderGeometryMap::dumpSteps()
{
    fprintf(stderr, "RenderGeometryMap::dumpSteps accumulatedOffset=%d,%d\n", m_accumulatedOffset.width().toInt(), m_accumulatedOffset.height().toInt());
    for (int i = m_mapping.size() - 1; i >= 0; --i) {
        fprintf(stderr, " [%d] %s: offset=%d,%d", i, m_mapping[i].m_renderer->debugName().ascii().data(), m_mapping[i].m_offset.width().toInt(), m_mapping[i].m_offset.height().toInt());
        if (m_mapping[i].m_hasTransform)
            fprintf(stderr, " hasTransform");
        fprintf(stderr, "\n");
    }
}
#endif

FloatQuad RenderGeometryMap::mapToContainer(const FloatRect& rect, const RenderLayerModelObject* container) const
{
    FloatRect result;

    if (!hasFixedPositionStep() && !hasTransformStep() && !hasNonUniformStep() && (!container || (m_mapping.size() && container == m_mapping[0].m_renderer))) {
        result = rect;
        result.move(m_accumulatedOffset);
    } else {
        TransformState transformState(TransformState::ApplyTransformDirection, rect.center(), rect);
        mapToContainer(transformState, container);
        result = transformState.lastPlanarQuad().boundingBox();
    }

#if !ASSERT_DISABLED
    if (m_mapping.size() > 0) {
        const RenderObject* lastRenderer = m_mapping.last().m_renderer;
        const RenderLayer* layer = lastRenderer->enclosingLayer();

        // Bounds for invisible layers are intentionally not calculated, and are
        // therefore not necessarily expected to be correct here. This is ok,
        // because they will be recomputed if the layer becomes visible.
        if (!layer || !layer->subtreeIsInvisible()) {
            FloatRect rendererMappedResult = lastRenderer->localToContainerQuad(rect, container, m_mapCoordinatesFlags).boundingBox();

            // Inspector creates renderers with negative width <https://bugs.webkit.org/show_bug.cgi?id=87194>.
            // Taking FloatQuad bounds avoids spurious assertions because of that.
            ASSERT(enclosingIntRect(rendererMappedResult) == enclosingIntRect(FloatQuad(result).boundingBox()));
        }
    }
#endif

    return result;
}

void RenderGeometryMap::pushMappingsToAncestor(const RenderObject* renderer, const RenderLayerModelObject* ancestorRenderer)
{
    // We need to push mappings in reverse order here, so do insertions rather than appends.
    TemporaryChange<size_t> positionChange(m_insertionPosition, m_mapping.size());
    do {
        renderer = renderer->pushMappingToContainer(ancestorRenderer, *this);
    } while (renderer && renderer != ancestorRenderer);

    ASSERT(m_mapping.isEmpty() || isTopmostRenderView(m_mapping[0].m_renderer));
}

static bool canMapBetweenRenderers(const RenderObject* renderer, const RenderObject* ancestor)
{
    for (const RenderObject* current = renderer; ; current = current->parent()) {
        const RenderStyle* style = current->style();
        if (style->position() == FixedPosition || style->isFlippedBlocksWritingMode())
            return false;

        if (current->hasColumns() || current->hasTransform() || current->isRenderFlowThread() || current->isSVGRoot())
            return false;

        if (current == ancestor)
            break;
    }

    return true;
}

void RenderGeometryMap::pushMappingsToAncestor(const RenderLayer* layer, const RenderLayer* ancestorLayer)
{
    const RenderObject* renderer = layer->renderer();

    bool crossDocument = ancestorLayer && layer->renderer()->frame() != ancestorLayer->renderer()->frame();
    ASSERT(!crossDocument || m_mapCoordinatesFlags & TraverseDocumentBoundaries);

    // We have to visit all the renderers to detect flipped blocks. This might defeat the gains
    // from mapping via layers.
    bool canConvertInLayerTree = (ancestorLayer && !crossDocument) ? canMapBetweenRenderers(layer->renderer(), ancestorLayer->renderer()) : false;

//    fprintf(stderr, "RenderGeometryMap::pushMappingsToAncestor from layer %p to layer %p, canConvertInLayerTree=%d\n", layer, ancestorLayer, canConvertInLayerTree);

    if (canConvertInLayerTree) {
        LayoutPoint layerOffset;
        layer->convertToLayerCoords(ancestorLayer, layerOffset);

        // The RenderView must be pushed first.
        if (!m_mapping.size()) {
            ASSERT(ancestorLayer->renderer()->isRenderView());
            pushMappingsToAncestor(ancestorLayer->renderer(), 0);
        }

        TemporaryChange<size_t> positionChange(m_insertionPosition, m_mapping.size());
        push(renderer, toLayoutSize(layerOffset), /*accumulatingTransform*/ true, /*isNonUniform*/ false, /*isFixedPosition*/ false, /*hasTransform*/ false);
        return;
    }
    const RenderLayerModelObject* ancestorRenderer = ancestorLayer ? ancestorLayer->renderer() : 0;
    pushMappingsToAncestor(renderer, ancestorRenderer);
}

void RenderGeometryMap::push(const RenderObject* renderer, const LayoutSize& offsetFromContainer, bool accumulatingTransform, bool isNonUniform, bool isFixedPosition, bool hasTransform, LayoutSize offsetForFixedPosition)
{
//    fprintf(stderr, "RenderGeometryMap::push %p %d,%d isNonUniform=%d\n", renderer, offsetFromContainer.width().toInt(), offsetFromContainer.height().toInt(), isNonUniform);

    ASSERT(m_insertionPosition != kNotFound);
    ASSERT(!renderer->isRenderView() || !m_insertionPosition || m_mapCoordinatesFlags & TraverseDocumentBoundaries);
    ASSERT(offsetForFixedPosition.isZero() || renderer->isRenderView());

    m_mapping.insert(m_insertionPosition, RenderGeometryMapStep(renderer, accumulatingTransform, isNonUniform, isFixedPosition, hasTransform));

    RenderGeometryMapStep& step = m_mapping[m_insertionPosition];
    step.m_offset = offsetFromContainer;
    step.m_offsetForFixedPosition = offsetForFixedPosition;

    stepInserted(step);
}

void RenderGeometryMap::push(const RenderObject* renderer, const TransformationMatrix& t, bool accumulatingTransform, bool isNonUniform, bool isFixedPosition, bool hasTransform, LayoutSize offsetForFixedPosition)
{
    ASSERT(m_insertionPosition != kNotFound);
    ASSERT(!renderer->isRenderView() || !m_insertionPosition || m_mapCoordinatesFlags & TraverseDocumentBoundaries);
    ASSERT(offsetForFixedPosition.isZero() || renderer->isRenderView());

    m_mapping.insert(m_insertionPosition, RenderGeometryMapStep(renderer, accumulatingTransform, isNonUniform, isFixedPosition, hasTransform));

    RenderGeometryMapStep& step = m_mapping[m_insertionPosition];
    step.m_offsetForFixedPosition = offsetForFixedPosition;

    if (!t.isIntegerTranslation())
        step.m_transform = adoptPtr(new TransformationMatrix(t));
    else
        step.m_offset = LayoutSize(t.e(), t.f());

    stepInserted(step);
}

void RenderGeometryMap::popMappingsToAncestor(const RenderLayerModelObject* ancestorRenderer)
{
    ASSERT(m_mapping.size());

    while (m_mapping.size() && m_mapping.last().m_renderer != ancestorRenderer) {
        stepRemoved(m_mapping.last());
        m_mapping.removeLast();
    }
}

void RenderGeometryMap::popMappingsToAncestor(const RenderLayer* ancestorLayer)
{
    const RenderLayerModelObject* ancestorRenderer = ancestorLayer ? ancestorLayer->renderer() : 0;
    popMappingsToAncestor(ancestorRenderer);
}

void RenderGeometryMap::stepInserted(const RenderGeometryMapStep& step)
{
    m_accumulatedOffset += step.m_offset;

    if (step.m_isNonUniform)
        ++m_nonUniformStepsCount;

    if (step.m_transform)
        ++m_transformedStepsCount;

    if (step.m_isFixedPosition)
        ++m_fixedStepsCount;
}

void RenderGeometryMap::stepRemoved(const RenderGeometryMapStep& step)
{
    m_accumulatedOffset -= step.m_offset;

    if (step.m_isNonUniform) {
        ASSERT(m_nonUniformStepsCount);
        --m_nonUniformStepsCount;
    }

    if (step.m_transform) {
        ASSERT(m_transformedStepsCount);
        --m_transformedStepsCount;
    }

    if (step.m_isFixedPosition) {
        ASSERT(m_fixedStepsCount);
        --m_fixedStepsCount;
    }
}

#if !ASSERT_DISABLED
bool RenderGeometryMap::isTopmostRenderView(const RenderObject* renderer) const
{
    if (!renderer->isRenderView())
        return false;

    // If we're not working with multiple RenderViews, then any view is considered
    // "topmost" (to preserve original behavior).
    if (!(m_mapCoordinatesFlags & TraverseDocumentBoundaries))
        return true;

    return renderer->frame()->isMainFrame();
}
#endif

} // namespace WebCore<|MERGE_RESOLUTION|>--- conflicted
+++ resolved
@@ -27,10 +27,6 @@
 #include "core/rendering/RenderGeometryMap.h"
 
 #include "core/frame/Frame.h"
-<<<<<<< HEAD
-#include "core/page/Page.h"
-=======
->>>>>>> 8c15b39e
 #include "core/rendering/RenderLayer.h"
 #include "core/rendering/RenderView.h"
 #include "platform/geometry/TransformState.h"
@@ -122,10 +118,6 @@
 
 #if !ASSERT_DISABLED
     if (m_mapping.size() > 0) {
-<<<<<<< HEAD
-        FloatPoint rendererMappedResult = m_mapping.last().m_renderer->localToAbsolute(p, m_mapCoordinatesFlags);
-        ASSERT(roundedIntPoint(rendererMappedResult) == roundedIntPoint(result));
-=======
         const RenderObject* lastRenderer = m_mapping.last().m_renderer;
         const RenderLayer* layer = lastRenderer->enclosingLayer();
 
@@ -137,7 +129,6 @@
 
             ASSERT(roundedIntPoint(rendererMappedResult) == roundedIntPoint(result));
         }
->>>>>>> 8c15b39e
     }
 #endif
 
