--- conflicted
+++ resolved
@@ -104,11 +104,7 @@
 public:
     typedef FloatingObjectInterval IntervalType;
 
-<<<<<<< HEAD
-    ComputeFloatOffsetAdapter(const RenderBlockFlow* renderer, int lineTop, int lineBottom, LayoutUnit& offset)
-=======
     ComputeFloatOffsetAdapter(const RenderBlockFlow* renderer, int lineTop, int lineBottom, LayoutUnit offset)
->>>>>>> 8c15b39e
         : m_renderer(renderer)
         , m_lineTop(lineTop)
         , m_lineBottom(lineBottom)
@@ -399,19 +395,7 @@
     placedFloatsTree().allOverlapsWithAdapter(adapter);
 
     if (heightRemaining)
-<<<<<<< HEAD
-        *heightRemaining = adapter.getHeightRemaining();
-
-    const FloatingObject* outermostFloat = adapter.outermostFloat();
-    if (offsetMode == ShapeOutsideFloatShapeOffset && outermostFloat) {
-        if (ShapeOutsideInfo* shapeOutside = outermostFloat->renderer()->shapeOutsideInfo()) {
-            shapeOutside->updateDeltasForContainingBlockLine(m_renderer, outermostFloat, logicalTop, logicalHeight);
-            offset += shapeOutside->rightMarginBoxDelta();
-        }
-    }
-=======
         *heightRemaining = adapter.heightRemaining();
->>>>>>> 8c15b39e
 
     return adapter.offset();
 }
@@ -425,15 +409,6 @@
     if (heightRemaining)
         *heightRemaining = adapter.heightRemaining();
 
-<<<<<<< HEAD
-    const FloatingObject* outermostFloat = adapter.outermostFloat();
-    if (offsetMode == ShapeOutsideFloatShapeOffset && outermostFloat) {
-        if (ShapeOutsideInfo* shapeOutside = outermostFloat->renderer()->shapeOutsideInfo()) {
-            shapeOutside->updateDeltasForContainingBlockLine(m_renderer, outermostFloat, logicalTop, logicalHeight);
-            offset += shapeOutside->leftMarginBoxDelta();
-        }
-    }
-=======
     return min(fixedOffset, adapter.offset());
 }
 
@@ -449,7 +424,6 @@
 {
     ComputeFloatOffsetAdapter<FloatingObject::FloatRight> adapter(m_renderer, roundToInt(logicalTop), roundToInt(logicalTop + logicalHeight), fixedOffset);
     placedFloatsTree().allOverlapsWithAdapter(adapter);
->>>>>>> 8c15b39e
 
     return min(fixedOffset, adapter.shapeOffset());
 }
