/*
 * Copyright (C) 2010, 2011 Apple Inc. All rights reserved.
 *
 * Redistribution and use in source and binary forms, with or without
 * modification, are permitted provided that the following conditions
 * are met:
 * 1. Redistributions of source code must retain the above copyright
 *    notice, this list of conditions and the following disclaimer.
 * 2. Redistributions in binary form must reproduce the above copyright
 *    notice, this list of conditions and the following disclaimer in the
 *    documentation and/or other materials provided with the distribution.
 *
 * THIS SOFTWARE IS PROVIDED BY APPLE INC. ``AS IS'' AND ANY
 * EXPRESS OR IMPLIED WARRANTIES, INCLUDING, BUT NOT LIMITED TO, THE
 * IMPLIED WARRANTIES OF MERCHANTABILITY AND FITNESS FOR A PARTICULAR
 * PURPOSE ARE DISCLAIMED.  IN NO EVENT SHALL APPLE INC. OR
 * CONTRIBUTORS BE LIABLE FOR ANY DIRECT, INDIRECT, INCIDENTAL, SPECIAL,
 * EXEMPLARY, OR CONSEQUENTIAL DAMAGES (INCLUDING, BUT NOT LIMITED TO,
 * PROCUREMENT OF SUBSTITUTE GOODS OR SERVICES; LOSS OF USE, DATA, OR
 * PROFITS; OR BUSINESS INTERRUPTION) HOWEVER CAUSED AND ON ANY THEORY
 * OF LIABILITY, WHETHER IN CONTRACT, STRICT LIABILITY, OR TORT
 * (INCLUDING NEGLIGENCE OR OTHERWISE) ARISING IN ANY WAY OUT OF THE USE
 * OF THIS SOFTWARE, EVEN IF ADVISED OF THE POSSIBILITY OF SUCH DAMAGE.
 */

#ifndef ColumnInfo_h
#define ColumnInfo_h

#include "platform/LayoutUnit.h"
#include "wtf/Vector.h"

namespace WebCore {

class ColumnInfo {
    WTF_MAKE_NONCOPYABLE(ColumnInfo); WTF_MAKE_FAST_ALLOCATED;
public:
    ColumnInfo()
        : m_desiredColumnWidth(0)
        , m_desiredColumnCount(1)
        , m_progressionAxis(InlineAxis)
<<<<<<< HEAD
=======
        , m_progressionIsReversed(false)
        , m_spanningHeaderSizeChanged(false)
>>>>>>> ea63136c
        , m_columnCount(1)
        , m_columnHeight(0)
        , m_minimumColumnHeight(0)
        , m_spanningHeaderHeight(0)
        , m_spanningHeaderColumnCount(1)
        , m_forcedBreaks(0)
        , m_maximumDistanceBetweenForcedBreaks(0)
        , m_forcedBreakOffset(0)
    {
    }

    LayoutUnit desiredColumnWidth() const { return m_desiredColumnWidth; }
    void setDesiredColumnWidth(LayoutUnit width) { m_desiredColumnWidth = width; }

    unsigned desiredColumnCount() const { return m_desiredColumnCount; }
    void setDesiredColumnCount(unsigned count) { m_desiredColumnCount = count; }

    enum Axis { InlineAxis, BlockAxis };

    Axis progressionAxis() const { return m_progressionAxis; }
    void setProgressionAxis(Axis progressionAxis) { m_progressionAxis = progressionAxis; }

    unsigned columnCount() const { return m_columnCount; }
    LayoutUnit columnHeight() const { return m_columnHeight; }

    // Set our count and height.  This is enough info for a RenderBlock to compute page rects
    // dynamically.
    void setColumnCountAndHeight(int count, LayoutUnit height)
    {
        m_columnCount = count;
        m_columnHeight = height;
    }
    void setColumnHeight(LayoutUnit height) { m_columnHeight = height; }

    void updateMinimumColumnHeight(LayoutUnit height) { m_minimumColumnHeight = std::max(height, m_minimumColumnHeight); }
    LayoutUnit minimumColumnHeight() const { return m_minimumColumnHeight; }

    void setSpanningHeaderHeight(LayoutUnit height)
    {
        if (m_spanningHeaderHeight != height) {
            m_spanningHeaderHeight = height;
            m_spanningHeaderSizeChanged = true;
        }
    }
    LayoutUnit spanningHeaderHeight() const { return m_spanningHeaderHeight; }

    void setSpanningHeaderColumnCount(unsigned count)
    {
        if (m_spanningHeaderColumnCount != count) {
            m_spanningHeaderColumnCount = count;
            m_spanningHeaderSizeChanged = true;
        }
    }
    unsigned spanningHeaderColumnCount() const { return m_spanningHeaderColumnCount; }

    void setSpanningHeaderSizeChanged(bool changed) { m_spanningHeaderSizeChanged = changed; }
    bool spanningHeaderSizeChanged() const { return m_spanningHeaderSizeChanged; }

    int forcedBreaks() const { return m_forcedBreaks; }
    LayoutUnit forcedBreakOffset() const { return m_forcedBreakOffset; }
    LayoutUnit maximumDistanceBetweenForcedBreaks() const { return m_maximumDistanceBetweenForcedBreaks; }
    void clearForcedBreaks()
    {
        m_forcedBreaks = 0;
        m_maximumDistanceBetweenForcedBreaks = 0;
        m_forcedBreakOffset = 0;
    }
    void addForcedBreak(LayoutUnit offsetFromFirstPage)
    {
        ASSERT(!m_columnHeight);
        LayoutUnit distanceFromLastBreak = offsetFromFirstPage - m_forcedBreakOffset;
        if (!distanceFromLastBreak)
            return;
        m_forcedBreaks++;
        m_maximumDistanceBetweenForcedBreaks = std::max(m_maximumDistanceBetweenForcedBreaks, distanceFromLastBreak);
        m_forcedBreakOffset = offsetFromFirstPage;
    }

private:
    LayoutUnit m_desiredColumnWidth;
    unsigned m_desiredColumnCount;
    Axis m_progressionAxis;
<<<<<<< HEAD
=======
    bool m_progressionIsReversed;
    bool m_spanningHeaderSizeChanged;
>>>>>>> ea63136c

    unsigned m_columnCount;
    LayoutUnit m_columnHeight;
    LayoutUnit m_minimumColumnHeight;
    LayoutUnit m_spanningHeaderHeight;
    unsigned m_spanningHeaderColumnCount;
    int m_forcedBreaks; // FIXME: We will ultimately need to cache more information to balance around forced breaks properly.
    LayoutUnit m_maximumDistanceBetweenForcedBreaks;
    LayoutUnit m_forcedBreakOffset;
};

}

#endif<|MERGE_RESOLUTION|>--- conflicted
+++ resolved
@@ -38,11 +38,7 @@
         : m_desiredColumnWidth(0)
         , m_desiredColumnCount(1)
         , m_progressionAxis(InlineAxis)
-<<<<<<< HEAD
-=======
-        , m_progressionIsReversed(false)
         , m_spanningHeaderSizeChanged(false)
->>>>>>> ea63136c
         , m_columnCount(1)
         , m_columnHeight(0)
         , m_minimumColumnHeight(0)
@@ -125,11 +121,7 @@
     LayoutUnit m_desiredColumnWidth;
     unsigned m_desiredColumnCount;
     Axis m_progressionAxis;
-<<<<<<< HEAD
-=======
-    bool m_progressionIsReversed;
     bool m_spanningHeaderSizeChanged;
->>>>>>> ea63136c
 
     unsigned m_columnCount;
     LayoutUnit m_columnHeight;
