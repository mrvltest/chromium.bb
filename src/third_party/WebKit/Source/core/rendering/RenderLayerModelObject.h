/*
 * Copyright (C) 1999 Lars Knoll (knoll@kde.org)
 *           (C) 1999 Antti Koivisto (koivisto@kde.org)
 * Copyright (C) 2003, 2006, 2007, 2009 Apple Inc. All rights reserved.
 * Copyright (C) 2010, 2012 Google Inc. All rights reserved.
 *
 * This library is free software; you can redistribute it and/or
 * modify it under the terms of the GNU Library General Public
 * License as published by the Free Software Foundation; either
 * version 2 of the License, or (at your option) any later version.
 *
 * This library is distributed in the hope that it will be useful,
 * but WITHOUT ANY WARRANTY; without even the implied warranty of
 * MERCHANTABILITY or FITNESS FOR A PARTICULAR PURPOSE.  See the GNU
 * Library General Public License for more details.
 *
 * You should have received a copy of the GNU Library General Public License
 * along with this library; see the file COPYING.LIB.  If not, write to
 * the Free Software Foundation, Inc., 51 Franklin Street, Fifth Floor,
 * Boston, MA 02110-1301, USA.
 */

#ifndef RenderLayerModelObject_h
#define RenderLayerModelObject_h

#include "core/rendering/CompositedLayerMappingPtr.h"
#include "core/rendering/RenderObject.h"

namespace WebCore {

class RenderLayer;
class CompositedLayerMapping;
class ScrollableArea;

class RenderLayerModelObject : public RenderObject {
public:
    explicit RenderLayerModelObject(ContainerNode*);
    virtual ~RenderLayerModelObject();

    // This is the only way layers should ever be destroyed.
    void destroyLayer();

    bool hasSelfPaintingLayer() const;
    RenderLayer* layer() const { return m_layer.get(); }
    ScrollableArea* scrollableArea() const;

    virtual void styleWillChange(StyleDifference, const RenderStyle* newStyle) OVERRIDE;
    virtual void styleDidChange(StyleDifference, const RenderStyle* oldStyle) OVERRIDE;
    virtual void updateFromStyle() { }

    virtual bool requiresLayer() const = 0;

    // Returns true if the background is painted opaque in the given rect.
    // The query rect is given in local coordinate system.
    virtual bool backgroundIsKnownToBeOpaqueInRect(const LayoutRect&) const { return false; }

    // This is null for anonymous renderers.
    ContainerNode* node() const { return toContainerNode(RenderObject::node()); }

<<<<<<< HEAD
    CompositedLayerMapping* compositedLayerMapping() const;
=======
    CompositedLayerMappingPtr compositedLayerMapping() const;
    bool hasCompositedLayerMapping() const;
    CompositedLayerMapping* groupedMapping() const;
>>>>>>> 8c15b39e

protected:
    void createLayer();

    virtual void willBeDestroyed() OVERRIDE;

    virtual void addLayerHitTestRects(LayerHitTestRects&, const RenderLayer*, const LayoutPoint&, const LayoutRect&) const OVERRIDE;

private:
    virtual bool isLayerModelObject() const OVERRIDE FINAL { return true; }

    OwnPtr<RenderLayer> m_layer;

    // Used to store state between styleWillChange and styleDidChange
    static bool s_wasFloating;
};

DEFINE_RENDER_OBJECT_TYPE_CASTS(RenderLayerModelObject, isLayerModelObject());

} // namespace WebCore

#endif // RenderLayerModelObject_h<|MERGE_RESOLUTION|>--- conflicted
+++ resolved
@@ -57,13 +57,9 @@
     // This is null for anonymous renderers.
     ContainerNode* node() const { return toContainerNode(RenderObject::node()); }
 
-<<<<<<< HEAD
-    CompositedLayerMapping* compositedLayerMapping() const;
-=======
     CompositedLayerMappingPtr compositedLayerMapping() const;
     bool hasCompositedLayerMapping() const;
     CompositedLayerMapping* groupedMapping() const;
->>>>>>> 8c15b39e
 
 protected:
     void createLayer();
