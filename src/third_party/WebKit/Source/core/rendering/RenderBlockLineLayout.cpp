/*
 * Copyright (C) 2000 Lars Knoll (knoll@kde.org)
 * Copyright (C) 2003, 2004, 2006, 2007, 2008, 2009, 2010, 2011 Apple Inc. All right reserved.
 * Copyright (C) 2010 Google Inc. All rights reserved.
 *
 * This library is free software; you can redistribute it and/or
 * modify it under the terms of the GNU Library General Public
 * License as published by the Free Software Foundation; either
 * version 2 of the License, or (at your option) any later version.
 *
 * This library is distributed in the hope that it will be useful,
 * but WITHOUT ANY WARRANTY; without even the implied warranty of
 * MERCHANTABILITY or FITNESS FOR A PARTICULAR PURPOSE.  See the GNU
 * Library General Public License for more details.
 *
 * You should have received a copy of the GNU Library General Public License
 * along with this library; see the file COPYING.LIB.  If not, write to
 * the Free Software Foundation, Inc., 51 Franklin Street, Fifth Floor,
 * Boston, MA 02110-1301, USA.
 *
 */

#include "config.h"

#include "core/platform/text/BidiResolver.h"
#include "core/rendering/InlineIterator.h"
#include "core/rendering/InlineTextBox.h"
#include "core/rendering/RenderCombineText.h"
#include "core/rendering/RenderCounter.h"
#include "core/rendering/RenderFlowThread.h"
#include "core/rendering/RenderInline.h"
#include "core/rendering/RenderLayer.h"
#include "core/rendering/RenderListMarker.h"
#include "core/rendering/RenderRegion.h"
#include "core/rendering/RenderRubyRun.h"
#include "core/rendering/RenderView.h"
#include "core/rendering/TrailingFloatsRootInlineBox.h"
#include "core/rendering/VerticalPositionCache.h"
#include "core/rendering/break_lines.h"
#include "core/rendering/shapes/ShapeInsideInfo.h"
#include "core/rendering/svg/RenderSVGInlineText.h"
#include "core/rendering/svg/SVGRootInlineBox.h"
#include "wtf/RefCountedLeakCounter.h"
#include "wtf/StdLibExtras.h"
#include "wtf/Vector.h"
#include "wtf/unicode/CharacterNames.h"

using namespace std;
using namespace WTF;
using namespace Unicode;

namespace WebCore {

// We don't let our line box tree for a single line get any deeper than this.
const unsigned cMaxLineDepth = 200;

static LayoutUnit logicalHeightForLine(const RenderBlock* block, bool isFirstLine, LayoutUnit replacedHeight = 0)
{
    if (!block->document()->inNoQuirksMode() && replacedHeight)
        return replacedHeight;

    if (!(block->style(isFirstLine)->lineBoxContain() & LineBoxContainBlock))
        return 0;

    return max<LayoutUnit>(replacedHeight, block->lineHeight(isFirstLine, block->isHorizontalWritingMode() ? HorizontalLine : VerticalLine, PositionOfInteriorLineBoxes));
}

ShapeInsideInfo* RenderBlock::layoutShapeInsideInfo() const
{
    ShapeInsideInfo* shapeInsideInfo = view()->layoutState()->shapeInsideInfo();

    if (!shapeInsideInfo && flowThreadContainingBlock() && allowsShapeInsideInfoSharing()) {
        // regionAtBlockOffset returns regions like an array first={0,N-1}, second={N,M-1}, ...
        LayoutUnit offset = logicalHeight() + logicalHeightForLine(this, false) - LayoutUnit(1);
        RenderRegion* region = regionAtBlockOffset(offset);
        if (region)
            shapeInsideInfo = region->shapeInsideInfo();
    }

    return shapeInsideInfo;
}

enum IndentTextOrNot { DoNotIndentText, IndentText };

class LineWidth {
public:
    LineWidth(RenderBlock* block, bool isFirstLine, IndentTextOrNot shouldIndentText)
        : m_block(block)
        , m_uncommittedWidth(0)
        , m_committedWidth(0)
        , m_overhangWidth(0)
        , m_left(0)
        , m_right(0)
        , m_availableWidth(0)
        , m_segment(0)
        , m_isFirstLine(isFirstLine)
        , m_shouldIndentText(shouldIndentText)
    {
        ASSERT(block);
        ShapeInsideInfo* shapeInsideInfo = m_block->layoutShapeInsideInfo();
        if (shapeInsideInfo)
            m_segment = shapeInsideInfo->currentSegment();
        updateAvailableWidth();
    }
    bool fitsOnLine() const { return currentWidth() <= m_availableWidth; }
    bool fitsOnLine(float extra) const { return currentWidth() + extra <= m_availableWidth; }
    float currentWidth() const { return m_committedWidth + m_uncommittedWidth; }

    // FIXME: We should eventually replace these three functions by ones that work on a higher abstraction.
    float uncommittedWidth() const { return m_uncommittedWidth; }
    float committedWidth() const { return m_committedWidth; }
    float availableWidth() const { return m_availableWidth; }

    void updateAvailableWidth(LayoutUnit minimumHeight = 0);
    void shrinkAvailableWidthForNewFloatIfNeeded(RenderBlock::FloatingObject*);
    void addUncommittedWidth(float delta) { m_uncommittedWidth += delta; }
    void commit()
    {
        m_committedWidth += m_uncommittedWidth;
        m_uncommittedWidth = 0;
    }
    void applyOverhang(RenderRubyRun*, RenderObject* startRenderer, RenderObject* endRenderer);
    void fitBelowFloats();

    bool shouldIndentText() const { return m_shouldIndentText == IndentText; }

private:
    void computeAvailableWidthFromLeftAndRight()
    {
        m_availableWidth = max(0.0f, m_right - m_left) + m_overhangWidth;
    }

private:
    RenderBlock* m_block;
    float m_uncommittedWidth;
    float m_committedWidth;
    float m_overhangWidth; // The amount by which |m_availableWidth| has been inflated to account for possible contraction due to ruby overhang.
    float m_left;
    float m_right;
    float m_availableWidth;
    const LineSegment* m_segment;
    bool m_isFirstLine;
    IndentTextOrNot m_shouldIndentText;
};

inline void LineWidth::updateAvailableWidth(LayoutUnit replacedHeight)
{
    LayoutUnit height = m_block->logicalHeight();
    LayoutUnit logicalHeight = logicalHeightForLine(m_block, m_isFirstLine, replacedHeight);
    m_left = m_block->logicalLeftOffsetForLine(height, shouldIndentText(), logicalHeight);
    m_right = m_block->logicalRightOffsetForLine(height, shouldIndentText(), logicalHeight);

    if (m_segment) {
        m_left = max<float>(m_segment->logicalLeft, m_left);
        m_right = min<float>(m_segment->logicalRight, m_right);
    }

    computeAvailableWidthFromLeftAndRight();
}

inline void LineWidth::shrinkAvailableWidthForNewFloatIfNeeded(RenderBlock::FloatingObject* newFloat)
{
    LayoutUnit height = m_block->logicalHeight();
    if (height < m_block->logicalTopForFloat(newFloat) || height >= m_block->logicalBottomForFloat(newFloat))
        return;

    // When floats with shape outside are stacked, the floats are positioned based on the margin box of the float,
    // not the shape's contour. Since we computed the width based on the shape contour when we added the float,
    // when we add a subsequent float on the same line, we need to undo the shape delta in order to position
    // based on the margin box. In order to do this, we need to walk back through the floating object list to find
    // the first previous float that is on the same side as our newFloat.
    ShapeOutsideInfo* previousShapeOutsideInfo = 0;
    const RenderBlock::FloatingObjectSet& floatingObjectSet = m_block->m_floatingObjects->set();
    RenderBlock::FloatingObjectSetIterator it = floatingObjectSet.end();
    RenderBlock::FloatingObjectSetIterator begin = floatingObjectSet.begin();
    while (it != begin) {
        --it;
        RenderBlock::FloatingObject* previousFloat = *it;
        if (previousFloat != newFloat && previousFloat->type() == newFloat->type()) {
            previousShapeOutsideInfo = previousFloat->renderer()->shapeOutsideInfo();
            if (previousShapeOutsideInfo) {
                previousShapeOutsideInfo->computeSegmentsForContainingBlockLine(m_block->logicalHeight(), m_block->logicalTopForFloat(previousFloat), logicalHeightForLine(m_block, m_isFirstLine));
            }
            break;
        }
    }

    ShapeOutsideInfo* shapeOutsideInfo = newFloat->renderer()->shapeOutsideInfo();
    if (shapeOutsideInfo)
        shapeOutsideInfo->computeSegmentsForContainingBlockLine(m_block->logicalHeight(), m_block->logicalTopForFloat(newFloat), logicalHeightForLine(m_block, m_isFirstLine));

    if (newFloat->type() == RenderBlock::FloatingObject::FloatLeft) {
        float newLeft = m_block->logicalRightForFloat(newFloat);
        if (previousShapeOutsideInfo)
            newLeft -= previousShapeOutsideInfo->rightSegmentMarginBoxDelta();
        if (shapeOutsideInfo)
            newLeft += shapeOutsideInfo->rightSegmentMarginBoxDelta();

        if (shouldIndentText() && m_block->style()->isLeftToRightDirection())
            newLeft += floorToInt(m_block->textIndentOffset());
        m_left = max<float>(m_left, newLeft);
    } else {
        float newRight = m_block->logicalLeftForFloat(newFloat);
        if (previousShapeOutsideInfo)
            newRight -= previousShapeOutsideInfo->leftSegmentMarginBoxDelta();
        if (shapeOutsideInfo)
            newRight += shapeOutsideInfo->leftSegmentMarginBoxDelta();

        if (shouldIndentText() && !m_block->style()->isLeftToRightDirection())
            newRight -= floorToInt(m_block->textIndentOffset());
        m_right = min<float>(m_right, newRight);
    }

    computeAvailableWidthFromLeftAndRight();
}

void LineWidth::applyOverhang(RenderRubyRun* rubyRun, RenderObject* startRenderer, RenderObject* endRenderer)
{
    int startOverhang;
    int endOverhang;
    rubyRun->getOverhang(m_isFirstLine, startRenderer, endRenderer, startOverhang, endOverhang);

    startOverhang = min<int>(startOverhang, m_committedWidth);
    m_availableWidth += startOverhang;

    endOverhang = max(min<int>(endOverhang, m_availableWidth - currentWidth()), 0);
    m_availableWidth += endOverhang;
    m_overhangWidth += startOverhang + endOverhang;
}

void LineWidth::fitBelowFloats()
{
    ASSERT(!m_committedWidth);
    ASSERT(!fitsOnLine());

    LayoutUnit floatLogicalBottom;
    LayoutUnit lastFloatLogicalBottom = m_block->logicalHeight();
    float newLineWidth = m_availableWidth;
    float newLineLeft = m_left;
    float newLineRight = m_right;
    while (true) {
        floatLogicalBottom = m_block->nextFloatLogicalBottomBelow(lastFloatLogicalBottom);
        if (floatLogicalBottom <= lastFloatLogicalBottom)
            break;

        newLineLeft = m_block->logicalLeftOffsetForLine(floatLogicalBottom, shouldIndentText());
        newLineRight = m_block->logicalRightOffsetForLine(floatLogicalBottom, shouldIndentText());
        newLineWidth = max(0.0f, newLineRight - newLineLeft);
        lastFloatLogicalBottom = floatLogicalBottom;
        if (newLineWidth >= m_uncommittedWidth)
            break;
    }

    if (newLineWidth > m_availableWidth) {
        m_block->setLogicalHeight(lastFloatLogicalBottom);
        m_availableWidth = newLineWidth + m_overhangWidth;
        m_left = newLineLeft;
        m_right = newLineRight;
    }
}

class LineInfo {
public:
    LineInfo()
        : m_isFirstLine(true)
        , m_isLastLine(false)
        , m_isEmpty(true)
        , m_previousLineBrokeCleanly(true)
        , m_floatPaginationStrut(0)
        , m_runsFromLeadingWhitespace(0)
    { }

    bool isFirstLine() const { return m_isFirstLine; }
    bool isLastLine() const { return m_isLastLine; }
    bool isEmpty() const { return m_isEmpty; }
    bool previousLineBrokeCleanly() const { return m_previousLineBrokeCleanly; }
    LayoutUnit floatPaginationStrut() const { return m_floatPaginationStrut; }
    unsigned runsFromLeadingWhitespace() const { return m_runsFromLeadingWhitespace; }
    void resetRunsFromLeadingWhitespace() { m_runsFromLeadingWhitespace = 0; }
    void incrementRunsFromLeadingWhitespace() { m_runsFromLeadingWhitespace++; }

    void setFirstLine(bool firstLine) { m_isFirstLine = firstLine; }
    void setLastLine(bool lastLine) { m_isLastLine = lastLine; }
    void setEmpty(bool empty, RenderBlock* block = 0, LineWidth* lineWidth = 0)
    {
        if (m_isEmpty == empty)
            return;
        m_isEmpty = empty;
        if (!empty && block && floatPaginationStrut()) {
            block->setLogicalHeight(block->logicalHeight() + floatPaginationStrut());
            setFloatPaginationStrut(0);
            lineWidth->updateAvailableWidth();
        }
    }

    void setPreviousLineBrokeCleanly(bool previousLineBrokeCleanly) { m_previousLineBrokeCleanly = previousLineBrokeCleanly; }
    void setFloatPaginationStrut(LayoutUnit strut) { m_floatPaginationStrut = strut; }

private:
    bool m_isFirstLine;
    bool m_isLastLine;
    bool m_isEmpty;
    bool m_previousLineBrokeCleanly;
    LayoutUnit m_floatPaginationStrut;
    unsigned m_runsFromLeadingWhitespace;
};

static inline LayoutUnit borderPaddingMarginStart(RenderInline* child)
{
    return child->marginStart() + child->paddingStart() + child->borderStart();
}

static inline LayoutUnit borderPaddingMarginEnd(RenderInline* child)
{
    return child->marginEnd() + child->paddingEnd() + child->borderEnd();
}

static bool shouldAddBorderPaddingMargin(RenderObject* child, bool &checkSide)
{
    if (!child || (child->isText() && !toRenderText(child)->textLength()))
        return true;
    checkSide = false;
    return checkSide;
}

static LayoutUnit inlineLogicalWidth(RenderObject* child, bool start = true, bool end = true)
{
    unsigned lineDepth = 1;
    LayoutUnit extraWidth = 0;
    RenderObject* parent = child->parent();
    while (parent->isRenderInline() && lineDepth++ < cMaxLineDepth) {
        RenderInline* parentAsRenderInline = toRenderInline(parent);
        if (!isEmptyInline(parentAsRenderInline)) {
            if (start && shouldAddBorderPaddingMargin(child->previousSibling(), start))
                extraWidth += borderPaddingMarginStart(parentAsRenderInline);
            if (end && shouldAddBorderPaddingMargin(child->nextSibling(), end))
                extraWidth += borderPaddingMarginEnd(parentAsRenderInline);
            if (!start && !end)
                return extraWidth;
        }
        child = parent;
        parent = child->parent();
    }
    return extraWidth;
}

static void determineDirectionality(TextDirection& dir, InlineIterator iter)
{
    while (!iter.atEnd()) {
        if (iter.atParagraphSeparator())
            return;
        if (UChar current = iter.current()) {
            Direction charDirection = direction(current);
            if (charDirection == LeftToRight) {
                dir = LTR;
                return;
            }
            if (charDirection == RightToLeft || charDirection == RightToLeftArabic) {
                dir = RTL;
                return;
            }
        }
        iter.increment();
    }
}

static void checkMidpoints(LineMidpointState& lineMidpointState, InlineIterator& lBreak)
{
    // Check to see if our last midpoint is a start point beyond the line break.  If so,
    // shave it off the list, and shave off a trailing space if the previous end point doesn't
    // preserve whitespace.
    if (lBreak.m_obj && lineMidpointState.numMidpoints && !(lineMidpointState.numMidpoints % 2)) {
        InlineIterator* midpoints = lineMidpointState.midpoints.data();
        InlineIterator& endpoint = midpoints[lineMidpointState.numMidpoints - 2];
        const InlineIterator& startpoint = midpoints[lineMidpointState.numMidpoints - 1];
        InlineIterator currpoint = endpoint;
        while (!currpoint.atEnd() && currpoint != startpoint && currpoint != lBreak)
            currpoint.increment();
        if (currpoint == lBreak) {
            // We hit the line break before the start point.  Shave off the start point.
            lineMidpointState.numMidpoints--;
            if (endpoint.m_obj->style()->collapseWhiteSpace())
                endpoint.m_pos--;
        }
    }
}

// Don't call this directly. Use one of the descriptive helper functions below.
static void deprecatedAddMidpoint(LineMidpointState& lineMidpointState, const InlineIterator& midpoint)
{
    if (lineMidpointState.midpoints.size() <= lineMidpointState.numMidpoints)
        lineMidpointState.midpoints.grow(lineMidpointState.numMidpoints + 10);

    InlineIterator* midpoints = lineMidpointState.midpoints.data();
    midpoints[lineMidpointState.numMidpoints++] = midpoint;
}

static inline void startIgnoringSpaces(LineMidpointState& lineMidpointState, const InlineIterator& midpoint)
{
    ASSERT(!(lineMidpointState.numMidpoints % 2));
    deprecatedAddMidpoint(lineMidpointState, midpoint);
}

static inline void stopIgnoringSpaces(LineMidpointState& lineMidpointState, const InlineIterator& midpoint)
{
    ASSERT(lineMidpointState.numMidpoints % 2);
    deprecatedAddMidpoint(lineMidpointState, midpoint);
}

// When ignoring spaces, this needs to be called for objects that need line boxes such as RenderInlines or
// hard line breaks to ensure that they're not ignored.
static inline void ensureLineBoxInsideIgnoredSpaces(LineMidpointState& lineMidpointState, RenderObject* renderer)
{
    InlineIterator midpoint(0, renderer, 0);
    stopIgnoringSpaces(lineMidpointState, midpoint);
    startIgnoringSpaces(lineMidpointState, midpoint);
}

// Adding a pair of midpoints before a character will split it out into a new line box.
static inline void ensureCharacterGetsLineBox(LineMidpointState& lineMidpointState, InlineIterator& textParagraphSeparator)
{
    InlineIterator midpoint(0, textParagraphSeparator.m_obj, textParagraphSeparator.m_pos);
    startIgnoringSpaces(lineMidpointState, InlineIterator(0, textParagraphSeparator.m_obj, textParagraphSeparator.m_pos - 1));
    stopIgnoringSpaces(lineMidpointState, InlineIterator(0, textParagraphSeparator.m_obj, textParagraphSeparator.m_pos));
}

static inline BidiRun* createRun(int start, int end, RenderObject* obj, InlineBidiResolver& resolver)
{
    return new BidiRun(start, end, obj, resolver.context(), resolver.dir());
}

void RenderBlock::appendRunsForObject(BidiRunList<BidiRun>& runs, int start, int end, RenderObject* obj, InlineBidiResolver& resolver)
{
    if (start > end || shouldSkipCreatingRunsForObject(obj))
        return;

    LineMidpointState& lineMidpointState = resolver.midpointState();
    bool haveNextMidpoint = (lineMidpointState.currentMidpoint < lineMidpointState.numMidpoints);
    InlineIterator nextMidpoint;
    if (haveNextMidpoint)
        nextMidpoint = lineMidpointState.midpoints[lineMidpointState.currentMidpoint];
    if (lineMidpointState.betweenMidpoints) {
        if (!(haveNextMidpoint && nextMidpoint.m_obj == obj))
            return;
        // This is a new start point. Stop ignoring objects and
        // adjust our start.
        lineMidpointState.betweenMidpoints = false;
        start = nextMidpoint.m_pos;
        lineMidpointState.currentMidpoint++;
        if (start < end)
            return appendRunsForObject(runs, start, end, obj, resolver);
    } else {
        if (!haveNextMidpoint || (obj != nextMidpoint.m_obj)) {
            runs.addRun(createRun(start, end, obj, resolver));
            return;
        }

        // An end midpoint has been encountered within our object.  We
        // need to go ahead and append a run with our endpoint.
        if (static_cast<int>(nextMidpoint.m_pos + 1) <= end) {
            lineMidpointState.betweenMidpoints = true;
            lineMidpointState.currentMidpoint++;
            if (nextMidpoint.m_pos != INT_MAX) { // INT_MAX means stop at the object and don't include any of it.
                if (static_cast<int>(nextMidpoint.m_pos + 1) > start)
                    runs.addRun(createRun(start, nextMidpoint.m_pos + 1, obj, resolver));
                return appendRunsForObject(runs, nextMidpoint.m_pos + 1, end, obj, resolver);
            }
        } else
           runs.addRun(createRun(start, end, obj, resolver));
    }
}

static inline InlineBox* createInlineBoxForRenderer(RenderObject* obj, bool isRootLineBox, bool isOnlyRun = false)
{
    if (isRootLineBox)
        return toRenderBlock(obj)->createAndAppendRootInlineBox();

    if (obj->isText()) {
        InlineTextBox* textBox = toRenderText(obj)->createInlineTextBox();
        // We only treat a box as text for a <br> if we are on a line by ourself or in strict mode
        // (Note the use of strict mode.  In "almost strict" mode, we don't treat the box for <br> as text.)
        if (obj->isBR())
            textBox->setIsText(isOnlyRun || obj->document()->inNoQuirksMode());
        return textBox;
    }

    if (obj->isBox())
        return toRenderBox(obj)->createInlineBox();

    return toRenderInline(obj)->createAndAppendInlineFlowBox();
}

// FIXME: Don't let counters mark themselves as needing pref width recalcs during layout
// so we don't need this hack.
static inline void updateCounterIfNeeded(RenderText* o)
{
    if (!o->preferredLogicalWidthsDirty() || !o->isCounter())
        return;
    toRenderCounter(o)->updateCounter();
}

static inline void dirtyLineBoxesForRenderer(RenderObject* o, bool fullLayout)
{
    if (o->isText()) {
        RenderText* renderText = toRenderText(o);
        updateCounterIfNeeded(renderText);
        renderText->dirtyLineBoxes(fullLayout);
    } else
        toRenderInline(o)->dirtyLineBoxes(fullLayout);
}

static bool parentIsConstructedOrHaveNext(InlineFlowBox* parentBox)
{
    do {
        if (parentBox->isConstructed() || parentBox->nextOnLine())
            return true;
        parentBox = parentBox->parent();
    } while (parentBox);
    return false;
}

InlineFlowBox* RenderBlock::createLineBoxes(RenderObject* obj, const LineInfo& lineInfo, InlineBox* childBox, bool startNewSegment)
{
    // See if we have an unconstructed line box for this object that is also
    // the last item on the line.
    unsigned lineDepth = 1;
    InlineFlowBox* parentBox = 0;
    InlineFlowBox* result = 0;
    bool hasDefaultLineBoxContain = style()->lineBoxContain() == RenderStyle::initialLineBoxContain();
    do {
        ASSERT_WITH_SECURITY_IMPLICATION(obj->isRenderInline() || obj == this);

        RenderInline* inlineFlow = (obj != this) ? toRenderInline(obj) : 0;

        // Get the last box we made for this render object.
        parentBox = inlineFlow ? inlineFlow->lastLineBox() : toRenderBlock(obj)->lastLineBox();

        // If this box or its ancestor is constructed then it is from a previous line, and we need
        // to make a new box for our line.  If this box or its ancestor is unconstructed but it has
        // something following it on the line, then we know we have to make a new box
        // as well.  In this situation our inline has actually been split in two on
        // the same line (this can happen with very fancy language mixtures).
        bool constructedNewBox = false;
        bool allowedToConstructNewBox = !hasDefaultLineBoxContain || !inlineFlow || inlineFlow->alwaysCreateLineBoxes();
        bool mustCreateBoxesToRoot = startNewSegment && !(parentBox && parentBox->isRootInlineBox());
        bool canUseExistingParentBox = parentBox && !parentIsConstructedOrHaveNext(parentBox) && !mustCreateBoxesToRoot;
        if (allowedToConstructNewBox && !canUseExistingParentBox) {
            // We need to make a new box for this render object.  Once
            // made, we need to place it at the end of the current line.
            InlineBox* newBox = createInlineBoxForRenderer(obj, obj == this);
            ASSERT_WITH_SECURITY_IMPLICATION(newBox->isInlineFlowBox());
            parentBox = toInlineFlowBox(newBox);
            parentBox->setFirstLineStyleBit(lineInfo.isFirstLine());
            parentBox->setIsHorizontal(isHorizontalWritingMode());
            if (!hasDefaultLineBoxContain)
                parentBox->clearDescendantsHaveSameLineHeightAndBaseline();
            constructedNewBox = true;
        }

        if (constructedNewBox || canUseExistingParentBox) {
            if (!result)
                result = parentBox;

            // If we have hit the block itself, then |box| represents the root
            // inline box for the line, and it doesn't have to be appended to any parent
            // inline.
            if (childBox)
                parentBox->addToLine(childBox);

            if (!constructedNewBox || obj == this)
                break;

            childBox = parentBox;
        }

        // If we've exceeded our line depth, then jump straight to the root and skip all the remaining
        // intermediate inline flows.
        obj = (++lineDepth >= cMaxLineDepth) ? this : obj->parent();

    } while (true);

    return result;
}

template <typename CharacterType>
static inline bool endsWithASCIISpaces(const CharacterType* characters, unsigned pos, unsigned end)
{
    while (isASCIISpace(characters[pos])) {
        pos++;
        if (pos >= end)
            return true;
    }
    return false;
}

static bool reachedEndOfTextRenderer(const BidiRunList<BidiRun>& bidiRuns)
{
    BidiRun* run = bidiRuns.logicallyLastRun();
    if (!run)
        return true;
    unsigned pos = run->stop();
    RenderObject* r = run->m_object;
    if (!r->isText() || r->isBR())
        return false;
    RenderText* renderText = toRenderText(r);
    unsigned length = renderText->textLength();
    if (pos >= length)
        return true;

    if (renderText->is8Bit())
        return endsWithASCIISpaces(renderText->characters8(), pos, length);
    return endsWithASCIISpaces(renderText->characters16(), pos, length);
}

RootInlineBox* RenderBlock::constructLine(BidiRunList<BidiRun>& bidiRuns, const LineInfo& lineInfo)
{
    ASSERT(bidiRuns.firstRun());

    bool rootHasSelectedChildren = false;
    InlineFlowBox* parentBox = 0;
    int runCount = bidiRuns.runCount() - lineInfo.runsFromLeadingWhitespace();
    for (BidiRun* r = bidiRuns.firstRun(); r; r = r->next()) {
        // Create a box for our object.
        bool isOnlyRun = (runCount == 1);
        if (runCount == 2 && !r->m_object->isListMarker())
            isOnlyRun = (!style()->isLeftToRightDirection() ? bidiRuns.lastRun() : bidiRuns.firstRun())->m_object->isListMarker();

        if (lineInfo.isEmpty())
            continue;

        InlineBox* box = createInlineBoxForRenderer(r->m_object, false, isOnlyRun);
        r->m_box = box;

        ASSERT(box);
        if (!box)
            continue;

        if (!rootHasSelectedChildren && box->renderer()->selectionState() != RenderObject::SelectionNone)
            rootHasSelectedChildren = true;

        // If we have no parent box yet, or if the run is not simply a sibling,
        // then we need to construct inline boxes as necessary to properly enclose the
        // run's inline box. Segments can only be siblings at the root level, as
        // they are positioned separately.
        bool runStartsSegment = r->m_startsSegment;

        if (!parentBox || parentBox->renderer() != r->m_object->parent() || runStartsSegment)
            // Create new inline boxes all the way back to the appropriate insertion point.
            parentBox = createLineBoxes(r->m_object->parent(), lineInfo, box, runStartsSegment);
        else {
            // Append the inline box to this line.
            parentBox->addToLine(box);
        }

        bool visuallyOrdered = r->m_object->style()->rtlOrdering() == VisualOrder;
        box->setBidiLevel(r->level());

        if (box->isInlineTextBox()) {
            InlineTextBox* text = toInlineTextBox(box);
            text->setStart(r->m_start);
            text->setLen(r->m_stop - r->m_start);
            text->setDirOverride(r->dirOverride(visuallyOrdered));
            if (r->m_hasHyphen)
                text->setHasHyphen(true);
        }
    }

    // We should have a root inline box.  It should be unconstructed and
    // be the last continuation of our line list.
    ASSERT(lastLineBox() && !lastLineBox()->isConstructed());

    // Set the m_selectedChildren flag on the root inline box if one of the leaf inline box
    // from the bidi runs walk above has a selection state.
    if (rootHasSelectedChildren)
        lastLineBox()->root()->setHasSelectedChildren(true);

    // Set bits on our inline flow boxes that indicate which sides should
    // paint borders/margins/padding.  This knowledge will ultimately be used when
    // we determine the horizontal positions and widths of all the inline boxes on
    // the line.
    bool isLogicallyLastRunWrapped = bidiRuns.logicallyLastRun()->m_object && bidiRuns.logicallyLastRun()->m_object->isText() ? !reachedEndOfTextRenderer(bidiRuns) : true;
    lastLineBox()->determineSpacingForFlowBoxes(lineInfo.isLastLine(), isLogicallyLastRunWrapped, bidiRuns.logicallyLastRun()->m_object);

    // Now mark the line boxes as being constructed.
    lastLineBox()->setConstructed();

    // Return the last line.
    return lastRootBox();
}

ETextAlign RenderBlock::textAlignmentForLine(bool endsWithSoftBreak) const
{
    ETextAlign alignment = style()->textAlign();
    if (!endsWithSoftBreak && alignment == JUSTIFY)
        alignment = TASTART;

    return alignment;
}

static void updateLogicalWidthForLeftAlignedBlock(bool isLeftToRightDirection, BidiRun* trailingSpaceRun, float& logicalLeft, float& totalLogicalWidth, float availableLogicalWidth)
{
    // The direction of the block should determine what happens with wide lines.
    // In particular with RTL blocks, wide lines should still spill out to the left.
    if (isLeftToRightDirection) {
        if (totalLogicalWidth > availableLogicalWidth && trailingSpaceRun)
            trailingSpaceRun->m_box->setLogicalWidth(max<float>(0, trailingSpaceRun->m_box->logicalWidth() - totalLogicalWidth + availableLogicalWidth));
        return;
    }

    if (trailingSpaceRun)
        trailingSpaceRun->m_box->setLogicalWidth(0);
    else if (totalLogicalWidth > availableLogicalWidth)
        logicalLeft -= (totalLogicalWidth - availableLogicalWidth);
}

static void updateLogicalWidthForRightAlignedBlock(bool isLeftToRightDirection, BidiRun* trailingSpaceRun, float& logicalLeft, float& totalLogicalWidth, float availableLogicalWidth)
{
    // Wide lines spill out of the block based off direction.
    // So even if text-align is right, if direction is LTR, wide lines should overflow out of the right
    // side of the block.
    if (isLeftToRightDirection) {
        if (trailingSpaceRun) {
            totalLogicalWidth -= trailingSpaceRun->m_box->logicalWidth();
            trailingSpaceRun->m_box->setLogicalWidth(0);
        }
        if (totalLogicalWidth < availableLogicalWidth)
            logicalLeft += availableLogicalWidth - totalLogicalWidth;
        return;
    }

    if (totalLogicalWidth > availableLogicalWidth && trailingSpaceRun) {
        trailingSpaceRun->m_box->setLogicalWidth(max<float>(0, trailingSpaceRun->m_box->logicalWidth() - totalLogicalWidth + availableLogicalWidth));
        totalLogicalWidth -= trailingSpaceRun->m_box->logicalWidth();
    } else
        logicalLeft += availableLogicalWidth - totalLogicalWidth;
}

static void updateLogicalWidthForCenterAlignedBlock(bool isLeftToRightDirection, BidiRun* trailingSpaceRun, float& logicalLeft, float& totalLogicalWidth, float availableLogicalWidth)
{
    float trailingSpaceWidth = 0;
    if (trailingSpaceRun) {
        totalLogicalWidth -= trailingSpaceRun->m_box->logicalWidth();
        trailingSpaceWidth = min(trailingSpaceRun->m_box->logicalWidth(), (availableLogicalWidth - totalLogicalWidth + 1) / 2);
        trailingSpaceRun->m_box->setLogicalWidth(max<float>(0, trailingSpaceWidth));
    }
    if (isLeftToRightDirection)
        logicalLeft += max<float>((availableLogicalWidth - totalLogicalWidth) / 2, 0);
    else
        logicalLeft += totalLogicalWidth > availableLogicalWidth ? (availableLogicalWidth - totalLogicalWidth) : (availableLogicalWidth - totalLogicalWidth) / 2 - trailingSpaceWidth;
}

void RenderBlock::setMarginsForRubyRun(BidiRun* run, RenderRubyRun* renderer, RenderObject* previousObject, const LineInfo& lineInfo)
{
    int startOverhang;
    int endOverhang;
    RenderObject* nextObject = 0;
    for (BidiRun* runWithNextObject = run->next(); runWithNextObject; runWithNextObject = runWithNextObject->next()) {
        if (!runWithNextObject->m_object->isOutOfFlowPositioned() && !runWithNextObject->m_box->isLineBreak()) {
            nextObject = runWithNextObject->m_object;
            break;
        }
    }
    renderer->getOverhang(lineInfo.isFirstLine(), renderer->style()->isLeftToRightDirection() ? previousObject : nextObject, renderer->style()->isLeftToRightDirection() ? nextObject : previousObject, startOverhang, endOverhang);
    setMarginStartForChild(renderer, -startOverhang);
    setMarginEndForChild(renderer, -endOverhang);
}

static inline float measureHyphenWidth(RenderText* renderer, const Font& font)
{
    RenderStyle* style = renderer->style();
    return font.width(RenderBlock::constructTextRun(renderer, font, style->hyphenString().string(), style));
}

class WordMeasurement {
public:
    WordMeasurement()
        : renderer(0)
        , width(0)
        , startOffset(0)
        , endOffset(0)
    {
    }

    RenderText* renderer;
    float width;
    int startOffset;
    int endOffset;
    HashSet<const SimpleFontData*> fallbackFonts;
};

static inline void setLogicalWidthForTextRun(RootInlineBox* lineBox, BidiRun* run, RenderText* renderer, float xPos, const LineInfo& lineInfo,
                                             GlyphOverflowAndFallbackFontsMap& textBoxDataMap, VerticalPositionCache& verticalPositionCache, WordMeasurements& wordMeasurements)
{
    HashSet<const SimpleFontData*> fallbackFonts;
    GlyphOverflow glyphOverflow;

    const Font& font = renderer->style(lineInfo.isFirstLine())->font();
    // Always compute glyph overflow if the block's line-box-contain value is "glyphs".
    if (lineBox->fitsToGlyphs()) {
        // If we don't stick out of the root line's font box, then don't bother computing our glyph overflow. This optimization
        // will keep us from computing glyph bounds in nearly all cases.
        bool includeRootLine = lineBox->includesRootLineBoxFontOrLeading();
        int baselineShift = lineBox->verticalPositionForBox(run->m_box, verticalPositionCache);
        int rootDescent = includeRootLine ? font.fontMetrics().descent() : 0;
        int rootAscent = includeRootLine ? font.fontMetrics().ascent() : 0;
        int boxAscent = font.fontMetrics().ascent() - baselineShift;
        int boxDescent = font.fontMetrics().descent() + baselineShift;
        if (boxAscent > rootDescent ||  boxDescent > rootAscent)
            glyphOverflow.computeBounds = true;
    }

    LayoutUnit hyphenWidth = 0;
    if (toInlineTextBox(run->m_box)->hasHyphen()) {
        const Font& font = renderer->style(lineInfo.isFirstLine())->font();
        hyphenWidth = measureHyphenWidth(renderer, font);
    }
    float measuredWidth = 0;

    bool kerningIsEnabled = font.typesettingFeatures() & Kerning;

#if OS(DARWIN)
    // FIXME: Having any font feature settings enabled can lead to selection gaps on
    // Chromium-mac. https://bugs.webkit.org/show_bug.cgi?id=113418
    bool canUseSimpleFontCodePath = renderer->canUseSimpleFontCodePath() && !font.fontDescription().featureSettings();
#else
    bool canUseSimpleFontCodePath = renderer->canUseSimpleFontCodePath();
#endif

    // Since we don't cache glyph overflows, we need to re-measure the run if
    // the style is linebox-contain: glyph.

    if (!lineBox->fitsToGlyphs() && canUseSimpleFontCodePath) {
        int lastEndOffset = run->m_start;
        for (size_t i = 0, size = wordMeasurements.size(); i < size && lastEndOffset < run->m_stop; ++i) {
            const WordMeasurement& wordMeasurement = wordMeasurements[i];
            if (wordMeasurement.width <=0 || wordMeasurement.startOffset == wordMeasurement.endOffset)
                continue;
            if (wordMeasurement.renderer != renderer || wordMeasurement.startOffset != lastEndOffset || wordMeasurement.endOffset > run->m_stop)
                continue;

            lastEndOffset = wordMeasurement.endOffset;
            if (kerningIsEnabled && lastEndOffset == run->m_stop) {
                int wordLength = lastEndOffset - wordMeasurement.startOffset;
                measuredWidth += renderer->width(wordMeasurement.startOffset, wordLength, xPos, lineInfo.isFirstLine());
                if (i > 0 && wordLength == 1 && renderer->characterAt(wordMeasurement.startOffset) == ' ')
                    measuredWidth += renderer->style()->wordSpacing();
            } else
                measuredWidth += wordMeasurement.width;
            if (!wordMeasurement.fallbackFonts.isEmpty()) {
                HashSet<const SimpleFontData*>::const_iterator end = wordMeasurement.fallbackFonts.end();
                for (HashSet<const SimpleFontData*>::const_iterator it = wordMeasurement.fallbackFonts.begin(); it != end; ++it)
                    fallbackFonts.add(*it);
            }
        }
        if (measuredWidth && lastEndOffset != run->m_stop) {
            // If we don't have enough cached data, we'll measure the run again.
            measuredWidth = 0;
            fallbackFonts.clear();
        }
    }

    if (!measuredWidth)
        measuredWidth = renderer->width(run->m_start, run->m_stop - run->m_start, xPos, lineInfo.isFirstLine(), &fallbackFonts, &glyphOverflow);

    run->m_box->setLogicalWidth(measuredWidth + hyphenWidth);
    if (!fallbackFonts.isEmpty()) {
        ASSERT(run->m_box->isText());
        GlyphOverflowAndFallbackFontsMap::iterator it = textBoxDataMap.add(toInlineTextBox(run->m_box), make_pair(Vector<const SimpleFontData*>(), GlyphOverflow())).iterator;
        ASSERT(it->value.first.isEmpty());
        copyToVector(fallbackFonts, it->value.first);
        run->m_box->parent()->clearDescendantsHaveSameLineHeightAndBaseline();
    }
    if ((glyphOverflow.top || glyphOverflow.bottom || glyphOverflow.left || glyphOverflow.right)) {
        ASSERT(run->m_box->isText());
        GlyphOverflowAndFallbackFontsMap::iterator it = textBoxDataMap.add(toInlineTextBox(run->m_box), make_pair(Vector<const SimpleFontData*>(), GlyphOverflow())).iterator;
        it->value.second = glyphOverflow;
        run->m_box->clearKnownToHaveNoOverflow();
    }
}

static inline void computeExpansionForJustifiedText(BidiRun* firstRun, BidiRun* trailingSpaceRun, Vector<unsigned, 16>& expansionOpportunities, unsigned expansionOpportunityCount, float& totalLogicalWidth, float availableLogicalWidth)
{
    if (!expansionOpportunityCount || availableLogicalWidth <= totalLogicalWidth)
        return;

    size_t i = 0;
    for (BidiRun* r = firstRun; r; r = r->next()) {
        // This method is called once per segment, do not move past the current segment.
        if (r->m_startsSegment)
            break;
        if (!r->m_box || r == trailingSpaceRun)
            continue;

        if (r->m_object->isText()) {
            unsigned opportunitiesInRun = expansionOpportunities[i++];

            ASSERT(opportunitiesInRun <= expansionOpportunityCount);

            // Only justify text if whitespace is collapsed.
            if (r->m_object->style()->collapseWhiteSpace()) {
                InlineTextBox* textBox = toInlineTextBox(r->m_box);
                int expansion = (availableLogicalWidth - totalLogicalWidth) * opportunitiesInRun / expansionOpportunityCount;
                textBox->setExpansion(expansion);
                totalLogicalWidth += expansion;
            }
            expansionOpportunityCount -= opportunitiesInRun;
            if (!expansionOpportunityCount)
                break;
        }
    }
}

void RenderBlock::updateLogicalWidthForAlignment(const ETextAlign& textAlign, BidiRun* trailingSpaceRun, float& logicalLeft, float& totalLogicalWidth, float& availableLogicalWidth, int expansionOpportunityCount)
{
    // Armed with the total width of the line (without justification),
    // we now examine our text-align property in order to determine where to position the
    // objects horizontally. The total width of the line can be increased if we end up
    // justifying text.
    switch (textAlign) {
    case LEFT:
    case WEBKIT_LEFT:
        updateLogicalWidthForLeftAlignedBlock(style()->isLeftToRightDirection(), trailingSpaceRun, logicalLeft, totalLogicalWidth, availableLogicalWidth);
        break;
    case RIGHT:
    case WEBKIT_RIGHT:
        updateLogicalWidthForRightAlignedBlock(style()->isLeftToRightDirection(), trailingSpaceRun, logicalLeft, totalLogicalWidth, availableLogicalWidth);
        break;
    case CENTER:
    case WEBKIT_CENTER:
        updateLogicalWidthForCenterAlignedBlock(style()->isLeftToRightDirection(), trailingSpaceRun, logicalLeft, totalLogicalWidth, availableLogicalWidth);
        break;
    case JUSTIFY:
        adjustInlineDirectionLineBounds(expansionOpportunityCount, logicalLeft, availableLogicalWidth);
        if (expansionOpportunityCount) {
            if (trailingSpaceRun) {
                totalLogicalWidth -= trailingSpaceRun->m_box->logicalWidth();
                trailingSpaceRun->m_box->setLogicalWidth(0);
            }
            break;
        }
        // Fall through
    case TASTART:
        if (style()->isLeftToRightDirection())
            updateLogicalWidthForLeftAlignedBlock(style()->isLeftToRightDirection(), trailingSpaceRun, logicalLeft, totalLogicalWidth, availableLogicalWidth);
        else
            updateLogicalWidthForRightAlignedBlock(style()->isLeftToRightDirection(), trailingSpaceRun, logicalLeft, totalLogicalWidth, availableLogicalWidth);
        break;
    case TAEND:
        if (style()->isLeftToRightDirection())
            updateLogicalWidthForRightAlignedBlock(style()->isLeftToRightDirection(), trailingSpaceRun, logicalLeft, totalLogicalWidth, availableLogicalWidth);
        else
            updateLogicalWidthForLeftAlignedBlock(style()->isLeftToRightDirection(), trailingSpaceRun, logicalLeft, totalLogicalWidth, availableLogicalWidth);
        break;
    }
}

static IndentTextOrNot requiresIndent(bool isFirstLine, bool isAfterHardLineBreak, RenderStyle* style)
{
    if (isFirstLine)
        return IndentText;
#if ENABLE(CSS3_TEXT)
    if (isAfterHardLineBreak && style->textIndentLine() == TextIndentEachLine)
        return IndentText;
#else
    UNUSED_PARAM(isAfterHardLineBreak);
    UNUSED_PARAM(style);
#endif
    return DoNotIndentText;
}

static void updateLogicalInlinePositions(RenderBlock* block, float& lineLogicalLeft, float& lineLogicalRight, float& availableLogicalWidth, bool firstLine, IndentTextOrNot shouldIndentText, LayoutUnit boxLogicalHeight)
{
    LayoutUnit lineLogicalHeight = logicalHeightForLine(block, firstLine, boxLogicalHeight);
    lineLogicalLeft = block->pixelSnappedLogicalLeftOffsetForLine(block->logicalHeight(), shouldIndentText == IndentText, lineLogicalHeight);
    lineLogicalRight = block->pixelSnappedLogicalRightOffsetForLine(block->logicalHeight(), shouldIndentText == IndentText, lineLogicalHeight);
    availableLogicalWidth = lineLogicalRight - lineLogicalLeft;
}

void RenderBlock::computeInlineDirectionPositionsForLine(RootInlineBox* lineBox, const LineInfo& lineInfo, BidiRun* firstRun, BidiRun* trailingSpaceRun, bool reachedEnd,
                                                         GlyphOverflowAndFallbackFontsMap& textBoxDataMap, VerticalPositionCache& verticalPositionCache, WordMeasurements& wordMeasurements)
{
    ETextAlign textAlign = textAlignmentForLine(!reachedEnd && !lineBox->endsWithBreak());

    // CSS 2.1: "'Text-indent' only affects a line if it is the first formatted line of an element. For example, the first line of an anonymous block
    // box is only affected if it is the first child of its parent element."
    // CSS3 "text-indent", "-webkit-each-line" affects the first line of the block container as well as each line after a forced line break,
    // but does not affect lines after a soft wrap break.
    bool isFirstLine = lineInfo.isFirstLine() && !(isAnonymousBlock() && parent()->firstChild() != this);
    bool isAfterHardLineBreak = lineBox->prevRootBox() && lineBox->prevRootBox()->endsWithBreak();
    IndentTextOrNot shouldIndentText = requiresIndent(isFirstLine, isAfterHardLineBreak, style());
    float lineLogicalLeft;
    float lineLogicalRight;
    float availableLogicalWidth;
    updateLogicalInlinePositions(this, lineLogicalLeft, lineLogicalRight, availableLogicalWidth, isFirstLine, shouldIndentText, 0);
    bool needsWordSpacing;
    ShapeInsideInfo* shapeInsideInfo = layoutShapeInsideInfo();
    if (shapeInsideInfo && shapeInsideInfo->hasSegments()) {
        BidiRun* segmentStart = firstRun;
        const SegmentList& segments = shapeInsideInfo->segments();
        float logicalLeft = max<float>(roundToInt(segments[0].logicalLeft), lineLogicalLeft);
        float logicalRight = min<float>(floorToInt(segments[0].logicalRight), lineLogicalRight);
        float startLogicalLeft = logicalLeft;
        float endLogicalRight = logicalLeft;
        float minLogicalLeft = logicalLeft;
        float maxLogicalRight = logicalLeft;
        lineBox->beginPlacingBoxRangesInInlineDirection(logicalLeft);
        for (size_t i = 0; i < segments.size(); i++) {
            if (i) {
                logicalLeft = max<float>(roundToInt(segments[i].logicalLeft), lineLogicalLeft);
                logicalRight = min<float>(floorToInt(segments[i].logicalRight), lineLogicalRight);
            }
            availableLogicalWidth = logicalRight - logicalLeft;
            BidiRun* newSegmentStart = computeInlineDirectionPositionsForSegment(lineBox, lineInfo, textAlign, logicalLeft, availableLogicalWidth, segmentStart, trailingSpaceRun, textBoxDataMap, verticalPositionCache, wordMeasurements);
            needsWordSpacing = false;
            endLogicalRight = lineBox->placeBoxRangeInInlineDirection(segmentStart->m_box, newSegmentStart ? newSegmentStart->m_box : 0, logicalLeft, minLogicalLeft, maxLogicalRight, needsWordSpacing, textBoxDataMap);
            if (!newSegmentStart || !newSegmentStart->next())
                break;
            ASSERT(newSegmentStart->m_startsSegment);
            // Discard the empty segment start marker bidi runs
            segmentStart = newSegmentStart->next();
        }
        lineBox->endPlacingBoxRangesInInlineDirection(startLogicalLeft, endLogicalRight, minLogicalLeft, maxLogicalRight);
        return;
    }

    if (firstRun && firstRun->m_object->isReplaced()) {
        RenderBox* renderBox = toRenderBox(firstRun->m_object);
        updateLogicalInlinePositions(this, lineLogicalLeft, lineLogicalRight, availableLogicalWidth, isFirstLine, shouldIndentText, renderBox->logicalHeight());
    }

    computeInlineDirectionPositionsForSegment(lineBox, lineInfo, textAlign, lineLogicalLeft, availableLogicalWidth, firstRun, trailingSpaceRun, textBoxDataMap, verticalPositionCache, wordMeasurements);
    // The widths of all runs are now known. We can now place every inline box (and
    // compute accurate widths for the inline flow boxes).
    needsWordSpacing = false;
    lineBox->placeBoxesInInlineDirection(lineLogicalLeft, needsWordSpacing, textBoxDataMap);
}

BidiRun* RenderBlock::computeInlineDirectionPositionsForSegment(RootInlineBox* lineBox, const LineInfo& lineInfo, ETextAlign textAlign, float& logicalLeft,
    float& availableLogicalWidth, BidiRun* firstRun, BidiRun* trailingSpaceRun, GlyphOverflowAndFallbackFontsMap& textBoxDataMap, VerticalPositionCache& verticalPositionCache,
    WordMeasurements& wordMeasurements)
{
    bool needsWordSpacing = false;
    float totalLogicalWidth = lineBox->getFlowSpacingLogicalWidth();
    unsigned expansionOpportunityCount = 0;
    bool isAfterExpansion = true;
    Vector<unsigned, 16> expansionOpportunities;
    RenderObject* previousObject = 0;

    BidiRun* r = firstRun;
    for (; r; r = r->next()) {
        // Once we have reached the start of the next segment, we have finished
        // computing the positions for this segment's contents.
        if (r->m_startsSegment)
            break;
        if (!r->m_box || r->m_object->isOutOfFlowPositioned() || r->m_box->isLineBreak())
            continue; // Positioned objects are only participating to figure out their
                      // correct static x position.  They have no effect on the width.
                      // Similarly, line break boxes have no effect on the width.
        if (r->m_object->isText()) {
            RenderText* rt = toRenderText(r->m_object);
            if (textAlign == JUSTIFY && r != trailingSpaceRun) {
                if (!isAfterExpansion)
                    toInlineTextBox(r->m_box)->setCanHaveLeadingExpansion(true);
                unsigned opportunitiesInRun;
                if (rt->is8Bit())
                    opportunitiesInRun = Font::expansionOpportunityCount(rt->characters8() + r->m_start, r->m_stop - r->m_start, r->m_box->direction(), isAfterExpansion);
                else
                    opportunitiesInRun = Font::expansionOpportunityCount(rt->characters16() + r->m_start, r->m_stop - r->m_start, r->m_box->direction(), isAfterExpansion);
                expansionOpportunities.append(opportunitiesInRun);
                expansionOpportunityCount += opportunitiesInRun;
            }

            if (int length = rt->textLength()) {
                if (!r->m_start && needsWordSpacing && isSpaceOrNewline(rt->characterAt(r->m_start)))
                    totalLogicalWidth += rt->style(lineInfo.isFirstLine())->font().wordSpacing();
                needsWordSpacing = !isSpaceOrNewline(rt->characterAt(r->m_stop - 1)) && r->m_stop == length;
            }

            setLogicalWidthForTextRun(lineBox, r, rt, totalLogicalWidth, lineInfo, textBoxDataMap, verticalPositionCache, wordMeasurements);
        } else {
            isAfterExpansion = false;
            if (!r->m_object->isRenderInline()) {
                RenderBox* renderBox = toRenderBox(r->m_object);
                if (renderBox->isRubyRun())
                    setMarginsForRubyRun(r, toRenderRubyRun(renderBox), previousObject, lineInfo);
                r->m_box->setLogicalWidth(logicalWidthForChild(renderBox));
                totalLogicalWidth += marginStartForChild(renderBox) + marginEndForChild(renderBox);
            }
        }

        totalLogicalWidth += r->m_box->logicalWidth();
        previousObject = r->m_object;
    }

    if (isAfterExpansion && !expansionOpportunities.isEmpty()) {
        expansionOpportunities.last()--;
        expansionOpportunityCount--;
    }

    updateLogicalWidthForAlignment(textAlign, trailingSpaceRun, logicalLeft, totalLogicalWidth, availableLogicalWidth, expansionOpportunityCount);

    computeExpansionForJustifiedText(firstRun, trailingSpaceRun, expansionOpportunities, expansionOpportunityCount, totalLogicalWidth, availableLogicalWidth);

    return r;
}

void RenderBlock::computeBlockDirectionPositionsForLine(RootInlineBox* lineBox, BidiRun* firstRun, GlyphOverflowAndFallbackFontsMap& textBoxDataMap,
                                                        VerticalPositionCache& verticalPositionCache)
{
    setLogicalHeight(lineBox->alignBoxesInBlockDirection(logicalHeight(), textBoxDataMap, verticalPositionCache));

    // Now make sure we place replaced render objects correctly.
    for (BidiRun* r = firstRun; r; r = r->next()) {
        ASSERT(r->m_box);
        if (!r->m_box)
            continue; // Skip runs with no line boxes.

        // Align positioned boxes with the top of the line box.  This is
        // a reasonable approximation of an appropriate y position.
        if (r->m_object->isOutOfFlowPositioned())
            r->m_box->setLogicalTop(logicalHeight());

        // Position is used to properly position both replaced elements and
        // to update the static normal flow x/y of positioned elements.
        if (r->m_object->isText())
            toRenderText(r->m_object)->positionLineBox(r->m_box);
        else if (r->m_object->isBox())
            toRenderBox(r->m_object)->positionLineBox(r->m_box);
    }
    // Positioned objects and zero-length text nodes destroy their boxes in
    // position(), which unnecessarily dirties the line.
    lineBox->markDirty(false);
}

static inline bool isCollapsibleSpace(UChar character, RenderText* renderer)
{
    if (character == ' ' || character == '\t' || character == softHyphen)
        return true;
    if (character == '\n')
        return !renderer->style()->preserveNewline();
    return false;
}


static void setStaticPositions(RenderBlock* block, RenderBox* child)
{
    // FIXME: The math here is actually not really right. It's a best-guess approximation that
    // will work for the common cases
    RenderObject* containerBlock = child->container();
    LayoutUnit blockHeight = block->logicalHeight();
    if (containerBlock->isRenderInline()) {
        // A relative positioned inline encloses us. In this case, we also have to determine our
        // position as though we were an inline. Set |staticInlinePosition| and |staticBlockPosition| on the relative positioned
        // inline so that we can obtain the value later.
        toRenderInline(containerBlock)->layer()->setStaticInlinePosition(block->startAlignedOffsetForLine(blockHeight, false));
        toRenderInline(containerBlock)->layer()->setStaticBlockPosition(blockHeight);
    }
    block->updateStaticInlinePositionForChild(child, blockHeight);
    child->layer()->setStaticBlockPosition(blockHeight);
}

template <typename CharacterType>
static inline int findFirstTrailingSpace(RenderText* lastText, const CharacterType* characters, int start, int stop)
{
    int firstSpace = stop;
    while (firstSpace > start) {
        UChar current = characters[firstSpace - 1];
        if (!isCollapsibleSpace(current, lastText))
            break;
        firstSpace--;
    }

    return firstSpace;
}

inline BidiRun* RenderBlock::handleTrailingSpaces(BidiRunList<BidiRun>& bidiRuns, BidiContext* currentContext)
{
    if (!bidiRuns.runCount()
        || !bidiRuns.logicallyLastRun()->m_object->style()->breakOnlyAfterWhiteSpace()
        || !bidiRuns.logicallyLastRun()->m_object->style()->autoWrap())
        return 0;

    BidiRun* trailingSpaceRun = bidiRuns.logicallyLastRun();
    RenderObject* lastObject = trailingSpaceRun->m_object;
    if (!lastObject->isText())
        return 0;

    RenderText* lastText = toRenderText(lastObject);
    int firstSpace;
    if (lastText->is8Bit())
        firstSpace = findFirstTrailingSpace(lastText, lastText->characters8(), trailingSpaceRun->start(), trailingSpaceRun->stop());
    else
        firstSpace = findFirstTrailingSpace(lastText, lastText->characters16(), trailingSpaceRun->start(), trailingSpaceRun->stop());

    if (firstSpace == trailingSpaceRun->stop())
        return 0;

    TextDirection direction = style()->direction();
    bool shouldReorder = trailingSpaceRun != (direction == LTR ? bidiRuns.lastRun() : bidiRuns.firstRun());
    if (firstSpace != trailingSpaceRun->start()) {
        BidiContext* baseContext = currentContext;
        while (BidiContext* parent = baseContext->parent())
            baseContext = parent;

        BidiRun* newTrailingRun = new BidiRun(firstSpace, trailingSpaceRun->m_stop, trailingSpaceRun->m_object, baseContext, OtherNeutral);
        trailingSpaceRun->m_stop = firstSpace;
        if (direction == LTR)
            bidiRuns.addRun(newTrailingRun);
        else
            bidiRuns.prependRun(newTrailingRun);
        trailingSpaceRun = newTrailingRun;
        return trailingSpaceRun;
    }
    if (!shouldReorder)
        return trailingSpaceRun;

    if (direction == LTR) {
        bidiRuns.moveRunToEnd(trailingSpaceRun);
        trailingSpaceRun->m_level = 0;
    } else {
        bidiRuns.moveRunToBeginning(trailingSpaceRun);
        trailingSpaceRun->m_level = 1;
    }
    return trailingSpaceRun;
}

void RenderBlock::appendFloatingObjectToLastLine(FloatingObject* floatingObject)
{
    ASSERT(!floatingObject->m_originatingLine);
    floatingObject->m_originatingLine = lastRootBox();
    lastRootBox()->appendFloat(floatingObject->renderer());
}

// FIXME: This should be a BidiStatus constructor or create method.
static inline BidiStatus statusWithDirection(TextDirection textDirection, bool isOverride)
{
    WTF::Unicode::Direction direction = textDirection == LTR ? LeftToRight : RightToLeft;
    RefPtr<BidiContext> context = BidiContext::create(textDirection == LTR ? 0 : 1, direction, isOverride, FromStyleOrDOM);

    // This copies BidiStatus and may churn the ref on BidiContext. I doubt it matters.
    return BidiStatus(direction, direction, direction, context.release());
}

static inline void setupResolverToResumeInIsolate(InlineBidiResolver& resolver, RenderObject* root, RenderObject* startObject)
{
    if (root != startObject) {
        RenderObject* parent = startObject->parent();
        setupResolverToResumeInIsolate(resolver, root, parent);
        notifyObserverEnteredObject(&resolver, startObject);
    }
}

// FIXME: BidiResolver should have this logic.
static inline void constructBidiRunsForSegment(InlineBidiResolver& topResolver, BidiRunList<BidiRun>& bidiRuns, const InlineIterator& endOfRuns, VisualDirectionOverride override, bool previousLineBrokeCleanly)
{
    // FIXME: We should pass a BidiRunList into createBidiRunsForLine instead
    // of the resolver owning the runs.
    ASSERT(&topResolver.runs() == &bidiRuns);
    ASSERT(topResolver.position() != endOfRuns);
    RenderObject* currentRoot = topResolver.position().root();
    topResolver.createBidiRunsForLine(endOfRuns, override, previousLineBrokeCleanly);

    while (!topResolver.isolatedRuns().isEmpty()) {
        // It does not matter which order we resolve the runs as long as we resolve them all.
        BidiRun* isolatedRun = topResolver.isolatedRuns().last();
        topResolver.isolatedRuns().removeLast();

        RenderObject* startObj = isolatedRun->object();

        // Only inlines make sense with unicode-bidi: isolate (blocks are already isolated).
        // FIXME: Because enterIsolate is not passed a RenderObject, we have to crawl up the
        // tree to see which parent inline is the isolate. We could change enterIsolate
        // to take a RenderObject and do this logic there, but that would be a layering
        // violation for BidiResolver (which knows nothing about RenderObject).
        RenderInline* isolatedInline = toRenderInline(highestContainingIsolateWithinRoot(startObj, currentRoot));
        ASSERT(isolatedInline);

        InlineBidiResolver isolatedResolver;
        EUnicodeBidi unicodeBidi = isolatedInline->style()->unicodeBidi();
        TextDirection direction;
        if (unicodeBidi == Plaintext)
            determineDirectionality(direction, InlineIterator(isolatedInline, isolatedRun->object(), 0));
        else {
            ASSERT(unicodeBidi == Isolate || unicodeBidi == IsolateOverride);
            direction = isolatedInline->style()->direction();
        }
        isolatedResolver.setStatus(statusWithDirection(direction, isOverride(unicodeBidi)));

        setupResolverToResumeInIsolate(isolatedResolver, isolatedInline, startObj);

        // The starting position is the beginning of the first run within the isolate that was identified
        // during the earlier call to createBidiRunsForLine. This can be but is not necessarily the
        // first run within the isolate.
        InlineIterator iter = InlineIterator(isolatedInline, startObj, isolatedRun->m_start);
        isolatedResolver.setPositionIgnoringNestedIsolates(iter);

        // We stop at the next end of line; we may re-enter this isolate in the next call to constructBidiRuns().
        // FIXME: What should end and previousLineBrokeCleanly be?
        // rniwa says previousLineBrokeCleanly is just a WinIE hack and could always be false here?
        isolatedResolver.createBidiRunsForLine(endOfRuns, NoVisualOverride, previousLineBrokeCleanly);
        // Note that we do not delete the runs from the resolver.
        // We're not guaranteed to get any BidiRuns in the previous step. If we don't, we allow the placeholder
        // itself to be turned into an InlineBox. We can't remove it here without potentially losing track of
        // the logically last run.
        if (isolatedResolver.runs().runCount())
            bidiRuns.replaceRunWithRuns(isolatedRun, isolatedResolver.runs());

        // If we encountered any nested isolate runs, just move them
        // to the top resolver's list for later processing.
        if (!isolatedResolver.isolatedRuns().isEmpty()) {
            topResolver.isolatedRuns().append(isolatedResolver.isolatedRuns());
            isolatedResolver.isolatedRuns().clear();
            currentRoot = isolatedInline;
        }
    }
}

static inline bool segmentIsEmpty(const InlineIterator& segmentStart, const InlineIterator& segmentEnd)
{
    return segmentStart == segmentEnd;
}

static inline void constructBidiRunsForLine(const RenderBlock* block, InlineBidiResolver& topResolver, BidiRunList<BidiRun>& bidiRuns, const InlineIterator& endOfLine, VisualDirectionOverride override, bool previousLineBrokeCleanly)
{
    ShapeInsideInfo* shapeInsideInfo = block->layoutShapeInsideInfo();
    if (!shapeInsideInfo || !shapeInsideInfo->hasSegments()) {
        constructBidiRunsForSegment(topResolver, bidiRuns, endOfLine, override, previousLineBrokeCleanly);
        return;
    }

    const SegmentRangeList& segmentRanges = shapeInsideInfo->segmentRanges();
    ASSERT(segmentRanges.size());

    for (size_t i = 0; i < segmentRanges.size(); i++) {
        LineSegmentIterator iterator = segmentRanges[i].start;
        InlineIterator segmentStart(iterator.root, iterator.object, iterator.offset);
        iterator = segmentRanges[i].end;
        InlineIterator segmentEnd(iterator.root, iterator.object, iterator.offset);
        if (i) {
            ASSERT(segmentStart.m_obj);
            BidiRun* segmentMarker = createRun(segmentStart.m_pos, segmentStart.m_pos, segmentStart.m_obj, topResolver);
            segmentMarker->m_startsSegment = true;
            bidiRuns.addRun(segmentMarker);
            // Do not collapse midpoints between segments
            topResolver.midpointState().betweenMidpoints = false;
        }
        if (!segmentIsEmpty(segmentStart, segmentEnd)) {
            topResolver.setPosition(segmentStart, numberOfIsolateAncestors(segmentStart));
            constructBidiRunsForSegment(topResolver, bidiRuns, segmentEnd, override, previousLineBrokeCleanly);
        }
    }
}

// This function constructs line boxes for all of the text runs in the resolver and computes their position.
RootInlineBox* RenderBlock::createLineBoxesFromBidiRuns(BidiRunList<BidiRun>& bidiRuns, const InlineIterator& end, LineInfo& lineInfo, VerticalPositionCache& verticalPositionCache, BidiRun* trailingSpaceRun, WordMeasurements& wordMeasurements)
{
    if (!bidiRuns.runCount())
        return 0;

    // FIXME: Why is this only done when we had runs?
    lineInfo.setLastLine(!end.m_obj);

    RootInlineBox* lineBox = constructLine(bidiRuns, lineInfo);
    if (!lineBox)
        return 0;

    lineBox->setEndsWithBreak(lineInfo.previousLineBrokeCleanly());

    bool isSVGRootInlineBox = lineBox->isSVGRootInlineBox();

    GlyphOverflowAndFallbackFontsMap textBoxDataMap;

    // Now we position all of our text runs horizontally.
    if (!isSVGRootInlineBox)
        computeInlineDirectionPositionsForLine(lineBox, lineInfo, bidiRuns.firstRun(), trailingSpaceRun, end.atEnd(), textBoxDataMap, verticalPositionCache, wordMeasurements);

    // Now position our text runs vertically.
    computeBlockDirectionPositionsForLine(lineBox, bidiRuns.firstRun(), textBoxDataMap, verticalPositionCache);

    // SVG text layout code computes vertical & horizontal positions on its own.
    // Note that we still need to execute computeVerticalPositionsForLine() as
    // it calls InlineTextBox::positionLineBox(), which tracks whether the box
    // contains reversed text or not. If we wouldn't do that editing and thus
    // text selection in RTL boxes would not work as expected.
    if (isSVGRootInlineBox) {
        ASSERT(isSVGText());
        static_cast<SVGRootInlineBox*>(lineBox)->computePerCharacterLayoutInformation();
    }

    // Compute our overflow now.
    lineBox->computeOverflow(lineBox->lineTop(), lineBox->lineBottom(), textBoxDataMap);

    return lineBox;
}

// Like LayoutState for layout(), LineLayoutState keeps track of global information
// during an entire linebox tree layout pass (aka layoutInlineChildren).
class LineLayoutState {
public:
    LineLayoutState(bool fullLayout, LayoutUnit& repaintLogicalTop, LayoutUnit& repaintLogicalBottom, RenderFlowThread* flowThread)
        : m_lastFloat(0)
        , m_endLine(0)
        , m_floatIndex(0)
        , m_endLineLogicalTop(0)
        , m_endLineMatched(false)
        , m_checkForFloatsFromLastLine(false)
        , m_isFullLayout(fullLayout)
        , m_repaintLogicalTop(repaintLogicalTop)
        , m_repaintLogicalBottom(repaintLogicalBottom)
        , m_adjustedLogicalLineTop(0)
        , m_usesRepaintBounds(false)
        , m_flowThread(flowThread)
    { }

    void markForFullLayout() { m_isFullLayout = true; }
    bool isFullLayout() const { return m_isFullLayout; }

    bool usesRepaintBounds() const { return m_usesRepaintBounds; }

    void setRepaintRange(LayoutUnit logicalHeight)
    {
        m_usesRepaintBounds = true;
        m_repaintLogicalTop = m_repaintLogicalBottom = logicalHeight;
    }

    void updateRepaintRangeFromBox(RootInlineBox* box, LayoutUnit paginationDelta = 0)
    {
        m_usesRepaintBounds = true;
        m_repaintLogicalTop = min(m_repaintLogicalTop, box->logicalTopVisualOverflow() + min<LayoutUnit>(paginationDelta, 0));
        m_repaintLogicalBottom = max(m_repaintLogicalBottom, box->logicalBottomVisualOverflow() + max<LayoutUnit>(paginationDelta, 0));
    }

    bool endLineMatched() const { return m_endLineMatched; }
    void setEndLineMatched(bool endLineMatched) { m_endLineMatched = endLineMatched; }

    bool checkForFloatsFromLastLine() const { return m_checkForFloatsFromLastLine; }
    void setCheckForFloatsFromLastLine(bool check) { m_checkForFloatsFromLastLine = check; }

    LineInfo& lineInfo() { return m_lineInfo; }
    const LineInfo& lineInfo() const { return m_lineInfo; }

    LayoutUnit endLineLogicalTop() const { return m_endLineLogicalTop; }
    void setEndLineLogicalTop(LayoutUnit logicalTop) { m_endLineLogicalTop = logicalTop; }

    RootInlineBox* endLine() const { return m_endLine; }
    void setEndLine(RootInlineBox* line) { m_endLine = line; }

    RenderBlock::FloatingObject* lastFloat() const { return m_lastFloat; }
    void setLastFloat(RenderBlock::FloatingObject* lastFloat) { m_lastFloat = lastFloat; }

    Vector<RenderBlock::FloatWithRect>& floats() { return m_floats; }

    unsigned floatIndex() const { return m_floatIndex; }
    void setFloatIndex(unsigned floatIndex) { m_floatIndex = floatIndex; }

    LayoutUnit adjustedLogicalLineTop() const { return m_adjustedLogicalLineTop; }
    void setAdjustedLogicalLineTop(LayoutUnit value) { m_adjustedLogicalLineTop = value; }

    RenderFlowThread* flowThread() const { return m_flowThread; }
    void setFlowThread(RenderFlowThread* thread) { m_flowThread = thread; }

private:
    Vector<RenderBlock::FloatWithRect> m_floats;
    RenderBlock::FloatingObject* m_lastFloat;
    RootInlineBox* m_endLine;
    LineInfo m_lineInfo;
    unsigned m_floatIndex;
    LayoutUnit m_endLineLogicalTop;
    bool m_endLineMatched;
    bool m_checkForFloatsFromLastLine;

    bool m_isFullLayout;

    // FIXME: Should this be a range object instead of two ints?
    LayoutUnit& m_repaintLogicalTop;
    LayoutUnit& m_repaintLogicalBottom;

    LayoutUnit m_adjustedLogicalLineTop;

    bool m_usesRepaintBounds;

    RenderFlowThread* m_flowThread;
};

static void deleteLineRange(LineLayoutState& layoutState, RootInlineBox* startLine, RootInlineBox* stopLine = 0)
{
    RootInlineBox* boxToDelete = startLine;
    while (boxToDelete && boxToDelete != stopLine) {
        layoutState.updateRepaintRangeFromBox(boxToDelete);
        // Note: deleteLineRange(firstRootBox()) is not identical to deleteLineBoxTree().
        // deleteLineBoxTree uses nextLineBox() instead of nextRootBox() when traversing.
        RootInlineBox* next = boxToDelete->nextRootBox();
        boxToDelete->deleteLine();
        boxToDelete = next;
    }
}

void RenderBlock::layoutRunsAndFloats(LineLayoutState& layoutState, bool hasInlineChild)
{
    // We want to skip ahead to the first dirty line
    InlineBidiResolver resolver;
    RootInlineBox* startLine = determineStartPosition(layoutState, resolver);

    unsigned consecutiveHyphenatedLines = 0;
    if (startLine) {
        for (RootInlineBox* line = startLine->prevRootBox(); line && line->isHyphenated(); line = line->prevRootBox())
            consecutiveHyphenatedLines++;
    }

    // FIXME: This would make more sense outside of this function, but since
    // determineStartPosition can change the fullLayout flag we have to do this here. Failure to call
    // determineStartPosition first will break fast/repaint/line-flow-with-floats-9.html.
    if (layoutState.isFullLayout() && hasInlineChild && !selfNeedsLayout()) {
        setNeedsLayout(MarkOnlyThis); // Mark as needing a full layout to force us to repaint.
        RenderView* v = view();
        if (v && !v->doingFullRepaint() && hasLayer()) {
            // Because we waited until we were already inside layout to discover
            // that the block really needed a full layout, we missed our chance to repaint the layer
            // before layout started.  Luckily the layer has cached the repaint rect for its original
            // position and size, and so we can use that to make a repaint happen now.
            repaintUsingContainer(containerForRepaint(), pixelSnappedIntRect(layer()->repaintRect()));
        }
    }

    if (containsFloats())
        layoutState.setLastFloat(m_floatingObjects->set().last());

    // We also find the first clean line and extract these lines.  We will add them back
    // if we determine that we're able to synchronize after handling all our dirty lines.
    InlineIterator cleanLineStart;
    BidiStatus cleanLineBidiStatus;
    if (!layoutState.isFullLayout() && startLine)
        determineEndPosition(layoutState, startLine, cleanLineStart, cleanLineBidiStatus);

    if (startLine) {
        if (!layoutState.usesRepaintBounds())
            layoutState.setRepaintRange(logicalHeight());
        deleteLineRange(layoutState, startLine);
    }

    if (!layoutState.isFullLayout() && lastRootBox() && lastRootBox()->endsWithBreak()) {
        // If the last line before the start line ends with a line break that clear floats,
        // adjust the height accordingly.
        // A line break can be either the first or the last object on a line, depending on its direction.
        if (InlineBox* lastLeafChild = lastRootBox()->lastLeafChild()) {
            RenderObject* lastObject = lastLeafChild->renderer();
            if (!lastObject->isBR())
                lastObject = lastRootBox()->firstLeafChild()->renderer();
            if (lastObject->isBR()) {
                EClear clear = lastObject->style()->clear();
                if (clear != CNONE)
                    newLine(clear);
            }
        }
    }

    layoutRunsAndFloatsInRange(layoutState, resolver, cleanLineStart, cleanLineBidiStatus, consecutiveHyphenatedLines);
    linkToEndLineIfNeeded(layoutState);
    repaintDirtyFloats(layoutState.floats());
}

RenderBlock::RenderTextInfo::RenderTextInfo()
    : m_text(0)
    , m_font(0)
{
}

RenderBlock::RenderTextInfo::~RenderTextInfo()
{
}

// Before restarting the layout loop with a new logicalHeight, remove all floats that were added and reset the resolver.
inline const InlineIterator& RenderBlock::restartLayoutRunsAndFloatsInRange(LayoutUnit oldLogicalHeight, LayoutUnit newLogicalHeight,  FloatingObject* lastFloatFromPreviousLine, InlineBidiResolver& resolver,  const InlineIterator& oldEnd)
{
    removeFloatingObjectsBelow(lastFloatFromPreviousLine, oldLogicalHeight);
    setLogicalHeight(newLogicalHeight);
    resolver.setPositionIgnoringNestedIsolates(oldEnd);
    return oldEnd;
}

static inline float firstPositiveWidth(const WordMeasurements& wordMeasurements)
{
    for (size_t i = 0; i < wordMeasurements.size(); ++i) {
        if (wordMeasurements[i].width > 0)
            return wordMeasurements[i].width;
    }
    return 0;
}


static inline LayoutUnit adjustLogicalLineTop(ShapeInsideInfo* shapeInsideInfo, InlineIterator start, InlineIterator end, const WordMeasurements& wordMeasurements)
{
    if (!shapeInsideInfo || end != start)
        return 0;

    float minWidth = firstPositiveWidth(wordMeasurements);
    ASSERT(minWidth || wordMeasurements.isEmpty());
    if (minWidth > 0 && shapeInsideInfo->adjustLogicalLineTop(minWidth))
        return shapeInsideInfo->logicalLineTop();

    return shapeInsideInfo->shapeLogicalBottom();
}

static inline void pushShapeContentOverflowBelowTheContentBox(RenderBlock* block, ShapeInsideInfo* shapeInsideInfo, LayoutUnit lineTop, LayoutUnit lineHeight)
{
    ASSERT(shapeInsideInfo);

    LayoutUnit logicalLineBottom = lineTop + lineHeight;
    LayoutUnit shapeLogicalBottom = shapeInsideInfo->shapeLogicalBottom();
    LayoutUnit shapeContainingBlockHeight = shapeInsideInfo->shapeContainingBlockHeight();

    bool isOverflowPositionedAlready = (shapeContainingBlockHeight - shapeInsideInfo->owner()->borderAndPaddingAfter() + lineHeight) <= lineTop;

    // If the last line overlaps with the shape, we don't need the segments anymore
    if (lineTop < shapeLogicalBottom && shapeLogicalBottom < logicalLineBottom)
        shapeInsideInfo->clearSegments();
    if (logicalLineBottom <= shapeLogicalBottom || !shapeContainingBlockHeight || isOverflowPositionedAlready)
        return;

    LayoutUnit newLogicalHeight = block->logicalHeight() + (shapeContainingBlockHeight - (lineTop + shapeInsideInfo->owner()->borderAndPaddingAfter()));
    block->setLogicalHeight(newLogicalHeight);
}

void RenderBlock::updateShapeAndSegmentsForCurrentLine(ShapeInsideInfo*& shapeInsideInfo, LayoutUnit& absoluteLogicalTop, LineLayoutState& layoutState)
{
    if (layoutState.flowThread())
        return updateShapeAndSegmentsForCurrentLineInFlowThread(shapeInsideInfo, layoutState);

    if (!shapeInsideInfo)
        return;

    LayoutUnit lineTop = logicalHeight() + absoluteLogicalTop;
    LayoutUnit lineHeight = this->lineHeight(layoutState.lineInfo().isFirstLine(), isHorizontalWritingMode() ? HorizontalLine : VerticalLine, PositionOfInteriorLineBoxes);

    // FIXME: Bug 95361: It is possible for a line to grow beyond lineHeight, in which case these segments may be incorrect.
    shapeInsideInfo->computeSegmentsForLine(lineTop, lineHeight);

    pushShapeContentOverflowBelowTheContentBox(this, shapeInsideInfo, lineTop, lineHeight);
}

void RenderBlock::updateShapeAndSegmentsForCurrentLineInFlowThread(ShapeInsideInfo*& shapeInsideInfo, LineLayoutState& layoutState)
{
    ASSERT(layoutState.flowThread());

    LayoutUnit lineHeight = this->lineHeight(layoutState.lineInfo().isFirstLine(), isHorizontalWritingMode() ? HorizontalLine : VerticalLine, PositionOfInteriorLineBoxes);

    RenderRegion* currentRegion = regionAtBlockOffset(logicalHeight());
    if (!currentRegion)
        return;

    shapeInsideInfo = currentRegion->shapeInsideInfo();

    LayoutUnit logicalLineTopInFlowThread = logicalHeight() + offsetFromLogicalTopOfFirstPage();
    LayoutUnit logicalLineBottomInFlowThread = logicalLineTopInFlowThread + lineHeight;
    LayoutUnit logicalRegionTopInFlowThread = currentRegion->logicalTopForFlowThreadContent();
    LayoutUnit logicalRegionBottomInFlowThread = logicalRegionTopInFlowThread + currentRegion->logicalHeight() - currentRegion->borderAndPaddingBefore() - currentRegion->borderAndPaddingAfter();

    // We only want to deal regions with shapes, so we look up for the next region whether it has a shape
    if (!shapeInsideInfo && !currentRegion->isLastRegion()) {
        LayoutUnit deltaToNextRegion = logicalHeight() + logicalRegionBottomInFlowThread - logicalLineTopInFlowThread;
        RenderRegion* lookupForNextRegion = regionAtBlockOffset(logicalHeight() + deltaToNextRegion);
        if (!lookupForNextRegion->shapeInsideInfo())
            return;
    }

    LayoutUnit shapeBottomInFlowThread = LayoutUnit::max();
    if (shapeInsideInfo)
        shapeBottomInFlowThread = shapeInsideInfo->shapeLogicalBottom() + currentRegion->logicalTopForFlowThreadContent();

    // If the line is between two shapes/regions we position the line to the top of the next shape/region
    RenderRegion* nextRegion = regionAtBlockOffset(logicalHeight() + lineHeight);
    if ((currentRegion != nextRegion && (logicalLineBottomInFlowThread > logicalRegionBottomInFlowThread)) || (!currentRegion->isLastRegion() && shapeBottomInFlowThread < logicalLineBottomInFlowThread)) {
        LayoutUnit deltaToNextRegion = logicalRegionBottomInFlowThread - logicalLineTopInFlowThread;
        nextRegion = regionAtBlockOffset(logicalHeight() + deltaToNextRegion);

        ASSERT(currentRegion != nextRegion);

        shapeInsideInfo = nextRegion->shapeInsideInfo();
        setLogicalHeight(logicalHeight() + deltaToNextRegion);

        currentRegion = nextRegion;

        logicalLineTopInFlowThread = logicalHeight() + offsetFromLogicalTopOfFirstPage();
        logicalLineBottomInFlowThread = logicalLineTopInFlowThread + lineHeight;
        logicalRegionTopInFlowThread = currentRegion->logicalTopForFlowThreadContent();
        logicalRegionBottomInFlowThread = logicalRegionTopInFlowThread + currentRegion->logicalHeight() - currentRegion->borderAndPaddingBefore() - currentRegion->borderAndPaddingAfter();
    }

    if (!shapeInsideInfo)
        return;

    // We position the first line to the top of the shape in the region or to the previously adjusted position in the shape
    if (logicalLineBottomInFlowThread <= (logicalRegionTopInFlowThread + lineHeight) || (logicalLineTopInFlowThread - logicalRegionTopInFlowThread) < (layoutState.adjustedLogicalLineTop() - currentRegion->borderAndPaddingBefore())) {
        LayoutUnit shapeTopOffset = layoutState.adjustedLogicalLineTop();
        if (!shapeTopOffset)
            shapeTopOffset = shapeInsideInfo->shapeLogicalTop();

        LayoutUnit shapePositionInFlowThread = currentRegion->logicalTopForFlowThreadContent() + shapeTopOffset;
        LayoutUnit shapeTopLineTopDelta = shapePositionInFlowThread - logicalLineTopInFlowThread - currentRegion->borderAndPaddingBefore();

        setLogicalHeight(logicalHeight() + shapeTopLineTopDelta);
        logicalLineTopInFlowThread += shapeTopLineTopDelta;
        layoutState.setAdjustedLogicalLineTop(0);
    }

    LayoutUnit lineTop = logicalLineTopInFlowThread - currentRegion->logicalTopForFlowThreadContent() + currentRegion->borderAndPaddingBefore();
    shapeInsideInfo->computeSegmentsForLine(lineTop, lineHeight);

    if (currentRegion->isLastRegion())
        pushShapeContentOverflowBelowTheContentBox(this, shapeInsideInfo, lineTop, lineHeight);
}

bool RenderBlock::adjustLogicalLineTopAndLogicalHeightIfNeeded(ShapeInsideInfo* shapeInsideInfo, LayoutUnit absoluteLogicalTop, LineLayoutState& layoutState, InlineBidiResolver& resolver, FloatingObject* lastFloatFromPreviousLine, InlineIterator& end, WordMeasurements& wordMeasurements)
{
    LayoutUnit adjustedLogicalLineTop = adjustLogicalLineTop(shapeInsideInfo, resolver.position(), end, wordMeasurements);
    if (!adjustedLogicalLineTop)
        return false;

    LayoutUnit newLogicalHeight = adjustedLogicalLineTop - absoluteLogicalTop;

    if (layoutState.flowThread()) {
        layoutState.setAdjustedLogicalLineTop(adjustedLogicalLineTop);
        newLogicalHeight = logicalHeight();
    }


    end = restartLayoutRunsAndFloatsInRange(logicalHeight(), newLogicalHeight, lastFloatFromPreviousLine, resolver, end);
    return true;
}

void RenderBlock::layoutRunsAndFloatsInRange(LineLayoutState& layoutState, InlineBidiResolver& resolver, const InlineIterator& cleanLineStart, const BidiStatus& cleanLineBidiStatus, unsigned consecutiveHyphenatedLines)
{
    RenderStyle* styleToUse = style();
    bool paginated = view()->layoutState() && view()->layoutState()->isPaginated();
    LineMidpointState& lineMidpointState = resolver.midpointState();
    InlineIterator end = resolver.position();
    bool checkForEndLineMatch = layoutState.endLine();
    RenderTextInfo renderTextInfo;
    VerticalPositionCache verticalPositionCache;

    LineBreaker lineBreaker(this);

    LayoutUnit absoluteLogicalTop;
    ShapeInsideInfo* shapeInsideInfo = layoutShapeInsideInfo();
    if (shapeInsideInfo) {
        ASSERT(shapeInsideInfo->owner() == this || allowsShapeInsideInfoSharing());
        if (shapeInsideInfo != this->shapeInsideInfo()) {
            // FIXME Bug 100284: If subsequent LayoutStates are pushed, we will have to add
            // their offsets from the original shape-inside container.
            absoluteLogicalTop = logicalTop();
        }
        // Begin layout at the logical top of our shape inside.
        if (logicalHeight() + absoluteLogicalTop < shapeInsideInfo->shapeLogicalTop()) {
            LayoutUnit logicalHeight = shapeInsideInfo->shapeLogicalTop() - absoluteLogicalTop;
            if (layoutState.flowThread())
                logicalHeight -= shapeInsideInfo->owner()->borderAndPaddingBefore();
            setLogicalHeight(logicalHeight);
        }
    }

    while (!end.atEnd()) {
        // FIXME: Is this check necessary before the first iteration or can it be moved to the end?
        if (checkForEndLineMatch) {
            layoutState.setEndLineMatched(matchedEndLine(layoutState, resolver, cleanLineStart, cleanLineBidiStatus));
            if (layoutState.endLineMatched()) {
                resolver.setPosition(InlineIterator(resolver.position().root(), 0, 0), 0);
                break;
            }
        }

        lineMidpointState.reset();

        layoutState.lineInfo().setEmpty(true);
        layoutState.lineInfo().resetRunsFromLeadingWhitespace();

        const InlineIterator oldEnd = end;
        bool isNewUBAParagraph = layoutState.lineInfo().previousLineBrokeCleanly();
        FloatingObject* lastFloatFromPreviousLine = (containsFloats()) ? m_floatingObjects->set().last() : 0;

        updateShapeAndSegmentsForCurrentLine(shapeInsideInfo, absoluteLogicalTop, layoutState);

        WordMeasurements wordMeasurements;
        end = lineBreaker.nextLineBreak(resolver, layoutState.lineInfo(), renderTextInfo, lastFloatFromPreviousLine, consecutiveHyphenatedLines, wordMeasurements);
        renderTextInfo.m_lineBreakIterator.resetPriorContext();
        if (resolver.position().atEnd()) {
            // FIXME: We shouldn't be creating any runs in nextLineBreak to begin with!
            // Once BidiRunList is separated from BidiResolver this will not be needed.
            resolver.runs().deleteRuns();
            resolver.markCurrentRunEmpty(); // FIXME: This can probably be replaced by an ASSERT (or just removed).
            layoutState.setCheckForFloatsFromLastLine(true);
            resolver.setPosition(InlineIterator(resolver.position().root(), 0, 0), 0);
            break;
        }

        if (adjustLogicalLineTopAndLogicalHeightIfNeeded(shapeInsideInfo, absoluteLogicalTop, layoutState, resolver, lastFloatFromPreviousLine, end, wordMeasurements))
            continue;

        ASSERT(end != resolver.position());

        // This is a short-cut for empty lines.
        if (layoutState.lineInfo().isEmpty()) {
            if (lastRootBox())
                lastRootBox()->setLineBreakInfo(end.m_obj, end.m_pos, resolver.status());
        } else {
            VisualDirectionOverride override = (styleToUse->rtlOrdering() == VisualOrder ? (styleToUse->direction() == LTR ? VisualLeftToRightOverride : VisualRightToLeftOverride) : NoVisualOverride);

            if (isNewUBAParagraph && styleToUse->unicodeBidi() == Plaintext && !resolver.context()->parent()) {
                TextDirection direction = styleToUse->direction();
                determineDirectionality(direction, resolver.position());
                resolver.setStatus(BidiStatus(direction, isOverride(styleToUse->unicodeBidi())));
            }
            // FIXME: This ownership is reversed. We should own the BidiRunList and pass it to createBidiRunsForLine.
            BidiRunList<BidiRun>& bidiRuns = resolver.runs();
            constructBidiRunsForLine(this, resolver, bidiRuns, end, override, layoutState.lineInfo().previousLineBrokeCleanly());
            ASSERT(resolver.position() == end);

            BidiRun* trailingSpaceRun = !layoutState.lineInfo().previousLineBrokeCleanly() ? handleTrailingSpaces(bidiRuns, resolver.context()) : 0;

            if (bidiRuns.runCount() && lineBreaker.lineWasHyphenated()) {
                bidiRuns.logicallyLastRun()->m_hasHyphen = true;
                consecutiveHyphenatedLines++;
            } else
                consecutiveHyphenatedLines = 0;

            // Now that the runs have been ordered, we create the line boxes.
            // At the same time we figure out where border/padding/margin should be applied for
            // inline flow boxes.

            LayoutUnit oldLogicalHeight = logicalHeight();
            RootInlineBox* lineBox = createLineBoxesFromBidiRuns(bidiRuns, end, layoutState.lineInfo(), verticalPositionCache, trailingSpaceRun, wordMeasurements);

            bidiRuns.deleteRuns();
            resolver.markCurrentRunEmpty(); // FIXME: This can probably be replaced by an ASSERT (or just removed).

            if (lineBox) {
                lineBox->setLineBreakInfo(end.m_obj, end.m_pos, resolver.status());
                if (layoutState.usesRepaintBounds())
                    layoutState.updateRepaintRangeFromBox(lineBox);

                if (paginated) {
                    LayoutUnit adjustment = 0;
                    adjustLinePositionForPagination(lineBox, adjustment, layoutState.flowThread());
                    if (adjustment) {
                        LayoutUnit oldLineWidth = availableLogicalWidthForLine(oldLogicalHeight, layoutState.lineInfo().isFirstLine());
                        lineBox->adjustBlockDirectionPosition(adjustment);
                        if (layoutState.usesRepaintBounds())
                            layoutState.updateRepaintRangeFromBox(lineBox);

                        if (availableLogicalWidthForLine(oldLogicalHeight + adjustment, layoutState.lineInfo().isFirstLine()) != oldLineWidth) {
                            // We have to delete this line, remove all floats that got added, and let line layout re-run.
                            lineBox->deleteLine();
                            end = restartLayoutRunsAndFloatsInRange(oldLogicalHeight, oldLogicalHeight + adjustment, lastFloatFromPreviousLine, resolver, oldEnd);
                            continue;
                        }

                        setLogicalHeight(lineBox->lineBottomWithLeading());
                    }

                    if (layoutState.flowThread())
                        lineBox->setContainingRegion(regionAtBlockOffset(lineBox->lineTopWithLeading()));
                }
            }
        }

        for (size_t i = 0; i < lineBreaker.positionedObjects().size(); ++i)
            setStaticPositions(this, lineBreaker.positionedObjects()[i]);

        if (!layoutState.lineInfo().isEmpty()) {
            layoutState.lineInfo().setFirstLine(false);
            newLine(lineBreaker.clear());
        }

        if (m_floatingObjects && lastRootBox()) {
            const FloatingObjectSet& floatingObjectSet = m_floatingObjects->set();
            FloatingObjectSetIterator it = floatingObjectSet.begin();
            FloatingObjectSetIterator end = floatingObjectSet.end();
            if (layoutState.lastFloat()) {
                FloatingObjectSetIterator lastFloatIterator = floatingObjectSet.find(layoutState.lastFloat());
                ASSERT(lastFloatIterator != end);
                ++lastFloatIterator;
                it = lastFloatIterator;
            }
            for (; it != end; ++it) {
                FloatingObject* f = *it;
                appendFloatingObjectToLastLine(f);
                ASSERT(f->m_renderer == layoutState.floats()[layoutState.floatIndex()].object);
                // If a float's geometry has changed, give up on syncing with clean lines.
                if (layoutState.floats()[layoutState.floatIndex()].rect != f->frameRect())
                    checkForEndLineMatch = false;
                layoutState.setFloatIndex(layoutState.floatIndex() + 1);
            }
            layoutState.setLastFloat(!floatingObjectSet.isEmpty() ? floatingObjectSet.last() : 0);
        }

        lineMidpointState.reset();
        resolver.setPosition(end, numberOfIsolateAncestors(end));
    }

    if (paginated && !style()->hasAutoWidows()) {
        // Check the line boxes to make sure we didn't create unacceptable widows.
        // However, we'll prioritize orphans - so nothing we do here should create
        // a new orphan.

        RootInlineBox* lineBox = lastRootBox();

        // Count from the end of the block backwards, to see how many hanging
        // lines we have.
        RootInlineBox* firstLineInBlock = firstRootBox();
        int numLinesHanging = 1;
        while (lineBox && lineBox != firstLineInBlock && !lineBox->isFirstAfterPageBreak()) {
            ++numLinesHanging;
            lineBox = lineBox->prevRootBox();
        }

        // If there were no breaks in the block, we didn't create any widows.
        if (!lineBox || !lineBox->isFirstAfterPageBreak() || lineBox == firstLineInBlock)
            return;

        if (numLinesHanging < style()->widows()) {
            // We have detected a widow. Now we need to work out how many
            // lines there are on the previous page, and how many we need
            // to steal.
            int numLinesNeeded = style()->widows() - numLinesHanging;
            RootInlineBox* currentFirstLineOfNewPage = lineBox;

            // Count the number of lines in the previous page.
            lineBox = lineBox->prevRootBox();
            int numLinesInPreviousPage = 1;
            while (lineBox && lineBox != firstLineInBlock && !lineBox->isFirstAfterPageBreak()) {
                ++numLinesInPreviousPage;
                lineBox = lineBox->prevRootBox();
            }

            // If there was an explicit value for orphans, respect that. If not, we still
            // shouldn't create a situation where we make an orphan bigger than the initial value.
            // This means that setting widows implies we also care about orphans, but given
            // the specification says the initial orphan value is non-zero, this is ok. The
            // author is always free to set orphans explicitly as well.
            int orphans = style()->hasAutoOrphans() ? style()->initialOrphans() : style()->orphans();
            int numLinesAvailable = numLinesInPreviousPage - orphans;
            if (numLinesAvailable <= 0)
                return;

            int numLinesToTake = min(numLinesAvailable, numLinesNeeded);
            // Wind back from our first widowed line.
            lineBox = currentFirstLineOfNewPage;
            for (int i = 0; i < numLinesToTake; ++i)
                lineBox = lineBox->prevRootBox();

            // We now want to break at this line. Remember for next layout and trigger relayout.
            setBreakAtLineToAvoidWidow(lineBox);
            markLinesDirtyInBlockRange(lastRootBox()->lineBottomWithLeading(), lineBox->lineBottomWithLeading(), lineBox);
        }
    }
}

void RenderBlock::linkToEndLineIfNeeded(LineLayoutState& layoutState)
{
    if (layoutState.endLine()) {
        if (layoutState.endLineMatched()) {
            bool paginated = view()->layoutState() && view()->layoutState()->isPaginated();
            // Attach all the remaining lines, and then adjust their y-positions as needed.
            LayoutUnit delta = logicalHeight() - layoutState.endLineLogicalTop();
            for (RootInlineBox* line = layoutState.endLine(); line; line = line->nextRootBox()) {
                line->attachLine();
                if (paginated) {
                    delta -= line->paginationStrut();
                    adjustLinePositionForPagination(line, delta, layoutState.flowThread());
                }
                if (delta) {
                    layoutState.updateRepaintRangeFromBox(line, delta);
                    line->adjustBlockDirectionPosition(delta);
                }
                if (layoutState.flowThread())
                    line->setContainingRegion(regionAtBlockOffset(line->lineTopWithLeading()));
                if (Vector<RenderBox*>* cleanLineFloats = line->floatsPtr()) {
                    Vector<RenderBox*>::iterator end = cleanLineFloats->end();
                    for (Vector<RenderBox*>::iterator f = cleanLineFloats->begin(); f != end; ++f) {
                        FloatingObject* floatingObject = insertFloatingObject(*f);
                        ASSERT(!floatingObject->m_originatingLine);
                        floatingObject->m_originatingLine = line;
                        setLogicalHeight(logicalTopForChild(*f) - marginBeforeForChild(*f) + delta);
                        positionNewFloats();
                    }
                }
            }
            setLogicalHeight(lastRootBox()->lineBottomWithLeading());
        } else {
            // Delete all the remaining lines.
            deleteLineRange(layoutState, layoutState.endLine());
        }
    }

    if (m_floatingObjects && (layoutState.checkForFloatsFromLastLine() || positionNewFloats()) && lastRootBox()) {
        // In case we have a float on the last line, it might not be positioned up to now.
        // This has to be done before adding in the bottom border/padding, or the float will
        // include the padding incorrectly. -dwh
        if (layoutState.checkForFloatsFromLastLine()) {
            LayoutUnit bottomVisualOverflow = lastRootBox()->logicalBottomVisualOverflow();
            LayoutUnit bottomLayoutOverflow = lastRootBox()->logicalBottomLayoutOverflow();
            TrailingFloatsRootInlineBox* trailingFloatsLineBox = new TrailingFloatsRootInlineBox(this);
            m_lineBoxes.appendLineBox(trailingFloatsLineBox);
            trailingFloatsLineBox->setConstructed();
            GlyphOverflowAndFallbackFontsMap textBoxDataMap;
            VerticalPositionCache verticalPositionCache;
            LayoutUnit blockLogicalHeight = logicalHeight();
            trailingFloatsLineBox->alignBoxesInBlockDirection(blockLogicalHeight, textBoxDataMap, verticalPositionCache);
            trailingFloatsLineBox->setLineTopBottomPositions(blockLogicalHeight, blockLogicalHeight, blockLogicalHeight, blockLogicalHeight);
            trailingFloatsLineBox->setPaginatedLineWidth(availableLogicalWidthForContent(blockLogicalHeight));
            LayoutRect logicalLayoutOverflow(0, blockLogicalHeight, 1, bottomLayoutOverflow - blockLogicalHeight);
            LayoutRect logicalVisualOverflow(0, blockLogicalHeight, 1, bottomVisualOverflow - blockLogicalHeight);
            trailingFloatsLineBox->setOverflowFromLogicalRects(logicalLayoutOverflow, logicalVisualOverflow, trailingFloatsLineBox->lineTop(), trailingFloatsLineBox->lineBottom());
            if (layoutState.flowThread())
                trailingFloatsLineBox->setContainingRegion(regionAtBlockOffset(trailingFloatsLineBox->lineTopWithLeading()));
        }

        const FloatingObjectSet& floatingObjectSet = m_floatingObjects->set();
        FloatingObjectSetIterator it = floatingObjectSet.begin();
        FloatingObjectSetIterator end = floatingObjectSet.end();
        if (layoutState.lastFloat()) {
            FloatingObjectSetIterator lastFloatIterator = floatingObjectSet.find(layoutState.lastFloat());
            ASSERT(lastFloatIterator != end);
            ++lastFloatIterator;
            it = lastFloatIterator;
        }
        for (; it != end; ++it)
            appendFloatingObjectToLastLine(*it);
        layoutState.setLastFloat(!floatingObjectSet.isEmpty() ? floatingObjectSet.last() : 0);
    }
}

void RenderBlock::repaintDirtyFloats(Vector<FloatWithRect>& floats)
{
    size_t floatCount = floats.size();
    // Floats that did not have layout did not repaint when we laid them out. They would have
    // painted by now if they had moved, but if they stayed at (0, 0), they still need to be
    // painted.
    for (size_t i = 0; i < floatCount; ++i) {
        if (!floats[i].everHadLayout) {
            RenderBox* f = floats[i].object;
            if (!f->x() && !f->y() && f->checkForRepaintDuringLayout())
                f->repaint();
        }
    }
}

void RenderBlock::layoutInlineChildren(bool relayoutChildren, LayoutUnit& repaintLogicalTop, LayoutUnit& repaintLogicalBottom)
{
    setLogicalHeight(borderBefore() + paddingBefore());

    // Lay out our hypothetical grid line as though it occurs at the top of the block.
    if (view()->layoutState() && view()->layoutState()->lineGrid() == this)
        layoutLineGridBox();

    RenderFlowThread* flowThread = flowThreadContainingBlock();
    bool clearLinesForPagination = firstLineBox() && flowThread && !flowThread->hasRegions();

    // Figure out if we should clear out our line boxes.
    // FIXME: Handle resize eventually!
    bool isFullLayout = !firstLineBox() || selfNeedsLayout() || relayoutChildren || clearLinesForPagination;
    LineLayoutState layoutState(isFullLayout, repaintLogicalTop, repaintLogicalBottom, flowThread);

    if (isFullLayout)
        lineBoxes()->deleteLineBoxes();

    // Text truncation kicks in in two cases:
    //     1) If your overflow isn't visible and your text-overflow-mode isn't clip.
    //     2) If you're an anonymous block with a block parent that satisfies #1.
    // FIXME: CSS3 says that descendants that are clipped must also know how to truncate.  This is insanely
    // difficult to figure out in general (especially in the middle of doing layout), so we only handle the
    // simple case of an anonymous block truncating when it's parent is clipped.
    bool hasTextOverflow = (style()->textOverflow() && hasOverflowClip())
        || (isAnonymousBlock() && parent() && parent()->isRenderBlock() && parent()->style()->textOverflow() && parent()->hasOverflowClip());

    // Walk all the lines and delete our ellipsis line boxes if they exist.
    if (hasTextOverflow)
         deleteEllipsisLineBoxes();

    if (firstChild()) {
        // In full layout mode, clear the line boxes of children upfront. Otherwise,
        // siblings can run into stale root lineboxes during layout. Then layout
        // the replaced elements later. In partial layout mode, line boxes are not
        // deleted and only dirtied. In that case, we can layout the replaced
        // elements at the same time.
        bool hasInlineChild = false;
        Vector<RenderBox*> replacedChildren;
        for (InlineWalker walker(this); !walker.atEnd(); walker.advance()) {
            RenderObject* o = walker.current();
            if (!hasInlineChild && o->isInline())
                hasInlineChild = true;

            if (o->isReplaced() || o->isFloating() || o->isOutOfFlowPositioned()) {
                RenderBox* box = toRenderBox(o);

                if (relayoutChildren || box->hasRelativeDimensions())
                    o->setChildNeedsLayout(MarkOnlyThis);

                // If relayoutChildren is set and the child has percentage padding or an embedded content box, we also need to invalidate the childs pref widths.
                if (relayoutChildren && box->needsPreferredWidthsRecalculation())
                    o->setPreferredLogicalWidthsDirty(true, MarkOnlyThis);

                if (o->isOutOfFlowPositioned())
                    o->containingBlock()->insertPositionedObject(box);
                else if (o->isFloating())
                    layoutState.floats().append(FloatWithRect(box));
                else if (isFullLayout || o->needsLayout()) {
                    // Replaced element.
                    box->dirtyLineBoxes(isFullLayout);
                    if (isFullLayout)
                        replacedChildren.append(box);
                    else
                        o->layoutIfNeeded();
                }
            } else if (o->isText() || (o->isRenderInline() && !walker.atEndOfInline())) {
                if (!o->isText())
                    toRenderInline(o)->updateAlwaysCreateLineBoxes(layoutState.isFullLayout());
                if (layoutState.isFullLayout() || o->selfNeedsLayout())
                    dirtyLineBoxesForRenderer(o, layoutState.isFullLayout());
                o->clearNeedsLayout();
            }
        }

        for (size_t i = 0; i < replacedChildren.size(); i++)
             replacedChildren[i]->layoutIfNeeded();

        layoutRunsAndFloats(layoutState, hasInlineChild);
    }

    // Expand the last line to accommodate Ruby and emphasis marks.
    int lastLineAnnotationsAdjustment = 0;
    if (lastRootBox()) {
        LayoutUnit lowestAllowedPosition = max(lastRootBox()->lineBottom(), logicalHeight() + paddingAfter());
        if (!style()->isFlippedLinesWritingMode())
            lastLineAnnotationsAdjustment = lastRootBox()->computeUnderAnnotationAdjustment(lowestAllowedPosition);
        else
            lastLineAnnotationsAdjustment = lastRootBox()->computeOverAnnotationAdjustment(lowestAllowedPosition);
    }

    // Now add in the bottom border/padding.
    setLogicalHeight(logicalHeight() + lastLineAnnotationsAdjustment + borderAfter() + paddingAfter() + scrollbarLogicalHeight());

    if (!firstLineBox() && hasLineIfEmpty())
        setLogicalHeight(logicalHeight() + lineHeight(true, isHorizontalWritingMode() ? HorizontalLine : VerticalLine, PositionOfInteriorLineBoxes));

    // See if we have any lines that spill out of our block.  If we do, then we will possibly need to
    // truncate text.
    if (hasTextOverflow)
        checkLinesForTextOverflow();
}

void RenderBlock::checkFloatsInCleanLine(RootInlineBox* line, Vector<FloatWithRect>& floats, size_t& floatIndex, bool& encounteredNewFloat, bool& dirtiedByFloat)
{
    Vector<RenderBox*>* cleanLineFloats = line->floatsPtr();
    if (!cleanLineFloats)
        return;

    Vector<RenderBox*>::iterator end = cleanLineFloats->end();
    for (Vector<RenderBox*>::iterator it = cleanLineFloats->begin(); it != end; ++it) {
        RenderBox* floatingBox = *it;
        floatingBox->layoutIfNeeded();
        LayoutSize newSize(floatingBox->width() + floatingBox->marginWidth(), floatingBox->height() + floatingBox->marginHeight());
        if (floats[floatIndex].object != floatingBox) {
            encounteredNewFloat = true;
            return;
        }

        if (floats[floatIndex].rect.size() != newSize) {
            LayoutUnit floatTop = isHorizontalWritingMode() ? floats[floatIndex].rect.y() : floats[floatIndex].rect.x();
            LayoutUnit floatHeight = isHorizontalWritingMode() ? max(floats[floatIndex].rect.height(), newSize.height())
                                                                 : max(floats[floatIndex].rect.width(), newSize.width());
            floatHeight = min(floatHeight, LayoutUnit::max() - floatTop);
            line->markDirty();
            markLinesDirtyInBlockRange(line->lineBottomWithLeading(), floatTop + floatHeight, line);
            floats[floatIndex].rect.setSize(newSize);
            dirtiedByFloat = true;
        }
        floatIndex++;
    }
}

RootInlineBox* RenderBlock::determineStartPosition(LineLayoutState& layoutState, InlineBidiResolver& resolver)
{
    RootInlineBox* curr = 0;
    RootInlineBox* last = 0;

    // FIXME: This entire float-checking block needs to be broken into a new function.
    bool dirtiedByFloat = false;
    if (!layoutState.isFullLayout()) {
        // Paginate all of the clean lines.
        bool paginated = view()->layoutState() && view()->layoutState()->isPaginated();
        LayoutUnit paginationDelta = 0;
        size_t floatIndex = 0;
        for (curr = firstRootBox(); curr && !curr->isDirty(); curr = curr->nextRootBox()) {
            if (paginated) {
                if (lineWidthForPaginatedLineChanged(curr, 0, layoutState.flowThread())) {
                    curr->markDirty();
                    break;
                }
                paginationDelta -= curr->paginationStrut();
                adjustLinePositionForPagination(curr, paginationDelta, layoutState.flowThread());
                if (paginationDelta) {
                    if (containsFloats() || !layoutState.floats().isEmpty()) {
                        // FIXME: Do better eventually.  For now if we ever shift because of pagination and floats are present just go to a full layout.
                        layoutState.markForFullLayout();
                        break;
                    }

                    layoutState.updateRepaintRangeFromBox(curr, paginationDelta);
                    curr->adjustBlockDirectionPosition(paginationDelta);
                }
                if (layoutState.flowThread())
                    curr->setContainingRegion(regionAtBlockOffset(curr->lineTopWithLeading()));
            }

            // If a new float has been inserted before this line or before its last known float, just do a full layout.
            bool encounteredNewFloat = false;
            checkFloatsInCleanLine(curr, layoutState.floats(), floatIndex, encounteredNewFloat, dirtiedByFloat);
            if (encounteredNewFloat)
                layoutState.markForFullLayout();

            if (dirtiedByFloat || layoutState.isFullLayout())
                break;
        }
        // Check if a new float has been inserted after the last known float.
        if (!curr && floatIndex < layoutState.floats().size())
            layoutState.markForFullLayout();
    }

    if (layoutState.isFullLayout()) {
        // FIXME: This should just call deleteLineBoxTree, but that causes
        // crashes for fast/repaint tests.
        curr = firstRootBox();
        while (curr) {
            // Note: This uses nextRootBox() insted of nextLineBox() like deleteLineBoxTree does.
            RootInlineBox* next = curr->nextRootBox();
            curr->deleteLine();
            curr = next;
        }
        ASSERT(!firstLineBox() && !lastLineBox());
    } else {
        if (curr) {
            // We have a dirty line.
            if (RootInlineBox* prevRootBox = curr->prevRootBox()) {
                // We have a previous line.
                if (!dirtiedByFloat && (!prevRootBox->endsWithBreak() || !prevRootBox->lineBreakObj() || (prevRootBox->lineBreakObj()->isText() && prevRootBox->lineBreakPos() >= toRenderText(prevRootBox->lineBreakObj())->textLength())))
                    // The previous line didn't break cleanly or broke at a newline
                    // that has been deleted, so treat it as dirty too.
                    curr = prevRootBox;
            }
        } else {
            // No dirty lines were found.
            // If the last line didn't break cleanly, treat it as dirty.
            if (lastRootBox() && !lastRootBox()->endsWithBreak())
                curr = lastRootBox();
        }

        // If we have no dirty lines, then last is just the last root box.
        last = curr ? curr->prevRootBox() : lastRootBox();
    }

    unsigned numCleanFloats = 0;
    if (!layoutState.floats().isEmpty()) {
        LayoutUnit savedLogicalHeight = logicalHeight();
        // Restore floats from clean lines.
        RootInlineBox* line = firstRootBox();
        while (line != curr) {
            if (Vector<RenderBox*>* cleanLineFloats = line->floatsPtr()) {
                Vector<RenderBox*>::iterator end = cleanLineFloats->end();
                for (Vector<RenderBox*>::iterator f = cleanLineFloats->begin(); f != end; ++f) {
                    FloatingObject* floatingObject = insertFloatingObject(*f);
                    ASSERT(!floatingObject->m_originatingLine);
                    floatingObject->m_originatingLine = line;
                    setLogicalHeight(logicalTopForChild(*f) - marginBeforeForChild(*f));
                    positionNewFloats();
                    ASSERT(layoutState.floats()[numCleanFloats].object == *f);
                    numCleanFloats++;
                }
            }
            line = line->nextRootBox();
        }
        setLogicalHeight(savedLogicalHeight);
    }
    layoutState.setFloatIndex(numCleanFloats);

    layoutState.lineInfo().setFirstLine(!last);
    layoutState.lineInfo().setPreviousLineBrokeCleanly(!last || last->endsWithBreak());

    if (last) {
        setLogicalHeight(last->lineBottomWithLeading());
        InlineIterator iter = InlineIterator(this, last->lineBreakObj(), last->lineBreakPos());
        resolver.setPosition(iter, numberOfIsolateAncestors(iter));
        resolver.setStatus(last->lineBreakBidiStatus());
    } else {
        TextDirection direction = style()->direction();
        if (style()->unicodeBidi() == Plaintext)
            determineDirectionality(direction, InlineIterator(this, bidiFirstSkippingEmptyInlines(this), 0));
        resolver.setStatus(BidiStatus(direction, isOverride(style()->unicodeBidi())));
        InlineIterator iter = InlineIterator(this, bidiFirstSkippingEmptyInlines(this, &resolver), 0);
        resolver.setPosition(iter, numberOfIsolateAncestors(iter));
    }
    return curr;
}

void RenderBlock::determineEndPosition(LineLayoutState& layoutState, RootInlineBox* startLine, InlineIterator& cleanLineStart, BidiStatus& cleanLineBidiStatus)
{
    ASSERT(!layoutState.endLine());
    size_t floatIndex = layoutState.floatIndex();
    RootInlineBox* last = 0;
    for (RootInlineBox* curr = startLine->nextRootBox(); curr; curr = curr->nextRootBox()) {
        if (!curr->isDirty()) {
            bool encounteredNewFloat = false;
            bool dirtiedByFloat = false;
            checkFloatsInCleanLine(curr, layoutState.floats(), floatIndex, encounteredNewFloat, dirtiedByFloat);
            if (encounteredNewFloat)
                return;
        }
        if (curr->isDirty())
            last = 0;
        else if (!last)
            last = curr;
    }

    if (!last)
        return;

    // At this point, |last| is the first line in a run of clean lines that ends with the last line
    // in the block.

    RootInlineBox* prev = last->prevRootBox();
    cleanLineStart = InlineIterator(this, prev->lineBreakObj(), prev->lineBreakPos());
    cleanLineBidiStatus = prev->lineBreakBidiStatus();
    layoutState.setEndLineLogicalTop(prev->lineBottomWithLeading());

    for (RootInlineBox* line = last; line; line = line->nextRootBox())
        line->extractLine(); // Disconnect all line boxes from their render objects while preserving
                             // their connections to one another.

    layoutState.setEndLine(last);
}

bool RenderBlock::checkPaginationAndFloatsAtEndLine(LineLayoutState& layoutState)
{
    LayoutUnit lineDelta = logicalHeight() - layoutState.endLineLogicalTop();

    bool paginated = view()->layoutState() && view()->layoutState()->isPaginated();
    if (paginated && layoutState.flowThread()) {
        // Check all lines from here to the end, and see if the hypothetical new position for the lines will result
        // in a different available line width.
        for (RootInlineBox* lineBox = layoutState.endLine(); lineBox; lineBox = lineBox->nextRootBox()) {
            if (paginated) {
                // This isn't the real move we're going to do, so don't update the line box's pagination
                // strut yet.
                LayoutUnit oldPaginationStrut = lineBox->paginationStrut();
                lineDelta -= oldPaginationStrut;
                adjustLinePositionForPagination(lineBox, lineDelta, layoutState.flowThread());
                lineBox->setPaginationStrut(oldPaginationStrut);
            }
            if (lineWidthForPaginatedLineChanged(lineBox, lineDelta, layoutState.flowThread()))
                return false;
        }
    }

    if (!lineDelta || !m_floatingObjects)
        return true;

    // See if any floats end in the range along which we want to shift the lines vertically.
    LayoutUnit logicalTop = min(logicalHeight(), layoutState.endLineLogicalTop());

    RootInlineBox* lastLine = layoutState.endLine();
    while (RootInlineBox* nextLine = lastLine->nextRootBox())
        lastLine = nextLine;

    LayoutUnit logicalBottom = lastLine->lineBottomWithLeading() + absoluteValue(lineDelta);

    const FloatingObjectSet& floatingObjectSet = m_floatingObjects->set();
    FloatingObjectSetIterator end = floatingObjectSet.end();
    for (FloatingObjectSetIterator it = floatingObjectSet.begin(); it != end; ++it) {
        FloatingObject* f = *it;
        if (logicalBottomForFloat(f) >= logicalTop && logicalBottomForFloat(f) < logicalBottom)
            return false;
    }

    return true;
}

bool RenderBlock::matchedEndLine(LineLayoutState& layoutState, const InlineBidiResolver& resolver, const InlineIterator& endLineStart, const BidiStatus& endLineStatus)
{
    if (resolver.position() == endLineStart) {
        if (resolver.status() != endLineStatus)
            return false;
        return checkPaginationAndFloatsAtEndLine(layoutState);
    }

    // The first clean line doesn't match, but we can check a handful of following lines to try
    // to match back up.
    static int numLines = 8; // The # of lines we're willing to match against.
    RootInlineBox* originalEndLine = layoutState.endLine();
    RootInlineBox* line = originalEndLine;
    for (int i = 0; i < numLines && line; i++, line = line->nextRootBox()) {
        if (line->lineBreakObj() == resolver.position().m_obj && line->lineBreakPos() == resolver.position().m_pos) {
            // We have a match.
            if (line->lineBreakBidiStatus() != resolver.status())
                return false; // ...but the bidi state doesn't match.

            bool matched = false;
            RootInlineBox* result = line->nextRootBox();
            layoutState.setEndLine(result);
            if (result) {
                layoutState.setEndLineLogicalTop(line->lineBottomWithLeading());
                matched = checkPaginationAndFloatsAtEndLine(layoutState);
            }

            // Now delete the lines that we failed to sync.
            deleteLineRange(layoutState, originalEndLine, result);
            return matched;
        }
    }

    return false;
}

enum WhitespacePosition { LeadingWhitespace, TrailingWhitespace };
static inline bool shouldCollapseWhiteSpace(const RenderStyle* style, const LineInfo& lineInfo, WhitespacePosition whitespacePosition)
{
    // CSS2 16.6.1
    // If a space (U+0020) at the beginning of a line has 'white-space' set to 'normal', 'nowrap', or 'pre-line', it is removed.
    // If a space (U+0020) at the end of a line has 'white-space' set to 'normal', 'nowrap', or 'pre-line', it is also removed.
    // If spaces (U+0020) or tabs (U+0009) at the end of a line have 'white-space' set to 'pre-wrap', UAs may visually collapse them.
    return style->collapseWhiteSpace()
        || (whitespacePosition == TrailingWhitespace && style->whiteSpace() == PRE_WRAP && (!lineInfo.isEmpty() || !lineInfo.previousLineBrokeCleanly()));
}

static bool requiresLineBoxForContent(RenderInline* flow, const LineInfo& lineInfo)
{
    RenderObject* parent = flow->parent();
    if (flow->document()->inNoQuirksMode()
        && (flow->style(lineInfo.isFirstLine())->lineHeight() != parent->style(lineInfo.isFirstLine())->lineHeight()
        || flow->style()->verticalAlign() != parent->style()->verticalAlign()
        || !parent->style()->font().fontMetrics().hasIdenticalAscentDescentAndLineGap(flow->style()->font().fontMetrics())))
        return true;
    return false;
}

static bool alwaysRequiresLineBox(RenderObject* flow)
{
    // FIXME: Right now, we only allow line boxes for inlines that are truly empty.
    // We need to fix this, though, because at the very least, inlines containing only
    // ignorable whitespace should should also have line boxes.
    return isEmptyInline(flow) && toRenderInline(flow)->hasInlineDirectionBordersPaddingOrMargin();
}

static bool requiresLineBox(const InlineIterator& it, const LineInfo& lineInfo = LineInfo(), WhitespacePosition whitespacePosition = LeadingWhitespace)
{
    if (it.m_obj->isFloatingOrOutOfFlowPositioned())
        return false;

    if (it.m_obj->isRenderInline() && !alwaysRequiresLineBox(it.m_obj) && !requiresLineBoxForContent(toRenderInline(it.m_obj), lineInfo))
        return false;

    if (!shouldCollapseWhiteSpace(it.m_obj->style(), lineInfo, whitespacePosition) || it.m_obj->isBR())
        return true;

    UChar current = it.current();
    bool notJustWhitespace = current != ' ' && current != '\t' && current != softHyphen && (current != '\n' || it.m_obj->preservesNewline());
    return notJustWhitespace || isEmptyInline(it.m_obj);
}

bool RenderBlock::generatesLineBoxesForInlineChild(RenderObject* inlineObj)
{
    ASSERT(inlineObj->parent() == this);

    InlineIterator it(this, inlineObj, 0);
    // FIXME: We should pass correct value for WhitespacePosition.
    while (!it.atEnd() && !requiresLineBox(it))
        it.increment();

    return !it.atEnd();
}

// FIXME: The entire concept of the skipTrailingWhitespace function is flawed, since we really need to be building
// line boxes even for containers that may ultimately collapse away. Otherwise we'll never get positioned
// elements quite right. In other words, we need to build this function's work into the normal line
// object iteration process.
// NB. this function will insert any floating elements that would otherwise
// be skipped but it will not position them.
void RenderBlock::LineBreaker::skipTrailingWhitespace(InlineIterator& iterator, const LineInfo& lineInfo)
{
    while (!iterator.atEnd() && !requiresLineBox(iterator, lineInfo, TrailingWhitespace)) {
        RenderObject* object = iterator.m_obj;
        if (object->isOutOfFlowPositioned())
            setStaticPositions(m_block, toRenderBox(object));
        else if (object->isFloating())
            m_block->insertFloatingObject(toRenderBox(object));
        iterator.increment();
    }
}

void RenderBlock::LineBreaker::skipLeadingWhitespace(InlineBidiResolver& resolver, LineInfo& lineInfo,
                                                     FloatingObject* lastFloatFromPreviousLine, LineWidth& width)
{
    while (!resolver.position().atEnd() && !requiresLineBox(resolver.position(), lineInfo, LeadingWhitespace)) {
        RenderObject* object = resolver.position().m_obj;
        if (object->isOutOfFlowPositioned()) {
            setStaticPositions(m_block, toRenderBox(object));
            if (object->style()->isOriginalDisplayInlineType()) {
                resolver.runs().addRun(createRun(0, 1, object, resolver));
                lineInfo.incrementRunsFromLeadingWhitespace();
            }
        } else if (object->isFloating()) {
            // The top margin edge of a self-collapsing block that clears a float intrudes up into it by the height of the margin,
            // so in order to place this first child float at the top content edge of the self-collapsing block add the margin back in before placement.
            LayoutUnit marginOffset = (!object->previousSibling() && m_block->isSelfCollapsingBlock() && m_block->style()->clear() && m_block->getClearDelta(m_block, LayoutUnit())) ? m_block->collapsedMarginBeforeForChild(m_block) : LayoutUnit();
            LayoutUnit oldLogicalHeight = m_block->logicalHeight();
            m_block->setLogicalHeight(oldLogicalHeight + marginOffset);
            m_block->positionNewFloatOnLine(m_block->insertFloatingObject(toRenderBox(object)), lastFloatFromPreviousLine, lineInfo, width);
            m_block->setLogicalHeight(oldLogicalHeight);
        } else if (object->isText() && object->style()->hasTextCombine() && object->isCombineText() && !toRenderCombineText(object)->isCombined()) {
            toRenderCombineText(object)->combineText();
            if (toRenderCombineText(object)->isCombined())
                continue;
        }
        resolver.increment();
    }
    resolver.commitExplicitEmbedding();
}

// This is currently just used for list markers and inline flows that have line boxes. Neither should
// have an effect on whitespace at the start of the line.
static bool shouldSkipWhitespaceAfterStartObject(RenderBlock* block, RenderObject* o, LineMidpointState& lineMidpointState)
{
    RenderObject* next = bidiNextSkippingEmptyInlines(block, o);
    while (next && next->isFloatingOrOutOfFlowPositioned())
        next = bidiNextSkippingEmptyInlines(block, next);

    if (next && !next->isBR() && next->isText() && toRenderText(next)->textLength() > 0) {
        RenderText* nextText = toRenderText(next);
        UChar nextChar = nextText->characterAt(0);
        if (nextText->style()->isCollapsibleWhiteSpace(nextChar)) {
            startIgnoringSpaces(lineMidpointState, InlineIterator(0, o, 0));
            return true;
        }
    }

    return false;
}

static ALWAYS_INLINE float textWidth(RenderText* text, unsigned from, unsigned len, const Font& font, float xPos, bool isFixedPitch, bool collapseWhiteSpace, HashSet<const SimpleFontData*>* fallbackFonts = 0, TextLayout* layout = 0)
{
    GlyphOverflow glyphOverflow;
    if (isFixedPitch || (!from && len == text->textLength()) || text->style()->hasTextCombine())
        return text->width(from, len, font, xPos, fallbackFonts, &glyphOverflow);

    if (layout)
        return Font::width(*layout, from, len, fallbackFonts);

    TextRun run = RenderBlock::constructTextRun(text, font, text, from, len, text->style());
    run.setCharactersLength(text->textLength() - from);
    ASSERT(run.charactersLength() >= run.length());

    run.setCharacterScanForCodePath(!text->canUseSimpleFontCodePath());
    run.setTabSize(!collapseWhiteSpace, text->style()->tabSize());
    run.setXPos(xPos);
    return font.width(run, fallbackFonts, &glyphOverflow);
}

class TrailingObjects {
public:
    TrailingObjects();
    void setTrailingWhitespace(RenderText*);
    void clear();
    void appendBoxIfNeeded(RenderBox*);

    enum CollapseFirstSpaceOrNot { DoNotCollapseFirstSpace, CollapseFirstSpace };

    void updateMidpointsForTrailingBoxes(LineMidpointState&, const InlineIterator& lBreak, CollapseFirstSpaceOrNot);

private:
    RenderText* m_whitespace;
    Vector<RenderBox*, 4> m_boxes;
};

TrailingObjects::TrailingObjects()
    : m_whitespace(0)
{
}

inline void TrailingObjects::setTrailingWhitespace(RenderText* whitespace)
{
    ASSERT(whitespace);
    m_whitespace = whitespace;
}

inline void TrailingObjects::clear()
{
    m_whitespace = 0;
    // Using resize(0) rather than clear() here saves 2% on
    // PerformanceTests/Layout/line-layout.html because we avoid freeing and
    // re-allocating the underlying buffer repeatedly.
    m_boxes.resize(0);
}

inline void TrailingObjects::appendBoxIfNeeded(RenderBox* box)
{
    if (m_whitespace)
        m_boxes.append(box);
}

void TrailingObjects::updateMidpointsForTrailingBoxes(LineMidpointState& lineMidpointState, const InlineIterator& lBreak, CollapseFirstSpaceOrNot collapseFirstSpace)
{
    if (!m_whitespace)
        return;

    // This object is either going to be part of the last midpoint, or it is going to be the actual endpoint.
    // In both cases we just decrease our pos by 1 level to exclude the space, allowing it to - in effect - collapse into the newline.
    if (lineMidpointState.numMidpoints % 2) {
        // Find the trailing space object's midpoint.
        int trailingSpaceMidpoint = lineMidpointState.numMidpoints - 1;
        for ( ; trailingSpaceMidpoint > 0 && lineMidpointState.midpoints[trailingSpaceMidpoint].m_obj != m_whitespace; --trailingSpaceMidpoint) { }
        ASSERT(trailingSpaceMidpoint >= 0);
        if (collapseFirstSpace == CollapseFirstSpace)
            lineMidpointState.midpoints[trailingSpaceMidpoint].m_pos--;

        // Now make sure every single trailingPositionedBox following the trailingSpaceMidpoint properly stops and starts
        // ignoring spaces.
        size_t currentMidpoint = trailingSpaceMidpoint + 1;
        for (size_t i = 0; i < m_boxes.size(); ++i) {
            if (currentMidpoint >= lineMidpointState.numMidpoints) {
                // We don't have a midpoint for this box yet.
                ensureLineBoxInsideIgnoredSpaces(lineMidpointState, m_boxes[i]);
            } else {
                ASSERT(lineMidpointState.midpoints[currentMidpoint].m_obj == m_boxes[i]);
                ASSERT(lineMidpointState.midpoints[currentMidpoint + 1].m_obj == m_boxes[i]);
            }
            currentMidpoint += 2;
        }
    } else if (!lBreak.m_obj) {
        ASSERT(m_whitespace->isText());
        ASSERT(collapseFirstSpace == CollapseFirstSpace);
        // Add a new end midpoint that stops right at the very end.
        unsigned length = m_whitespace->textLength();
        unsigned pos = length >= 2 ? length - 2 : INT_MAX;
        InlineIterator endMid(0, m_whitespace, pos);
        startIgnoringSpaces(lineMidpointState, endMid);
        for (size_t i = 0; i < m_boxes.size(); ++i) {
            ensureLineBoxInsideIgnoredSpaces(lineMidpointState, m_boxes[i]);
        }
    }
}

void RenderBlock::LineBreaker::reset()
{
    m_positionedObjects.clear();
    m_hyphenated = false;
    m_clear = CNONE;
}

InlineIterator RenderBlock::LineBreaker::nextLineBreak(InlineBidiResolver& resolver, LineInfo& lineInfo, RenderTextInfo& renderTextInfo, FloatingObject* lastFloatFromPreviousLine, unsigned consecutiveHyphenatedLines, WordMeasurements& wordMeasurements)
{
    ShapeInsideInfo* shapeInsideInfo = m_block->layoutShapeInsideInfo();

    if (!shapeInsideInfo || !shapeInsideInfo->lineOverlapsShapeBounds())
        return nextSegmentBreak(resolver, lineInfo, renderTextInfo, lastFloatFromPreviousLine, consecutiveHyphenatedLines, wordMeasurements);

    InlineIterator end = resolver.position();
    InlineIterator oldEnd = end;

    if (!shapeInsideInfo->hasSegments()) {
        end = nextSegmentBreak(resolver, lineInfo, renderTextInfo, lastFloatFromPreviousLine, consecutiveHyphenatedLines, wordMeasurements);
        resolver.setPositionIgnoringNestedIsolates(oldEnd);
        return oldEnd;
    }

    const SegmentList& segments = shapeInsideInfo->segments();
    SegmentRangeList& segmentRanges = shapeInsideInfo->segmentRanges();

    for (unsigned i = 0; i < segments.size() && !end.atEnd(); i++) {
        InlineIterator segmentStart = resolver.position();
        end = nextSegmentBreak(resolver, lineInfo, renderTextInfo, lastFloatFromPreviousLine, consecutiveHyphenatedLines, wordMeasurements);

        ASSERT(segmentRanges.size() == i);
        if (resolver.position().atEnd()) {
            segmentRanges.append(LineSegmentRange(segmentStart, end));
            break;
        }
        if (resolver.position() == end) {
            // Nothing fit this segment
            end = segmentStart;
            segmentRanges.append(LineSegmentRange(segmentStart, segmentStart));
            resolver.setPositionIgnoringNestedIsolates(segmentStart);
        } else {
            // Note that resolver.position is already skipping some of the white space at the beginning of the line,
            // so that's why segmentStart might be different than resolver.position().
            LineSegmentRange range(resolver.position(), end);
            segmentRanges.append(range);
            resolver.setPosition(end, numberOfIsolateAncestors(end));

            if (lineInfo.previousLineBrokeCleanly()) {
                // If we hit a new line break, just stop adding anything to this line.
                break;
            }
        }
    }
    resolver.setPositionIgnoringNestedIsolates(oldEnd);
    return end;
}

static inline bool iteratorIsBeyondEndOfRenderCombineText(const InlineIterator& iter, RenderCombineText* renderer)
{
    return iter.m_obj == renderer && iter.m_pos >= renderer->textLength();
}

InlineIterator RenderBlock::LineBreaker::nextSegmentBreak(InlineBidiResolver& resolver, LineInfo& lineInfo, RenderTextInfo& renderTextInfo, FloatingObject* lastFloatFromPreviousLine, unsigned consecutiveHyphenatedLines, WordMeasurements& wordMeasurements)
{
    reset();

    ASSERT(resolver.position().root() == m_block);

    bool appliedStartWidth = resolver.position().m_pos > 0;
    bool includeEndWidth = true;
    LineMidpointState& lineMidpointState = resolver.midpointState();

    LineWidth width(m_block, lineInfo.isFirstLine(), requiresIndent(lineInfo.isFirstLine(), lineInfo.previousLineBrokeCleanly(), m_block->style()));

    skipLeadingWhitespace(resolver, lineInfo, lastFloatFromPreviousLine, width);

    if (resolver.position().atEnd())
        return resolver.position();

    // This variable is used only if whitespace isn't set to PRE, and it tells us whether
    // or not we are currently ignoring whitespace.
    bool ignoringSpaces = false;
    InlineIterator ignoreStart;

    // This variable tracks whether the very last character we saw was a space.  We use
    // this to detect when we encounter a second space so we know we have to terminate
    // a run.
    bool currentCharacterIsSpace = false;
    bool currentCharacterShouldCollapseIfPreWap = false;
    TrailingObjects trailingObjects;

    InlineIterator lBreak = resolver.position();

    // FIXME: It is error-prone to split the position object out like this.
    // Teach this code to work with objects instead of this split tuple.
    InlineIterator current = resolver.position();
    RenderObject* last = current.m_obj;
    bool atStart = true;

    bool startingNewParagraph = lineInfo.previousLineBrokeCleanly();
    lineInfo.setPreviousLineBrokeCleanly(false);

    bool autoWrapWasEverTrueOnLine = false;
    bool floatsFitOnLine = true;

    // Firefox and Opera will allow a table cell to grow to fit an image inside it under
    // very specific circumstances (in order to match common WinIE renderings).
    // Not supporting the quirk has caused us to mis-render some real sites. (See Bugzilla 10517.)
    RenderStyle* blockStyle = m_block->style();
    bool allowImagesToBreak = !m_block->document()->inQuirksMode() || !m_block->isTableCell() || !blockStyle->logicalWidth().isIntrinsicOrAuto();

    EWhiteSpace currWS = blockStyle->whiteSpace();
    EWhiteSpace lastWS = currWS;
    while (current.m_obj) {
        RenderStyle* currentStyle = current.m_obj->style();
        RenderObject* next = bidiNextSkippingEmptyInlines(m_block, current.m_obj);
        if (next && next->parent() && !next->parent()->isDescendantOf(current.m_obj->parent()))
            includeEndWidth = true;

        currWS = current.m_obj->isReplaced() ? current.m_obj->parent()->style()->whiteSpace() : currentStyle->whiteSpace();
        lastWS = last->isReplaced() ? last->parent()->style()->whiteSpace() : last->style()->whiteSpace();

        bool autoWrap = RenderStyle::autoWrap(currWS);
        autoWrapWasEverTrueOnLine = autoWrapWasEverTrueOnLine || autoWrap;

        bool preserveNewline = current.m_obj->isSVGInlineText() ? false : RenderStyle::preserveNewline(currWS);

        bool collapseWhiteSpace = RenderStyle::collapseWhiteSpace(currWS);

        if (current.m_obj->isBR()) {
            if (width.fitsOnLine()) {
                lBreak.moveToStartOf(current.m_obj);
                lBreak.increment();

                // A <br> always breaks a line, so don't let the line be collapsed
                // away. Also, the space at the end of a line with a <br> does not
                // get collapsed away.  It only does this if the previous line broke
                // cleanly.  Otherwise the <br> has no effect on whether the line is
                // empty or not.
                if (startingNewParagraph)
                    lineInfo.setEmpty(false, m_block, &width);
                trailingObjects.clear();
                lineInfo.setPreviousLineBrokeCleanly(true);

                // A <br> with clearance always needs a linebox in case the lines below it get dirtied later and
                // need to check for floats to clear - so if we're ignoring spaces, stop ignoring them and add a
                // run for this object.
                if (ignoringSpaces && currentStyle->clear() != CNONE)
                    ensureLineBoxInsideIgnoredSpaces(lineMidpointState, current.m_obj);

                if (!lineInfo.isEmpty())
                    m_clear = currentStyle->clear();
            }
            goto end;
        }

        if (current.m_obj->isOutOfFlowPositioned()) {
            // If our original display wasn't an inline type, then we can
            // go ahead and determine our static inline position now.
            RenderBox* box = toRenderBox(current.m_obj);
            bool isInlineType = box->style()->isOriginalDisplayInlineType();
            if (!isInlineType)
                m_block->setStaticInlinePositionForChild(box, m_block->logicalHeight(), m_block->startOffsetForContent(m_block->logicalHeight()));
            else  {
                // If our original display was an INLINE type, then we can go ahead
                // and determine our static y position now.
                box->layer()->setStaticBlockPosition(m_block->logicalHeight());
            }

            // If we're ignoring spaces, we have to stop and include this object and
            // then start ignoring spaces again.
            if (isInlineType || current.m_obj->container()->isRenderInline()) {
                if (ignoringSpaces)
                    ensureLineBoxInsideIgnoredSpaces(lineMidpointState, current.m_obj);
                trailingObjects.appendBoxIfNeeded(box);
            } else
                m_positionedObjects.append(box);
            width.addUncommittedWidth(inlineLogicalWidth(current.m_obj));
            // Reset prior line break context characters.
            renderTextInfo.m_lineBreakIterator.resetPriorContext();
        } else if (current.m_obj->isFloating()) {
            RenderBox* floatBox = toRenderBox(current.m_obj);
            FloatingObject* f = m_block->insertFloatingObject(floatBox);
            // check if it fits in the current line.
            // If it does, position it now, otherwise, position
            // it after moving to next line (in newLine() func)
            // FIXME: Bug 110372: Properly position multiple stacked floats with non-rectangular shape outside.
            if (floatsFitOnLine && width.fitsOnLine(m_block->logicalWidthForFloat(f))) {
                m_block->positionNewFloatOnLine(f, lastFloatFromPreviousLine, lineInfo, width);
                if (lBreak.m_obj == current.m_obj) {
                    ASSERT(!lBreak.m_pos);
                    lBreak.increment();
                }
            } else
                floatsFitOnLine = false;
            // Update prior line break context characters, using U+FFFD (OBJECT REPLACEMENT CHARACTER) for floating element.
            renderTextInfo.m_lineBreakIterator.updatePriorContext(replacementCharacter);
        } else if (current.m_obj->isRenderInline()) {
            // Right now, we should only encounter empty inlines here.
            ASSERT(isEmptyInline(current.m_obj));

            RenderInline* flowBox = toRenderInline(current.m_obj);

            // Now that some inline flows have line boxes, if we are already ignoring spaces, we need
            // to make sure that we stop to include this object and then start ignoring spaces again.
            // If this object is at the start of the line, we need to behave like list markers and
            // start ignoring spaces.
            bool requiresLineBox = alwaysRequiresLineBox(current.m_obj);
            if (requiresLineBox || requiresLineBoxForContent(flowBox, lineInfo)) {
                // An empty inline that only has line-height, vertical-align or font-metrics will only get a
                // line box to affect the height of the line if the rest of the line is not empty.
                if (requiresLineBox)
                    lineInfo.setEmpty(false, m_block, &width);
                if (ignoringSpaces) {
                    trailingObjects.clear();
                    ensureLineBoxInsideIgnoredSpaces(lineMidpointState, current.m_obj);
                } else if (blockStyle->collapseWhiteSpace() && resolver.position().m_obj == current.m_obj
                    && shouldSkipWhitespaceAfterStartObject(m_block, current.m_obj, lineMidpointState)) {
                    // Like with list markers, we start ignoring spaces to make sure that any
                    // additional spaces we see will be discarded.
                    currentCharacterShouldCollapseIfPreWap = currentCharacterIsSpace = true;
                    ignoringSpaces = true;
                }
            }

            width.addUncommittedWidth(inlineLogicalWidth(current.m_obj) + borderPaddingMarginStart(flowBox) + borderPaddingMarginEnd(flowBox));
        } else if (current.m_obj->isReplaced()) {
            RenderBox* replacedBox = toRenderBox(current.m_obj);

            if (atStart)
                width.updateAvailableWidth(replacedBox->logicalHeight());

            // Break on replaced elements if either has normal white-space.
            if ((autoWrap || RenderStyle::autoWrap(lastWS)) && (!current.m_obj->isImage() || allowImagesToBreak)) {
                width.commit();
                lBreak.moveToStartOf(current.m_obj);
            }

            if (ignoringSpaces)
                stopIgnoringSpaces(lineMidpointState, InlineIterator(0, current.m_obj, 0));

            lineInfo.setEmpty(false, m_block, &width);
            ignoringSpaces = false;
            currentCharacterShouldCollapseIfPreWap = currentCharacterIsSpace = false;
            trailingObjects.clear();

            // Optimize for a common case. If we can't find whitespace after the list
            // item, then this is all moot.
            LayoutUnit replacedLogicalWidth = m_block->logicalWidthForChild(replacedBox) + m_block->marginStartForChild(replacedBox) + m_block->marginEndForChild(replacedBox) + inlineLogicalWidth(current.m_obj);
            if (current.m_obj->isListMarker()) {
                if (blockStyle->collapseWhiteSpace() && shouldSkipWhitespaceAfterStartObject(m_block, current.m_obj, lineMidpointState)) {
                    // Like with inline flows, we start ignoring spaces to make sure that any
                    // additional spaces we see will be discarded.
                    currentCharacterShouldCollapseIfPreWap = currentCharacterIsSpace = true;
                    ignoringSpaces = true;
                }
                if (toRenderListMarker(current.m_obj)->isInside())
                    width.addUncommittedWidth(replacedLogicalWidth);
            } else
                width.addUncommittedWidth(replacedLogicalWidth);
            if (current.m_obj->isRubyRun())
                width.applyOverhang(toRenderRubyRun(current.m_obj), last, next);
            // Update prior line break context characters, using U+FFFD (OBJECT REPLACEMENT CHARACTER) for replaced element.
            renderTextInfo.m_lineBreakIterator.updatePriorContext(replacementCharacter);
        } else if (current.m_obj->isText()) {
            if (!current.m_pos)
                appliedStartWidth = false;

            RenderText* t = toRenderText(current.m_obj);

            bool isSVGText = t->isSVGInlineText();

            if (t->style()->hasTextCombine() && current.m_obj->isCombineText() && !toRenderCombineText(current.m_obj)->isCombined()) {
                RenderCombineText* combineRenderer = toRenderCombineText(current.m_obj);
                combineRenderer->combineText();
                // The length of the renderer's text may have changed. Increment stale iterator positions
                if (iteratorIsBeyondEndOfRenderCombineText(lBreak, combineRenderer)) {
                    ASSERT(iteratorIsBeyondEndOfRenderCombineText(resolver.position(), combineRenderer));
                    lBreak.increment();
                    resolver.increment();
                }
            }

            RenderStyle* style = t->style(lineInfo.isFirstLine());
            const Font& f = style->font();
            bool isFixedPitch = f.isFixedPitch();

            unsigned lastSpace = current.m_pos;
            float wordSpacing = currentStyle->wordSpacing();
            float lastSpaceWordSpacing = 0;
            float wordSpacingForWordMeasurement = 0;

            float wrapW = width.uncommittedWidth() + inlineLogicalWidth(current.m_obj, !appliedStartWidth, true);
            float charWidth = 0;
            // Auto-wrapping text should wrap in the middle of a word only if it could not wrap before the word,
            // which is only possible if the word is the first thing on the line, that is, if |w| is zero.
            bool breakWords = currentStyle->breakWords() && ((autoWrap && !width.committedWidth()) || currWS == PRE);
            bool midWordBreak = false;
            bool breakAll = currentStyle->wordBreak() == BreakAllWordBreak && autoWrap;
            EWordBreak effectiveWordBreak = currentStyle->autoWrap() ? currentStyle->wordBreak() : NormalWordBreak;
            float hyphenWidth = 0;

            if (isSVGText) {
                breakWords = false;
                breakAll = false;
            }

            if (t->isWordBreak()) {
                width.commit();
                lBreak.moveToStartOf(current.m_obj);
                ASSERT(current.m_pos == t->textLength());
            }

            if (renderTextInfo.m_text != t) {
                updateCounterIfNeeded(t);
                renderTextInfo.m_text = t;
                renderTextInfo.m_font = &f;
                renderTextInfo.m_layout = f.createLayout(t, width.currentWidth(), collapseWhiteSpace);
                renderTextInfo.m_lineBreakIterator.resetStringAndReleaseIterator(t->text(), style->locale());
            } else if (renderTextInfo.m_layout && renderTextInfo.m_font != &f) {
                renderTextInfo.m_font = &f;
                renderTextInfo.m_layout = f.createLayout(t, width.currentWidth(), collapseWhiteSpace);
            }

            TextLayout* textLayout = renderTextInfo.m_layout.get();

            // Non-zero only when kerning is enabled and TextLayout isn't used, in which case we measure
            // words with their trailing space, then subtract its width.
            float wordTrailingSpaceWidth = (f.typesettingFeatures() & Kerning) && !textLayout ? f.width(constructTextRun(t, f, &space, 1, style)) + wordSpacing : 0;

            UChar lastCharacter = renderTextInfo.m_lineBreakIterator.lastCharacter();
            UChar secondToLastCharacter = renderTextInfo.m_lineBreakIterator.secondToLastCharacter();
            for (; current.m_pos < t->textLength(); current.fastIncrementInTextNode()) {
                bool previousCharacterIsSpace = currentCharacterIsSpace;
                bool previousCharacterShouldCollapseIfPreWap = currentCharacterShouldCollapseIfPreWap;
                UChar c = current.current();
                currentCharacterShouldCollapseIfPreWap = currentCharacterIsSpace = c == ' ' || c == '\t' || (!preserveNewline && (c == '\n'));

                if (!collapseWhiteSpace || !currentCharacterIsSpace)
                    lineInfo.setEmpty(false, m_block, &width);

                if (c == softHyphen && autoWrap && !hyphenWidth) {
                    hyphenWidth = measureHyphenWidth(t, f);
                    width.addUncommittedWidth(hyphenWidth);
                }

                bool applyWordSpacing = false;

                if ((breakAll || breakWords) && !midWordBreak) {
                    wrapW += charWidth;
                    bool midWordBreakIsBeforeSurrogatePair = U16_IS_LEAD(c) && current.m_pos + 1 < t->textLength() && U16_IS_TRAIL((*t)[current.m_pos + 1]);
                    charWidth = textWidth(t, current.m_pos, midWordBreakIsBeforeSurrogatePair ? 2 : 1, f, width.committedWidth() + wrapW, isFixedPitch, collapseWhiteSpace, 0, textLayout);
                    midWordBreak = width.committedWidth() + wrapW + charWidth > width.availableWidth();
                }

<<<<<<< HEAD
                bool betweenWords = c == '\n' || (currWS != PRE && !atStart && isBreakable(renderTextInfo.m_lineBreakIterator, current.m_pos, current.m_nextBreakablePosition));
=======
                bool betweenWords = c == '\n' || (currWS != PRE && !atStart && isBreakable(renderTextInfo.m_lineBreakIterator, current.m_pos, current.m_nextBreakablePosition, effectiveWordBreak)
                    && (style->hyphens() != HyphensNone || (current.previousInSameNode() != softHyphen)));
>>>>>>> dd56bb27

                if (betweenWords || midWordBreak) {
                    bool stoppedIgnoringSpaces = false;
                    if (ignoringSpaces) {
                        lastSpaceWordSpacing = 0;
                        if (!currentCharacterIsSpace) {
                            // Stop ignoring spaces and begin at this
                            // new point.
                            ignoringSpaces = false;
                            wordSpacingForWordMeasurement = 0;
                            lastSpace = current.m_pos; // e.g., "Foo    goo", don't add in any of the ignored spaces.
                            stopIgnoringSpaces(lineMidpointState, InlineIterator(0, current.m_obj, current.m_pos));
                            stoppedIgnoringSpaces = true;
                        } else {
                            // Just keep ignoring these spaces.
                            goto nextCharacter;
                        }
                    }

                    wordMeasurements.grow(wordMeasurements.size() + 1);
                    WordMeasurement& wordMeasurement = wordMeasurements.last();

                    wordMeasurement.renderer = t;
                    wordMeasurement.endOffset = current.m_pos;
                    wordMeasurement.startOffset = lastSpace;

                    float additionalTmpW;
                    if (wordTrailingSpaceWidth && c == ' ')
                        additionalTmpW = textWidth(t, lastSpace, current.m_pos + 1 - lastSpace, f, width.currentWidth(), isFixedPitch, collapseWhiteSpace, &wordMeasurement.fallbackFonts, textLayout) - wordTrailingSpaceWidth;
                    else
                        additionalTmpW = textWidth(t, lastSpace, current.m_pos - lastSpace, f, width.currentWidth(), isFixedPitch, collapseWhiteSpace, &wordMeasurement.fallbackFonts, textLayout);

                    wordMeasurement.width = additionalTmpW + wordSpacingForWordMeasurement;
                    additionalTmpW += lastSpaceWordSpacing;
                    width.addUncommittedWidth(additionalTmpW);
                    if (!appliedStartWidth) {
                        width.addUncommittedWidth(inlineLogicalWidth(current.m_obj, true, false));
                        appliedStartWidth = true;
                    }

                    applyWordSpacing = wordSpacing && currentCharacterIsSpace;

                    if (!width.committedWidth() && autoWrap && !width.fitsOnLine())
                        width.fitBelowFloats();

                    if (autoWrap || breakWords) {
                        // If we break only after white-space, consider the current character
                        // as candidate width for this line.
                        bool lineWasTooWide = false;
                        if (width.fitsOnLine() && currentCharacterIsSpace && currentStyle->breakOnlyAfterWhiteSpace() && !midWordBreak) {
                            float charWidth = textWidth(t, current.m_pos, 1, f, width.currentWidth(), isFixedPitch, collapseWhiteSpace, &wordMeasurement.fallbackFonts, textLayout) + (applyWordSpacing ? wordSpacing : 0);
                            // Check if line is too big even without the extra space
                            // at the end of the line. If it is not, do nothing.
                            // If the line needs the extra whitespace to be too long,
                            // then move the line break to the space and skip all
                            // additional whitespace.
                            if (!width.fitsOnLine(charWidth)) {
                                lineWasTooWide = true;
                                lBreak.moveTo(current.m_obj, current.m_pos, current.m_nextBreakablePosition);
                                skipTrailingWhitespace(lBreak, lineInfo);
                            }
                        }
                        if (lineWasTooWide || !width.fitsOnLine()) {
                            if (lBreak.atTextParagraphSeparator()) {
                                if (!stoppedIgnoringSpaces && current.m_pos > 0)
                                    ensureCharacterGetsLineBox(lineMidpointState, current);
                                lBreak.increment();
                                lineInfo.setPreviousLineBrokeCleanly(true);
                                wordMeasurement.endOffset = lBreak.m_pos;
                            }
                            if (lBreak.m_obj && lBreak.m_pos && lBreak.m_obj->isText() && toRenderText(lBreak.m_obj)->textLength() && toRenderText(lBreak.m_obj)->characterAt(lBreak.m_pos - 1) == softHyphen)
                                m_hyphenated = true;
                            if (lBreak.m_pos && lBreak.m_pos != (unsigned)wordMeasurement.endOffset && !wordMeasurement.width) {
                                if (charWidth) {
                                    wordMeasurement.endOffset = lBreak.m_pos;
                                    wordMeasurement.width = charWidth;
                                }
                            }
                            // Didn't fit. Jump to the end unless there's still an opportunity to collapse whitespace.
                            if (ignoringSpaces || !collapseWhiteSpace || !currentCharacterIsSpace || !previousCharacterIsSpace)
                                goto end;
                        } else {
                            if (!betweenWords || (midWordBreak && !autoWrap))
                                width.addUncommittedWidth(-additionalTmpW);
                            if (hyphenWidth) {
                                // Subtract the width of the soft hyphen out since we fit on a line.
                                width.addUncommittedWidth(-hyphenWidth);
                                hyphenWidth = 0;
                            }
                        }
                    }

                    if (c == '\n' && preserveNewline) {
                        if (!stoppedIgnoringSpaces && current.m_pos > 0)
                            ensureCharacterGetsLineBox(lineMidpointState, current);
                        lBreak.moveTo(current.m_obj, current.m_pos, current.m_nextBreakablePosition);
                        lBreak.increment();
                        lineInfo.setPreviousLineBrokeCleanly(true);
                        return lBreak;
                    }

                    if (autoWrap && betweenWords) {
                        width.commit();
                        wrapW = 0;
                        lBreak.moveTo(current.m_obj, current.m_pos, current.m_nextBreakablePosition);
                        // Auto-wrapping text should not wrap in the middle of a word once it has had an
                        // opportunity to break after a word.
                        breakWords = false;
                    }

                    if (midWordBreak && !U16_IS_TRAIL(c) && !(category(c) & (Mark_NonSpacing | Mark_Enclosing | Mark_SpacingCombining))) {
                        // Remember this as a breakable position in case
                        // adding the end width forces a break.
                        lBreak.moveTo(current.m_obj, current.m_pos, current.m_nextBreakablePosition);
                        midWordBreak &= (breakWords || breakAll);
                    }

                    if (betweenWords) {
                        lastSpaceWordSpacing = applyWordSpacing ? wordSpacing : 0;
                        wordSpacingForWordMeasurement = (applyWordSpacing && wordMeasurement.width) ? wordSpacing : 0;
                        lastSpace = current.m_pos;
                    }

                    if (!ignoringSpaces && currentStyle->collapseWhiteSpace()) {
                        // If we encounter a newline, or if we encounter a
                        // second space, we need to go ahead and break up this
                        // run and enter a mode where we start collapsing spaces.
                        if (currentCharacterIsSpace && previousCharacterIsSpace) {
                            ignoringSpaces = true;

                            // We just entered a mode where we are ignoring
                            // spaces. Create a midpoint to terminate the run
                            // before the second space.
                            startIgnoringSpaces(lineMidpointState, ignoreStart);
                            trailingObjects.updateMidpointsForTrailingBoxes(lineMidpointState, InlineIterator(), TrailingObjects::DoNotCollapseFirstSpace);
                        }
                    }
                } else if (ignoringSpaces) {
                    // Stop ignoring spaces and begin at this
                    // new point.
                    ignoringSpaces = false;
                    lastSpaceWordSpacing = applyWordSpacing ? wordSpacing : 0;
                    wordSpacingForWordMeasurement = (applyWordSpacing && wordMeasurements.last().width) ? wordSpacing : 0;
                    lastSpace = current.m_pos; // e.g., "Foo    goo", don't add in any of the ignored spaces.
                    stopIgnoringSpaces(lineMidpointState, InlineIterator(0, current.m_obj, current.m_pos));
                }

                if (isSVGText && current.m_pos > 0) {
                    // Force creation of new InlineBoxes for each absolute positioned character (those that start new text chunks).
                    if (toRenderSVGInlineText(t)->characterStartsNewTextChunk(current.m_pos))
                        ensureCharacterGetsLineBox(lineMidpointState, current);
                }

                if (currentCharacterIsSpace && !previousCharacterIsSpace) {
                    ignoreStart.m_obj = current.m_obj;
                    ignoreStart.m_pos = current.m_pos;
                }

                if (!currentCharacterIsSpace && previousCharacterShouldCollapseIfPreWap) {
                    if (autoWrap && currentStyle->breakOnlyAfterWhiteSpace())
                        lBreak.moveTo(current.m_obj, current.m_pos, current.m_nextBreakablePosition);
                }

                if (collapseWhiteSpace && currentCharacterIsSpace && !ignoringSpaces)
                    trailingObjects.setTrailingWhitespace(toRenderText(current.m_obj));
                else if (!currentStyle->collapseWhiteSpace() || !currentCharacterIsSpace)
                    trailingObjects.clear();

                atStart = false;
            nextCharacter:
                secondToLastCharacter = lastCharacter;
                lastCharacter = c;
            }

            renderTextInfo.m_lineBreakIterator.setPriorContext(lastCharacter, secondToLastCharacter);

            wordMeasurements.grow(wordMeasurements.size() + 1);
            WordMeasurement& wordMeasurement = wordMeasurements.last();
            wordMeasurement.renderer = t;

            // IMPORTANT: current.m_pos is > length here!
            float additionalTmpW = ignoringSpaces ? 0 : textWidth(t, lastSpace, current.m_pos - lastSpace, f, width.currentWidth(), isFixedPitch, collapseWhiteSpace, &wordMeasurement.fallbackFonts, textLayout);
            wordMeasurement.startOffset = lastSpace;
            wordMeasurement.endOffset = current.m_pos;
            wordMeasurement.width = ignoringSpaces ? 0 : additionalTmpW + wordSpacingForWordMeasurement;
            additionalTmpW += lastSpaceWordSpacing;
            width.addUncommittedWidth(additionalTmpW + inlineLogicalWidth(current.m_obj, !appliedStartWidth, includeEndWidth));
            includeEndWidth = false;

            if (!width.fitsOnLine()) {
                if (!m_hyphenated && lBreak.previousInSameNode() == softHyphen)
                    m_hyphenated = true;

                if (m_hyphenated)
                    goto end;
            }
        } else
            ASSERT_NOT_REACHED();

        bool checkForBreak = autoWrap;
        if (width.committedWidth() && !width.fitsOnLine() && lBreak.m_obj && currWS == NOWRAP)
            checkForBreak = true;
        else if (next && current.m_obj->isText() && next->isText() && !next->isBR() && (autoWrap || next->style()->autoWrap())) {
            if (autoWrap && currentCharacterIsSpace)
                checkForBreak = true;
            else {
                RenderText* nextText = toRenderText(next);
                if (nextText->textLength()) {
                    UChar c = nextText->characterAt(0);
                    // If the next item on the line is text, and if we did not end with
                    // a space, then the next text run continues our word (and so it needs to
                    // keep adding to the uncommitted width. Just update and continue.
                    checkForBreak = !currentCharacterIsSpace && (c == ' ' || c == '\t' || (c == '\n' && !next->preservesNewline()));
                } else if (nextText->isWordBreak())
                    checkForBreak = true;

                if (!width.fitsOnLine() && !width.committedWidth())
                    width.fitBelowFloats();

                bool canPlaceOnLine = width.fitsOnLine() || !autoWrapWasEverTrueOnLine;
                if (canPlaceOnLine && checkForBreak) {
                    width.commit();
                    lBreak.moveToStartOf(next);
                }
            }
        }

        if (checkForBreak && !width.fitsOnLine()) {
            // if we have floats, try to get below them.
            if (currentCharacterIsSpace && !ignoringSpaces && currentStyle->collapseWhiteSpace())
                trailingObjects.clear();

            if (width.committedWidth())
                goto end;

            width.fitBelowFloats();

            // |width| may have been adjusted because we got shoved down past a float (thus
            // giving us more room), so we need to retest, and only jump to
            // the end label if we still don't fit on the line. -dwh
            if (!width.fitsOnLine())
                goto end;
        } else if (blockStyle->autoWrap() && !width.fitsOnLine() && !width.committedWidth()) {
            // If the container autowraps but the current child does not then we still need to ensure that it
            // wraps and moves below any floats.
            width.fitBelowFloats();
        }

        if (!current.m_obj->isFloatingOrOutOfFlowPositioned()) {
            last = current.m_obj;
            if (last->isReplaced() && autoWrap && (!last->isImage() || allowImagesToBreak) && (!last->isListMarker() || toRenderListMarker(last)->isInside())) {
                width.commit();
                lBreak.moveToStartOf(next);
            }
        }

        // Clear out our character space bool, since inline <pre>s don't collapse whitespace
        // with adjacent inline normal/nowrap spans.
        if (!collapseWhiteSpace)
            currentCharacterIsSpace = false;

        current.moveToStartOf(next);
        atStart = false;
    }

    if (width.fitsOnLine() || lastWS == NOWRAP)
        lBreak.clear();

 end:
    ShapeInsideInfo* shapeInfo = m_block->layoutShapeInsideInfo();
    bool segmentAllowsOverflow = !shapeInfo || !shapeInfo->hasSegments();

    if (lBreak == resolver.position() && (!lBreak.m_obj || !lBreak.m_obj->isBR()) && segmentAllowsOverflow) {
        // we just add as much as possible
        if (blockStyle->whiteSpace() == PRE && !current.m_pos) {
            lBreak.moveTo(last, last->isText() ? last->length() : 0);
        } else if (lBreak.m_obj) {
            // Don't ever break in the middle of a word if we can help it.
            // There's no room at all. We just have to be on this line,
            // even though we'll spill out.
            lBreak.moveTo(current.m_obj, current.m_pos);
        }
    }

    // FIXME Bug 100049: We do not need to consume input in a multi-segment line
    // unless no segment will.
    // make sure we consume at least one char/object.
    if (lBreak == resolver.position() && segmentAllowsOverflow)
        lBreak.increment();

    // Sanity check our midpoints.
    checkMidpoints(lineMidpointState, lBreak);

    trailingObjects.updateMidpointsForTrailingBoxes(lineMidpointState, lBreak, TrailingObjects::CollapseFirstSpace);

    // We might have made lBreak an iterator that points past the end
    // of the object. Do this adjustment to make it point to the start
    // of the next object instead to avoid confusing the rest of the
    // code.
    if (lBreak.m_pos > 0) {
        lBreak.m_pos--;
        lBreak.increment();
    }

    return lBreak;
}

void RenderBlock::addOverflowFromInlineChildren()
{
    LayoutUnit endPadding = hasOverflowClip() ? paddingEnd() : LayoutUnit();
    // FIXME: Need to find another way to do this, since scrollbars could show when we don't want them to.
    if (hasOverflowClip() && !endPadding && node() && node()->isRootEditableElement() && style()->isLeftToRightDirection())
        endPadding = 1;
    for (RootInlineBox* curr = firstRootBox(); curr; curr = curr->nextRootBox()) {
        addLayoutOverflow(curr->paddedLayoutOverflowRect(endPadding));
        LayoutRect visualOverflow = curr->visualOverflowRect(curr->lineTop(), curr->lineBottom());
        addContentsVisualOverflow(visualOverflow);
    }
}

void RenderBlock::deleteEllipsisLineBoxes()
{
    ETextAlign textAlign = style()->textAlign();
    bool ltr = style()->isLeftToRightDirection();
    bool firstLine = true;
    for (RootInlineBox* curr = firstRootBox(); curr; curr = curr->nextRootBox()) {
        if (curr->hasEllipsisBox()) {
            curr->clearTruncation();

            // Shift the line back where it belongs if we cannot accomodate an ellipsis.
            float logicalLeft = pixelSnappedLogicalLeftOffsetForLine(curr->lineTop(), firstLine);
            float availableLogicalWidth = logicalRightOffsetForLine(curr->lineTop(), false) - logicalLeft;
            float totalLogicalWidth = curr->logicalWidth();
            updateLogicalWidthForAlignment(textAlign, 0, logicalLeft, totalLogicalWidth, availableLogicalWidth, 0);

            if (ltr)
                curr->adjustLogicalPosition((logicalLeft - curr->logicalLeft()), 0);
            else
                curr->adjustLogicalPosition(-(curr->logicalLeft() - logicalLeft), 0);
        }
        firstLine = false;
    }
}

void RenderBlock::checkLinesForTextOverflow()
{
    // Determine the width of the ellipsis using the current font.
    // FIXME: CSS3 says this is configurable, also need to use 0x002E (FULL STOP) if horizontal ellipsis is "not renderable"
    const Font& font = style()->font();
    DEFINE_STATIC_LOCAL(AtomicString, ellipsisStr, (&horizontalEllipsis, 1));
    const Font& firstLineFont = firstLineStyle()->font();
    int firstLineEllipsisWidth = firstLineFont.width(constructTextRun(this, firstLineFont, &horizontalEllipsis, 1, firstLineStyle()));
    int ellipsisWidth = (font == firstLineFont) ? firstLineEllipsisWidth : font.width(constructTextRun(this, font, &horizontalEllipsis, 1, style()));

    // For LTR text truncation, we want to get the right edge of our padding box, and then we want to see
    // if the right edge of a line box exceeds that.  For RTL, we use the left edge of the padding box and
    // check the left edge of the line box to see if it is less
    // Include the scrollbar for overflow blocks, which means we want to use "contentWidth()"
    bool ltr = style()->isLeftToRightDirection();
    ETextAlign textAlign = style()->textAlign();
    bool firstLine = true;
    for (RootInlineBox* curr = firstRootBox(); curr; curr = curr->nextRootBox()) {
        // FIXME: Use pixelSnappedLogicalRightOffsetForLine instead of snapping it ourselves once the column workaround in said method has been fixed.
        // https://bugs.webkit.org/show_bug.cgi?id=105461
        int blockRightEdge = snapSizeToPixel(logicalRightOffsetForLine(curr->lineTop(), firstLine), curr->x());
        int blockLeftEdge = pixelSnappedLogicalLeftOffsetForLine(curr->lineTop(), firstLine);
        int lineBoxEdge = ltr ? snapSizeToPixel(curr->x() + curr->logicalWidth(), curr->x()) : snapSizeToPixel(curr->x(), 0);
        if ((ltr && lineBoxEdge > blockRightEdge) || (!ltr && lineBoxEdge < blockLeftEdge)) {
            // This line spills out of our box in the appropriate direction.  Now we need to see if the line
            // can be truncated.  In order for truncation to be possible, the line must have sufficient space to
            // accommodate our truncation string, and no replaced elements (images, tables) can overlap the ellipsis
            // space.

            LayoutUnit width = firstLine ? firstLineEllipsisWidth : ellipsisWidth;
            LayoutUnit blockEdge = ltr ? blockRightEdge : blockLeftEdge;
            if (curr->lineCanAccommodateEllipsis(ltr, blockEdge, lineBoxEdge, width)) {
                float totalLogicalWidth = curr->placeEllipsis(ellipsisStr, ltr, blockLeftEdge, blockRightEdge, width);

                float logicalLeft = 0; // We are only intersted in the delta from the base position.
                float truncatedWidth = pixelSnappedLogicalRightOffsetForLine(curr->lineTop(), firstLine);
                updateLogicalWidthForAlignment(textAlign, 0, logicalLeft, totalLogicalWidth, truncatedWidth, 0);
                if (ltr)
                    curr->adjustLogicalPosition(logicalLeft, 0);
                else
                    curr->adjustLogicalPosition(-(truncatedWidth - (logicalLeft + totalLogicalWidth)), 0);
            }
        }
        firstLine = false;
    }
}

bool RenderBlock::positionNewFloatOnLine(FloatingObject* newFloat, FloatingObject* lastFloatFromPreviousLine, LineInfo& lineInfo, LineWidth& width)
{
    if (!positionNewFloats())
        return false;

    width.shrinkAvailableWidthForNewFloatIfNeeded(newFloat);

    // We only connect floats to lines for pagination purposes if the floats occur at the start of
    // the line and the previous line had a hard break (so this line is either the first in the block
    // or follows a <br>).
    if (!newFloat->m_paginationStrut || !lineInfo.previousLineBrokeCleanly() || !lineInfo.isEmpty())
        return true;

    const FloatingObjectSet& floatingObjectSet = m_floatingObjects->set();
    ASSERT(floatingObjectSet.last() == newFloat);

    LayoutUnit floatLogicalTop = logicalTopForFloat(newFloat);
    int paginationStrut = newFloat->m_paginationStrut;

    if (floatLogicalTop - paginationStrut != logicalHeight() + lineInfo.floatPaginationStrut())
        return true;

    FloatingObjectSetIterator it = floatingObjectSet.end();
    --it; // Last float is newFloat, skip that one.
    FloatingObjectSetIterator begin = floatingObjectSet.begin();
    while (it != begin) {
        --it;
        FloatingObject* f = *it;
        if (f == lastFloatFromPreviousLine)
            break;
        if (logicalTopForFloat(f) == logicalHeight() + lineInfo.floatPaginationStrut()) {
            f->m_paginationStrut += paginationStrut;
            RenderBox* o = f->m_renderer;
            setLogicalTopForChild(o, logicalTopForChild(o) + marginBeforeForChild(o) + paginationStrut);
            if (o->isRenderBlock())
                toRenderBlock(o)->setChildNeedsLayout(MarkOnlyThis);
            o->layoutIfNeeded();
            // Save the old logical top before calling removePlacedObject which will set
            // isPlaced to false. Otherwise it will trigger an assert in logicalTopForFloat.
            LayoutUnit oldLogicalTop = logicalTopForFloat(f);
            m_floatingObjects->removePlacedObject(f);
            setLogicalTopForFloat(f, oldLogicalTop + paginationStrut);
            m_floatingObjects->addPlacedObject(f);
        }
    }

    // Just update the line info's pagination strut without altering our logical height yet. If the line ends up containing
    // no content, then we don't want to improperly grow the height of the block.
    lineInfo.setFloatPaginationStrut(lineInfo.floatPaginationStrut() + paginationStrut);
    return true;
}

LayoutUnit RenderBlock::startAlignedOffsetForLine(LayoutUnit position, bool firstLine)
{
    ETextAlign textAlign = style()->textAlign();

    if (textAlign == TASTART) // FIXME: Handle TAEND here
        return startOffsetForLine(position, firstLine);

    // updateLogicalWidthForAlignment() handles the direction of the block so no need to consider it here
    float totalLogicalWidth = 0;
    float logicalLeft = logicalLeftOffsetForLine(logicalHeight(), false);
    float availableLogicalWidth = logicalRightOffsetForLine(logicalHeight(), false) - logicalLeft;
    updateLogicalWidthForAlignment(textAlign, 0, logicalLeft, totalLogicalWidth, availableLogicalWidth, 0);

    if (!style()->isLeftToRightDirection())
        return logicalWidth() - logicalLeft;
    return logicalLeft;
}


void RenderBlock::layoutLineGridBox()
{
    if (style()->lineGrid() == RenderStyle::initialLineGrid()) {
        setLineGridBox(0);
        return;
    }

    setLineGridBox(0);

    RootInlineBox* lineGridBox = new RootInlineBox(this);
    lineGridBox->setHasTextChildren(); // Needed to make the line ascent/descent actually be honored in quirks mode.
    lineGridBox->setConstructed();
    GlyphOverflowAndFallbackFontsMap textBoxDataMap;
    VerticalPositionCache verticalPositionCache;
    lineGridBox->alignBoxesInBlockDirection(logicalHeight(), textBoxDataMap, verticalPositionCache);

    setLineGridBox(lineGridBox);

    // FIXME: If any of the characteristics of the box change compared to the old one, then we need to do a deep dirtying
    // (similar to what happens when the page height changes). Ideally, though, we only do this if someone is actually snapping
    // to this grid.
}

}<|MERGE_RESOLUTION|>--- conflicted
+++ resolved
@@ -3002,12 +3002,7 @@
                     midWordBreak = width.committedWidth() + wrapW + charWidth > width.availableWidth();
                 }
 
-<<<<<<< HEAD
-                bool betweenWords = c == '\n' || (currWS != PRE && !atStart && isBreakable(renderTextInfo.m_lineBreakIterator, current.m_pos, current.m_nextBreakablePosition));
-=======
-                bool betweenWords = c == '\n' || (currWS != PRE && !atStart && isBreakable(renderTextInfo.m_lineBreakIterator, current.m_pos, current.m_nextBreakablePosition, effectiveWordBreak)
-                    && (style->hyphens() != HyphensNone || (current.previousInSameNode() != softHyphen)));
->>>>>>> dd56bb27
+                bool betweenWords = c == '\n' || (currWS != PRE && !atStart && isBreakable(renderTextInfo.m_lineBreakIterator, current.m_pos, current.m_nextBreakablePosition, effectiveWordBreak));
 
                 if (betweenWords || midWordBreak) {
                     bool stoppedIgnoringSpaces = false;
