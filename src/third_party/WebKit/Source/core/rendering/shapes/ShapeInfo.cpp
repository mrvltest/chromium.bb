--- conflicted
+++ resolved
@@ -67,12 +67,9 @@
     case ShapeValue::Image:
         ASSERT(shapeValue->image());
         m_shape = Shape::createShape(shapeValue->image(), shapeImageThreshold, m_shapeLogicalSize, writingMode, margin, padding);
-<<<<<<< HEAD
-=======
         break;
     case ShapeValue::Box:
         m_shape = Shape::createLayoutBoxShape(m_shapeLogicalSize, writingMode, margin, padding);
->>>>>>> 8c15b39e
         break;
     case ShapeValue::Outside:
         // Outside should have already resolved to a different shape value.
