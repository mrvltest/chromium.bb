--- conflicted
+++ resolved
@@ -52,10 +52,7 @@
         return shapeValue->shape() && shapeValue->shape()->type() != BasicShape::BasicShapeInsetRectangleType;
     case ShapeValue::Image:
         return shapeValue->isImageValid() && checkShapeImageOrigin(renderer->document(), *(shapeValue->image()->cachedImage()));
-<<<<<<< HEAD
-=======
     case ShapeValue::Box:
->>>>>>> 8c15b39e
     case ShapeValue::Outside:
         return false;
     }
