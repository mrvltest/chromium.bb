/*
 * Copyright (C) 2013 Adobe Systems Incorporated. All rights reserved.
 *
 * Redistribution and use in source and binary forms, with or without
 * modification, are permitted provided that the following conditions
 * are met:
 *
 * 1. Redistributions of source code must retain the above
 *    copyright notice, this list of conditions and the following
 *    disclaimer.
 * 2. Redistributions in binary form must reproduce the above
 *    copyright notice, this list of conditions and the following
 *    disclaimer in the documentation and/or other materials
 *    provided with the distribution.
 *
 * THIS SOFTWARE IS PROVIDED BY THE COPYRIGHT HOLDERS AND CONTRIBUTORS
 * "AS IS" AND ANY EXPRESS OR IMPLIED WARRANTIES, INCLUDING, BUT NOT
 * LIMITED TO, THE IMPLIED WARRANTIES OF MERCHANTABILITY AND FITNESS
 * FOR A PARTICULAR PURPOSE ARE DISCLAIMED. IN NO EVENT SHALL THE
 * COPYRIGHT HOLDER OR CONTRIBUTORS BE LIABLE FOR ANY DIRECT,
 * INDIRECT, INCIDENTAL, SPECIAL, EXEMPLARY, OR CONSEQUENTIAL DAMAGES
 * (INCLUDING, BUT NOT LIMITED TO, PROCUREMENT OF SUBSTITUTE GOODS OR
 * SERVICES; LOSS OF USE, DATA, OR PROFITS; OR BUSINESS INTERRUPTION)
 * HOWEVER CAUSED AND ON ANY THEORY OF LIABILITY, WHETHER IN CONTRACT,
 * STRICT LIABILITY, OR TORT (INCLUDING NEGLIGENCE OR OTHERWISE)
 * ARISING IN ANY WAY OUT OF THE USE OF THIS SOFTWARE, EVEN IF ADVISED
 * OF THE POSSIBILITY OF SUCH DAMAGE.
 */

#include "config.h"
#include "core/rendering/shapes/RasterShape.h"

#include "wtf/MathExtras.h"

namespace WebCore {

class MarginIntervalGenerator {
public:
    MarginIntervalGenerator(unsigned radius);
    void set(int y, const IntShapeInterval&);
    IntShapeInterval intervalAt(int y) const;

private:
    Vector<int> m_xIntercepts;
    int m_y;
    int m_x1;
    int m_x2;
};

MarginIntervalGenerator::MarginIntervalGenerator(unsigned radius)
    : m_y(0)
    , m_x1(0)
    , m_x2(0)
<<<<<<< HEAD
{
    m_xIntercepts.resize(radius + 1);
    unsigned radiusSquared = radius * radius;
    for (unsigned y = 0; y <= radius; y++)
        m_xIntercepts[y] = sqrt(static_cast<double>(radiusSquared - y * y));
}

void MarginIntervalGenerator::set(int y, const IntShapeInterval& interval)
{
    ASSERT(y >= 0 && interval.x1() >= 0);
    m_y = y;
    m_x1 = interval.x1();
    m_x2 = interval.x2();
}

IntShapeInterval MarginIntervalGenerator::intervalAt(int y) const
{
    unsigned xInterceptsIndex = abs(y - m_y);
    int dx = (xInterceptsIndex >= m_xIntercepts.size()) ? 0 : m_xIntercepts[xInterceptsIndex];
    return IntShapeInterval(std::max(0, m_x1 - dx), m_x2 + dx);
}

void RasterShapeIntervals::appendInterval(int y, int x1, int x2)
=======
>>>>>>> 8c15b39e
{
    m_xIntercepts.resize(radius + 1);
    unsigned radiusSquared = radius * radius;
    for (unsigned y = 0; y <= radius; y++)
        m_xIntercepts[y] = sqrt(static_cast<double>(radiusSquared - y * y));
}

void MarginIntervalGenerator::set(int y, const IntShapeInterval& interval)
{
    ASSERT(y >= 0 && interval.x1() >= 0);
    m_y = y;
    m_x1 = interval.x1();
    m_x2 = interval.x2();
}

IntShapeInterval MarginIntervalGenerator::intervalAt(int y) const
{
    unsigned xInterceptsIndex = abs(y - m_y);
    int dx = (xInterceptsIndex >= m_xIntercepts.size()) ? 0 : m_xIntercepts[xInterceptsIndex];
    return IntShapeInterval(m_x1 - dx, m_x2 + dx);
}

void RasterShapeIntervals::appendInterval(int y, int x1, int x2)
{
    ASSERT(x2 > x1 && (intervalsAt(y).isEmpty() || x1 > intervalsAt(y).last().x2()));
    m_bounds.unite(IntRect(x1, y, x2 - x1, 1));
    intervalsAt(y).append(IntShapeInterval(x1, x2));
}

void RasterShapeIntervals::uniteMarginInterval(int y, const IntShapeInterval& interval)
{
    ASSERT(intervalsAt(y).size() <= 1); // Each m_intervalLists entry has 0 or one interval.

    if (intervalsAt(y).isEmpty()) {
        intervalsAt(y).append(interval);
    } else {
        IntShapeInterval& resultInterval = intervalsAt(y)[0];
        resultInterval.set(std::min(resultInterval.x1(), interval.x1()), std::max(resultInterval.x2(), interval.x2()));
    }

    m_bounds.unite(IntRect(interval.x1(), y, interval.width(), 1));
}

void RasterShapeIntervals::uniteMarginInterval(int y, const IntShapeInterval& interval)
{
    ASSERT(m_intervalLists[y].size() <= 1);

    if (m_intervalLists[y].isEmpty()) {
        m_intervalLists[y].append(interval);
    } else {
        IntShapeInterval& resultInterval = m_intervalLists[y][0];
        resultInterval.set(std::min(resultInterval.x1(), interval.x1()), std::max(resultInterval.x2(), interval.x2()));
    }

    m_bounds.unite(IntRect(interval.x1(), y, interval.width(), 1));
}

static inline bool shapeIntervalsContain(const IntShapeIntervals& intervals, const IntShapeInterval& interval)
{
    for (unsigned i = 0; i < intervals.size(); i++) {
        if (intervals[i].x1() > interval.x2())
            return false;
        if (intervals[i].contains(interval))
            return true;
    }

    return false;
}

bool RasterShapeIntervals::contains(const IntRect& rect) const
{
    if (!bounds().contains(rect))
        return false;

    const IntShapeInterval& rectInterval = IntShapeInterval(rect.x(), rect.maxX());
    for (int y = rect.y(); y < rect.maxY(); y++) {
        if (!shapeIntervalsContain(intervalsAt(y), rectInterval))
            return false;
    }

    return true;
}

static inline void appendX1Values(const IntShapeIntervals& intervals, int minIntervalWidth, Vector<int>& result)
{
    for (unsigned i = 0; i < intervals.size(); i++) {
        if (intervals[i].width() >= minIntervalWidth)
            result.append(intervals[i].x1());
    }
}

bool RasterShapeIntervals::getIntervalX1Values(int y1, int y2, int minIntervalWidth, Vector<int>& result) const
{
    ASSERT(y1 >= 0 && y2 > y1);

    for (int y = y1; y < y2;  y++) {
        if (intervalsAt(y).isEmpty())
            return false;
    }

    appendX1Values(intervalsAt(y1), minIntervalWidth, result);
    for (int y = y1 + 1; y < y2;  y++) {
        if (intervalsAt(y) != intervalsAt(y - 1))
            appendX1Values(intervalsAt(y), minIntervalWidth, result);
    }

    return true;
}

bool RasterShapeIntervals::firstIncludedIntervalY(int minY, const IntSize& minSize, LayoutUnit& result) const
{
    minY = std::max<int>(bounds().y(), minY);

    ASSERT(minY >= 0 && minY < size());

    if (minSize.isEmpty() || minSize.width() > bounds().width())
        return false;

    for (int lineY = minY; lineY <= bounds().maxY() - minSize.height(); lineY++) {
        Vector<int> intervalX1Values;
        if (!getIntervalX1Values(lineY, lineY + minSize.height(), minSize.width(), intervalX1Values))
            continue;

        std::sort(intervalX1Values.begin(), intervalX1Values.end());

        IntRect firstFitRect(IntPoint(0, 0), minSize);
        for (unsigned i = 0; i < intervalX1Values.size(); i++) {
            int lineX = intervalX1Values[i];
            if (i > 0 && lineX == intervalX1Values[i - 1])
                continue;
            firstFitRect.setLocation(IntPoint(lineX, lineY));
            if (contains(firstFitRect)) {
                result = lineY;
                return true;
            }
        }
    }

    return false;
}

void RasterShapeIntervals::getIncludedIntervals(int y1, int y2, IntShapeIntervals& result) const
{
    ASSERT(y2 >= y1);

    if (y1 < bounds().y() || y2 > bounds().maxY())
        return;

    for (int y = y1; y < y2;  y++) {
        if (intervalsAt(y).isEmpty())
            return;
    }

    result = intervalsAt(y1);
    for (int y = y1 + 1; y < y2 && !result.isEmpty();  y++) {
        IntShapeIntervals intervals;
        IntShapeInterval::intersectShapeIntervals(result, intervalsAt(y), intervals);
        result.swap(intervals);
    }
}

void RasterShapeIntervals::getExcludedIntervals(int y1, int y2, IntShapeIntervals& result) const
{
    ASSERT(y2 >= y1);

    if (y2 < bounds().y() || y1 >= bounds().maxY())
        return;

<<<<<<< HEAD
    for (int y = y1; y < y2;  y++) {
        if (intervalsAt(y).isEmpty())
            return;
    }
=======
    y1 = std::max(y1, bounds().y());
    y2 = std::min(y2, bounds().maxY());
>>>>>>> 8c15b39e

    result = intervalsAt(y1);
    for (int y = y1 + 1; y < y2;  y++) {
        IntShapeIntervals intervals;
        IntShapeInterval::uniteShapeIntervals(result, intervalsAt(y), intervals);
        result.swap(intervals);
    }
}

<<<<<<< HEAD
PassOwnPtr<RasterShapeIntervals> RasterShapeIntervals::computeShapeMarginIntervals(unsigned margin) const
{
    OwnPtr<RasterShapeIntervals> result = adoptPtr(new RasterShapeIntervals(size() + margin));
    MarginIntervalGenerator marginIntervalGenerator(margin);

    for (int y = bounds().y(); y < bounds().maxY(); ++y) {
=======
PassOwnPtr<RasterShapeIntervals> RasterShapeIntervals::computeShapeMarginIntervals(unsigned shapeMargin) const
{
    OwnPtr<RasterShapeIntervals> result = adoptPtr(new RasterShapeIntervals(size(), shapeMargin));
    MarginIntervalGenerator marginIntervalGenerator(shapeMargin);

    int minY = bounds().y();
    int maxY = bounds().maxY();

    for (int y = minY; y < maxY; ++y) {
>>>>>>> 8c15b39e
        const IntShapeInterval& intervalAtY = limitIntervalAt(y);
        if (intervalAtY.isEmpty())
            continue;

        marginIntervalGenerator.set(y, intervalAtY);
<<<<<<< HEAD
        int marginY0 = std::max(0, clampToPositiveInteger(y - margin));
        int marginY1 = std::min(result->size() - 1, clampToPositiveInteger(y + margin));

        for (int marginY = y - 1; marginY >= marginY0; --marginY) {
            if (limitIntervalAt(marginY).contains(intervalAtY))
=======
        int marginY0 = y - clampToInteger(shapeMargin);
        int marginY1 = y + clampToInteger(shapeMargin);

        for (int marginY = y - 1; marginY >= marginY0; --marginY) {
            if (marginY > minY && limitIntervalAt(marginY).contains(intervalAtY))
>>>>>>> 8c15b39e
                break;
            result->uniteMarginInterval(marginY, marginIntervalGenerator.intervalAt(marginY));
        }

        result->uniteMarginInterval(y, marginIntervalGenerator.intervalAt(y));

        for (int marginY = y + 1; marginY <= marginY1; ++marginY) {
<<<<<<< HEAD
            if (marginY < size() && limitIntervalAt(marginY).contains(intervalAtY))
=======
            if (marginY < maxY && limitIntervalAt(marginY).contains(intervalAtY))
>>>>>>> 8c15b39e
                break;
            result->uniteMarginInterval(marginY, marginIntervalGenerator.intervalAt(marginY));
        }
    }

    return result.release();
}

const RasterShapeIntervals& RasterShape::marginIntervals() const
{
    ASSERT(shapeMargin() >= 0);
    if (!shapeMargin())
        return *m_intervals;

    unsigned marginBoundaryRadius = std::min(clampToUnsigned(ceil(shapeMargin())), std::max<unsigned>(m_imageSize.width(), m_imageSize.height()));
    if (!m_marginIntervals)
        m_marginIntervals = m_intervals->computeShapeMarginIntervals(marginBoundaryRadius);

    return *m_marginIntervals;
}

const RasterShapeIntervals& RasterShape::paddingIntervals() const
{
    ASSERT(shapePadding() >= 0);
    if (!shapePadding())
        return *m_intervals;

    // FIXME: Add support for non-zero padding, see https://bugs.webkit.org/show_bug.cgi?id=116348.
    return *m_intervals;
}

static inline void appendLineSegments(const IntShapeIntervals& intervals, SegmentList& result)
{
    for (unsigned i = 0; i < intervals.size(); i++)
        result.append(LineSegment(intervals[i].x1(), intervals[i].x2() + 1));
}

void RasterShape::getExcludedIntervals(LayoutUnit logicalTop, LayoutUnit logicalHeight, SegmentList& result) const
{
    const RasterShapeIntervals& intervals = marginIntervals();
    if (intervals.isEmpty())
        return;

    IntShapeIntervals excludedIntervals;
    intervals.getExcludedIntervals(logicalTop, logicalTop + logicalHeight, excludedIntervals);
    appendLineSegments(excludedIntervals, result);
}

void RasterShape::getIncludedIntervals(LayoutUnit logicalTop, LayoutUnit logicalHeight, SegmentList& result) const
{
    const RasterShapeIntervals& intervals = paddingIntervals();
    if (intervals.isEmpty())
        return;

    IntShapeIntervals includedIntervals;
    intervals.getIncludedIntervals(logicalTop, logicalTop + logicalHeight, includedIntervals);
    appendLineSegments(includedIntervals, result);
}

bool RasterShape::firstIncludedIntervalLogicalTop(LayoutUnit minLogicalIntervalTop, const LayoutSize& minLogicalIntervalSize, LayoutUnit& result) const
{
    const RasterShapeIntervals& intervals = paddingIntervals();
    if (intervals.isEmpty())
        return false;

    return intervals.firstIncludedIntervalY(minLogicalIntervalTop.floor(), flooredIntSize(minLogicalIntervalSize), result);
}

} // namespace WebCore<|MERGE_RESOLUTION|>--- conflicted
+++ resolved
@@ -51,7 +51,6 @@
     : m_y(0)
     , m_x1(0)
     , m_x2(0)
-<<<<<<< HEAD
 {
     m_xIntercepts.resize(radius + 1);
     unsigned radiusSquared = radius * radius;
@@ -71,31 +70,6 @@
 {
     unsigned xInterceptsIndex = abs(y - m_y);
     int dx = (xInterceptsIndex >= m_xIntercepts.size()) ? 0 : m_xIntercepts[xInterceptsIndex];
-    return IntShapeInterval(std::max(0, m_x1 - dx), m_x2 + dx);
-}
-
-void RasterShapeIntervals::appendInterval(int y, int x1, int x2)
-=======
->>>>>>> 8c15b39e
-{
-    m_xIntercepts.resize(radius + 1);
-    unsigned radiusSquared = radius * radius;
-    for (unsigned y = 0; y <= radius; y++)
-        m_xIntercepts[y] = sqrt(static_cast<double>(radiusSquared - y * y));
-}
-
-void MarginIntervalGenerator::set(int y, const IntShapeInterval& interval)
-{
-    ASSERT(y >= 0 && interval.x1() >= 0);
-    m_y = y;
-    m_x1 = interval.x1();
-    m_x2 = interval.x2();
-}
-
-IntShapeInterval MarginIntervalGenerator::intervalAt(int y) const
-{
-    unsigned xInterceptsIndex = abs(y - m_y);
-    int dx = (xInterceptsIndex >= m_xIntercepts.size()) ? 0 : m_xIntercepts[xInterceptsIndex];
     return IntShapeInterval(m_x1 - dx, m_x2 + dx);
 }
 
@@ -114,20 +88,6 @@
         intervalsAt(y).append(interval);
     } else {
         IntShapeInterval& resultInterval = intervalsAt(y)[0];
-        resultInterval.set(std::min(resultInterval.x1(), interval.x1()), std::max(resultInterval.x2(), interval.x2()));
-    }
-
-    m_bounds.unite(IntRect(interval.x1(), y, interval.width(), 1));
-}
-
-void RasterShapeIntervals::uniteMarginInterval(int y, const IntShapeInterval& interval)
-{
-    ASSERT(m_intervalLists[y].size() <= 1);
-
-    if (m_intervalLists[y].isEmpty()) {
-        m_intervalLists[y].append(interval);
-    } else {
-        IntShapeInterval& resultInterval = m_intervalLists[y][0];
         resultInterval.set(std::min(resultInterval.x1(), interval.x1()), std::max(resultInterval.x2(), interval.x2()));
     }
 
@@ -245,15 +205,8 @@
     if (y2 < bounds().y() || y1 >= bounds().maxY())
         return;
 
-<<<<<<< HEAD
-    for (int y = y1; y < y2;  y++) {
-        if (intervalsAt(y).isEmpty())
-            return;
-    }
-=======
     y1 = std::max(y1, bounds().y());
     y2 = std::min(y2, bounds().maxY());
->>>>>>> 8c15b39e
 
     result = intervalsAt(y1);
     for (int y = y1 + 1; y < y2;  y++) {
@@ -263,14 +216,6 @@
     }
 }
 
-<<<<<<< HEAD
-PassOwnPtr<RasterShapeIntervals> RasterShapeIntervals::computeShapeMarginIntervals(unsigned margin) const
-{
-    OwnPtr<RasterShapeIntervals> result = adoptPtr(new RasterShapeIntervals(size() + margin));
-    MarginIntervalGenerator marginIntervalGenerator(margin);
-
-    for (int y = bounds().y(); y < bounds().maxY(); ++y) {
-=======
 PassOwnPtr<RasterShapeIntervals> RasterShapeIntervals::computeShapeMarginIntervals(unsigned shapeMargin) const
 {
     OwnPtr<RasterShapeIntervals> result = adoptPtr(new RasterShapeIntervals(size(), shapeMargin));
@@ -280,25 +225,16 @@
     int maxY = bounds().maxY();
 
     for (int y = minY; y < maxY; ++y) {
->>>>>>> 8c15b39e
         const IntShapeInterval& intervalAtY = limitIntervalAt(y);
         if (intervalAtY.isEmpty())
             continue;
 
         marginIntervalGenerator.set(y, intervalAtY);
-<<<<<<< HEAD
-        int marginY0 = std::max(0, clampToPositiveInteger(y - margin));
-        int marginY1 = std::min(result->size() - 1, clampToPositiveInteger(y + margin));
-
-        for (int marginY = y - 1; marginY >= marginY0; --marginY) {
-            if (limitIntervalAt(marginY).contains(intervalAtY))
-=======
         int marginY0 = y - clampToInteger(shapeMargin);
         int marginY1 = y + clampToInteger(shapeMargin);
 
         for (int marginY = y - 1; marginY >= marginY0; --marginY) {
             if (marginY > minY && limitIntervalAt(marginY).contains(intervalAtY))
->>>>>>> 8c15b39e
                 break;
             result->uniteMarginInterval(marginY, marginIntervalGenerator.intervalAt(marginY));
         }
@@ -306,11 +242,7 @@
         result->uniteMarginInterval(y, marginIntervalGenerator.intervalAt(y));
 
         for (int marginY = y + 1; marginY <= marginY1; ++marginY) {
-<<<<<<< HEAD
-            if (marginY < size() && limitIntervalAt(marginY).contains(intervalAtY))
-=======
             if (marginY < maxY && limitIntervalAt(marginY).contains(intervalAtY))
->>>>>>> 8c15b39e
                 break;
             result->uniteMarginInterval(marginY, marginIntervalGenerator.intervalAt(marginY));
         }
