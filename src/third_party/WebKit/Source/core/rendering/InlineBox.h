/*
 * Copyright (C) 2003, 2004, 2005, 2006, 2007, 2009, 2010, 2011 Apple Inc. All rights reserved.
 *
 * This library is free software; you can redistribute it and/or
 * modify it under the terms of the GNU Library General Public
 * License as published by the Free Software Foundation; either
 * version 2 of the License, or (at your option) any later version.
 *
 * This library is distributed in the hope that it will be useful,
 * but WITHOUT ANY WARRANTY; without even the implied warranty of
 * MERCHANTABILITY or FITNESS FOR A PARTICULAR PURPOSE.  See the GNU
 * Library General Public License for more details.
 *
 * You should have received a copy of the GNU Library General Public License
 * along with this library; see the file COPYING.LIB.  If not, write to
 * the Free Software Foundation, Inc., 51 Franklin Street, Fifth Floor,
 * Boston, MA 02110-1301, USA.
 *
 */

#ifndef InlineBox_h
#define InlineBox_h

#include "core/rendering/RenderBoxModelObject.h"
#include "platform/text/TextDirection.h"

namespace WebCore {

class HitTestRequest;
class HitTestResult;
class RootInlineBox;

// InlineBox represents a rectangle that occurs on a line.  It corresponds to
// some RenderObject (i.e., it represents a portion of that RenderObject).
class InlineBox {
public:
    InlineBox(RenderObject* obj)
        : m_next(0)
        , m_prev(0)
        , m_parent(0)
        , m_renderer(obj)
        , m_logicalWidth(0)
#ifndef NDEBUG
        , m_hasBadParent(false)
#endif
    {
    }

    InlineBox(RenderObject* obj, FloatPoint topLeft, float logicalWidth, bool firstLine, bool constructed,
              bool dirty, bool extracted, bool isHorizontal, InlineBox* next, InlineBox* prev, InlineFlowBox* parent)
        : m_next(next)
        , m_prev(prev)
        , m_parent(parent)
        , m_renderer(obj)
        , m_topLeft(topLeft)
        , m_logicalWidth(logicalWidth)
        , m_bitfields(firstLine, constructed, dirty, extracted, isHorizontal)
#ifndef NDEBUG
        , m_hasBadParent(false)
#endif
    {
    }

    virtual ~InlineBox();

    virtual void destroy() { delete this; }

    virtual void deleteLine();
    virtual void extractLine();
    virtual void attachLine();

    virtual bool isLineBreak() const { return false; }

    virtual void adjustPosition(float dx, float dy);
    void adjustLogicalPosition(float deltaLogicalLeft, float deltaLogicalTop)
    {
        if (isHorizontal())
            adjustPosition(deltaLogicalLeft, deltaLogicalTop);
        else
            adjustPosition(deltaLogicalTop, deltaLogicalLeft);
    }
    void adjustLineDirectionPosition(float delta)
    {
        if (isHorizontal())
            adjustPosition(delta, 0);
        else
            adjustPosition(0, delta);
    }
    void adjustBlockDirectionPosition(float delta)
    {
        if (isHorizontal())
            adjustPosition(0, delta);
        else
            adjustPosition(delta, 0);
    }

    virtual void paint(PaintInfo&, const LayoutPoint&, LayoutUnit lineTop, LayoutUnit lineBottom);
    virtual bool nodeAtPoint(const HitTestRequest&, HitTestResult&, const HitTestLocation& locationInContainer, const LayoutPoint& accumulatedOffset, LayoutUnit lineTop, LayoutUnit lineBottom);

    // InlineBoxes are allocated out of the rendering partition.
    void* operator new(size_t);
    void operator delete(void*);

#ifndef NDEBUG
    void showTreeForThis() const;
    void showLineTreeForThis() const;

    virtual void showBox(int = 0) const;
    virtual void showLineTreeAndMark(const InlineBox* = 0, const char* = 0, const InlineBox* = 0, const char* = 0, const RenderObject* = 0, int = 0) const;
    virtual const char* boxName() const;
#endif

    bool isText() const { return m_bitfields.isText(); }
    void setIsText(bool isText) { m_bitfields.setIsText(isText); }

    virtual bool isInlineFlowBox() const { return false; }
    virtual bool isInlineTextBox() const { return false; }
    virtual bool isRootInlineBox() const { return false; }

    virtual bool isSVGInlineTextBox() const { return false; }
    virtual bool isSVGInlineFlowBox() const { return false; }
    virtual bool isSVGRootInlineBox() const { return false; }

    bool hasVirtualLogicalHeight() const { return m_bitfields.hasVirtualLogicalHeight(); }
    void setHasVirtualLogicalHeight() { m_bitfields.setHasVirtualLogicalHeight(true); }
    virtual float virtualLogicalHeight() const
    {
        ASSERT_NOT_REACHED();
        return 0;
    }

    bool isHorizontal() const { return m_bitfields.isHorizontal(); }
    void setIsHorizontal(bool isHorizontal) { m_bitfields.setIsHorizontal(isHorizontal); }

    virtual FloatRect calculateBoundaries() const
    {
        ASSERT_NOT_REACHED();
        return FloatRect();
    }

    bool isConstructed() { return m_bitfields.constructed(); }
    virtual void setConstructed() { m_bitfields.setConstructed(true); }

    void setExtracted(bool extracted = true) { m_bitfields.setExtracted(extracted); }

    void setFirstLineStyleBit(bool firstLine) { m_bitfields.setFirstLine(firstLine); }
    bool isFirstLineStyle() const { return m_bitfields.firstLine(); }

    void remove();

    InlineBox* nextOnLine() const { return m_next; }
    InlineBox* prevOnLine() const { return m_prev; }
    void setNextOnLine(InlineBox* next)
    {
        ASSERT(m_parent || !next);
        m_next = next;
    }
    void setPrevOnLine(InlineBox* prev)
    {
        ASSERT(m_parent || !prev);
        m_prev = prev;
    }
    bool nextOnLineExists() const;

    virtual bool isLeaf() const { return true; }

    InlineBox* nextLeafChild() const;
    InlineBox* prevLeafChild() const;

    // Helper functions for editing and hit-testing code.
    // FIXME: These two functions should be moved to RenderedPosition once the code to convert between
    // Position and inline box, offset pair is moved to RenderedPosition.
    InlineBox* nextLeafChildIgnoringLineBreak() const;
    InlineBox* prevLeafChildIgnoringLineBreak() const;

    RenderObject* renderer() const { return m_renderer; }

    InlineFlowBox* parent() const
    {
        ASSERT(!m_hasBadParent);
        return m_parent;
    }
    void setParent(InlineFlowBox* par) { m_parent = par; }

    const RootInlineBox* root() const;
    RootInlineBox* root();

    // x() is the left side of the box in the containing block's coordinate system.
    void setX(float x) { m_topLeft.setX(x); }
    float x() const { return m_topLeft.x(); }
    float left() const { return m_topLeft.x(); }

    // y() is the top side of the box in the containing block's coordinate system.
    void setY(float y) { m_topLeft.setY(y); }
    float y() const { return m_topLeft.y(); }
    float top() const { return m_topLeft.y(); }

    const FloatPoint& topLeft() const { return m_topLeft; }

    float width() const { return isHorizontal() ? logicalWidth() : hasVirtualLogicalHeight() ? virtualLogicalHeight() : logicalHeight(); }
    float height() const { return isHorizontal() ? hasVirtualLogicalHeight() ? virtualLogicalHeight() : logicalHeight() : logicalWidth(); }
    FloatSize size() const { return FloatSize(width(), height()); }
    float right() const { return left() + width(); }
    float bottom() const { return top() + height(); }

    // The logicalLeft position is the left edge of the line box in a horizontal line and the top edge in a vertical line.
    float logicalLeft() const { return isHorizontal() ? m_topLeft.x() : m_topLeft.y(); }
    float logicalRight() const { return logicalLeft() + logicalWidth(); }
    void setLogicalLeft(float left)
    {
        if (isHorizontal())
            setX(left);
        else
            setY(left);
    }
    int pixelSnappedLogicalLeft() const { return logicalLeft(); }
    int pixelSnappedLogicalRight() const { return ceilf(logicalRight()); }
    int pixelSnappedLogicalTop() const { return logicalTop(); }
    int pixelSnappedLogicalBottom() const { return ceilf(logicalBottom()); }

    // The logicalTop[ position is the top edge of the line box in a horizontal line and the left edge in a vertical line.
    float logicalTop() const { return isHorizontal() ? m_topLeft.y() : m_topLeft.x(); }
    float logicalBottom() const { return logicalTop() + logicalHeight(); }
    void setLogicalTop(float top)
    {
        if (isHorizontal())
            setY(top);
        else
            setX(top);
    }

    // The logical width is our extent in the line's overall inline direction, i.e., width for horizontal text and height for vertical text.
    void setLogicalWidth(float w) { m_logicalWidth = w; }
    float logicalWidth() const { return m_logicalWidth; }

    // The logical height is our extent in the block flow direction, i.e., height for horizontal text and width for vertical text.
    float logicalHeight() const;

    FloatRect logicalFrameRect() const { return isHorizontal() ? FloatRect(m_topLeft.x(), m_topLeft.y(), m_logicalWidth, logicalHeight()) : FloatRect(m_topLeft.y(), m_topLeft.x(), m_logicalWidth, logicalHeight()); }

    virtual int baselinePosition(FontBaseline baselineType) const;
    virtual LayoutUnit lineHeight() const;

    virtual int caretMinOffset() const;
    virtual int caretMaxOffset() const;

    unsigned char bidiLevel() const { return m_bitfields.bidiEmbeddingLevel(); }
    void setBidiLevel(unsigned char level) { m_bitfields.setBidiEmbeddingLevel(level); }
    TextDirection direction() const { return bidiLevel() % 2 ? RTL : LTR; }
    bool isLeftToRightDirection() const { return direction() == LTR; }
    int caretLeftmostOffset() const { return isLeftToRightDirection() ? caretMinOffset() : caretMaxOffset(); }
    int caretRightmostOffset() const { return isLeftToRightDirection() ? caretMaxOffset() : caretMinOffset(); }

    virtual void clearTruncation() { }

    bool isDirty() const { return m_bitfields.dirty(); }
    virtual void markDirty(bool dirty = true) { m_bitfields.setDirty(dirty); }

    virtual void dirtyLineBoxes();

    virtual RenderObject::SelectionState selectionState();

    virtual bool canAccommodateEllipsis(bool ltr, int blockEdge, int ellipsisWidth) const;
    // visibleLeftEdge, visibleRightEdge are in the parent's coordinate system.
    virtual float placeEllipsisBox(bool ltr, float visibleLeftEdge, float visibleRightEdge, float ellipsisWidth, float &truncatedWidth, bool&);

#ifndef NDEBUG
    void setHasBadParent();
#endif

    int expansion() const { return m_bitfields.expansion(); }

    bool visibleToHitTestRequest(const HitTestRequest& request) const { return renderer()->visibleToHitTestRequest(request); }

    EVerticalAlign verticalAlign() const { return renderer()->style(m_bitfields.firstLine())->verticalAlign(); }

    // Use with caution! The type is not checked!
    RenderBoxModelObject* boxModelObject() const
    {
        if (!m_renderer->isText())
            return toRenderBoxModelObject(m_renderer);
        return 0;
    }

    FloatPoint locationIncludingFlipping();
    void flipForWritingMode(FloatRect&);
    FloatPoint flipForWritingMode(const FloatPoint&);
    void flipForWritingMode(LayoutRect&);
    LayoutPoint flipForWritingMode(const LayoutPoint&);

    bool knownToHaveNoOverflow() const { return m_bitfields.knownToHaveNoOverflow(); }
    void clearKnownToHaveNoOverflow();

    bool dirOverride() const { return m_bitfields.dirOverride(); }
    void setDirOverride(bool dirOverride) { m_bitfields.setDirOverride(dirOverride); }

<<<<<<< HEAD
private:
    InlineBox* m_next; // The next element on the same line as us.
    InlineBox* m_prev; // The previous element on the same line as us.

    InlineFlowBox* m_parent; // The box that contains us.

public:
=======
>>>>>>> 8c15b39e
#define ADD_BOOLEAN_BITFIELD(name, Name) \
    private:\
    unsigned m_##name : 1;\
    public:\
    bool name() const { return m_##name; }\
    void set##Name(bool name) { m_##name = name; }\

    class InlineBoxBitfields {
    public:
        InlineBoxBitfields(bool firstLine = false, bool constructed = false, bool dirty = false, bool extracted = false, bool isHorizontal = true)
            : m_firstLine(firstLine)
            , m_constructed(constructed)
            , m_bidiEmbeddingLevel(0)
            , m_dirty(dirty)
            , m_extracted(extracted)
            , m_hasVirtualLogicalHeight(false)
            , m_isHorizontal(isHorizontal)
            , m_endsWithBreak(false)
            , m_hasSelectedChildrenOrCanHaveLeadingExpansion(false)
            , m_knownToHaveNoOverflow(true)
            , m_hasEllipsisBoxOrHyphen(false)
            , m_dirOverride(false)
            , m_isText(false)
            , m_determinedIfNextOnLineExists(false)
            , m_nextOnLineExists(false)
            , m_expansion(0)
        {
        }

        // Some of these bits are actually for subclasses and moved here to compact the structures.
        // for this class
        ADD_BOOLEAN_BITFIELD(firstLine, FirstLine);
        ADD_BOOLEAN_BITFIELD(constructed, Constructed);

    private:
        unsigned m_bidiEmbeddingLevel : 6; // The maximium bidi level is 62: http://unicode.org/reports/tr9/#Explicit_Levels_and_Directions

    public:
        unsigned char bidiEmbeddingLevel() const { return m_bidiEmbeddingLevel; }
        void setBidiEmbeddingLevel(unsigned char bidiEmbeddingLevel) { m_bidiEmbeddingLevel = bidiEmbeddingLevel; }

        ADD_BOOLEAN_BITFIELD(dirty, Dirty);
        ADD_BOOLEAN_BITFIELD(extracted, Extracted);
        ADD_BOOLEAN_BITFIELD(hasVirtualLogicalHeight, HasVirtualLogicalHeight);
        ADD_BOOLEAN_BITFIELD(isHorizontal, IsHorizontal);
        // for RootInlineBox
        ADD_BOOLEAN_BITFIELD(endsWithBreak, EndsWithBreak); // Whether the line ends with a <br>.
        // shared between RootInlineBox and InlineTextBox
        ADD_BOOLEAN_BITFIELD(hasSelectedChildrenOrCanHaveLeadingExpansion, HasSelectedChildrenOrCanHaveLeadingExpansion);
        ADD_BOOLEAN_BITFIELD(knownToHaveNoOverflow, KnownToHaveNoOverflow);
        ADD_BOOLEAN_BITFIELD(hasEllipsisBoxOrHyphen, HasEllipsisBoxOrHyphen);
        // for InlineTextBox
        ADD_BOOLEAN_BITFIELD(dirOverride, DirOverride);
        ADD_BOOLEAN_BITFIELD(isText, IsText); // Whether or not this object represents text with a non-zero height. Includes non-image list markers, text boxes.

    private:
        mutable unsigned m_determinedIfNextOnLineExists : 1;

    public:
        bool determinedIfNextOnLineExists() const { return m_determinedIfNextOnLineExists; }
        void setDeterminedIfNextOnLineExists(bool determinedIfNextOnLineExists) const { m_determinedIfNextOnLineExists = determinedIfNextOnLineExists; }

    private:
        mutable unsigned m_nextOnLineExists : 1;

    public:
        bool nextOnLineExists() const { return m_nextOnLineExists; }
        void setNextOnLineExists(bool nextOnLineExists) const { m_nextOnLineExists = nextOnLineExists; }

    private:
        signed m_expansion : 12; // for justified text

    public:
        signed expansion() const { return m_expansion; }
        void setExpansion(signed expansion) { m_expansion = expansion; }
    };
#undef ADD_BOOLEAN_BITFIELD

<<<<<<< HEAD
=======
private:
    InlineBox* m_next; // The next element on the same line as us.
    InlineBox* m_prev; // The previous element on the same line as us.

    InlineFlowBox* m_parent; // The box that contains us.

>>>>>>> 8c15b39e
protected:
    // For RootInlineBox
    bool endsWithBreak() const { return m_bitfields.endsWithBreak(); }
    void setEndsWithBreak(bool endsWithBreak) { m_bitfields.setEndsWithBreak(endsWithBreak); }
    bool hasEllipsisBox() const { return m_bitfields.hasEllipsisBoxOrHyphen(); }
    bool hasSelectedChildren() const { return m_bitfields.hasSelectedChildrenOrCanHaveLeadingExpansion(); }
    void setHasSelectedChildren(bool hasSelectedChildren) { m_bitfields.setHasSelectedChildrenOrCanHaveLeadingExpansion(hasSelectedChildren); }
    void setHasEllipsisBox(bool hasEllipsisBox) { m_bitfields.setHasEllipsisBoxOrHyphen(hasEllipsisBox); }

    // For InlineTextBox
    bool hasHyphen() const { return m_bitfields.hasEllipsisBoxOrHyphen(); }
    void setHasHyphen(bool hasHyphen) { m_bitfields.setHasEllipsisBoxOrHyphen(hasHyphen); }
    bool canHaveLeadingExpansion() const { return m_bitfields.hasSelectedChildrenOrCanHaveLeadingExpansion(); }
    void setCanHaveLeadingExpansion(bool canHaveLeadingExpansion) { m_bitfields.setHasSelectedChildrenOrCanHaveLeadingExpansion(canHaveLeadingExpansion); }
    signed expansion() { return m_bitfields.expansion(); }
    void setExpansion(signed expansion) { m_bitfields.setExpansion(expansion); }

    // For InlineFlowBox and InlineTextBox
    bool extracted() const { return m_bitfields.extracted(); }

    RenderObject* m_renderer;

    FloatPoint m_topLeft;
    float m_logicalWidth;

private:
    InlineBoxBitfields m_bitfields;

#ifndef NDEBUG
    bool m_hasBadParent;
#endif
};

#ifdef NDEBUG
inline InlineBox::~InlineBox()
{
}
#endif

#ifndef NDEBUG
inline void InlineBox::setHasBadParent()
{
    m_hasBadParent = true;
}
#endif

#define DEFINE_INLINE_BOX_TYPE_CASTS(typeName) \
    DEFINE_TYPE_CASTS(typeName, InlineBox, box, box->is##typeName(), box.is##typeName())

} // namespace WebCore

#ifndef NDEBUG
// Outside the WebCore namespace for ease of invocation from gdb.
void showTree(const WebCore::InlineBox*);
void showLineTree(const WebCore::InlineBox*);
#endif

#endif // InlineBox_h<|MERGE_RESOLUTION|>--- conflicted
+++ resolved
@@ -294,16 +294,6 @@
     bool dirOverride() const { return m_bitfields.dirOverride(); }
     void setDirOverride(bool dirOverride) { m_bitfields.setDirOverride(dirOverride); }
 
-<<<<<<< HEAD
-private:
-    InlineBox* m_next; // The next element on the same line as us.
-    InlineBox* m_prev; // The previous element on the same line as us.
-
-    InlineFlowBox* m_parent; // The box that contains us.
-
-public:
-=======
->>>>>>> 8c15b39e
 #define ADD_BOOLEAN_BITFIELD(name, Name) \
     private:\
     unsigned m_##name : 1;\
@@ -382,15 +372,12 @@
     };
 #undef ADD_BOOLEAN_BITFIELD
 
-<<<<<<< HEAD
-=======
 private:
     InlineBox* m_next; // The next element on the same line as us.
     InlineBox* m_prev; // The previous element on the same line as us.
 
     InlineFlowBox* m_parent; // The box that contains us.
 
->>>>>>> 8c15b39e
 protected:
     // For RootInlineBox
     bool endsWithBreak() const { return m_bitfields.endsWithBreak(); }
