--- conflicted
+++ resolved
@@ -620,15 +620,10 @@
         LayoutUnit growthShare = std::min(availableLogicalSpaceShare, track.m_maxBreadth - trackBreadth);
         sizingData.distributeTrackVector[i] = trackBreadth;
         // We should never shrink any grid track or else we can't guarantee we abide by our min-sizing function.
-<<<<<<< HEAD
-        sizingData.distributeTrackVector[i] = trackBreadth + growthShare;
-        availableLogicalSpace -= growthShare;
-=======
         if (growthShare > 0) {
             sizingData.distributeTrackVector[i] += growthShare;
             availableLogicalSpace -= growthShare;
         }
->>>>>>> 8c15b39e
     }
 
     if (availableLogicalSpace > 0 && tracksForGrowthAboveMaxBreadth) {
