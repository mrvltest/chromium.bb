--- conflicted
+++ resolved
@@ -29,13 +29,6 @@
 class LazyLineBreakIterator;
 
 int nextBreakablePositionIgnoringNBSP(LazyLineBreakIterator&, int pos, EWordBreak wordBreak);
-<<<<<<< HEAD
-
-inline bool isBreakable(LazyLineBreakIterator& lazyBreakIterator, int pos, int& nextBreakable, EWordBreak wordBreak)
-{
-    if (pos > nextBreakable)
-        nextBreakable = nextBreakablePositionIgnoringNBSP(lazyBreakIterator, pos, wordBreak);
-=======
 int nextBreakablePositionBreakAll(LazyLineBreakIterator& lazyBreakIterator, int pos);
 
 enum class LineBreakType {
@@ -47,7 +40,6 @@
 {
     if (pos > nextBreakable)
         nextBreakable = lineBreakType == LineBreakType::BreakAll ? nextBreakablePositionBreakAll(lazyBreakIterator, pos) : nextBreakablePositionIgnoringNBSP(lazyBreakIterator, pos, wordBreak);
->>>>>>> dd3f5914
     return pos == nextBreakable;
 }
 
